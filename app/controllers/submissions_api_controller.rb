#
# Copyright (C) 2011 - present Instructure, Inc.
#
# This file is part of Canvas.
#
# Canvas is free software: you can redistribute it and/or modify it under
# the terms of the GNU Affero General Public License as published by the Free
# Software Foundation, version 3 of the License.
#
# Canvas is distributed in the hope that it will be useful, but WITHOUT ANY
# WARRANTY; without even the implied warranty of MERCHANTABILITY or FITNESS FOR
# A PARTICULAR PURPOSE. See the GNU Affero General Public License for more
# details.
#
# You should have received a copy of the GNU Affero General Public License along
# with this program. If not, see <http://www.gnu.org/licenses/>.
#

# @API Submissions
#
# API for accessing and updating submissions for an assignment. The submission
# id in these URLs is the id of the student in the course, there is no separate
# submission id exposed in these APIs.
#
# All submission actions can be performed with either the course id, or the
# course section id. SIS ids can be used, prefixed by "sis_course_id:" or
# "sis_section_id:" as described in the API documentation on SIS IDs.
#
# @model Submission
#     {
#       "id": "Submission",
#       "description": "",
#       "properties": {
#         "assignment_id": {
#           "description": "The submission's assignment id",
#           "example": 23,
#           "type": "integer"
#         },
#         "assignment": {
#           "description": "The submission's assignment (see the assignments API) (optional)",
#           "example": "Assignment",
#           "type": "string"
#         },
#         "course": {
#           "description": "The submission's course (see the course API) (optional)",
#           "example": "Course",
#           "type": "string"
#         },
#         "attempt": {
#           "description": "This is the submission attempt number.",
#           "example": 1,
#           "type": "integer"
#         },
#         "body": {
#           "description": "The content of the submission, if it was submitted directly in a text field.",
#           "example": "There are three factors too...",
#           "type": "string"
#         },
#         "grade": {
#           "description": "The grade for the submission, translated into the assignment grading scheme (so a letter grade, for example).",
#           "example": "A-",
#           "type": "string"
#         },
#         "grade_matches_current_submission": {
#           "description": "A boolean flag which is false if the student has re-submitted since the submission was last graded.",
#           "example": true,
#           "type": "boolean"
#         },
#         "html_url": {
#           "description": "URL to the submission. This will require the user to log in.",
#           "example": "http://example.com/courses/255/assignments/543/submissions/134",
#           "type": "string"
#         },
#         "preview_url": {
#           "description": "URL to the submission preview. This will require the user to log in.",
#           "example": "http://example.com/courses/255/assignments/543/submissions/134?preview=1",
#           "type": "string"
#         },
#         "score": {
#           "description": "The raw score",
#           "example": 13.5,
#           "type": "number"
#         },
#         "submission_comments": {
#           "description": "Associated comments for a submission (optional)",
#           "type": "array",
#           "items": { "$ref": "SubmissionComment" }
#         },
#         "submission_type": {
#           "description": "The types of submission ex: ('online_text_entry'|'online_url'|'online_upload'|'media_recording')",
#           "example": "online_text_entry",
#           "type": "string",
#           "allowableValues": {
#             "values": [
#               "online_text_entry",
#               "online_url",
#               "online_upload",
#               "media_recording"
#             ]
#           }
#         },
#         "submitted_at": {
#           "description": "The timestamp when the assignment was submitted",
#           "example": "2012-01-01T01:00:00Z",
#           "type": "datetime"
#         },
#         "url": {
#           "description": "The URL of the submission (for 'online_url' submissions).",
#           "type": "string"
#         },
#         "user_id": {
#           "description": "The id of the user who created the submission",
#           "example": 134,
#           "type": "integer"
#         },
#         "grader_id": {
#           "description": "The id of the user who graded the submission. This will be null for submissions that haven't been graded yet. It will be a positive number if a real user has graded the submission and a negative number if the submission was graded by a process (e.g. Quiz autograder and autograding LTI tools).  Specifically autograded quizzes set grader_id to the negative of the quiz id.  Submissions autograded by LTI tools set grader_id to the negative of the tool id.",
#           "example": 86,
#           "type": "integer"
#         },
#         "user": {
#           "description": "The submissions user (see user API) (optional)",
#           "example": "User",
#           "type": "string"
#         },
#         "late": {
#           "description": "Whether the submission was made after the applicable due date",
#           "example": false,
#           "type": "boolean"
#         },
#         "assignment_visible": {
#           "description": "Whether the assignment is visible to the user who submitted the assignment. Submissions where `assignment_visible` is false no longer count towards the student's grade and the assignment can no longer be accessed by the student. `assignment_visible` becomes false for submissions that do not have a grade and whose assignment is no longer assigned to the student's section.",
#           "example": true,
#           "type": "boolean"
#         },
#         "excused": {
#           "description": "Whether the assignment is excused.  Excused assignments have no impact on a user's grade.",
#           "example": true,
#           "type": "boolean"
#         },
#         "missing": {
#           "description": "Whether the assignment is missing.",
#           "example": true,
#           "type": "boolean"
#         },
#         "late_policy_status": {
#           "description": "The status of the submission in relation to the late policy. Can be late, missing, none, or null.",
#           "example": "missing",
#           "type": "string"
#         },
#         "points_deducted": {
#           "description": "The amount of points automatically deducted from the score by the missing/late policy for a late or missing assignment.",
#           "example": 12.3,
#           "type": "number"
#         },
#         "seconds_late": {
#           "description": "The amount of time, in seconds, that an submission is late by.",
#           "example": 300,
#           "type": "number"
#         },
#         "workflow_state": {
#           "description": "The current state of the submission",
#           "example": "submitted",
#           "type": "string",
#           "allowableValues": {
#             "values": [
#               "graded",
#               "submitted",
#               "unsubmitted",
#               "pending_review"
#             ]
#           }
#         }
#       }
#     }
#
class SubmissionsApiController < ApplicationController
  before_action :get_course_from_section, :require_context, :require_user
  batch_jobs_in_actions :only => [:update], :batch => { :priority => Delayed::LOW_PRIORITY }

  include Api::V1::Progress
  include Api::V1::Submission

  # @API List assignment submissions
  #
  # Get all existing submissions for an assignment.
  #
  # @argument include[] [String, "submission_history"|"submission_comments"|"rubric_assessment"|"assignment"|"visibility"|"course"|"user"|"group"]
  #   Associations to include with the group.  "group" will add group_id and group_name.
  #
  # @argument grouped [Boolean]
  #   If this argument is true, the response will be grouped by student groups.
  #
  # @response_field assignment_id The unique identifier for the assignment.
  # @response_field user_id The id of the user who submitted the assignment.
  # @response_field grader_id The id of the user who graded the submission. This will be null for submissions that haven't been graded yet. It will be a positive number if a real user has graded the submission and a negative number if the submission was graded by a process (e.g. Quiz autograder and autograding LTI tools).  Specifically autograded quizzes set grader_id to the negative of the quiz id.  Submissions autograded by LTI tools set grader_id to the negative of the tool id.
  # @response_field submitted_at The timestamp when the assignment was submitted, if an actual submission has been made.
  # @response_field score The raw score for the assignment submission.
  # @response_field attempt If multiple submissions have been made, this is the attempt number.
  # @response_field body The content of the submission, if it was submitted directly in a text field.
  # @response_field grade The grade for the submission, translated into the assignment grading scheme (so a letter grade, for example).
  # @response_field grade_matches_current_submission A boolean flag which is false if the student has re-submitted since the submission was last graded.
  # @response_field preview_url Link to the URL in canvas where the submission can be previewed. This will require the user to log in.
  # @response_field url If the submission was made as a URL.
  # @response_field late Whether the submission was made after the applicable due date.
  # @response_field assignment_visible Whether this assignment is visible to the user who submitted the assignment.
  # @response_field workflow_state The current status of the submission. Possible values: “submitted”, “unsubmitted”, “graded”, “pending_review”
  #
  # @returns [Submission]
  def index
    if authorized_action(@context, @current_user, [:manage_grades, :view_all_grades])
      @assignment = @context.assignments.active.find(params[:assignment_id])
      includes = Array.wrap(params[:include])

      student_ids = if value_to_boolean(params[:grouped])
                      # this provides one assignment object(and
                      # submission object within), per user group
                      @assignment.representatives(@current_user).map(&:id)
                    else
                      @context.apply_enrollment_visibility(@context.student_enrollments,
                                                           @current_user, section_ids)
                        .pluck(:user_id)
                    end
      submissions = @assignment.submissions.where(user_id: student_ids).preload(:originality_reports)

      if includes.include?("visibility")
        json = bulk_process_submissions_for_visibility(submissions, includes)
      else
        submissions = submissions.order(:user_id)

        submissions = submissions.preload(:group) if includes.include?("group")

        submissions = Api.paginate(submissions, self,
                                   api_v1_course_assignment_submissions_url(@context, @assignment))
        bulk_load_attachments_and_previews(submissions)

        json = submissions.map { |s|
          s.visible_to_user = true
          submission_json(s, @assignment, @current_user, session, @context, includes)
        }
      end

      render :json => json
    end
  end

  # @API List submissions for multiple assignments
  #
  # Get all existing submissions for a given set of students and assignments.
  #
  # @argument student_ids[] [String]
  #   List of student ids to return submissions for. If this argument is
  #   omitted, return submissions for the calling user. Students may only list
  #   their own submissions. Observers may only list those of associated
  #   students. The special id "all" will return submissions for all students
  #   in the course/section as appropriate.
  #
  # @argument assignment_ids[] [String]
  #   List of assignments to return submissions for. If none are given,
  #   submissions for all assignments are returned.
  #
  # @argument grouped [Boolean]
  #   If this argument is present, the response will be grouped by student,
  #   rather than a flat array of submissions.
  #
  # @argument grading_period_id [Integer]
  #   The id of the grading period in which submissions are being requested
  #   (Requires grading periods to exist on the account)
  #
  # @argument order [String, "id"|"graded_at"]
  #   The order submissions will be returned in.  Defaults to "id".  Doesn't
  #   affect results for "grouped" mode.
  #
  # @argument order_direction [String, "ascending"|"descending"]
  #   Determines whether ordered results are retured in ascending or descending
  #   order.  Defaults to "ascending".  Doesn't affect results for "grouped" mode.
  #
  # @argument include[] [String, "submission_history"|"submission_comments"|"rubric_assessment"|"assignment"|"total_scores"|"visibility"|"course"|"user"]
  #   Associations to include with the group. `total_scores` requires the
  #   `grouped` argument.
  #
  # @example_response
  #     # Without grouped:
  #
  #     [
  #       { "assignment_id": 100, grade: 5, "user_id": 1, ... },
  #       { "assignment_id": 101, grade: 6, "user_id": 2, ... }
  #
  #     # With grouped:
  #
  #     [
  #       {
  #         "user_id": 1,
  #         "submissions": [
  #           { "assignment_id": 100, grade: 5, ... },
  #           { "assignment_id": 101, grade: 6, ... }
  #         ]
  #       }
  #     ]
  def for_students
    if params[:student_ids].try(:include?, 'all')
      all = true
    else
      student_ids = map_user_ids(params[:student_ids] || []).map(&:to_i)
      student_ids << @current_user.id if student_ids.empty?
    end

    can_view_all = @context.grants_any_right?(@current_user, session, :manage_grades, :view_all_grades)
    if all && can_view_all
      # this is a scope, and will generate subqueries
      student_ids = @context.apply_enrollment_visibility(@context.all_student_enrollments, @current_user, section_ids).select(:user_id)
    elsif can_view_all
      visible_student_ids = @context.apply_enrollment_visibility(@context.all_student_enrollments, @current_user, section_ids).pluck(:user_id)
      inaccessible_students = student_ids - visible_student_ids
      if !inaccessible_students.empty?
        return render_unauthorized_action
      end
    else
      # can view observees
      allowed_student_ids = @context.observer_enrollments
        .where(:user_id => @current_user.id, :workflow_state => 'active')
        .where("associated_user_id IS NOT NULL")
        .pluck(:associated_user_id)

      # can view self?
      if @context.grants_right?(@current_user, session, :read_grades)
        allowed_student_ids << @current_user.id
      end
      return render_unauthorized_action if allowed_student_ids.empty?

      if all
        student_ids = allowed_student_ids
      else
        # if any student_ids exist that the current_user shouldnt have access to, return an error
        # (student looking at other students, observer looking at student out of their scope)
        inaccessible_students = student_ids - allowed_student_ids
        return render_unauthorized_action if !inaccessible_students.empty?
      end
    end

    if student_ids.is_a?(Array) && student_ids.length > Api.max_per_page
      return render json: { error: 'too many students' }, status: 400
    end

    includes = Array(params[:include])

    assignment_scope = @context.assignments.published
    requested_assignment_ids = Array(params[:assignment_ids]).map(&:to_i)
    if requested_assignment_ids.present?
      assignment_scope = assignment_scope.where(:id => requested_assignment_ids)
    end

    if params[:grading_period_id].present?
      assignments = GradingPeriod.active.find(params[:grading_period_id]).assignments(assignment_scope)
    else
      assignments = assignment_scope.to_a
    end

    assignment_visibilities = {}
    assignment_visibilities = AssignmentStudentVisibility.users_with_visibility_by_assignment(course_id: @context.id, user_id: student_ids, assignment_id: assignments.map(&:id))

    # unless teacher, filter assignments down to only assignments current user can see
    unless @context.grants_any_right?(@current_user, :read_as_admin, :manage_grades, :manage_assignments)
      assignments = assignments.select{ |a| (assignment_visibilities.fetch(a.id,[]) & student_ids).any?}
    end


    # preload with stuff already in memory
    assignments.each { |a| a.context = @context }
    assignments_hash = assignments.index_by(&:id)

    if params[:grouped].present?
      scope = (@section || @context).all_student_enrollments.
          eager_load(:user => :pseudonyms).
          where("users.id" => student_ids)

      submissions_scope = if requested_assignment_ids.present?
                      Submission.active.where(
                        :user_id => student_ids,
                        :assignment_id => assignments
                      )
                    else
                      Submission.active.joins(:assignment).where(
                        :user_id => student_ids,
                        "assignments.context_type" => @context.class.name,
                        "assignments.context_id" => @context.id
                      ).where(
                        "assignments.workflow_state != 'deleted'"
                      )
                    end
      submissions = submissions_scope.preload(:originality_reports).to_a
      bulk_load_attachments_and_previews(submissions)
      submissions_for_user = submissions.group_by(&:user_id)

      seen_users = Set.new
      result = []
      show_sis_info = context.grants_any_right?(@current_user, :read_sis, :manage_sis)
      scope.each do |enrollment|
        student = enrollment.user
        next if seen_users.include?(student.id)
        seen_users << student.id
        hash = { :user_id => student.id, :section_id => enrollment.course_section_id, :submissions => [] }

        pseudonym = SisPseudonym.for(student, context)
        if pseudonym && show_sis_info
          hash[:integration_id] = pseudonym.integration_id
          hash[:sis_user_id] = pseudonym.sis_user_id
        end

        student_submissions = submissions_for_user[student.id] || []
        student_submissions = student_submissions.select{ |s|
          assignment_visibilities.fetch(s.assignment_id, []).include?(s.user_id) || can_view_all
        }

        if assignments.present?
          student_submissions.each do |submission|
            # we've already got all the assignments loaded, so bypass AR loading
            # here and just give the submission its assignment
            next unless (assignment = assignments_hash[submission.assignment_id])
            submission.assignment = assignment
            submission.user = student

            visible_assignments = assignment_visibilities.fetch(submission.user_id, [])
            submission.visible_to_user = visible_assignments.include? submission.assignment_id
            hash[:submissions] << submission_json(submission, submission.assignment, @current_user, session, @context, includes)
          end
        end
        if includes.include?('total_scores') && params[:grouped].present?
          hash.merge!(
            :computed_final_score => enrollment.computed_final_score,
            :computed_current_score => enrollment.computed_current_score
          )
        end
        result << hash
      end
    else
      order_by = params[:order] == "graded_at" ? "graded_at" : :id
      order_direction = params[:order_direction] == "descending" ? "desc nulls last" : "asc"
      order = "#{order_by} #{order_direction}"
      submissions = @context.submissions.except(:order).where(user_id: student_ids).order(order)
      submissions = submissions.where(:assignment_id => assignments) unless assignments.empty?
      submissions = submissions.preload(:user, :originality_reports)

      submissions = Api.paginate(submissions, self, polymorphic_url([:api_v1, @section || @context, :student_submissions]))
      Submission.bulk_load_versioned_attachments(submissions)
      Version.preload_version_number(submissions)
      result = submissions.select{ |s|
        assignment_visibilities.fetch(s.assignment_id, []).include?(s.user_id) || can_view_all
      }.map { |s|
        s.assignment = assignments_hash[s.assignment_id]
        visible_assignments = assignment_visibilities.fetch(s.user_id, [])
        s.visible_to_user = visible_assignments.include? s.assignment_id
        submission_json(s, s.assignment, @current_user, session, @context, includes)
      }
    end

    render :json => result
  end

  # @API Get a single submission
  #
  # Get a single submission, based on user id.
  #
  # @argument include[] [String, "submission_history"|"submission_comments"|"rubric_assessment"|"visibility"|"course"|"user"]
  #   Associations to include with the group.
  def show
    @assignment = @context.assignments.active.find(params[:assignment_id])
    @user = get_user_considering_section(params[:user_id])
    @submission = @assignment.submission_for_student(@user)
    bulk_load_attachments_and_previews([@submission])

    if authorized_action(@submission, @current_user, :read)
      if @context.grants_any_right?(@current_user, :read_as_admin, :manage_grades, :manage_assignments) ||
           @submission.assignment_visible_to_user?(@current_user)
        includes = Array(params[:include])
        @submission.visible_to_user = includes.include?("visibility") ? @assignment.visible_to_user?(@submission.user) : true
        render :json => submission_json(@submission, @assignment, @current_user, session, @context, includes)
      else
        @unauthorized_message = t('#application.errors.submission_unauthorized', "You cannot access this submission.")
        return render_unauthorized_action
      end
    end
  end

  # @API Upload a file
  #
  # Upload a file to a submission.
  #
  # This API endpoint is the first step in uploading a file to a submission as a student.
  # See the {file:file_uploads.html File Upload Documentation} for details on the file upload workflow.
  #
  # The final step of the file upload workflow will return the attachment data,
  # including the new file id. The caller can then POST to submit the
  # +online_upload+ assignment with these file ids.
  #
  def create_file
    @assignment = @context.assignments.active.find(params[:assignment_id])
    @user = get_user_considering_section(params[:user_id])
    permission = @assignment.submission_types.include?("online_upload") ? :submit : :nothing
    # rationale for allowing other user ids at all: eventually, you'll be able
    # to use this api for uploading an attachment to a submission comment.
    # teachers will be able to do that for any submission they can grade, so
    # they need to be able to specify the target user.
    permission = :nothing if @user != @current_user
    # we don't check quota when uploading a file for assignment submission
    if authorized_action(@assignment, @current_user, permission)
      api_attachment_preflight(@user, request, :check_quota => false, :submission_context => @context)
    end
  end

  # @model RubricAssessment
  #  {
  #     "id" : "RubricAssessment",
  #     "required": ["criterion_id"],
  #     "properties": {
  #       "criterion_id": {
  #         "description": "The ID of the quiz question.",
  #         "example": 1,
  #         "type": "integer",
  #         "format": "int64"
  #       },
  #     }
  #  }
  #
  #
  # @API Grade or comment on a submission
  #
  # Comment on and/or update the grading for a student's assignment submission.
  # If any submission or rubric_assessment arguments are provided, the user
  # must have permission to manage grades in the appropriate context (course or
  # section).
  #
  # @argument comment[text_comment] [String]
  #   Add a textual comment to the submission.
  #
  # @argument comment[group_comment] [Boolean]
  #   Whether or not this comment should be sent to the entire group (defaults
  #   to false). Ignored if this is not a group assignment or if no text_comment
  #   is provided.
  #
  # @argument comment[media_comment_id] [String]
  #   Add an audio/video comment to the submission. Media comments can be added
  #   via this API, however, note that there is not yet an API to generate or
  #   list existing media comments, so this functionality is currently of
  #   limited use.
  #
  # @argument comment[media_comment_type] [String, "audio"|"video"]
  #   The type of media comment being added.
  #
  # @argument comment[file_ids][] [Integer]
  #   Attach files to this comment that were previously uploaded using the
  #   Submission Comment API's files action
  #
  # @argument include[visibility] [String]
  #   Whether this assignment is visible to the owner of the submission
  #
  # @argument submission[posted_grade] [String]
  #   Assign a score to the submission, updating both the "score" and "grade"
  #   fields on the submission record. This parameter can be passed in a few
  #   different formats:
  #
  #   points:: A floating point or integral value, such as "13.5". The grade
  #     will be interpreted directly as the score of the assignment.
  #     Values above assignment.points_possible are allowed, for awarding
  #     extra credit.
  #   percentage:: A floating point value appended with a percent sign, such as
  #      "40%". The grade will be interpreted as a percentage score on the
  #      assignment, where 100% == assignment.points_possible. Values above 100%
  #      are allowed, for awarding extra credit.
  #   letter grade:: A letter grade, following the assignment's defined letter
  #      grading scheme. For example, "A-". The resulting score will be the high
  #      end of the defined range for the letter grade. For instance, if "B" is
  #      defined as 86% to 84%, a letter grade of "B" will be worth 86%. The
  #      letter grade will be rejected if the assignment does not have a defined
  #      letter grading scheme. For more fine-grained control of scores, pass in
  #      points or percentage rather than the letter grade.
  #   "pass/complete/fail/incomplete":: A string value of "pass" or "complete"
  #      will give a score of 100%. "fail" or "incomplete" will give a score of
  #      0.
  #
  #   Note that assignments with grading_type of "pass_fail" can only be
  #   assigned a score of 0 or assignment.points_possible, nothing inbetween. If
  #   a posted_grade in the "points" or "percentage" format is sent, the grade
  #   will only be accepted if the grade equals one of those two values.
  #
  # @argument submission[excuse] [Boolean]
  #   Sets the "excused" status of an assignment.
  #
  # @argument submission[late_policy_status] [String]
  #   Sets the late policy status to either "late", "missing", "none", or null.
  #
<<<<<<< HEAD
=======
  # @argument submission[seconds_late_override] [Integer]
  #   Sets the seconds late if late policy status is "late"
  #
>>>>>>> bedf362e
  # @argument rubric_assessment [RubricAssessment]
  #   Assign a rubric assessment to this assignment submission. The
  #   sub-parameters here depend on the rubric for the assignment. The general
  #   format is, for each row in the rubric:
  #
  #   The points awarded for this row.
  #     rubric_assessment[criterion_id][points]
  #
  #   Comments to add for this row.
  #     rubric_assessment[criterion_id][comments]
  #
  #
  #   For example, if the assignment rubric is (in JSON format):
  #     !!!javascript
  #     [
  #       {
  #         'id': 'crit1',
  #         'points': 10,
  #         'description': 'Criterion 1',
  #         'ratings':
  #         [
  #           { 'description': 'Good', 'points': 10 },
  #           { 'description': 'Poor', 'points': 3 }
  #         ]
  #       },
  #       {
  #         'id': 'crit2',
  #         'points': 5,
  #         'description': 'Criterion 2',
  #         'ratings':
  #         [
  #           { 'description': 'Complete', 'points': 5 },
  #           { 'description': 'Incomplete', 'points': 0 }
  #         ]
  #       }
  #     ]
  #
  #   Then a possible set of values for rubric_assessment would be:
  #       rubric_assessment[crit1][points]=3&rubric_assessment[crit2][points]=5&rubric_assessment[crit2][comments]=Well%20Done.
  def update
    @assignment = @context.assignments.active.find(params[:assignment_id])
    @user = get_user_considering_section(params[:user_id])

    authorized = false
    @submission = @assignment.submissions.find_or_create_by!(user: @user)

    if params[:submission] || params[:rubric_assessment]
      authorized = authorized_action(@submission, @current_user, :grade)
    else
      authorized = authorized_action(@submission, @current_user, :comment)
    end

    if authorized
      submission = { grader: @current_user }
      if params[:submission].is_a?(ActionController::Parameters)
        submission[:grade] = params[:submission].delete(:posted_grade)
        submission[:excuse] = params[:submission].delete(:excuse)
        if params[:submission].key?(:late_policy_status)
          submission[:late_policy_status] = params[:submission].delete(:late_policy_status)
        end
<<<<<<< HEAD
=======
        if params[:submission].key?(:seconds_late_override)
          submission[:seconds_late_override] = params[:submission].delete(:seconds_late_override)
        end
>>>>>>> bedf362e
        submission[:provisional] = value_to_boolean(params[:submission][:provisional])
        submission[:final] = value_to_boolean(params[:submission][:final]) && @context.grants_right?(@current_user, :moderate_grades)
        if params[:submission][:submission_type] == 'basic_lti_launch' && (!@submission.has_submission? || @submission.submission_type == 'basic_lti_launch')
          submission[:submission_type] = params[:submission][:submission_type]
          submission[:url] = params[:submission][:url]
        end
      end
      if submission[:grade] || submission[:excuse]
        begin
          @submissions = @assignment.grade_student(@user, submission)
        rescue Assignment::GradeError => e
          logger.info "GRADES: grade_student failed because '#{e.message}'"
          return render json: { error: e.to_s }, status: 400
        end
        @submission = @submissions.first
      else
        @submission = @assignment.find_or_create_submission(@user) if @submission.new_record?
        @submissions ||= [@submission]
      end
      if submission.key?(:late_policy_status)
        @submission.late_policy_status = submission[:late_policy_status]
<<<<<<< HEAD
=======
        if @submission.late_policy_status == 'late' && submission[:seconds_late_override].present?
          @submission.seconds_late_override = submission[:seconds_late_override]
        end
>>>>>>> bedf362e
        @submission.save!
      end

      assessment = params[:rubric_assessment]
      if assessment.is_a?(ActionController::Parameters) && @assignment.rubric_association
        # prepend each key with "criterion_", which is required by the current
        # RubricAssociation#assess code.
        assessment.keys.each do |crit_name|
          assessment["criterion_#{crit_name}"] = assessment.delete(crit_name)
        end
        @rubric_assessment = @assignment.rubric_association.assess(
          assessor: @current_user,
          user: @user,
          artifact: @submission,
          assessment: assessment.merge(assessment_type: 'grading')
        )
      end

      comment = params[:comment]
      if comment.is_a?(ActionController::Parameters)
        admin_in_context = !@context_enrollment || @context_enrollment.admin?
        comment = {
          comment: comment[:text_comment],
          author: @current_user,
          hidden: @assignment.muted? && admin_in_context
        }.merge(
          comment.slice(:media_comment_id, :media_comment_type, :group_comment)
        ).with_indifferent_access
        comment[:provisional] = value_to_boolean(submission[:provisional])
        if (file_ids = params[:comment][:file_ids])
          attachments = Attachment.where(id: file_ids).to_a
          attachable = attachments.all? { |a|
            a.grants_right?(@current_user, :attach_to_submission_comment)
          }
          unless attachable
            render_unauthorized_action
            return
          end
          attachments.each { |a| a.ok_for_submission_comment = true }
          comment[:attachments] = attachments
        end
        @assignment.update_submission(@submission.user, comment)
      end
      # We need to reload because some of this stuff is getting set on the
      # submission without going through the model instance -- it'd be nice to
      # fix this at some point.
      @submission.reload
      bulk_load_attachments_and_previews([@submission])

      includes = %w(submission_comments)
      includes.concat(Array.wrap(params[:include]) & ['visibility'])
      includes << 'provisional_grades' if submission[:provisional]

      visiblity_included = includes.include?("visibility")
      if visiblity_included
        user_ids = @submissions.map(&:user_id)
        users_with_visibility = AssignmentStudentVisibility.where(course_id: @context, assignment_id: @assignment, user_id: user_ids).pluck(:user_id).to_set
      end
      json = submission_json(@submission, @assignment, @current_user, session, @context, includes)

      includes.delete("submission_comments")
      Version.preload_version_number(@submissions)
      json[:all_submissions] = @submissions.map { |submission|

        if visiblity_included
          submission.visible_to_user = users_with_visibility.include?(submission.user_id)
        end

        submission_json(submission, @assignment, @current_user, session, @context, includes)
      }
      render :json => json
    end
  end

  # @API List gradeable students
  #
  # List students eligible to submit the assignment. The caller must have permission to view grades.
  #
  # Section-limited instructors will only see students in their own sections.
  #
  # returns [UserDisplay]
  def gradeable_students
    if authorized_action(@context, @current_user, [:manage_grades, :view_all_grades])
      @assignment = @context.assignments.active.find(params[:assignment_id])
      includes = Array(params[:include])
      student_scope = context.students_visible_to(@current_user, include: :inactive)
      student_scope = @assignment.students_with_visibility(student_scope)
      student_scope = student_scope.order(:id)
      students = Api.paginate(student_scope, self, api_v1_course_assignment_gradeable_students_url(@context, @assignment))
      if (include_pg = includes.include?('provisional_grades'))
        return unless authorized_action(@context, @current_user, :moderate_grades)
        submissions = @assignment.submissions.where(user_id: students).preload(:provisional_grades).index_by(&:user_id)
        selections = @assignment.moderated_grading_selections.where(student_id: students).index_by(&:student_id)
      end
      render :json => students.map { |student|
        json = user_display_json(student, @context)
        if include_pg
          selection = selections[student.id]
          json.merge!(in_moderation_set: selection.present?,
                      selected_provisional_grade_id: selection && selection.selected_provisional_grade_id)
          sub = submissions[student.id]
          pg_list = if sub
            submission_provisional_grades_json(sub, @assignment, @current_user, includes)
          else
            []
          end
          json.merge!({ provisional_grades: pg_list })
        end
        json
      }
    end
  end

  # @API List multiple assignments gradeable students
  #
  # @argument assignment_ids[] [String]
  #   Assignments being requested
  #
  # List students eligible to submit a list of assignments. The caller must have
  # permission to view grades for the requested course.
  #
  # Section-limited instructors will only see students in their own sections.
  #
  # @example_response
  #   A [UserDisplay] with an extra assignment_ids field to indicate what assignments
  #   that user can submit
  #
  #   [
  #     {
  #       "id": 2,
  #       "display_name": "Display Name",
  #       "avatar_image_url": "http://avatar-image-url.jpeg",
  #       "html_url": "http://canvas.com",
  #       "assignment_ids": [1, 2, 3]
  #     }
  #   ]
  def multiple_gradeable_students
    if authorized_action(@context, @current_user, [:manage_grades, :view_all_grades])
      assignment_ids = Array(params[:assignment_ids])

      student_scope = context.students_visible_to(@current_user, include: :inactive)
      student_scope = student_scope.
        preload(:assignment_student_visibilities).
        joins(:assignment_student_visibilities).
        where(:assignment_student_visibilities =>
              {
                :assignment_id => assignment_ids,
                :course_id => @context.id
              }).
        distinct.
        order(:id)

      students = Api.paginate(student_scope, self, api_v1_multiple_assignments_gradeable_students_url(@context))

      student_displays = students.map do |student|
        user_display = user_display_json(student, @context)
        user_display['assignment_ids'] = student.assignment_student_visibilities.
          select { |visibility| assignment_ids.include?(visibility.assignment_id.to_s) }.
          map(&:assignment_id)
        user_display
      end

      render :json => student_displays
    end
  end

  # @API Grade or comment on multiple submissions
  #
  # Update the grading and comments on multiple student's assignment
  # submissions in an asynchronous job.
  #
  # The user must have permission to manage grades in the appropriate context
  # (course or section).
  #
  # @argument grade_data[<student_id>][posted_grade] [String]
  #   See documentation for the posted_grade argument in the
  #   {api:SubmissionsApiController#update Submissions Update} documentation
  #
  # @argument grade_data[<student_id>][excuse] [Boolean]
  #   See documentation for the excuse argument in the
  #   {api:SubmissionsApiController#update Submissions Update} documentation
  #
  # @argument grade_data[<student_id>][rubric_assessment] [RubricAssessment]
  #   See documentation for the rubric_assessment argument in the
  #   {api:SubmissionsApiController#update Submissions Update} documentation
  #
  # @argument grade_data[<student_id>][text_comment] [String]
  # @argument grade_data[<student_id>][group_comment] [Boolean]
  # @argument grade_data[<student_id>][media_comment_id] [String]
  # @argument grade_data[<student_id>][media_comment_type] [String, "audio"|"video"]
  # @argument grade_data[<student_id>][file_ids][] [Integer]
  #   See documentation for the comment[] arguments in the
  #   {api:SubmissionsApiController#update Submissions Update} documentation
  # @argument grade_data[<student_id>][assignment_id] [Integer]
  #   Specifies which assignment to grade.  This argument is not necessary when
  #   using the assignment-specific endpoints.
  #
  # @example_request
  #
  #   curl 'https://<canvas>/api/v1/courses/1/assignments/2/submissions/update_grades' \
  #        -X POST \
  #        -F 'grade_data[3][posted_grade]=88' \
  #        -F 'grade_data[4][posted_grade]=95' \
  #        -H "Authorization: Bearer <token>"
  #
  # @returns Progress
  def bulk_update
    grade_data = params[:grade_data].to_hash.with_indifferent_access
    unless grade_data.is_a?(Hash) && grade_data.present?
      return render :json => "'grade_data' parameter required", :status => :bad_request
    end

    # singular case doesn't require the user to pass an assignment_id in
    # grade_data, so we do it for them
    if params[:assignment_id]
      grade_data = {params[:assignment_id] => grade_data}
    end

    assignment_ids = grade_data.keys
    @assignments = @context.assignments.active.find(assignment_ids)

    unless @assignments.all?(&:published?) &&
           @context.grants_right?(@current_user, session, :manage_grades)
      return render_unauthorized_action
    end

    progress = Submission.queue_bulk_update(@context, @section, @current_user, grade_data)
    render :json => progress_json(progress, @current_user, session)
  end

  # @API Mark submission as read
  #
  # No request fields are necessary.
  #
  # On success, the response will be 204 No Content with an empty body.
  #
  # @example_request
  #
  #   curl 'https://<canvas>/api/v1/courses/<course_id>/assignments/<assignment_id>/submissions/<user_id>/read.json' \
  #        -X PUT \
  #        -H "Authorization: Bearer <token>" \
  #        -H "Content-Length: 0"
  def mark_submission_read
    change_topic_read_state("read")
  end

  # @API Mark submission as unread
  #
  # No request fields are necessary.
  #
  # On success, the response will be 204 No Content with an empty body.
  #
  # @example_request
  #
  #   curl 'https://<canvas>/api/v1/courses/<course_id>/assignments/<assignment_id>/submissions/<user_id>/read.json' \
  #        -X DELETE \
  #        -H "Authorization: Bearer <token>"
  def mark_submission_unread
    change_topic_read_state("unread")
  end

  def map_user_ids(user_ids)
    Api.map_ids(user_ids, User, @domain_root_account, @current_user)
  end

  # @API Submission Summary
  #
  # Returns the number of submissions for the given assignment based on gradeable students
  # that fall into three categories: graded, ungraded, not submitted.
  #
  # @example_response
  #   {
  #     "graded": 5,
  #     "ungraded": 10,
  #     "not_submitted": 42
  #   }
  def submission_summary
    if authorized_action(@context, @current_user, [:manage_grades, :view_all_grades])
      @assignment = @context.assignments.active.find(params[:assignment_id])
      student_scope = @context.students_visible_to(@current_user)
        .where("enrollments.type<>'StudentViewEnrollment'").uniq()
      student_scope = @assignment.students_with_visibility(student_scope)
      student_ids = student_scope.pluck(:id)

      graded = @context.submissions.in_workflow_state('graded').where(user_id: student_ids, assignment_id: @assignment).count
      ungraded = @context.submissions.
        needs_grading.having_submission.
        where(user_id: student_ids, assignment_id: @assignment, excused: [nil, false]).
        count
      not_submitted = student_ids.count - graded - ungraded

      render json: {graded: graded, ungraded: ungraded, not_submitted: not_submitted}
    end
  end

  private

  def change_topic_read_state(new_state)
    @assignment = @context.assignments.active.find(params[:assignment_id])
    @user = get_user_considering_section(params[:user_id])
    @submission = @assignment.submissions.find_or_create_by!(user: @user)

    render_state_change_result @submission.change_read_state(new_state, @current_user)
  end

  # the result of several state change functions are the following:
  #  nil - no current user
  #  true - state is already set to the requested state
  #  participant with errors - something went wrong with the participant
  #  participant with no errors - the change went through
  # this function renders a 204 No Content for a success, or a Bad Request
  # for failure with participant errors if there are any
  def render_state_change_result(result)
    if result == true || result.try(:errors).blank?
      head :no_content
    else
      render :json => result.try(:errors) || {}, :status => :bad_request
    end
  end

  def get_user_considering_section(user_id)
    students = @context.students_visible_to(@current_user, include: :priors)
    if @section
      students = students.where(:enrollments => { :course_section_id => @section })
    end
    api_find(students, user_id)
  end

  def section_ids
    @section ? [@section.id] : nil
  end

  def bulk_load_attachments_and_previews(submissions)
    Submission.bulk_load_versioned_attachments(submissions)
    attachments = submissions.flat_map &:versioned_attachments
    ActiveRecord::Associations::Preloader.new.preload(attachments,
      [:canvadoc, :crocodoc_document])
    Version.preload_version_number(submissions)
  end

  def bulk_process_submissions_for_visibility(submissions_scope, includes)
    result = []

    submissions_scope.find_in_batches(batch_size: 100) do |submission_batch|
      bulk_load_attachments_and_previews(submission_batch)
      user_ids = submission_batch.map(&:user_id)
      users_with_visibility = AssignmentStudentVisibility.where(
        course_id: @context,
        assignment_id: @assignment,
        user_id: user_ids
      ).pluck(:user_id).to_set

      submission_array = submission_batch.map do |submission|
        submission.visible_to_user = users_with_visibility.include?(submission.user_id)
        submission_json(
          submission,
          @assignment,
          @current_user,
          session,
          @context,
          includes
        )
      end

      result.concat(submission_array)
    end

    result
  end

end<|MERGE_RESOLUTION|>--- conflicted
+++ resolved
@@ -589,12 +589,9 @@
   # @argument submission[late_policy_status] [String]
   #   Sets the late policy status to either "late", "missing", "none", or null.
   #
-<<<<<<< HEAD
-=======
   # @argument submission[seconds_late_override] [Integer]
   #   Sets the seconds late if late policy status is "late"
   #
->>>>>>> bedf362e
   # @argument rubric_assessment [RubricAssessment]
   #   Assign a rubric assessment to this assignment submission. The
   #   sub-parameters here depend on the rubric for the assignment. The general
@@ -655,12 +652,9 @@
         if params[:submission].key?(:late_policy_status)
           submission[:late_policy_status] = params[:submission].delete(:late_policy_status)
         end
-<<<<<<< HEAD
-=======
         if params[:submission].key?(:seconds_late_override)
           submission[:seconds_late_override] = params[:submission].delete(:seconds_late_override)
         end
->>>>>>> bedf362e
         submission[:provisional] = value_to_boolean(params[:submission][:provisional])
         submission[:final] = value_to_boolean(params[:submission][:final]) && @context.grants_right?(@current_user, :moderate_grades)
         if params[:submission][:submission_type] == 'basic_lti_launch' && (!@submission.has_submission? || @submission.submission_type == 'basic_lti_launch')
@@ -682,12 +676,9 @@
       end
       if submission.key?(:late_policy_status)
         @submission.late_policy_status = submission[:late_policy_status]
-<<<<<<< HEAD
-=======
         if @submission.late_policy_status == 'late' && submission[:seconds_late_override].present?
           @submission.seconds_late_override = submission[:seconds_late_override]
         end
->>>>>>> bedf362e
         @submission.save!
       end
 
