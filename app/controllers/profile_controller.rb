# frozen_string_literal: true

#
# Copyright (C) 2011 - present Instructure, Inc.
#
# This file is part of Canvas.
#
# Canvas is free software: you can redistribute it and/or modify it under
# the terms of the GNU Affero General Public License as published by the Free
# Software Foundation, version 3 of the License.
#
# Canvas is distributed in the hope that it will be useful, but WITHOUT ANY
# WARRANTY; without even the implied warranty of MERCHANTABILITY or FITNESS FOR
# A PARTICULAR PURPOSE. See the GNU Affero General Public License for more
# details.
#
# You should have received a copy of the GNU Affero General Public License along
# with this program. If not, see <http://www.gnu.org/licenses/>.
#

# @API Users
#
# @model Profile
#     {
#       "id": "Profile",
#       "description": "Profile details for a Canvas user.",
#       "properties": {
#         "id": {
#           "description": "The ID of the user.",
#           "example": 1234,
#           "type": "integer"
#         },
#         "name": {
#           "description": "Sample User",
#           "example": "Sample User",
#           "type": "string"
#         },
#         "short_name": {
#           "description": "Sample User",
#           "example": "Sample User",
#           "type": "string"
#         },
#         "sortable_name": {
#           "description": "user, sample",
#           "example": "user, sample",
#           "type": "string"
#         },
#         "title": {
#           "type": "string"
#         },
#         "bio": {
#           "type": "string"
#         },
#         "primary_email": {
#           "description": "sample_user@example.com",
#           "example": "sample_user@example.com",
#           "type": "string"
#         },
#         "login_id": {
#           "description": "sample_user@example.com",
#           "example": "sample_user@example.com",
#           "type": "string"
#         },
#         "sis_user_id": {
#           "description": "sis1",
#           "example": "sis1",
#           "type": "string"
#         },
#         "lti_user_id": {
#           "type": "string"
#         },
#         "avatar_url": {
#           "description": "The avatar_url can change over time, so we recommend not caching it for more than a few hours",
#           "example": "..url..",
#           "type": "string"
#         },
#         "calendar": {
#           "$ref": "CalendarLink"
#         },
#         "time_zone": {
#           "description": "Optional: This field is only returned in certain API calls, and will return the IANA time zone name of the user's preferred timezone.",
#           "example": "America/Denver",
#           "type": "string"
#         },
#         "locale": {
#           "description": "The users locale.",
#           "type": "string"
#         },
#         "k5_user": {
#           "description": "Optional: Whether or not the user is a K5 user. This field is nil if the user settings are not for the user making the request.",
#           "example": true,
#           "type": "boolean"
#         }
#       }
#     }
#
# @model Avatar
#     {
#       "id": "Avatar",
#       "description": "Possible avatar for a user.",
#       "required": ["type", "url", "token", "display_name"],
#       "properties": {
#         "type": {
#           "description": "['gravatar'|'attachment'|'no_pic'] The type of avatar record, for categorization purposes.",
#           "example": "gravatar",
#           "type": "string"
#         },
#         "url": {
#           "description": "The url of the avatar",
#           "example": "https://secure.gravatar.com/avatar/2284...",
#           "type": "string"
#         },
#         "token": {
#           "description": "A unique representation of the avatar record which can be used to set the avatar with the user update endpoint. Note: this is an internal representation and is subject to change without notice. It should be consumed with this api endpoint and used in the user update endpoint, and should not be constructed by the client.",
#           "example": "<opaque_token>",
#           "type": "string"
#         },
#         "display_name": {
#           "description": "A textual description of the avatar record.",
#           "example": "user, sample",
#           "type": "string"
#         },
#         "id": {
#           "description": "['attachment' type only] the internal id of the attachment",
#           "example": 12,
#           "type": "integer"
#         },
#         "content-type": {
#           "description": "['attachment' type only] the content-type of the attachment.",
#           "example": "image/jpeg",
#           "type": "string"
#         },
#         "filename": {
#           "description": "['attachment' type only] the filename of the attachment",
#           "example": "profile.jpg",
#           "type": "string"
#         },
#         "size": {
#           "description": "['attachment' type only] the size of the attachment",
#           "example": 32649,
#           "type": "integer"
#         }
#       }
#     }
#
class ProfileController < ApplicationController
  before_action :require_registered_user, :except => [:show, :settings, :communication, :communication_update]
  before_action :require_user, :only => [:settings, :communication, :communication_update, :qr_mobile_login]
  before_action :require_user_for_private_profile, :only => :show
  before_action :reject_student_view_student
  before_action :require_password_session, :only => [:communication, :communication_update, :update]

  include Api::V1::Avatar
  include Api::V1::CommunicationChannel
  include Api::V1::NotificationPolicy
  include Api::V1::UserProfile

  include TextHelper

  def show
    unless @current_user && @domain_root_account.enable_profiles?
      return unless require_password_session

      settings
      return
    end

    @user ||= @current_user
    set_active_tab "profile"
    @context = @user.profile if @user == @current_user

    @user_data = profile_data(
      @user.profile,
      @current_user,
      session,
      ['links', 'user_services']
    )

    if @user_data[:known_user] # if you can message them, you can see the profile
      js_env :enable_gravatar => @domain_root_account&.enable_gravatar?
      add_crumb(t('crumbs.settings_frd', "%{user}'s Profile", :user => @user.short_name), user_profile_path(@user))
      render
    else
      render :unauthorized
    end
  end

  # @API Get user profile
  # Returns user profile data, including user id, name, and profile pic.
  #
  # When requesting the profile for the user accessing the API, the user's
  # calendar feed URL and LTI user id will be returned as well.
  #
  # @returns Profile
  def settings
    if api_request?
      @user = api_find(User, params[:user_id])
      return unless authorized_action(@user, @current_user, :read_profile)
    else
      return unless require_password_session

      @user = @current_user
      @user.dismiss_bouncing_channel_message!
    end
    @user_data = profile_data(@user.profile, @current_user, session, [])
    @channels = @user.communication_channels.unretired
    @email_channels = @channels.select { |c| c.path_type == "email" }
    @sms_channels = @channels.select { |c| c.path_type == 'sms' }
    @other_channels = @channels.select { |c| c.path_type != "email" }
    @default_email_channel = @email_channels.first
    @default_pseudonym = @user.primary_pseudonym
    @pseudonyms = @user.pseudonyms.active_only
    @password_pseudonyms = @pseudonyms.select { |p| !p.managed_password? }
    @context = @user.profile
    set_active_tab "profile_settings"
    js_env :enable_gravatar => @domain_root_account&.enable_gravatar?
    respond_to do |format|
      format.html do
        @user.reload
        show_tutorial_ff_to_user = @domain_root_account&.feature_enabled?(:new_user_tutorial) &&
                                   @user.participating_instructor_course_ids.any?
        add_crumb(t(:crumb, "%{user}'s settings", :user => @user.short_name), settings_profile_path)
        js_env(
          NEW_USER_TUTORIALS_ENABLED_AT_ACCOUNT: show_tutorial_ff_to_user,
          CONTEXT_BASE_URL: "/users/#{@user.id}"
        )
        render :profile
      end
      format.json do
        render :json => user_profile_json(@user.profile, @current_user, session, params[:include])
      end
    end
  end

  def communication
    @user = @current_user
    @current_user.used_feature(:cc_prefs)
    @context = @user.profile
    @page_title = t('account_notification_settings_title', 'Notification Settings')
    set_active_tab 'notifications'

    add_crumb(@current_user.short_name, profile_path)
    add_crumb(t("Notification Settings"))
    js_env NOTIFICATION_PREFERENCES_OPTIONS: {
      enable_course_selector:
        Account.site_admin.feature_enabled?(:notification_settings_course_selector) || @user&.active_k5_enrollments?,
      allowed_push_categories: Notification.categories_to_send_in_push,
      send_scores_in_emails_text: Notification.where(category: 'Grading').first.related_user_setting(@user, @domain_root_account),
      read_privacy_info: @user.preferences[:read_notification_privacy_info],
      account_privacy_notice: @domain_root_account.settings[:external_notification_warning]
    }
    js_bundle :account_notification_settings
    render html: '', layout: true
  end

  def communication_update
    params[:root_account] = @domain_root_account
    NotificationPolicy.setup_for(@current_user, params)
    render :json => {}, :status => :ok
  end

  # @API List avatar options
  # A paginated list of the possible user avatar options that can be set with the user update endpoint. The response will be an array of avatar records. If the 'type' field is 'attachment', the record will include all the normal attachment json fields; otherwise it will include only the 'url' and 'display_name' fields. Additionally, all records will include a 'type' field and a 'token' field. The following explains each field in more detail
  # type:: ["gravatar"|"attachment"|"no_pic"] The type of avatar record, for categorization purposes.
  # url:: The url of the avatar
  # token:: A unique representation of the avatar record which can be used to set the avatar with the user update endpoint. Note: this is an internal representation and is subject to change without notice. It should be consumed with this api endpoint and used in the user update endpoint, and should not be constructed by the client.
  # display_name:: A textual description of the avatar record
  # id:: ['attachment' type only] the internal id of the attachment
  # content-type:: ['attachment' type only] the content-type of the attachment
  # filename:: ['attachment' type only] the filename of the attachment
  # size:: ['attachment' type only] the size of the attachment
  #
  # @example_request
  #
  #   curl 'https://<canvas>/api/v1/users/1/avatars.json' \
  #        -H "Authorization: Bearer <token>"
  #
  # @example_response
  #
  #   [
  #     {
  #       "type":"gravatar",
  #       "url":"https://secure.gravatar.com/avatar/2284...",
  #       "token":<opaque_token>,
  #       "display_name":"gravatar pic"
  #     },
  #     {
  #       "type":"attachment",
  #       "url":<url to fetch thumbnail of attachment>,
  #       "token":<opaque_token>,
  #       "display_name":"profile.jpg",
  #       "id":12,
  #       "content-type":"image/jpeg",
  #       "filename":"profile.jpg",
  #       "size":32649
  #     },
  #     {
  #       "type":"no_pic",
  #       "url":"https://<canvas>/images/dotted_pic.png",
  #       "token":<opaque_token>,
  #       "display_name":"no pic"
  #     }
  #   ]
  # @returns [Avatar]
  def profile_pics
    @user = api_request? ? api_find(User, params[:user_id]) : @current_user
    if authorized_action(@user, @current_user, :update_avatar)
      render :json => avatars_json_for_user(@user)
    end
  end

  def toggle_disable_inbox
    disable_inbox = value_to_boolean(params[:user][:disable_inbox])
    @current_user.preferences[:disable_inbox] = disable_inbox
    @current_user.save!

    email_channel_id = @current_user.email_channel.try(:id)
    if disable_inbox && !email_channel_id.nil?
      params = { :channel_id => email_channel_id, :frequency => "immediately" }

      ["added_to_conversation", "conversation_message"].each do |category|
        params[:category] = category
        NotificationPolicy.setup_for(@current_user, params)
      end
    end

    render :json => {}
  end

  def update
    @user = @current_user

    if params[:privacy_notice].present?
      @user.preferences[:read_notification_privacy_info] = Time.now.utc.to_s
      @user.save

      return head 208
    end

    respond_to do |format|
<<<<<<< HEAD
      user_params = params[:user] ? params[:user]
        .permit(:name, :short_name, :sortable_name, :time_zone, :show_user_services, :gender,
                :avatar_image, :subscribe_to_emails, :locale, :bio, :birthdate, :pronouns)
        : {}
      if !@user.user_can_edit_name?
=======
      user_params = if params[:user]
                      params[:user]
                        .permit(:name, :short_name, :sortable_name, :time_zone, :show_user_services, :gender,
                                :avatar_image, :subscribe_to_emails, :locale, :bio, :birthdate, :pronouns)
                    else
                      {}
                    end
      unless @user.user_can_edit_name?
>>>>>>> 118dd2ea
        user_params.delete(:name)
        user_params.delete(:short_name)
        user_params.delete(:sortable_name)
      end
      if !@domain_root_account.can_change_pronouns? || (user_params[:pronouns].present? && @domain_root_account.pronouns.exclude?(user_params[:pronouns].strip))
        user_params.delete(:pronouns)
      end
      if @user.update(user_params)
        pseudonymed = false
        if params[:default_email_id].present?
          @email_channel = @user.communication_channels.email.active.where(id: params[:default_email_id]).first
          if @email_channel
            @email_channel.move_to_top
            @user.clear_email_cache!
          end
        end
        if params[:pseudonym]
          pseudonym_params = params[:pseudonym].permit(:password, :password_confirmation, :unique_id)

          change_password = params[:pseudonym].delete :change_password
          old_password = params[:pseudonym].delete :old_password
          if params[:pseudonym][:password_id] && change_password
            pseudonym_to_update = @user.pseudonyms.find(params[:pseudonym][:password_id])
          end
          if change_password == '1' && pseudonym_to_update && !pseudonym_to_update.valid_arbitrary_credentials?(old_password)
            error_msg = t('errors.invalid_old_passowrd', "Invalid old password for the login %{pseudonym}", :pseudonym => pseudonym_to_update.unique_id)
            pseudonymed = true
            flash[:error] = error_msg
            format.html { redirect_to user_profile_url(@current_user) }
            format.json { render :json => { :errors => { :old_password => error_msg } }, :status => :bad_request }
          end
          if change_password != '1' || !pseudonym_to_update || !pseudonym_to_update.valid_arbitrary_credentials?(old_password)
            pseudonym_params.delete :password
            pseudonym_params.delete :password_confirmation
          end
          params[:pseudonym].delete :password_id
          pseudonym_to_update.require_password = true if pseudonym_to_update
          if !pseudonym_params.empty? && pseudonym_to_update && !pseudonym_to_update.update(pseudonym_params)
            pseudonymed = true
            flash[:error] = t('errors.profile_update_failed', "Login failed to update")
            format.html { redirect_to user_profile_url(@current_user) }
            format.json { render :json => pseudonym_to_update.errors, :status => :bad_request }
          end
        end
        unless pseudonymed
          flash[:notice] = t('notices.updated_profile', "Settings successfully updated")
          format.html { redirect_to user_profile_url(@current_user) }
          format.json { render :json => @user.as_json(:methods => :avatar_url, :include => { :communication_channel => { :only => [:id, :path], :include_root => false }, :pseudonym => { :only => [:id, :unique_id], :include_root => false } }) }
        end
      else
        format.html
        format.json { render :json => @user.errors }
      end
    end
  end

  # TODO: the current update method needs to get moved to the UsersController
  # (since it is not concerned with profiles), then this should get renamed
  #
  # not doing API docs until we can move this to PUT /profile
  def update_profile
    @user = @current_user
    @profile = @user.profile
    @context = @profile

    if @domain_root_account.can_change_pronouns?
      valid_pronoun = @domain_root_account.pronouns.include?(params[:pronouns]&.strip) || params[:pronouns] == ""
      @user.pronouns = params[:pronouns] if valid_pronoun
    end

    short_name = params[:user] && params[:user][:short_name]
    @user.short_name = short_name if short_name && @user.user_can_edit_name?
    if params[:user_profile]
      user_profile_params = params[:user_profile].permit(:title, :bio)
      user_profile_params.delete(:title) unless @user.user_can_edit_name?
      @profile.attributes = user_profile_params
    end

    if params[:link_urls] && params[:link_titles]
      @profile.links = []
      params[:link_urls].zip(params[:link_titles])
                        .reject { |url, title| url.blank? && title.blank? }
                        .each do |url, title|
        new_link = @profile.links.build :url => url, :title => title
        # since every time we update links, we delete and recreate everything,
        # deleting invalid link records will make sure the rest of the
        # valid ones still save
        new_link.delete unless new_link.valid?
      end
    elsif params[:delete_links]
      @profile.links = []
    end

    if @user.valid? && @profile.valid?
      @user.save!
      @profile.save!

      if params[:user_services]
        visible, invisible = params[:user_services].to_unsafe_h.partition do |_service, bool|
          value_to_boolean(bool)
        end
        @user.user_services.where(:service => visible.map(&:first)).update_all(:visible => true)
        @user.user_services.where(:service => invisible.map(&:first)).update_all(:visible => false)
      end

      respond_to do |format|
        format.html { redirect_to user_profile_path(@user) }
        format.json { render :json => user_profile_json(@user.profile, @current_user, session, params[:includes]) }
      end
    else
      respond_to do |format|
        format.html { redirect_to user_profile_path(@user) } # FIXME: need to go to edit path
        format.json { render :json => @profile.errors, :status => :bad_request }  # NOTE: won't send back @user validation errors (i.e. short_name)
      end
    end
  end

  def require_user_for_private_profile
    if params[:id]
      @user = api_find(User, params[:id])
      return if @user.public?
    end
    require_user
  end
  private :require_user_for_private_profile

  def observees
    @user ||= @current_user
    set_active_tab 'observees'
    @context = @user.profile if @user == @current_user

    add_crumb(@user.short_name, profile_path)
    add_crumb(t('crumbs.observees', "Observing"))

    @google_analytics_page_title = "Students Being Observed"
    join_title(t(:page_title, 'Students Being Observed'), @user.name)
    js_bundle :user_observees

    render html: '', layout: true
  end

  def content_shares
    raise not_found unless @current_user.can_content_share?

    @user ||= @current_user
    set_active_tab 'content_shares'
    @context = @user.profile

    ccv_settings = Canvas::DynamicSettings.find('common_cartridge_viewer') || {}
    js_env({
             COMMON_CARTRIDGE_VIEWER_URL: ccv_settings['base_url']
           })
    render :content_shares
  end

  def qr_mobile_login
    unless instructure_misc_plugin_available? && !!@domain_root_account&.mobile_qr_login_is_enabled?
      head 404
      return
    end

    @user ||= @current_user
    set_active_tab 'qr_mobile_login'
    @context = @user.profile if @user == @current_user

    add_crumb(@user.short_name, profile_path)
    add_crumb(t('crumbs.mobile_qr_login', "QR for Mobile Login"))

    js_bundle :qr_mobile_login

    render html: '', layout: true
  end
end

def instructure_misc_plugin_available?
  Object.const_defined?("InstructureMiscPlugin")
end
private :instructure_misc_plugin_available?<|MERGE_RESOLUTION|>--- conflicted
+++ resolved
@@ -206,11 +206,11 @@
     @channels = @user.communication_channels.unretired
     @email_channels = @channels.select { |c| c.path_type == "email" }
     @sms_channels = @channels.select { |c| c.path_type == 'sms' }
-    @other_channels = @channels.select { |c| c.path_type != "email" }
+    @other_channels = @channels.reject { |c| c.path_type == "email" }
     @default_email_channel = @email_channels.first
     @default_pseudonym = @user.primary_pseudonym
     @pseudonyms = @user.pseudonyms.active_only
-    @password_pseudonyms = @pseudonyms.select { |p| !p.managed_password? }
+    @password_pseudonyms = @pseudonyms.reject(&:managed_password?)
     @context = @user.profile
     set_active_tab "profile_settings"
     js_env :enable_gravatar => @domain_root_account&.enable_gravatar?
@@ -334,17 +334,10 @@
       @user.preferences[:read_notification_privacy_info] = Time.now.utc.to_s
       @user.save
 
-      return head 208
+      return head :already_reported
     end
 
     respond_to do |format|
-<<<<<<< HEAD
-      user_params = params[:user] ? params[:user]
-        .permit(:name, :short_name, :sortable_name, :time_zone, :show_user_services, :gender,
-                :avatar_image, :subscribe_to_emails, :locale, :bio, :birthdate, :pronouns)
-        : {}
-      if !@user.user_can_edit_name?
-=======
       user_params = if params[:user]
                       params[:user]
                         .permit(:name, :short_name, :sortable_name, :time_zone, :show_user_services, :gender,
@@ -353,7 +346,6 @@
                       {}
                     end
       unless @user.user_can_edit_name?
->>>>>>> 118dd2ea
         user_params.delete(:name)
         user_params.delete(:short_name)
         user_params.delete(:sortable_name)
@@ -511,7 +503,7 @@
 
   def qr_mobile_login
     unless instructure_misc_plugin_available? && !!@domain_root_account&.mobile_qr_login_is_enabled?
-      head 404
+      head :not_found
       return
     end
 
