--- conflicted
+++ resolved
@@ -327,181 +327,6 @@
     "learner_passport_current_projects #{@current_user.global_id}"
   end
 
-  def self.merge_skills_from_achievements(achievements)
-    skills = []
-    achievements.each do |achievement|
-      skills += achievement[:skills] if achievement[:skills].present?
-    end
-    skills.uniq! { |s| s[:name] }
-    skills
-  end
-
-  @@current_achievements = [
-    {
-      id: "1",
-      isNew: true,
-      title: "Product Management Short Course",
-      issuer: {
-        name: "General Assembly",
-        url: "https://generalassemb.ly/education/product-management/new-york-city",
-        iconUrl:
-          "data:image/png;base64,iVBORw0KGgoAAAANSUhEUgAAADAAAAAxCAYAAACcXioiAAAAAXNSR0IArs4c6QAAAFBlWElmTU0AKgAAAAgAAgESAAMAAAABAAEAAIdpAAQAAAABAAAAJgAAAAAAA6ABAAMAAAABAAEAAKACAAQAAAABAAAAMKADAAQAAAABAAAAMQAAAAD0imuiAAABWWlUWHRYTUw6Y29tLmFkb2JlLnhtcAAAAAAAPHg6eG1wbWV0YSB4bWxuczp4PSJhZG9iZTpuczptZXRhLyIgeDp4bXB0az0iWE1QIENvcmUgNi4wLjAiPgogICA8cmRmOlJERiB4bWxuczpyZGY9Imh0dHA6Ly93d3cudzMub3JnLzE5OTkvMDIvMjItcmRmLXN5bnRheC1ucyMiPgogICAgICA8cmRmOkRlc2NyaXB0aW9uIHJkZjphYm91dD0iIgogICAgICAgICAgICB4bWxuczp0aWZmPSJodHRwOi8vbnMuYWRvYmUuY29tL3RpZmYvMS4wLyI+CiAgICAgICAgIDx0aWZmOk9yaWVudGF0aW9uPjE8L3RpZmY6T3JpZW50YXRpb24+CiAgICAgIDwvcmRmOkRlc2NyaXB0aW9uPgogICA8L3JkZjpSREY+CjwveDp4bXBtZXRhPgoZXuEHAAANI0lEQVRoBcVaC1RUdRr/3WFgROUhojzXBEkzFd+5ls+03bQsn0cr8xGbpa2ulnVszVJrNyuzo65UdnTXzKyzZaWF2WqYq5KGhpiyigIJCJooIO/Xf3/fHa5zZ2BkQs/pO+fOvfP/f/d7v+6d0XCTQGVfGoB1//ZFkOV+hAdHa1MnjHclrTZ/tg8ZObtgCTyAuDElWnhgsivOb/JdJewbqx5foNRdDygV3Uep0VPyyy6pCLMw6khWVzV87GUV01+poeOUivtLgfok8TYzTnOuLc25qcE9XX+Xh2OpxbhwDrBqQG5eiO/y5S9XVKgugqvyr3bH2nV/x8WLbeBVx/1M4OjRyzkThl1sQOtXLniugEq0qu0H7lbxH22Zlay8nfgkHr0fsPjDQnIaFSi7CuxPnGl75PEkNWza13hy3vc4mjQW1RW8jftyBLWLiUw8PN1MR12u7KG2fPWR+udXoeb1610LtSZBlauOWL/5CXz330VIOwlMnPIlnpr2t1R//5zYPfsnYPOHbyA5yRveVgctpYBaWtuHulZVAV5eduUMjOoa4K7h5fjTo3P3Den9zZDTFzpj6yeb8Pm2CLQNPYWxo9doc6fGG+juzp4p8MLaf+HbndORnwtdSO+WQExUHarKs1BSFY3cnxk6JuHdcXNdFyU6xQAtrGeheXdC2ikqyTXxUPtwoPuAqdo7L2xxvc383TOudZZNKK96mELSnCReXQYcT7VAs0RDo6WbI7xIIR7LPCtXnSAe0+kwDBU9B2sJBvY5iXdk2z14lgOL5hxH11vrUCPWEaASwsyLt1sYGjcCElpymI1QUwv06lYZP2pUelOkPVMgKTUU+Rc1PUmbongz9i00UE6edY5W5t8UuQYKqOSsMPXJnnhVqKKh0m2qoGwgvt7xGXLP+eiWMiiKy6urgfJyVh2GlBwVrDI1XHMHtfRgOXHMh6y5gnj19IkAvPfB5zllKlK2VXpeN7V977tKKT8zOlV1wCqV7btg/qYVSDo4D1GRxbhSvQ9B1vvx4zFSoFulRArUSYxS9z79gT8MAUKC9GVknQd27gXSiG+lEAa+7EpYxPa149fxWsCLYZiwBziR4hxCsid50KI1y23b/6HCOwUd/MYjO98Hkya9tGzB9BVLNY2lTQ9mOdlBrfzwHuza/g0y0kiAwnr70MqVPDN3DRDC3i2A5xYCDz9Ixi5OLCP+uk3AO+uJJzfVK13J9UXPA088ZFCyn1/fCLy9GrCRlyuIlwVE0Up6TgzSrRcwM66fNm7wEdly5v7D4YXIOkOhyFmv6SKsSXi5o4ounz4DmDauofCy39IGLJwFjLqXTHUjySqBwnQMtV+aP6PC7ElsXjOuRWA5xGMihyR71llgd+LTBoqzAnMfex8Dh1Sjtt7FBpZxFusHtqHlHzBW7OcartfVW0tWxOhTqKB4Sqwohxd7R9t2dnzzZxTrvSStJyCeiOlxEJPHxBvoTgpog2K3oGePWWgZyH2TQAa2dNaQDkBwW2MFKCwGZjOcnl4OlNLNBsREAaEh7MY0hijuz4LiH2DsOs7tqJS1lV1Jx2rDK51GUA2mjH9ZG9L7gIHgpIC++H3Od/AjMz1RDbT6s6yFCUO60oADqcCu3UzGHcCVK8aqfYTwrscT7wRT+GAxjAv40jNBNIgIeD0Q3gGBtchQSWY0ZwVUsjd6tY/DlUueN6gKJqeFrtWFNXlND516VsK8LYUPZFVxhQCuhQfb5ybXPfN3Ka15570RUPQY1NJrclvVmgQbakpIwReIPzMbB5MW66OCpx3WXCrNDM3Xopc/w6mxWLdR+VCWYQk114JhpiF8yost2L17lfId7YW392xFQQGs2JHQA16l+1FdClzIs6GyxHPrmxnItXkckCpmVq5DpCu243sglZOy3RRIFTp2CEhPewMhoa9A86UCo3s+j3+ss+mVQxA8tbyZmfCWkEk5ySQvkC9MbhpCar+hhFQbdxBO5cx55Q5P1kVGMXLmKRt8RIFzBeN1hl4u9f56RBrsUQOJ82cWccewJJWQsBCGUr2inZ4wnSmIcjIYegzkISWVk7AFl65eQmBYiW4pseKNgEyrMgvpB68FpLr4cHzRS7N9qcGnKCcCeQoip0aFA8KLLHjs4SjcM7E3uvZKcVjPU0oueBIu5kO2pYS2Y/OTKuQOWlFBG8tsU6XUuF/CPLbffjz4SHerNrwbAwpn1IqtT+HypQM4n9W8PGjMe6KMhFYQhWtDId1Ba/aCUPaXMxeZC02Ekkyv0bfV4b6H4rTpg3Mc2HEPVCFSOicZNgd8OAPZODoYh3wX0BVgmZQZSSD3F2DFOuB1TgPn8u1rrVjCw9jMPOEtU21UBHInD9LvdQTehu0+yLnwK5OJNCRtpIKsfZOhQiuKJ6Ten80Fliy1PyO04cAmIJPqc68Aid/YozWZXXzTarYgKicdXpRtCoRXZi4iPt6vY1pV4onW2JUUikPfrkNedjPCRxKKAneLsStgCCAekAokCnaKtK9eKgROpQGt6CmpVmdPs/dcBjpSwTZMZI34TYEk+7kMC77aukG99ulDVmz8MBMnj7RAaQF7unAj4eaACGsGcbWAPPTT5TqEMkx+3x/4Yju/cn0EryPb2/c6UAlPe4GM16nJg5CT/5MVwX7BKMzjzewDYsnmgMTuTg6IE+9lDpj7CYXU+KASxtwS8KH1Xl0M9O7HcKEQk/7oEFq8JPOU2LApEDmlYhWdD7CgQ9ttutX1Z1NP7nahLsSk7ktSSvc1gzDxY/lszenWAD9WnDg+Kzw+kcOdqTJJFbIw7BqrZsa9186UU+Tl+GFBwrFXcWvvStzSuRLywsp4Xr2G7OGFt6OgXbtDH6OpwPVKqIEsY3WgB4ks3d3GaI/qUonILpVWjBl9nNNoJ30atZXORsLXi3H6WDOS2ZDEdJbQas8mJiOzASVlwN4j9nAd3IdTKgUXaM1SKmN1fqY9+e2rzp8ifM8BoMzPoryVfRrV5o1mbQNrHkElL1OFA1mm0hejVpZvECQc2tCqxoONkDv7M5/g5tFAzI0P3gUG97IzkdwJJ+4PFLKxsVpo+frXYeTIhdr0o6uhLaV1SMZ+d/2n1q8aKRc3oA0t4S6UXBNd8l6fgRiTZhA8OULrS6ixl8de403eip4oZQk1QztWJF0s82L9tcgTFl6NooCNhvCy46yArAyLGYqSYu403NIblCSqueHEdgYG0K2T7uPIYErW8iq+kqFSrmO0vDsSEPI59Z1YX+BHCJU1P1MY63IWeYoKvRCtMUQc4CSl2p/6CA4fWY9SNpzG+oEQyTnHjmp6eJfyt+VtYDHDwhwquRS0uAjofIuDm1xlsWQzGnTvZNgj9xqC9ALzK/prG4JP3sWXrfho2xK178e7jC0nBbB24zQc3Outd1ADw3wWIoUXge8OmVcZmz7O30XAbWxWNiaof5DzXoF4gAgybnAkcALpyNLM3JVSKZ1njt+Jj3fMMe5zVqD/HSvRkSOB1HVxv/hZ3n8aIDEttf3Vt/gLTIqx6nyWeWfleuDb3UAEBWrH7muGoit26wvtYuaDGUL44kvGaqObiSJyyPgsckgV6siCOXL4KuM2tkYHvPXM4P0LsjPWoKjY/btRGRl+ybFXkiFDWUVYCv34XkfA6d0oBawl080fOzx0tRzIyHbE+QUq8Oa7nFRlNiKUMm+uCU9DNfZudNiwl5aNHXRcx+cHTeoM8naar++WYOTdK7WAM7nqckQfvLLqfSR8QdfQGgZIIkv1EasYLpcckRCQsURA1uW52LhNuNnYbY1K5m5fxJJknjrzh9z5s8ZHttRy5O00f8GZhzFDF2qadlWnz48GChgb5rPadaw7Xlt+hFOg8yt2M9LNvJZY7963CO+tuV1r10qSxi3QZB7AwNh8hLZXTuXTg9uajSIjSGRYTbxqyXp+ffBMgRXxPZCWbnHUaDLQw4dh5K7hXZ+vY1dCUEYOoWeAhGHKCducnTtvNZbcnT1TwFI3naXS286EwsvQ1yO2Dp07ZSCsgzNzd5waW5dnht9FsVfEnEW3HswViqM/2Etk17RG0tHbG7vNvEZVm4aluxJSUFlXgcraQShgGZww+Ussf35G6qNT14SERZ7DL4Uj2OC8nN7tSIKKZSUZpQQao4XBTsq0/E4858nZh16cvySy750JUNYRyMj0R2jHU5g47iXt5T9vNNDdnUm9adB8tSyoxCUqasZ/kJMd98Qdk2esD9WMBrFabfw0mD+MvIDCAgpKK0qFkjfcUTFXkFd+GGE+g5Ce3goVnH9kX8ImKpq/tExZrN09YEO9BDkqv2QUOnfku1nLfG3mfS5zRtNyNhtDZWYOUHeMKFIxvZTq3FepnkOVmrdso/m/EmrGs5+pbncq1YX7gtd7cHq2Ui5t+teLQHPcBEjLDkPPWH/9x48ahk5E2IXyF19c0qKFdkqoa6F+P2HuU39F+/ZXUEuWEYz7Pn2CIj/dy/HzxsCjPuAJi9/q/0L/B7CmkQQDgkqeAAAAAElFTkSuQmCC"
-      },
-      issuedOn: "2023-10-30",
-      expiresOn: "2033-10-30",
-      type: "Certificate of Completion",
-      criteria:
-        "To earn this badge, participants must complete 50 yours of study over 10 weeks, and complete a case study project.",
-      skills: [
-        { name: "Product Management", verified: true, url: "https://generalassemb.ly/education/product-management" },
-        { name: "Product Strategy", verified: false },
-        { name: "Market Research", verified: false },
-        { name: "User Research", verified: false }
-      ],
-      imageUrl: nil,
-      verifiedBy: "Open Badges"
-    },
-    {
-      id: "2",
-      isNew: false,
-      title: "B.S. in Computer Science",
-      issuer: {
-        name: "The Ohio State University",
-        url: "https://www.osu.edu/"
-      },
-      issuedOn: "2020-05-03",
-      expiresOn: nil,
-      type: "Bachelor of Science",
-      skills: [
-        { name: "JavaScript", verified: true },
-        { name: "SQL", verified: true },
-        { name: "React", verified: true },
-        { name: "KPIs", verified: true },
-      ],
-      imageUrl: "https://www.osu.edu/images/osu-logo-blocko.svg",
-      verifiedBy: "Open Badges"
-    },
-    {
-      id: "3",
-      isNew: false,
-      title: "National Merit Scholar",
-      issuer: {
-        name: "NMSC",
-        url: "https://www.nationalmerit.org/"
-      },
-      issuedOn: "2016-10-03",
-      expiresOn: nil,
-      imageUrl: "https://www.nationalmerit.org/s/1758/images/logo.png",
-      verifiedBy: nil
-    },
-    {
-      id: "4",
-      isNew: false,
-      title: "CPS High School Diploma",
-      issuer: {
-        name: "Walnut Hills High School",
-        url: "http://www.walnuthillseagles.com/",
-        iconUrl: "http://www.walnuthillseagles.com/images/walnut-hills-logo.png"
-      },
-      issuedOn: "2016-05-27",
-      expiresOn: nil,
-      imageUrl: "http://www.walnuthillseagles.com/images/walnut-hills-logo.png",
-      verifiedBy: nil
-    }
-  ]
-
-  @@portfolio_sample = {
-    id: "1",
-    title: "A portfolio of my work",
-    blurb: "A generally groovy person you want to know",
-    city: "Columbus",
-    state: "OH",
-    phone: "888-555-1212",
-    email: "me@example.com",
-    heroImageUrl:
-      "https://images.unsplash.com/photo-1464802686167-b939a6910659?q=80&w=3500&auto=format&fit=crop&ixlib=rb-4.0.3&ixid=M3wxMjA3fDB8MHxwaG90by1wYWdlfHx8fGVufDB8fHx8fA%3D%3D",
-    about: %(
-    I am a recent computer science graduate from Ohio State University, and have also completed a General Assembly certification
-   in Product Management. I bring a strong technical foundation from my computer science degree and have a deep passion for product
-     management. My unique blend of technical skills and product management knowledge allows me to bridge the gap between
-     technology and business strategy. I am eager to grow and contribute in my first role as a product manager and am committed to
-     continuous learning.
-),
-    skills: merge_skills_from_achievements(@@current_achievements),
-    links: %w[https://linkedin.com/in/eschiebel https://www.nspe.org https://eschiebel.github.io/],
-    education: [
-      {
-        title: "Product Management Certificate",
-        location: "Raleigh, NC",
-        institution: "General Assembly",
-        from_date: "2023-04",
-        to_date: "2023-10",
-        description: "GPA: 3.8"
-      },
-      {
-        title: "Bachelor's in Computer Science",
-        institution: "The Ohio State University",
-        location: "Columbus, OH",
-        from_date: "2018-09",
-        to_date: "2022-05",
-        description: "GPA: 3.8"
-      },
-      {
-        title: "High School Diploma",
-        institution: "Walnut Hills High School",
-        locaiton: "Cincinnati, OH",
-        from_date: "2004-09",
-        to_date: "2018-05",
-        description: "GPA: 3.7"
-      }
-    ],
-    experience: [
-      {
-        where: "Pendo",
-        title: "Software Engineering Team",
-        from_date: "2023-08",
-        to_date: "2023-10",
-        description: %(
-          <div style="font-weight: bold">Feature Development</div>
-          <ul>
-          <li>
-          Collaborate with the engineering team to create and maintain customer-facing features using technologies like Vue, Vuex, Highcharts, Jest, and Cypress.
-          </li><li>
-          Work on various aspects of Pendo's Guide product, including Guide Building, Guide Management, Guide Analytics, and Guide Display.
-          </li>
-          </ul>
-          <div style="font-weight: bold">Technical Stack</div>
-          <ul><li>
-          Utilize technologies such as Vue2, Cypress, Jest, and JavaScript to develop and maintain features.
-          </li><li>
-          Focus on ensuring a high-quality product through unit testing and automation.
-          </li></ul>
-          <div style="font-weight: bold">Process Imaprovement</div>
-          <ul><li>
-          Contribute to enhancing the Continuous Integration/Continuous Delivery (CI/CD) processes, reducing manual effort for releases.
-          </li></ul>
-          <div style="font-weight: bold">Collaboration and Code Review</div>
-          <ul><li>
-          Collaborate closely with other team members through activities like pair programming and code reviews.
-          </li><li>
-          Provide technical guidance to teammates through code and design reviews.
-          </li></ul>
-          <div style="font-weight: bold">Problem Solving</div>
-          <ul><li>
-          Help diagnose and troubleshoot customer issues in real-time during customer calls.
-          </li><li>
-          Participate in cross-team initiatives aimed at improving technology and work culture.
-          </li></ul>
-        ).html_safe,
-      },
-    ],
-    achievements: @@current_achievements.clone
-  }
-
-  @@portfolio_template = @@portfolio_sample.clone # some day make a template with less pre-populated data
-
-  @@current_portfolios = [@@portfolio_sample.clone]
-
   def index
     js_env[:FEATURES][:learner_passport] = @domain_root_account.feature_enabled?(:learner_passport)
 
@@ -706,81 +531,7 @@
     md = (/copy(\d*)$/.match title)
     return "#{title} - copy" if md.nil?
 
-<<<<<<< HEAD
-    # hide the breadcrumbs application.html.erb renders
-    render html: "<style>.ic-app-nav-toggle-and-crumbs.no-print {display: none;}</style>".html_safe,
-           layout: true
-  end
-
-  def skills_index
-    render json: LearnerPassportController.merge_skills_from_achievements(@@current_achievements)
-  end
-
-  def achievements_index
-    render json: @@current_achievements
-  end
-
-  def portfolios_index
-    render json: @@current_portfolios.map { |p| p.slice(:id, :title, :heroImageUrl) }
-  end
-
-  def portfolio_create
-    new_portfolio = @@portfolio_template.clone
-    new_portfolio[:id] = (@@current_portfolios.length + 1).to_s
-    new_portfolio[:title] = params[:title]
-    @@current_portfolios << new_portfolio
-    render json: new_portfolio
-  end
-
-  def portfolio_update
-    portfolio = @@current_portfolios.find { |p| p[:id] == params[:portfolio_id] }
-    return render json: { message: "Portfolio not found" }, status: :not_found if portfolio.nil?
-
-    portfolio[:skills] = []
-    portfolio.each do |key, _value|
-      next unless params[key].present?
-
-      case key
-      when :skills
-        params[key].each do |skill|
-          portfolio[:skills] << JSON.parse(skill)
-        end
-      else
-        portfolio[key] = params[key]
-      end
-    end
-
-    render json: portfolio
-  end
-
-  def portfolio_show
-    portfolio = @@current_portfolios.find { |p| p[:id] == params[:portfolio_id] }
-    return render json: { message: "Portfolio not found" }, status: :not_found if portfolio.nil?
-
-    render json: portfolio
-  end
-
-  def portfolio_duplicate
-    portfolio = @@current_portfolios.find { |p| p[:id] == params[:portfolio_id] }
-    new_portfolio = portfolio.clone
-    new_portfolio[:id] = (@@current_portfolios.length + 1).to_s
-    @@current_portfolios << new_portfolio
-    render json: @@current_portfolios.last
-  end
-
-  def portfolio_edit
-    portfolio = @@current_portfolios.find { |p| p[:id] == params[:portfolio_id] }
-    return render json: { message: "Portfolio not found" }, status: :not_found if portfolio.nil?
-
-    render json: portfolio
-  end
-
-  def portfolio_reset
-    @@current_portfolios = [@@portfolio_sample.clone]
-    render json: { message: "Portfolios reset" }, status: :accepted
-=======
     new_count = md.captures[0].blank? ? 1 : md.captures[0].to_i + 1
     title.sub(/copy\d*$/, "copy#{new_count}")
->>>>>>> 0cb031ce
   end
 end