#
# Copyright (C) 2012 - present Instructure, Inc.
#
# This file is part of Canvas.
#
# Canvas is free software: you can redistribute it and/or modify it under
# the terms of the GNU Affero General Public License as published by the Free
# Software Foundation, version 3 of the License.
#
# Canvas is distributed in the hope that it will be useful, but WITHOUT ANY
# WARRANTY; without even the implied warranty of MERCHANTABILITY or FITNESS FOR
# A PARTICULAR PURPOSE. See the GNU Affero General Public License for more
# details.
#
# You should have received a copy of the GNU Affero General Public License along
# with this program. If not, see <http://www.gnu.org/licenses/>.
#

# @API Account Reports
#
# API for accessing account reports.
#
# @model Report
#     {
#       "id": "Report",
#       "properties": {
#         "id": {
#           "description": "The unique identifier for the report.",
#           "example": "1",
#           "type": "integer"
#         },
#         "report": {
#           "description": "The type of report.",
#           "example": "sis_export_csv",
#           "type": "string"
#         },
#         "file_url": {
#           "description": "The url to the report download.",
#           "example": "https://example.com/some/path",
#           "type": "string"
#         },
#         "attachment": {
#           "description": "The attachment api object of the report. Only available after the report has completed.",
#           "$ref": "File"
#         },
#         "status": {
#           "description": "The status of the report",
#           "example": "complete",
#           "type": "string"
#         },
#         "created_at": {
#           "description": "The date and time the report was created.",
#           "example": "2013-12-01T23:59:00-06:00",
#           "type": "datetime"
#         },
#         "started_at": {
#           "description": "The date and time the report started processing.",
#           "example": "2013-12-02T00:03:21-06:00",
#           "type": "datetime"
#         },
#         "ended_at": {
#           "description": "The date and time the report finished processing.",
#           "example": "2013-12-02T00:03:21-06:00",
#           "type": "datetime"
#         },
#         "parameters": {
#           "description": "The report parameters",
#           "example": {"course_id": 2, "start_at": "2012-07-13T10:55:20-06:00", "end_at": "2012-07-13T10:55:20-06:00"},
#           "$ref": "ReportParameters"
#         },
#         "progress": {
#           "description": "The progress of the report",
#           "example": "100",
#           "type": "integer"
#         },
#         "current_line": {
#           "description": "This is the current line count being written to the report. It updates every 1000 records.",
#           "example": "12000",
#           "type": "integer"
#         }
#       }
#     }
#
# @model ReportParameters
#     {
#       "id": "ReportParameters",
#       "description": "The parameters returned will vary for each report.",
#       "properties": {
#         "enrollment_term_id": {
#           "description": "The canvas id of the term to get grades from",
#           "example": 2,
#           "type": "integer"
#         },
#         "include_deleted": {
#           "description": "If true, deleted objects will be included. If false, deleted objects will be omitted.",
#           "example": false,
#           "type": "boolean"
#         },
#         "course_id": {
#           "description": "The id of the course to report on",
#           "example": 2,
#           "type": "integer"
#         },
#         "order": {
#           "description": "The sort order for the csv, Options: 'users', 'courses', 'outcomes'.",
#           "example": "users",
#           "type": "string",
#           "allowableValues": {
#             "values": [
#               "users",
#               "courses",
#               "outcomes"
#             ]
#           }
#         },
#         "users": {
#           "description": "If true, user data will be included. If false, user data will be omitted.",
#           "example": false,
#           "type": "boolean"
#         },
#         "accounts": {
#           "description": "If true, account data will be included. If false, account data will be omitted.",
#           "example": false,
#           "type": "boolean"
#         },
#         "terms": {
#           "description": "If true, term data will be included. If false, term data will be omitted.",
#           "example": false,
#           "type": "boolean"
#         },
#         "courses": {
#           "description": "If true, course data will be included. If false, course data will be omitted.",
#           "example": false,
#           "type": "boolean"
#         },
#         "sections": {
#           "description": "If true, section data will be included. If false, section data will be omitted.",
#           "example": false,
#           "type": "boolean"
#         },
#         "enrollments": {
#           "description": "If true, enrollment data will be included. If false, enrollment data will be omitted.",
#           "example": false,
#           "type": "boolean"
#         },
#         "groups": {
#           "description": "If true, group data will be included. If false, group data will be omitted.",
#           "example": false,
#           "type": "boolean"
#         },
#         "xlist": {
#           "description": "If true, data for crosslisted courses will be included. If false, data for crosslisted courses will be omitted.",
#           "example": false,
#           "type": "boolean"
#         },
#         "sis_terms_csv": {
#           "example": 1,
#           "type": "integer"
#         },
#         "sis_accounts_csv": {
#           "example": 1,
#           "type": "integer"
#         },
#         "include_enrollment_state": {
#           "description": "If true, enrollment state will be included. If false, enrollment state will be omitted. Defaults to false.",
#           "example": false,
#           "type": "boolean"
#         },
#         "enrollment_state": {
#           "description": "Include enrollment state. Defaults to 'all' Options: ['active'| 'invited'| 'creation_pending'| 'deleted'| 'rejected'| 'completed'| 'inactive'| 'all']",
#           "example": ["all"],
#           "type": "array",
#           "items": {"type": "string"}
#         },
#         "start_at": {
#           "description": "The beginning date for submissions. Max time range is 2 weeks.",
#           "example": "2012-07-13T10:55:20-06:00",
#           "type": "datetime"
#         },
#         "end_at": {
#           "description": "The end date for submissions. Max time range is 2 weeks.",
#           "example": "2012-07-13T10:55:20-06:00",
#           "type": "datetime"
#         }
#       }
#     }
#
class AccountReportsController < ApplicationController
  before_action :require_user
  before_action :get_context

  include Api::V1::Account
  include Api::V1::AccountReport

# @API List Available Reports
#
# Returns a paginated list of reports for the current context.
#
# @response_field name The name of the report.
# @response_field parameters The parameters will vary for each report
#
# @example_request
#     curl -H 'Authorization: Bearer <token>' \
#          https://<canvas>/api/v1/accounts/<account_id>/reports/
#
# @example_response
#
#  [
#    {
#      "report":"student_assignment_outcome_map_csv",
#      "title":"Student Competency",
#      "parameters":null
#    },
#    {
#      "report":"grade_export_csv",
#      "title":"Grade Export",
#      "parameters":{
#        "term":{
#          "description":"The canvas id of the term to get grades from",
#          "required":true
#        }
#      }
#    }
#  ]
#
  def available_reports
    if authorized_action(@account, @current_user, :read_reports)
      available_reports = AccountReport.available_reports

      results = []

      available_reports.each do |key, value|
        last_run = @account.account_reports.active.where(report_type: key).most_recent.take
<<<<<<< HEAD
        last_run = account_report_json(last_run, @current_user, session) if last_run
=======
        last_run = account_report_json(last_run, @current_user) if last_run
>>>>>>> 27ea9d51
        report = {
          :title => value.title,
          :parameters => nil,
          :report => key,
          :last_run => last_run
        }
        parameters = {}

        value[:parameters].each do |parameter_name, parameter|
          parameters[parameter_name] = {
            :required => parameter[:required] || false,
            :description => parameter[:description]
          }
        end unless value[:parameters].nil?

        report[:parameters] = parameters unless parameters.length == 0
        results << report
      end
      render :json => results

    end
  end

  # @API Start a Report
  # Generates a report instance for the account. Note that "report" in the
  # request must match one of the available report names. To fetch a list of
  # available report names and parameters for each report (including whether or
  # not those parameters are required), see
  # {api:AccountReportsController#available_reports List Available Reports}.
  #
  # @argument parameters The parameters will vary for each report. To fetch a list
  #   of available parameters for each report, see {api:AccountReportsController#available_reports List Available Reports}.
  #   A few example parameters have been provided below. Note that the example
  #   parameters provided below may not be valid for every report.
  #
  # @argument parameters[course_id] [Integer] The id of the course to report on.
  #   Note: this parameter has been listed to serve as an example and may not be
  #   valid for every report.
  #
  # @argument parameters[users] [Boolean] If true, user data will be included. If
  #   false, user data will be omitted. Note: this parameter has been listed to
  #   serve as an example and may not be valid for every report.
  #
  # @example_request
  #   curl -X POST \
  #        https://<canvas>/api/v1/accounts/1/reports/provisioning_csv \
  #        -H 'Authorization: Bearer <token>' \
  #        -H 'Content-Type: multipart/form-data' \
  #        -F 'parameters[users]=true' \
  #        -F 'parameters[courses]=true' \
  #        -F 'parameters[enrollments]=true'
  #
  # @returns Report
  #
  def create
    if authorized_action(@context, @current_user, :read_reports)
      available_reports = AccountReport.available_reports.keys
      raise ActiveRecord::RecordNotFound unless available_reports.include? params[:report]
      parameters = params[:parameters]&.to_unsafe_h
      report = @account.account_reports.build(:user=>@current_user, :report_type=>params[:report], :parameters=>parameters)
      report.workflow_state = :created
      report.progress = 0
      report.save
      report.run_report
      render :json => account_report_json(report, @current_user)
    end
  end

  def type_scope
    @context.account_reports.where(:report_type => params[:report])
  end

# @API Index of Reports
# Shows all reports that have been run for the account of a specific type.
#
# @example_request
#     curl -H 'Authorization: Bearer <token>' \
#          https://<canvas>/api/v1/accounts/<account_id>/reports/<report_type>
#
# @returns [Report]
#
  def index
    if authorized_action(@context, @current_user, :read_reports)

      reports = Api.paginate(type_scope.active.order('id DESC'), self, url_for({action: :index, controller: :account_reports}))

      render :json => account_reports_json(reports, @current_user)
    end
  end

# @API Status of a Report
# Returns the status of a report.
#
# @example_request
#     curl -H 'Authorization: Bearer <token>' \
#          https://<canvas>/api/v1/accounts/<account_id>/reports/<report_type>/<report_id>
#
# @returns Report
#
  def show
    if authorized_action(@context, @current_user, :read_reports)

      report = type_scope.active.find(params[:id])
      render :json => account_report_json(report, @current_user)
    end
  end

# @API Delete a Report
#
# Deletes a generated report instance.
# @example_request
#     curl -H 'Authorization: Bearer <token>' \
#          -X DELETE \
#          https://<canvas>/api/v1/accounts/<account_id>/reports/<report_type>/<id>
#
# @returns Report
#
  def destroy
    if authorized_action(@context, @current_user, :read_reports)
      report = type_scope.active.find(params[:id])

      report.destroy
      if report.destroy
        render :json => account_report_json(report, @current_user)
      else
        render :json => report.errors, :status => :bad_request
      end
    end
  end
end<|MERGE_RESOLUTION|>--- conflicted
+++ resolved
@@ -231,11 +231,7 @@
 
       available_reports.each do |key, value|
         last_run = @account.account_reports.active.where(report_type: key).most_recent.take
-<<<<<<< HEAD
-        last_run = account_report_json(last_run, @current_user, session) if last_run
-=======
         last_run = account_report_json(last_run, @current_user) if last_run
->>>>>>> 27ea9d51
         report = {
           :title => value.title,
           :parameters => nil,
