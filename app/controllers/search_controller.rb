--- conflicted
+++ resolved
@@ -83,11 +83,7 @@
   #   enrollment types for each group to show what they share with this user
   # @response_field permissions[] Only set for contexts. Mapping of requested
   #   permissions that the context grants the current user, e.g.
-<<<<<<< HEAD
-  #   {send_messages: true}
-=======
   #   { send_messages: true }
->>>>>>> fe8419f2
   def recipients
 
     # admins may not be able to see the course listed at the top level (since
