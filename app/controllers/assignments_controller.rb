# frozen_string_literal: true

#
# Copyright (C) 2011 - present Instructure, Inc.
#
# This file is part of Canvas.
#
# Canvas is free software: you can redistribute it and/or modify it under
# the terms of the GNU Affero General Public License as published by the Free
# Software Foundation, version 3 of the License.
#
# Canvas is distributed in the hope that it will be useful, but WITHOUT ANY
# WARRANTY; without even the implied warranty of MERCHANTABILITY or FITNESS FOR
# A PARTICULAR PURPOSE. See the GNU Affero General Public License for more
# details.
#
# You should have received a copy of the GNU Affero General Public License along
# with this program. If not, see <http://www.gnu.org/licenses/>.
#

# @API Assignments
class AssignmentsController < ApplicationController
  include Api::V1::Section
  include Api::V1::Assignment
  include Api::V1::AssignmentOverride
  include Api::V1::AssignmentGroup
  include Api::V1::GroupCategory
  include Api::V1::ModerationGrader
  include Api::V1::Outcome
  include Api::V1::ExternalTools
  include Api::V1::ContextModule
  include Api::V1::Rubric
  include Api::V1::RubricAssociation
  include AssetProcessorStudentHelper

  include KalturaHelper
  include ObserverEnrollmentsHelper
  include SyllabusHelper

  before_action :require_context

  include HorizonMode

  before_action :load_canvas_career, only: %i[index show syllabus]

  include K5Mode

  add_crumb(
    proc { t "#crumbs.assignments", "Assignments" },
    except: %i[destroy syllabus index new edit]
  ) { |c| c.send :course_assignments_path, c.instance_variable_get(:@context) }
  before_action(except: [:new, :edit]) { |c| c.active_tab = "assignments" }
  before_action(only: [:new, :edit]) { |c| setup_active_tab(c) }
  before_action :normalize_title_param, only: [:new, :edit]

  def index
    GuardRail.activate(:secondary) do
      return redirect_to(dashboard_url) if @context == @current_user

      if authorized_action(@context, @current_user, :read)
        return unless tab_enabled?(@context.class::TAB_ASSIGNMENTS)

        log_asset_access(["assignments", @context], "assignments", "other")

        add_crumb(t("#crumbs.assignments", "Assignments"), named_context_url(@context, :context_assignments_url))

        max_name_length_required_for_account = AssignmentUtil.name_length_required_for_account?(@context)
        max_name_length = AssignmentUtil.assignment_max_name_length(@context)
        sis_name = AssignmentUtil.post_to_sis_friendly_name(@context)
        due_date_required_for_account = AssignmentUtil.due_date_required_for_account?(@context)
        sis_integration_settings_enabled = AssignmentUtil.sis_integration_settings_enabled?(@context)

        # It'd be nice to do this as an after_create, but it's not that simple
        # because of course import/copy.
        @context.require_assignment_group

        set_js_assignment_data
        set_tutorial_js_env
        set_section_list_js_env
        grading_standard = @context.grading_standard_or_default
        assign_to_tags = @context.account.feature_enabled?(:assign_to_differentiation_tags) && @context.account.allow_assign_to_differentiation_tags?
        hash = {
          ALLOW_ASSIGN_TO_DIFFERENTIATION_TAGS: assign_to_tags,
          CAN_MANAGE_DIFFERENTIATION_TAGS: @context.grants_any_right?(@current_user, *RoleOverride::GRANULAR_MANAGE_TAGS_PERMISSIONS),
          WEIGHT_FINAL_GRADES: @context.apply_group_weights?,
          POST_TO_SIS_DEFAULT: @context.account.sis_default_grade_export[:value],
          SIS_INTEGRATION_SETTINGS_ENABLED: sis_integration_settings_enabled,
          SIS_NAME: sis_name,
          MAX_NAME_LENGTH_REQUIRED_FOR_ACCOUNT: max_name_length_required_for_account,
          MAX_NAME_LENGTH: max_name_length,
          HAS_ASSIGNMENTS: @context.active_assignments.count > 0,
          QUIZ_LTI_ENABLED: quiz_lti_tool_enabled?,
          DUE_DATE_REQUIRED_FOR_ACCOUNT: due_date_required_for_account,
          MODERATED_GRADING_GRADER_LIMIT: Course::MODERATED_GRADING_GRADER_LIMIT,
          SHOW_SPEED_GRADER_LINK: @current_user.present? && context.allows_speed_grader? && context.grants_any_right?(@current_user, :manage_grades, :view_all_grades),
          FLAGS: {
            newquizzes_on_quiz_page: @context.root_account.feature_enabled?(:newquizzes_on_quiz_page),
            show_additional_speed_grader_link: Account.site_admin.feature_enabled?(:additional_speedgrader_links),
            new_quizzes_by_default: @context.feature_enabled?(:new_quizzes_by_default),
            updated_mastery_connect_icon: Account.site_admin.feature_enabled?(:updated_mastery_connect_icon)
          },
          grading_scheme: grading_standard.data,
          points_based: grading_standard.points_based?,
          scaling_factor: grading_standard.scaling_factor
        }

        set_default_tool_env!(@context, hash)
        append_default_due_time_js_env(@context, hash)

        js_env(hash)

        respond_to do |format|
          format.html do
            @padless = true
            render :new_index
          end
        end
      end
    end
  end

  def render_a2_student_view?
    @current_user.present? && @assignment.a2_enabled? && !can_do(@context, @current_user, :read_as_admin) &&
      (!params.key?(:assignments_2) || value_to_boolean(params[:assignments_2]))
  end

  def a2_active_student_and_enrollment
    return [@current_user, @context_enrollment] unless @context_enrollment&.observer?

    # sets @selected_observed_user
    observed_users(@current_user, session, @context.id)

    active_enrollment = ObserverEnrollment.active_or_pending
                                          .where(course: @context,
                                                 user: @current_user,
                                                 associated_user: @selected_observed_user)
                                          .first

    [active_enrollment&.associated_user, active_enrollment]
  end

  def render_a2_student_view(student:)
    if @context.root_account.feature_enabled?(:instui_nav)
      add_crumb(@assignment.title, polymorphic_url([@context, @assignment]))
    end
    current_user_submission = @assignment.submissions.find_by(user: student)
    submission = if @context.feature_enabled?(:peer_reviews_for_a2)
                   if params[:reviewee_id].present? && !@assignment.anonymous_peer_reviews?
                     @assignment.submissions.find_by(user_id: params[:reviewee_id])
                   elsif params[:anonymous_asset_id].present?
                     @assignment.submissions.find_by(anonymous_id: params[:anonymous_asset_id])
                   else
                     current_user_submission
                   end
                 else
                   current_user_submission
                 end

    peer_review_mode_enabled = @context.feature_enabled?(:peer_reviews_for_a2) && (params[:reviewee_id].present? || params[:anonymous_asset_id].present?)
    peer_review_available = submission.present? && @assignment.submitted?(submission:) && current_user_submission.present? && @assignment.submitted?(submission: current_user_submission)
    grading_standard = @context.grading_standard_or_default
    js_env({
             a2_student_view: render_a2_student_view?,
             peer_review_mode_enabled: submission.present? && peer_review_mode_enabled,
             peer_review_available:,
             peer_display_name: @assignment.anonymous_peer_reviews? ? I18n.t("Anonymous student") : submission&.user&.name,
             originality_reports_for_a2_enabled: Account.site_admin.feature_enabled?(:originality_reports_for_a2),
             restrict_quantitative_data: @assignment.restrict_quantitative_data?(@current_user),
             grading_scheme: grading_standard.data,
             points_based: grading_standard.points_based?,
             scaling_factor: grading_standard.scaling_factor,
             enhanced_rubrics_enabled: @context.feature_enabled?(:enhanced_rubrics),
           })

    if peer_review_mode_enabled
      graphql_reviewer_submission_id = nil
      if current_user_submission
        graphql_reviewer_submission_id = CanvasSchema.id_from_object(
          current_user_submission,
          CanvasSchema.resolve_type(nil, current_user_submission, nil)[0],
          nil
        )
      end
      js_env({
               reviewee_id: @assignment.anonymous_peer_reviews? ? nil : params[:reviewee_id],
               anonymous_asset_id: params[:anonymous_asset_id],
               REVIEWER_SUBMISSION_ID: graphql_reviewer_submission_id
             })
    end

    graphql_submission_id = nil
    if submission
      graphql_submission_id = CanvasSchema.id_from_object(
        submission,
        CanvasSchema.resolve_type(nil, submission, nil)[0],
        nil
      )
    end

    assignment_prereqs = if @locked && @locked[:unlock_at]
                           @locked
                         elsif @locked && !@locked[:can_view]
                           context_module_sequence_items_by_asset_id(@assignment.id, "Assignment")
                         else
                           {}
                         end

    js_env({
             belongs_to_unpublished_module: @locked && !@locked[:can_view] && @locked.dig(:context_module, "workflow_state") == "unpublished"
           })

    mark_done_presenter = MarkDonePresenter.new(self, @context, params["module_item_id"], student, @assignment)
    if mark_done_presenter.has_requirement?
      js_env({
               CONTEXT_MODULE_ITEM: {
                 done: mark_done_presenter.checked?,
                 id: mark_done_presenter.item.id,
                 module_id: mark_done_presenter.module.id
               }
             })
    end

    if @assignment.turnitin_enabled? || @assignment.vericite_enabled? || @assignment.tool_settings_tool.present?
      similarity_pledge = {
        EULA_URL: tool_eula_url,
        COMMENTS: plagiarism_comments,
        PLEDGE_TEXT: pledge_text,
      }

      js_env({ SIMILARITY_PLEDGE: similarity_pledge })
    end

    js_env({
             ASSIGNMENT_ID: params[:id],
             CONFETTI_ENABLED: @domain_root_account&.feature_enabled?(:confetti_for_assignments),
             EMOJIS_ENABLED: @context.feature_enabled?(:submission_comment_emojis),
             EMOJI_DENY_LIST: @context.root_account.settings[:emoji_deny_list],
             COURSE_ID: @context.id,
             ISOBSERVER: @context_enrollment&.observer?,
             ORIGINALITY_REPORTS_FOR_A2: Account.site_admin.feature_enabled?(:originality_reports_for_a2),
             PREREQS: assignment_prereqs,
             SUBMISSION_ID: graphql_submission_id,
             ASSET_REPORTS: asset_reports(submission:),
             ASSET_PROCESSORS: asset_processors(assignment: @assignment),
             ASSIGNMENT_NAME: @assignment.title
           })
    css_bundle :assignments_2_student
    js_bundle :assignments_show_student
    render html: "", layout: true
  end

  # Provide an easy entry point for A2 or other consumers to directly launch the LTI tool associated with
  # an assignment, while reusing the authorization and business logic of #show.
  # Hacky; relies on
  #   - content_tag_redirect reads `display` directly for rendering the LTI tool
  #   - assignments_2=false shortcircuits the A2 rendering in #show so that content_tag_redirect can be called
  def tool_launch
    @assignment = @context.assignments.find(params[:assignment_id])

    unless @assignment.submission_types == "external_tool" && @assignment.external_tool_tag
      flash[:error] = t "The assignment you requested is not associated with an LTI tool."
      return redirect_to named_context_url(@context, :context_assignments_url)
    end

    params[:display] = "borderless" # render the LTI launch full screen, without any Canvas chrome
    params[:assignments_2] = false # bypass A2 rendering to get to the call to content_tag_redirect
    show
  end

  def show
    unless request.format.html?
      return render body: "endpoint does not support #{request.format.symbol}", status: :bad_request
    end

    GuardRail.activate(:secondary) do
      @assignment ||= @context.assignments.find(params[:id])

      js_env({ ASSIGNMENT_POINTS_POSSIBLE: nil })

      if @assignment.deleted?
        flash[:notice] = t "notices.assignment_delete", "This assignment has been deleted"
        redirect_to named_context_url(@context, :context_assignments_url)
        return
      end

      if authorized_action(@assignment, @current_user, :read)
        if @current_user && @assignment && !@assignment.visible_to_user?(@current_user)
          flash[:error] = t "notices.assignment_not_available", "The assignment you requested is not available to your course section."
          redirect_to named_context_url(@context, :context_assignments_url)
          return
        end

        flash.now[:notice] = t("assignment_submit_success", "Assignment successfully submitted.") if params[:submitted]

        # override media comment context: in the show action, these will be submissions
        js_env media_comment_asset_string: @current_user.asset_string if @current_user

        @assignment = AssignmentOverrideApplicator.assignment_overridden_for(@assignment, @current_user)
        @assignment.ensure_assignment_group

        @locked = @assignment.locked_for?(@current_user, check_policies: true, deep_check_if_needed: true)
        @unlocked = !@locked || @assignment.grants_right?(@current_user, session, :update)

        if @assignment.external_tool? && Account.site_admin.feature_enabled?(:external_tools_for_a2) && @unlocked
          @tool = Lti::ToolFinder.from_assignment(@assignment)

          js_env({ LTI_TOOL: "true", LTI_TOOL_ID: @tool&.id, LTI_TOOL_SELECTION_WIDTH: @tool&.settings&.dig("selection_width"), LTI_TOOL_SELECTION_HEIGHT: @tool&.settings&.dig("selection_height") })
        end

        if @assignment.external_tool?
          js_env({ ASSIGNMENT_POINTS_POSSIBLE: @assignment.points_possible })
        end

        unless @assignment.new_record? || (@locked && !@locked[:can_view])
          GuardRail.activate(:primary) do
            @assignment.context_module_action(@current_user, :read)
          end
        end

        can_read_submissions = @assignment.grants_right?(@current_user, session, :read_own_submission) && @context.grants_right?(@current_user, session, :read_grades)
        if can_read_submissions
          @current_user_submission = @assignment.submissions.where(user_id: @current_user).first if @current_user
          @current_user_submission = nil if @current_user_submission &&
                                            !@current_user_submission.graded? &&
                                            !@current_user_submission.submission_type
          if @current_user_submission
            GuardRail.activate(:primary) do
              @current_user_submission.delay.context_module_action
            end
          end
        end

        log_asset_access(@assignment, "assignments", @assignment.assignment_group)
        asset_processor_eula_js_env

        if render_a2_student_view? && params[:display] != "borderless"
          js_env({ OBSERVER_OPTIONS: {
                   OBSERVED_USERS_LIST: observed_users(@current_user, session, @context.id),
                   CAN_ADD_OBSERVEE: @current_user
                                      .profile
                                      .tabs_available(@current_user, root_account: @domain_root_account)
                                      .any? { |t| t[:id] == UserProfile::TAB_OBSERVEES }
                 } })

          student_to_view, active_enrollment = a2_active_student_and_enrollment
          if student_to_view.present?
            js_env({
                     enrollment_state: active_enrollment&.state_based_on_date,
                     can_submit_assignment_from_section: @assignment.enrollment_active_for_assignment?(student_to_view),
                     stickers_enabled: @context.feature_enabled?(:submission_stickers)
                   })
            rce_js_env

            render_a2_student_view(student: student_to_view)
            return
          else
            # This should not be reachable but leaving in place until we remove the old view
            flash[:notice] = t "No student is being observed."
          end
        end

        assign_to_tags = @context.account.feature_enabled?(:assign_to_differentiation_tags) && @context.account.allow_assign_to_differentiation_tags?

        env = js_env({
                       COURSE_ID: @context.id,
                       ROOT_OUTCOME_GROUP: outcome_group_json(@context.root_outcome_group, @current_user, session),
                       HAS_GRADING_PERIODS: @context.grading_periods?,
                       VALID_DATE_RANGE: CourseDateRange.new(@context),
                       POST_TO_SIS: Assignment.sis_grade_export_enabled?(@context),
                       DUE_DATE_REQUIRED_FOR_ACCOUNT: AssignmentUtil.due_date_required_for_account?(@context),
                       ALLOW_ASSIGN_TO_DIFFERENTIATION_TAGS: assign_to_tags,
                       CAN_MANAGE_DIFFERENTIATION_TAGS: @context.grants_any_right?(@current_user, session, *RoleOverride::GRANULAR_MANAGE_TAGS_PERMISSIONS)
                     })
        set_section_list_js_env
        submission = @assignment.submissions.find_by(user: @current_user)
        if submission
          js_env({ SUBMISSION_ID: submission.id })
        end

        @first_annotation_submission = !submission&.has_submission? && @assignment.annotated_document?
        js_env({ FIRST_ANNOTATION_SUBMISSION: @first_annotation_submission })
        env[:SETTINGS][:filter_speed_grader_by_student_group] = filter_speed_grader_by_student_group?

        if env[:SETTINGS][:filter_speed_grader_by_student_group]
          can_view_tags = @context.grants_any_right?(
            @current_user,
            session,
            *RoleOverride::GRANULAR_MANAGE_TAGS_PERMISSIONS
          )

          eligible_categories = can_view_tags ? @context.active_combined_group_and_differentiation_tag_categories : @context.group_categories.active
          eligible_categories = eligible_categories.where(id: @assignment.group_category) if @assignment.group_category.present?
          env[:group_categories] = group_categories_json(eligible_categories, @current_user, session, { include: ["groups"] })

          selected_group_id = @current_user&.get_preference(:gradebook_settings, @context.global_id)&.dig("filter_rows_by", "student_group_id")
          # If this is a group assignment and we had previously filtered by a
          # group that isn't part of this assignment's group set, behave as if
          # no group is selected.
          if selected_group_id.present? && Group.active.where(group_category_id: eligible_categories.pluck(:id), id: selected_group_id).exists?
            env[:selected_student_group_id] = selected_group_id
          end
        end

        @assignment_presenter = AssignmentPresenter.new(@assignment)
        if @assignment_presenter.can_view_speed_grader_link?(@current_user) && !@assignment.unpublished?
          env[:speed_grader_url] = context_url(@context, :speed_grader_context_gradebook_url, assignment_id: @assignment.id)
        end

        if @assignment.quiz?
          return redirect_to named_context_url(@context, :context_quiz_url, @assignment.quiz.id)
        elsif @assignment.discussion_topic? &&
              @assignment.discussion_topic.grants_right?(@current_user, session, :read)
          return redirect_to named_context_url(@context, :context_discussion_topic_url, @assignment.discussion_topic.id)
        elsif @context.conditional_release? && @assignment.wiki_page? &&
              @assignment.wiki_page.grants_right?(@current_user, session, :read)
          return redirect_to named_context_url(@context, :context_wiki_page_url, @assignment.wiki_page.id)
        elsif @assignment.submission_types == "external_tool" && @assignment.external_tool_tag && @unlocked
          permissions = {
            manage_rubrics: @context.grants_right?(@current_user, session, :manage_rubrics)
          }
          hash = {
            PERMISSIONS: permissions,
          }
          js_env(hash)
          enhanced_rubrics_assignments_js_env(@assignment) if Rubric.enhanced_rubrics_assignments_enabled?(@context)
          tag_type = params[:module_item_id].present? ? :modules : :assignments
          return content_tag_redirect(@context, @assignment.external_tool_tag, :context_url, tag_type)
        end

        add_crumb(@assignment.title, polymorphic_url([@context, @assignment]))
        @page_title = if @assignment.new_record?
                        t(:new_assignment, "New Assignment")
                      else
                        @assignment.title
                      end

        rce_js_env
        assignment_prereqs = {}
        if @locked && !@locked[:can_view]
          assignment_prereqs = context_module_sequence_items_by_asset_id(@assignment.id, "Assignment")
        end
        js_env({
                 ASSIGNMENT_ID: @assignment.id,
                 PREREQS: assignment_prereqs
               })

        if @context.feature_enabled?(:assignments_2_teacher) &&
           (!params.key?(:assignments_2) || value_to_boolean(params[:assignments_2])) &&
           can_do(@context, @current_user, :read_as_admin)
          css_bundle :assignments_2_teacher
          js_bundle :assignments_show_teacher_deprecated
          render html: "", layout: true
          return
        end

        if @context.root_account.feature_enabled?(:assignment_enhancements_teacher_view) &&
           can_do(@context, @current_user, :read_as_admin)
          css_bundle :assignment_enhancements_teacher_view
          js_bundle :assignments_show_teacher
          render html: "", layout: true
          return
        end

        # everything else here is only for the old assignment page and can be
        # deleted once the :assignments_2 feature flag is deleted
        @locked.delete(:lock_at) if @locked.is_a?(Hash) && @locked.key?(:unlock_at) # removed to allow proper translation on show page

        if can_read_submissions
          @assigned_assessments = @current_user_submission&.assigned_assessments&.select { |request| request.submission.grants_right?(@current_user, session, :read) } || []
        end

        @external_tools = if @assignment.submission_types.include?("online_upload") || @assignment.submission_types.include?("online_url")
                            Lti::ContextToolFinder.all_tools_for(@context, current_user: @current_user, placements: :homework_submission)
                          else
                            []
                          end

        context_rights = @context.rights_status(@current_user, session, :read_as_admin, :manage_assignments_edit)
        permissions = {
          context: context_rights,
          assignment: @assignment.rights_status(@current_user, session, :update, :submit),
          can_manage_groups: can_do(@context.groups.temp_record, @current_user, :create),
          manage_rubrics: @context.grants_right?(@current_user, session, :manage_rubrics)
        }

        @similarity_pledge = pledge_text

        hash = {
          EULA_URL: tool_eula_url,
          EXTERNAL_TOOLS: external_tools_json(@external_tools, @context, @current_user, session),
          PERMISSIONS: permissions,
          SIMILARITY_PLEDGE: @similarity_pledge,
          CONFETTI_ENABLED: @domain_root_account&.feature_enabled?(:confetti_for_assignments),
          EMOJIS_ENABLED: @context.feature_enabled?(:submission_comment_emojis),
          EMOJI_DENY_LIST: @context.root_account.settings[:emoji_deny_list],
          USER_ASSET_STRING: @current_user&.asset_string,
          OUTCOMES_NEW_DECAYING_AVERAGE_CALCULATION: @context.root_account.feature_enabled?(:outcomes_new_decaying_average_calculation),
        }

        append_default_due_time_js_env(@context, hash)
        js_env(hash)
        enhanced_rubrics_assignments_js_env(@assignment) if Rubric.enhanced_rubrics_assignments_enabled?(@context)
        inject_ai_feedback_link

        set_master_course_js_env_data(@assignment, @context)
        conditional_release_js_env(@assignment, includes: :rule)

        @can_view_grades = @context.grants_right?(@current_user, session, :view_all_grades)
        @downloadable_submissions = downloadable_submissions?(@current_user, @context, @assignment)
        @can_grade = @assignment.grants_right?(@current_user, session, :grade)
        if @can_view_grades || @can_grade
          visible_student_ids = @context.apply_enrollment_visibility(@context.all_student_enrollments, @current_user).pluck(:user_id)
          @current_student_submissions = @assignment.submissions.where.not(submissions: { submission_type: nil }).where(user_id: visible_student_ids).to_a
        end

        @can_direct_share = @context.grants_right?(@current_user, session, :direct_share)
        @can_link_to_speed_grader = Account.site_admin.feature_enabled?(:additional_speedgrader_links) && @assignment.can_view_speed_grader?(@current_user)

        @assignment_menu_tools = external_tools_display_hashes(:assignment_menu)

        @mark_done = MarkDonePresenter.new(self, @context, params["module_item_id"], @current_user, @assignment)

        @show_locked_page = @locked && !@locked[:can_view]
        if @show_locked_page
          js_bundle :module_sequence_footer
        else
          css_bundle :assignments
          js_bundle :assignment_show
        end

        mastery_scales_js_env

        render locals: {
                 eula_url: tool_eula_url,
                 show_moderation_link: @assignment.moderated_grading? && @assignment.permits_moderation?(@current_user),
                 show_confetti: params[:confetti] == "true" && @domain_root_account&.feature_enabled?(:confetti_for_assignments)
               },
               stream: can_stream_template?
      end
    end
  end

  def show_moderate
    @assignment ||= @context.assignments.find(params[:assignment_id])

    raise ActiveRecord::RecordNotFound unless @assignment.moderated_grading? && @assignment.published?

    render_unauthorized_action and return unless @assignment.permits_moderation?(@current_user)

    add_crumb(@assignment.title, polymorphic_url([@context, @assignment]))
    add_crumb(t("Moderate"))

    css_bundle :assignment_grade_summary
    js_bundle :assignment_grade_summary
    js_env(show_moderate_env)

    @page_title = @assignment.title

    render html: "", layout: true
  end

  def downloadable_submissions?(current_user, context, assignment)
    types = %w[online_upload online_url online_text_entry]
    return false unless assignment.submission_types.split(",").intersect?(types) && current_user

    student_ids =
      if assignment.grade_as_group?
        assignment.representatives(user: current_user).map(&:id)
      else
        context.apply_enrollment_visibility(context.student_enrollments, current_user).pluck(:user_id)
      end
    student_ids.any? && assignment.submissions.where(user_id: student_ids, submission_type: types).exists?
  end

  def rubric
    @assignment = @context.assignments.active.find(params[:assignment_id])
    @root_outcome_group = outcome_group_json(@context.root_outcome_group, @current_user, session).to_json
    if authorized_action(@assignment, @current_user, :read)
      render partial: "shared/assignment_rubric_dialog"
    end
  end

  def assign_peer_reviews
    @assignment = @context.assignments.active.find(params[:assignment_id])
    if authorized_action(@assignment, @current_user, :grade)
      cnt = params[:peer_review_count].to_i
      @assignment.peer_review_count = cnt if cnt > 0
      @assignment.intra_group_peer_reviews = params[:intra_group_peer_reviews].present?
      request = @assignment.assign_peer_reviews
      respond_to do |format|
        format.html { redirect_to named_context_url(@context, :context_assignment_peer_reviews_url, @assignment.id) }
        format.json { render json: request }
      end
    end
  end

  def assign_peer_review
    @assignment = @context.assignments.active.find(params[:assignment_id])
    @student = @context.students_visible_to(@current_user).find params[:reviewer_id]
    @reviewee = @context.students_visible_to(@current_user).find params[:reviewee_id]
    if authorized_action(@assignment, @current_user, :grade)
      @request = @assignment.assign_peer_review(@student, @reviewee)
      respond_to do |format|
        format.html { redirect_to named_context_url(@context, :context_assignment_peer_reviews_url, @assignment.id) }
        format.json { render json: @request.as_json(methods: :asset_user_name) }
      end
    end
  end

  def remind_peer_review
    @assignment = @context.assignments.active.find(params[:assignment_id])
    if authorized_action(@assignment, @current_user, :grade)
      @request = AssessmentRequest.where(id: params[:id]).first if params[:id].present?
      respond_to do |format|
        if @request.asset.assignment == @assignment && @request.send_reminder!
          format.json { render json: @request }
        else
          format.json { render json: { errors: { base: t("errors.reminder_failed", "Reminder failed") } }, status: :bad_request }
        end
        format.html { redirect_to named_context_url(@context, :context_assignment_peer_reviews_url) }
      end
    end
  end

  def delete_peer_review
    @assignment = @context.assignments.active.find(params[:assignment_id])
    if authorized_action(@assignment, @current_user, :grade)
      @request = AssessmentRequest.where(id: params[:id]).first if params[:id].present?
      respond_to do |format|
        if @request.asset.assignment == @assignment && @request.destroy
          format.json { render json: @request }
        else
          format.json { render json: { errors: { base: t("errors.delete_reminder_failed", "Delete failed") } }, status: :bad_request }
        end
        format.html { redirect_to named_context_url(@context, :context_assignment_peer_reviews_url) }
      end
    end
  end

  def filter_by_assigned_assessment(submissions, search_term)
    cleaned_search_term = User.clean_name(search_term, /[\s,]+/)

    assessments = AssessmentRequest
                  .where(asset_id: submissions.map(&:id))
                  .for_active_users(@context)
                  .for_active_assessors(@context)
                  .preload(:assessor, :user)

    unique_assessors_set = Set.new
    assessments.each do |assessment|
      assessment_user = assessment.user
      cleaned_first_name_last = User.clean_name(assessment_user.name, /\s+/)
      cleaned_last_name_first = User.clean_name(assessment_user.sortable_name, /[\s,]+/)
      if cleaned_first_name_last.include?(cleaned_search_term) || cleaned_last_name_first.include?(cleaned_search_term)
        unique_assessors_set << assessment.assessor
      end
    end

    unique_assessors_set.to_a
  end

  def filter_by_all(student_list, submissions, search_term)
    filter_by_reviewer_list = filter_by_assessor(student_list, search_term)
    filter_by_assigned_assessment_list = filter_by_assigned_assessment(submissions, search_term)
    (filter_by_reviewer_list + filter_by_assigned_assessment_list).uniq
  end

  def filter_by_assessor(student_list, search_term)
    student_list.name_like(search_term, "peer_review")
  end

  def filter_by_selected_option(student_list, submissions, search_term, selected_option)
    case selected_option
    when "all"
      filter_by_all(student_list, submissions, search_term)
    when "student"
      filter_by_assigned_assessment(submissions, search_term)
    when "reviewer"
      filter_by_assessor(student_list, search_term)
    end
  end

  def peer_reviews
    @assignment = @context.assignments.active.find(params[:assignment_id])
    js_env({
             ASSIGNMENT_ID: @assignment.id,
             COURSE_ID: @context.id
           })
    if authorized_action(@assignment, @current_user, :grade)
      unless @assignment.has_peer_reviews?
        redirect_to named_context_url(@context, :context_assignment_url, @assignment.id)
        return
      end

      if @context.root_account.feature_enabled?(:instui_nav)
        add_crumb(@assignment.title, polymorphic_url([@context, @assignment]))
        add_crumb(t("Peer Reviews"))
      end

      visible_students = @context.students_visible_to(@current_user).not_fake_student
      visible_students_assigned_to_assignment = visible_students.joins(:submissions).where(submissions: { assignment: @assignment }).merge(Submission.active)
      @submissions = @assignment.submissions.include_assessment_requests
      @students_dropdown_list = visible_students_assigned_to_assignment.distinct.order_by_sortable_name
      @students = params[:search_term].present? ? filter_by_selected_option(@students_dropdown_list, @submissions, params[:search_term], params[:selected_option]) : @students_dropdown_list
      @students = @students.paginate(page: params[:page], per_page: 10)
    end
  end

  def syllabus
    rce_js_env
    add_crumb(
      if @context.elementary_enabled?
        t("Important Info")
      elsif @context.horizon_course?
        t("Overview")
      else
        t("#crumbs.syllabus", "Syllabus")
      end
    )
    can_see_admin_tools = @context.grants_any_right?(
      @current_user, session, *RoleOverride::GRANULAR_MANAGE_COURSE_CONTENT_PERMISSIONS
    )
    @course_home_sub_navigation_tools = Lti::ContextToolFinder.new(
      @context,
      type: :course_home_sub_navigation,
      current_user: @current_user
    ).all_tools_sorted_array(exclude_admin_visibility: !can_see_admin_tools)

    if authorized_action(@context, @current_user, [:read, :read_syllabus])
      return unless tab_enabled?(@context.class::TAB_SYLLABUS)

      @groups = @context.assignment_groups.active.order(
        :position,
        AssignmentGroup.best_unicode_collation_key("name")
      ).to_a
      @syllabus_body = syllabus_user_content

      hash = {
        CONTEXT_ACTION_SOURCE: :syllabus,
      }
      append_sis_data(hash)
      js_env(hash)
      set_tutorial_js_env

      log_asset_access(["syllabus", @context], "syllabus", "other")
      respond_to(&:html)
    end
  end

  def toggle_mute
    return nil unless authorized_action(@context, @current_user, [:manage_grades, :view_all_grades])

    @assignment = @context.assignments.active.find(params[:assignment_id])

    toggle_value = params[:status] == "true"
    return render_unauthorized_action if !toggle_value && !@assignment.grades_published?

    method = toggle_value ? :mute! : :unmute!
    @assignment.updating_user = @current_user

    respond_to do |format|
      if @assignment&.send(method)
        format.json { render json: @assignment.as_json(methods: :anonymize_students) }
      else
        format.json { render json: @assignment, status: :bad_request }
      end
    end
  end

  def create
    defaults = {}
    if params[:assignment] && params[:assignment][:post_to_sis].nil?
      defaults[:post_to_sis] = @context.account.sis_default_grade_export[:value]
    end
    defaults[:time_zone_edited] = Time.zone.name if params[:assignment]
    group = get_assignment_group(params[:assignment])
    @assignment ||= @context.assignments.build(strong_assignment_params.merge(defaults))

    if params[:assignment][:secure_params]
      secure_params = Canvas::Security.decode_jwt params[:assignment][:secure_params]
      @assignment.lti_context_id = secure_params[:lti_context_id]
    end

    @assignment.quiz_lti! if params.key?(:quiz_lti) || params[:assignment][:quiz_lti]

    @assignment.workflow_state = "unpublished"
    @assignment.updating_user = @current_user
    @assignment.content_being_saved_by(@current_user)
    @assignment.assignment_group = group if group
    # if no due_at was given, set it to 11:59 pm in the creator's time zone
    @assignment.infer_times
    if authorized_action(@assignment, @current_user, :create)
      SubmissionLifecycleManager.with_executing_user(@current_user) do
        respond_to do |format|
          if @assignment.save
            flash[:notice] = t "notices.created", "Assignment was successfully created."
            format.html { redirect_to named_context_url(@context, :context_assignment_url, @assignment.id) }
            format.json { render json: @assignment.as_json(permissions: { user: @current_user, session: }), status: :created }
          else
            format.html { render :new }
            format.json { render json: @assignment.errors, status: :bad_request }
          end
        end
      end
    end
  end

  def new
    @assignment ||= @context.assignments.temp_record
    @assignment.workflow_state = "unpublished"
    add_crumb_on_new_quizzes(true)

    if params[:submission_types] == "discussion_topic"
      redirect_to new_polymorphic_url([@context, :discussion_topic], index_edit_params)
    elsif @context.conditional_release? && params[:submission_types] == "wiki_page"
      redirect_to new_polymorphic_url([@context, :wiki_page], index_edit_params)
    else
      @assignment.quiz_lti! if params.key?(:quiz_lti)
      edit
    end
  end

  def edit
    rce_js_env
    @assignment ||= @context.assignments.active.find(params[:id])
    add_crumb_on_new_quizzes(false)

    if @context.root_account.feature_enabled?(:assignment_edit_enhancements_teacher_view) &&
       authorized_action(@assignment, @current_user, @assignment.new_record? ? :create : :update)
      js_env({ ASSIGNMENT_EDIT_ENHANCEMENTS_TEACHER_VIEW: true, ASSIGNMENT_ID: params[:id], COURSE_ID: @context.id })
      css_bundle :assignment_enhancements_teacher_view
      render html: "", layout: true
      return
    end

    if authorized_action(@assignment, @current_user, @assignment.new_record? ? :create : :update)
      @assignment.title = params[:title] if params[:title]
      @assignment.due_at = params[:due_at] if params[:due_at]
      @assignment.points_possible = params[:points_possible] if params[:points_possible]
      @assignment.submission_types = params[:submission_types] if params[:submission_types]
      @assignment.assignment_group_id = params[:assignment_group_id] if params[:assignment_group_id]
      @assignment.ensure_assignment_group(false)
      if @context.root_account.suppress_assignments?
        @assignment.suppress_assignment = value_to_boolean(params[:suppress_assignment]) if params.key?(:suppress_assignment)
      end

      if params.key?(:post_to_sis)
        @assignment.post_to_sis = value_to_boolean(params[:post_to_sis])
      elsif @assignment.new_record?
        @assignment.post_to_sis = @context.account.sis_default_grade_export[:value]
      end

      if @assignment.submission_types == "online_quiz" && @assignment.quiz
        return redirect_to edit_course_quiz_url(@context, @assignment.quiz, index_edit_params)
      elsif @assignment.submission_types == "discussion_topic" && @assignment.discussion_topic
        return redirect_to edit_polymorphic_url([@context, @assignment.discussion_topic], index_edit_params)
      elsif @context.conditional_release? &&
            @assignment.submission_types == "wiki_page" && @assignment.wiki_page
        return redirect_to edit_polymorphic_url([@context, @assignment.wiki_page], index_edit_params)
      end

      assignment_groups = @context.assignment_groups.active
      group_categories = @context.group_categories
                                 .reject { |c| c.student_organized? || c.non_collaborative? }
                                 .map { |c| { id: c.id, name: c.name } }

      # if assignment has student submissions and is attached to a deleted group category,
      # add that category to the ENV list so it can be shown on the edit page.
      if @assignment.group_category_deleted_with_submissions?
        locked_category = @assignment.group_category
        group_categories << { id: locked_category.id, name: locked_category.name }
      end

      json_for_assignment_groups = assignment_groups.map do |group|
        assignment_group_json(group, @current_user, session, [], { stringify_json_ids: true })
      end

      post_to_sis = Assignment.sis_grade_export_enabled?(@context)

      assign_to_tags = @context.account.feature_enabled?(:assign_to_differentiation_tags) && @context.account.allow_assign_to_differentiation_tags?

      hash = {
        ROOT_FOLDER_ID: Folder.root_folders(@context).first&.id,
        ROOT_OUTCOME_GROUP: outcome_group_json(@context.root_outcome_group, @current_user, session),
        ALLOW_ASSIGN_TO_DIFFERENTIATION_TAGS: assign_to_tags,
        CAN_MANAGE_DIFFERENTIATION_TAGS: @context.grants_any_right?(@current_user, session, *RoleOverride::GRANULAR_MANAGE_TAGS_PERMISSIONS),
        ASSIGNMENT_GROUPS: json_for_assignment_groups,
        ASSIGNMENT_INDEX_URL: polymorphic_url([@context, :assignments]),
        ASSIGNMENT_OVERRIDES: assignment_overrides_json(
          @assignment.overrides_for(@current_user, ensure_set_not_empty: true),
          @current_user,
          include_names: true
        ),
        AVAILABLE_MODERATORS: @assignment.available_moderators.map { |user| { name: user.name, id: user.id } },
        COURSE_ID: @context.id,
        GROUP_CATEGORIES: group_categories,
        HAS_GRADED_SUBMISSIONS: @assignment.graded_submissions_exist?,
        KALTURA_ENABLED: !!feature_enabled?(:kaltura),
        HAS_GRADING_PERIODS: @context.grading_periods?,
        MODERATED_GRADING_MAX_GRADER_COUNT: @assignment.moderated_grading_max_grader_count,
        PERMISSIONS: {
          can_manage_groups: can_do(@context.groups.temp_record, @current_user, :create),
          can_edit_grades: can_do(@context, @current_user, :manage_grades),
          manage_grading_schemes: can_do(@context, @current_user, :manage_grading_schemes),
          set_grading_scheme: can_do(@context, @current_user, :set_grading_scheme),
          manage_rubrics: @context.grants_right?(@current_user, session, :manage_rubrics)
        },
        PLAGIARISM_DETECTION_PLATFORM: Lti::ToolProxy.capability_enabled_in_context?(
          @assignment.course,
          Lti::ResourcePlacement::SIMILARITY_DETECTION_LTI2
        ),
        POST_TO_SIS: post_to_sis,
        SIS_NAME: AssignmentUtil.post_to_sis_friendly_name(@context),
        VALID_DATE_RANGE: CourseDateRange.new(@context),
        NEW_QUIZZES_ASSIGNMENT_BUILD_BUTTON_ENABLED:
          Account.site_admin.feature_enabled?(:new_quizzes_assignment_build_button),
        HIDE_ZERO_POINT_QUIZZES_OPTION_ENABLED:
          Account.site_admin.feature_enabled?(:hide_zero_point_quizzes_option),
        GRADING_SCHEME_UPDATES_ENABLED:
          Account.site_admin.feature_enabled?(:grading_scheme_updates),
        ARCHIVED_GRADING_SCHEMES_ENABLED: Account.site_admin.feature_enabled?(:archived_grading_schemes),
<<<<<<< HEAD
        OUTCOMES_NEW_DECAYING_AVERAGE_CALCULATION:
          @context.root_account.feature_enabled?(:outcomes_new_decaying_average_calculation),
=======
        OUTCOMES_NEW_DECAYING_AVERAGE_CALCULATION: @context.root_account.feature_enabled?(:outcomes_new_decaying_average_calculation),
>>>>>>> 5b970e1a
        PEER_REVIEW_ALLOCATION_AND_GRADING_ENABLED: @context.feature_enabled?(:peer_review_allocation_and_grading)
      }

      if @context.root_account.feature_enabled?(:instui_nav)
        if on_quizzes_page? && params.key?(:quiz_lti)
          add_crumb(t("Edit Quiz")) unless @assignment.new_record?
        else
          add_crumb(t("Edit Assignment")) unless @assignment.new_record?
        end
      else
        add_crumb(@assignment.title, polymorphic_url([@context, @assignment])) unless @assignment.new_record?
      end

      hash[:POST_TO_SIS_DEFAULT] = @context.account.sis_default_grade_export[:value] if post_to_sis && @assignment.new_record?
      hash[:ASSIGNMENT] = assignment_json(@assignment, @current_user, session, override_dates: false)
      hash[:ASSIGNMENT][:has_submitted_submissions] = @assignment.has_submitted_submissions?
      hash[:URL_ROOT] = polymorphic_url([:api_v1, @context, :assignments])
      hash[:CANCEL_TO] = set_cancel_to_url
      hash[:CAN_CANCEL_TO] = generate_cancel_to_urls
      hash[:CONTEXT_ID] = @context.id
      hash[:CONTEXT_ACTION_SOURCE] = :assignments
      hash[:MODERATED_GRADING_GRADER_LIMIT] = Course::MODERATED_GRADING_GRADER_LIMIT
      hash[:DUE_DATE_REQUIRED_FOR_ACCOUNT] = AssignmentUtil.due_date_required_for_account?(@context)
      hash[:MAX_NAME_LENGTH_REQUIRED_FOR_ACCOUNT] = AssignmentUtil.name_length_required_for_account?(@context)
      hash[:MAX_NAME_LENGTH] = try(:context).try(:account).try(:sis_assignment_name_length_input).try(:[], :value).to_i
      hash[:IS_MODULE_ITEM] = !@assignment.context_module_tags.empty?

      selected_tool = @assignment.tool_settings_tool
      hash[:SELECTED_CONFIG_TOOL_ID] = selected_tool&.id
      hash[:SELECTED_CONFIG_TOOL_TYPE] = selected_tool ? selected_tool.class.to_s : nil
      hash[:REPORT_VISIBILITY_SETTING] = @assignment.turnitin_settings[:originality_report_visibility]
      hash[:SHOW_SPEED_GRADER_LINK] = Account.site_admin.feature_enabled?(:additional_speedgrader_links) && @assignment.published? && @assignment.can_view_speed_grader?(@current_user)

      if @context.grading_periods?
        hash[:active_grading_periods] = GradingPeriod.json_for(@context, @current_user)
      end

      set_default_tool_env!(@context, hash)
      append_default_due_time_js_env(@context, hash)

      hash[:ANONYMOUS_GRADING_ENABLED] = @context.feature_enabled?(:anonymous_marking)
      hash[:MODERATED_GRADING_ENABLED] = @context.feature_enabled?(:moderated_grading)
      hash[:ANONYMOUS_INSTRUCTOR_ANNOTATIONS_ENABLED] = @context.feature_enabled?(:anonymous_instructor_annotations)
      hash[:NEW_QUIZZES_ANONYMOUS_GRADING_ENABLED] = Account.site_admin.feature_enabled?(:anonymous_grading_with_new_quizzes)
      hash[:ASSET_PROCESSORS] = @assignment.lti_asset_processors.info_for_display
      hash[:SUBMISSION_TYPE_SELECTION_TOOLS] = external_tools_display_hashes(
        :submission_type_selection,
        @context,
        %i[base_title external_url selection_width selection_height]
      )
      append_sis_data(hash)
      if context.is_a?(Course)
        hash[:allow_self_signup] = true # for group creation
        hash[:group_user_type] = "student"

        if Account.site_admin.feature_enabled?(:grading_scheme_updates)
          hash[:COURSE_DEFAULT_GRADING_SCHEME_ID] = context.grading_standard_id || context.default_grading_standard&.id
        end
      end

      if @assignment.annotatable_attachment_id.present?
        hash[:ANNOTATED_DOCUMENT] = {
          display_name: @assignment.annotatable_attachment.display_name,
          context_type: @assignment.annotatable_attachment.context_type,
          context_id: @assignment.annotatable_attachment.context_id,
          id: @assignment.annotatable_attachment.id
        }
      end

      hash[:USAGE_RIGHTS_REQUIRED] = @context.try(:usage_rights_required?)
      hash[:restrict_quantitative_data] = @context.is_a?(Course) ? @context.restrict_quantitative_data?(@current_user) : false

      if @assignment.quiz_lti? && @assignment.persisted? && Rubric.enhanced_rubrics_assignments_enabled?(@context)
        enhanced_rubrics_assignments_js_env(@assignment)
      end

      js_env(hash)
      conditional_release_js_env(@assignment)
      set_master_course_js_env_data(@assignment, @context)
      set_section_list_js_env
      render :edit
    end
  end

  def set_cancel_to_url
    if @assignment.quiz_lti? && @context.root_account.feature_enabled?(:newquizzes_on_quiz_page)
      return polymorphic_url([@context, :quizzes])
    end

    @assignment.new_record? ? polymorphic_url([@context, :assignments]) : polymorphic_url([@context, @assignment])
  end

  def generate_cancel_to_urls
    if @assignment.quiz_lti?
      quizzes_url = polymorphic_url([@context, :quizzes])
      assignments_url = polymorphic_url([@context, :assignments])
      modules_url = polymorphic_url([@context, :context_modules])
      gradebook_url = polymorphic_url([@context, :gradebook])
      return [quizzes_url, assignments_url, modules_url, gradebook_url]
    end
    [@assignment.new_record? ? polymorphic_url([@context, :assignments]) : polymorphic_url([@context, @assignment])]
  end

  # @API Delete an assignment
  #
  # Delete the given assignment.
  #
  # @example_request
  #     curl https://<canvas>/api/v1/courses/<course_id>/assignments/<assignment_id> \
  #          -X DELETE \
  #          -H 'Authorization: Bearer <token>'
  # @returns Assignment
  def destroy
    @assignment = api_find(@context.assignments.active, params[:id])
    if authorized_action(@assignment, @current_user, :delete)
      return render_unauthorized_action if editing_restricted?(@assignment)

      SubmissionLifecycleManager.with_executing_user(@current_user) do
        @assignment.destroy
      end

      respond_to do |format|
        format.html { redirect_to(named_context_url(@context, :context_assignments_url)) }
        format.json { render json: assignment_json(@assignment, @current_user, session) }
      end
    end
  end

  # pulish a N.Q assignment from Quizzes Page
  def publish_quizzes
    if authorized_action(@context, @current_user, :manage_assignments_edit)
      @assignments = @context.assignments.active.where(id: params[:quizzes])
      @assignments.each(&:publish!)

      flash[:notice] = t("notices.quizzes_published",
                         { one: "1 quiz successfully published!",
                           other: "%{count} quizzes successfully published!" },
                         count: @assignments.length)

      respond_to do |format|
        format.html { redirect_to named_context_url(@context, :context_quizzes_url) }
        format.json { render json: {}, status: :ok }
      end
    end
  end

  # unpulish a N.Q assignment from Quizzes Page
  def unpublish_quizzes
    if authorized_action(@context, @current_user, :manage_assignments_edit)
      @assignments = @context.assignments.active.where(id: params[:quizzes], workflow_state: "published")
      @assignments.each(&:unpublish!)

      flash[:notice] = t("notices.quizzes_unpublished",
                         { one: "1 quiz successfully unpublished!",
                           other: "%{count} quizzes successfully unpublished!" },
                         count: @assignments.length)

      respond_to do |format|
        format.html { redirect_to named_context_url(@context, :context_quizzes_url) }
        format.json { render json: {}, status: :ok }
      end
    end
  end

  protected

  def set_default_tool_env!(context, hash)
    root_account_settings = context.root_account.settings
    if root_account_settings[:default_assignment_tool_url] && root_account_settings[:default_assignment_tool_name]
      hash[:DEFAULT_ASSIGNMENT_TOOL_URL] = root_account_settings[:default_assignment_tool_url]
      hash[:DEFAULT_ASSIGNMENT_TOOL_NAME] = root_account_settings[:default_assignment_tool_name]
      hash[:DEFAULT_ASSIGNMENT_TOOL_BUTTON_TEXT] = root_account_settings[:default_assignment_tool_button_text]
      hash[:DEFAULT_ASSIGNMENT_TOOL_INFO_MESSAGE] = root_account_settings[:default_assignment_tool_info_message]
    end
  end

  def show_moderate_env
    can_view_grader_identities = @assignment.can_view_other_grader_identities?(@current_user)

    if can_view_grader_identities
      current_grader_id = @current_user.id
      final_grader_id = @assignment.final_grader_id
    else
      # When the user cannot view other grader identities, the moderation page
      # will be loaded with grader data that has been anonymized. This includes
      # the current user's grader information. The relevant id must be provided
      # to the front end in this case.

      current_grader_id = @assignment.grader_ids_to_anonymous_ids[@current_user.id.to_s]
      final_grader_id = @assignment.grader_ids_to_anonymous_ids[@assignment.final_grader_id&.to_s]
    end

    {
      ASSIGNMENT: {
        course_id: @context.id,
        grades_published: @assignment.grades_published?,
        id: @assignment.id,
        muted: @assignment.muted?,
        title: @assignment.title
      },
      CURRENT_USER: {
        can_view_grader_identities:,
        can_view_student_identities: @assignment.can_view_student_names?(@current_user),
        grader_id: current_grader_id,
        id: @current_user.id
      },
      FINAL_GRADER: @assignment.final_grader && {
        grader_id: final_grader_id,
        id: @assignment.final_grader_id
      },
      GRADERS: moderation_graders_json(@assignment, @current_user, session),
    }
  end

  # LTI 2.0 EULA URL
  def tool_eula_url
    @assignment.tool_settings_tool.try(:tool_proxy)&.find_service(Assignment::LTI_EULA_SERVICE, "GET")&.endpoint
  end

  def strong_assignment_params
    params.require(:assignment)
          .permit(:title,
                  :name,
                  :description,
                  :due_at,
                  :points_possible,
                  :grading_type,
                  :submission_types,
                  :assignment_group,
                  :unlock_at,
                  :lock_at,
                  :group_category,
                  :group_category_id,
                  :peer_review_count,
                  :anonymous_peer_reviews,
                  :peer_reviews_due_at,
                  :peer_reviews_assign_at,
                  :grading_standard_id,
                  :peer_reviews,
                  :automatic_peer_reviews,
                  :grade_group_students_individually,
                  :notify_of_update,
                  :time_zone_edited,
                  :turnitin_enabled,
                  :vericite_enabled,
                  :context,
                  :position,
                  :external_tool_tag_attributes,
                  :freeze_on_copy,
                  :only_visible_to_overrides,
                  :post_to_sis,
                  :sis_assignment_id,
                  :integration_id,
                  :moderated_grading,
                  :omit_from_final_grade,
                  :suppress_assignment,
                  :hide_in_gradebook,
                  :intra_group_peer_reviews,
                  :important_dates,
                  allowed_extensions: strong_anything,
                  turnitin_settings: strong_anything,
                  integration_data: strong_anything)
  end

  def get_assignment_group(assignment_params)
    return unless assignment_params

    if (group_id = assignment_params[:assignment_group_id]).present?
      @context.assignment_groups.find(group_id)
    end
  end

  def normalize_title_param
    params[:title] ||= params[:name]
  end

  def index_edit_params
    params.permit(:title, :due_at, :points_possible, :assignment_group_id, :return_to)
  end

  def pledge_text
    closest_pledge = @assignment.course.account.closest_turnitin_pledge
    pledge = @context.turnitin_pledge.presence || closest_pledge if @assignment.turnitin_enabled?
    pledge ||= @context.vericite_pledge.presence || closest_pledge if @assignment.vericite_enabled?

    pledge || (@assignment.course.account.closest_turnitin_pledge if @assignment.tool_settings_tool.present?)
  end

  def plagiarism_comments
    if @assignment.turnitin_enabled?
      @context.all_turnitin_comments
    elsif @assignment.vericite_enabled?
      @context.vericite_comments
    end
  end

  def quiz_lti_tool_enabled?
    quiz_lti_tool = @context.quiz_lti_tool

    # The void url here is the default voided url as set by the beta refresh.
    # Rather than using the rails env (beta/test) to determine whether or not
    # the tool should be enabled, this URL was chosen because we sometimes
    # want the tool enabled in beta or test. NOTE: This is a stop-gap until
    # Quizzes.Next has a beta env.
    !@context.root_account.feature_enabled?(:newquizzes_on_quiz_page) &&
      @context.feature_enabled?(:quizzes_next) &&
      quiz_lti_tool.present? &&
      quiz_lti_tool.url != "http://void.url.inseng.net"
  end

  def filter_speed_grader_by_student_group?
    # Group assignments only need to filter if they show individual students
    return false if @assignment.group_category_id && !@assignment.grade_group_students_individually?

    @context.filter_speed_grader_by_student_group?
  end

  def add_crumb_on_new_quizzes(new_quiz)
    return if !new_quiz && @assignment.new_record?

    if on_quizzes_page? && params.key?(:quiz_lti)
      add_crumb(t("#crumbs.quizzes", "Quizzes"), course_quizzes_path(@context))
      add_crumb(t("Create Quiz")) if new_quiz && @context.root_account.feature_enabled?(:instui_nav)
    else
      add_crumb(t("#crumbs.assignments", "Assignments"), course_assignments_path(@context))
      add_crumb(t("Create New Assignment")) if new_quiz && @context.root_account.feature_enabled?(:instui_nav)
    end

    add_crumb(t("Create new")) if new_quiz && !@context.root_account.feature_enabled?(:instui_nav)
  end

  def setup_active_tab(controller)
    if on_quizzes_page? && params.key?(:quiz_lti)
      controller.active_tab = "quizzes"
      return
    end

    controller.active_tab = "assignments"
  end

  def on_quizzes_page?
    @context.root_account.feature_enabled?(:newquizzes_on_quiz_page) &&
      @context.feature_enabled?(:quizzes_next) && @context.quiz_lti_tool.present?
  end

  def set_section_list_js_env
    js_env SECTION_LIST: @context.course_sections.active.map { |section|
      {
        id: section.id,
        name: section.name,
        start_at: section.start_at,
        end_at: section.end_at,
        override_course_and_term_dates: section.restrict_enrollments_to_section_dates
      }
    }
  end

  # LTI 1.3 Asset Processor Eula Service
  def asset_processor_eula_js_env
    return unless @current_user
    return unless @context_enrollment&.student?

    js_env ASSET_PROCESSOR_EULA_LAUNCH_URLS: Lti::EulaUiService.eula_launch_urls(user: @current_user, assignment: @assignment)
  end
end<|MERGE_RESOLUTION|>--- conflicted
+++ resolved
@@ -919,12 +919,7 @@
         GRADING_SCHEME_UPDATES_ENABLED:
           Account.site_admin.feature_enabled?(:grading_scheme_updates),
         ARCHIVED_GRADING_SCHEMES_ENABLED: Account.site_admin.feature_enabled?(:archived_grading_schemes),
-<<<<<<< HEAD
-        OUTCOMES_NEW_DECAYING_AVERAGE_CALCULATION:
-          @context.root_account.feature_enabled?(:outcomes_new_decaying_average_calculation),
-=======
         OUTCOMES_NEW_DECAYING_AVERAGE_CALCULATION: @context.root_account.feature_enabled?(:outcomes_new_decaying_average_calculation),
->>>>>>> 5b970e1a
         PEER_REVIEW_ALLOCATION_AND_GRADING_ENABLED: @context.feature_enabled?(:peer_review_allocation_and_grading)
       }
 
