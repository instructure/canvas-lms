#
# Copyright (C) 2012 Instructure, Inc.
#
# This file is part of Canvas.
#
# Canvas is free software: you can redistribute it and/or modify it under
# the terms of the GNU Affero General Public License as published by the Free
# Software Foundation, version 3 of the License.
#
# Canvas is distributed in the hope that it will be useful, but WITHOUT ANY
# WARRANTY; without even the implied warranty of MERCHANTABILITY or FITNESS FOR
# A PARTICULAR PURPOSE. See the GNU Affero General Public License for more
# details.
#
# You should have received a copy of the GNU Affero General Public License along
# with this program. If not, see <http://www.gnu.org/licenses/>.
#

# @API Assignments
class AssignmentsController < ApplicationController
  include Api::V1::Section
  include Api::V1::Assignment
  include Api::V1::AssignmentOverride
  include Api::V1::AssignmentGroup
  include Api::V1::Outcome

  include GoogleDocs
  include KalturaHelper
  before_filter :require_context
  add_crumb(proc { t '#crumbs.assignments', "Assignments" }, :except => [:destroy, :syllabus, :index]) { |c| c.send :course_assignments_path, c.instance_variable_get("@context") }
  before_filter { |c| c.active_tab = "assignments" }
  before_filter :normalize_title_param, :only => [:new, :edit]

  def index
    return old_index if @context == @current_user || !@context.feature_enabled?(:draft_state)

    if authorized_action(@context, @current_user, :read)
      return unless tab_enabled?(@context.class::TAB_ASSIGNMENTS)

      # It'd be nice to do this as an after_create, but it's not that simple
      # because of course import/copy.
      @context.require_assignment_group

      permissions = @context.grants_rights?(@current_user, :manage_assignments, :manage_grades)
      permissions[:manage] = permissions[:manage_assignments]
      js_env({
        :URLS => {
          :new_assignment_url => new_polymorphic_url([@context, :assignment]),
          :course_url => api_v1_course_url(@context),
          :sort_url => reorder_course_assignment_groups_url,
          :assignment_sort_base_url => course_assignment_groups_url,
          :context_modules_url => api_v1_course_context_modules_path(@context),
          :course_student_submissions_url => api_v1_course_student_submissions_url(@context)
        },
        :PERMISSIONS => permissions,
      })

      respond_to do |format|
        format.html do
          @padless = true
          render :action => :new_index
        end
      end
    end
  end

  def old_index
    if @context == @current_user || authorized_action(@context, @current_user, :read)
      get_all_pertinent_contexts  # NOTE: this crap is crazy.  can we get rid of it?
      get_sorted_assignments
      add_crumb(t('#crumbs.assignments', "Assignments"), (@just_viewing_one_course ? named_context_url(@context, :context_assignments_url) : "/assignments" ))
      @context = (@just_viewing_one_course ? @context : @current_user)
      return if @just_viewing_one_course && !tab_enabled?(@context.class::TAB_ASSIGNMENTS)

      respond_to do |format|
        if @contexts.empty?
          if @context
            format.html { redirect_to @context == @current_user ? dashboard_url : named_context_url(@context, :context_url) }
          else
            format.html { redirect_to root_url }
          end
        elsif @just_viewing_one_course && @context.assignments.new.grants_right?(@current_user, session, :update)
          format.html {
            render :action => :index
          }
        else
          @current_user_submissions ||= @current_user && @current_user.submissions.
              select([:id, :assignment_id, :score, :workflow_state]).
              where(:assignment_id => @upcoming_assignments)
          format.html { render :action => :student_index }
        end
        # TODO: eager load the rubric associations
        format.json { render :json => @assignments.map{ |a| a.as_json(include: [:rubric_association, :rubric]) } }
      end
    end
  end

  def show
    @assignment ||= @context.assignments.find(params[:id])
    if @assignment.deleted?
      respond_to do |format|
        flash[:notice] = t 'notices.assignment_delete', "This assignment has been deleted"
        format.html { redirect_to named_context_url(@context, :context_assignments_url) }
      end
      return
    end
    if authorized_action(@assignment, @current_user, :read)
      @assignment = AssignmentOverrideApplicator.assignment_overridden_for(@assignment, @current_user)
      @assignment.ensure_assignment_group
      js_env({
        :ROOT_OUTCOME_GROUP => outcome_group_json(@context.root_outcome_group, @current_user, session),
        :DRAFT_STATE => @context.feature_enabled?(:draft_state),
        :COURSE_ID => @context.id,
        :ASSIGNMENT_ID => @assignment.id
      })

      @locked = @assignment.locked_for?(@current_user, :check_policies => true, :deep_check_if_needed => true)
      @locked.delete(:lock_at) if @locked.is_a?(Hash) && @locked.has_key?(:unlock_at) # removed to allow proper translation on show page
      @unlocked = !@locked || @assignment.grants_rights?(@current_user, session, :update)[:update]
      @assignment.context_module_action(@current_user, :read) if @unlocked && !@assignment.new_record?

      if @assignment.grants_right?(@current_user, session, :grade)
        visible_student_ids = @context.enrollments_visible_to(@current_user).pluck(:user_id)
        @current_student_submissions = @assignment.submissions.where("submissions.submission_type IS NOT NULL").where(:user_id => visible_student_ids).all
      end

      if @assignment.grants_right?(@current_user, session, :read_own_submission) && @context.grants_right?(@current_user, session, :read_grades)
        @current_user_submission = @assignment.submissions.find_by_user_id(@current_user.id) if @current_user
        @current_user_submission = nil if @current_user_submission && !@current_user_submission.grade && !@current_user_submission.submission_type
        @current_user_rubric_assessment = @assignment.rubric_association.rubric_assessments.find_by_user_id(@current_user.id) if @current_user && @assignment.rubric_association
        @current_user_submission.send_later(:context_module_action) if @current_user_submission
      end

      begin
        @google_docs_token = google_docs_retrieve_access_token
      rescue NoTokenError
        #do nothing
      end

      add_crumb(@assignment.title, polymorphic_url([@context, @assignment]))
      log_asset_access(@assignment, "assignments", @assignment.assignment_group)

      respond_to do |format|
        if @assignment.submission_types == 'online_quiz' && @assignment.quiz
          format.html { redirect_to named_context_url(@context, :context_quiz_url, @assignment.quiz.id) }
        elsif @assignment.submission_types == 'discussion_topic' && @assignment.discussion_topic && @assignment.discussion_topic.grants_right?(@current_user, session, :read)
          format.html { redirect_to named_context_url(@context, :context_discussion_topic_url, @assignment.discussion_topic.id) }
        elsif @assignment.submission_types == 'attendance'
          format.html { redirect_to named_context_url(@context, :context_attendance_url, :anchor => "assignment/#{@assignment.id}") }
        elsif @assignment.submission_types == 'external_tool' && @assignment.external_tool_tag && @unlocked
          format.html { content_tag_redirect(@context, @assignment.external_tool_tag, :context_url) }
        else
          format.html { render :action => 'show' }
        end
        format.json { render :json => @assignment.as_json(:permissions => {:user => @current_user, :session => session}) }
      end
    end
  end

  def list_google_docs
    assignment ||= @context.assignments.find(params[:id])
    # prevent masquerading users from accessing google docs
    if assignment.allow_google_docs_submission? && @real_current_user.blank?
      docs = {}
      begin
        docs = google_docs_list_with_extension_filter(assignment.allowed_extensions)
      rescue NoTokenError
        #do nothing
      rescue => e
        ErrorReport.log_exception(:oauth, e)
        raise e
      end
      respond_to do |format|
        format.json { render :json => docs.to_hash }
      end
    else
      error_object = {:errors =>
        {:base => t('errors.google_docs_masquerade_rejected', "Unable to connect to Google Docs as a masqueraded user.")}
      }
      respond_to do |format|
        format.json { render :json => error_object, :status => :bad_request }
      end
    end
  end

  def rubric
    @assignment = @context.assignments.active.find(params[:assignment_id])
    @root_outcome_group = outcome_group_json(@context.root_outcome_group, @current_user, session).to_json
    if authorized_action(@assignment, @current_user, :read)
      render :partial => 'shared/assignment_rubric_dialog'
    end
  end

  def assign_peer_reviews
    @assignment = @context.assignments.active.find(params[:assignment_id])
    if authorized_action(@assignment, @current_user, :grade)
      cnt = params[:peer_review_count].to_i
      @assignment.peer_review_count = cnt if cnt > 0
      @assignment.assign_peer_reviews
      respond_to do |format|
        format.html { redirect_to named_context_url(@context, :context_assignment_peer_reviews_url, @assignment.id) }
      end
    end
  end

  def assign_peer_review
    @assignment = @context.assignments.active.find(params[:assignment_id])
    @student = @context.students_visible_to(@current_user).find params[:reviewer_id]
    @reviewee = @context.students_visible_to(@current_user).find params[:reviewee_id]
    if authorized_action(@assignment, @current_user, :grade)
      @request = @assignment.assign_peer_review(@student, @reviewee)
      respond_to do |format|
        format.html { redirect_to named_context_url(@context, :context_assignment_peer_reviews_url, @assignment.id) }
        format.json { render :json => @request.as_json(:methods => :asset_user_name) }
      end
    end
  end

  def remind_peer_review
    @assignment = @context.assignments.active.find(params[:assignment_id])
    if authorized_action(@assignment, @current_user, :grade)
      @request = AssessmentRequest.find_by_id(params[:id]) if params[:id].present?
      respond_to do |format|
        if @request.asset.assignment == @assignment && @request.send_reminder!
          format.html { redirect_to named_context_url(@context, :context_assignment_peer_reviews_url) }
          format.json { render :json => @request }
        else
          format.html { redirect_to named_context_url(@context, :context_assignment_peer_reviews_url) }
          format.json { render :json => {:errors => {:base => t('errors.reminder_failed', "Reminder failed")}}, :status => :bad_request }
        end
      end
    end
  end

  def delete_peer_review
    @assignment = @context.assignments.active.find(params[:assignment_id])
    if authorized_action(@assignment, @current_user, :grade)
      @request = AssessmentRequest.find_by_id(params[:id]) if params[:id].present?
      respond_to do |format|
        if @request.asset.assignment == @assignment && @request.destroy
          format.html { redirect_to named_context_url(@context, :context_assignment_peer_reviews_url) }
          format.json { render :json => @request }
        else
          format.html { redirect_to named_context_url(@context, :context_assignment_peer_reviews_url) }
          format.json { render :json => {:errors => {:base => t('errors.delete_reminder_failed', "Delete failed")}}, :status => :bad_request }
        end
      end
    end
  end

  def peer_reviews
    @assignment = @context.assignments.active.find(params[:assignment_id])
    if authorized_action(@assignment, @current_user, :grade)
      if !@assignment.has_peer_reviews?
        redirect_to named_context_url(@context, :context_assignment_url, @assignment.id)
        return
      end
      @students = @context.students_visible_to(@current_user).order_by_sortable_name
      @submissions = @assignment.submissions.include_assessment_requests
    end
  end

  def syllabus
    add_crumb t '#crumbs.syllabus', "Syllabus"
    active_tab = "Syllabus"
    if authorized_action(@context, @current_user, [:read, :read_syllabus])
      return unless tab_enabled?(@context.class::TAB_SYLLABUS)
      @groups = @context.assignment_groups.active.order(:position, AssignmentGroup.best_unicode_collation_key('name')).all
      @assignment_groups = @groups
      @events = @context.events_for(@current_user)
      @undated_events = @events.select {|e| e.start_at == nil}
      @dates = (@events.select {|e| e.start_at != nil}).map {|e| e.start_at.to_date}.uniq.sort.sort
      if @context.grants_right?(@current_user, session, :read)
        @syllabus_body = api_user_content(@context.syllabus_body, @context)
      else
        # the requesting user may not have :read if the course syllabus is public, in which
        # case, we pass nil as the user so verifiers are added to links in the syllabus body
        # (ability for the user to read the syllabus was checked above as :read_syllabus)
        @syllabus_body = api_user_content(@context.syllabus_body, @context, nil)
      end

      hash = { :CONTEXT_ACTION_SOURCE => :syllabus }
      append_sis_data(hash)
      js_env(hash)

      log_asset_access("syllabus:#{@context.asset_string}", "syllabus", 'other')
      respond_to do |format|
        format.html
      end
    end
  end

  def toggle_mute
    return nil unless authorized_action(@context, @current_user, [:manage_grades, :view_all_grades])
    @assignment = @context.assignments.active.find(params[:assignment_id])
    method = if params[:status] == "true" then :mute! else :unmute! end

    respond_to do |format|
      if @assignment && @assignment.send(method)
        format.json { render :json => @assignment }
      else
        format.json { render :json => @assignment, :status => :bad_request }
      end
    end
  end

  def create
    params[:assignment][:time_zone_edited] = Time.zone.name if params[:assignment]
    group = get_assignment_group(params[:assignment])
    @assignment ||= @context.assignments.build(params[:assignment])
    @assignment.workflow_state ||= @context.feature_enabled?(:draft_state) ? "unpublished" : "published"
    @assignment.updating_user = @current_user
    @assignment.content_being_saved_by(@current_user)
    @assignment.assignment_group = group if group
    # if no due_at was given, set it to 11:59 pm in the creator's time zone
    @assignment.infer_times
    if authorized_action(@assignment, @current_user, :create)
      respond_to do |format|
        if @assignment.save
          flash[:notice] = t 'notices.created', "Assignment was successfully created."
          format.html { redirect_to named_context_url(@context, :context_assignment_url, @assignment.id) }
          format.json { render :json => @assignment.as_json(:permissions => {:user => @current_user, :session => session}), :status => :created}
        else
          format.html { render :action => "new" }
          format.json { render :json => @assignment.errors, :status => :bad_request }
        end
      end
    end
  end

  def new
    @assignment ||= @context.assignments.new
    @assignment.workflow_state = 'unpublished' if @context.feature_enabled?(:draft_state)
    add_crumb t :create_new_crumb, "Create new"

    if params[:submission_types] == 'online_quiz'
      redirect_to new_polymorphic_url([@context, :quiz], index_edit_params)
    elsif params[:submission_types] == 'discussion_topic'
      redirect_to new_polymorphic_url([@context, :discussion_topic], index_edit_params)
    else
      edit
    end
  end

  def edit
    @assignment ||= @context.assignments.active.find(params[:id])
    if authorized_action(@assignment, @current_user, @assignment.new_record? ? :create : :update)
      @assignment.title = params[:title] if params[:title]
      @assignment.due_at = params[:due_at] if params[:due_at]
      @assignment.points_possible = params[:points_possible] if params[:points_possible]
      @assignment.submission_types = params[:submission_types] if params[:submission_types]
      @assignment.assignment_group_id = params[:assignment_group_id] if params[:assignment_group_id]
      @assignment.ensure_assignment_group(false)

      if @assignment.submission_types == 'online_quiz' && @assignment.quiz
        return redirect_to edit_polymorphic_url([@context, @assignment.quiz], index_edit_params)
      elsif @assignment.submission_types == 'discussion_topic' && @assignment.discussion_topic
        return redirect_to edit_polymorphic_url([@context, @assignment.discussion_topic], index_edit_params)
      end

      assignment_groups = @context.assignment_groups.active
      group_categories = @context.group_categories.
        select { |c| !c.student_organized? }.
        map { |c| { :id => c.id, :name => c.name } }

      json_for_assignment_groups = assignment_groups.map do |group|
        assignment_group_json(group, @current_user, session, [], {stringify_json_ids: true})
      end

      hash = {
<<<<<<< HEAD
        :ASSIGNMENT_GROUPS => Api.recursively_stringify_json_ids(json_for_assignment_groups),
=======
        :ASSIGNMENT_GROUPS => json_for_assignment_groups,
>>>>>>> cb88928b
        :GROUP_CATEGORIES => group_categories,
        :KALTURA_ENABLED => !!feature_enabled?(:kaltura),
        :SECTION_LIST => (@context.course_sections.active.map { |section|
          {:id => section.id, :name => section.name }
        }),
        :ASSIGNMENT_OVERRIDES =>
          (assignment_overrides_json(@assignment.overrides_visible_to(@current_user))),
        :ASSIGNMENT_INDEX_URL => polymorphic_url([@context, :assignments]),
      }

<<<<<<< HEAD
      hash[:ASSIGNMENT] = Api.recursively_stringify_json_ids(assignment_json(@assignment, @current_user, session, override_dates: false))
=======
      hash[:ASSIGNMENT] = assignment_json(@assignment, @current_user, session, override_dates: false)
>>>>>>> cb88928b
      hash[:ASSIGNMENT][:has_submitted_submissions] = @assignment.has_submitted_submissions?
      hash[:URL_ROOT] = polymorphic_url([:api_v1, @context, :assignments])
      hash[:CANCEL_TO] = @assignment.new_record? ? polymorphic_url([@context, :assignments]) : polymorphic_url([@context, @assignment])
      hash[:CONTEXT_ID] = @context.id
      hash[:CONTEXT_ACTION_SOURCE] = :assignments
      append_sis_data(hash)
      js_env(hash)
      @padless = true
      render :action => "edit"
    end
  end

  def update
    @assignment = @context.assignments.find(params[:id])
    if authorized_action(@assignment, @current_user, :update)
      params[:assignment][:time_zone_edited] = Time.zone.name if params[:assignment]
      params[:assignment] ||= {}
      @assignment.updating_user = @current_user
      if params[:assignment][:default_grade]
        params[:assignment][:overwrite_existing_grades] = (params[:assignment][:overwrite_existing_grades] == "1")
        @assignment.set_default_grade(params[:assignment])
        render :json => @assignment.submissions.map{ |s| s.as_json(:include => :quiz_submission) }
        return
      end
      params[:assignment].delete :default_grade
      params[:assignment].delete :overwrite_existing_grades
      if params[:publish]
        @assignment.workflow_state = 'published'
      end
      if params[:assignment_type] == "quiz"
        params[:assignment][:submission_types] = "online_quiz"
      elsif params[:assignment_type] == "attendance"
        params[:assignment][:submission_types] = "attendance"
      elsif params[:assignment_type] == "discussion_topic"
        params[:assignment][:submission_types] = "discussion_topic"
      elsif params[:assignment_type] == "external_tool"
        params[:assignment][:submission_types] = "external_tool"
      end
      respond_to do |format|
        @assignment.content_being_saved_by(@current_user)
        group = get_assignment_group(params[:assignment])
        @assignment.assignment_group = group if group
        if @assignment.update_attributes(params[:assignment])
          log_asset_access(@assignment, "assignments", @assignment_group, 'participate')
          generate_new_page_view
          @assignment.context_module_action(@current_user, :contributed)
          @assignment.reload
          flash[:notice] = t 'notices.updated', "Assignment was successfully updated."
          format.html { redirect_to named_context_url(@context, :context_assignment_url, @assignment) }
          format.json { render :json => @assignment.as_json(:permissions => {:user => @current_user, :session => session}, :include => [:quiz, :discussion_topic]), :status => :ok }
        else
          format.html { render :action => "edit" }
          format.json { render :json => @assignment.errors, :status => :bad_request }
        end
      end
    end
  end

  # @API Delete an assignment
  #
  # Delete the given assignment.
  #
  # @example_request
  #     curl https://<canvas>/api/v1/courses/<course_id>/assignments/<assignment_id> \ 
  #          -X DELETE \ 
  #          -H 'Authorization: Bearer <token>'
  # @returns Assignment
  def destroy
    @assignment = @context.assignments.active.find(params[:id])
    if authorized_action(@assignment, @current_user, :delete)
      @assignment.destroy

      respond_to do |format|
        format.html { redirect_to(named_context_url(@context, :context_assignments_url)) }
        format.json { render :json => assignment_json(@assignment, @current_user, session) }
      end
    end
  end

  protected

  def get_assignment_group(assignment_params)
    return unless assignment_params
    if (group_id = assignment_params.delete(:assignment_group_id)).present?
      group = @context.assignment_groups.find(group_id)
    end
  end

  def normalize_title_param
    if title = params.delete(:name)
      params[:title] = title
    end
  end

  def index_edit_params
    params.slice(*[:title, :due_at, :points_possible, :assignment_group_id])
  end

end<|MERGE_RESOLUTION|>--- conflicted
+++ resolved
@@ -368,11 +368,7 @@
       end
 
       hash = {
-<<<<<<< HEAD
-        :ASSIGNMENT_GROUPS => Api.recursively_stringify_json_ids(json_for_assignment_groups),
-=======
         :ASSIGNMENT_GROUPS => json_for_assignment_groups,
->>>>>>> cb88928b
         :GROUP_CATEGORIES => group_categories,
         :KALTURA_ENABLED => !!feature_enabled?(:kaltura),
         :SECTION_LIST => (@context.course_sections.active.map { |section|
@@ -383,11 +379,7 @@
         :ASSIGNMENT_INDEX_URL => polymorphic_url([@context, :assignments]),
       }
 
-<<<<<<< HEAD
-      hash[:ASSIGNMENT] = Api.recursively_stringify_json_ids(assignment_json(@assignment, @current_user, session, override_dates: false))
-=======
       hash[:ASSIGNMENT] = assignment_json(@assignment, @current_user, session, override_dates: false)
->>>>>>> cb88928b
       hash[:ASSIGNMENT][:has_submitted_submissions] = @assignment.has_submitted_submissions?
       hash[:URL_ROOT] = polymorphic_url([:api_v1, @context, :assignments])
       hash[:CANCEL_TO] = @assignment.new_record? ? polymorphic_url([@context, :assignments]) : polymorphic_url([@context, @assignment])
