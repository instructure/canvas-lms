#
# Copyright (C) 2012 Instructure, Inc.
#
# This file is part of Canvas.
#
# Canvas is free software: you can redistribute it and/or modify it under
# the terms of the GNU Affero General Public License as published by the Free
# Software Foundation, version 3 of the License.
#
# Canvas is distributed in the hope that it will be useful, but WITHOUT ANY
# WARRANTY; without even the implied warranty of MERCHANTABILITY or FITNESS FOR
# A PARTICULAR PURPOSE. See the GNU Affero General Public License for more
# details.
#
# You should have received a copy of the GNU Affero General Public License along
# with this program. If not, see <http://www.gnu.org/licenses/>.
#

# @API Assignments
class AssignmentsController < ApplicationController
  include Api::V1::Section
  include Api::V1::Assignment
  include Api::V1::AssignmentOverride
  include Api::V1::AssignmentGroup
  include Api::V1::Outcome

  include GoogleDocs
  before_filter :require_context
  add_crumb(proc { t '#crumbs.assignments', "Assignments" }, :except => [:destroy, :syllabus, :index]) { |c| c.send :course_assignments_path, c.instance_variable_get("@context") }
  before_filter { |c| c.active_tab = "assignments" }
  
  def index
    if @context == @current_user || authorized_action(@context, @current_user, :read)
      get_all_pertinent_contexts
      get_sorted_assignments
      add_crumb(t('#crumbs.assignments', "Assignments"), (@just_viewing_one_course ? named_context_url(@context, :context_assignments_url) : "/assignments" ))
      @context= (@just_viewing_one_course ? @context : @current_user)
      return if @just_viewing_one_course && !tab_enabled?(@context.class::TAB_ASSIGNMENTS)

      respond_to do |format|
        if @contexts.empty?
          if @context
            format.html { redirect_to @context == @current_user ? dashboard_url : named_context_url(@context, :context_url) }
          else
            format.html { redirect_to root_url }
          end
        elsif @just_viewing_one_course && @context.assignments.new.grants_right?(@current_user, session, :update)
          format.html
        else
          @current_user_submissions ||= @current_user && @current_user.submissions.scoped(:select => 'id, assignment_id, score, workflow_state', :conditions => {:assignment_id => @upcoming_assignments.map(&:id)}) 
          format.html { render :action => "student_index" }
        end
        # TODO: eager load the rubric associations
        format.json { render :json => @assignments.to_json(:include => [ :rubric_association, :rubric ]) }
      end
    end
  end

  def show
    @assignment ||= @context.assignments.find(params[:id])
    if @assignment.deleted?
      respond_to do |format|
        flash[:notice] = t 'notices.assignment_delete', "This assignment has been deleted"
        format.html { redirect_to named_context_url(@context, :context_assignments_url) }
      end
      return
    end
    if authorized_action(@assignment, @current_user, :read)
      @assignment = AssignmentOverrideApplicator.assignment_overridden_for(@assignment, @current_user)
      @assignment.ensure_assignment_group
      js_env :ROOT_OUTCOME_GROUP => outcome_group_json(@context.root_outcome_group, @current_user, session)

      @locked = @assignment.locked_for?(@current_user, :check_policies => true, :deep_check_if_needed => true)
      @unlocked = !@locked || @assignment.grants_rights?(@current_user, session, :update)[:update]
      @assignment_module = ContextModuleItem.find_tag_with_preferred([@assignment], params[:module_item_id])
      @assignment.context_module_action(@current_user, :read) if @unlocked && !@assignment.new_record?

      if @assignment.grants_right?(@current_user, session, :grade)
        visible_student_ids = @context.enrollments_visible_to(@current_user).find(:all, :select => 'user_id').map(&:user_id)
        @current_student_submissions = @assignment.submissions.scoped(:conditions => "submissions.submission_type IS NOT NULL").select{|s| visible_student_ids.include?(s.user_id) }
      end

      if @assignment.grants_right?(@current_user, session, :read_own_submission) && @context.grants_right?(@current_user, session, :read_grades)
        @current_user_submission = @assignment.submissions.find_by_user_id(@current_user.id) if @current_user
        @current_user_submission = nil if @current_user_submission && !@current_user_submission.grade && !@current_user_submission.submission_type
        @current_user_rubric_assessment = @assignment.rubric_association.rubric_assessments.find_by_user_id(@current_user.id) if @current_user && @assignment.rubric_association
        @current_user_submission.send_later(:context_module_action) if @current_user_submission
      end


      begin
        @google_docs_token = google_docs_retrieve_access_token
      rescue RuntimeError => ex; end

      add_crumb(@assignment.title, polymorphic_url([@context, @assignment]))
      log_asset_access(@assignment, "assignments", @assignment.assignment_group)

      respond_to do |format|
        if @assignment.submission_types == 'online_quiz' && @assignment.quiz
          format.html { redirect_to named_context_url(@context, :context_quiz_url, @assignment.quiz.id) }
        elsif @assignment.submission_types == 'discussion_topic' && @assignment.discussion_topic && @assignment.discussion_topic.grants_right?(@current_user, session, :read)
          format.html { redirect_to named_context_url(@context, :context_discussion_topic_url, @assignment.discussion_topic.id) }
        elsif @assignment.submission_types == 'attendance'
          format.html { redirect_to named_context_url(@context, :context_attendance_url, :anchor => "assignment/#{@assignment.id}") }
        elsif @assignment.submission_types == 'external_tool' && @assignment.external_tool_tag && @unlocked
          format.html { content_tag_redirect(@context, @assignment.external_tool_tag, :context_url) }
        else
          format.html { render :action => 'show' }
        end
        format.json { render :json => @assignment.to_json(:permissions => {:user => @current_user, :session => session}) }
      end
    end
  end

  def list_google_docs
    assignment ||= @context.assignments.find(params[:id])
    # prevent masquerading users from accessing google docs
    if assignment.allow_google_docs_submission? && @real_current_user.blank?
      begin
        docs = google_docs_list_with_extension_filter(assignment.allowed_extensions)
      rescue => e
        ErrorReport.log_exception(:oauth, e)
        raise e
      end
      respond_to do |format|
        format.json { render :json => docs.to_hash }
      end
    else
      error_object = {:errors =>
        {:base => t('errors.google_docs_masquerade_rejected', "Unable to connect to Google Docs as a masqueraded user.")}
      }
      respond_to do |format|
        format.json { render :json => error_object.to_json, :status => :bad_request }
      end
    end
  end

  def rubric
    @assignment = @context.assignments.active.find(params[:assignment_id])
    @root_outcome_group = outcome_group_json(@context.root_outcome_group, @current_user, session).to_json
    if authorized_action(@assignment, @current_user, :read)
      render :partial => 'shared/assignment_rubric_dialog'
    end
  end

  def assign_peer_reviews
    @assignment = @context.assignments.active.find(params[:assignment_id])
    if authorized_action(@assignment, @current_user, :grade)
      cnt = params[:peer_review_count].to_i
      @assignment.peer_review_count = cnt if cnt > 0
      @assignment.assign_peer_reviews
      respond_to do |format|
        format.html { redirect_to named_context_url(@context, :context_assignment_peer_reviews_url, @assignment.id) }
      end
    end
  end
  
  def assign_peer_review
    @assignment = @context.assignments.active.find(params[:assignment_id])
    @student = @context.students_visible_to(@current_user).find params[:reviewer_id]
    @reviewee = @context.students_visible_to(@current_user).find params[:reviewee_id]
    if authorized_action(@assignment, @current_user, :grade)
      @request = @assignment.assign_peer_review(@student, @reviewee)
      respond_to do |format|
        format.html { redirect_to named_context_url(@context, :context_assignment_peer_reviews_url, @assignment.id) }
        format.json { render :json => @request.to_json(:methods => :asset_user_name) }
      end
    end
  end
  
  def remind_peer_review
    @assignment = @context.assignments.active.find(params[:assignment_id])
    if authorized_action(@assignment, @current_user, :grade)
      @request = AssessmentRequest.find_by_id(params[:id]) if params[:id].present?
      respond_to do |format|
        if @request.asset.assignment == @assignment && @request.send_reminder!
          format.html { redirect_to named_context_url(@context, :context_assignment_peer_reviews_url) }
          format.json { render :json => @request.to_json }
        else
          format.html { redirect_to named_context_url(@context, :context_assignment_peer_reviews_url) }
          format.json { render :json => {:errors => {:base => t('errors.reminder_failed', "Reminder failed")}}.to_json, :status => :bad_request }
        end
      end
    end
  end
  
  def delete_peer_review
    @assignment = @context.assignments.active.find(params[:assignment_id])
    if authorized_action(@assignment, @current_user, :grade)
      @request = AssessmentRequest.find_by_id(params[:id]) if params[:id].present?
      respond_to do |format|
        if @request.asset.assignment == @assignment && @request.destroy
          format.html { redirect_to named_context_url(@context, :context_assignment_peer_reviews_url) }
          format.json { render :json => @request.to_json }
        else
          format.html { redirect_to named_context_url(@context, :context_assignment_peer_reviews_url) }
          format.json { render :json => {:errors => {:base => t('errors.delete_reminder_failed', "Delete failed")}}.to_json, :status => :bad_request }
        end
      end
    end
  end
  
  def peer_reviews
    @assignment = @context.assignments.active.find(params[:assignment_id])
    if authorized_action(@assignment, @current_user, :grade)
      if !@assignment.has_peer_reviews?
        redirect_to named_context_url(@context, :context_assignment_url, @assignment.id)
        return
      end
      @students = @context.students_visible_to(@current_user).order_by_sortable_name
      @submissions = @assignment.submissions.include_assessment_requests
    end
  end
  
  def syllabus
    add_crumb t '#crumbs.syllabus', "Syllabus"
    active_tab = "Syllabus"
    if authorized_action(@context.assignments.new, @current_user, :read)
      return unless tab_enabled?(@context.class::TAB_SYLLABUS)
      @groups = @context.assignment_groups.active.find(:all, :order => 'position, name')
      @assignment_groups = @groups
      @events = @context.events_for(@current_user)
      @undated_events = @events.select {|e| e.start_at == nil}
      @dates = (@events.select {|e| e.start_at != nil}).map {|e| e.start_at.to_date}.uniq.sort.sort
      
      log_asset_access("syllabus:#{@context.asset_string}", "syllabus", 'other')
      respond_to do |format|
        format.html
      end
    end
  end

  def toggle_mute
    return nil unless authorized_action(@context, @current_user, [:manage_grades, :view_all_grades])
    @assignment = @context.assignments.active.find(params[:assignment_id])
    method = if params[:status] == "true" then :mute! else :unmute! end

    respond_to do |format|
      if @assignment && @assignment.send(method)
        format.json { render :json => @assignment.to_json }
      else
        format.json { render :json => @assignment.to_json, :status => :bad_request }
      end
    end
  end

  def create
    params[:assignment][:time_zone_edited] = Time.zone.name if params[:assignment]
    group = get_assignment_group(params[:assignment])
    @assignment ||= @context.assignments.build(params[:assignment])
    @assignment.workflow_state = "available"
    @assignment.updating_user = @current_user
    @assignment.content_being_saved_by(@current_user)
    @assignment.assignment_group = group if group
    # if no due_at was given, set it to 11:59 pm in the creator's time zone
    @assignment.infer_times
    if authorized_action(@assignment, @current_user, :create)
      respond_to do |format|
        if @assignment.save
          flash[:notice] = t 'notices.created', "Assignment was successfully created."
          format.html { redirect_to named_context_url(@context, :context_assignment_url, @assignment.id) }
          format.json { render :json => @assignment.to_json(:permissions => {:user => @current_user, :session => session}), :status => :created}
        else
          format.html { render :action => "new" }
          format.json { render :json => @assignment.errors.to_json, :status => :bad_request }
        end
      end
    end
  end
  
  def new
    @assignment ||= @context.assignments.new
    add_crumb t :create_new_crumb, "Create new"

    if params[:submission_types] == 'online_quiz'
      redirect_to new_polymorphic_url([@context, :quiz], index_edit_params)
    elsif params[:submission_types] == 'discussion_topic'
      redirect_to new_polymorphic_url([@context, :discussion_topic], index_edit_params)
    else
      edit
    end
  end
  
  def edit
    @assignment ||= @context.assignments.active.find(params[:id])
    if authorized_action(@assignment, @current_user, @assignment.new_record? ? :create : :update)
      @assignment.title = params[:title] if params[:title]
      @assignment.due_at = params[:due_at] if params[:due_at]
      @assignment.points_possible = params[:points_possible] if params[:points_possible]
      @assignment.submission_types = params[:submission_types] if params[:submission_types]
      @assignment.assignment_group_id = params[:assignment_group_id] if params[:assignment_group_id]
      @assignment.ensure_assignment_group(false)

      if @assignment.submission_types == 'online_quiz' && @assignment.quiz
        return redirect_to edit_polymorphic_url([@context, @assignment.quiz], index_edit_params)
      elsif @assignment.submission_types == 'discussion_topic' && @assignment.discussion_topic
        return redirect_to edit_polymorphic_url([@context, @assignment.discussion_topic], index_edit_params)
      end

      assignment_groups = @context.assignment_groups.active
      group_categories = @context.group_categories.
        select { |c| !c.student_organized? }.
        map { |c| { :id => c.id, :name => c.name } }

      hash = {
        :ASSIGNMENT_GROUPS => assignment_groups.map{|g| assignment_group_json(g, @current_user, session) },
        :GROUP_CATEGORIES => group_categories,
        :KALTURA_ENABLED => !!feature_enabled?(:kaltura),
        :SECTION_LIST => (@context.course_sections.active.map { |section|
          {:id => section.id, :name => section.name }
        }),
        :ASSIGNMENT_OVERRIDES =>
          (assignment_overrides_json(@assignment.overrides_visible_to(@current_user)))
      }
      hash[:ASSIGNMENT] = assignment_json(@assignment, @current_user, session)
<<<<<<< HEAD
      hash[:IS_LARGE_ROSTER] = @context.large_roster?
=======
>>>>>>> 824e972e
      hash[:URL_ROOT] = polymorphic_url([:api_v1, @context, :assignments])
      hash[:CANCEL_TO] = @assignment.new_record? ? polymorphic_url([@context, :assignments]) : polymorphic_url([@context, @assignment])
      hash[:CONTEXT_ID] = @context.id
      js_env(hash)
      render :action => "edit"
    end
  end

  def update
    @assignment = @context.assignments.find(params[:id])
    if authorized_action(@assignment, @current_user, :update)
      params[:assignment][:time_zone_edited] = Time.zone.name if params[:assignment]
      params[:assignment] ||= {}
      @assignment.updating_user = @current_user
      if params[:assignment][:default_grade]
        params[:assignment][:overwrite_existing_grades] = (params[:assignment][:overwrite_existing_grades] == "1")
        @assignment.set_default_grade(params[:assignment])
        render :json => @assignment.submissions.to_json(:include => :quiz_submission)
        return
      end
      params[:assignment].delete :default_grade
      params[:assignment].delete :overwrite_existing_grades
      if params[:publish]
        @assignment.workflow_state = 'published'
      elsif params[:unpublish]
        @assignment.workflow_state = 'available'
      end
      if params[:assignment_type] == "quiz"
        params[:assignment][:submission_types] = "online_quiz"
      elsif params[:assignment_type] == "attendance"
        params[:assignment][:submission_types] = "attendance"
      elsif params[:assignment_type] == "discussion_topic"
        params[:assignment][:submission_types] = "discussion_topic"
      elsif params[:assignment_type] == "external_tool"
        params[:assignment][:submission_types] = "external_tool"
      end
      respond_to do |format|
        @assignment.content_being_saved_by(@current_user)
        group = get_assignment_group(params[:assignment])
        @assignment.assignment_group = group if group
        if @assignment.update_attributes(params[:assignment])
          log_asset_access(@assignment, "assignments", @assignment_group, 'participate')
          generate_new_page_view
          @assignment.context_module_action(@current_user, :contributed)
          @assignment.reload
          flash[:notice] = t 'notices.updated', "Assignment was successfully updated."
          format.html { redirect_to named_context_url(@context, :context_assignment_url, @assignment) }
          format.json { render :json => @assignment.to_json(:permissions => {:user => @current_user, :session => session}, :methods => [:readable_submission_types], :include => [:quiz, :discussion_topic]), :status => :ok }
        else
          format.html { render :action => "edit" }
          format.json { render :json => @assignment.errors.to_json, :status => :bad_request }
        end
      end
    end
  end

  # @API Delete an assignment
  #
  # Delete the given assignment.
  #
  # @example_request
  #     curl https://<canvas>/api/v1/courses/<course_id>/assignments/<assignment_id> \ 
  #          -X DELETE \ 
  #          -H 'Authorization: Bearer <token>'
  # @returns Assignment
  def destroy
    @assignment = @context.assignments.active.find(params[:id])
    if authorized_action(@assignment, @current_user, :delete)
      @assignment.destroy

      respond_to do |format|
        format.html { redirect_to(named_context_url(@context, :context_assignments_url)) }
        format.json { render :json => assignment_json(@assignment, @current_user, session) }
      end
    end
  end
  
  protected

  def get_assignment_group(assignment_params)
    return unless assignment_params
    if (group_id = assignment_params.delete(:assignment_group_id)).present?
      group = @context.assignment_groups.find(group_id)
    end
  end

  def index_edit_params
    params.slice(*[:title, :due_at, :points_possible, :assignment_group_id])
  end

end<|MERGE_RESOLUTION|>--- conflicted
+++ resolved
@@ -313,10 +313,6 @@
           (assignment_overrides_json(@assignment.overrides_visible_to(@current_user)))
       }
       hash[:ASSIGNMENT] = assignment_json(@assignment, @current_user, session)
-<<<<<<< HEAD
-      hash[:IS_LARGE_ROSTER] = @context.large_roster?
-=======
->>>>>>> 824e972e
       hash[:URL_ROOT] = polymorphic_url([:api_v1, @context, :assignments])
       hash[:CANCEL_TO] = @assignment.new_record? ? polymorphic_url([@context, :assignments]) : polymorphic_url([@context, @assignment])
       hash[:CONTEXT_ID] = @context.id
