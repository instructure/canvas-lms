# frozen_string_literal: true

#
# Copyright (C) 2011 - present Instructure, Inc.
#
# This file is part of Canvas.
#
# Canvas is free software: you can redistribute it and/or modify it under
# the terms of the GNU Affero General Public License as published by the Free
# Software Foundation, version 3 of the License.
#
# Canvas is distributed in the hope that it will be useful, but WITHOUT ANY
# WARRANTY; without even the implied warranty of MERCHANTABILITY or FITNESS FOR
# A PARTICULAR PURPOSE. See the GNU Affero General Public License for more
# details.
#
# You should have received a copy of the GNU Affero General Public License along
# with this program. If not, see <http://www.gnu.org/licenses/>.
#

# @API Assignments
class AssignmentsController < ApplicationController
  include Api::V1::Section
  include Api::V1::Assignment
  include Api::V1::AssignmentOverride
  include Api::V1::AssignmentGroup
  include Api::V1::GroupCategory
  include Api::V1::ModerationGrader
  include Api::V1::Outcome
  include Api::V1::ExternalTools
  include Api::V1::ContextModule

  include KalturaHelper
  include ObserverEnrollmentsHelper
  include SyllabusHelper
  before_action :require_context
  include K5Mode
  add_crumb(
    proc { t "#crumbs.assignments", "Assignments" },
    except: %i[destroy syllabus index new edit]
  ) { |c| c.send :course_assignments_path, c.instance_variable_get(:@context) }
  before_action(except: [:new, :edit]) { |c| c.active_tab = "assignments" }
  before_action(only: [:new, :edit]) { |c| setup_active_tab(c) }
  before_action :normalize_title_param, only: [:new, :edit]

  def index
    GuardRail.activate(:secondary) do
      return redirect_to(dashboard_url) if @context == @current_user

      if authorized_action(@context, @current_user, :read)
        return unless tab_enabled?(@context.class::TAB_ASSIGNMENTS)

        log_asset_access(["assignments", @context], "assignments", "other")

        add_crumb(t("#crumbs.assignments", "Assignments"), named_context_url(@context, :context_assignments_url))

        max_name_length_required_for_account = AssignmentUtil.name_length_required_for_account?(@context)
        max_name_length = AssignmentUtil.assignment_max_name_length(@context)
        sis_name = AssignmentUtil.post_to_sis_friendly_name(@context)
        due_date_required_for_account = AssignmentUtil.due_date_required_for_account?(@context)
        sis_integration_settings_enabled = AssignmentUtil.sis_integration_settings_enabled?(@context)

        # It'd be nice to do this as an after_create, but it's not that simple
        # because of course import/copy.
        @context.require_assignment_group

        set_js_assignment_data
        set_tutorial_js_env
        set_section_list_js_env
        grading_standard = @context.grading_standard_or_default
        hash = {
          WEIGHT_FINAL_GRADES: @context.apply_group_weights?,
          POST_TO_SIS_DEFAULT: @context.account.sis_default_grade_export[:value],
          SIS_INTEGRATION_SETTINGS_ENABLED: sis_integration_settings_enabled,
          SIS_NAME: sis_name,
          MAX_NAME_LENGTH_REQUIRED_FOR_ACCOUNT: max_name_length_required_for_account,
          MAX_NAME_LENGTH: max_name_length,
          HAS_ASSIGNMENTS: @context.active_assignments.count > 0,
          QUIZ_LTI_ENABLED: quiz_lti_tool_enabled?,
          DUE_DATE_REQUIRED_FOR_ACCOUNT: due_date_required_for_account,
          MODERATED_GRADING_GRADER_LIMIT: Course::MODERATED_GRADING_GRADER_LIMIT,
          SHOW_SPEED_GRADER_LINK: @current_user.present? && context.allows_speed_grader? && context.grants_any_right?(@current_user, :manage_grades, :view_all_grades),
          FLAGS: {
            newquizzes_on_quiz_page: @context.root_account.feature_enabled?(:newquizzes_on_quiz_page),
            show_additional_speed_grader_link: Account.site_admin.feature_enabled?(:additional_speedgrader_links),
          },
          grading_scheme: grading_standard.data,
          points_based: grading_standard.points_based?,
          scaling_factor: grading_standard.scaling_factor
        }

        set_default_tool_env!(@context, hash)
        append_default_due_time_js_env(@context, hash)

        js_env(hash)

        respond_to do |format|
          format.html do
            @padless = true
            render :new_index
          end
        end
      end
    end
  end

  def render_a2_student_view?
    @current_user.present? && @assignment.a2_enabled? && !can_do(@context, @current_user, :read_as_admin) &&
      (!params.key?(:assignments_2) || value_to_boolean(params[:assignments_2]))
  end

  def a2_active_student_and_enrollment
    return [@current_user, @context_enrollment] unless @context_enrollment&.observer?

    # sets @selected_observed_user
    observed_users(@current_user, session, @context.id)

    active_enrollment = ObserverEnrollment.active_or_pending
                                          .where(course: @context,
                                                 user: @current_user,
                                                 associated_user: @selected_observed_user)
                                          .first

    [active_enrollment&.associated_user, active_enrollment]
  end

  def render_a2_student_view(student:)
    if @context.root_account.feature_enabled?(:instui_nav)
      add_crumb(@assignment.title, polymorphic_url([@context, @assignment]))
    end
    current_user_submission = @assignment.submissions.find_by(user: student)
    submission = if @context.feature_enabled?(:peer_reviews_for_a2)
                   if params[:reviewee_id].present? && !@assignment.anonymous_peer_reviews?
                     @assignment.submissions.find_by(user_id: params[:reviewee_id])
                   elsif params[:anonymous_asset_id].present?
                     @assignment.submissions.find_by(anonymous_id: params[:anonymous_asset_id])
                   else
                     current_user_submission
                   end
                 else
                   current_user_submission
                 end

    peer_review_mode_enabled = @context.feature_enabled?(:peer_reviews_for_a2) && (params[:reviewee_id].present? || params[:anonymous_asset_id].present?)
    peer_review_available = submission.present? && @assignment.submitted?(submission:) && current_user_submission.present? && @assignment.submitted?(submission: current_user_submission)
    grading_standard = @context.grading_standard_or_default
    js_env({
             a2_student_view: render_a2_student_view?,
             peer_review_mode_enabled: submission.present? && peer_review_mode_enabled,
             peer_review_available:,
             peer_display_name: @assignment.anonymous_peer_reviews? ? I18n.t("Anonymous student") : submission&.user&.name,
             originality_reports_for_a2_enabled: Account.site_admin.feature_enabled?(:originality_reports_for_a2),
             restrict_quantitative_data: @assignment.restrict_quantitative_data?(@current_user),
             grading_scheme: grading_standard.data,
             points_based: grading_standard.points_based?,
             scaling_factor: grading_standard.scaling_factor,
<<<<<<< HEAD
             enhanced_rubrics_enabled: Rubric.enhanced_rubrics_enabled_for_context?(@context),
=======
             enhanced_rubrics_enabled: @context.feature_enabled?(:enhanced_rubrics),
>>>>>>> 72fa6639
           })

    if peer_review_mode_enabled
      graphql_reviewer_submission_id = nil
      if current_user_submission
        graphql_reviewer_submission_id = CanvasSchema.id_from_object(
          current_user_submission,
          CanvasSchema.resolve_type(nil, current_user_submission, nil)[0],
          nil
        )
      end
      js_env({
               reviewee_id: @assignment.anonymous_peer_reviews? ? nil : params[:reviewee_id],
               anonymous_asset_id: params[:anonymous_asset_id],
               REVIEWER_SUBMISSION_ID: graphql_reviewer_submission_id
             })
    end

    graphql_submission_id = nil
    if submission
      graphql_submission_id = CanvasSchema.id_from_object(
        submission,
        CanvasSchema.resolve_type(nil, submission, nil)[0],
        nil
      )
    end

    assignment_prereqs = if @locked && @locked[:unlock_at]
                           @locked
                         elsif @locked && !@locked[:can_view]
                           context_module_sequence_items_by_asset_id(@assignment.id, "Assignment")
                         else
                           {}
                         end

    js_env({
             belongs_to_unpublished_module: @locked && !@locked[:can_view] && @locked.dig(:context_module, "workflow_state") == "unpublished"
           })

    mark_done_presenter = MarkDonePresenter.new(self, @context, params["module_item_id"], student, @assignment)
    if mark_done_presenter.has_requirement?
      js_env({
               CONTEXT_MODULE_ITEM: {
                 done: mark_done_presenter.checked?,
                 id: mark_done_presenter.item.id,
                 module_id: mark_done_presenter.module.id
               }
             })
    end

    if @assignment.turnitin_enabled? || @assignment.vericite_enabled? || @assignment.tool_settings_tool.present?
      similarity_pledge = {
        EULA_URL: tool_eula_url,
        COMMENTS: plagiarism_comments,
        PLEDGE_TEXT: pledge_text,
      }

      js_env({ SIMILARITY_PLEDGE: similarity_pledge })
    end

    js_env({
             ASSIGNMENT_ID: params[:id],
             CONFETTI_ENABLED: @domain_root_account&.feature_enabled?(:confetti_for_assignments),
             EMOJIS_ENABLED: @context.feature_enabled?(:submission_comment_emojis),
             EMOJI_DENY_LIST: @context.root_account.settings[:emoji_deny_list],
             COURSE_ID: @context.id,
             ISOBSERVER: @context_enrollment&.observer?,
             ORIGINALITY_REPORTS_FOR_A2: Account.site_admin.feature_enabled?(:originality_reports_for_a2),
             PREREQS: assignment_prereqs,
             SUBMISSION_ID: graphql_submission_id
           })
    css_bundle :assignments_2_student
    js_bundle :assignments_show_student
    render html: "", layout: true
  end

  # Provide an easy entry point for A2 or other consumers to directly launch the LTI tool associated with
  # an assignment, while reusing the authorization and business logic of #show.
  # Hacky; relies on
  #   - content_tag_redirect reads `display` directly for rendering the LTI tool
  #   - assignments_2=false shortcircuits the A2 rendering in #show so that content_tag_redirect can be called
  def tool_launch
    @assignment = @context.assignments.find(params[:assignment_id])

    unless @assignment.submission_types == "external_tool" && @assignment.external_tool_tag
      flash[:error] = t "The assignment you requested is not associated with an LTI tool."
      return redirect_to named_context_url(@context, :context_assignments_url)
    end

    params[:display] = "borderless" # render the LTI launch full screen, without any Canvas chrome
    params[:assignments_2] = false # bypass A2 rendering to get to the call to content_tag_redirect
    show
  end

  def show
    unless request.format.html?
      return render body: "endpoint does not support #{request.format.symbol}", status: :bad_request
    end

    GuardRail.activate(:secondary) do
      @assignment ||= @context.assignments.find(params[:id])

      js_env({ ASSIGNMENT_POINTS_POSSIBLE: nil })

      if @assignment.deleted?
        flash[:notice] = t "notices.assignment_delete", "This assignment has been deleted"
        redirect_to named_context_url(@context, :context_assignments_url)
        return
      end

      if authorized_action(@assignment, @current_user, :read)
        if @current_user && @assignment && !@assignment.visible_to_user?(@current_user)
          flash[:error] = t "notices.assignment_not_available", "The assignment you requested is not available to your course section."
          redirect_to named_context_url(@context, :context_assignments_url)
          return
        end

        # override media comment context: in the show action, these will be submissions
        js_env media_comment_asset_string: @current_user.asset_string if @current_user

        @assignment = AssignmentOverrideApplicator.assignment_overridden_for(@assignment, @current_user)
        @assignment.ensure_assignment_group

        @locked = @assignment.locked_for?(@current_user, check_policies: true, deep_check_if_needed: true)
        @unlocked = !@locked || @assignment.grants_right?(@current_user, session, :update)

        if @assignment.external_tool? && Account.site_admin.feature_enabled?(:external_tools_for_a2) && @unlocked
          @tool = ContextExternalTool.from_assignment(@assignment)

          js_env({ LTI_TOOL: "true" })
        end

        if @assignment.external_tool?
          js_env({ ASSIGNMENT_POINTS_POSSIBLE: @assignment.points_possible })
        end

        unless @assignment.new_record? || (@locked && !@locked[:can_view])
          GuardRail.activate(:primary) do
            @assignment.context_module_action(@current_user, :read)
          end
        end

        can_read_submissions = @assignment.grants_right?(@current_user, session, :read_own_submission) && @context.grants_right?(@current_user, session, :read_grades)
        if can_read_submissions
          @current_user_submission = @assignment.submissions.where(user_id: @current_user).first if @current_user
          @current_user_submission = nil if @current_user_submission &&
                                            !@current_user_submission.graded? &&
                                            !@current_user_submission.submission_type
          if @current_user_submission
            GuardRail.activate(:primary) do
              @current_user_submission.delay.context_module_action
            end
          end
        end

        log_asset_access(@assignment, "assignments", @assignment.assignment_group)

        if render_a2_student_view?
          js_env({ OBSERVER_OPTIONS: {
                   OBSERVED_USERS_LIST: observed_users(@current_user, session, @context.id),
                   CAN_ADD_OBSERVEE: @current_user
                                      .profile
                                      .tabs_available(@current_user, root_account: @domain_root_account)
                                      .any? { |t| t[:id] == UserProfile::TAB_OBSERVEES }
                 } })

          student_to_view, active_enrollment = a2_active_student_and_enrollment
          if student_to_view.present?
            js_env({
                     enrollment_state: active_enrollment&.state_based_on_date,
                     stickers_enabled: @context.feature_enabled?(:submission_stickers)
                   })
            rce_js_env

            render_a2_student_view(student: student_to_view)
            return
          else
            # This should not be reachable but leaving in place until we remove the old view
            flash[:notice] = t "No student is being observed."
          end
        end

        env = js_env({
                       COURSE_ID: @context.id,
                       ROOT_OUTCOME_GROUP: outcome_group_json(@context.root_outcome_group, @current_user, session)
                     })
        submission = @assignment.submissions.find_by(user: @current_user)
        if submission
          js_env({ SUBMISSION_ID: submission.id })
        end

        @first_annotation_submission = !submission&.has_submission? && @assignment.annotated_document?
        js_env({ FIRST_ANNOTATION_SUBMISSION: @first_annotation_submission })
        env[:SETTINGS][:filter_speed_grader_by_student_group] = filter_speed_grader_by_student_group?

        if env[:SETTINGS][:filter_speed_grader_by_student_group]
          eligible_categories = @context.group_categories.active
          eligible_categories = eligible_categories.where(id: @assignment.group_category) if @assignment.group_category.present?
          env[:group_categories] = group_categories_json(eligible_categories, @current_user, session, { include: ["groups"] })

          selected_group_id = @current_user&.get_preference(:gradebook_settings, @context.global_id)&.dig("filter_rows_by", "student_group_id")
          # If this is a group assignment and we had previously filtered by a
          # group that isn't part of this assignment's group set, behave as if
          # no group is selected.
          if selected_group_id.present? && Group.active.where(group_category_id: eligible_categories.pluck(:id), id: selected_group_id).exists?
            env[:selected_student_group_id] = selected_group_id
          end
        end

        @assignment_presenter = AssignmentPresenter.new(@assignment)
        if @assignment_presenter.can_view_speed_grader_link?(@current_user) && !@assignment.unpublished?
          env[:speed_grader_url] = context_url(@context, :speed_grader_context_gradebook_url, assignment_id: @assignment.id)
        end

        if @assignment.quiz?
          return redirect_to named_context_url(@context, :context_quiz_url, @assignment.quiz.id)
        elsif @assignment.discussion_topic? &&
              @assignment.discussion_topic.grants_right?(@current_user, session, :read)
          return redirect_to named_context_url(@context, :context_discussion_topic_url, @assignment.discussion_topic.id)
        elsif @context.conditional_release? && @assignment.wiki_page? &&
              @assignment.wiki_page.grants_right?(@current_user, session, :read)
          return redirect_to named_context_url(@context, :context_wiki_page_url, @assignment.wiki_page.id)
        elsif @assignment.submission_types == "external_tool" && @assignment.external_tool_tag && @unlocked
          tag_type = params[:module_item_id].present? ? :modules : :assignments
          return content_tag_redirect(@context, @assignment.external_tool_tag, :context_url, tag_type)
        end

        add_crumb(@assignment.title, polymorphic_url([@context, @assignment]))
        @page_title = if @assignment.new_record?
                        t(:new_assignment, "New Assignment")
                      else
                        @assignment.title
                      end

        rce_js_env
        assignment_prereqs = {}
        if @locked && !@locked[:can_view]
          assignment_prereqs = context_module_sequence_items_by_asset_id(@assignment.id, "Assignment")
        end
        js_env({
                 ASSIGNMENT_ID: @assignment.id,
                 PREREQS: assignment_prereqs
               })

        if @context.feature_enabled?(:assignments_2_teacher) &&
           (!params.key?(:assignments_2) || value_to_boolean(params[:assignments_2])) &&
           can_do(@context, @current_user, :read_as_admin)
          css_bundle :assignments_2_teacher
          js_bundle :assignments_show_teacher
          render html: "", layout: true
          return
        end

        # everything else here is only for the old assignment page and can be
        # deleted once the :assignments_2 feature flag is deleted
        @locked.delete(:lock_at) if @locked.is_a?(Hash) && @locked.key?(:unlock_at) # removed to allow proper translation on show page

        if can_read_submissions
          @assigned_assessments = @current_user_submission&.assigned_assessments&.select { |request| request.submission.grants_right?(@current_user, session, :read) } || []
        end

        @external_tools = if @assignment.submission_types.include?("online_upload") || @assignment.submission_types.include?("online_url")
                            Lti::ContextToolFinder.all_tools_for(@context, user: @current_user, placements: :homework_submission)
                          else
                            []
                          end

        context_rights = @context.rights_status(@current_user, session, :read_as_admin, :manage_assignments, :manage_assignments_edit)
        if @context.root_account.feature_enabled?(:granular_permissions_manage_assignments)
          context_rights[:manage_assignments] = context_rights[:manage_assignments_edit]
        end
        permissions = {
          context: context_rights,
          assignment: @assignment.rights_status(@current_user, session, :update, :submit),
          can_manage_groups: can_do(@context.groups.temp_record, @current_user, :create)
        }

        @similarity_pledge = pledge_text

        hash = {
          EULA_URL: tool_eula_url,
          EXTERNAL_TOOLS: external_tools_json(@external_tools, @context, @current_user, session),
          PERMISSIONS: permissions,
          SIMILARITY_PLEDGE: @similarity_pledge,
          CONFETTI_ENABLED: @domain_root_account&.feature_enabled?(:confetti_for_assignments),
          EMOJIS_ENABLED: @context.feature_enabled?(:submission_comment_emojis),
          EMOJI_DENY_LIST: @context.root_account.settings[:emoji_deny_list],
          USER_ASSET_STRING: @current_user&.asset_string,
          OUTCOMES_NEW_DECAYING_AVERAGE_CALCULATION: @context.root_account.feature_enabled?(:outcomes_new_decaying_average_calculation),
        }

        append_default_due_time_js_env(@context, hash)
        js_env(hash)

        set_master_course_js_env_data(@assignment, @context)
        conditional_release_js_env(@assignment, includes: :rule)

        @can_view_grades = @context.grants_right?(@current_user, session, :view_all_grades)
        @downloadable_submissions = downloadable_submissions?(@current_user, @context, @assignment)
        @can_grade = @assignment.grants_right?(@current_user, session, :grade)
        if @can_view_grades || @can_grade
          visible_student_ids = @context.apply_enrollment_visibility(@context.all_student_enrollments, @current_user).pluck(:user_id)
          @current_student_submissions = @assignment.submissions.where.not(submissions: { submission_type: nil }).where(user_id: visible_student_ids).to_a
        end

        @can_direct_share = @context.grants_right?(@current_user, session, :direct_share)
        @can_link_to_speed_grader = Account.site_admin.feature_enabled?(:additional_speedgrader_links) && @assignment.can_view_speed_grader?(@current_user)

        @assignment_menu_tools = external_tools_display_hashes(:assignment_menu)

        @mark_done = MarkDonePresenter.new(self, @context, params["module_item_id"], @current_user, @assignment)

        @show_locked_page = @locked && !@locked[:can_view]
        if @show_locked_page
          js_bundle :module_sequence_footer
        else
          css_bundle :assignments
          js_bundle :assignment_show
        end

        mastery_scales_js_env

        render locals: {
                 eula_url: tool_eula_url,
                 show_moderation_link: @assignment.moderated_grading? && @assignment.permits_moderation?(@current_user),
                 show_confetti: params[:confetti] == "true" && @domain_root_account&.feature_enabled?(:confetti_for_assignments)
               },
               stream: can_stream_template?
      end
    end
  end

  def show_moderate
    @assignment ||= @context.assignments.find(params[:assignment_id])

    raise ActiveRecord::RecordNotFound unless @assignment.moderated_grading? && @assignment.published?

    render_unauthorized_action and return unless @assignment.permits_moderation?(@current_user)

    add_crumb(@assignment.title, polymorphic_url([@context, @assignment]))
    add_crumb(t("Moderate"))

    css_bundle :assignment_grade_summary
    js_bundle :assignment_grade_summary
    js_env(show_moderate_env)

    @page_title = @assignment.title

    render html: "", layout: true
  end

  def downloadable_submissions?(current_user, context, assignment)
    types = %w[online_upload online_url online_text_entry]
    return false unless assignment.submission_types.split(",").intersect?(types) && current_user

    student_ids =
      if assignment.grade_as_group?
        assignment.representatives(user: current_user).map(&:id)
      else
        context.apply_enrollment_visibility(context.student_enrollments, current_user).pluck(:user_id)
      end
    student_ids.any? && assignment.submissions.where(user_id: student_ids, submission_type: types).exists?
  end

  def rubric
    @assignment = @context.assignments.active.find(params[:assignment_id])
    @root_outcome_group = outcome_group_json(@context.root_outcome_group, @current_user, session).to_json
    if authorized_action(@assignment, @current_user, :read)
      render partial: "shared/assignment_rubric_dialog"
    end
  end

  def assign_peer_reviews
    @assignment = @context.assignments.active.find(params[:assignment_id])
    if authorized_action(@assignment, @current_user, :grade)
      cnt = params[:peer_review_count].to_i
      @assignment.peer_review_count = cnt if cnt > 0
      @assignment.intra_group_peer_reviews = params[:intra_group_peer_reviews].present?
      @assignment.assign_peer_reviews
      respond_to do |format|
        format.html { redirect_to named_context_url(@context, :context_assignment_peer_reviews_url, @assignment.id) }
      end
    end
  end

  def assign_peer_review
    @assignment = @context.assignments.active.find(params[:assignment_id])
    @student = @context.students_visible_to(@current_user).find params[:reviewer_id]
    @reviewee = @context.students_visible_to(@current_user).find params[:reviewee_id]
    if authorized_action(@assignment, @current_user, :grade)
      @request = @assignment.assign_peer_review(@student, @reviewee)
      respond_to do |format|
        format.html { redirect_to named_context_url(@context, :context_assignment_peer_reviews_url, @assignment.id) }
        format.json { render json: @request.as_json(methods: :asset_user_name) }
      end
    end
  end

  def remind_peer_review
    @assignment = @context.assignments.active.find(params[:assignment_id])
    if authorized_action(@assignment, @current_user, :grade)
      @request = AssessmentRequest.where(id: params[:id]).first if params[:id].present?
      respond_to do |format|
        if @request.asset.assignment == @assignment && @request.send_reminder!
          format.json { render json: @request }
        else
          format.json { render json: { errors: { base: t("errors.reminder_failed", "Reminder failed") } }, status: :bad_request }
        end
        format.html { redirect_to named_context_url(@context, :context_assignment_peer_reviews_url) }
      end
    end
  end

  def delete_peer_review
    @assignment = @context.assignments.active.find(params[:assignment_id])
    if authorized_action(@assignment, @current_user, :grade)
      @request = AssessmentRequest.where(id: params[:id]).first if params[:id].present?
      respond_to do |format|
        if @request.asset.assignment == @assignment && @request.destroy
          format.json { render json: @request }
        else
          format.json { render json: { errors: { base: t("errors.delete_reminder_failed", "Delete failed") } }, status: :bad_request }
        end
        format.html { redirect_to named_context_url(@context, :context_assignment_peer_reviews_url) }
      end
    end
  end

  def filter_by_assigned_assessment(submissions, search_term)
    cleaned_search_term = User.clean_name(search_term, /[\s,]+/)

    assessments = AssessmentRequest
                  .where(asset_id: submissions.map(&:id))
                  .for_active_users(@context)
                  .for_active_assessors(@context)
                  .preload(:assessor, :user)

    unique_assessors_set = Set.new
    assessments.each do |assessment|
      assessment_user = assessment.user
      cleaned_first_name_last = User.clean_name(assessment_user.name, /\s+/)
      cleaned_last_name_first = User.clean_name(assessment_user.sortable_name, /[\s,]+/)
      if cleaned_first_name_last.include?(cleaned_search_term) || cleaned_last_name_first.include?(cleaned_search_term)
        unique_assessors_set << assessment.assessor
      end
    end

    unique_assessors_set.to_a
  end

  def filter_by_all(student_list, submissions, search_term)
    filter_by_reviewer_list = filter_by_assessor(student_list, search_term)
    filter_by_assigned_assessment_list = filter_by_assigned_assessment(submissions, search_term)
    (filter_by_reviewer_list + filter_by_assigned_assessment_list).uniq
  end

  def filter_by_assessor(student_list, search_term)
    student_list.name_like(search_term, "peer_review")
  end

  def filter_by_selected_option(student_list, submissions, search_term, selected_option)
    case selected_option
    when "all"
      filter_by_all(student_list, submissions, search_term)
    when "student"
      filter_by_assigned_assessment(submissions, search_term)
    when "reviewer"
      filter_by_assessor(student_list, search_term)
    end
  end

  def peer_reviews
    @assignment = @context.assignments.active.find(params[:assignment_id])
    js_env({
             ASSIGNMENT_ID: @assignment.id,
             COURSE_ID: @context.id
           })
    if authorized_action(@assignment, @current_user, :grade)
      unless @assignment.has_peer_reviews?
        redirect_to named_context_url(@context, :context_assignment_url, @assignment.id)
        return
      end

      if @context.root_account.feature_enabled?(:instui_nav)
        add_crumb(@assignment.title, polymorphic_url([@context, @assignment]))
        add_crumb(t("Peer Reviews"))
      end

      visible_students = @context.students_visible_to(@current_user).not_fake_student
      visible_students_assigned_to_assignment = visible_students.joins(:submissions).where(submissions: { assignment: @assignment }).merge(Submission.active)
      @submissions = @assignment.submissions.include_assessment_requests
      @students_dropdown_list = visible_students_assigned_to_assignment.distinct.order_by_sortable_name
      @students = params[:search_term].present? ? filter_by_selected_option(@students_dropdown_list, @submissions, params[:search_term], params[:selected_option]) : @students_dropdown_list
      @students = @students.paginate(page: params[:page], per_page: 10)
    end
  end

  def syllabus
    rce_js_env
    add_crumb @context.elementary_enabled? ? t("Important Info") : t("#crumbs.syllabus", "Syllabus")

    can_see_admin_tools = @context.grants_any_right?(
      @current_user, session, :manage_content, *RoleOverride::GRANULAR_MANAGE_COURSE_CONTENT_PERMISSIONS
    )
    @course_home_sub_navigation_tools = Lti::ContextToolFinder.new(
      @context,
      type: :course_home_sub_navigation,
      root_account: @domain_root_account,
      current_user: @current_user
    ).all_tools_sorted_array(exclude_admin_visibility: !can_see_admin_tools)

    if authorized_action(@context, @current_user, [:read, :read_syllabus])
      return unless tab_enabled?(@context.class::TAB_SYLLABUS)

      @groups = @context.assignment_groups.active.order(
        :position,
        AssignmentGroup.best_unicode_collation_key("name")
      ).to_a
      @syllabus_body = syllabus_user_content

      hash = {
        CONTEXT_ACTION_SOURCE: :syllabus,
      }
      append_sis_data(hash)
      js_env(hash)
      set_tutorial_js_env

      log_asset_access(["syllabus", @context], "syllabus", "other")
      respond_to(&:html)
    end
  end

  def toggle_mute
    return nil unless authorized_action(@context, @current_user, [:manage_grades, :view_all_grades])

    @assignment = @context.assignments.active.find(params[:assignment_id])

    toggle_value = params[:status] == "true"
    return render_unauthorized_action if !toggle_value && !@assignment.grades_published?

    method = toggle_value ? :mute! : :unmute!
    @assignment.updating_user = @current_user

    respond_to do |format|
      if @assignment&.send(method)
        format.json { render json: @assignment.as_json(methods: :anonymize_students) }
      else
        format.json { render json: @assignment, status: :bad_request }
      end
    end
  end

  def create
    defaults = {}
    if params[:assignment] && params[:assignment][:post_to_sis].nil?
      defaults[:post_to_sis] = @context.account.sis_default_grade_export[:value]
    end
    defaults[:time_zone_edited] = Time.zone.name if params[:assignment]
    group = get_assignment_group(params[:assignment])
    @assignment ||= @context.assignments.build(strong_assignment_params.merge(defaults))

    if params[:assignment][:secure_params]
      secure_params = Canvas::Security.decode_jwt params[:assignment][:secure_params]
      @assignment.lti_context_id = secure_params[:lti_context_id]
    end

    @assignment.quiz_lti! if params.key?(:quiz_lti)

    @assignment.workflow_state = "unpublished"
    @assignment.updating_user = @current_user
    @assignment.content_being_saved_by(@current_user)
    @assignment.assignment_group = group if group
    # if no due_at was given, set it to 11:59 pm in the creator's time zone
    @assignment.infer_times
    if authorized_action(@assignment, @current_user, :create)
      SubmissionLifecycleManager.with_executing_user(@current_user) do
        respond_to do |format|
          if @assignment.save
            flash[:notice] = t "notices.created", "Assignment was successfully created."
            format.html { redirect_to named_context_url(@context, :context_assignment_url, @assignment.id) }
            format.json { render json: @assignment.as_json(permissions: { user: @current_user, session: }), status: :created }
          else
            format.html { render :new }
            format.json { render json: @assignment.errors, status: :bad_request }
          end
        end
      end
    end
  end

  def new
    @assignment ||= @context.assignments.temp_record
    @assignment.workflow_state = "unpublished"
    add_crumb_on_new_quizzes(true)

    if params[:submission_types] == "discussion_topic"
      redirect_to new_polymorphic_url([@context, :discussion_topic], index_edit_params)
    elsif @context.conditional_release? && params[:submission_types] == "wiki_page"
      redirect_to new_polymorphic_url([@context, :wiki_page], index_edit_params)
    else
      @assignment.quiz_lti! if params.key?(:quiz_lti)
      edit
    end
  end

  def edit
    rce_js_env
    @assignment ||= @context.assignments.active.find(params[:id])
    add_crumb_on_new_quizzes(false)
    if authorized_action(@assignment, @current_user, @assignment.new_record? ? :create : :update)
      @assignment.title = params[:title] if params[:title]
      @assignment.due_at = params[:due_at] if params[:due_at]
      @assignment.points_possible = params[:points_possible] if params[:points_possible]
      @assignment.submission_types = params[:submission_types] if params[:submission_types]
      @assignment.assignment_group_id = params[:assignment_group_id] if params[:assignment_group_id]
      @assignment.ensure_assignment_group(false)

      if params.key?(:post_to_sis)
        @assignment.post_to_sis = value_to_boolean(params[:post_to_sis])
      elsif @assignment.new_record?
        @assignment.post_to_sis = @context.account.sis_default_grade_export[:value]
      end

      if @assignment.submission_types == "online_quiz" && @assignment.quiz
        return redirect_to edit_course_quiz_url(@context, @assignment.quiz, index_edit_params)
      elsif @assignment.submission_types == "discussion_topic" && @assignment.discussion_topic
        return redirect_to edit_polymorphic_url([@context, @assignment.discussion_topic], index_edit_params)
      elsif @context.conditional_release? &&
            @assignment.submission_types == "wiki_page" && @assignment.wiki_page
        return redirect_to edit_polymorphic_url([@context, @assignment.wiki_page], index_edit_params)
      end

      assignment_groups = @context.assignment_groups.active
      group_categories = @context.group_categories
                                 .reject(&:student_organized?)
                                 .map { |c| { id: c.id, name: c.name } }

      # if assignment has student submissions and is attached to a deleted group category,
      # add that category to the ENV list so it can be shown on the edit page.
      if @assignment.group_category_deleted_with_submissions?
        locked_category = @assignment.group_category
        group_categories << { id: locked_category.id, name: locked_category.name }
      end

      json_for_assignment_groups = assignment_groups.map do |group|
        assignment_group_json(group, @current_user, session, [], { stringify_json_ids: true })
      end

      post_to_sis = Assignment.sis_grade_export_enabled?(@context)

      hash = {
        ROOT_FOLDER_ID: Folder.root_folders(@context).first&.id,
        ROOT_OUTCOME_GROUP: outcome_group_json(@context.root_outcome_group, @current_user, session),
        ASSIGNMENT_GROUPS: json_for_assignment_groups,
        ASSIGNMENT_INDEX_URL: polymorphic_url([@context, :assignments]),
        ASSIGNMENT_OVERRIDES: assignment_overrides_json(
          @assignment.overrides_for(@current_user, ensure_set_not_empty: true),
          @current_user,
          include_names: true
        ),
        AVAILABLE_MODERATORS: @assignment.available_moderators.map { |user| { name: user.name, id: user.id } },
        COURSE_ID: @context.id,
        GROUP_CATEGORIES: group_categories,
        HAS_GRADED_SUBMISSIONS: @assignment.graded_submissions_exist?,
        KALTURA_ENABLED: !!feature_enabled?(:kaltura),
        HAS_GRADING_PERIODS: @context.grading_periods?,
        MODERATED_GRADING_MAX_GRADER_COUNT: @assignment.moderated_grading_max_grader_count,
        PERMISSIONS: {
          can_manage_groups: can_do(@context.groups.temp_record, @current_user, :create),
          can_edit_grades: can_do(@context, @current_user, :manage_grades),
          manage_grading_schemes: can_do(@context, @current_user, :manage_grades)
        },
        PLAGIARISM_DETECTION_PLATFORM: Lti::ToolProxy.capability_enabled_in_context?(
          @assignment.course,
          Lti::ResourcePlacement::SIMILARITY_DETECTION_LTI2
        ),
        POST_TO_SIS: post_to_sis,
        SIS_NAME: AssignmentUtil.post_to_sis_friendly_name(@context),
        VALID_DATE_RANGE: CourseDateRange.new(@context),
        NEW_QUIZZES_ASSIGNMENT_BUILD_BUTTON_ENABLED:
          Account.site_admin.feature_enabled?(:new_quizzes_assignment_build_button),
        HIDE_ZERO_POINT_QUIZZES_OPTION_ENABLED:
          Account.site_admin.feature_enabled?(:hide_zero_point_quizzes_option),
        GRADING_SCHEME_UPDATES_ENABLED:
          Account.site_admin.feature_enabled?(:grading_scheme_updates),
        ARCHIVED_GRADING_SCHEMES_ENABLED: Account.site_admin.feature_enabled?(:archived_grading_schemes),
        OUTCOMES_NEW_DECAYING_AVERAGE_CALCULATION:
          @context.root_account.feature_enabled?(:outcomes_new_decaying_average_calculation),
        ASSIGNMENT_SUBMISSION_TYPE_CARD_ENABLED:
          Account.site_admin.feature_enabled?(:assignment_submission_type_card)
      }

      if @context.root_account.feature_enabled?(:instui_nav)
        if on_quizzes_page? && params.key?(:quiz_lti)
          add_crumb(t("Edit Quiz")) unless @assignment.new_record?
        else
          add_crumb(t("Edit Assignment")) unless @assignment.new_record?
        end
      else
        add_crumb(@assignment.title, polymorphic_url([@context, @assignment])) unless @assignment.new_record?
      end

      hash[:POST_TO_SIS_DEFAULT] = @context.account.sis_default_grade_export[:value] if post_to_sis && @assignment.new_record?
      hash[:ASSIGNMENT] = assignment_json(@assignment, @current_user, session, override_dates: false)
      hash[:ASSIGNMENT][:has_submitted_submissions] = @assignment.has_submitted_submissions?
      hash[:URL_ROOT] = polymorphic_url([:api_v1, @context, :assignments])
      hash[:CANCEL_TO] = set_cancel_to_url
      hash[:CAN_CANCEL_TO] = generate_cancel_to_urls
      hash[:CONTEXT_ID] = @context.id
      hash[:CONTEXT_ACTION_SOURCE] = :assignments
      hash[:MODERATED_GRADING_GRADER_LIMIT] = Course::MODERATED_GRADING_GRADER_LIMIT
      hash[:DUE_DATE_REQUIRED_FOR_ACCOUNT] = AssignmentUtil.due_date_required_for_account?(@context)
      hash[:MAX_NAME_LENGTH_REQUIRED_FOR_ACCOUNT] = AssignmentUtil.name_length_required_for_account?(@context)
      hash[:MAX_NAME_LENGTH] = try(:context).try(:account).try(:sis_assignment_name_length_input).try(:[], :value).to_i
      hash[:IS_MODULE_ITEM] = !@assignment.context_module_tags.empty?

      selected_tool = @assignment.tool_settings_tool
      hash[:SELECTED_CONFIG_TOOL_ID] = selected_tool ? selected_tool.id : nil
      hash[:SELECTED_CONFIG_TOOL_TYPE] = selected_tool ? selected_tool.class.to_s : nil
      hash[:REPORT_VISIBILITY_SETTING] = @assignment.turnitin_settings[:originality_report_visibility]
      hash[:SHOW_SPEED_GRADER_LINK] = Account.site_admin.feature_enabled?(:additional_speedgrader_links) && @assignment.published? && @assignment.can_view_speed_grader?(@current_user)

      if @context.grading_periods?
        hash[:active_grading_periods] = GradingPeriod.json_for(@context, @current_user)
      end

      set_default_tool_env!(@context, hash)
      append_default_due_time_js_env(@context, hash)

      hash[:ANONYMOUS_GRADING_ENABLED] = @context.feature_enabled?(:anonymous_marking)
      hash[:MODERATED_GRADING_ENABLED] = @context.feature_enabled?(:moderated_grading)
      hash[:ANONYMOUS_INSTRUCTOR_ANNOTATIONS_ENABLED] = @context.feature_enabled?(:anonymous_instructor_annotations)
      hash[:NEW_QUIZZES_ANONYMOUS_GRADING_ENABLED] = Account.site_admin.feature_enabled?(:anonymous_grading_with_new_quizzes)
      hash[:SUBMISSION_TYPE_SELECTION_TOOLS] = external_tools_display_hashes(:submission_type_selection,
                                                                             @context,
                                                                             %i[base_title external_url selection_width selection_height])

      append_sis_data(hash)
      if context.is_a?(Course)
        hash[:allow_self_signup] = true # for group creation
        hash[:group_user_type] = "student"

        if Account.site_admin.feature_enabled?(:grading_scheme_updates)
          hash[:COURSE_DEFAULT_GRADING_SCHEME_ID] = context.grading_standard_id || context.default_grading_standard&.id
        end
      end

      if @assignment.annotatable_attachment_id.present?
        hash[:ANNOTATED_DOCUMENT] = {
          display_name: @assignment.annotatable_attachment.display_name,
          context_type: @assignment.annotatable_attachment.context_type,
          context_id: @assignment.annotatable_attachment.context_id,
          id: @assignment.annotatable_attachment.id
        }
      end

      hash[:USAGE_RIGHTS_REQUIRED] = @context.try(:usage_rights_required?)
      hash[:restrict_quantitative_data] = @context.is_a?(Course) ? @context.restrict_quantitative_data?(@current_user) : false

      js_env(hash)
      conditional_release_js_env(@assignment)
      set_master_course_js_env_data(@assignment, @context)
      set_section_list_js_env
      render :edit
    end
  end

  def set_cancel_to_url
    if @assignment.quiz_lti? && @context.root_account.feature_enabled?(:newquizzes_on_quiz_page)
      return polymorphic_url([@context, :quizzes])
    end

    @assignment.new_record? ? polymorphic_url([@context, :assignments]) : polymorphic_url([@context, @assignment])
  end

  def generate_cancel_to_urls
    if @assignment.quiz_lti?
      quizzes_url = polymorphic_url([@context, :quizzes])
      assignments_url = polymorphic_url([@context, :assignments])
      modules_url = polymorphic_url([@context, :context_modules])
      gradebook_url = polymorphic_url([@context, :gradebook])
      return [quizzes_url, assignments_url, modules_url, gradebook_url]
    end
    [@assignment.new_record? ? polymorphic_url([@context, :assignments]) : polymorphic_url([@context, @assignment])]
  end

  # @API Delete an assignment
  #
  # Delete the given assignment.
  #
  # @example_request
  #     curl https://<canvas>/api/v1/courses/<course_id>/assignments/<assignment_id> \
  #          -X DELETE \
  #          -H 'Authorization: Bearer <token>'
  # @returns Assignment
  def destroy
    @assignment = api_find(@context.assignments.active, params[:id])
    if authorized_action(@assignment, @current_user, :delete)
      return render_unauthorized_action if editing_restricted?(@assignment)

      SubmissionLifecycleManager.with_executing_user(@current_user) do
        @assignment.destroy
      end

      respond_to do |format|
        format.html { redirect_to(named_context_url(@context, :context_assignments_url)) }
        format.json { render json: assignment_json(@assignment, @current_user, session) }
      end
    end
  end

  # pulish a N.Q assignment from Quizzes Page
  def publish_quizzes
    if authorized_action(@context, @current_user, [:manage_assignments, :manage_assignments_edit])
      @assignments = @context.assignments.active.where(id: params[:quizzes])
      @assignments.each(&:publish!)

      flash[:notice] = t("notices.quizzes_published",
                         { one: "1 quiz successfully published!",
                           other: "%{count} quizzes successfully published!" },
                         count: @assignments.length)

      respond_to do |format|
        format.html { redirect_to named_context_url(@context, :context_quizzes_url) }
        format.json { render json: {}, status: :ok }
      end
    end
  end

  # unpulish a N.Q assignment from Quizzes Page
  def unpublish_quizzes
    if authorized_action(@context, @current_user, [:manage_assignments, :manage_assignments_edit])
      @assignments = @context.assignments.active.where(id: params[:quizzes], workflow_state: "published")
      @assignments.each(&:unpublish!)

      flash[:notice] = t("notices.quizzes_unpublished",
                         { one: "1 quiz successfully unpublished!",
                           other: "%{count} quizzes successfully unpublished!" },
                         count: @assignments.length)

      respond_to do |format|
        format.html { redirect_to named_context_url(@context, :context_quizzes_url) }
        format.json { render json: {}, status: :ok }
      end
    end
  end

  protected

  def set_default_tool_env!(context, hash)
    root_account_settings = context.root_account.settings
    if root_account_settings[:default_assignment_tool_url] && root_account_settings[:default_assignment_tool_name]
      hash[:DEFAULT_ASSIGNMENT_TOOL_URL] = root_account_settings[:default_assignment_tool_url]
      hash[:DEFAULT_ASSIGNMENT_TOOL_NAME] = root_account_settings[:default_assignment_tool_name]
      hash[:DEFAULT_ASSIGNMENT_TOOL_BUTTON_TEXT] = root_account_settings[:default_assignment_tool_button_text]
      hash[:DEFAULT_ASSIGNMENT_TOOL_INFO_MESSAGE] = root_account_settings[:default_assignment_tool_info_message]
    end
  end

  def show_moderate_env
    can_view_grader_identities = @assignment.can_view_other_grader_identities?(@current_user)

    if can_view_grader_identities
      current_grader_id = @current_user.id
      final_grader_id = @assignment.final_grader_id
    else
      # When the user cannot view other grader identities, the moderation page
      # will be loaded with grader data that has been anonymized. This includes
      # the current user's grader information. The relevant id must be provided
      # to the front end in this case.

      current_grader_id = @assignment.grader_ids_to_anonymous_ids[@current_user.id.to_s]
      final_grader_id = @assignment.grader_ids_to_anonymous_ids[@assignment.final_grader_id&.to_s]
    end

    {
      ASSIGNMENT: {
        course_id: @context.id,
        grades_published: @assignment.grades_published?,
        id: @assignment.id,
        muted: @assignment.muted?,
        title: @assignment.title
      },
      CURRENT_USER: {
        can_view_grader_identities:,
        can_view_student_identities: @assignment.can_view_student_names?(@current_user),
        grader_id: current_grader_id,
        id: @current_user.id
      },
      FINAL_GRADER: @assignment.final_grader && {
        grader_id: final_grader_id,
        id: @assignment.final_grader_id
      },
      GRADERS: moderation_graders_json(@assignment, @current_user, session),
    }
  end

  def tool_eula_url
    @assignment.tool_settings_tool.try(:tool_proxy)&.find_service(Assignment::LTI_EULA_SERVICE, "GET")&.endpoint
  end

  def strong_assignment_params
    params.require(:assignment)
          .permit(:title,
                  :name,
                  :description,
                  :due_at,
                  :points_possible,
                  :grading_type,
                  :submission_types,
                  :assignment_group,
                  :unlock_at,
                  :lock_at,
                  :group_category,
                  :group_category_id,
                  :peer_review_count,
                  :anonymous_peer_reviews,
                  :peer_reviews_due_at,
                  :peer_reviews_assign_at,
                  :grading_standard_id,
                  :peer_reviews,
                  :automatic_peer_reviews,
                  :grade_group_students_individually,
                  :notify_of_update,
                  :time_zone_edited,
                  :turnitin_enabled,
                  :vericite_enabled,
                  :context,
                  :position,
                  :external_tool_tag_attributes,
                  :freeze_on_copy,
                  :only_visible_to_overrides,
                  :post_to_sis,
                  :sis_assignment_id,
                  :integration_id,
                  :moderated_grading,
                  :omit_from_final_grade,
                  :hide_in_gradebook,
                  :intra_group_peer_reviews,
                  :important_dates,
                  allowed_extensions: strong_anything,
                  turnitin_settings: strong_anything,
                  integration_data: strong_anything)
  end

  def get_assignment_group(assignment_params)
    return unless assignment_params

    if (group_id = assignment_params[:assignment_group_id]).present?
      @context.assignment_groups.find(group_id)
    end
  end

  def normalize_title_param
    params[:title] ||= params[:name]
  end

  def index_edit_params
    params.permit(:title, :due_at, :points_possible, :assignment_group_id, :return_to)
  end

  def pledge_text
    closest_pledge = @assignment.course.account.closest_turnitin_pledge
    pledge = @context.turnitin_pledge.presence || closest_pledge if @assignment.turnitin_enabled?
    pledge ||= @context.vericite_pledge.presence || closest_pledge if @assignment.vericite_enabled?

    pledge || (@assignment.course.account.closest_turnitin_pledge if @assignment.tool_settings_tool.present?)
  end

  def plagiarism_comments
    if @assignment.turnitin_enabled?
      @context.all_turnitin_comments
    elsif @assignment.vericite_enabled?
      @context.vericite_comments
    end
  end

  def quiz_lti_tool_enabled?
    quiz_lti_tool = @context.quiz_lti_tool

    # The void url here is the default voided url as set by the beta refresh.
    # Rather than using the rails env (beta/test) to determine whether or not
    # the tool should be enabled, this URL was chosen because we sometimes
    # want the tool enabled in beta or test. NOTE: This is a stop-gap until
    # Quizzes.Next has a beta env.
    !@context.root_account.feature_enabled?(:newquizzes_on_quiz_page) &&
      @context.feature_enabled?(:quizzes_next) &&
      quiz_lti_tool.present? &&
      quiz_lti_tool.url != "http://void.url.inseng.net"
  end

  def filter_speed_grader_by_student_group?
    # Group assignments only need to filter if they show individual students
    return false if @assignment.group_category_id && !@assignment.grade_group_students_individually?

    @context.filter_speed_grader_by_student_group?
  end

  def add_crumb_on_new_quizzes(new_quiz)
    return if !new_quiz && @assignment.new_record?

    if on_quizzes_page? && params.key?(:quiz_lti)
      add_crumb(t("#crumbs.quizzes", "Quizzes"), course_quizzes_path(@context))
      add_crumb(t("Create Quiz")) if new_quiz && @context.root_account.feature_enabled?(:instui_nav)
    else
      add_crumb(t("#crumbs.assignments", "Assignments"), course_assignments_path(@context))
      add_crumb(t("Create New Assignment")) if new_quiz && @context.root_account.feature_enabled?(:instui_nav)
    end

    add_crumb(t("Create new")) if new_quiz && !@context.root_account.feature_enabled?(:instui_nav)
  end

  def setup_active_tab(controller)
    if on_quizzes_page? && params.key?(:quiz_lti)
      controller.active_tab = "quizzes"
      return
    end

    controller.active_tab = "assignments"
  end

  def on_quizzes_page?
    @context.root_account.feature_enabled?(:newquizzes_on_quiz_page) &&
      @context.feature_enabled?(:quizzes_next) && @context.quiz_lti_tool.present?
  end

  def set_section_list_js_env
    js_env SECTION_LIST: @context.course_sections.active.map { |section|
      {
        id: section.id,
        name: section.name,
        start_at: section.start_at,
        end_at: section.end_at,
        override_course_and_term_dates: section.restrict_enrollments_to_section_dates
      }
    }
  end
end<|MERGE_RESOLUTION|>--- conflicted
+++ resolved
@@ -154,11 +154,7 @@
              grading_scheme: grading_standard.data,
              points_based: grading_standard.points_based?,
              scaling_factor: grading_standard.scaling_factor,
-<<<<<<< HEAD
-             enhanced_rubrics_enabled: Rubric.enhanced_rubrics_enabled_for_context?(@context),
-=======
              enhanced_rubrics_enabled: @context.feature_enabled?(:enhanced_rubrics),
->>>>>>> 72fa6639
            })
 
     if peer_review_mode_enabled
