# frozen_string_literal: true

#
# Copyright (C) 2011 - present Instructure, Inc.
#
# This file is part of Canvas.
#
# Canvas is free software: you can redistribute it and/or modify it under
# the terms of the GNU Affero General Public License as published by the Free
# Software Foundation, version 3 of the License.
#
# Canvas is distributed in the hope that it will be useful, but WITHOUT ANY
# WARRANTY; without even the implied warranty of MERCHANTABILITY or FITNESS FOR
# A PARTICULAR PURPOSE. See the GNU Affero General Public License for more
# details.
#
# You should have received a copy of the GNU Affero General Public License along
# with this program. If not, see <http://www.gnu.org/licenses/>.
#

# @API Assignments
class AssignmentsController < ApplicationController
  include Api::V1::Section
  include Api::V1::Assignment
  include Api::V1::AssignmentOverride
  include Api::V1::AssignmentGroup
  include Api::V1::GroupCategory
  include Api::V1::ModerationGrader
  include Api::V1::Outcome
  include Api::V1::ExternalTools
  include Api::V1::ContextModule

  include KalturaHelper
  include ObserverEnrollmentsHelper
  include SyllabusHelper
  before_action :require_context
  include K5Mode
  add_crumb(
    proc { t "#crumbs.assignments", "Assignments" },
    except: %i[destroy syllabus index new edit]
  ) { |c| c.send :course_assignments_path, c.instance_variable_get(:@context) }
  before_action(except: [:new, :edit]) { |c| c.active_tab = "assignments" }
  before_action(only: [:new, :edit]) { |c| setup_active_tab(c) }
  before_action :normalize_title_param, only: [:new, :edit]

  def index
    GuardRail.activate(:secondary) do
      return redirect_to(dashboard_url) if @context == @current_user

      if authorized_action(@context, @current_user, :read)
        return unless tab_enabled?(@context.class::TAB_ASSIGNMENTS)

        log_asset_access(["assignments", @context], "assignments", "other")

        add_crumb(t("#crumbs.assignments", "Assignments"), named_context_url(@context, :context_assignments_url))

        max_name_length_required_for_account = AssignmentUtil.name_length_required_for_account?(@context)
        max_name_length = AssignmentUtil.assignment_max_name_length(@context)
        sis_name = AssignmentUtil.post_to_sis_friendly_name(@context)
        due_date_required_for_account = AssignmentUtil.due_date_required_for_account?(@context)
        sis_integration_settings_enabled = AssignmentUtil.sis_integration_settings_enabled?(@context)

        # It'd be nice to do this as an after_create, but it's not that simple
        # because of course import/copy.
        @context.require_assignment_group

        set_js_assignment_data
        set_tutorial_js_env
        set_section_list_js_env
        hash = {
          WEIGHT_FINAL_GRADES: @context.apply_group_weights?,
          POST_TO_SIS_DEFAULT: @context.account.sis_default_grade_export[:value],
          SIS_INTEGRATION_SETTINGS_ENABLED: sis_integration_settings_enabled,
          SIS_NAME: sis_name,
          MAX_NAME_LENGTH_REQUIRED_FOR_ACCOUNT: max_name_length_required_for_account,
          MAX_NAME_LENGTH: max_name_length,
          HAS_ASSIGNMENTS: @context.active_assignments.count > 0,
          QUIZ_LTI_ENABLED: quiz_lti_tool_enabled?,
          DUE_DATE_REQUIRED_FOR_ACCOUNT: due_date_required_for_account,
          MODERATED_GRADING_GRADER_LIMIT: Course::MODERATED_GRADING_GRADER_LIMIT,
          SHOW_SPEED_GRADER_LINK: @current_user.present? && context.allows_speed_grader? && context.grants_any_right?(@current_user, :manage_grades, :view_all_grades),
          FLAGS: {
            newquizzes_on_quiz_page: @context.root_account.feature_enabled?(:newquizzes_on_quiz_page),
            show_additional_speed_grader_link: Account.site_admin.feature_enabled?(:additional_speedgrader_links),
          },
          grading_scheme: @context.grading_standard_or_default.data
        }

        set_default_tool_env!(@context, hash)
        append_default_due_time_js_env(@context, hash)

        js_env(hash)

        respond_to do |format|
          format.html do
            @padless = true
            render :new_index
          end
        end
      end
    end
  end

  def render_a2_student_view?
    @current_user.present? && @assignment.a2_enabled? && !can_do(@context, @current_user, :read_as_admin) &&
      (!params.key?(:assignments_2) || value_to_boolean(params[:assignments_2])) &&
      (!@context_enrollment&.observer? || Setting.get("assignments_2_observer_view", "false") == "true")
  end

  def a2_active_student_and_enrollment
    return [@current_user, @context_enrollment] unless @context_enrollment&.observer?

    # sets @selected_observed_user
    observed_users(@current_user, session, @context.id)

    active_enrollment = ObserverEnrollment.active_or_pending
                                          .where(course: @context,
                                                 user: @current_user,
                                                 associated_user: @selected_observed_user)
                                          .first

    [active_enrollment&.associated_user, active_enrollment]
  end

  def render_a2_student_view(student:)
    current_user_submission = @assignment.submissions.find_by(user: student)
    submission = if @context.feature_enabled?(:peer_reviews_for_a2)
                   if params[:reviewee_id].present? && !@assignment.anonymous_peer_reviews?
                     @assignment.submissions.find_by(user_id: params[:reviewee_id])
                   elsif params[:anonymous_asset_id].present?
                     @assignment.submissions.find_by(anonymous_id: params[:anonymous_asset_id])
                   else
                     current_user_submission
                   end
                 else
                   current_user_submission
                 end

    peer_review_mode_enabled = @context.feature_enabled?(:peer_reviews_for_a2) && (params[:reviewee_id].present? || params[:anonymous_asset_id].present?)
    peer_review_available = submission.present? && @assignment.submitted?(submission: submission) && current_user_submission.present? && @assignment.submitted?(submission: current_user_submission)

    js_env({
             a2_student_view: render_a2_student_view?,
             peer_review_mode_enabled: submission.present? && peer_review_mode_enabled,
             peer_review_available: peer_review_available,
             peer_display_name: @assignment.anonymous_peer_reviews? ? I18n.t("Anonymous student") : submission&.user&.name,
             originality_reports_for_a2_enabled: Account.site_admin.feature_enabled?(:originality_reports_for_a2),
             restrict_quantitative_data: @assignment.restrict_quantitative_data?(@current_user),
             grading_scheme: @context.grading_standard_or_default.data
           })

    if peer_review_mode_enabled
      graphql_reviewer_submission_id = nil
      if current_user_submission
        graphql_reviewer_submission_id = CanvasSchema.id_from_object(
          current_user_submission,
          CanvasSchema.resolve_type(nil, current_user_submission, nil),
          nil
        )
      end
      js_env({
               reviewee_id: @assignment.anonymous_peer_reviews? ? nil : params[:reviewee_id],
               anonymous_asset_id: params[:anonymous_asset_id],
               REVIEWER_SUBMISSION_ID: graphql_reviewer_submission_id
             })
    end

    graphql_submission_id = nil
    if submission
      graphql_submission_id = CanvasSchema.id_from_object(
        submission,
        CanvasSchema.resolve_type(nil, submission, nil),
        nil
      )
    end

    assignment_prereqs = if @locked && @locked[:unlock_at]
                           @locked
                         elsif @locked && !@locked[:can_view]
                           context_module_sequence_items_by_asset_id(@assignment.id, "Assignment")
                         else
                           {}
                         end

    js_env({
             belongs_to_unpublished_module: @locked && !@locked[:can_view] && @locked.dig(:context_module, "workflow_state") == "unpublished"
           })

    mark_done_presenter = MarkDonePresenter.new(self, @context, params["module_item_id"], student, @assignment)
    if mark_done_presenter.has_requirement?
      js_env({
               CONTEXT_MODULE_ITEM: {
                 done: mark_done_presenter.checked?,
                 id: mark_done_presenter.item.id,
                 module_id: mark_done_presenter.module.id
               }
             })
    end

    if @assignment.turnitin_enabled? || @assignment.vericite_enabled? || @assignment.tool_settings_tool.present?
      similarity_pledge = {
        EULA_URL: tool_eula_url,
        COMMENTS: plagiarism_comments,
        PLEDGE_TEXT: pledge_text,
      }

      js_env({ SIMILARITY_PLEDGE: similarity_pledge })
    end

    js_env({
             ASSIGNMENT_ID: params[:id],
             CONFETTI_ENABLED: @domain_root_account&.feature_enabled?(:confetti_for_assignments),
             EMOJIS_ENABLED: @context.feature_enabled?(:submission_comment_emojis),
             EMOJI_DENY_LIST: @context.root_account.settings[:emoji_deny_list],
             COURSE_ID: @context.id,
             ISOBSERVER: @context_enrollment&.observer?,
             ORIGINALITY_REPORTS_FOR_A2: Account.site_admin.feature_enabled?(:originality_reports_for_a2),
             PREREQS: assignment_prereqs,
             SUBMISSION_ID: graphql_submission_id
           })
    css_bundle :assignments_2_student
    js_bundle :assignments_show_student
    render html: "", layout: true
  end

  def show
    unless request.format.html?
      return render body: "endpoint does not support #{request.format.symbol}", status: :bad_request
    end

    GuardRail.activate(:secondary) do
      @assignment ||= @context.assignments.find(params[:id])

      if @assignment.deleted?
        flash[:notice] = t "notices.assignment_delete", "This assignment has been deleted"
        redirect_to named_context_url(@context, :context_assignments_url)
        return
      end

      if authorized_action(@assignment, @current_user, :read)
        if @current_user && @assignment && !@assignment.visible_to_user?(@current_user)
          flash[:error] = t "notices.assignment_not_available", "The assignment you requested is not available to your course section."
          redirect_to named_context_url(@context, :context_assignments_url)
          return
        end

        # override media comment context: in the show action, these will be submissions
        js_env media_comment_asset_string: @current_user.asset_string if @current_user

        @assignment = AssignmentOverrideApplicator.assignment_overridden_for(@assignment, @current_user)
        @assignment.ensure_assignment_group

        @locked = @assignment.locked_for?(@current_user, check_policies: true, deep_check_if_needed: true)
        @unlocked = !@locked || @assignment.grants_right?(@current_user, session, :update)

        unless @assignment.new_record? || (@locked && !@locked[:can_view])
          GuardRail.activate(:primary) do
            @assignment.context_module_action(@current_user, :read)
          end
        end

        can_read_submissions = @assignment.grants_right?(@current_user, session, :read_own_submission) && @context.grants_right?(@current_user, session, :read_grades)
        if can_read_submissions
          @current_user_submission = @assignment.submissions.where(user_id: @current_user).first if @current_user
          @current_user_submission = nil if @current_user_submission &&
                                            !@current_user_submission.graded? &&
                                            !@current_user_submission.submission_type
          if @current_user_submission
            GuardRail.activate(:primary) do
              @current_user_submission.delay.context_module_action
            end
          end
        end

        log_asset_access(@assignment, "assignments", @assignment.assignment_group)

        if render_a2_student_view?
          if Setting.get("assignments_2_observer_view", "false") == "true"
            js_env({ OBSERVER_OPTIONS: {
                     OBSERVED_USERS_LIST: observed_users(@current_user, session, @context.id),
                     CAN_ADD_OBSERVEE: @current_user
                                       .profile
                                       .tabs_available(@current_user, root_account: @domain_root_account)
                                       .any? { |t| t[:id] == UserProfile::TAB_OBSERVEES }
                   } })
          end

          student_to_view, active_enrollment = a2_active_student_and_enrollment
          if student_to_view.present?
            js_env({ enrollment_state: active_enrollment&.state_based_on_date })
            rce_js_env

            render_a2_student_view(student: student_to_view)
            return
          else
            # This should not be reachable but leaving in place until we remove the old view
            flash[:notice] = t "No student is being observed. To select a student, return to the dashboard."
          end
        end

        env = js_env({ COURSE_ID: @context.id })
        submission = @assignment.submissions.find_by(user: @current_user)
        if submission
          js_env({ SUBMISSION_ID: submission.id })
        end

        @first_annotation_submission = !submission&.has_submission? && @assignment.annotated_document?
        js_env({ FIRST_ANNOTATION_SUBMISSION: @first_annotation_submission })
        env[:SETTINGS][:filter_speed_grader_by_student_group] = filter_speed_grader_by_student_group?

        if env[:SETTINGS][:filter_speed_grader_by_student_group]
          eligible_categories = @context.group_categories.active
          eligible_categories = eligible_categories.where(id: @assignment.group_category) if @assignment.group_category.present?
          env[:group_categories] = group_categories_json(eligible_categories, @current_user, session, { include: ["groups"] })

          selected_group_id = @current_user&.get_preference(:gradebook_settings, @context.global_id)&.dig("filter_rows_by", "student_group_id")
          # If this is a group assignment and we had previously filtered by a
          # group that isn't part of this assignment's group set, behave as if
          # no group is selected.
          if selected_group_id.present? && Group.active.where(group_category_id: eligible_categories.pluck(:id), id: selected_group_id).exists?
            env[:selected_student_group_id] = selected_group_id
          end
        end

        @assignment_presenter = AssignmentPresenter.new(@assignment)
        if @assignment_presenter.can_view_speed_grader_link?(@current_user) && !@assignment.unpublished?
          env[:speed_grader_url] = context_url(@context, :speed_grader_context_gradebook_url, assignment_id: @assignment.id)
        end

        if @assignment.quiz?
          return redirect_to named_context_url(@context, :context_quiz_url, @assignment.quiz.id)
        elsif @assignment.discussion_topic? &&
              @assignment.discussion_topic.grants_right?(@current_user, session, :read)
          return redirect_to named_context_url(@context, :context_discussion_topic_url, @assignment.discussion_topic.id)
        elsif @context.conditional_release? && @assignment.wiki_page? &&
              @assignment.wiki_page.grants_right?(@current_user, session, :read)
          return redirect_to named_context_url(@context, :context_wiki_page_url, @assignment.wiki_page.id)
        elsif @assignment.submission_types == "external_tool" && @assignment.external_tool_tag && @unlocked
          tag_type = params[:module_item_id].present? ? :modules : :assignments
          return content_tag_redirect(@context, @assignment.external_tool_tag, :context_url, tag_type)
        end

        add_crumb(@assignment.title, polymorphic_url([@context, @assignment]))
        @page_title = if @assignment.new_record?
                        t(:new_assignment, "New Assignment")
                      else
                        @assignment.title
                      end

        rce_js_env
        assignment_prereqs = {}
        if @locked && !@locked[:can_view]
          assignment_prereqs = context_module_sequence_items_by_asset_id(@assignment.id, "Assignment")
        end
        js_env({
                 ASSIGNMENT_ID: @assignment.id,
                 PREREQS: assignment_prereqs
               })

        if @context.feature_enabled?(:assignments_2_teacher) &&
           (!params.key?(:assignments_2) || value_to_boolean(params[:assignments_2])) &&
           can_do(@context, @current_user, :read_as_admin)
          css_bundle :assignments_2_teacher
          js_bundle :assignments_show_teacher
          render html: "", layout: true
          return
        end

        # everything else here is only for the old assignment page and can be
        # deleted once the :assignments_2 feature flag is deleted
        @locked.delete(:lock_at) if @locked.is_a?(Hash) && @locked.key?(:unlock_at) # removed to allow proper translation on show page

        if can_read_submissions
          @assigned_assessments = @current_user_submission&.assigned_assessments&.select { |request| request.submission.grants_right?(@current_user, session, :read) } || []
        end

        @external_tools = if @assignment.submission_types.include?("online_upload") || @assignment.submission_types.include?("online_url")
                            Lti::ContextToolFinder.all_tools_for(@context, user: @current_user, placements: :homework_submission)
                          else
                            []
                          end

        context_rights = @context.rights_status(@current_user, session, :read_as_admin, :manage_assignments, :manage_assignments_edit)
        if @context.root_account.feature_enabled?(:granular_permissions_manage_assignments)
          context_rights[:manage_assignments] = context_rights[:manage_assignments_edit]
        end
        permissions = {
          context: context_rights,
          assignment: @assignment.rights_status(@current_user, session, :update, :submit),
          can_manage_groups: can_do(@context.groups.temp_record, @current_user, :create)
        }

        @similarity_pledge = pledge_text

        js_env({
                 EULA_URL: tool_eula_url,
                 EXTERNAL_TOOLS: external_tools_json(@external_tools, @context, @current_user, session),
                 PERMISSIONS: permissions,
                 ROOT_OUTCOME_GROUP: outcome_group_json(@context.root_outcome_group, @current_user, session),
                 SIMILARITY_PLEDGE: @similarity_pledge,
                 CONFETTI_ENABLED: @domain_root_account&.feature_enabled?(:confetti_for_assignments),
                 EMOJIS_ENABLED: @context.feature_enabled?(:submission_comment_emojis),
                 EMOJI_DENY_LIST: @context.root_account.settings[:emoji_deny_list],
                 USER_ASSET_STRING: @current_user&.asset_string,
               })

        set_master_course_js_env_data(@assignment, @context)
        conditional_release_js_env(@assignment, includes: :rule)

        @can_view_grades = @context.grants_right?(@current_user, session, :view_all_grades)
        @downloadable_submissions = downloadable_submissions?(@current_user, @context, @assignment)
        @can_grade = @assignment.grants_right?(@current_user, session, :grade)
        if @can_view_grades || @can_grade
          visible_student_ids = @context.apply_enrollment_visibility(@context.all_student_enrollments, @current_user).pluck(:user_id)
          @current_student_submissions = @assignment.submissions.where.not(submissions: { submission_type: nil }).where(user_id: visible_student_ids).to_a
        end

        # this will set @user_has_google_drive
        user_has_google_drive

        @can_direct_share = @context.grants_right?(@current_user, session, :direct_share)
        @can_link_to_speed_grader = Account.site_admin.feature_enabled?(:additional_speedgrader_links) && @assignment.can_view_speed_grader?(@current_user)

        @assignment_menu_tools = external_tools_display_hashes(:assignment_menu)

        @mark_done = MarkDonePresenter.new(self, @context, params["module_item_id"], @current_user, @assignment)

        @show_locked_page = @locked && !@locked[:can_view]
        if @show_locked_page
          js_bundle :module_sequence_footer
        else
          css_bundle :assignments
          js_bundle :assignment_show
        end

        mastery_scales_js_env

        render locals: {
                 eula_url: tool_eula_url,
                 show_moderation_link: @assignment.moderated_grading? && @assignment.permits_moderation?(@current_user),
                 show_confetti: params[:confetti] == "true" && @domain_root_account&.feature_enabled?(:confetti_for_assignments)
               },
               stream: can_stream_template?
      end
    end
  end

  def show_moderate
    @assignment ||= @context.assignments.find(params[:assignment_id])

    raise ActiveRecord::RecordNotFound unless @assignment.moderated_grading? && @assignment.published?

    render_unauthorized_action and return unless @assignment.permits_moderation?(@current_user)

    add_crumb(@assignment.title, polymorphic_url([@context, @assignment]))
    add_crumb(t("Moderate"))

    css_bundle :assignment_grade_summary
    js_bundle :assignment_grade_summary
    js_env(show_moderate_env)

    @page_title = @assignment.title

    render html: "", layout: true
  end

  def downloadable_submissions?(current_user, context, assignment)
    types = %w[online_upload online_url online_text_entry]
    return unless (assignment.submission_types.split(",") & types).any? && current_user

    student_ids =
      if assignment.grade_as_group?
        assignment.representatives(user: current_user).map(&:id)
      else
        context.apply_enrollment_visibility(context.student_enrollments, current_user).pluck(:user_id)
      end
    student_ids.any? && assignment.submissions.where(user_id: student_ids, submission_type: types).exists?
  end

  def list_google_docs
    assignment ||= @context.assignments.find(params[:id])
    # prevent masquerading users from accessing google docs
    if assignment.allow_google_docs_submission? && @real_current_user.blank?
      docs = {}
      status_code = :ok
      begin
        docs = google_drive_connection.list_with_extension_filter(assignment.allowed_extensions)
      rescue GoogleDrive::NoTokenError,
             Google::APIClient::AuthorizationError => e
        Canvas::Errors.capture_exception(:oauth, e, :warn)
        docs = { errors: { base: t("Auth failure in connecting to Google Drive.") } }
        status_code = :unauthorized
      rescue GoogleDrive::ConnectionException => e
        Canvas::Errors.capture_exception(:oauth, e, :warn)
        docs = { errors: { base: t("Unable to connect to Google Drive.") } }
        status_code = :gateway_timeout
      rescue ArgumentError => e
        Canvas::Errors.capture_exception(:oauth, e)
      rescue => e
        Canvas::Errors.capture_exception(:oauth, e)
        raise e
      end
      respond_to do |format|
        format.json { render json: docs.to_hash, status: status_code }
      end
    else
      error_object = { errors:
        { base: t("errors.google_docs_masquerade_rejected", "Unable to connect to Google Docs as a masqueraded user.") } }
      respond_to do |format|
        format.json { render json: error_object, status: :bad_request }
      end
    end
  end

  def rubric
    @assignment = @context.assignments.active.find(params[:assignment_id])
    @root_outcome_group = outcome_group_json(@context.root_outcome_group, @current_user, session).to_json
    if authorized_action(@assignment, @current_user, :read)
      render partial: "shared/assignment_rubric_dialog"
    end
  end

  def assign_peer_reviews
    @assignment = @context.assignments.active.find(params[:assignment_id])
    if authorized_action(@assignment, @current_user, :grade)
      cnt = params[:peer_review_count].to_i
      @assignment.peer_review_count = cnt if cnt > 0
      @assignment.intra_group_peer_reviews = params[:intra_group_peer_reviews].present?
      @assignment.assign_peer_reviews
      respond_to do |format|
        format.html { redirect_to named_context_url(@context, :context_assignment_peer_reviews_url, @assignment.id) }
      end
    end
  end

  def assign_peer_review
    @assignment = @context.assignments.active.find(params[:assignment_id])
    @student = @context.students_visible_to(@current_user).find params[:reviewer_id]
    @reviewee = @context.students_visible_to(@current_user).find params[:reviewee_id]
    if authorized_action(@assignment, @current_user, :grade)
      @request = @assignment.assign_peer_review(@student, @reviewee)
      respond_to do |format|
        format.html { redirect_to named_context_url(@context, :context_assignment_peer_reviews_url, @assignment.id) }
        format.json { render json: @request.as_json(methods: :asset_user_name) }
      end
    end
  end

  def remind_peer_review
    @assignment = @context.assignments.active.find(params[:assignment_id])
    if authorized_action(@assignment, @current_user, :grade)
      @request = AssessmentRequest.where(id: params[:id]).first if params[:id].present?
      respond_to do |format|
        if @request.asset.assignment == @assignment && @request.send_reminder!
          format.json { render json: @request }
        else
          format.json { render json: { errors: { base: t("errors.reminder_failed", "Reminder failed") } }, status: :bad_request }
        end
        format.html { redirect_to named_context_url(@context, :context_assignment_peer_reviews_url) }
      end
    end
  end

  def delete_peer_review
    @assignment = @context.assignments.active.find(params[:assignment_id])
    if authorized_action(@assignment, @current_user, :grade)
      @request = AssessmentRequest.where(id: params[:id]).first if params[:id].present?
      respond_to do |format|
        if @request.asset.assignment == @assignment && @request.destroy
          format.json { render json: @request }
        else
          format.json { render json: { errors: { base: t("errors.delete_reminder_failed", "Delete failed") } }, status: :bad_request }
        end
        format.html { redirect_to named_context_url(@context, :context_assignment_peer_reviews_url) }
      end
    end
  end

  def peer_reviews
    @assignment = @context.assignments.active.find(params[:assignment_id])
    if authorized_action(@assignment, @current_user, :grade)
      unless @assignment.has_peer_reviews?
        redirect_to named_context_url(@context, :context_assignment_url, @assignment.id)
        return
      end

      visible_students = @context.students_visible_to(@current_user).not_fake_student
      visible_students_assigned_to_assignment = visible_students.joins(:submissions).where(submissions: { assignment: @assignment }).merge(Submission.active)

      @students = visible_students_assigned_to_assignment.distinct.order_by_sortable_name
      @submissions = @assignment.submissions.include_assessment_requests
    end
  end

  def syllabus
    rce_js_env
    add_crumb @context.elementary_enabled? ? t("Important Info") : t("#crumbs.syllabus", "Syllabus")

    can_see_admin_tools = @context.grants_any_right?(
      @current_user, session, :manage_content, *RoleOverride::GRANULAR_MANAGE_COURSE_CONTENT_PERMISSIONS
    )
    @course_home_sub_navigation_tools = Lti::ContextToolFinder.new(
      @context,
      type: :course_home_sub_navigation,
      root_account: @domain_root_account,
      current_user: @current_user
    ).all_tools_sorted_array(exclude_admin_visibility: !can_see_admin_tools)

    if authorized_action(@context, @current_user, [:read, :read_syllabus])
      return unless tab_enabled?(@context.class::TAB_SYLLABUS)

      @groups = @context.assignment_groups.active.order(
        :position,
        AssignmentGroup.best_unicode_collation_key("name")
      ).to_a
      @syllabus_body = syllabus_user_content

      hash = {
        CONTEXT_ACTION_SOURCE: :syllabus,
      }
      append_sis_data(hash)
      js_env(hash)
      set_tutorial_js_env

      log_asset_access(["syllabus", @context], "syllabus", "other")
      respond_to(&:html)
    end
  end

  def toggle_mute
    return nil unless authorized_action(@context, @current_user, [:manage_grades, :view_all_grades])

    @assignment = @context.assignments.active.find(params[:assignment_id])

    toggle_value = params[:status] == "true"
    return render_unauthorized_action if !toggle_value && !@assignment.grades_published?

    method = toggle_value ? :mute! : :unmute!
    @assignment.updating_user = @current_user

    respond_to do |format|
      if @assignment&.send(method)
        format.json { render json: @assignment.as_json(methods: :anonymize_students) }
      else
        format.json { render json: @assignment, status: :bad_request }
      end
    end
  end

  def create
    defaults = {}
    if params[:assignment] && params[:assignment][:post_to_sis].nil?
      defaults[:post_to_sis] = @context.account.sis_default_grade_export[:value]
    end
    defaults[:time_zone_edited] = Time.zone.name if params[:assignment]
    group = get_assignment_group(params[:assignment])
    @assignment ||= @context.assignments.build(strong_assignment_params.merge(defaults))

    if params[:assignment][:secure_params]
      secure_params = Canvas::Security.decode_jwt params[:assignment][:secure_params]
      @assignment.lti_context_id = secure_params[:lti_context_id]
    end

    @assignment.quiz_lti! if params.key?(:quiz_lti)

    @assignment.workflow_state = "unpublished"
    @assignment.updating_user = @current_user
    @assignment.content_being_saved_by(@current_user)
    @assignment.assignment_group = group if group
    # if no due_at was given, set it to 11:59 pm in the creator's time zone
    @assignment.infer_times
    if authorized_action(@assignment, @current_user, :create)
      DueDateCacher.with_executing_user(@current_user) do
        respond_to do |format|
          if @assignment.save
            flash[:notice] = t "notices.created", "Assignment was successfully created."
            format.html { redirect_to named_context_url(@context, :context_assignment_url, @assignment.id) }
            format.json { render json: @assignment.as_json(permissions: { user: @current_user, session: session }), status: :created }
          else
            format.html { render :new }
            format.json { render json: @assignment.errors, status: :bad_request }
          end
        end
      end
    end
  end

  def new
    @assignment ||= @context.assignments.temp_record
    @assignment.workflow_state = "unpublished"
    add_crumb_on_new_quizzes(true)

    if params[:submission_types] == "discussion_topic"
      redirect_to new_polymorphic_url([@context, :discussion_topic], index_edit_params)
    elsif @context.conditional_release? && params[:submission_types] == "wiki_page"
      redirect_to new_polymorphic_url([@context, :wiki_page], index_edit_params)
    else
      @assignment.quiz_lti! if params.key?(:quiz_lti)
      edit
    end
  end

  def edit
    rce_js_env
    @assignment ||= @context.assignments.active.find(params[:id])
    add_crumb_on_new_quizzes(false)
    if authorized_action(@assignment, @current_user, @assignment.new_record? ? :create : :update)
      @assignment.title = params[:title] if params[:title]
      @assignment.due_at = params[:due_at] if params[:due_at]
      @assignment.points_possible = params[:points_possible] if params[:points_possible]
      @assignment.submission_types = params[:submission_types] if params[:submission_types]
      @assignment.assignment_group_id = params[:assignment_group_id] if params[:assignment_group_id]
      @assignment.ensure_assignment_group(false)

      if params.key?(:post_to_sis)
        @assignment.post_to_sis = value_to_boolean(params[:post_to_sis])
      elsif @assignment.new_record?
        @assignment.post_to_sis = @context.account.sis_default_grade_export[:value]
      end

      if @assignment.submission_types == "online_quiz" && @assignment.quiz
        return redirect_to edit_course_quiz_url(@context, @assignment.quiz, index_edit_params)
      elsif @assignment.submission_types == "discussion_topic" && @assignment.discussion_topic
        return redirect_to edit_polymorphic_url([@context, @assignment.discussion_topic], index_edit_params)
      elsif @context.conditional_release? &&
            @assignment.submission_types == "wiki_page" && @assignment.wiki_page
        return redirect_to edit_polymorphic_url([@context, @assignment.wiki_page], index_edit_params)
      end

      assignment_groups = @context.assignment_groups.active
      group_categories = @context.group_categories
                                 .reject(&:student_organized?)
                                 .map { |c| { id: c.id, name: c.name } }

      # if assignment has student submissions and is attached to a deleted group category,
      # add that category to the ENV list so it can be shown on the edit page.
      if @assignment.group_category_deleted_with_submissions?
        locked_category = @assignment.group_category
        group_categories << { id: locked_category.id, name: locked_category.name }
      end

      json_for_assignment_groups = assignment_groups.map do |group|
        assignment_group_json(group, @current_user, session, [], { stringify_json_ids: true })
      end

      post_to_sis = Assignment.sis_grade_export_enabled?(@context)

      hash = {
        ROOT_FOLDER_ID: Folder.root_folders(@context).first&.id,
        ROOT_OUTCOME_GROUP: outcome_group_json(@context.root_outcome_group, @current_user, session),
        ASSIGNMENT_GROUPS: json_for_assignment_groups,
        ASSIGNMENT_INDEX_URL: polymorphic_url([@context, :assignments]),
        ASSIGNMENT_OVERRIDES: assignment_overrides_json(
          @assignment.overrides_for(@current_user, ensure_set_not_empty: true),
          @current_user
        ),
        AVAILABLE_MODERATORS: @assignment.available_moderators.map { |user| { name: user.name, id: user.id } },
        COURSE_ID: @context.id,
        GROUP_CATEGORIES: group_categories,
        HAS_GRADED_SUBMISSIONS: @assignment.graded_submissions_exist?,
        KALTURA_ENABLED: !!feature_enabled?(:kaltura),
        HAS_GRADING_PERIODS: @context.grading_periods?,
        MODERATED_GRADING_MAX_GRADER_COUNT: @assignment.moderated_grading_max_grader_count,
        PERMISSIONS: {
          can_manage_groups: can_do(@context.groups.temp_record, @current_user, :create),
          can_edit_grades: can_do(@context, @current_user, :manage_grades)
        },
        PLAGIARISM_DETECTION_PLATFORM: Lti::ToolProxy.capability_enabled_in_context?(
          @assignment.course,
          Lti::ResourcePlacement::SIMILARITY_DETECTION_LTI2
        ),
        POST_TO_SIS: post_to_sis,
        SIS_NAME: AssignmentUtil.post_to_sis_friendly_name(@context),
        VALID_DATE_RANGE: CourseDateRange.new(@context),
        NEW_QUIZZES_ASSIGNMENT_BUILD_BUTTON_ENABLED:
          Account.site_admin.feature_enabled?(:new_quizzes_assignment_build_button),
        HIDE_ZERO_POINT_QUIZZES_OPTION_ENABLED:
          Account.site_admin.feature_enabled?(:hide_zero_point_quizzes_option)
      }

      add_crumb(@assignment.title, polymorphic_url([@context, @assignment])) unless @assignment.new_record?
      hash[:POST_TO_SIS_DEFAULT] = @context.account.sis_default_grade_export[:value] if post_to_sis && @assignment.new_record?
      hash[:ASSIGNMENT] = assignment_json(@assignment, @current_user, session, override_dates: false)
      hash[:ASSIGNMENT][:has_submitted_submissions] = @assignment.has_submitted_submissions?
      hash[:URL_ROOT] = polymorphic_url([:api_v1, @context, :assignments])
      hash[:CANCEL_TO] = set_cancel_to_url
      hash[:CAN_CANCEL_TO] = generate_cancel_to_urls
      hash[:CONTEXT_ID] = @context.id
      hash[:CONTEXT_ACTION_SOURCE] = :assignments
      hash[:MODERATED_GRADING_GRADER_LIMIT] = Course::MODERATED_GRADING_GRADER_LIMIT
      hash[:DUE_DATE_REQUIRED_FOR_ACCOUNT] = AssignmentUtil.due_date_required_for_account?(@context)
      hash[:MAX_NAME_LENGTH_REQUIRED_FOR_ACCOUNT] = AssignmentUtil.name_length_required_for_account?(@context)
      hash[:MAX_NAME_LENGTH] = try(:context).try(:account).try(:sis_assignment_name_length_input).try(:[], :value).to_i
      hash[:IS_MODULE_ITEM] = !@assignment.context_module_tags.empty?

      selected_tool = @assignment.tool_settings_tool
      hash[:SELECTED_CONFIG_TOOL_ID] = selected_tool ? selected_tool.id : nil
      hash[:SELECTED_CONFIG_TOOL_TYPE] = selected_tool ? selected_tool.class.to_s : nil
      hash[:REPORT_VISIBILITY_SETTING] = @assignment.turnitin_settings[:originality_report_visibility]
      hash[:SHOW_SPEED_GRADER_LINK] = Account.site_admin.feature_enabled?(:additional_speedgrader_links) && @assignment.published? && @assignment.can_view_speed_grader?(@current_user)

      if @context.grading_periods?
        hash[:active_grading_periods] = GradingPeriod.json_for(@context, @current_user)
      end

      set_default_tool_env!(@context, hash)
      append_default_due_time_js_env(@context, hash)

      hash[:ANONYMOUS_GRADING_ENABLED] = @context.feature_enabled?(:anonymous_marking)
      hash[:MODERATED_GRADING_ENABLED] = @context.feature_enabled?(:moderated_grading)
      hash[:ANONYMOUS_INSTRUCTOR_ANNOTATIONS_ENABLED] = @context.feature_enabled?(:anonymous_instructor_annotations)
      hash[:SUBMISSION_TYPE_SELECTION_TOOLS] = external_tools_display_hashes(:submission_type_selection,
                                                                             @context,
                                                                             %i[base_title external_url selection_width selection_height])

      append_sis_data(hash)
      if context.is_a?(Course)
        hash[:allow_self_signup] = true # for group creation
        hash[:group_user_type] = "student"
      end

      if @assignment.annotatable_attachment_id.present?
        hash[:ANNOTATED_DOCUMENT] = {
          display_name: @assignment.annotatable_attachment.display_name,
          context_type: @assignment.annotatable_attachment.context_type,
          context_id: @assignment.annotatable_attachment.context_id,
          id: @assignment.annotatable_attachment.id
        }
      end

      hash[:USAGE_RIGHTS_REQUIRED] = @context.try(:usage_rights_required?)
      hash[:restrict_quantitative_data] = @context.is_a?(Course) ? @context.restrict_quantitative_data?(@current_user) : false

      js_env(hash)
      conditional_release_js_env(@assignment)
      set_master_course_js_env_data(@assignment, @context)
      set_section_list_js_env
      render :edit
    end
  end

  def set_cancel_to_url
    if @assignment.quiz_lti? && @context.root_account.feature_enabled?(:newquizzes_on_quiz_page)
      return polymorphic_url([@context, :quizzes])
    end

    @assignment.new_record? ? polymorphic_url([@context, :assignments]) : polymorphic_url([@context, @assignment])
  end

  def generate_cancel_to_urls
    if @assignment.quiz_lti?
      quizzes_url = polymorphic_url([@context, :quizzes])
      assignments_url = polymorphic_url([@context, :assignments])
      modules_url = polymorphic_url([@context, :context_modules])
      gradebook_url = polymorphic_url([@context, :gradebook])
      return [quizzes_url, assignments_url, modules_url, gradebook_url]
    end
    [@assignment.new_record? ? polymorphic_url([@context, :assignments]) : polymorphic_url([@context, @assignment])]
  end

  # @API Delete an assignment
  #
  # Delete the given assignment.
  #
  # @example_request
  #     curl https://<canvas>/api/v1/courses/<course_id>/assignments/<assignment_id> \
  #          -X DELETE \
  #          -H 'Authorization: Bearer <token>'
  # @returns Assignment
  def destroy
    @assignment = api_find(@context.assignments.active, params[:id])
    if authorized_action(@assignment, @current_user, :delete)
      return render_unauthorized_action if editing_restricted?(@assignment)

      DueDateCacher.with_executing_user(@current_user) do
        @assignment.destroy
      end

      respond_to do |format|
        format.html { redirect_to(named_context_url(@context, :context_assignments_url)) }
        format.json { render json: assignment_json(@assignment, @current_user, session) }
      end
    end
  end

  # pulish a N.Q assignment from Quizzes Page
  def publish_quizzes
    if authorized_action(@context, @current_user, [:manage_assignments, :manage_assignments_edit])
      @assignments = @context.assignments.active.where(id: params[:quizzes])
      @assignments.each(&:publish!)

      flash[:notice] = t("notices.quizzes_published",
                         { one: "1 quiz successfully published!",
                           other: "%{count} quizzes successfully published!" },
                         count: @assignments.length)

      respond_to do |format|
        format.html { redirect_to named_context_url(@context, :context_quizzes_url) }
        format.json { render json: {}, status: :ok }
      end
    end
  end

  # unpulish a N.Q assignment from Quizzes Page
  def unpublish_quizzes
    if authorized_action(@context, @current_user, [:manage_assignments, :manage_assignments_edit])
      @assignments = @context.assignments.active.where(id: params[:quizzes], workflow_state: "published")
      @assignments.each(&:unpublish!)

      flash[:notice] = t("notices.quizzes_unpublished",
                         { one: "1 quiz successfully unpublished!",
                           other: "%{count} quizzes successfully unpublished!" },
                         count: @assignments.length)

      respond_to do |format|
        format.html { redirect_to named_context_url(@context, :context_quizzes_url) }
        format.json { render json: {}, status: :ok }
      end
    end
  end

  protected

  def set_default_tool_env!(context, hash)
    root_account_settings = context.root_account.settings
    if root_account_settings[:default_assignment_tool_url] && root_account_settings[:default_assignment_tool_name]
      hash[:DEFAULT_ASSIGNMENT_TOOL_URL] = root_account_settings[:default_assignment_tool_url]
      hash[:DEFAULT_ASSIGNMENT_TOOL_NAME] = root_account_settings[:default_assignment_tool_name]
      hash[:DEFAULT_ASSIGNMENT_TOOL_BUTTON_TEXT] = root_account_settings[:default_assignment_tool_button_text]
      hash[:DEFAULT_ASSIGNMENT_TOOL_INFO_MESSAGE] = root_account_settings[:default_assignment_tool_info_message]
    end
  end

  def show_moderate_env
    can_view_grader_identities = @assignment.can_view_other_grader_identities?(@current_user)

    if can_view_grader_identities
      current_grader_id = @current_user.id
      final_grader_id = @assignment.final_grader_id
    else
      # When the user cannot view other grader identities, the moderation page
      # will be loaded with grader data that has been anonymized. This includes
      # the current user's grader information. The relevant id must be provided
      # to the front end in this case.

      current_grader_id = @assignment.grader_ids_to_anonymous_ids[@current_user.id.to_s]
      final_grader_id = @assignment.grader_ids_to_anonymous_ids[@assignment.final_grader_id&.to_s]
    end

    {
      ASSIGNMENT: {
        course_id: @context.id,
        grades_published: @assignment.grades_published?,
        id: @assignment.id,
        muted: @assignment.muted?,
        title: @assignment.title
      },
      CURRENT_USER: {
        can_view_grader_identities: can_view_grader_identities,
        can_view_student_identities: @assignment.can_view_student_names?(@current_user),
        grader_id: current_grader_id,
        id: @current_user.id
      },
      FINAL_GRADER: @assignment.final_grader && {
        grader_id: final_grader_id,
        id: @assignment.final_grader_id
      },
      GRADERS: moderation_graders_json(@assignment, @current_user, session),
    }
  end

  def tool_eula_url
    @assignment.tool_settings_tool.try(:tool_proxy)&.find_service(Assignment::LTI_EULA_SERVICE, "GET")&.endpoint
  end

  def strong_assignment_params
    params.require(:assignment)
          .permit(:title,
                  :name,
                  :description,
                  :due_at,
                  :points_possible,
                  :grading_type,
                  :submission_types,
                  :assignment_group,
                  :unlock_at,
                  :lock_at,
                  :group_category,
                  :group_category_id,
                  :peer_review_count,
                  :anonymous_peer_reviews,
                  :peer_reviews_due_at,
                  :peer_reviews_assign_at,
                  :grading_standard_id,
                  :peer_reviews,
                  :automatic_peer_reviews,
                  :grade_group_students_individually,
                  :notify_of_update,
                  :time_zone_edited,
                  :turnitin_enabled,
                  :vericite_enabled,
                  :context,
                  :position,
                  :external_tool_tag_attributes,
                  :freeze_on_copy,
                  :only_visible_to_overrides,
                  :post_to_sis,
                  :sis_assignment_id,
                  :integration_id,
                  :moderated_grading,
                  :omit_from_final_grade,
<<<<<<< HEAD
=======
                  :hide_in_gradebook,
>>>>>>> b546d3a2
                  :intra_group_peer_reviews,
                  :important_dates,
                  allowed_extensions: strong_anything,
                  turnitin_settings: strong_anything,
                  integration_data: strong_anything)
  end

  def get_assignment_group(assignment_params)
    return unless assignment_params

    if (group_id = assignment_params[:assignment_group_id]).present?
      @context.assignment_groups.find(group_id)
    end
  end

  def normalize_title_param
    params[:title] ||= params[:name]
  end

  def index_edit_params
    params.permit(:title, :due_at, :points_possible, :assignment_group_id, :return_to)
  end

  def pledge_text
    closest_pledge = @assignment.course.account.closest_turnitin_pledge
    pledge = @context.turnitin_pledge.presence || closest_pledge if @assignment.turnitin_enabled?
    pledge ||= @context.vericite_pledge.presence || closest_pledge if @assignment.vericite_enabled?

    pledge || (@assignment.course.account.closest_turnitin_pledge if @assignment.tool_settings_tool.present?)
  end

  def plagiarism_comments
    if @assignment.turnitin_enabled?
      @context.all_turnitin_comments
    elsif @assignment.vericite_enabled?
      @context.vericite_comments
    end
  end

  def quiz_lti_tool_enabled?
    quiz_lti_tool = @context.quiz_lti_tool

    # The void url here is the default voided url as set by the beta refresh.
    # Rather than using the rails env (beta/test) to determine whether or not
    # the tool should be enabled, this URL was chosen because we sometimes
    # want the tool enabled in beta or test. NOTE: This is a stop-gap until
    # Quizzes.Next has a beta env.
    !@context.root_account.feature_enabled?(:newquizzes_on_quiz_page) &&
      @context.feature_enabled?(:quizzes_next) &&
      quiz_lti_tool.present? &&
      quiz_lti_tool.url != "http://void.url.inseng.net"
  end

  def filter_speed_grader_by_student_group?
    # Group assignments only need to filter if they show individual students
    return false if @assignment.group_category? && !@assignment.grade_group_students_individually?

    @context.filter_speed_grader_by_student_group?
  end

  def add_crumb_on_new_quizzes(new_quiz)
    return if !new_quiz && @assignment.new_record?

    if on_quizzes_page? && params.key?(:quiz_lti)
      add_crumb(t("#crumbs.quizzes", "Quizzes"), course_quizzes_path(@context))
    else
      add_crumb(t("#crumbs.assignments", "Assignments"), course_assignments_path(@context))
    end

    add_crumb(t("Create new")) if new_quiz
  end

  def setup_active_tab(controller)
    if on_quizzes_page? && params.key?(:quiz_lti)
      controller.active_tab = "quizzes"
      return
    end

    controller.active_tab = "assignments"
  end

  def on_quizzes_page?
    @context.root_account.feature_enabled?(:newquizzes_on_quiz_page) &&
      @context.feature_enabled?(:quizzes_next) && @context.quiz_lti_tool.present?
  end

  def set_section_list_js_env
    js_env SECTION_LIST: @context.course_sections.active.map { |section|
      {
        id: section.id,
        name: section.name,
        start_at: section.start_at,
        end_at: section.end_at,
        override_course_and_term_dates: section.restrict_enrollments_to_section_dates
      }
    }
  end
end<|MERGE_RESOLUTION|>--- conflicted
+++ resolved
@@ -1009,10 +1009,7 @@
                   :integration_id,
                   :moderated_grading,
                   :omit_from_final_grade,
-<<<<<<< HEAD
-=======
                   :hide_in_gradebook,
->>>>>>> b546d3a2
                   :intra_group_peer_reviews,
                   :important_dates,
                   allowed_extensions: strong_anything,
