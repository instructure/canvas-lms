# frozen_string_literal: true

#
# Copyright (C) 2011 - present Instructure, Inc.
#
# This file is part of Canvas.
#
# Canvas is free software: you can redistribute it and/or modify it under
# the terms of the GNU Affero General Public License as published by the Free
# Software Foundation, version 3 of the License.
#
# Canvas is distributed in the hope that it will be useful, but WITHOUT ANY
# WARRANTY; without even the implied warranty of MERCHANTABILITY or FITNESS FOR
# A PARTICULAR PURPOSE. See the GNU Affero General Public License for more
# details.
#
# You should have received a copy of the GNU Affero General Public License along
# with this program. If not, see <http://www.gnu.org/licenses/>.
#

# @API Assignments
class AssignmentsController < ApplicationController
  include Api::V1::Section
  include Api::V1::Assignment
  include Api::V1::AssignmentOverride
  include Api::V1::AssignmentGroup
  include Api::V1::GroupCategory
  include Api::V1::ModerationGrader
  include Api::V1::Outcome
  include Api::V1::ExternalTools
  include Api::V1::ContextModule
  include Api::V1::Rubric
  include Api::V1::RubricAssociation

  include KalturaHelper
  include ObserverEnrollmentsHelper
  include SyllabusHelper
  before_action :require_context
  include K5Mode
  add_crumb(
    proc { t "#crumbs.assignments", "Assignments" },
    except: %i[destroy syllabus index new edit]
  ) { |c| c.send :course_assignments_path, c.instance_variable_get(:@context) }
  before_action(except: [:new, :edit]) { |c| c.active_tab = "assignments" }
  before_action(only: [:new, :edit]) { |c| setup_active_tab(c) }
  before_action :normalize_title_param, only: [:new, :edit]

  def index
    GuardRail.activate(:secondary) do
      return redirect_to(dashboard_url) if @context == @current_user

      if authorized_action(@context, @current_user, :read)
        return unless tab_enabled?(@context.class::TAB_ASSIGNMENTS)

        log_asset_access(["assignments", @context], "assignments", "other")

        add_crumb(t("#crumbs.assignments", "Assignments"), named_context_url(@context, :context_assignments_url))

        max_name_length_required_for_account = AssignmentUtil.name_length_required_for_account?(@context)
        max_name_length = AssignmentUtil.assignment_max_name_length(@context)
        sis_name = AssignmentUtil.post_to_sis_friendly_name(@context)
        due_date_required_for_account = AssignmentUtil.due_date_required_for_account?(@context)
        sis_integration_settings_enabled = AssignmentUtil.sis_integration_settings_enabled?(@context)

        # It'd be nice to do this as an after_create, but it's not that simple
        # because of course import/copy.
        @context.require_assignment_group

        set_js_assignment_data
        set_tutorial_js_env
        set_section_list_js_env
        grading_standard = @context.grading_standard_or_default
        assign_to_tags = @context.account.feature_enabled?(:assign_to_differentiation_tags) && @context.account.allow_assign_to_differentiation_tags?
        hash = {
          ALLOW_ASSIGN_TO_DIFFERENTIATION_TAGS: assign_to_tags,
<<<<<<< HEAD
=======
          CAN_MANAGE_DIFFERENTIATION_TAGS: @context.grants_any_right?(@current_user, *RoleOverride::GRANULAR_MANAGE_TAGS_PERMISSIONS),
>>>>>>> 9e16fa97
          WEIGHT_FINAL_GRADES: @context.apply_group_weights?,
          POST_TO_SIS_DEFAULT: @context.account.sis_default_grade_export[:value],
          SIS_INTEGRATION_SETTINGS_ENABLED: sis_integration_settings_enabled,
          SIS_NAME: sis_name,
          MAX_NAME_LENGTH_REQUIRED_FOR_ACCOUNT: max_name_length_required_for_account,
          MAX_NAME_LENGTH: max_name_length,
          HAS_ASSIGNMENTS: @context.active_assignments.count > 0,
          QUIZ_LTI_ENABLED: quiz_lti_tool_enabled?,
          DUE_DATE_REQUIRED_FOR_ACCOUNT: due_date_required_for_account,
          MODERATED_GRADING_GRADER_LIMIT: Course::MODERATED_GRADING_GRADER_LIMIT,
          SHOW_SPEED_GRADER_LINK: @current_user.present? && context.allows_speed_grader? && context.grants_any_right?(@current_user, :manage_grades, :view_all_grades),
          FLAGS: {
            newquizzes_on_quiz_page: @context.root_account.feature_enabled?(:newquizzes_on_quiz_page),
            show_additional_speed_grader_link: Account.site_admin.feature_enabled?(:additional_speedgrader_links),
          },
          grading_scheme: grading_standard.data,
          points_based: grading_standard.points_based?,
          scaling_factor: grading_standard.scaling_factor
        }

        set_default_tool_env!(@context, hash)
        append_default_due_time_js_env(@context, hash)

        js_env(hash)

        respond_to do |format|
          format.html do
            @padless = true
            render :new_index
          end
        end
      end
    end
  end

  def render_a2_student_view?
    @current_user.present? && @assignment.a2_enabled? && !can_do(@context, @current_user, :read_as_admin) &&
      (!params.key?(:assignments_2) || value_to_boolean(params[:assignments_2]))
  end

  def a2_active_student_and_enrollment
    return [@current_user, @context_enrollment] unless @context_enrollment&.observer?

    # sets @selected_observed_user
    observed_users(@current_user, session, @context.id)

    active_enrollment = ObserverEnrollment.active_or_pending
                                          .where(course: @context,
                                                 user: @current_user,
                                                 associated_user: @selected_observed_user)
                                          .first

    [active_enrollment&.associated_user, active_enrollment]
  end

  def render_a2_student_view(student:)
    if @context.root_account.feature_enabled?(:instui_nav)
      add_crumb(@assignment.title, polymorphic_url([@context, @assignment]))
    end
    current_user_submission = @assignment.submissions.find_by(user: student)
    submission = if @context.feature_enabled?(:peer_reviews_for_a2)
                   if params[:reviewee_id].present? && !@assignment.anonymous_peer_reviews?
                     @assignment.submissions.find_by(user_id: params[:reviewee_id])
                   elsif params[:anonymous_asset_id].present?
                     @assignment.submissions.find_by(anonymous_id: params[:anonymous_asset_id])
                   else
                     current_user_submission
                   end
                 else
                   current_user_submission
                 end

    peer_review_mode_enabled = @context.feature_enabled?(:peer_reviews_for_a2) && (params[:reviewee_id].present? || params[:anonymous_asset_id].present?)
    peer_review_available = submission.present? && @assignment.submitted?(submission:) && current_user_submission.present? && @assignment.submitted?(submission: current_user_submission)
    grading_standard = @context.grading_standard_or_default
    js_env({
             a2_student_view: render_a2_student_view?,
             peer_review_mode_enabled: submission.present? && peer_review_mode_enabled,
             peer_review_available:,
             peer_display_name: @assignment.anonymous_peer_reviews? ? I18n.t("Anonymous student") : submission&.user&.name,
             originality_reports_for_a2_enabled: Account.site_admin.feature_enabled?(:originality_reports_for_a2),
             restrict_quantitative_data: @assignment.restrict_quantitative_data?(@current_user),
             grading_scheme: grading_standard.data,
             points_based: grading_standard.points_based?,
             scaling_factor: grading_standard.scaling_factor,
             enhanced_rubrics_enabled: @context.feature_enabled?(:enhanced_rubrics),
           })

    if peer_review_mode_enabled
      graphql_reviewer_submission_id = nil
      if current_user_submission
        graphql_reviewer_submission_id = CanvasSchema.id_from_object(
          current_user_submission,
          CanvasSchema.resolve_type(nil, current_user_submission, nil)[0],
          nil
        )
      end
      js_env({
               reviewee_id: @assignment.anonymous_peer_reviews? ? nil : params[:reviewee_id],
               anonymous_asset_id: params[:anonymous_asset_id],
               REVIEWER_SUBMISSION_ID: graphql_reviewer_submission_id
             })
    end

    graphql_submission_id = nil
    if submission
      graphql_submission_id = CanvasSchema.id_from_object(
        submission,
        CanvasSchema.resolve_type(nil, submission, nil)[0],
        nil
      )
    end

    assignment_prereqs = if @locked && @locked[:unlock_at]
                           @locked
                         elsif @locked && !@locked[:can_view]
                           context_module_sequence_items_by_asset_id(@assignment.id, "Assignment")
                         else
                           {}
                         end

    js_env({
             belongs_to_unpublished_module: @locked && !@locked[:can_view] && @locked.dig(:context_module, "workflow_state") == "unpublished"
           })

    mark_done_presenter = MarkDonePresenter.new(self, @context, params["module_item_id"], student, @assignment)
    if mark_done_presenter.has_requirement?
      js_env({
               CONTEXT_MODULE_ITEM: {
                 done: mark_done_presenter.checked?,
                 id: mark_done_presenter.item.id,
                 module_id: mark_done_presenter.module.id
               }
             })
    end

    if @assignment.turnitin_enabled? || @assignment.vericite_enabled? || @assignment.tool_settings_tool.present?
      similarity_pledge = {
        EULA_URL: tool_eula_url,
        COMMENTS: plagiarism_comments,
        PLEDGE_TEXT: pledge_text,
      }

      js_env({ SIMILARITY_PLEDGE: similarity_pledge })
    end

    js_env({
             ASSIGNMENT_ID: params[:id],
             CONFETTI_ENABLED: @domain_root_account&.feature_enabled?(:confetti_for_assignments),
             EMOJIS_ENABLED: @context.feature_enabled?(:submission_comment_emojis),
             EMOJI_DENY_LIST: @context.root_account.settings[:emoji_deny_list],
             COURSE_ID: @context.id,
             ISOBSERVER: @context_enrollment&.observer?,
             ORIGINALITY_REPORTS_FOR_A2: Account.site_admin.feature_enabled?(:originality_reports_for_a2),
             PREREQS: assignment_prereqs,
             SUBMISSION_ID: graphql_submission_id
           })
    css_bundle :assignments_2_student
    js_bundle :assignments_show_student
    render html: "", layout: true
  end

  # Provide an easy entry point for A2 or other consumers to directly launch the LTI tool associated with
  # an assignment, while reusing the authorization and business logic of #show.
  # Hacky; relies on
  #   - content_tag_redirect reads `display` directly for rendering the LTI tool
  #   - assignments_2=false shortcircuits the A2 rendering in #show so that content_tag_redirect can be called
  def tool_launch
    @assignment = @context.assignments.find(params[:assignment_id])

    unless @assignment.submission_types == "external_tool" && @assignment.external_tool_tag
      flash[:error] = t "The assignment you requested is not associated with an LTI tool."
      return redirect_to named_context_url(@context, :context_assignments_url)
    end

    params[:display] = "borderless" # render the LTI launch full screen, without any Canvas chrome
    params[:assignments_2] = false # bypass A2 rendering to get to the call to content_tag_redirect
    show
  end

  def show
    unless request.format.html?
      return render body: "endpoint does not support #{request.format.symbol}", status: :bad_request
    end

    GuardRail.activate(:secondary) do
      @assignment ||= @context.assignments.find(params[:id])

      js_env({ ASSIGNMENT_POINTS_POSSIBLE: nil })

      if @assignment.deleted?
        flash[:notice] = t "notices.assignment_delete", "This assignment has been deleted"
        redirect_to named_context_url(@context, :context_assignments_url)
        return
      end

      if authorized_action(@assignment, @current_user, :read)
        if @current_user && @assignment && !@assignment.visible_to_user?(@current_user)
          flash[:error] = t "notices.assignment_not_available", "The assignment you requested is not available to your course section."
          redirect_to named_context_url(@context, :context_assignments_url)
          return
        end

        flash.now[:notice] = t("assignment_submit_success", "Assignment successfully submitted.") if params[:submitted]

        # override media comment context: in the show action, these will be submissions
        js_env media_comment_asset_string: @current_user.asset_string if @current_user

        @assignment = AssignmentOverrideApplicator.assignment_overridden_for(@assignment, @current_user)
        @assignment.ensure_assignment_group

        @locked = @assignment.locked_for?(@current_user, check_policies: true, deep_check_if_needed: true)
        @unlocked = !@locked || @assignment.grants_right?(@current_user, session, :update)

        if @assignment.external_tool? && Account.site_admin.feature_enabled?(:external_tools_for_a2) && @unlocked
          @tool = ContextExternalTool.from_assignment(@assignment)

          js_env({ LTI_TOOL: "true" })
        end

        if @assignment.external_tool?
          js_env({ ASSIGNMENT_POINTS_POSSIBLE: @assignment.points_possible })
        end

        unless @assignment.new_record? || (@locked && !@locked[:can_view])
          GuardRail.activate(:primary) do
            @assignment.context_module_action(@current_user, :read)
          end
        end

        can_read_submissions = @assignment.grants_right?(@current_user, session, :read_own_submission) && @context.grants_right?(@current_user, session, :read_grades)
        if can_read_submissions
          @current_user_submission = @assignment.submissions.where(user_id: @current_user).first if @current_user
          @current_user_submission = nil if @current_user_submission &&
                                            !@current_user_submission.graded? &&
                                            !@current_user_submission.submission_type
          if @current_user_submission
            GuardRail.activate(:primary) do
              @current_user_submission.delay.context_module_action
            end
          end
        end

        log_asset_access(@assignment, "assignments", @assignment.assignment_group)

        if render_a2_student_view?
          js_env({ OBSERVER_OPTIONS: {
                   OBSERVED_USERS_LIST: observed_users(@current_user, session, @context.id),
                   CAN_ADD_OBSERVEE: @current_user
                                      .profile
                                      .tabs_available(@current_user, root_account: @domain_root_account)
                                      .any? { |t| t[:id] == UserProfile::TAB_OBSERVEES }
                 } })

          student_to_view, active_enrollment = a2_active_student_and_enrollment
          if student_to_view.present?
            js_env({
                     enrollment_state: active_enrollment&.state_based_on_date,
                     stickers_enabled: @context.feature_enabled?(:submission_stickers)
                   })
            rce_js_env

            render_a2_student_view(student: student_to_view)
            return
          else
            # This should not be reachable but leaving in place until we remove the old view
            flash[:notice] = t "No student is being observed."
          end
        end

        assign_to_tags = @context.account.feature_enabled?(:assign_to_differentiation_tags) && @context.account.allow_assign_to_differentiation_tags?

        env = js_env({
                       COURSE_ID: @context.id,
                       ROOT_OUTCOME_GROUP: outcome_group_json(@context.root_outcome_group, @current_user, session),
                       HAS_GRADING_PERIODS: @context.grading_periods?,
                       VALID_DATE_RANGE: CourseDateRange.new(@context),
                       POST_TO_SIS: Assignment.sis_grade_export_enabled?(@context),
                       DUE_DATE_REQUIRED_FOR_ACCOUNT: AssignmentUtil.due_date_required_for_account?(@context),
<<<<<<< HEAD
                       ALLOW_ASSIGN_TO_DIFFERENTIATION_TAGS: assign_to_tags
=======
                       ALLOW_ASSIGN_TO_DIFFERENTIATION_TAGS: assign_to_tags,
                       CAN_MANAGE_DIFFERENTIATION_TAGS: @context.grants_any_right?(@current_user, session, *RoleOverride::GRANULAR_MANAGE_TAGS_PERMISSIONS)
>>>>>>> 9e16fa97
                     })
        set_section_list_js_env
        submission = @assignment.submissions.find_by(user: @current_user)
        if submission
          js_env({ SUBMISSION_ID: submission.id })
        end

        @first_annotation_submission = !submission&.has_submission? && @assignment.annotated_document?
        js_env({ FIRST_ANNOTATION_SUBMISSION: @first_annotation_submission })
        env[:SETTINGS][:filter_speed_grader_by_student_group] = filter_speed_grader_by_student_group?

        if env[:SETTINGS][:filter_speed_grader_by_student_group]
          can_view_tags = @context.grants_any_right?(
            @current_user,
            session,
            *RoleOverride::GRANULAR_MANAGE_TAGS_PERMISSIONS
          )

          eligible_categories = can_view_tags ? @context.active_combined_group_and_differentiation_tag_categories : @context.group_categories.active
          eligible_categories = eligible_categories.where(id: @assignment.group_category) if @assignment.group_category.present?
          env[:group_categories] = group_categories_json(eligible_categories, @current_user, session, { include: ["groups"] })

          selected_group_id = @current_user&.get_preference(:gradebook_settings, @context.global_id)&.dig("filter_rows_by", "student_group_id")
          # If this is a group assignment and we had previously filtered by a
          # group that isn't part of this assignment's group set, behave as if
          # no group is selected.
          if selected_group_id.present? && Group.active.where(group_category_id: eligible_categories.pluck(:id), id: selected_group_id).exists?
            env[:selected_student_group_id] = selected_group_id
          end
        end

        @assignment_presenter = AssignmentPresenter.new(@assignment)
        if @assignment_presenter.can_view_speed_grader_link?(@current_user) && !@assignment.unpublished?
          env[:speed_grader_url] = context_url(@context, :speed_grader_context_gradebook_url, assignment_id: @assignment.id)
        end

        if @assignment.quiz?
          return redirect_to named_context_url(@context, :context_quiz_url, @assignment.quiz.id)
        elsif @assignment.discussion_topic? &&
              @assignment.discussion_topic.grants_right?(@current_user, session, :read)
          return redirect_to named_context_url(@context, :context_discussion_topic_url, @assignment.discussion_topic.id)
        elsif @context.conditional_release? && @assignment.wiki_page? &&
              @assignment.wiki_page.grants_right?(@current_user, session, :read)
          return redirect_to named_context_url(@context, :context_wiki_page_url, @assignment.wiki_page.id)
        elsif @assignment.submission_types == "external_tool" && @assignment.external_tool_tag && @unlocked
          tag_type = params[:module_item_id].present? ? :modules : :assignments
          return content_tag_redirect(@context, @assignment.external_tool_tag, :context_url, tag_type)
        end

        add_crumb(@assignment.title, polymorphic_url([@context, @assignment]))
        @page_title = if @assignment.new_record?
                        t(:new_assignment, "New Assignment")
                      else
                        @assignment.title
                      end

        rce_js_env
        assignment_prereqs = {}
        if @locked && !@locked[:can_view]
          assignment_prereqs = context_module_sequence_items_by_asset_id(@assignment.id, "Assignment")
        end
        js_env({
                 ASSIGNMENT_ID: @assignment.id,
                 PREREQS: assignment_prereqs
               })

        if @context.feature_enabled?(:assignments_2_teacher) &&
           (!params.key?(:assignments_2) || value_to_boolean(params[:assignments_2])) &&
           can_do(@context, @current_user, :read_as_admin)
          css_bundle :assignments_2_teacher
          js_bundle :assignments_show_teacher_deprecated
          render html: "", layout: true
          return
        end

        if @context.root_account.feature_enabled?(:assignment_enhancements_teacher_view) &&
           can_do(@context, @current_user, :read_as_admin)
          css_bundle :assignment_enhancements_teacher_view
          js_bundle :assignments_show_teacher
          render html: "", layout: true
          return
        end

        # everything else here is only for the old assignment page and can be
        # deleted once the :assignments_2 feature flag is deleted
        @locked.delete(:lock_at) if @locked.is_a?(Hash) && @locked.key?(:unlock_at) # removed to allow proper translation on show page

        if can_read_submissions
          @assigned_assessments = @current_user_submission&.assigned_assessments&.select { |request| request.submission.grants_right?(@current_user, session, :read) } || []
        end

        @external_tools = if @assignment.submission_types.include?("online_upload") || @assignment.submission_types.include?("online_url")
                            Lti::ContextToolFinder.all_tools_for(@context, user: @current_user, placements: :homework_submission)
                          else
                            []
                          end

        context_rights = @context.rights_status(@current_user, session, :read_as_admin, :manage_assignments_edit)
        permissions = {
          context: context_rights,
          assignment: @assignment.rights_status(@current_user, session, :update, :submit),
          can_manage_groups: can_do(@context.groups.temp_record, @current_user, :create),
          manage_rubrics: @context.grants_right?(@current_user, session, :manage_rubrics)
        }

        @similarity_pledge = pledge_text

        rubric_association = nil
        assigned_rubric = nil
        if @assignment.active_rubric_association? && Rubric.enhanced_rubrics_assignments_enabled?(@context)
          rubric_association = @assignment.rubric_association
          can_update_rubric = can_do(rubric_association.rubric, @current_user, :update)
          assigned_rubric = rubric_json(rubric_association.rubric, @current_user, session, style: "full")
          assigned_rubric[:unassessed] = Rubric.active.unassessed.where(id: rubric_association.rubric.id).exists?
          assigned_rubric[:can_update] = can_update_rubric
          rubric_association = rubric_association_json(rubric_association, @current_user, session)
        end

        hash = {
          EULA_URL: tool_eula_url,
          EXTERNAL_TOOLS: external_tools_json(@external_tools, @context, @current_user, session),
          PERMISSIONS: permissions,
          SIMILARITY_PLEDGE: @similarity_pledge,
          CONFETTI_ENABLED: @domain_root_account&.feature_enabled?(:confetti_for_assignments),
          EMOJIS_ENABLED: @context.feature_enabled?(:submission_comment_emojis),
          EMOJI_DENY_LIST: @context.root_account.settings[:emoji_deny_list],
          USER_ASSET_STRING: @current_user&.asset_string,
          OUTCOMES_NEW_DECAYING_AVERAGE_CALCULATION: @context.root_account.feature_enabled?(:outcomes_new_decaying_average_calculation),
          assigned_rubric:,
          rubric_association:,
          rubric_self_assessment_ff_enabled: Rubric.rubric_self_assessment_enabled?(@context),
          rubric_self_assessment_enabled: @assignment.rubric_self_assessment_enabled?,
          can_update_rubric_self_assessment: @assignment.can_update_rubric_self_assessment?,
        }

        append_default_due_time_js_env(@context, hash)
        js_env(hash)

        set_master_course_js_env_data(@assignment, @context)
        conditional_release_js_env(@assignment, includes: :rule)

        @can_view_grades = @context.grants_right?(@current_user, session, :view_all_grades)
        @downloadable_submissions = downloadable_submissions?(@current_user, @context, @assignment)
        @can_grade = @assignment.grants_right?(@current_user, session, :grade)
        if @can_view_grades || @can_grade
          visible_student_ids = @context.apply_enrollment_visibility(@context.all_student_enrollments, @current_user).pluck(:user_id)
          @current_student_submissions = @assignment.submissions.where.not(submissions: { submission_type: nil }).where(user_id: visible_student_ids).to_a
        end

        @can_direct_share = @context.grants_right?(@current_user, session, :direct_share)
        @can_link_to_speed_grader = Account.site_admin.feature_enabled?(:additional_speedgrader_links) && @assignment.can_view_speed_grader?(@current_user)

        @assignment_menu_tools = external_tools_display_hashes(:assignment_menu)

        @mark_done = MarkDonePresenter.new(self, @context, params["module_item_id"], @current_user, @assignment)

        @show_locked_page = @locked && !@locked[:can_view]
        if @show_locked_page
          js_bundle :module_sequence_footer
        else
          css_bundle :assignments
          js_bundle :assignment_show
        end

        mastery_scales_js_env

        render locals: {
                 eula_url: tool_eula_url,
                 show_moderation_link: @assignment.moderated_grading? && @assignment.permits_moderation?(@current_user),
                 show_confetti: params[:confetti] == "true" && @domain_root_account&.feature_enabled?(:confetti_for_assignments)
               },
               stream: can_stream_template?
      end
    end
  end

  def show_moderate
    @assignment ||= @context.assignments.find(params[:assignment_id])

    raise ActiveRecord::RecordNotFound unless @assignment.moderated_grading? && @assignment.published?

    render_unauthorized_action and return unless @assignment.permits_moderation?(@current_user)

    add_crumb(@assignment.title, polymorphic_url([@context, @assignment]))
    add_crumb(t("Moderate"))

    css_bundle :assignment_grade_summary
    js_bundle :assignment_grade_summary
    js_env(show_moderate_env)

    @page_title = @assignment.title

    render html: "", layout: true
  end

  def downloadable_submissions?(current_user, context, assignment)
    types = %w[online_upload online_url online_text_entry]
    return false unless assignment.submission_types.split(",").intersect?(types) && current_user

    student_ids =
      if assignment.grade_as_group?
        assignment.representatives(user: current_user).map(&:id)
      else
        context.apply_enrollment_visibility(context.student_enrollments, current_user).pluck(:user_id)
      end
    student_ids.any? && assignment.submissions.where(user_id: student_ids, submission_type: types).exists?
  end

  def rubric
    @assignment = @context.assignments.active.find(params[:assignment_id])
    @root_outcome_group = outcome_group_json(@context.root_outcome_group, @current_user, session).to_json
    if authorized_action(@assignment, @current_user, :read)
      render partial: "shared/assignment_rubric_dialog"
    end
  end

  def assign_peer_reviews
    @assignment = @context.assignments.active.find(params[:assignment_id])
    if authorized_action(@assignment, @current_user, :grade)
      cnt = params[:peer_review_count].to_i
      @assignment.peer_review_count = cnt if cnt > 0
      @assignment.intra_group_peer_reviews = params[:intra_group_peer_reviews].present?
      request = @assignment.assign_peer_reviews
      respond_to do |format|
        format.html { redirect_to named_context_url(@context, :context_assignment_peer_reviews_url, @assignment.id) }
        format.json { render json: request }
      end
    end
  end

  def assign_peer_review
    @assignment = @context.assignments.active.find(params[:assignment_id])
    @student = @context.students_visible_to(@current_user).find params[:reviewer_id]
    @reviewee = @context.students_visible_to(@current_user).find params[:reviewee_id]
    if authorized_action(@assignment, @current_user, :grade)
      @request = @assignment.assign_peer_review(@student, @reviewee)
      respond_to do |format|
        format.html { redirect_to named_context_url(@context, :context_assignment_peer_reviews_url, @assignment.id) }
        format.json { render json: @request.as_json(methods: :asset_user_name) }
      end
    end
  end

  def remind_peer_review
    @assignment = @context.assignments.active.find(params[:assignment_id])
    if authorized_action(@assignment, @current_user, :grade)
      @request = AssessmentRequest.where(id: params[:id]).first if params[:id].present?
      respond_to do |format|
        if @request.asset.assignment == @assignment && @request.send_reminder!
          format.json { render json: @request }
        else
          format.json { render json: { errors: { base: t("errors.reminder_failed", "Reminder failed") } }, status: :bad_request }
        end
        format.html { redirect_to named_context_url(@context, :context_assignment_peer_reviews_url) }
      end
    end
  end

  def delete_peer_review
    @assignment = @context.assignments.active.find(params[:assignment_id])
    if authorized_action(@assignment, @current_user, :grade)
      @request = AssessmentRequest.where(id: params[:id]).first if params[:id].present?
      respond_to do |format|
        if @request.asset.assignment == @assignment && @request.destroy
          format.json { render json: @request }
        else
          format.json { render json: { errors: { base: t("errors.delete_reminder_failed", "Delete failed") } }, status: :bad_request }
        end
        format.html { redirect_to named_context_url(@context, :context_assignment_peer_reviews_url) }
      end
    end
  end

  def filter_by_assigned_assessment(submissions, search_term)
    cleaned_search_term = User.clean_name(search_term, /[\s,]+/)

    assessments = AssessmentRequest
                  .where(asset_id: submissions.map(&:id))
                  .for_active_users(@context)
                  .for_active_assessors(@context)
                  .preload(:assessor, :user)

    unique_assessors_set = Set.new
    assessments.each do |assessment|
      assessment_user = assessment.user
      cleaned_first_name_last = User.clean_name(assessment_user.name, /\s+/)
      cleaned_last_name_first = User.clean_name(assessment_user.sortable_name, /[\s,]+/)
      if cleaned_first_name_last.include?(cleaned_search_term) || cleaned_last_name_first.include?(cleaned_search_term)
        unique_assessors_set << assessment.assessor
      end
    end

    unique_assessors_set.to_a
  end

  def filter_by_all(student_list, submissions, search_term)
    filter_by_reviewer_list = filter_by_assessor(student_list, search_term)
    filter_by_assigned_assessment_list = filter_by_assigned_assessment(submissions, search_term)
    (filter_by_reviewer_list + filter_by_assigned_assessment_list).uniq
  end

  def filter_by_assessor(student_list, search_term)
    student_list.name_like(search_term, "peer_review")
  end

  def filter_by_selected_option(student_list, submissions, search_term, selected_option)
    case selected_option
    when "all"
      filter_by_all(student_list, submissions, search_term)
    when "student"
      filter_by_assigned_assessment(submissions, search_term)
    when "reviewer"
      filter_by_assessor(student_list, search_term)
    end
  end

  def peer_reviews
    @assignment = @context.assignments.active.find(params[:assignment_id])
    js_env({
             ASSIGNMENT_ID: @assignment.id,
             COURSE_ID: @context.id
           })
    if authorized_action(@assignment, @current_user, :grade)
      unless @assignment.has_peer_reviews?
        redirect_to named_context_url(@context, :context_assignment_url, @assignment.id)
        return
      end

      if @context.root_account.feature_enabled?(:instui_nav)
        add_crumb(@assignment.title, polymorphic_url([@context, @assignment]))
        add_crumb(t("Peer Reviews"))
      end

      visible_students = @context.students_visible_to(@current_user).not_fake_student
      visible_students_assigned_to_assignment = visible_students.joins(:submissions).where(submissions: { assignment: @assignment }).merge(Submission.active)
      @submissions = @assignment.submissions.include_assessment_requests
      @students_dropdown_list = visible_students_assigned_to_assignment.distinct.order_by_sortable_name
      @students = params[:search_term].present? ? filter_by_selected_option(@students_dropdown_list, @submissions, params[:search_term], params[:selected_option]) : @students_dropdown_list
      @students = @students.paginate(page: params[:page], per_page: 10)
    end
  end

  def syllabus
    rce_js_env
    add_crumb(
      if @context.elementary_enabled?
        t("Important Info")
      elsif @context.horizon_course?
        t("Overview")
      else
        t("#crumbs.syllabus", "Syllabus")
      end
    )
    can_see_admin_tools = @context.grants_any_right?(
      @current_user, session, *RoleOverride::GRANULAR_MANAGE_COURSE_CONTENT_PERMISSIONS
    )
    @course_home_sub_navigation_tools = Lti::ContextToolFinder.new(
      @context,
      type: :course_home_sub_navigation,
      root_account: @domain_root_account,
      current_user: @current_user
    ).all_tools_sorted_array(exclude_admin_visibility: !can_see_admin_tools)

    if authorized_action(@context, @current_user, [:read, :read_syllabus])
      return unless tab_enabled?(@context.class::TAB_SYLLABUS)

      @groups = @context.assignment_groups.active.order(
        :position,
        AssignmentGroup.best_unicode_collation_key("name")
      ).to_a
      @syllabus_body = syllabus_user_content

      hash = {
        CONTEXT_ACTION_SOURCE: :syllabus,
      }
      append_sis_data(hash)
      js_env(hash)
      set_tutorial_js_env

      log_asset_access(["syllabus", @context], "syllabus", "other")
      respond_to(&:html)
    end
  end

  def toggle_mute
    return nil unless authorized_action(@context, @current_user, [:manage_grades, :view_all_grades])

    @assignment = @context.assignments.active.find(params[:assignment_id])

    toggle_value = params[:status] == "true"
    return render_unauthorized_action if !toggle_value && !@assignment.grades_published?

    method = toggle_value ? :mute! : :unmute!
    @assignment.updating_user = @current_user

    respond_to do |format|
      if @assignment&.send(method)
        format.json { render json: @assignment.as_json(methods: :anonymize_students) }
      else
        format.json { render json: @assignment, status: :bad_request }
      end
    end
  end

  def create
    defaults = {}
    if params[:assignment] && params[:assignment][:post_to_sis].nil?
      defaults[:post_to_sis] = @context.account.sis_default_grade_export[:value]
    end
    defaults[:time_zone_edited] = Time.zone.name if params[:assignment]
    group = get_assignment_group(params[:assignment])
    @assignment ||= @context.assignments.build(strong_assignment_params.merge(defaults))

    if params[:assignment][:secure_params]
      secure_params = Canvas::Security.decode_jwt params[:assignment][:secure_params]
      @assignment.lti_context_id = secure_params[:lti_context_id]
    end

    @assignment.quiz_lti! if params.key?(:quiz_lti)

    @assignment.workflow_state = "unpublished"
    @assignment.updating_user = @current_user
    @assignment.content_being_saved_by(@current_user)
    @assignment.assignment_group = group if group
    # if no due_at was given, set it to 11:59 pm in the creator's time zone
    @assignment.infer_times
    if authorized_action(@assignment, @current_user, :create)
      SubmissionLifecycleManager.with_executing_user(@current_user) do
        respond_to do |format|
          if @assignment.save
            flash[:notice] = t "notices.created", "Assignment was successfully created."
            format.html { redirect_to named_context_url(@context, :context_assignment_url, @assignment.id) }
            format.json { render json: @assignment.as_json(permissions: { user: @current_user, session: }), status: :created }
          else
            format.html { render :new }
            format.json { render json: @assignment.errors, status: :bad_request }
          end
        end
      end
    end
  end

  def new
    @assignment ||= @context.assignments.temp_record
    @assignment.workflow_state = "unpublished"
    add_crumb_on_new_quizzes(true)

    if params[:submission_types] == "discussion_topic"
      redirect_to new_polymorphic_url([@context, :discussion_topic], index_edit_params)
    elsif @context.conditional_release? && params[:submission_types] == "wiki_page"
      redirect_to new_polymorphic_url([@context, :wiki_page], index_edit_params)
    else
      @assignment.quiz_lti! if params.key?(:quiz_lti)
      edit
    end
  end

  def edit
    rce_js_env
    @assignment ||= @context.assignments.active.find(params[:id])
    add_crumb_on_new_quizzes(false)

    if @context.root_account.feature_enabled?(:assignment_edit_enhancements_teacher_view) &&
       authorized_action(@assignment, @current_user, @assignment.new_record? ? :create : :update)
      js_env({ ASSIGNMENT_EDIT_ENHANCEMENTS_TEACHER_VIEW: true, ASSIGNMENT_ID: params[:id], COURSE_ID: @context.id })
      css_bundle :assignment_enhancements_teacher_view
      js_bundle :assignment_edit
      render html: "", layout: true
      return
    end

    if authorized_action(@assignment, @current_user, @assignment.new_record? ? :create : :update)
      @assignment.title = params[:title] if params[:title]
      @assignment.due_at = params[:due_at] if params[:due_at]
      @assignment.points_possible = params[:points_possible] if params[:points_possible]
      @assignment.submission_types = params[:submission_types] if params[:submission_types]
      @assignment.assignment_group_id = params[:assignment_group_id] if params[:assignment_group_id]
      @assignment.ensure_assignment_group(false)

      if params.key?(:post_to_sis)
        @assignment.post_to_sis = value_to_boolean(params[:post_to_sis])
      elsif @assignment.new_record?
        @assignment.post_to_sis = @context.account.sis_default_grade_export[:value]
      end

      if @assignment.submission_types == "online_quiz" && @assignment.quiz
        return redirect_to edit_course_quiz_url(@context, @assignment.quiz, index_edit_params)
      elsif @assignment.submission_types == "discussion_topic" && @assignment.discussion_topic
        return redirect_to edit_polymorphic_url([@context, @assignment.discussion_topic], index_edit_params)
      elsif @context.conditional_release? &&
            @assignment.submission_types == "wiki_page" && @assignment.wiki_page
        return redirect_to edit_polymorphic_url([@context, @assignment.wiki_page], index_edit_params)
      end

      assignment_groups = @context.assignment_groups.active
      group_categories = @context.group_categories
                                 .reject { |c| c.student_organized? || c.non_collaborative? }
                                 .map { |c| { id: c.id, name: c.name } }

      # if assignment has student submissions and is attached to a deleted group category,
      # add that category to the ENV list so it can be shown on the edit page.
      if @assignment.group_category_deleted_with_submissions?
        locked_category = @assignment.group_category
        group_categories << { id: locked_category.id, name: locked_category.name }
      end

      json_for_assignment_groups = assignment_groups.map do |group|
        assignment_group_json(group, @current_user, session, [], { stringify_json_ids: true })
      end

      post_to_sis = Assignment.sis_grade_export_enabled?(@context)

      assign_to_tags = @context.account.feature_enabled?(:assign_to_differentiation_tags) && @context.account.allow_assign_to_differentiation_tags?

      hash = {
        ROOT_FOLDER_ID: Folder.root_folders(@context).first&.id,
        ROOT_OUTCOME_GROUP: outcome_group_json(@context.root_outcome_group, @current_user, session),
        ALLOW_ASSIGN_TO_DIFFERENTIATION_TAGS: assign_to_tags,
<<<<<<< HEAD
=======
        CAN_MANAGE_DIFFERENTIATION_TAGS: @context.grants_any_right?(@current_user, session, *RoleOverride::GRANULAR_MANAGE_TAGS_PERMISSIONS),
>>>>>>> 9e16fa97
        ASSIGNMENT_GROUPS: json_for_assignment_groups,
        ASSIGNMENT_INDEX_URL: polymorphic_url([@context, :assignments]),
        ASSIGNMENT_OVERRIDES: assignment_overrides_json(
          @assignment.overrides_for(@current_user, ensure_set_not_empty: true),
          @current_user,
          include_names: true
        ),
        AVAILABLE_MODERATORS: @assignment.available_moderators.map { |user| { name: user.name, id: user.id } },
        COURSE_ID: @context.id,
        GROUP_CATEGORIES: group_categories,
        HAS_GRADED_SUBMISSIONS: @assignment.graded_submissions_exist?,
        KALTURA_ENABLED: !!feature_enabled?(:kaltura),
        HAS_GRADING_PERIODS: @context.grading_periods?,
        MODERATED_GRADING_MAX_GRADER_COUNT: @assignment.moderated_grading_max_grader_count,
        PERMISSIONS: {
          can_manage_groups: can_do(@context.groups.temp_record, @current_user, :create),
          can_edit_grades: can_do(@context, @current_user, :manage_grades),
          manage_grading_schemes: can_do(@context, @current_user, :manage_grades)
        },
        PLAGIARISM_DETECTION_PLATFORM: Lti::ToolProxy.capability_enabled_in_context?(
          @assignment.course,
          Lti::ResourcePlacement::SIMILARITY_DETECTION_LTI2
        ),
        POST_TO_SIS: post_to_sis,
        SIS_NAME: AssignmentUtil.post_to_sis_friendly_name(@context),
        VALID_DATE_RANGE: CourseDateRange.new(@context),
        NEW_QUIZZES_ASSIGNMENT_BUILD_BUTTON_ENABLED:
          Account.site_admin.feature_enabled?(:new_quizzes_assignment_build_button),
        HIDE_ZERO_POINT_QUIZZES_OPTION_ENABLED:
          Account.site_admin.feature_enabled?(:hide_zero_point_quizzes_option),
        GRADING_SCHEME_UPDATES_ENABLED:
          Account.site_admin.feature_enabled?(:grading_scheme_updates),
        ARCHIVED_GRADING_SCHEMES_ENABLED: Account.site_admin.feature_enabled?(:archived_grading_schemes),
        OUTCOMES_NEW_DECAYING_AVERAGE_CALCULATION:
          @context.root_account.feature_enabled?(:outcomes_new_decaying_average_calculation)
      }

      if @context.root_account.feature_enabled?(:instui_nav)
        if on_quizzes_page? && params.key?(:quiz_lti)
          add_crumb(t("Edit Quiz")) unless @assignment.new_record?
        else
          add_crumb(t("Edit Assignment")) unless @assignment.new_record?
        end
      else
        add_crumb(@assignment.title, polymorphic_url([@context, @assignment])) unless @assignment.new_record?
      end

      hash[:POST_TO_SIS_DEFAULT] = @context.account.sis_default_grade_export[:value] if post_to_sis && @assignment.new_record?
      hash[:ASSIGNMENT] = assignment_json(@assignment, @current_user, session, override_dates: false)
      hash[:ASSIGNMENT][:has_submitted_submissions] = @assignment.has_submitted_submissions?
      hash[:URL_ROOT] = polymorphic_url([:api_v1, @context, :assignments])
      hash[:CANCEL_TO] = set_cancel_to_url
      hash[:CAN_CANCEL_TO] = generate_cancel_to_urls
      hash[:CONTEXT_ID] = @context.id
      hash[:CONTEXT_ACTION_SOURCE] = :assignments
      hash[:MODERATED_GRADING_GRADER_LIMIT] = Course::MODERATED_GRADING_GRADER_LIMIT
      hash[:DUE_DATE_REQUIRED_FOR_ACCOUNT] = AssignmentUtil.due_date_required_for_account?(@context)
      hash[:MAX_NAME_LENGTH_REQUIRED_FOR_ACCOUNT] = AssignmentUtil.name_length_required_for_account?(@context)
      hash[:MAX_NAME_LENGTH] = try(:context).try(:account).try(:sis_assignment_name_length_input).try(:[], :value).to_i
      hash[:IS_MODULE_ITEM] = !@assignment.context_module_tags.empty?

      selected_tool = @assignment.tool_settings_tool
      hash[:SELECTED_CONFIG_TOOL_ID] = selected_tool ? selected_tool.id : nil
      hash[:SELECTED_CONFIG_TOOL_TYPE] = selected_tool ? selected_tool.class.to_s : nil
      hash[:REPORT_VISIBILITY_SETTING] = @assignment.turnitin_settings[:originality_report_visibility]
      hash[:SHOW_SPEED_GRADER_LINK] = Account.site_admin.feature_enabled?(:additional_speedgrader_links) && @assignment.published? && @assignment.can_view_speed_grader?(@current_user)

      if @context.grading_periods?
        hash[:active_grading_periods] = GradingPeriod.json_for(@context, @current_user)
      end

      set_default_tool_env!(@context, hash)
      append_default_due_time_js_env(@context, hash)

      hash[:ANONYMOUS_GRADING_ENABLED] = @context.feature_enabled?(:anonymous_marking)
      hash[:MODERATED_GRADING_ENABLED] = @context.feature_enabled?(:moderated_grading)
      hash[:ANONYMOUS_INSTRUCTOR_ANNOTATIONS_ENABLED] = @context.feature_enabled?(:anonymous_instructor_annotations)
      hash[:NEW_QUIZZES_ANONYMOUS_GRADING_ENABLED] = Account.site_admin.feature_enabled?(:anonymous_grading_with_new_quizzes)
      hash[:SUBMISSION_TYPE_SELECTION_TOOLS] = external_tools_display_hashes(:submission_type_selection,
                                                                             @context,
                                                                             %i[base_title external_url selection_width selection_height])

      append_sis_data(hash)
      if context.is_a?(Course)
        hash[:allow_self_signup] = true # for group creation
        hash[:group_user_type] = "student"

        if Account.site_admin.feature_enabled?(:grading_scheme_updates)
          hash[:COURSE_DEFAULT_GRADING_SCHEME_ID] = context.grading_standard_id || context.default_grading_standard&.id
        end
      end

      if @assignment.annotatable_attachment_id.present?
        hash[:ANNOTATED_DOCUMENT] = {
          display_name: @assignment.annotatable_attachment.display_name,
          context_type: @assignment.annotatable_attachment.context_type,
          context_id: @assignment.annotatable_attachment.context_id,
          id: @assignment.annotatable_attachment.id
        }
      end

      hash[:USAGE_RIGHTS_REQUIRED] = @context.try(:usage_rights_required?)
      hash[:restrict_quantitative_data] = @context.is_a?(Course) ? @context.restrict_quantitative_data?(@current_user) : false

      js_env(hash)
      conditional_release_js_env(@assignment)
      set_master_course_js_env_data(@assignment, @context)
      set_section_list_js_env
      render :edit
    end
  end

  def set_cancel_to_url
    if @assignment.quiz_lti? && @context.root_account.feature_enabled?(:newquizzes_on_quiz_page)
      return polymorphic_url([@context, :quizzes])
    end

    @assignment.new_record? ? polymorphic_url([@context, :assignments]) : polymorphic_url([@context, @assignment])
  end

  def generate_cancel_to_urls
    if @assignment.quiz_lti?
      quizzes_url = polymorphic_url([@context, :quizzes])
      assignments_url = polymorphic_url([@context, :assignments])
      modules_url = polymorphic_url([@context, :context_modules])
      gradebook_url = polymorphic_url([@context, :gradebook])
      return [quizzes_url, assignments_url, modules_url, gradebook_url]
    end
    [@assignment.new_record? ? polymorphic_url([@context, :assignments]) : polymorphic_url([@context, @assignment])]
  end

  # @API Delete an assignment
  #
  # Delete the given assignment.
  #
  # @example_request
  #     curl https://<canvas>/api/v1/courses/<course_id>/assignments/<assignment_id> \
  #          -X DELETE \
  #          -H 'Authorization: Bearer <token>'
  # @returns Assignment
  def destroy
    @assignment = api_find(@context.assignments.active, params[:id])
    if authorized_action(@assignment, @current_user, :delete)
      return render_unauthorized_action if editing_restricted?(@assignment)

      SubmissionLifecycleManager.with_executing_user(@current_user) do
        @assignment.destroy
      end

      respond_to do |format|
        format.html { redirect_to(named_context_url(@context, :context_assignments_url)) }
        format.json { render json: assignment_json(@assignment, @current_user, session) }
      end
    end
  end

  # pulish a N.Q assignment from Quizzes Page
  def publish_quizzes
    if authorized_action(@context, @current_user, :manage_assignments_edit)
      @assignments = @context.assignments.active.where(id: params[:quizzes])
      @assignments.each(&:publish!)

      flash[:notice] = t("notices.quizzes_published",
                         { one: "1 quiz successfully published!",
                           other: "%{count} quizzes successfully published!" },
                         count: @assignments.length)

      respond_to do |format|
        format.html { redirect_to named_context_url(@context, :context_quizzes_url) }
        format.json { render json: {}, status: :ok }
      end
    end
  end

  # unpulish a N.Q assignment from Quizzes Page
  def unpublish_quizzes
    if authorized_action(@context, @current_user, :manage_assignments_edit)
      @assignments = @context.assignments.active.where(id: params[:quizzes], workflow_state: "published")
      @assignments.each(&:unpublish!)

      flash[:notice] = t("notices.quizzes_unpublished",
                         { one: "1 quiz successfully unpublished!",
                           other: "%{count} quizzes successfully unpublished!" },
                         count: @assignments.length)

      respond_to do |format|
        format.html { redirect_to named_context_url(@context, :context_quizzes_url) }
        format.json { render json: {}, status: :ok }
      end
    end
  end

  protected

  def set_default_tool_env!(context, hash)
    root_account_settings = context.root_account.settings
    if root_account_settings[:default_assignment_tool_url] && root_account_settings[:default_assignment_tool_name]
      hash[:DEFAULT_ASSIGNMENT_TOOL_URL] = root_account_settings[:default_assignment_tool_url]
      hash[:DEFAULT_ASSIGNMENT_TOOL_NAME] = root_account_settings[:default_assignment_tool_name]
      hash[:DEFAULT_ASSIGNMENT_TOOL_BUTTON_TEXT] = root_account_settings[:default_assignment_tool_button_text]
      hash[:DEFAULT_ASSIGNMENT_TOOL_INFO_MESSAGE] = root_account_settings[:default_assignment_tool_info_message]
    end
  end

  def show_moderate_env
    can_view_grader_identities = @assignment.can_view_other_grader_identities?(@current_user)

    if can_view_grader_identities
      current_grader_id = @current_user.id
      final_grader_id = @assignment.final_grader_id
    else
      # When the user cannot view other grader identities, the moderation page
      # will be loaded with grader data that has been anonymized. This includes
      # the current user's grader information. The relevant id must be provided
      # to the front end in this case.

      current_grader_id = @assignment.grader_ids_to_anonymous_ids[@current_user.id.to_s]
      final_grader_id = @assignment.grader_ids_to_anonymous_ids[@assignment.final_grader_id&.to_s]
    end

    {
      ASSIGNMENT: {
        course_id: @context.id,
        grades_published: @assignment.grades_published?,
        id: @assignment.id,
        muted: @assignment.muted?,
        title: @assignment.title
      },
      CURRENT_USER: {
        can_view_grader_identities:,
        can_view_student_identities: @assignment.can_view_student_names?(@current_user),
        grader_id: current_grader_id,
        id: @current_user.id
      },
      FINAL_GRADER: @assignment.final_grader && {
        grader_id: final_grader_id,
        id: @assignment.final_grader_id
      },
      GRADERS: moderation_graders_json(@assignment, @current_user, session),
    }
  end

  def tool_eula_url
    @assignment.tool_settings_tool.try(:tool_proxy)&.find_service(Assignment::LTI_EULA_SERVICE, "GET")&.endpoint
  end

  def strong_assignment_params
    params.require(:assignment)
          .permit(:title,
                  :name,
                  :description,
                  :due_at,
                  :points_possible,
                  :grading_type,
                  :submission_types,
                  :assignment_group,
                  :unlock_at,
                  :lock_at,
                  :group_category,
                  :group_category_id,
                  :peer_review_count,
                  :anonymous_peer_reviews,
                  :peer_reviews_due_at,
                  :peer_reviews_assign_at,
                  :grading_standard_id,
                  :peer_reviews,
                  :automatic_peer_reviews,
                  :grade_group_students_individually,
                  :notify_of_update,
                  :time_zone_edited,
                  :turnitin_enabled,
                  :vericite_enabled,
                  :context,
                  :position,
                  :external_tool_tag_attributes,
                  :freeze_on_copy,
                  :only_visible_to_overrides,
                  :post_to_sis,
                  :sis_assignment_id,
                  :integration_id,
                  :moderated_grading,
                  :omit_from_final_grade,
                  :hide_in_gradebook,
                  :intra_group_peer_reviews,
                  :important_dates,
                  allowed_extensions: strong_anything,
                  turnitin_settings: strong_anything,
                  integration_data: strong_anything)
  end

  def get_assignment_group(assignment_params)
    return unless assignment_params

    if (group_id = assignment_params[:assignment_group_id]).present?
      @context.assignment_groups.find(group_id)
    end
  end

  def normalize_title_param
    params[:title] ||= params[:name]
  end

  def index_edit_params
    params.permit(:title, :due_at, :points_possible, :assignment_group_id, :return_to)
  end

  def pledge_text
    closest_pledge = @assignment.course.account.closest_turnitin_pledge
    pledge = @context.turnitin_pledge.presence || closest_pledge if @assignment.turnitin_enabled?
    pledge ||= @context.vericite_pledge.presence || closest_pledge if @assignment.vericite_enabled?

    pledge || (@assignment.course.account.closest_turnitin_pledge if @assignment.tool_settings_tool.present?)
  end

  def plagiarism_comments
    if @assignment.turnitin_enabled?
      @context.all_turnitin_comments
    elsif @assignment.vericite_enabled?
      @context.vericite_comments
    end
  end

  def quiz_lti_tool_enabled?
    quiz_lti_tool = @context.quiz_lti_tool

    # The void url here is the default voided url as set by the beta refresh.
    # Rather than using the rails env (beta/test) to determine whether or not
    # the tool should be enabled, this URL was chosen because we sometimes
    # want the tool enabled in beta or test. NOTE: This is a stop-gap until
    # Quizzes.Next has a beta env.
    !@context.root_account.feature_enabled?(:newquizzes_on_quiz_page) &&
      @context.feature_enabled?(:quizzes_next) &&
      quiz_lti_tool.present? &&
      quiz_lti_tool.url != "http://void.url.inseng.net"
  end

  def filter_speed_grader_by_student_group?
    # Group assignments only need to filter if they show individual students
    return false if @assignment.group_category_id && !@assignment.grade_group_students_individually?

    @context.filter_speed_grader_by_student_group?
  end

  def add_crumb_on_new_quizzes(new_quiz)
    return if !new_quiz && @assignment.new_record?

    if on_quizzes_page? && params.key?(:quiz_lti)
      add_crumb(t("#crumbs.quizzes", "Quizzes"), course_quizzes_path(@context))
      add_crumb(t("Create Quiz")) if new_quiz && @context.root_account.feature_enabled?(:instui_nav)
    else
      add_crumb(t("#crumbs.assignments", "Assignments"), course_assignments_path(@context))
      add_crumb(t("Create New Assignment")) if new_quiz && @context.root_account.feature_enabled?(:instui_nav)
    end

    add_crumb(t("Create new")) if new_quiz && !@context.root_account.feature_enabled?(:instui_nav)
  end

  def setup_active_tab(controller)
    if on_quizzes_page? && params.key?(:quiz_lti)
      controller.active_tab = "quizzes"
      return
    end

    controller.active_tab = "assignments"
  end

  def on_quizzes_page?
    @context.root_account.feature_enabled?(:newquizzes_on_quiz_page) &&
      @context.feature_enabled?(:quizzes_next) && @context.quiz_lti_tool.present?
  end

  def set_section_list_js_env
    js_env SECTION_LIST: @context.course_sections.active.map { |section|
      {
        id: section.id,
        name: section.name,
        start_at: section.start_at,
        end_at: section.end_at,
        override_course_and_term_dates: section.restrict_enrollments_to_section_dates
      }
    }
  end
end<|MERGE_RESOLUTION|>--- conflicted
+++ resolved
@@ -73,10 +73,7 @@
         assign_to_tags = @context.account.feature_enabled?(:assign_to_differentiation_tags) && @context.account.allow_assign_to_differentiation_tags?
         hash = {
           ALLOW_ASSIGN_TO_DIFFERENTIATION_TAGS: assign_to_tags,
-<<<<<<< HEAD
-=======
           CAN_MANAGE_DIFFERENTIATION_TAGS: @context.grants_any_right?(@current_user, *RoleOverride::GRANULAR_MANAGE_TAGS_PERMISSIONS),
->>>>>>> 9e16fa97
           WEIGHT_FINAL_GRADES: @context.apply_group_weights?,
           POST_TO_SIS_DEFAULT: @context.account.sis_default_grade_export[:value],
           SIS_INTEGRATION_SETTINGS_ENABLED: sis_integration_settings_enabled,
@@ -356,12 +353,8 @@
                        VALID_DATE_RANGE: CourseDateRange.new(@context),
                        POST_TO_SIS: Assignment.sis_grade_export_enabled?(@context),
                        DUE_DATE_REQUIRED_FOR_ACCOUNT: AssignmentUtil.due_date_required_for_account?(@context),
-<<<<<<< HEAD
-                       ALLOW_ASSIGN_TO_DIFFERENTIATION_TAGS: assign_to_tags
-=======
                        ALLOW_ASSIGN_TO_DIFFERENTIATION_TAGS: assign_to_tags,
                        CAN_MANAGE_DIFFERENTIATION_TAGS: @context.grants_any_right?(@current_user, session, *RoleOverride::GRANULAR_MANAGE_TAGS_PERMISSIONS)
->>>>>>> 9e16fa97
                      })
         set_section_list_js_env
         submission = @assignment.submissions.find_by(user: @current_user)
@@ -880,10 +873,7 @@
         ROOT_FOLDER_ID: Folder.root_folders(@context).first&.id,
         ROOT_OUTCOME_GROUP: outcome_group_json(@context.root_outcome_group, @current_user, session),
         ALLOW_ASSIGN_TO_DIFFERENTIATION_TAGS: assign_to_tags,
-<<<<<<< HEAD
-=======
         CAN_MANAGE_DIFFERENTIATION_TAGS: @context.grants_any_right?(@current_user, session, *RoleOverride::GRANULAR_MANAGE_TAGS_PERMISSIONS),
->>>>>>> 9e16fa97
         ASSIGNMENT_GROUPS: json_for_assignment_groups,
         ASSIGNMENT_INDEX_URL: polymorphic_url([@context, :assignments]),
         ASSIGNMENT_OVERRIDES: assignment_overrides_json(
