--- conflicted
+++ resolved
@@ -775,13 +775,9 @@
         NEW_QUIZZES_ASSIGNMENT_BUILD_BUTTON_ENABLED:
           Account.site_admin.feature_enabled?(:new_quizzes_assignment_build_button),
         HIDE_ZERO_POINT_QUIZZES_OPTION_ENABLED:
-<<<<<<< HEAD
-          Account.site_admin.feature_enabled?(:hide_zero_point_quizzes_option)
-=======
           Account.site_admin.feature_enabled?(:hide_zero_point_quizzes_option),
         GRADING_SCHEME_UPDATES_ENABLED:
           Account.site_admin.feature_enabled?(:grading_scheme_updates)
->>>>>>> b3b750c9
       }
 
       add_crumb(@assignment.title, polymorphic_url([@context, @assignment])) unless @assignment.new_record?
