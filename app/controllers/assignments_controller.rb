# frozen_string_literal: true

#
# Copyright (C) 2011 - present Instructure, Inc.
#
# This file is part of Canvas.
#
# Canvas is free software: you can redistribute it and/or modify it under
# the terms of the GNU Affero General Public License as published by the Free
# Software Foundation, version 3 of the License.
#
# Canvas is distributed in the hope that it will be useful, but WITHOUT ANY
# WARRANTY; without even the implied warranty of MERCHANTABILITY or FITNESS FOR
# A PARTICULAR PURPOSE. See the GNU Affero General Public License for more
# details.
#
# You should have received a copy of the GNU Affero General Public License along
# with this program. If not, see <http://www.gnu.org/licenses/>.
#

# @API Assignments
class AssignmentsController < ApplicationController
  include Api::V1::Section
  include Api::V1::Assignment
  include Api::V1::AssignmentOverride
  include Api::V1::AssignmentGroup
  include Api::V1::GroupCategory
  include Api::V1::ModerationGrader
  include Api::V1::Outcome
  include Api::V1::ExternalTools
  include Api::V1::ContextModule
  include Api::V1::Rubric
  include Api::V1::RubricAssociation
  include AssetProcessorReportHelper

  include KalturaHelper
  include ObserverEnrollmentsHelper
  include SyllabusHelper

  before_action :require_context

  include HorizonMode

  before_action :load_canvas_career, only: %i[index show syllabus]

  include K5Mode

  add_crumb(
    proc { t "#crumbs.assignments", "Assignments" },
    except: %i[destroy syllabus index new edit]
  ) { |c| c.send :course_assignments_path, c.instance_variable_get(:@context) }
  before_action(except: [:new, :edit]) { |c| c.active_tab = "assignments" }
  before_action(only: [:new, :edit]) { |c| setup_active_tab(c) }
  before_action :normalize_title_param, only: [:new, :edit]

  def index
    GuardRail.activate(:secondary) do
      return redirect_to(dashboard_url) if @context == @current_user

      if authorized_action(@context, @current_user, :read)
        return unless tab_enabled?(@context.class::TAB_ASSIGNMENTS)

        log_asset_access(["assignments", @context], "assignments", "other")

        add_crumb(t("#crumbs.assignments", "Assignments"), named_context_url(@context, :context_assignments_url))

        max_name_length_required_for_account = AssignmentUtil.name_length_required_for_account?(@context)
        max_name_length = AssignmentUtil.assignment_max_name_length(@context)
        sis_name = AssignmentUtil.post_to_sis_friendly_name(@context)
        due_date_required_for_account = AssignmentUtil.due_date_required_for_account?(@context)
        sis_integration_settings_enabled = AssignmentUtil.sis_integration_settings_enabled?(@context)

        # It'd be nice to do this as an after_create, but it's not that simple
        # because of course import/copy.
        @context.require_assignment_group

        set_js_assignment_data
        set_tutorial_js_env
        set_section_list_js_env
        grading_standard = @context.grading_standard_or_default
        assign_to_tags = @context.account.allow_assign_to_differentiation_tags?
        hash = {
          ALLOW_ASSIGN_TO_DIFFERENTIATION_TAGS: assign_to_tags,
          CAN_MANAGE_DIFFERENTIATION_TAGS: @context.grants_any_right?(@current_user, *RoleOverride::GRANULAR_MANAGE_TAGS_PERMISSIONS),
          WEIGHT_FINAL_GRADES: @context.apply_group_weights?,
          POST_TO_SIS_DEFAULT: @context.account.sis_default_grade_export[:value],
          SIS_INTEGRATION_SETTINGS_ENABLED: sis_integration_settings_enabled,
          SIS_NAME: sis_name,
          MAX_NAME_LENGTH_REQUIRED_FOR_ACCOUNT: max_name_length_required_for_account,
          MAX_NAME_LENGTH: max_name_length,
          HAS_ASSIGNMENTS: @context.active_assignments.count > 0,
          QUIZ_LTI_ENABLED: quiz_lti_tool_enabled?,
          DUE_DATE_REQUIRED_FOR_ACCOUNT: due_date_required_for_account,
          MODERATED_GRADING_GRADER_LIMIT: Course::MODERATED_GRADING_GRADER_LIMIT,
          SHOW_SPEED_GRADER_LINK: @current_user.present? && context.allows_speed_grader? && context.grants_any_right?(@current_user, :manage_grades, :view_all_grades),
          FLAGS: {
            newquizzes_on_quiz_page: @context.root_account.feature_enabled?(:newquizzes_on_quiz_page),
            show_additional_speed_grader_link: Account.site_admin.feature_enabled?(:additional_speedgrader_links),
            new_quizzes_by_default: @context.feature_enabled?(:new_quizzes_by_default),
            updated_mastery_connect_icon: Account.site_admin.feature_enabled?(:updated_mastery_connect_icon)
          },
          grading_scheme: grading_standard.data,
          points_based: grading_standard.points_based?,
          scaling_factor: grading_standard.scaling_factor
        }

        set_default_tool_env!(@context, hash)
        append_default_due_time_js_env(@context, hash)

        js_env(hash)

        respond_to do |format|
          format.html do
            @padless = true
            render :new_index
          end
        end
      end
    end
  end

  def render_a2_student_view?
    @current_user.present? && @assignment.a2_enabled? && !can_do(@context, @current_user, :read_as_admin) &&
      (!params.key?(:assignments_2) || value_to_boolean(params[:assignments_2]))
  end

  def a2_active_student_and_enrollment
    return [@current_user, @context_enrollment] unless @context_enrollment&.observer?

    # sets @selected_observed_user
    observed_users(@current_user, session, @context.id)

    active_enrollment = ObserverEnrollment.active_or_pending
                                          .where(course: @context,
                                                 user: @current_user,
                                                 associated_user: @selected_observed_user)
                                          .first

    [active_enrollment&.associated_user, active_enrollment]
  end

  def render_a2_student_view(student:)
    current_user_submission = @assignment.submissions.find_by(user: student)
    submission = if @context.feature_enabled?(:peer_reviews_for_a2)
                   if params[:reviewee_id].present? && !@assignment.anonymous_peer_reviews?
                     @assignment.submissions.find_by(user_id: params[:reviewee_id])
                   elsif params[:anonymous_asset_id].present?
                     @assignment.submissions.find_by(anonymous_id: params[:anonymous_asset_id])
                   else
                     current_user_submission
                   end
                 else
                   current_user_submission
                 end

    peer_review_mode_enabled = @context.feature_enabled?(:peer_reviews_for_a2) && (params[:reviewee_id].present? || params[:anonymous_asset_id].present?)
    peer_review_available = submission.present? && @assignment.submitted?(submission:) && current_user_submission.present? && @assignment.submitted?(submission: current_user_submission)
    grading_standard = @context.grading_standard_or_default
    js_env({
             a2_student_view: render_a2_student_view?,
             peer_review_mode_enabled: submission.present? && peer_review_mode_enabled,
             peer_review_available:,
             peer_display_name: @assignment.anonymous_peer_reviews? ? I18n.t("Anonymous student") : submission&.user&.name,
             originality_reports_for_a2_enabled: Account.site_admin.feature_enabled?(:originality_reports_for_a2),
             restrict_quantitative_data: @assignment.restrict_quantitative_data?(@current_user),
             grading_scheme: grading_standard.data,
             points_based: grading_standard.points_based?,
             scaling_factor: grading_standard.scaling_factor,
             enhanced_rubrics_enabled: @context.feature_enabled?(:enhanced_rubrics),
             course_pacing_enabled: @context.enable_course_paces,
           })

    if peer_review_mode_enabled
      graphql_reviewer_submission_id = nil
      if current_user_submission
        graphql_reviewer_submission_id = CanvasSchema.id_from_object(
          current_user_submission,
          CanvasSchema.resolve_type(nil, current_user_submission, nil)[0],
          nil
        )
      end
      js_env({
               reviewee_id: @assignment.anonymous_peer_reviews? ? nil : params[:reviewee_id],
               anonymous_asset_id: params[:anonymous_asset_id],
               REVIEWER_SUBMISSION_ID: graphql_reviewer_submission_id
             })
    end

    graphql_submission_id = nil
    if submission
      graphql_submission_id = CanvasSchema.id_from_object(
        submission,
        CanvasSchema.resolve_type(nil, submission, nil)[0],
        nil
      )
    end

    assignment_prereqs = if @locked && @locked[:unlock_at]
                           @locked
                         elsif @locked && !@locked[:can_view]
                           context_module_sequence_items_by_asset_id(@assignment.id, "Assignment")
                         else
                           {}
                         end

    js_env({
             belongs_to_unpublished_module: @locked && !@locked[:can_view] && @locked.dig(:context_module, "workflow_state") == "unpublished"
           })

    mark_done_presenter = MarkDonePresenter.new(self, @context, params["module_item_id"], student, @assignment)
    if mark_done_presenter.has_requirement?
      js_env({
               CONTEXT_MODULE_ITEM: {
                 done: mark_done_presenter.checked?,
                 id: mark_done_presenter.item.id,
                 module_id: mark_done_presenter.module.id
               }
             })
    end

    if @assignment.turnitin_enabled? || @assignment.vericite_enabled? || @assignment.tool_settings_tool.present?
      similarity_pledge = {
        EULA_URL: tool_eula_url,
        COMMENTS: plagiarism_comments,
        PLEDGE_TEXT: pledge_text,
      }

      js_env({ SIMILARITY_PLEDGE: similarity_pledge })
    end

    js_env({
             ASSIGNMENT_ID: params[:id],
             CONFETTI_ENABLED: @domain_root_account&.feature_enabled?(:confetti_for_assignments),
             EMOJIS_ENABLED: @context.feature_enabled?(:submission_comment_emojis),
             EMOJI_DENY_LIST: @context.root_account.settings[:emoji_deny_list],
             COURSE_ID: @context.id,
             ISOBSERVER: @context_enrollment&.observer?,
             ORIGINALITY_REPORTS_FOR_A2: Account.site_admin.feature_enabled?(:originality_reports_for_a2),
             PREREQS: assignment_prereqs,
             SUBMISSION_ID: graphql_submission_id,
           })
    css_bundle :assignments_2_student
    js_bundle :assignments_show_student
    render html: "", layout: true
  end

  # Provide an easy entry point for A2 or other consumers to directly launch the LTI tool associated with
  # an assignment, while reusing the authorization and business logic of #show.
  # Hacky; relies on
  #   - content_tag_redirect reads `display` directly for rendering the LTI tool
  #   - assignments_2=false shortcircuits the A2 rendering in #show so that content_tag_redirect can be called
  def tool_launch
    @assignment = @context.assignments.find(params[:assignment_id])

    unless @assignment.submission_types == "external_tool" && @assignment.external_tool_tag
      flash[:error] = t "The assignment you requested is not associated with an LTI tool."
      return redirect_to named_context_url(@context, :context_assignments_url)
    end

    params[:display] = "borderless" # render the LTI launch full screen, without any Canvas chrome
    params[:assignments_2] = false # bypass A2 rendering to get to the call to content_tag_redirect
    show
  end

  def show
    unless request.format.html?
      return render body: "endpoint does not support #{request.format.symbol}", status: :bad_request
    end

    GuardRail.activate(:secondary) do
      @assignment ||= @context.assignments.find(params[:id])

      js_env({ ASSIGNMENT_POINTS_POSSIBLE: nil })

      if @assignment.deleted?
        flash[:notice] = t "notices.assignment_delete", "This assignment has been deleted"
        redirect_to named_context_url(@context, :context_assignments_url)
        return
      end

      if authorized_action(@assignment, @current_user, :read)
        if @current_user && @assignment && !@assignment.visible_to_user?(@current_user)
          flash[:error] = t "notices.assignment_not_available", "The assignment you requested is not available to your course section."
          redirect_to named_context_url(@context, :context_assignments_url)
          return
        end

        flash.now[:notice] = t("assignment_submit_success", "Assignment successfully submitted.") if params[:submitted]

        # override media comment context: in the show action, these will be submissions
        js_env media_comment_asset_string: @current_user.asset_string if @current_user

        @assignment = AssignmentOverrideApplicator.assignment_overridden_for(@assignment, @current_user)
        @assignment.ensure_assignment_group

        @locked = @assignment.locked_for?(@current_user, check_policies: true, deep_check_if_needed: true)
        @unlocked = !@locked || @assignment.grants_right?(@current_user, session, :update)

        if @assignment.external_tool? && Account.site_admin.feature_enabled?(:external_tools_for_a2) && @unlocked
          @tool = Lti::ToolFinder.from_assignment(@assignment)

          js_env({ LTI_TOOL: "true", LTI_TOOL_ID: @tool&.id, LTI_TOOL_SELECTION_WIDTH: @tool&.settings&.dig("selection_width"), LTI_TOOL_SELECTION_HEIGHT: @tool&.settings&.dig("selection_height") })
        end

        if @assignment.external_tool?
          js_env({ ASSIGNMENT_POINTS_POSSIBLE: @assignment.points_possible })
        end

        unless @assignment.new_record? || (@locked && !@locked[:can_view])
          GuardRail.activate(:primary) do
            @assignment.context_module_action(@current_user, :read)
          end
        end

        can_read_submissions = @assignment.grants_right?(@current_user, session, :read_own_submission) && @context.grants_right?(@current_user, session, :read_grades)
        if can_read_submissions
          @current_user_submission = @assignment.submissions.where(user_id: @current_user).first if @current_user
          @current_user_submission = nil if @current_user_submission &&
                                            !@current_user_submission.graded? &&
                                            !@current_user_submission.submission_type
          if @current_user_submission
            GuardRail.activate(:primary) do
              @current_user_submission.delay.context_module_action
            end
          end
        end

        log_asset_access(@assignment, "assignments", @assignment.assignment_group)
        asset_processor_eula_js_env

        add_crumb(@assignment.title, polymorphic_url([@context, @assignment]))

        if render_a2_student_view? && params[:display] != "borderless"
          js_env({ OBSERVER_OPTIONS: {
                   OBSERVED_USERS_LIST: observed_users(@current_user, session, @context.id),
                   CAN_ADD_OBSERVEE: @current_user
                                      .profile
                                      .tabs_available(@current_user, root_account: @domain_root_account)
                                      .any? { |t| t[:id] == UserProfile::TAB_OBSERVEES }
                 } })

          student_to_view, active_enrollment = a2_active_student_and_enrollment
          if student_to_view.present?
            js_env({
                     enrollment_state: active_enrollment&.state_based_on_date,
                     can_submit_assignment_from_section: @assignment.enrollment_active_for_assignment?(student_to_view),
                     stickers_enabled: @context.feature_enabled?(:submission_stickers)
                   })
            rce_js_env

            render_a2_student_view(student: student_to_view)
            return
          else
            # This should not be reachable but leaving in place until we remove the old view
            flash[:notice] = t "No student is being observed."
          end
        end

        assign_to_tags = @context.account.allow_assign_to_differentiation_tags?

        env = js_env({
                       COURSE_ID: @context.id,
                       MODULE_ITEM_ID: params[:module_item_id],
                       ROOT_OUTCOME_GROUP: outcome_group_json(@context.root_outcome_group, @current_user, session),
                       HAS_GRADING_PERIODS: @context.grading_periods?,
                       VALID_DATE_RANGE: CourseDateRange.new(@context),
                       POST_TO_SIS: Assignment.sis_grade_export_enabled?(@context),
                       DUE_DATE_REQUIRED_FOR_ACCOUNT: AssignmentUtil.due_date_required_for_account?(@context),
                       ALLOW_ASSIGN_TO_DIFFERENTIATION_TAGS: assign_to_tags,
                       CAN_MANAGE_DIFFERENTIATION_TAGS: @context.grants_any_right?(@current_user, session, *RoleOverride::GRANULAR_MANAGE_TAGS_PERMISSIONS),
<<<<<<< HEAD
                       PEER_REVIEW_ALLOCATION_AND_GRADING_ENABLED: @context.feature_enabled?(:peer_review_allocation_and_grading),
=======
                       PEER_REVIEW_ALLOCATION_ENABLED: @context.feature_enabled?(:peer_review_allocation),
>>>>>>> 8d1d98d9
                       CAN_EDIT_ASSIGNMENTS: @context.grants_right?(@current_user, session, :manage_assignments_edit)
                     })
        set_section_list_js_env
        submission = @assignment.submissions.find_by(user: @current_user)
        if submission
          js_env({ SUBMISSION_ID: submission.id })
        end

        @first_annotation_submission = !submission&.has_submission? && @assignment.annotated_document?
        js_env({ FIRST_ANNOTATION_SUBMISSION: @first_annotation_submission })
        env[:SETTINGS][:filter_speed_grader_by_student_group] = filter_speed_grader_by_student_group?

        if env[:SETTINGS][:filter_speed_grader_by_student_group]
          can_view_tags = @context.grants_any_right?(
            @current_user,
            session,
            *RoleOverride::GRANULAR_MANAGE_TAGS_PERMISSIONS
          )

          eligible_categories = can_view_tags ? @context.active_combined_group_and_differentiation_tag_categories : @context.group_categories.active
          eligible_categories = eligible_categories.where(id: @assignment.group_category) if @assignment.group_category.present?
          env[:group_categories] = group_categories_json(eligible_categories, @current_user, session, { include: ["groups"] })

          selected_group_id = @current_user&.get_preference(:gradebook_settings, @context.global_id)&.dig("filter_rows_by", "student_group_id")
          # If this is a group assignment and we had previously filtered by a
          # group that isn't part of this assignment's group set, behave as if
          # no group is selected.
          if selected_group_id.present? && Group.active.where(group_category_id: eligible_categories.pluck(:id), id: selected_group_id).exists?
            env[:selected_student_group_id] = selected_group_id
          end
        end

        @assignment_presenter = AssignmentPresenter.new(@assignment)
        if @assignment_presenter.can_view_speed_grader_link?(@current_user) && !@assignment.unpublished?
          env[:speed_grader_url] = context_url(@context, :speed_grader_context_gradebook_url, assignment_id: @assignment.id)
        end

        if @assignment.quiz?
          return redirect_to named_context_url(@context, :context_quiz_url, @assignment.quiz.id)
        elsif @assignment.discussion_topic? &&
              @assignment.discussion_topic.grants_right?(@current_user, session, :read)
          return redirect_to named_context_url(@context, :context_discussion_topic_url, @assignment.discussion_topic.id)
        elsif @context.conditional_release? && @assignment.wiki_page? &&
              @assignment.wiki_page.grants_right?(@current_user, session, :read)
          return redirect_to named_context_url(@context, :context_wiki_page_url, @assignment.wiki_page.id)
        elsif @assignment.submission_types == "external_tool" && @assignment.external_tool_tag && @unlocked
          permissions = {
            manage_rubrics: @context.grants_right?(@current_user, session, :manage_rubrics)
          }
          hash = {
            PERMISSIONS: permissions,
          }
          js_env(hash)
          enhanced_rubrics_assignments_js_env(@assignment) if Rubric.enhanced_rubrics_assignments_enabled?(@context)
          tag_type = params[:module_item_id].present? ? :modules : :assignments
          return content_tag_redirect(@context, @assignment.external_tool_tag, :context_url, tag_type)
        end

        @page_title = if @assignment.new_record?
                        t(:new_assignment, "New Assignment")
                      else
                        @assignment.title
                      end

        rce_js_env
        assignment_prereqs = {}
        if @locked && !@locked[:can_view]
          assignment_prereqs = context_module_sequence_items_by_asset_id(@assignment.id, "Assignment")
        end
        js_env({
                 ASSIGNMENT_ID: @assignment.id,
                 PREREQS: assignment_prereqs
               })

        if @context.feature_enabled?(:assignments_2_teacher) &&
           (!params.key?(:assignments_2) || value_to_boolean(params[:assignments_2])) &&
           can_do(@context, @current_user, :read_as_admin)
          css_bundle :assignments_2_teacher
          js_bundle :assignments_show_teacher_deprecated
          render html: "", layout: true
          return
        end

        if @context.feature_enabled?(:assignment_enhancements_teacher_view) &&
           can_do(@context, @current_user, :read_as_admin)
          css_bundle :assignment_enhancements_teacher_view
          js_bundle :assignments_show_teacher
          render html: "", layout: true
          return
        end

        # everything else here is only for the old assignment page and can be
        # deleted once the :assignments_2 feature flag is deleted
        @locked.delete(:lock_at) if @locked.is_a?(Hash) && @locked.key?(:unlock_at) # removed to allow proper translation on show page

        if can_read_submissions
          @assigned_assessments = @current_user_submission&.assigned_assessments&.select { |request| request.submission.grants_right?(@current_user, session, :read) } || []
        end

        @external_tools = if @assignment.submission_types.include?("online_upload") || @assignment.submission_types.include?("online_url")
                            Lti::ContextToolFinder.all_tools_for(@context, current_user: @current_user, placements: :homework_submission)
                          else
                            []
                          end

        context_rights = @context.rights_status(@current_user, session, :read_as_admin, :manage_assignments_edit)
        permissions = {
          context: context_rights,
          assignment: @assignment.rights_status(@current_user, session, :update, :submit),
          can_manage_groups: can_do(@context.groups.temp_record, @current_user, :create),
          manage_rubrics: @context.grants_right?(@current_user, session, :manage_rubrics)
        }

        @similarity_pledge = pledge_text

        hash = {
          EULA_URL: tool_eula_url,
          EXTERNAL_TOOLS: external_tools_json(@external_tools, @context, @current_user, session),
          PERMISSIONS: permissions,
          SIMILARITY_PLEDGE: @similarity_pledge,
          CONFETTI_ENABLED: @domain_root_account&.feature_enabled?(:confetti_for_assignments),
          EMOJIS_ENABLED: @context.feature_enabled?(:submission_comment_emojis),
          EMOJI_DENY_LIST: @context.root_account.settings[:emoji_deny_list],
          USER_ASSET_STRING: @current_user&.asset_string,
          OUTCOMES_NEW_DECAYING_AVERAGE_CALCULATION: @context.root_account.feature_enabled?(:outcomes_new_decaying_average_calculation),
        }

        append_default_due_time_js_env(@context, hash)
        js_env(hash)
        enhanced_rubrics_assignments_js_env(@assignment) if Rubric.enhanced_rubrics_assignments_enabled?(@context)
        inject_ai_feedback_link

        set_master_course_js_env_data(@assignment, @context)
        conditional_release_js_env(@assignment, includes: :rule)

        @can_view_grades = @context.grants_right?(@current_user, session, :view_all_grades)
        @downloadable_submissions = downloadable_submissions?(@current_user, @context, @assignment)
        @can_grade = @assignment.grants_right?(@current_user, session, :grade)
        if @can_view_grades || @can_grade
          visible_student_ids = @context.apply_enrollment_visibility(@context.all_student_enrollments, @current_user).pluck(:user_id)
          @current_student_submissions = @assignment.submissions.where.not(submissions: { submission_type: nil }).where(user_id: visible_student_ids).to_a
        end

        @can_direct_share = @context.grants_right?(@current_user, session, :direct_share)
        @can_link_to_speed_grader = Account.site_admin.feature_enabled?(:additional_speedgrader_links) && @assignment.can_view_speed_grader?(@current_user)

        @assignment_menu_tools = external_tools_display_hashes(:assignment_menu)

        @mark_done = MarkDonePresenter.new(self, @context, params["module_item_id"], @current_user, @assignment)

        @show_locked_page = @locked && !@locked[:can_view]
        if @show_locked_page
          js_bundle :module_sequence_footer
        else
          css_bundle :assignments
          js_bundle :assignment_show
        end

        mastery_scales_js_env

        render locals: {
                 eula_url: tool_eula_url,
                 show_moderation_link: @assignment.moderated_grading? && @assignment.permits_moderation?(@current_user),
                 show_confetti: params[:confetti] == "true" && @domain_root_account&.feature_enabled?(:confetti_for_assignments)
               },
               stream: can_stream_template?
      end
    end
  end

  def show_moderate
    @assignment ||= @context.assignments.find(params[:assignment_id])

    raise ActiveRecord::RecordNotFound unless @assignment.moderated_grading? && @assignment.published?

    render_unauthorized_action and return unless @assignment.permits_moderation?(@current_user)

    add_crumb(@assignment.title, polymorphic_url([@context, @assignment]))
    add_crumb(t("Moderate"))

    css_bundle :assignment_grade_summary
    js_bundle :assignment_grade_summary
    js_env(show_moderate_env)

    @page_title = @assignment.title

    render html: "", layout: true
  end

  def downloadable_submissions?(current_user, context, assignment)
    types = %w[online_upload online_url online_text_entry]
    return false unless assignment.submission_types.split(",").intersect?(types) && current_user

    student_ids =
      if assignment.grade_as_group?
        assignment.representatives(user: current_user).map(&:id)
      else
        context.apply_enrollment_visibility(context.student_enrollments, current_user).pluck(:user_id)
      end
    student_ids.any? && assignment.submissions.where(user_id: student_ids, submission_type: types).exists?
  end

  def rubric
    @assignment = @context.assignments.active.find(params[:assignment_id])
    @root_outcome_group = outcome_group_json(@context.root_outcome_group, @current_user, session).to_json
    if authorized_action(@assignment, @current_user, :read)
      render partial: "shared/assignment_rubric_dialog"
    end
  end

  def assign_peer_reviews
    @assignment = @context.assignments.active.find(params[:assignment_id])
    if authorized_action(@assignment, @current_user, :grade)
      cnt = params[:peer_review_count].to_i
      @assignment.peer_review_count = cnt if cnt > 0
      @assignment.intra_group_peer_reviews = params[:intra_group_peer_reviews].present?
      request = @assignment.assign_peer_reviews
      respond_to do |format|
        format.html { redirect_to named_context_url(@context, :context_assignment_peer_reviews_url, @assignment.id) }
        format.json { render json: request }
      end
    end
  end

  def assign_peer_review
    @assignment = @context.assignments.active.find(params[:assignment_id])
    @student = @context.students_visible_to(@current_user).find params[:reviewer_id]
    @reviewee = @context.students_visible_to(@current_user).find params[:reviewee_id]
    if authorized_action(@assignment, @current_user, :grade)
      @request = @assignment.assign_peer_review(@student, @reviewee)
      respond_to do |format|
        format.html { redirect_to named_context_url(@context, :context_assignment_peer_reviews_url, @assignment.id) }
        format.json { render json: @request.as_json(methods: :asset_user_name) }
      end
    end
  end

  def remind_peer_review
    @assignment = @context.assignments.active.find(params[:assignment_id])
    if authorized_action(@assignment, @current_user, :grade)
      @request = AssessmentRequest.where(id: params[:id]).first if params[:id].present?
      respond_to do |format|
        if @request.asset.assignment == @assignment && @request.send_reminder!
          format.json { render json: @request }
        else
          format.json { render json: { errors: { base: t("errors.reminder_failed", "Reminder failed") } }, status: :bad_request }
        end
        format.html { redirect_to named_context_url(@context, :context_assignment_peer_reviews_url) }
      end
    end
  end

  def delete_peer_review
    @assignment = @context.assignments.active.find(params[:assignment_id])
    if authorized_action(@assignment, @current_user, :grade)
      @request = AssessmentRequest.where(id: params[:id]).first if params[:id].present?
      respond_to do |format|
        if @request.asset.assignment == @assignment && @request.destroy
          format.json { render json: @request }
        else
          format.json { render json: { errors: { base: t("errors.delete_reminder_failed", "Delete failed") } }, status: :bad_request }
        end
        format.html { redirect_to named_context_url(@context, :context_assignment_peer_reviews_url) }
      end
    end
  end

  def filter_by_assigned_assessment(submissions, search_term)
    cleaned_search_term = User.clean_name(search_term, /[\s,]+/)

    assessments = AssessmentRequest
                  .where(asset_id: submissions.map(&:id))
                  .for_active_users(@context)
                  .for_active_assessors(@context)
                  .preload(:assessor, :user)

    unique_assessors_set = Set.new
    assessments.each do |assessment|
      assessment_user = assessment.user
      cleaned_first_name_last = User.clean_name(assessment_user.name, /\s+/)
      cleaned_last_name_first = User.clean_name(assessment_user.sortable_name, /[\s,]+/)
      if cleaned_first_name_last.include?(cleaned_search_term) || cleaned_last_name_first.include?(cleaned_search_term)
        unique_assessors_set << assessment.assessor
      end
    end

    unique_assessors_set.to_a
  end

  def filter_by_all(student_list, submissions, search_term)
    filter_by_reviewer_list = filter_by_assessor(student_list, search_term)
    filter_by_assigned_assessment_list = filter_by_assigned_assessment(submissions, search_term)
    (filter_by_reviewer_list + filter_by_assigned_assessment_list).uniq
  end

  def filter_by_assessor(student_list, search_term)
    student_list.name_like(search_term, "peer_review")
  end

  def filter_by_selected_option(student_list, submissions, search_term, selected_option)
    case selected_option
    when "all"
      filter_by_all(student_list, submissions, search_term)
    when "student"
      filter_by_assigned_assessment(submissions, search_term)
    when "reviewer"
      filter_by_assessor(student_list, search_term)
    end
  end

  def peer_reviews
    @assignment = @context.assignments.active.find(params[:assignment_id])
    js_env({
             ASSIGNMENT_ID: @assignment.id,
             COURSE_ID: @context.id
           })
    if authorized_action(@assignment, @current_user, :grade)
      unless @assignment.has_peer_reviews?
        redirect_to named_context_url(@context, :context_assignment_url, @assignment.id)
        return
      end

      if @context.root_account.feature_enabled?(:instui_nav)
        add_crumb(@assignment.title, polymorphic_url([@context, @assignment]))
        add_crumb(t("Peer Reviews"))
      end

      visible_students = @context.students_visible_to(@current_user).not_fake_student
      visible_students_assigned_to_assignment = visible_students.joins(:submissions).where(submissions: { assignment: @assignment }).merge(Submission.active)
      @submissions = @assignment.submissions.include_assessment_requests
      @students_dropdown_list = visible_students_assigned_to_assignment.distinct.order_by_sortable_name
      @students = params[:search_term].present? ? filter_by_selected_option(@students_dropdown_list, @submissions, params[:search_term], params[:selected_option]) : @students_dropdown_list
      @students = @students.paginate(page: params[:page], per_page: 10)
    end
  end

  def syllabus
    rce_js_env
    add_crumb(
      if @context.elementary_enabled?
        t("Important Info")
      elsif @context.horizon_course?
        t("Overview")
      else
        t("#crumbs.syllabus", "Syllabus")
      end
    )
    can_see_admin_tools = @context.grants_any_right?(
      @current_user, session, *RoleOverride::GRANULAR_MANAGE_COURSE_CONTENT_PERMISSIONS
    )
    @course_home_sub_navigation_tools = Lti::ContextToolFinder.new(
      @context,
      type: :course_home_sub_navigation,
      current_user: @current_user
    ).all_tools_sorted_array(exclude_admin_visibility: !can_see_admin_tools)

    if authorized_action(@context, @current_user, [:read, :read_syllabus])
      return unless tab_enabled?(@context.class::TAB_SYLLABUS)

      @groups = @context.assignment_groups.active.order(
        :position,
        AssignmentGroup.best_unicode_collation_key("name")
      ).to_a
      @syllabus_body = syllabus_user_content

      hash = {
        CONTEXT_ACTION_SOURCE: :syllabus,
      }
      append_sis_data(hash)
      js_env(hash)
      set_tutorial_js_env

      log_asset_access(["syllabus", @context], "syllabus", "other")
      respond_to(&:html)
    end
  end

  def toggle_mute
    return nil unless authorized_action(@context, @current_user, [:manage_grades, :view_all_grades])

    @assignment = @context.assignments.active.find(params[:assignment_id])

    toggle_value = params[:status] == "true"
    return render_unauthorized_action if !toggle_value && !@assignment.grades_published?

    method = toggle_value ? :mute! : :unmute!
    @assignment.updating_user = @current_user

    respond_to do |format|
      if @assignment&.send(method)
        format.json { render json: @assignment.as_json(methods: :anonymize_students) }
      else
        format.json { render json: @assignment, status: :bad_request }
      end
    end
  end

  def create
    defaults = {}
    if params[:assignment] && params[:assignment][:post_to_sis].nil?
      defaults[:post_to_sis] = @context.account.sis_default_grade_export[:value]
    end
    defaults[:time_zone_edited] = Time.zone.name if params[:assignment]
    group = get_assignment_group(params[:assignment])
    @assignment ||= @context.assignments.build(strong_assignment_params.merge(defaults))

    if params[:assignment][:secure_params]
      secure_params = Canvas::Security.decode_jwt params[:assignment][:secure_params]
      @assignment.lti_context_id = secure_params[:lti_context_id]
    end

    @assignment.quiz_lti! if params.key?(:quiz_lti) || params[:assignment][:quiz_lti]

    @assignment.workflow_state = "unpublished"
    @assignment.updating_user = @current_user
    @assignment.content_being_saved_by(@current_user)
    @assignment.assignment_group = group if group
    # if no due_at was given, set it to 11:59 pm in the creator's time zone
    @assignment.infer_times
    if authorized_action(@assignment, @current_user, :create)
      SubmissionLifecycleManager.with_executing_user(@current_user) do
        respond_to do |format|
          if @assignment.save
            flash[:notice] = t "notices.created", "Assignment was successfully created."
            format.html { redirect_to named_context_url(@context, :context_assignment_url, @assignment.id) }
            format.json { render json: @assignment.as_json(permissions: { user: @current_user, session: }), status: :created }
          else
            format.html { render :new }
            format.json { render json: @assignment.errors, status: :bad_request }
          end
        end
      end
    end
  end

  def new
    @assignment ||= @context.assignments.temp_record
    @assignment.workflow_state = "unpublished"
    add_crumb_on_new_quizzes(true)

    if params[:submission_types] == "discussion_topic"
      redirect_to new_polymorphic_url([@context, :discussion_topic], index_edit_params)
    elsif @context.conditional_release? && params[:submission_types] == "wiki_page"
      redirect_to new_polymorphic_url([@context, :wiki_page], index_edit_params)
    else
      @assignment.quiz_lti! if params.key?(:quiz_lti)
      edit
    end
  end

  def edit
    rce_js_env
    @assignment ||= @context.assignments.active.find(params[:id])
    add_crumb_on_new_quizzes(false)

    if @context.root_account.feature_enabled?(:assignment_edit_enhancements_teacher_view) &&
       authorized_action(@assignment, @current_user, @assignment.new_record? ? :create : :update)
      js_env({ ASSIGNMENT_EDIT_ENHANCEMENTS_TEACHER_VIEW: true, ASSIGNMENT_ID: params[:id], COURSE_ID: @context.id })
      css_bundle :assignment_enhancements_teacher_view
      render html: "", layout: true
      return
    end

    if authorized_action(@assignment, @current_user, @assignment.new_record? ? :create : :update)
      @assignment.title = params[:title] if params[:title]
      @assignment.due_at = params[:due_at] if params[:due_at]
      @assignment.points_possible = params[:points_possible] if params[:points_possible]
      @assignment.submission_types = params[:submission_types] if params[:submission_types]
      @assignment.assignment_group_id = params[:assignment_group_id] if params[:assignment_group_id]
      @assignment.ensure_assignment_group(false)
      if @context.root_account.suppress_assignments?
        @assignment.suppress_assignment = value_to_boolean(params[:suppress_assignment]) if params.key?(:suppress_assignment)
      end

      if params.key?(:post_to_sis)
        @assignment.post_to_sis = value_to_boolean(params[:post_to_sis])
      elsif @assignment.new_record?
        @assignment.post_to_sis = @context.account.sis_default_grade_export[:value]
      end

      if @assignment.submission_types == "online_quiz" && @assignment.quiz
        return redirect_to edit_course_quiz_url(@context, @assignment.quiz, index_edit_params)
      elsif @assignment.submission_types == "discussion_topic" && @assignment.discussion_topic
        return redirect_to edit_polymorphic_url([@context, @assignment.discussion_topic], index_edit_params)
      elsif @context.conditional_release? &&
            @assignment.submission_types == "wiki_page" && @assignment.wiki_page
        return redirect_to edit_polymorphic_url([@context, @assignment.wiki_page], index_edit_params)
      end

      assignment_groups = @context.assignment_groups.active
      group_categories = @context.group_categories
                                 .reject { |c| c.student_organized? || c.non_collaborative? }
                                 .map { |c| { id: c.id, name: c.name } }

      # if assignment has student submissions and is attached to a deleted group category,
      # add that category to the ENV list so it can be shown on the edit page.
      if @assignment.group_category_deleted_with_submissions?
        locked_category = @assignment.group_category
        group_categories << { id: locked_category.id, name: locked_category.name }
      end

      json_for_assignment_groups = assignment_groups.map do |group|
        assignment_group_json(group, @current_user, session, [], { stringify_json_ids: true })
      end

      post_to_sis = Assignment.sis_grade_export_enabled?(@context)

      assign_to_tags = @context.account.allow_assign_to_differentiation_tags?

      hash = {
        ROOT_FOLDER_ID: Folder.root_folders(@context).first&.id,
        ROOT_OUTCOME_GROUP: outcome_group_json(@context.root_outcome_group, @current_user, session),
        ALLOW_ASSIGN_TO_DIFFERENTIATION_TAGS: assign_to_tags,
        CAN_MANAGE_DIFFERENTIATION_TAGS: @context.grants_any_right?(@current_user, session, *RoleOverride::GRANULAR_MANAGE_TAGS_PERMISSIONS),
        ASSIGNMENT_GROUPS: json_for_assignment_groups,
        ASSIGNMENT_INDEX_URL: polymorphic_url([@context, :assignments]),
        ASSIGNMENT_OVERRIDES: assignment_overrides_json(
          @assignment.overrides_for(@current_user, ensure_set_not_empty: true),
          @current_user,
          include_names: true
        ),
        AVAILABLE_MODERATORS: @assignment.available_moderators.map { |user| { name: user.name, id: user.id } },
        COURSE_ID: @context.id,
        GROUP_CATEGORIES: group_categories,
        HAS_GRADED_SUBMISSIONS: @assignment.graded_submissions_exist?,
        KALTURA_ENABLED: !!feature_enabled?(:kaltura),
        HAS_GRADING_PERIODS: @context.grading_periods?,
        MODERATED_GRADING_MAX_GRADER_COUNT: @assignment.moderated_grading_max_grader_count,
        PERMISSIONS: {
          can_manage_groups: can_do(@context.groups.temp_record, @current_user, :create),
          can_edit_grades: can_do(@context, @current_user, :manage_grades),
          manage_grading_schemes: can_do(@context, @current_user, :manage_grading_schemes),
          set_grading_scheme: can_do(@context, @current_user, :set_grading_scheme),
          manage_rubrics: @context.grants_right?(@current_user, session, :manage_rubrics)
        },
        PLAGIARISM_DETECTION_PLATFORM: Lti::ToolProxy.capability_enabled_in_context?(
          @assignment.course,
          Lti::ResourcePlacement::SIMILARITY_DETECTION_LTI2
        ),
        POST_TO_SIS: post_to_sis,
        SIS_NAME: AssignmentUtil.post_to_sis_friendly_name(@context),
        VALID_DATE_RANGE: CourseDateRange.new(@context),
        NEW_QUIZZES_ASSIGNMENT_BUILD_BUTTON_ENABLED:
          Account.site_admin.feature_enabled?(:new_quizzes_assignment_build_button),
        HIDE_ZERO_POINT_QUIZZES_OPTION_ENABLED:
          Account.site_admin.feature_enabled?(:hide_zero_point_quizzes_option),
        GRADING_SCHEME_UPDATES_ENABLED:
          Account.site_admin.feature_enabled?(:grading_scheme_updates),
        ARCHIVED_GRADING_SCHEMES_ENABLED: Account.site_admin.feature_enabled?(:archived_grading_schemes),
        OUTCOMES_NEW_DECAYING_AVERAGE_CALCULATION: @context.root_account.feature_enabled?(:outcomes_new_decaying_average_calculation),
        PEER_REVIEW_ALLOCATION_ENABLED: @context.feature_enabled?(:peer_review_allocation),
        PEER_REVIEW_GRADING_ENABLED: @context.feature_enabled?(:peer_review_grading)
      }

      if @context.root_account.feature_enabled?(:instui_nav)
        if on_quizzes_page? && params.key?(:quiz_lti)
          add_crumb(t("Edit Quiz")) unless @assignment.new_record?
        else
          add_crumb(t("Edit Assignment")) unless @assignment.new_record?
        end
      else
        add_crumb(@assignment.title, polymorphic_url([@context, @assignment])) unless @assignment.new_record?
      end

      hash[:POST_TO_SIS_DEFAULT] = @context.account.sis_default_grade_export[:value] if post_to_sis && @assignment.new_record?
      hash[:ASSIGNMENT] = assignment_json(@assignment, @current_user, session, override_dates: false)
      hash[:ASSIGNMENT][:has_submitted_submissions] = @assignment.has_submitted_submissions?
      hash[:URL_ROOT] = polymorphic_url([:api_v1, @context, :assignments])
      hash[:CANCEL_TO] = set_cancel_to_url
      hash[:CAN_CANCEL_TO] = generate_cancel_to_urls
      hash[:CONTEXT_ID] = @context.id
      hash[:CONTEXT_ACTION_SOURCE] = :assignments
      hash[:MODERATED_GRADING_GRADER_LIMIT] = Course::MODERATED_GRADING_GRADER_LIMIT
      hash[:DUE_DATE_REQUIRED_FOR_ACCOUNT] = AssignmentUtil.due_date_required_for_account?(@context)
      hash[:MAX_NAME_LENGTH_REQUIRED_FOR_ACCOUNT] = AssignmentUtil.name_length_required_for_account?(@context)
      hash[:MAX_NAME_LENGTH] = try(:context).try(:account).try(:sis_assignment_name_length_input).try(:[], :value).to_i
      hash[:IS_MODULE_ITEM] = !@assignment.context_module_tags.empty?

      selected_tool = @assignment.tool_settings_tool
      hash[:SELECTED_CONFIG_TOOL_ID] = selected_tool&.id
      hash[:SELECTED_CONFIG_TOOL_TYPE] = selected_tool ? selected_tool.class.to_s : nil
      hash[:REPORT_VISIBILITY_SETTING] = @assignment.turnitin_settings[:originality_report_visibility]
      hash[:SHOW_SPEED_GRADER_LINK] = Account.site_admin.feature_enabled?(:additional_speedgrader_links) && @assignment.published? && @assignment.can_view_speed_grader?(@current_user)

      if @context.grading_periods?
        hash[:active_grading_periods] = GradingPeriod.json_for(@context, @current_user)
      end

      set_default_tool_env!(@context, hash)
      append_default_due_time_js_env(@context, hash)

      hash[:ANONYMOUS_GRADING_ENABLED] = @context.feature_enabled?(:anonymous_marking)
      hash[:MODERATED_GRADING_ENABLED] = @context.feature_enabled?(:moderated_grading)
      hash[:ANONYMOUS_INSTRUCTOR_ANNOTATIONS_ENABLED] = @context.feature_enabled?(:anonymous_instructor_annotations)
      hash[:NEW_QUIZZES_ANONYMOUS_GRADING_ENABLED] = Account.site_admin.feature_enabled?(:anonymous_grading_with_new_quizzes)
      hash[:ASSET_PROCESSORS] = @assignment.lti_asset_processors.info_for_display
      hash[:SUBMISSION_TYPE_SELECTION_TOOLS] = external_tools_display_hashes(
        :submission_type_selection,
        @context,
        %i[base_title external_url selection_width selection_height]
      )
      append_sis_data(hash)
      if context.is_a?(Course)
        hash[:allow_self_signup] = true # for group creation
        hash[:group_user_type] = "student"

        if Account.site_admin.feature_enabled?(:grading_scheme_updates)
          hash[:COURSE_DEFAULT_GRADING_SCHEME_ID] = context.grading_standard_id || context.default_grading_standard&.id
        end
      end

      if @assignment.annotatable_attachment_id.present?
        hash[:ANNOTATED_DOCUMENT] = {
          display_name: @assignment.annotatable_attachment.display_name,
          context_type: @assignment.annotatable_attachment.context_type,
          context_id: @assignment.annotatable_attachment.context_id,
          id: @assignment.annotatable_attachment.id
        }
      end

      hash[:USAGE_RIGHTS_REQUIRED] = @context.try(:usage_rights_required?)
      hash[:restrict_quantitative_data] = @context.is_a?(Course) ? @context.restrict_quantitative_data?(@current_user) : false

      if @assignment.quiz_lti? && @assignment.persisted? && Rubric.enhanced_rubrics_assignments_enabled?(@context)
        enhanced_rubrics_assignments_js_env(@assignment)
      end

      js_env(hash)
      conditional_release_js_env(@assignment)
      set_master_course_js_env_data(@assignment, @context)
      set_section_list_js_env
      render :edit
    end
  end

  def set_cancel_to_url
    if @assignment.quiz_lti? && @context.root_account.feature_enabled?(:newquizzes_on_quiz_page)
      return polymorphic_url([@context, :quizzes])
    end

    @assignment.new_record? ? polymorphic_url([@context, :assignments]) : polymorphic_url([@context, @assignment])
  end

  def generate_cancel_to_urls
    if @assignment.quiz_lti?
      quizzes_url = polymorphic_url([@context, :quizzes])
      assignments_url = polymorphic_url([@context, :assignments])
      modules_url = polymorphic_url([@context, :context_modules])
      gradebook_url = polymorphic_url([@context, :gradebook])
      return [quizzes_url, assignments_url, modules_url, gradebook_url]
    end
    [@assignment.new_record? ? polymorphic_url([@context, :assignments]) : polymorphic_url([@context, @assignment])]
  end

  # @API Delete an assignment
  #
  # Delete the given assignment.
  #
  # @example_request
  #     curl https://<canvas>/api/v1/courses/<course_id>/assignments/<assignment_id> \
  #          -X DELETE \
  #          -H 'Authorization: Bearer <token>'
  # @returns Assignment
  def destroy
    @assignment = api_find(@context.assignments.active, params[:id])
    if authorized_action(@assignment, @current_user, :delete)
      return render_unauthorized_action if editing_restricted?(@assignment)

      SubmissionLifecycleManager.with_executing_user(@current_user) do
        @assignment.destroy
      end

      respond_to do |format|
        format.html { redirect_to(named_context_url(@context, :context_assignments_url)) }
        format.json { render json: assignment_json(@assignment, @current_user, session) }
      end
    end
  end

  # pulish a N.Q assignment from Quizzes Page
  def publish_quizzes
    if authorized_action(@context, @current_user, :manage_assignments_edit)
      @assignments = @context.assignments.active.where(id: params[:quizzes])
      @assignments.each(&:publish!)

      flash[:notice] = t("notices.quizzes_published",
                         { one: "1 quiz successfully published!",
                           other: "%{count} quizzes successfully published!" },
                         count: @assignments.length)

      respond_to do |format|
        format.html { redirect_to named_context_url(@context, :context_quizzes_url) }
        format.json { render json: {}, status: :ok }
      end
    end
  end

  # unpulish a N.Q assignment from Quizzes Page
  def unpublish_quizzes
    if authorized_action(@context, @current_user, :manage_assignments_edit)
      @assignments = @context.assignments.active.where(id: params[:quizzes], workflow_state: "published")
      @assignments.each(&:unpublish!)

      flash[:notice] = t("notices.quizzes_unpublished",
                         { one: "1 quiz successfully unpublished!",
                           other: "%{count} quizzes successfully unpublished!" },
                         count: @assignments.length)

      respond_to do |format|
        format.html { redirect_to named_context_url(@context, :context_quizzes_url) }
        format.json { render json: {}, status: :ok }
      end
    end
  end

  protected

  def set_default_tool_env!(context, hash)
    root_account_settings = context.root_account.settings
    if root_account_settings[:default_assignment_tool_url] && root_account_settings[:default_assignment_tool_name]
      hash[:DEFAULT_ASSIGNMENT_TOOL_URL] = root_account_settings[:default_assignment_tool_url]
      hash[:DEFAULT_ASSIGNMENT_TOOL_NAME] = root_account_settings[:default_assignment_tool_name]
      hash[:DEFAULT_ASSIGNMENT_TOOL_BUTTON_TEXT] = root_account_settings[:default_assignment_tool_button_text]
      hash[:DEFAULT_ASSIGNMENT_TOOL_INFO_MESSAGE] = root_account_settings[:default_assignment_tool_info_message]
    end
  end

  def show_moderate_env
    can_view_grader_identities = @assignment.can_view_other_grader_identities?(@current_user)

    if can_view_grader_identities
      current_grader_id = @current_user.id
      final_grader_id = @assignment.final_grader_id
    else
      # When the user cannot view other grader identities, the moderation page
      # will be loaded with grader data that has been anonymized. This includes
      # the current user's grader information. The relevant id must be provided
      # to the front end in this case.

      current_grader_id = @assignment.grader_ids_to_anonymous_ids[@current_user.id.to_s]
      final_grader_id = @assignment.grader_ids_to_anonymous_ids[@assignment.final_grader_id&.to_s]
    end

    {
      ASSIGNMENT: {
        course_id: @context.id,
        grades_published: @assignment.grades_published?,
        id: @assignment.id,
        muted: @assignment.muted?,
        title: @assignment.title
      },
      CURRENT_USER: {
        can_view_grader_identities:,
        can_view_student_identities: @assignment.can_view_student_names?(@current_user),
        grader_id: current_grader_id,
        id: @current_user.id
      },
      FINAL_GRADER: @assignment.final_grader && {
        grader_id: final_grader_id,
        id: @assignment.final_grader_id
      },
      GRADERS: moderation_graders_json(@assignment, @current_user, session),
    }
  end

  # LTI 2.0 EULA URL
  def tool_eula_url
    @assignment.tool_settings_tool.try(:tool_proxy)&.find_service(Assignment::LTI_EULA_SERVICE, "GET")&.endpoint
  end

  def strong_assignment_params
    params.require(:assignment)
          .permit(:title,
                  :name,
                  :description,
                  :due_at,
                  :points_possible,
                  :grading_type,
                  :submission_types,
                  :assignment_group,
                  :unlock_at,
                  :lock_at,
                  :group_category,
                  :group_category_id,
                  :peer_review_count,
                  :anonymous_peer_reviews,
                  :peer_reviews_due_at,
                  :peer_reviews_assign_at,
                  :grading_standard_id,
                  :peer_reviews,
                  :automatic_peer_reviews,
                  :grade_group_students_individually,
                  :notify_of_update,
                  :time_zone_edited,
                  :turnitin_enabled,
                  :vericite_enabled,
                  :context,
                  :position,
                  :external_tool_tag_attributes,
                  :freeze_on_copy,
                  :only_visible_to_overrides,
                  :post_to_sis,
                  :sis_assignment_id,
                  :integration_id,
                  :moderated_grading,
                  :omit_from_final_grade,
                  :suppress_assignment,
                  :hide_in_gradebook,
                  :intra_group_peer_reviews,
                  :important_dates,
                  allowed_extensions: strong_anything,
                  turnitin_settings: strong_anything,
                  integration_data: strong_anything)
  end

  def get_assignment_group(assignment_params)
    return unless assignment_params

    if (group_id = assignment_params[:assignment_group_id]).present?
      @context.assignment_groups.find(group_id)
    end
  end

  def normalize_title_param
    params[:title] ||= params[:name]
  end

  def index_edit_params
    params.permit(:title, :due_at, :points_possible, :assignment_group_id, :return_to)
  end

  def pledge_text
    closest_pledge = @assignment.course.account.closest_turnitin_pledge
    pledge = @context.turnitin_pledge.presence || closest_pledge if @assignment.turnitin_enabled?
    pledge ||= @context.vericite_pledge.presence || closest_pledge if @assignment.vericite_enabled?

    pledge || (@assignment.course.account.closest_turnitin_pledge if @assignment.tool_settings_tool.present?)
  end

  def plagiarism_comments
    if @assignment.turnitin_enabled?
      @context.all_turnitin_comments
    elsif @assignment.vericite_enabled?
      @context.vericite_comments
    end
  end

  def quiz_lti_tool_enabled?
    quiz_lti_tool = @context.quiz_lti_tool

    # The void url here is the default voided url as set by the beta refresh.
    # Rather than using the rails env (beta/test) to determine whether or not
    # the tool should be enabled, this URL was chosen because we sometimes
    # want the tool enabled in beta or test. NOTE: This is a stop-gap until
    # Quizzes.Next has a beta env.
    !@context.root_account.feature_enabled?(:newquizzes_on_quiz_page) &&
      @context.feature_enabled?(:quizzes_next) &&
      quiz_lti_tool.present? &&
      quiz_lti_tool.url != "http://void.url.inseng.net"
  end

  def filter_speed_grader_by_student_group?
    # Group assignments only need to filter if they show individual students
    return false if @assignment.group_category_id && !@assignment.grade_group_students_individually?

    @context.filter_speed_grader_by_student_group?
  end

  def add_crumb_on_new_quizzes(new_quiz)
    return if !new_quiz && @assignment.new_record?

    if on_quizzes_page? && params.key?(:quiz_lti)
      add_crumb(t("#crumbs.quizzes", "Quizzes"), course_quizzes_path(@context))
      add_crumb(t("Create Quiz")) if new_quiz && @context.root_account.feature_enabled?(:instui_nav)
    else
      add_crumb(t("#crumbs.assignments", "Assignments"), course_assignments_path(@context))
      add_crumb(t("Create New Assignment")) if new_quiz && @context.root_account.feature_enabled?(:instui_nav)
    end

    add_crumb(t("Create new")) if new_quiz && !@context.root_account.feature_enabled?(:instui_nav)
  end

  def setup_active_tab(controller)
    if on_quizzes_page? && params.key?(:quiz_lti)
      controller.active_tab = "quizzes"
      return
    end

    controller.active_tab = "assignments"
  end

  def on_quizzes_page?
    @context.root_account.feature_enabled?(:newquizzes_on_quiz_page) &&
      @context.feature_enabled?(:quizzes_next) && @context.quiz_lti_tool.present?
  end

  def set_section_list_js_env
    js_env SECTION_LIST: @context.course_sections.active.map { |section|
      {
        id: section.id,
        name: section.name,
        start_at: section.start_at,
        end_at: section.end_at,
        override_course_and_term_dates: section.restrict_enrollments_to_section_dates
      }
    }
  end

  # LTI 1.3 Asset Processor Eula Service
  def asset_processor_eula_js_env
    return unless @current_user
    return unless @context_enrollment&.student?

    js_env ASSET_PROCESSOR_EULA_LAUNCH_URLS: Lti::EulaUiService.eula_launch_urls(user: @current_user, assignment: @assignment)
  end
end<|MERGE_RESOLUTION|>--- conflicted
+++ resolved
@@ -368,11 +368,7 @@
                        DUE_DATE_REQUIRED_FOR_ACCOUNT: AssignmentUtil.due_date_required_for_account?(@context),
                        ALLOW_ASSIGN_TO_DIFFERENTIATION_TAGS: assign_to_tags,
                        CAN_MANAGE_DIFFERENTIATION_TAGS: @context.grants_any_right?(@current_user, session, *RoleOverride::GRANULAR_MANAGE_TAGS_PERMISSIONS),
-<<<<<<< HEAD
-                       PEER_REVIEW_ALLOCATION_AND_GRADING_ENABLED: @context.feature_enabled?(:peer_review_allocation_and_grading),
-=======
                        PEER_REVIEW_ALLOCATION_ENABLED: @context.feature_enabled?(:peer_review_allocation),
->>>>>>> 8d1d98d9
                        CAN_EDIT_ASSIGNMENTS: @context.grants_right?(@current_user, session, :manage_assignments_edit)
                      })
         set_section_list_js_env
