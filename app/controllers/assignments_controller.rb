--- conflicted
+++ resolved
@@ -139,13 +139,8 @@
 
     js_env({
              peer_review_mode_enabled: submission.present? && peer_review_mode_enabled,
-<<<<<<< HEAD
-             peer_review_available: submission.present? && submission.submitted? && current_user_submission.present? && current_user_submission.submitted?,
-             peer_display_name: @assignment.anonymous_peer_reviews? ? I18n.t("Anonymous student") : submission.user.name,
-=======
              peer_review_available: peer_review_available,
              peer_display_name: @assignment.anonymous_peer_reviews? ? I18n.t("Anonymous student") : submission&.user&.name,
->>>>>>> 103ee6bd
              originality_reports_for_a2_enabled: Account.site_admin.feature_enabled?(:originality_reports_for_a2)
            })
 
