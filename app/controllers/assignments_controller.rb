--- conflicted
+++ resolved
@@ -147,13 +147,10 @@
           j.content_id == @assignment.id
         end
       end.find(&:present?)
-<<<<<<< HEAD
-=======
       if @has_mark_done_requirement
         progression = @content_tag.context_module.context_module_progressions.find{|p| p[:user_id] == @current_user.id}
         @mark_done_checked = progression.requirements_met.find{|r| r[:id] == @content_tag.id && r[:type] == "must_mark_done" } 
       end
->>>>>>> 833496ee
 
       respond_to do |format|
         if @assignment.submission_types == 'online_quiz' && @assignment.quiz
