# frozen_string_literal: true

#
# Copyright (C) 2011 - present Instructure, Inc.
#
# This file is part of Canvas.
#
# Canvas is free software: you can redistribute it and/or modify it under
# the terms of the GNU Affero General Public License as published by the Free
# Software Foundation, version 3 of the License.
#
# Canvas is distributed in the hope that it will be useful, but WITHOUT ANY
# WARRANTY; without even the implied warranty of MERCHANTABILITY or FITNESS FOR
# A PARTICULAR PURPOSE. See the GNU Affero General Public License for more
# details.
#
# You should have received a copy of the GNU Affero General Public License along
# with this program. If not, see <http://www.gnu.org/licenses/>.
#

# @API Assignments
class AssignmentsController < ApplicationController
  include Api::V1::Section
  include Api::V1::Assignment
  include Api::V1::AssignmentOverride
  include Api::V1::AssignmentGroup
  include Api::V1::GroupCategory
  include Api::V1::ModerationGrader
  include Api::V1::Outcome
  include Api::V1::ExternalTools
  include Api::V1::ContextModule

  include KalturaHelper
  include ObserverEnrollmentsHelper
  include SyllabusHelper
  before_action :require_context
  include K5Mode
  add_crumb(
    proc { t "#crumbs.assignments", "Assignments" },
    except: %i[destroy syllabus index new edit]
  ) { |c| c.send :course_assignments_path, c.instance_variable_get(:@context) }
  before_action(except: [:new, :edit]) { |c| c.active_tab = "assignments" }
  before_action(only: [:new, :edit]) { |c| setup_active_tab(c) }
  before_action :normalize_title_param, only: [:new, :edit]

  def index
    GuardRail.activate(:secondary) do
      return redirect_to(dashboard_url) if @context == @current_user

      if authorized_action(@context, @current_user, :read)
        return unless tab_enabled?(@context.class::TAB_ASSIGNMENTS)

        log_asset_access(["assignments", @context], "assignments", "other")

        add_crumb(t("#crumbs.assignments", "Assignments"), named_context_url(@context, :context_assignments_url))

        max_name_length_required_for_account = AssignmentUtil.name_length_required_for_account?(@context)
        max_name_length = AssignmentUtil.assignment_max_name_length(@context)
        sis_name = AssignmentUtil.post_to_sis_friendly_name(@context)
        due_date_required_for_account = AssignmentUtil.due_date_required_for_account?(@context)
        sis_integration_settings_enabled = AssignmentUtil.sis_integration_settings_enabled?(@context)

        # It'd be nice to do this as an after_create, but it's not that simple
        # because of course import/copy.
        @context.require_assignment_group

        set_js_assignment_data
        set_tutorial_js_env
        set_section_list_js_env
        grading_standard = @context.grading_standard_or_default
        hash = {
          WEIGHT_FINAL_GRADES: @context.apply_group_weights?,
          POST_TO_SIS_DEFAULT: @context.account.sis_default_grade_export[:value],
          SIS_INTEGRATION_SETTINGS_ENABLED: sis_integration_settings_enabled,
          SIS_NAME: sis_name,
          MAX_NAME_LENGTH_REQUIRED_FOR_ACCOUNT: max_name_length_required_for_account,
          MAX_NAME_LENGTH: max_name_length,
          HAS_ASSIGNMENTS: @context.active_assignments.count > 0,
          QUIZ_LTI_ENABLED: quiz_lti_tool_enabled?,
          DUE_DATE_REQUIRED_FOR_ACCOUNT: due_date_required_for_account,
          MODERATED_GRADING_GRADER_LIMIT: Course::MODERATED_GRADING_GRADER_LIMIT,
          SHOW_SPEED_GRADER_LINK: @current_user.present? && context.allows_speed_grader? && context.grants_any_right?(@current_user, :manage_grades, :view_all_grades),
          FLAGS: {
            newquizzes_on_quiz_page: @context.root_account.feature_enabled?(:newquizzes_on_quiz_page),
            show_additional_speed_grader_link: Account.site_admin.feature_enabled?(:additional_speedgrader_links),
          },
          grading_scheme: grading_standard.data,
          points_based: grading_standard.points_based?,
          scaling_factor: grading_standard.scaling_factor
        }

        set_default_tool_env!(@context, hash)
        append_default_due_time_js_env(@context, hash)

        js_env(hash)

        respond_to do |format|
          format.html do
            @padless = true
            render :new_index
          end
        end
      end
    end
  end

  def render_a2_student_view?
    @current_user.present? && @assignment.a2_enabled? && !can_do(@context, @current_user, :read_as_admin) &&
      (!params.key?(:assignments_2) || value_to_boolean(params[:assignments_2]))
  end

  def a2_active_student_and_enrollment
    return [@current_user, @context_enrollment] unless @context_enrollment&.observer?

    # sets @selected_observed_user
    observed_users(@current_user, session, @context.id)

    active_enrollment = ObserverEnrollment.active_or_pending
                                          .where(course: @context,
                                                 user: @current_user,
                                                 associated_user: @selected_observed_user)
                                          .first

    [active_enrollment&.associated_user, active_enrollment]
  end

  def render_a2_student_view(student:)
    if @context.root_account.feature_enabled?(:instui_nav)
      add_crumb(@assignment.title, polymorphic_url([@context, @assignment]))
    end
    current_user_submission = @assignment.submissions.find_by(user: student)
    submission = if @context.feature_enabled?(:peer_reviews_for_a2)
                   if params[:reviewee_id].present? && !@assignment.anonymous_peer_reviews?
                     @assignment.submissions.find_by(user_id: params[:reviewee_id])
                   elsif params[:anonymous_asset_id].present?
                     @assignment.submissions.find_by(anonymous_id: params[:anonymous_asset_id])
                   else
                     current_user_submission
                   end
                 else
                   current_user_submission
                 end

    peer_review_mode_enabled = @context.feature_enabled?(:peer_reviews_for_a2) && (params[:reviewee_id].present? || params[:anonymous_asset_id].present?)
    peer_review_available = submission.present? && @assignment.submitted?(submission:) && current_user_submission.present? && @assignment.submitted?(submission: current_user_submission)
    grading_standard = @context.grading_standard_or_default
    js_env({
             a2_student_view: render_a2_student_view?,
             peer_review_mode_enabled: submission.present? && peer_review_mode_enabled,
             peer_review_available:,
             peer_display_name: @assignment.anonymous_peer_reviews? ? I18n.t("Anonymous student") : submission&.user&.name,
             originality_reports_for_a2_enabled: Account.site_admin.feature_enabled?(:originality_reports_for_a2),
             restrict_quantitative_data: @assignment.restrict_quantitative_data?(@current_user),
             grading_scheme: grading_standard.data,
             points_based: grading_standard.points_based?,
<<<<<<< HEAD
             scaling_factor: grading_standard.scaling_factor
=======
             scaling_factor: grading_standard.scaling_factor,
             enhanced_rubrics_enabled: Rubric.enhanced_rubrics_enabled_for_context?(@context),
>>>>>>> 5c259ed4
           })

    if peer_review_mode_enabled
      graphql_reviewer_submission_id = nil
      if current_user_submission
        graphql_reviewer_submission_id = CanvasSchema.id_from_object(
          current_user_submission,
          CanvasSchema.resolve_type(nil, current_user_submission, nil)[0],
          nil
        )
      end
      js_env({
               reviewee_id: @assignment.anonymous_peer_reviews? ? nil : params[:reviewee_id],
               anonymous_asset_id: params[:anonymous_asset_id],
               REVIEWER_SUBMISSION_ID: graphql_reviewer_submission_id
             })
    end

    graphql_submission_id = nil
    if submission
      graphql_submission_id = CanvasSchema.id_from_object(
        submission,
        CanvasSchema.resolve_type(nil, submission, nil)[0],
        nil
      )
    end

    assignment_prereqs = if @locked && @locked[:unlock_at]
                           @locked
                         elsif @locked && !@locked[:can_view]
                           context_module_sequence_items_by_asset_id(@assignment.id, "Assignment")
                         else
                           {}
                         end

    js_env({
             belongs_to_unpublished_module: @locked && !@locked[:can_view] && @locked.dig(:context_module, "workflow_state") == "unpublished"
           })

    mark_done_presenter = MarkDonePresenter.new(self, @context, params["module_item_id"], student, @assignment)
    if mark_done_presenter.has_requirement?
      js_env({
               CONTEXT_MODULE_ITEM: {
                 done: mark_done_presenter.checked?,
                 id: mark_done_presenter.item.id,
                 module_id: mark_done_presenter.module.id
               }
             })
    end

    if @assignment.turnitin_enabled? || @assignment.vericite_enabled? || @assignment.tool_settings_tool.present?
      similarity_pledge = {
        EULA_URL: tool_eula_url,
        COMMENTS: plagiarism_comments,
        PLEDGE_TEXT: pledge_text,
      }

      js_env({ SIMILARITY_PLEDGE: similarity_pledge })
    end

    js_env({
             ASSIGNMENT_ID: params[:id],
             CONFETTI_ENABLED: @domain_root_account&.feature_enabled?(:confetti_for_assignments),
             EMOJIS_ENABLED: @context.feature_enabled?(:submission_comment_emojis),
             EMOJI_DENY_LIST: @context.root_account.settings[:emoji_deny_list],
             COURSE_ID: @context.id,
             ISOBSERVER: @context_enrollment&.observer?,
             ORIGINALITY_REPORTS_FOR_A2: Account.site_admin.feature_enabled?(:originality_reports_for_a2),
             PREREQS: assignment_prereqs,
             SUBMISSION_ID: graphql_submission_id
           })
    css_bundle :assignments_2_student
    js_bundle :assignments_show_student
    render html: "", layout: true
  end

  # Provide an easy entry point for A2 or other consumers to directly launch the LTI tool associated with
  # an assignment, while reusing the authorization and business logic of #show.
  # Hacky; relies on
  #   - content_tag_redirect reads `display` directly for rendering the LTI tool
  #   - assignments_2=false shortcircuits the A2 rendering in #show so that content_tag_redirect can be called
  def tool_launch
    @assignment = @context.assignments.find(params[:assignment_id])

    unless @assignment.submission_types == "external_tool" && @assignment.external_tool_tag
      flash[:error] = t "The assignment you requested is not associated with an LTI tool."
      return redirect_to named_context_url(@context, :context_assignments_url)
    end

    params[:display] = "borderless" # render the LTI launch full screen, without any Canvas chrome
    params[:assignments_2] = false # bypass A2 rendering to get to the call to content_tag_redirect
    show
  end

  def show
    unless request.format.html?
      return render body: "endpoint does not support #{request.format.symbol}", status: :bad_request
    end

    GuardRail.activate(:secondary) do
      @assignment ||= @context.assignments.find(params[:id])

      js_env({ ASSIGNMENT_POINTS_POSSIBLE: nil })

      if @assignment.deleted?
        flash[:notice] = t "notices.assignment_delete", "This assignment has been deleted"
        redirect_to named_context_url(@context, :context_assignments_url)
        return
      end

      if authorized_action(@assignment, @current_user, :read)
        if @current_user && @assignment && !@assignment.visible_to_user?(@current_user)
          flash[:error] = t "notices.assignment_not_available", "The assignment you requested is not available to your course section."
          redirect_to named_context_url(@context, :context_assignments_url)
          return
        end

        # override media comment context: in the show action, these will be submissions
        js_env media_comment_asset_string: @current_user.asset_string if @current_user

        @assignment = AssignmentOverrideApplicator.assignment_overridden_for(@assignment, @current_user)
        @assignment.ensure_assignment_group

        @locked = @assignment.locked_for?(@current_user, check_policies: true, deep_check_if_needed: true)
        @unlocked = !@locked || @assignment.grants_right?(@current_user, session, :update)

        if @assignment.external_tool? && Account.site_admin.feature_enabled?(:external_tools_for_a2) && @unlocked
          @tool = ContextExternalTool.from_assignment(@assignment)

          js_env({ LTI_TOOL: "true" })
        end

        if @assignment.external_tool?
          js_env({ ASSIGNMENT_POINTS_POSSIBLE: @assignment.points_possible })
        end

        unless @assignment.new_record? || (@locked && !@locked[:can_view])
          GuardRail.activate(:primary) do
            @assignment.context_module_action(@current_user, :read)
          end
        end

        can_read_submissions = @assignment.grants_right?(@current_user, session, :read_own_submission) && @context.grants_right?(@current_user, session, :read_grades)
        if can_read_submissions
          @current_user_submission = @assignment.submissions.where(user_id: @current_user).first if @current_user
          @current_user_submission = nil if @current_user_submission &&
                                            !@current_user_submission.graded? &&
                                            !@current_user_submission.submission_type
          if @current_user_submission
            GuardRail.activate(:primary) do
              @current_user_submission.delay.context_module_action
            end
          end
        end

        log_asset_access(@assignment, "assignments", @assignment.assignment_group)

        if render_a2_student_view?
          js_env({ OBSERVER_OPTIONS: {
                   OBSERVED_USERS_LIST: observed_users(@current_user, session, @context.id),
                   CAN_ADD_OBSERVEE: @current_user
                                      .profile
                                      .tabs_available(@current_user, root_account: @domain_root_account)
                                      .any? { |t| t[:id] == UserProfile::TAB_OBSERVEES }
                 } })

          student_to_view, active_enrollment = a2_active_student_and_enrollment
          if student_to_view.present?
            js_env({
                     enrollment_state: active_enrollment&.state_based_on_date,
                     stickers_enabled: @context.feature_enabled?(:submission_stickers)
                   })
            rce_js_env

            render_a2_student_view(student: student_to_view)
            return
          else
            # This should not be reachable but leaving in place until we remove the old view
            flash[:notice] = t "No student is being observed."
          end
        end

        env = js_env({
                       COURSE_ID: @context.id,
                       ROOT_OUTCOME_GROUP: outcome_group_json(@context.root_outcome_group, @current_user, session)
                     })
        submission = @assignment.submissions.find_by(user: @current_user)
        if submission
          js_env({ SUBMISSION_ID: submission.id })
        end

        @first_annotation_submission = !submission&.has_submission? && @assignment.annotated_document?
        js_env({ FIRST_ANNOTATION_SUBMISSION: @first_annotation_submission })
        env[:SETTINGS][:filter_speed_grader_by_student_group] = filter_speed_grader_by_student_group?

        if env[:SETTINGS][:filter_speed_grader_by_student_group]
          eligible_categories = @context.group_categories.active
          eligible_categories = eligible_categories.where(id: @assignment.group_category) if @assignment.group_category.present?
          env[:group_categories] = group_categories_json(eligible_categories, @current_user, session, { include: ["groups"] })

          selected_group_id = @current_user&.get_preference(:gradebook_settings, @context.global_id)&.dig("filter_rows_by", "student_group_id")
          # If this is a group assignment and we had previously filtered by a
          # group that isn't part of this assignment's group set, behave as if
          # no group is selected.
          if selected_group_id.present? && Group.active.where(group_category_id: eligible_categories.pluck(:id), id: selected_group_id).exists?
            env[:selected_student_group_id] = selected_group_id
          end
        end

        @assignment_presenter = AssignmentPresenter.new(@assignment)
        if @assignment_presenter.can_view_speed_grader_link?(@current_user) && !@assignment.unpublished?
          env[:speed_grader_url] = context_url(@context, :speed_grader_context_gradebook_url, assignment_id: @assignment.id)
        end

        if @assignment.quiz?
          return redirect_to named_context_url(@context, :context_quiz_url, @assignment.quiz.id)
        elsif @assignment.discussion_topic? &&
              @assignment.discussion_topic.grants_right?(@current_user, session, :read)
          return redirect_to named_context_url(@context, :context_discussion_topic_url, @assignment.discussion_topic.id)
        elsif @context.conditional_release? && @assignment.wiki_page? &&
              @assignment.wiki_page.grants_right?(@current_user, session, :read)
          return redirect_to named_context_url(@context, :context_wiki_page_url, @assignment.wiki_page.id)
        elsif @assignment.submission_types == "external_tool" && @assignment.external_tool_tag && @unlocked
          tag_type = params[:module_item_id].present? ? :modules : :assignments
          return content_tag_redirect(@context, @assignment.external_tool_tag, :context_url, tag_type)
        end

        add_crumb(@assignment.title, polymorphic_url([@context, @assignment]))
        @page_title = if @assignment.new_record?
                        t(:new_assignment, "New Assignment")
                      else
                        @assignment.title
                      end

        rce_js_env
        assignment_prereqs = {}
        if @locked && !@locked[:can_view]
          assignment_prereqs = context_module_sequence_items_by_asset_id(@assignment.id, "Assignment")
        end
        js_env({
                 ASSIGNMENT_ID: @assignment.id,
                 PREREQS: assignment_prereqs
               })

        if @context.feature_enabled?(:assignments_2_teacher) &&
           (!params.key?(:assignments_2) || value_to_boolean(params[:assignments_2])) &&
           can_do(@context, @current_user, :read_as_admin)
          css_bundle :assignments_2_teacher
          js_bundle :assignments_show_teacher
          render html: "", layout: true
          return
        end

        # everything else here is only for the old assignment page and can be
        # deleted once the :assignments_2 feature flag is deleted
        @locked.delete(:lock_at) if @locked.is_a?(Hash) && @locked.key?(:unlock_at) # removed to allow proper translation on show page

        if can_read_submissions
          @assigned_assessments = @current_user_submission&.assigned_assessments&.select { |request| request.submission.grants_right?(@current_user, session, :read) } || []
        end

        @external_tools = if @assignment.submission_types.include?("online_upload") || @assignment.submission_types.include?("online_url")
                            Lti::ContextToolFinder.all_tools_for(@context, user: @current_user, placements: :homework_submission)
                          else
                            []
                          end

        context_rights = @context.rights_status(@current_user, session, :read_as_admin, :manage_assignments, :manage_assignments_edit)
        if @context.root_account.feature_enabled?(:granular_permissions_manage_assignments)
          context_rights[:manage_assignments] = context_rights[:manage_assignments_edit]
        end
        permissions = {
          context: context_rights,
          assignment: @assignment.rights_status(@current_user, session, :update, :submit),
          can_manage_groups: can_do(@context.groups.temp_record, @current_user, :create)
        }

        @similarity_pledge = pledge_text

        hash = {
          EULA_URL: tool_eula_url,
          EXTERNAL_TOOLS: external_tools_json(@external_tools, @context, @current_user, session),
          PERMISSIONS: permissions,
          SIMILARITY_PLEDGE: @similarity_pledge,
          CONFETTI_ENABLED: @domain_root_account&.feature_enabled?(:confetti_for_assignments),
          EMOJIS_ENABLED: @context.feature_enabled?(:submission_comment_emojis),
          EMOJI_DENY_LIST: @context.root_account.settings[:emoji_deny_list],
          USER_ASSET_STRING: @current_user&.asset_string,
          OUTCOMES_NEW_DECAYING_AVERAGE_CALCULATION: @context.root_account.feature_enabled?(:outcomes_new_decaying_average_calculation),
        }

        append_default_due_time_js_env(@context, hash)
        js_env(hash)

        set_master_course_js_env_data(@assignment, @context)
        conditional_release_js_env(@assignment, includes: :rule)

        @can_view_grades = @context.grants_right?(@current_user, session, :view_all_grades)
        @downloadable_submissions = downloadable_submissions?(@current_user, @context, @assignment)
        @can_grade = @assignment.grants_right?(@current_user, session, :grade)
        if @can_view_grades || @can_grade
          visible_student_ids = @context.apply_enrollment_visibility(@context.all_student_enrollments, @current_user).pluck(:user_id)
          @current_student_submissions = @assignment.submissions.where.not(submissions: { submission_type: nil }).where(user_id: visible_student_ids).to_a
        end

        @can_direct_share = @context.grants_right?(@current_user, session, :direct_share)
        @can_link_to_speed_grader = Account.site_admin.feature_enabled?(:additional_speedgrader_links) && @assignment.can_view_speed_grader?(@current_user)

        @assignment_menu_tools = external_tools_display_hashes(:assignment_menu)

        @mark_done = MarkDonePresenter.new(self, @context, params["module_item_id"], @current_user, @assignment)

        @show_locked_page = @locked && !@locked[:can_view]
        if @show_locked_page
          js_bundle :module_sequence_footer
        else
          css_bundle :assignments
          js_bundle :assignment_show
        end

        mastery_scales_js_env

        render locals: {
                 eula_url: tool_eula_url,
                 show_moderation_link: @assignment.moderated_grading? && @assignment.permits_moderation?(@current_user),
                 show_confetti: params[:confetti] == "true" && @domain_root_account&.feature_enabled?(:confetti_for_assignments)
               },
               stream: can_stream_template?
      end
    end
  end

  def show_moderate
    @assignment ||= @context.assignments.find(params[:assignment_id])

    raise ActiveRecord::RecordNotFound unless @assignment.moderated_grading? && @assignment.published?

    render_unauthorized_action and return unless @assignment.permits_moderation?(@current_user)

    add_crumb(@assignment.title, polymorphic_url([@context, @assignment]))
    add_crumb(t("Moderate"))

    css_bundle :assignment_grade_summary
    js_bundle :assignment_grade_summary
    js_env(show_moderate_env)

    @page_title = @assignment.title

    render html: "", layout: true
  end

  def downloadable_submissions?(current_user, context, assignment)
    types = %w[online_upload online_url online_text_entry]
    return false unless assignment.submission_types.split(",").intersect?(types) && current_user

    student_ids =
      if assignment.grade_as_group?
        assignment.representatives(user: current_user).map(&:id)
      else
        context.apply_enrollment_visibility(context.student_enrollments, current_user).pluck(:user_id)
      end
    student_ids.any? && assignment.submissions.where(user_id: student_ids, submission_type: types).exists?
  end

  def rubric
    @assignment = @context.assignments.active.find(params[:assignment_id])
    @root_outcome_group = outcome_group_json(@context.root_outcome_group, @current_user, session).to_json
    if authorized_action(@assignment, @current_user, :read)
      render partial: "shared/assignment_rubric_dialog"
    end
  end

  def assign_peer_reviews
    @assignment = @context.assignments.active.find(params[:assignment_id])
    if authorized_action(@assignment, @current_user, :grade)
      cnt = params[:peer_review_count].to_i
      @assignment.peer_review_count = cnt if cnt > 0
      @assignment.intra_group_peer_reviews = params[:intra_group_peer_reviews].present?
      @assignment.assign_peer_reviews
      respond_to do |format|
        format.html { redirect_to named_context_url(@context, :context_assignment_peer_reviews_url, @assignment.id) }
      end
    end
  end

  def assign_peer_review
    @assignment = @context.assignments.active.find(params[:assignment_id])
    @student = @context.students_visible_to(@current_user).find params[:reviewer_id]
    @reviewee = @context.students_visible_to(@current_user).find params[:reviewee_id]
    if authorized_action(@assignment, @current_user, :grade)
      @request = @assignment.assign_peer_review(@student, @reviewee)
      respond_to do |format|
        format.html { redirect_to named_context_url(@context, :context_assignment_peer_reviews_url, @assignment.id) }
        format.json { render json: @request.as_json(methods: :asset_user_name) }
      end
    end
  end

  def remind_peer_review
    @assignment = @context.assignments.active.find(params[:assignment_id])
    if authorized_action(@assignment, @current_user, :grade)
      @request = AssessmentRequest.where(id: params[:id]).first if params[:id].present?
      respond_to do |format|
        if @request.asset.assignment == @assignment && @request.send_reminder!
          format.json { render json: @request }
        else
          format.json { render json: { errors: { base: t("errors.reminder_failed", "Reminder failed") } }, status: :bad_request }
        end
        format.html { redirect_to named_context_url(@context, :context_assignment_peer_reviews_url) }
      end
    end
  end

  def delete_peer_review
    @assignment = @context.assignments.active.find(params[:assignment_id])
    if authorized_action(@assignment, @current_user, :grade)
      @request = AssessmentRequest.where(id: params[:id]).first if params[:id].present?
      respond_to do |format|
        if @request.asset.assignment == @assignment && @request.destroy
          format.json { render json: @request }
        else
          format.json { render json: { errors: { base: t("errors.delete_reminder_failed", "Delete failed") } }, status: :bad_request }
        end
        format.html { redirect_to named_context_url(@context, :context_assignment_peer_reviews_url) }
      end
    end
  end

  def filter_by_assigned_assessment(submissions, search_term)
    cleaned_search_term = User.clean_name(search_term, /[\s,]+/)

    assessments = AssessmentRequest
                  .where(asset_id: submissions.map(&:id))
                  .for_active_users(@context)
                  .for_active_assessors(@context)
                  .preload(:assessor, :user)

    unique_assessors_set = Set.new
    assessments.each do |assessment|
      assessment_user = assessment.user
      cleaned_first_name_last = User.clean_name(assessment_user.name, /\s+/)
      cleaned_last_name_first = User.clean_name(assessment_user.sortable_name, /[\s,]+/)
      if cleaned_first_name_last.include?(cleaned_search_term) || cleaned_last_name_first.include?(cleaned_search_term)
        unique_assessors_set << assessment.assessor
      end
    end

    unique_assessors_set.to_a
  end

  def filter_by_all(student_list, submissions, search_term)
    filter_by_reviewer_list = filter_by_assessor(student_list, search_term)
    filter_by_assigned_assessment_list = filter_by_assigned_assessment(submissions, search_term)
    (filter_by_reviewer_list + filter_by_assigned_assessment_list).uniq
  end

  def filter_by_assessor(student_list, search_term)
    student_list.name_like(search_term, "peer_review")
  end

  def filter_by_selected_option(student_list, submissions, search_term, selected_option)
    case selected_option
    when "all"
      filter_by_all(student_list, submissions, search_term)
    when "student"
      filter_by_assigned_assessment(submissions, search_term)
    when "reviewer"
      filter_by_assessor(student_list, search_term)
    end
  end

  def peer_reviews
    @assignment = @context.assignments.active.find(params[:assignment_id])
    js_env({
             ASSIGNMENT_ID: @assignment.id,
             COURSE_ID: @context.id
           })
    if authorized_action(@assignment, @current_user, :grade)
      unless @assignment.has_peer_reviews?
        redirect_to named_context_url(@context, :context_assignment_url, @assignment.id)
        return
      end

      if @context.root_account.feature_enabled?(:instui_nav)
        add_crumb(@assignment.title, polymorphic_url([@context, @assignment]))
        add_crumb(t("Peer Reviews"))
      end

      visible_students = @context.students_visible_to(@current_user).not_fake_student
      visible_students_assigned_to_assignment = visible_students.joins(:submissions).where(submissions: { assignment: @assignment }).merge(Submission.active)
      @submissions = @assignment.submissions.include_assessment_requests
      @students_dropdown_list = visible_students_assigned_to_assignment.distinct.order_by_sortable_name
      @students = params[:search_term].present? ? filter_by_selected_option(@students_dropdown_list, @submissions, params[:search_term], params[:selected_option]) : @students_dropdown_list
      @students = @students.paginate(page: params[:page], per_page: 10)
    end
  end

  def syllabus
    rce_js_env
    add_crumb @context.elementary_enabled? ? t("Important Info") : t("#crumbs.syllabus", "Syllabus")

    can_see_admin_tools = @context.grants_any_right?(
      @current_user, session, :manage_content, *RoleOverride::GRANULAR_MANAGE_COURSE_CONTENT_PERMISSIONS
    )
    @course_home_sub_navigation_tools = Lti::ContextToolFinder.new(
      @context,
      type: :course_home_sub_navigation,
      root_account: @domain_root_account,
      current_user: @current_user
    ).all_tools_sorted_array(exclude_admin_visibility: !can_see_admin_tools)

    if authorized_action(@context, @current_user, [:read, :read_syllabus])
      return unless tab_enabled?(@context.class::TAB_SYLLABUS)

      @groups = @context.assignment_groups.active.order(
        :position,
        AssignmentGroup.best_unicode_collation_key("name")
      ).to_a
      @syllabus_body = syllabus_user_content

      hash = {
        CONTEXT_ACTION_SOURCE: :syllabus,
      }
      append_sis_data(hash)
      js_env(hash)
      set_tutorial_js_env

      log_asset_access(["syllabus", @context], "syllabus", "other")
      respond_to(&:html)
    end
  end

  def toggle_mute
    return nil unless authorized_action(@context, @current_user, [:manage_grades, :view_all_grades])

    @assignment = @context.assignments.active.find(params[:assignment_id])

    toggle_value = params[:status] == "true"
    return render_unauthorized_action if !toggle_value && !@assignment.grades_published?

    method = toggle_value ? :mute! : :unmute!
    @assignment.updating_user = @current_user

    respond_to do |format|
      if @assignment&.send(method)
        format.json { render json: @assignment.as_json(methods: :anonymize_students) }
      else
        format.json { render json: @assignment, status: :bad_request }
      end
    end
  end

  def create
    defaults = {}
    if params[:assignment] && params[:assignment][:post_to_sis].nil?
      defaults[:post_to_sis] = @context.account.sis_default_grade_export[:value]
    end
    defaults[:time_zone_edited] = Time.zone.name if params[:assignment]
    group = get_assignment_group(params[:assignment])
    @assignment ||= @context.assignments.build(strong_assignment_params.merge(defaults))

    if params[:assignment][:secure_params]
      secure_params = Canvas::Security.decode_jwt params[:assignment][:secure_params]
      @assignment.lti_context_id = secure_params[:lti_context_id]
    end

    @assignment.quiz_lti! if params.key?(:quiz_lti)

    @assignment.workflow_state = "unpublished"
    @assignment.updating_user = @current_user
    @assignment.content_being_saved_by(@current_user)
    @assignment.assignment_group = group if group
    # if no due_at was given, set it to 11:59 pm in the creator's time zone
    @assignment.infer_times
    if authorized_action(@assignment, @current_user, :create)
      SubmissionLifecycleManager.with_executing_user(@current_user) do
        respond_to do |format|
          if @assignment.save
            flash[:notice] = t "notices.created", "Assignment was successfully created."
            format.html { redirect_to named_context_url(@context, :context_assignment_url, @assignment.id) }
            format.json { render json: @assignment.as_json(permissions: { user: @current_user, session: }), status: :created }
          else
            format.html { render :new }
            format.json { render json: @assignment.errors, status: :bad_request }
          end
        end
      end
    end
  end

  def new
    @assignment ||= @context.assignments.temp_record
    @assignment.workflow_state = "unpublished"
    add_crumb_on_new_quizzes(true)

    if params[:submission_types] == "discussion_topic"
      redirect_to new_polymorphic_url([@context, :discussion_topic], index_edit_params)
    elsif @context.conditional_release? && params[:submission_types] == "wiki_page"
      redirect_to new_polymorphic_url([@context, :wiki_page], index_edit_params)
    else
      @assignment.quiz_lti! if params.key?(:quiz_lti)
      edit
    end
  end

  def edit
    rce_js_env
    @assignment ||= @context.assignments.active.find(params[:id])
    add_crumb_on_new_quizzes(false)
    if authorized_action(@assignment, @current_user, @assignment.new_record? ? :create : :update)
      @assignment.title = params[:title] if params[:title]
      @assignment.due_at = params[:due_at] if params[:due_at]
      @assignment.points_possible = params[:points_possible] if params[:points_possible]
      @assignment.submission_types = params[:submission_types] if params[:submission_types]
      @assignment.assignment_group_id = params[:assignment_group_id] if params[:assignment_group_id]
      @assignment.ensure_assignment_group(false)

      if params.key?(:post_to_sis)
        @assignment.post_to_sis = value_to_boolean(params[:post_to_sis])
      elsif @assignment.new_record?
        @assignment.post_to_sis = @context.account.sis_default_grade_export[:value]
      end

      if @assignment.submission_types == "online_quiz" && @assignment.quiz
        return redirect_to edit_course_quiz_url(@context, @assignment.quiz, index_edit_params)
      elsif @assignment.submission_types == "discussion_topic" && @assignment.discussion_topic
        return redirect_to edit_polymorphic_url([@context, @assignment.discussion_topic], index_edit_params)
      elsif @context.conditional_release? &&
            @assignment.submission_types == "wiki_page" && @assignment.wiki_page
        return redirect_to edit_polymorphic_url([@context, @assignment.wiki_page], index_edit_params)
      end

      assignment_groups = @context.assignment_groups.active
      group_categories = @context.group_categories
                                 .reject(&:student_organized?)
                                 .map { |c| { id: c.id, name: c.name } }

      # if assignment has student submissions and is attached to a deleted group category,
      # add that category to the ENV list so it can be shown on the edit page.
      if @assignment.group_category_deleted_with_submissions?
        locked_category = @assignment.group_category
        group_categories << { id: locked_category.id, name: locked_category.name }
      end

      json_for_assignment_groups = assignment_groups.map do |group|
        assignment_group_json(group, @current_user, session, [], { stringify_json_ids: true })
      end

      post_to_sis = Assignment.sis_grade_export_enabled?(@context)

      hash = {
        ROOT_FOLDER_ID: Folder.root_folders(@context).first&.id,
        ROOT_OUTCOME_GROUP: outcome_group_json(@context.root_outcome_group, @current_user, session),
        ASSIGNMENT_GROUPS: json_for_assignment_groups,
        ASSIGNMENT_INDEX_URL: polymorphic_url([@context, :assignments]),
        ASSIGNMENT_OVERRIDES: assignment_overrides_json(
          @assignment.overrides_for(@current_user, ensure_set_not_empty: true),
          @current_user,
          include_names: true
        ),
        AVAILABLE_MODERATORS: @assignment.available_moderators.map { |user| { name: user.name, id: user.id } },
        COURSE_ID: @context.id,
        GROUP_CATEGORIES: group_categories,
        HAS_GRADED_SUBMISSIONS: @assignment.graded_submissions_exist?,
        KALTURA_ENABLED: !!feature_enabled?(:kaltura),
        HAS_GRADING_PERIODS: @context.grading_periods?,
        MODERATED_GRADING_MAX_GRADER_COUNT: @assignment.moderated_grading_max_grader_count,
        PERMISSIONS: {
          can_manage_groups: can_do(@context.groups.temp_record, @current_user, :create),
          can_edit_grades: can_do(@context, @current_user, :manage_grades),
          manage_grading_schemes: can_do(@context, @current_user, :manage_grades)
        },
        PLAGIARISM_DETECTION_PLATFORM: Lti::ToolProxy.capability_enabled_in_context?(
          @assignment.course,
          Lti::ResourcePlacement::SIMILARITY_DETECTION_LTI2
        ),
        POST_TO_SIS: post_to_sis,
        SIS_NAME: AssignmentUtil.post_to_sis_friendly_name(@context),
        VALID_DATE_RANGE: CourseDateRange.new(@context),
        NEW_QUIZZES_ASSIGNMENT_BUILD_BUTTON_ENABLED:
          Account.site_admin.feature_enabled?(:new_quizzes_assignment_build_button),
        HIDE_ZERO_POINT_QUIZZES_OPTION_ENABLED:
          Account.site_admin.feature_enabled?(:hide_zero_point_quizzes_option),
        GRADING_SCHEME_UPDATES_ENABLED:
          Account.site_admin.feature_enabled?(:grading_scheme_updates),
        ARCHIVED_GRADING_SCHEMES_ENABLED: Account.site_admin.feature_enabled?(:archived_grading_schemes),
        OUTCOMES_NEW_DECAYING_AVERAGE_CALCULATION:
          @context.root_account.feature_enabled?(:outcomes_new_decaying_average_calculation),
        ASSIGNMENT_SUBMISSION_TYPE_CARD_ENABLED:
          Account.site_admin.feature_enabled?(:assignment_submission_type_card)
      }

      if @context.root_account.feature_enabled?(:instui_nav)
        if on_quizzes_page? && params.key?(:quiz_lti)
          add_crumb(t("Edit Quiz")) unless @assignment.new_record?
        else
          add_crumb(t("Edit Assignment")) unless @assignment.new_record?
        end
      else
        add_crumb(@assignment.title, polymorphic_url([@context, @assignment])) unless @assignment.new_record?
      end

      hash[:POST_TO_SIS_DEFAULT] = @context.account.sis_default_grade_export[:value] if post_to_sis && @assignment.new_record?
      hash[:ASSIGNMENT] = assignment_json(@assignment, @current_user, session, override_dates: false)
      hash[:ASSIGNMENT][:has_submitted_submissions] = @assignment.has_submitted_submissions?
      hash[:URL_ROOT] = polymorphic_url([:api_v1, @context, :assignments])
      hash[:CANCEL_TO] = set_cancel_to_url
      hash[:CAN_CANCEL_TO] = generate_cancel_to_urls
      hash[:CONTEXT_ID] = @context.id
      hash[:CONTEXT_ACTION_SOURCE] = :assignments
      hash[:MODERATED_GRADING_GRADER_LIMIT] = Course::MODERATED_GRADING_GRADER_LIMIT
      hash[:DUE_DATE_REQUIRED_FOR_ACCOUNT] = AssignmentUtil.due_date_required_for_account?(@context)
      hash[:MAX_NAME_LENGTH_REQUIRED_FOR_ACCOUNT] = AssignmentUtil.name_length_required_for_account?(@context)
      hash[:MAX_NAME_LENGTH] = try(:context).try(:account).try(:sis_assignment_name_length_input).try(:[], :value).to_i
      hash[:IS_MODULE_ITEM] = !@assignment.context_module_tags.empty?

      selected_tool = @assignment.tool_settings_tool
      hash[:SELECTED_CONFIG_TOOL_ID] = selected_tool ? selected_tool.id : nil
      hash[:SELECTED_CONFIG_TOOL_TYPE] = selected_tool ? selected_tool.class.to_s : nil
      hash[:REPORT_VISIBILITY_SETTING] = @assignment.turnitin_settings[:originality_report_visibility]
      hash[:SHOW_SPEED_GRADER_LINK] = Account.site_admin.feature_enabled?(:additional_speedgrader_links) && @assignment.published? && @assignment.can_view_speed_grader?(@current_user)

      if @context.grading_periods?
        hash[:active_grading_periods] = GradingPeriod.json_for(@context, @current_user)
      end

      set_default_tool_env!(@context, hash)
      append_default_due_time_js_env(@context, hash)

      hash[:ANONYMOUS_GRADING_ENABLED] = @context.feature_enabled?(:anonymous_marking)
      hash[:MODERATED_GRADING_ENABLED] = @context.feature_enabled?(:moderated_grading)
      hash[:ANONYMOUS_INSTRUCTOR_ANNOTATIONS_ENABLED] = @context.feature_enabled?(:anonymous_instructor_annotations)
      hash[:NEW_QUIZZES_ANONYMOUS_GRADING_ENABLED] = Account.site_admin.feature_enabled?(:anonymous_grading_with_new_quizzes)
      hash[:SUBMISSION_TYPE_SELECTION_TOOLS] = external_tools_display_hashes(:submission_type_selection,
                                                                             @context,
                                                                             %i[base_title external_url selection_width selection_height])

      append_sis_data(hash)
      if context.is_a?(Course)
        hash[:allow_self_signup] = true # for group creation
        hash[:group_user_type] = "student"

        if Account.site_admin.feature_enabled?(:grading_scheme_updates)
          hash[:COURSE_DEFAULT_GRADING_SCHEME_ID] = context.grading_standard_id || context.default_grading_standard&.id
        end
      end

      if @assignment.annotatable_attachment_id.present?
        hash[:ANNOTATED_DOCUMENT] = {
          display_name: @assignment.annotatable_attachment.display_name,
          context_type: @assignment.annotatable_attachment.context_type,
          context_id: @assignment.annotatable_attachment.context_id,
          id: @assignment.annotatable_attachment.id
        }
      end

      hash[:USAGE_RIGHTS_REQUIRED] = @context.try(:usage_rights_required?)
      hash[:restrict_quantitative_data] = @context.is_a?(Course) ? @context.restrict_quantitative_data?(@current_user) : false

      js_env(hash)
      conditional_release_js_env(@assignment)
      set_master_course_js_env_data(@assignment, @context)
      set_section_list_js_env
      render :edit
    end
  end

  def set_cancel_to_url
    if @assignment.quiz_lti? && @context.root_account.feature_enabled?(:newquizzes_on_quiz_page)
      return polymorphic_url([@context, :quizzes])
    end

    @assignment.new_record? ? polymorphic_url([@context, :assignments]) : polymorphic_url([@context, @assignment])
  end

  def generate_cancel_to_urls
    if @assignment.quiz_lti?
      quizzes_url = polymorphic_url([@context, :quizzes])
      assignments_url = polymorphic_url([@context, :assignments])
      modules_url = polymorphic_url([@context, :context_modules])
      gradebook_url = polymorphic_url([@context, :gradebook])
      return [quizzes_url, assignments_url, modules_url, gradebook_url]
    end
    [@assignment.new_record? ? polymorphic_url([@context, :assignments]) : polymorphic_url([@context, @assignment])]
  end

  # @API Delete an assignment
  #
  # Delete the given assignment.
  #
  # @example_request
  #     curl https://<canvas>/api/v1/courses/<course_id>/assignments/<assignment_id> \
  #          -X DELETE \
  #          -H 'Authorization: Bearer <token>'
  # @returns Assignment
  def destroy
    @assignment = api_find(@context.assignments.active, params[:id])
    if authorized_action(@assignment, @current_user, :delete)
      return render_unauthorized_action if editing_restricted?(@assignment)

      SubmissionLifecycleManager.with_executing_user(@current_user) do
        @assignment.destroy
      end

      respond_to do |format|
        format.html { redirect_to(named_context_url(@context, :context_assignments_url)) }
        format.json { render json: assignment_json(@assignment, @current_user, session) }
      end
    end
  end

  # pulish a N.Q assignment from Quizzes Page
  def publish_quizzes
    if authorized_action(@context, @current_user, [:manage_assignments, :manage_assignments_edit])
      @assignments = @context.assignments.active.where(id: params[:quizzes])
      @assignments.each(&:publish!)

      flash[:notice] = t("notices.quizzes_published",
                         { one: "1 quiz successfully published!",
                           other: "%{count} quizzes successfully published!" },
                         count: @assignments.length)

      respond_to do |format|
        format.html { redirect_to named_context_url(@context, :context_quizzes_url) }
        format.json { render json: {}, status: :ok }
      end
    end
  end

  # unpulish a N.Q assignment from Quizzes Page
  def unpublish_quizzes
    if authorized_action(@context, @current_user, [:manage_assignments, :manage_assignments_edit])
      @assignments = @context.assignments.active.where(id: params[:quizzes], workflow_state: "published")
      @assignments.each(&:unpublish!)

      flash[:notice] = t("notices.quizzes_unpublished",
                         { one: "1 quiz successfully unpublished!",
                           other: "%{count} quizzes successfully unpublished!" },
                         count: @assignments.length)

      respond_to do |format|
        format.html { redirect_to named_context_url(@context, :context_quizzes_url) }
        format.json { render json: {}, status: :ok }
      end
    end
  end

  protected

  def set_default_tool_env!(context, hash)
    root_account_settings = context.root_account.settings
    if root_account_settings[:default_assignment_tool_url] && root_account_settings[:default_assignment_tool_name]
      hash[:DEFAULT_ASSIGNMENT_TOOL_URL] = root_account_settings[:default_assignment_tool_url]
      hash[:DEFAULT_ASSIGNMENT_TOOL_NAME] = root_account_settings[:default_assignment_tool_name]
      hash[:DEFAULT_ASSIGNMENT_TOOL_BUTTON_TEXT] = root_account_settings[:default_assignment_tool_button_text]
      hash[:DEFAULT_ASSIGNMENT_TOOL_INFO_MESSAGE] = root_account_settings[:default_assignment_tool_info_message]
    end
  end

  def show_moderate_env
    can_view_grader_identities = @assignment.can_view_other_grader_identities?(@current_user)

    if can_view_grader_identities
      current_grader_id = @current_user.id
      final_grader_id = @assignment.final_grader_id
    else
      # When the user cannot view other grader identities, the moderation page
      # will be loaded with grader data that has been anonymized. This includes
      # the current user's grader information. The relevant id must be provided
      # to the front end in this case.

      current_grader_id = @assignment.grader_ids_to_anonymous_ids[@current_user.id.to_s]
      final_grader_id = @assignment.grader_ids_to_anonymous_ids[@assignment.final_grader_id&.to_s]
    end

    {
      ASSIGNMENT: {
        course_id: @context.id,
        grades_published: @assignment.grades_published?,
        id: @assignment.id,
        muted: @assignment.muted?,
        title: @assignment.title
      },
      CURRENT_USER: {
        can_view_grader_identities:,
        can_view_student_identities: @assignment.can_view_student_names?(@current_user),
        grader_id: current_grader_id,
        id: @current_user.id
      },
      FINAL_GRADER: @assignment.final_grader && {
        grader_id: final_grader_id,
        id: @assignment.final_grader_id
      },
      GRADERS: moderation_graders_json(@assignment, @current_user, session),
    }
  end

  def tool_eula_url
    @assignment.tool_settings_tool.try(:tool_proxy)&.find_service(Assignment::LTI_EULA_SERVICE, "GET")&.endpoint
  end

  def strong_assignment_params
    params.require(:assignment)
          .permit(:title,
                  :name,
                  :description,
                  :due_at,
                  :points_possible,
                  :grading_type,
                  :submission_types,
                  :assignment_group,
                  :unlock_at,
                  :lock_at,
                  :group_category,
                  :group_category_id,
                  :peer_review_count,
                  :anonymous_peer_reviews,
                  :peer_reviews_due_at,
                  :peer_reviews_assign_at,
                  :grading_standard_id,
                  :peer_reviews,
                  :automatic_peer_reviews,
                  :grade_group_students_individually,
                  :notify_of_update,
                  :time_zone_edited,
                  :turnitin_enabled,
                  :vericite_enabled,
                  :context,
                  :position,
                  :external_tool_tag_attributes,
                  :freeze_on_copy,
                  :only_visible_to_overrides,
                  :post_to_sis,
                  :sis_assignment_id,
                  :integration_id,
                  :moderated_grading,
                  :omit_from_final_grade,
                  :hide_in_gradebook,
                  :intra_group_peer_reviews,
                  :important_dates,
                  allowed_extensions: strong_anything,
                  turnitin_settings: strong_anything,
                  integration_data: strong_anything)
  end

  def get_assignment_group(assignment_params)
    return unless assignment_params

    if (group_id = assignment_params[:assignment_group_id]).present?
      @context.assignment_groups.find(group_id)
    end
  end

  def normalize_title_param
    params[:title] ||= params[:name]
  end

  def index_edit_params
    params.permit(:title, :due_at, :points_possible, :assignment_group_id, :return_to)
  end

  def pledge_text
    closest_pledge = @assignment.course.account.closest_turnitin_pledge
    pledge = @context.turnitin_pledge.presence || closest_pledge if @assignment.turnitin_enabled?
    pledge ||= @context.vericite_pledge.presence || closest_pledge if @assignment.vericite_enabled?

    pledge || (@assignment.course.account.closest_turnitin_pledge if @assignment.tool_settings_tool.present?)
  end

  def plagiarism_comments
    if @assignment.turnitin_enabled?
      @context.all_turnitin_comments
    elsif @assignment.vericite_enabled?
      @context.vericite_comments
    end
  end

  def quiz_lti_tool_enabled?
    quiz_lti_tool = @context.quiz_lti_tool

    # The void url here is the default voided url as set by the beta refresh.
    # Rather than using the rails env (beta/test) to determine whether or not
    # the tool should be enabled, this URL was chosen because we sometimes
    # want the tool enabled in beta or test. NOTE: This is a stop-gap until
    # Quizzes.Next has a beta env.
    !@context.root_account.feature_enabled?(:newquizzes_on_quiz_page) &&
      @context.feature_enabled?(:quizzes_next) &&
      quiz_lti_tool.present? &&
      quiz_lti_tool.url != "http://void.url.inseng.net"
  end

  def filter_speed_grader_by_student_group?
    # Group assignments only need to filter if they show individual students
    return false if @assignment.group_category_id && !@assignment.grade_group_students_individually?

    @context.filter_speed_grader_by_student_group?
  end

  def add_crumb_on_new_quizzes(new_quiz)
    return if !new_quiz && @assignment.new_record?

    if on_quizzes_page? && params.key?(:quiz_lti)
      add_crumb(t("#crumbs.quizzes", "Quizzes"), course_quizzes_path(@context))
      add_crumb(t("Create Quiz")) if new_quiz && @context.root_account.feature_enabled?(:instui_nav)
    else
      add_crumb(t("#crumbs.assignments", "Assignments"), course_assignments_path(@context))
      add_crumb(t("Create New Assignment")) if new_quiz && @context.root_account.feature_enabled?(:instui_nav)
    end

    add_crumb(t("Create new")) if new_quiz && !@context.root_account.feature_enabled?(:instui_nav)
  end

  def setup_active_tab(controller)
    if on_quizzes_page? && params.key?(:quiz_lti)
      controller.active_tab = "quizzes"
      return
    end

    controller.active_tab = "assignments"
  end

  def on_quizzes_page?
    @context.root_account.feature_enabled?(:newquizzes_on_quiz_page) &&
      @context.feature_enabled?(:quizzes_next) && @context.quiz_lti_tool.present?
  end

  def set_section_list_js_env
    js_env SECTION_LIST: @context.course_sections.active.map { |section|
      {
        id: section.id,
        name: section.name,
        start_at: section.start_at,
        end_at: section.end_at,
        override_course_and_term_dates: section.restrict_enrollments_to_section_dates
      }
    }
  end
end<|MERGE_RESOLUTION|>--- conflicted
+++ resolved
@@ -153,12 +153,8 @@
              restrict_quantitative_data: @assignment.restrict_quantitative_data?(@current_user),
              grading_scheme: grading_standard.data,
              points_based: grading_standard.points_based?,
-<<<<<<< HEAD
-             scaling_factor: grading_standard.scaling_factor
-=======
              scaling_factor: grading_standard.scaling_factor,
              enhanced_rubrics_enabled: Rubric.enhanced_rubrics_enabled_for_context?(@context),
->>>>>>> 5c259ed4
            })
 
     if peer_review_mode_enabled
