#
# Copyright (C) 2011 - present Instructure, Inc.
#
# This file is part of Canvas.
#
# Canvas is free software: you can redistribute it and/or modify it under
# the terms of the GNU Affero General Public License as published by the Free
# Software Foundation, version 3 of the License.
#
# Canvas is distributed in the hope that it will be useful, but WITHOUT ANY
# WARRANTY; without even the implied warranty of MERCHANTABILITY or FITNESS FOR
# A PARTICULAR PURPOSE. See the GNU Affero General Public License for more
# details.
#
# You should have received a copy of the GNU Affero General Public License along
# with this program. If not, see <http://www.gnu.org/licenses/>.
#

class Quizzes::QuizSubmissionsController < ApplicationController
  include Api::V1::QuizSubmission
  include ::Filters::Quizzes
  include ::Filters::QuizSubmissions

  protect_from_forgery :except => [:create, :backup, :record_answer], with: :exception
  before_action :require_context
  before_action :require_quiz, :only => [ :index, :create, :extensions, :show, :update, :log ]
  before_action :require_quiz_submission, :only => [ :show, :log ]
  batch_jobs_in_actions :only => [:update, :create], :batch => { :priority => Delayed::LOW_PRIORITY }

  def index
    if params[:zip] && authorized_action(@quiz, @current_user, :review_grades)
      generate_submission_zip(@quiz, @context)
    else
      redirect_to named_context_url(@context, :context_quiz_url, @quiz.id)
    end
  end

  # submits the quiz as final
  def create
    delete_session_access_key!
    if @quiz.ip_filter && !@quiz.valid_ip?(request.remote_ip)
      flash[:error] = t('errors.protected_quiz', "This quiz is protected and is only available from certain locations.  The computer you are currently using does not appear to be at a valid location for taking this quiz.")
    elsif @quiz.grants_right?(@current_user, :submit)
      # If the submission is a preview, we don't add it to the user's submission history,
      # and it actually gets keyed by the temporary_user_code column instead of
      if @current_user.nil? || is_previewing?
        @submission = @quiz.quiz_submissions.where(temporary_user_code: temporary_user_code(false), user_id: nil).first
        @submission ||= @quiz.generate_submission(temporary_user_code(false) || @current_user, is_previewing?)
      else
        @submission = @quiz.quiz_submissions.where(user_id: @current_user).first if @current_user.present?
        @submission ||= @quiz.generate_submission(@current_user, is_previewing?)
        if @submission.present? && !@submission.valid_token?(params[:validation_token])
          flash[:error] = t('errors.invalid_submissions', "This quiz submission could not be verified as belonging to you.  Please try again.")
          return redirect_to course_quiz_url(@context, @quiz, previewing_params)
        end
      end

      sanitized_params = @submission.sanitize_params(params)
      @submission.snapshot!(sanitized_params)
      if @submission.preview? || (@submission.untaken? && @submission.attempt == sanitized_params[:attempt].to_i)
        @submission.mark_completed
        hash = {}
        hash = @submission.submission_data if !@submission.graded? && @submission.submission_data[:attempt] == @submission.attempt
        params_hash = hash.deep_merge(sanitized_params) rescue sanitized_params
        @submission.submission_data = params_hash unless @submission.overdue?
        @submission.record_answer(params_hash.dup)
        flash[:notice] = t('errors.late_quiz', "You submitted this quiz late, and your answers may not have been recorded.") if @submission.overdue?
        Quizzes::SubmissionGrader.new(@submission).grade_submission

        Canvas::LiveEvents.quiz_submitted(@submission)
      end
    end
    if session.delete('lockdown_browser_popup')
      return render(:action => 'close_quiz_popup_window')
    end
    redirect_to course_quiz_url(@context, @quiz, previewing_params)
  end

  def backup
    @quiz = require_quiz
    if value_to_boolean(params[:leaving])
      delete_session_access_key!
    end
    if authorized_action(@quiz, @current_user, :submit)
      if @current_user.nil? || is_previewing?
        @submission = @quiz.quiz_submissions.where(temporary_user_code: temporary_user_code(false), user_id: nil).first
      else
        @submission = @quiz.quiz_submissions.where(user_id: @current_user).first
        if @submission.present? && !@submission.valid_token?(params[:validation_token])
          if params[:action] == 'record_answer'
            flash[:error] = t('errors.invalid_submissions', "This quiz submission could not be verified as belonging to you.  Please try again.")
            return redirect_to course_quiz_path(@context, @quiz)
          else
            return render_json_unauthorized
          end
        end
      end

      if !@submission || (@quiz.ip_filter && !@quiz.valid_ip?(request.remote_ip))
      elsif is_previewing? || (@submission.temporary_user_code == temporary_user_code(false)) ||
                              (@submission.grants_right?(@current_user, session, :update))
        if !@submission.completed? && (!@submission.overdue? || is_previewing?)
          if params[:action] == 'record_answer'
            if last_question = params[:last_question_id]
              params[:"_question_#{last_question}_read"] = true
            end

            @submission.backup_submission_data(params)
            next_page = params[:next_question_path] || course_quiz_take_path(@context, @quiz)
            return redirect_to next_page
          else
            @submission.backup_submission_data(params)
            render :json => {:backup => true,
                             :end_at => @submission.end_at,
                             :end_at_without_time_limit => @submission.end_at_without_time_limit,
                             :time_left => @submission.time_left}
            return
          end
        end
      end

      render :json => {:backup => false,
                       :end_at => @submission&.end_at,
                       :end_at_without_time_limit => @submission&.end_at_without_time_limit,
                       :time_left => @submission&.time_left}
    end
  end

  def record_answer
    # temporary fix for CNVS-8651 while we rewrite front-end quizzes
    if request.get?
      @quiz = require_quiz
      user_id = @current_user && @current_user.id
      redirect_to course_quiz_take_url(@context, @quiz, user_id: user_id)
    else
      backup
    end
  end

  def extensions
    @student = @context.users_visible_to(@current_user, false, include_inactive: true).find_by!(id: params[:user_id])
    @submission = Quizzes::SubmissionManager.new(@quiz).find_or_create_submission(@student, nil, 'settings_only')
    if authorized_action(@submission, @current_user, :add_attempts)
      @submission.extra_attempts ||= 0
      @submission.extra_attempts = params[:extra_attempts].to_i if params[:extra_attempts]
      @submission.extra_time = params[:extra_time].to_i if params[:extra_time]
      @submission.has_seen_results = false if params[:reset_has_seen_results] == '1'
      @submission.manually_unlocked = params[:manually_unlocked] == '1' if params[:manually_unlocked]
      if @submission.extendable? && (params[:extend_from_now] || params[:extend_from_end_at]).to_i > 0
        if params[:extend_from_now].to_i > 0
          @submission.end_at = Time.now + params[:extend_from_now].to_i.minutes
        else
          @submission.end_at += params[:extend_from_end_at].to_i.minutes
        end
      end
      @submission.save!
      respond_to do |format|
        format.html { redirect_to named_context_url(@context, :context_quiz_history_url, @quiz, :user_id => @submission.user_id) }
        format.json { render :json => @submission.as_json(:include_root => false, :exclude => :submission_data, :methods => ['extendable?', :finished_in_words, :attempts_left]) }
      end
    end
  end

  def update
    @submission = @quiz.quiz_submissions.find(params[:id])
    if authorized_action(@submission, @current_user, :update_scores)
<<<<<<< HEAD
=======
      unless @quiz.visible_to_user?(@submission.user)
        return reject! t('Quiz not assigned to student'), 403
      end
>>>>>>> 5a9ce4ac
      @submission.update_scores(params.to_unsafe_h.merge(:grader_id => @current_user.id))
      if params[:headless]
        redirect_to named_context_url(@context, :context_quiz_history_url, @quiz, :user_id => @submission.user_id, :version => (params[:submission_version_number] || @submission.version_number), :headless => 1, :score_updated => 1, :hide_student_name => params[:hide_student_name])
      else
        redirect_to named_context_url(@context, :context_quiz_history_url, @quiz, :user_id => @submission.user_id, :version => (params[:submission_version_number] || @submission.version_number))
      end
    end
  end

  def show
    if authorized_action(@quiz_submission, @current_user, :read)
      redirect_to named_context_url(@context, :context_quiz_history_url,
        @quiz.id,
        user_id: @quiz_submission.user_id)
    end
  end

  protected

  def delete_session_access_key!
    return unless session[:quiz_access_code] && @quiz.access_code.present?
    session[:quiz_access_code].delete(@quiz.id)
  end

  def is_previewing?
    @previewing ||= params[:preview] && @quiz.grants_right?(@current_user, session, :preview)
  end

  def previewing_params
    is_previewing? ? { :preview => 1 } : {}
  end

  def generate_submission_zip(quiz, context)
    attachment = quiz_submission_zip(quiz)

    respond_to do |format|
      if attachment.zipped?
        if attachment.stored_locally?
          cancel_cache_buster

          format.html do
            send_file(attachment.full_filename, {
              :type => attachment.content_type_with_encoding,
              :disposition => 'inline'
            })
          end

          format.zip do
            send_file(attachment.full_filename, {
              :type => attachment.content_type_with_encoding,
              :disposition => 'inline'
            })
          end
        else
          inline_url = authenticated_inline_url(attachment)
          format.html { redirect_to inline_url }
          format.zip { redirect_to inline_url }
        end

        format.any(:json, :jsonapi) { render :json => attachment.as_json(:methods => :readable_size) }
      else
        flash[:notice] = t('still_zipping', "File zipping still in process...")

        format.html do
          redirect_to named_context_url(context, :context_quiz_url, quiz.id)
        end

        format.zip  do
          redirect_to named_context_url(context, :context_quiz_url, quiz.id)
        end

        format.any(:json, :jsonapi) { render :json => attachment }
      end
    end
  end
end<|MERGE_RESOLUTION|>--- conflicted
+++ resolved
@@ -164,12 +164,9 @@
   def update
     @submission = @quiz.quiz_submissions.find(params[:id])
     if authorized_action(@submission, @current_user, :update_scores)
-<<<<<<< HEAD
-=======
       unless @quiz.visible_to_user?(@submission.user)
         return reject! t('Quiz not assigned to student'), 403
       end
->>>>>>> 5a9ce4ac
       @submission.update_scores(params.to_unsafe_h.merge(:grader_id => @current_user.id))
       if params[:headless]
         redirect_to named_context_url(@context, :context_quiz_history_url, @quiz, :user_id => @submission.user_id, :version => (params[:submission_version_number] || @submission.version_number), :headless => 1, :score_updated => 1, :hide_student_name => params[:hide_student_name])
