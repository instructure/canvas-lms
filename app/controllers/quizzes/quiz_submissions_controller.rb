--- conflicted
+++ resolved
@@ -37,15 +37,12 @@
 
   # submits the quiz as final
   def create
-<<<<<<< HEAD
     url_params = previewing_params
     url_params[:module_item_id] = params[:module_item_id]
     if @quiz.access_code.present?
       session.delete(@quiz.access_code_key_for_user(@current_user))
     end
-=======
     delete_session_access_key!
->>>>>>> 872f9b2e
     if @quiz.ip_filter && !@quiz.valid_ip?(request.remote_ip)
       flash[:error] = t('errors.protected_quiz', "This quiz is protected and is only available from certain locations.  The computer you are currently using does not appear to be at a valid location for taking this quiz.")
     elsif @quiz.grants_right?(@current_user, :submit)
