#
# Copyright (C) 2011 Instructure, Inc.
#
# This file is part of Canvas.
#
# Canvas is free software: you can redistribute it and/or modify it under
# the terms of the GNU Affero General Public License as published by the Free
# Software Foundation, version 3 of the License.
#
# Canvas is distributed in the hope that it will be useful, but WITHOUT ANY
# WARRANTY; without even the implied warranty of MERCHANTABILITY or FITNESS FOR
# A PARTICULAR PURPOSE. See the GNU Affero General Public License for more
# details.
#
# You should have received a copy of the GNU Affero General Public License along
# with this program. If not, see <http://www.gnu.org/licenses/>.
#

class Quizzes::QuizzesController < ApplicationController
  include Api::V1::Quiz
  include Api::V1::AssignmentOverride
  include KalturaHelper
  include Filters::Quizzes

  before_filter :require_context
  add_crumb(proc { t('#crumbs.quizzes', "Quizzes") }) { |c| c.send :named_context_url, c.instance_variable_get("@context"), :context_quizzes_url }
  before_filter { |c| c.active_tab = "quizzes" }
  before_filter :require_quiz, :only => [:statistics, :edit, :show, :history, :update, :destroy, :moderate, :read_only, :managed_quiz_data, :submission_versions, :submission_html]
  before_filter :set_download_submission_dialog_title , only: [:show,:statistics]
  # The number of questions that can display "details". After this number, the "Show details" option is disabled
  # and the data is not even loaded.
  QUIZ_QUESTIONS_DETAIL_LIMIT = 25
  QUIZ_MAX_COMBINATION_COUNT = 200

  def index
    if authorized_action(@context, @current_user, :read)
      # fabulous quizzes
<<<<<<< HEAD
      if @context.root_account.enable_fabulous_quizzes? && @context.feature_enabled?(:draft_state)
=======
      if @context.feature_enabled?(:quiz_stats) &&
         @context.feature_enabled?(:draft_state)
>>>>>>> e43ae5cd
        js_env(:PERMISSIONS => {
          :create  => can_do(@context.quizzes.scoped.new, @current_user, :create),
          :manage  => can_do(@context, @current_user, :manage_assignments)
        },
        :FLAGS => {
          :question_banks => feature_enabled?(:question_banks),
<<<<<<< HEAD
          :fabulous_quizzes => true
        })
=======
          :quiz_statistics => true,
          :quiz_moderate   => @context.feature_enabled?(:quiz_moderate)
        })

        # headless prevents inception in submission preview
        setup_headless if params[:headless]

>>>>>>> e43ae5cd
        render action: "fabulous_quizzes"

      else
        return unless tab_enabled?(@context.class::TAB_QUIZZES)
        @quizzes = @context.quizzes.active.include_assignment.sort_by{|q| [(q.assignment ? q.assignment.due_at : q.lock_at) || CanvasSort::Last, Canvas::ICU.collation_key(q.title || CanvasSort::First)]}
<<<<<<< HEAD

        # draft state - only filter by available? for students
        if @context.feature_enabled?(:draft_state)
          unless is_authorized_action?(@context, @current_user, :manage_assignments)
            @quizzes = @quizzes.select{|q| q.available? }
          end

          assignment_quizzes = @quizzes.select{|q| q.quiz_type == 'assignment' }
          open_quizzes       = @quizzes.select{|q| q.quiz_type == 'practice_quiz' }
          surveys            = @quizzes.select{|q| q.quiz_type == 'survey' || q.quiz_type == 'graded_survey' }

          @assignment_json = quizzes_json(assignment_quizzes, @context, @current_user, session)
          @open_json       = quizzes_json(open_quizzes, @context, @current_user, session)
          @surveys_json    = quizzes_json(surveys, @context, @current_user, session)

=======

        # draft state - only filter by available? for students
        if @context.feature_enabled?(:draft_state)
          unless is_authorized_action?(@context, @current_user, :manage_assignments)
            @quizzes = @quizzes.select{|q| q.available? }
          end

          assignment_quizzes = @quizzes.select{|q| q.quiz_type == 'assignment' }
          open_quizzes       = @quizzes.select{|q| q.quiz_type == 'practice_quiz' }
          surveys            = @quizzes.select{|q| q.quiz_type == 'survey' || q.quiz_type == 'graded_survey' }

          @assignment_json = quizzes_json(assignment_quizzes, @context, @current_user, session)
          @open_json       = quizzes_json(open_quizzes, @context, @current_user, session)
          @surveys_json    = quizzes_json(surveys, @context, @current_user, session)

>>>>>>> e43ae5cd
          @quiz_options = @quizzes.each_with_object({}) do |q, hash|
            hash[q.id] = {
              :can_update    => is_authorized_action?(q, @current_user, :update),
              :can_unpublish => q.can_unpublish?
            }
          end

        # legacy
        else
          @unpublished_quizzes = @quizzes.select{|q| !q.available?}
          @quizzes = @quizzes.select{|q| q.available?}
          @assignment_quizzes = @quizzes.select{|q| q.assignment_id}
          @open_quizzes = @quizzes.select{|q| q.quiz_type == 'practice_quiz'}
          @surveys = @quizzes.select{|q| q.quiz_type == 'survey' || q.quiz_type == 'graded_survey' }
        end

        @submissions_hash = {}
        @current_user && @current_user.quiz_submissions.where('quizzes.context_id=? AND quizzes.context_type=?', @context, @context.class.to_s).includes(:quiz).each do |s|
          if s.needs_grading?
            Quizzes::SubmissionGrader.new(s).grade_submission(:finished_at => s.end_at)
            s.reload
          end
          @submissions_hash[s.quiz_id] = s
        end
        log_asset_access("quizzes:#{@context.asset_string}", "quizzes", 'other')
      end
    end
  end

  def show
    if @context.feature_enabled?(:quiz_stats) &&
       @context.feature_enabled?(:draft_state) &&
       !params.key?(:take)

      ember_url = if params[:preview]
        ember_urls.course_quiz_preview_url(@quiz.id)
      else
        ember_urls.course_quiz_url(@quiz.id, headless: params[:headless])
      end

      redirect_to ember_url
      return
    end

    if @quiz.deleted?
      flash[:error] = t('errors.quiz_deleted', "That quiz has been deleted")
      redirect_to named_context_url(@context, :context_quizzes_url)
      return
    end

    if authorized_action(@quiz, @current_user, :read)
      # optionally force auth even for public courses
      return if value_to_boolean(params[:force_user]) && !force_user

      @quiz = @quiz.overridden_for(@current_user)
      add_crumb(@quiz.title, named_context_url(@context, :context_quiz_url, @quiz))

      setup_headless

      if @quiz.require_lockdown_browser? && @quiz.require_lockdown_browser_for_results? && params[:viewing]
        return unless check_lockdown_browser(:medium, named_context_url(@context, 'context_quiz_url', @quiz.to_param, :viewing => "1"))
      end

      if @quiz.require_lockdown_browser? && refresh_ldb = value_to_boolean(params.delete(:refresh_ldb))
        return render(:action => "refresh_quiz_after_popup")
      end

      @question_count = @quiz.question_count
      if session[:quiz_id] == @quiz.id && !request.xhr?
        session.delete(:quiz_id)
      end
      @locked_reason = @quiz.locked_for?(@current_user, :check_policies => true, :deep_check_if_needed => true)
      @locked = @locked_reason && !@quiz.grants_right?(@current_user, session, :update)

      @context_module_tag = ContextModuleItem.find_tag_with_preferred([@quiz, @quiz.assignment], params[:module_item_id])
      @sequence_asset = @context_module_tag.try(:content)
      @quiz.context_module_action(@current_user, :read) if !@locked

      @assignment = @quiz.assignment
      @assignment = @assignment.overridden_for(@current_user) if @assignment

      @submission = get_submission

      @just_graded = false
      if @submission && @submission.needs_grading?(!!params[:take])
        Quizzes::SubmissionGrader.new(@submission).grade_submission(:finished_at => @submission.end_at)
        @submission.reload
        @just_graded = true
      end
      if @submission
        upload_url = api_v1_quiz_submission_files_path(:course_id => @context.id, :quiz_id => @quiz.id)
        js_env :UPLOAD_URL => upload_url
        js_env :SUBMISSION_VERSIONS_URL => course_quiz_submission_versions_url(@context, @quiz) unless @quiz.muted?
      end

      setup_attachments
      submission_counts if @quiz.grants_right?(@current_user, session, :grade) || @quiz.grants_right?(@current_user, session, :read_statistics)
      @stored_params = (@submission.temporary_data rescue nil) if params[:take] && @submission && (@submission.untaken? || @submission.preview?)
      @stored_params ||= {}
      hash = { :QUIZZES_URL => course_quizzes_url(@context),
             :IS_SURVEY => @quiz.survey?,
             :QUIZ => quiz_json(@quiz,@context,@current_user,session),
             :COURSE_ID => @context.id,
             :LOCKDOWN_BROWSER => @quiz.require_lockdown_browser?,
             :ATTACHMENTS => Hash[@attachments.map { |_,a| [a.id,attachment_hash(a)]}],
             :CONTEXT_ACTION_SOURCE => :quizzes  }
      append_sis_data(hash)
      js_env(hash)
      if params[:take] && can_take_quiz?
        # allow starting the quiz via a GET request, but only when using a lockdown browser
        if request.post? || (@quiz.require_lockdown_browser? && !quiz_submission_active?)
          start_quiz!
        else
          take_quiz
        end
      else
        log_asset_access(@quiz, "quizzes", "quizzes")
      end
      @padless = true
    end
  end

  def new
    if authorized_action(@context.quizzes.scoped.new, @current_user, :create)
      @assignment = nil
      @assignment = @context.assignments.active.find(params[:assignment_id]) if params[:assignment_id]
      @quiz = @context.quizzes.build
      @quiz.title = params[:title] if params[:title]
      @quiz.due_at = params[:due_at] if params[:due_at]
      @quiz.assignment_group_id = params[:assignment_group_id] if params[:assignment_group_id]
      @quiz.save!
      # this is a weird check... who can create but not update???
      if authorized_action(@quiz, @current_user, :update)
        @assignment = @quiz.assignment
      end
      redirect_to(named_context_url(@context, :edit_context_quiz_url, @quiz))
    end
  end

  def edit
    if authorized_action(@quiz, @current_user, :update)
      add_crumb(@quiz.title, named_context_url(@context, :context_quiz_url, @quiz))
      @assignment = @quiz.assignment

      @quiz.title = params[:title] if params[:title]
      @quiz.due_at = params[:due_at] if params[:due_at]
      @quiz.assignment_group_id = params[:assignment_group_id] if params[:assignment_group_id]

      student_ids = @context.student_ids
      @banks_hash = {}
      bank_ids = @quiz.quiz_groups.map(&:assessment_question_bank_id)
      unless bank_ids.empty?
        AssessmentQuestionBank.active.find_all_by_id(bank_ids).compact.each do |bank|
          @banks_hash[bank.id] = bank
        end
      end
      if @has_student_submissions = @quiz.has_student_submissions?
        flash[:notice] = t('notices.has_submissions_already', "Keep in mind, some students have already taken or started taking this quiz")
      end

      regrade_options = Hash[@quiz.current_quiz_question_regrades.map do |qqr|
        [qqr.quiz_question_id, qqr.regrade_option]
      end]
      sections = @context.course_sections.active
      hash = { :ASSIGNMENT_ID => @assigment.present? ? @assignment.id : nil,
             :ASSIGNMENT_OVERRIDES => assignment_overrides_json(@quiz.overrides_for(@current_user)),
             :QUIZ => quiz_json(@quiz, @context, @current_user, session),
             :SECTION_LIST => sections.map { |section| { :id => section.id, :name => section.name } },
             :QUIZZES_URL => course_quizzes_url(@context),
             :QUIZ_IP_FILTERS_URL => api_v1_course_quiz_ip_filters_url(@context, @quiz),
             :CONTEXT_ACTION_SOURCE => :quizzes,
             :REGRADE_OPTIONS => regrade_options,
             :quiz_max_combination_count => QUIZ_MAX_COMBINATION_COUNT }
      append_sis_data(hash)
      js_env(hash)
      render :action => "new"
    end
  end

  def create
    if authorized_action(@context.quizzes.scoped.new, @current_user, :create)
      params[:quiz][:title] = nil if params[:quiz][:title] == "undefined"
      params[:quiz][:title] ||= t(:default_title, "New Quiz")
      params[:quiz].delete(:points_possible) unless params[:quiz][:quiz_type] == 'graded_survey'
      params[:quiz][:access_code] = nil if params[:quiz][:access_code] == ""
      if params[:quiz][:quiz_type] == 'assignment' || params[:quiz][:quiz_type] == 'graded_survey'
        params[:quiz][:assignment_group_id] ||= @context.assignment_groups.first.id
        if (assignment_group_id = params[:quiz].delete(:assignment_group_id)) && assignment_group_id.present?
          @assignment_group = @context.assignment_groups.active.find_by_id(assignment_group_id)
        end
        if @assignment_group
          @assignment = @context.assignments.build(:title => params[:quiz][:title], :due_at => params[:quiz][:lock_at], :submission_types => 'online_quiz')
          @assignment.assignment_group = @assignment_group
          @assignment.saved_by = :quiz
          @assignment.save
          params[:quiz][:assignment_id] = @assignment.id
        end
        params[:quiz][:assignment_id] = nil unless @assignment
        params[:quiz][:title] = @assignment.title if @assignment
      end
      @quiz = @context.quizzes.build
      @quiz.content_being_saved_by(@current_user)
      @quiz.infer_times
      overrides = delete_override_params
      @quiz.transaction do
        @quiz.update_attributes!(params[:quiz])
        batch_update_assignment_overrides(@quiz,overrides) unless overrides.nil?
      end
      @quiz.did_edit if @quiz.created?
      @quiz.reload
      render :json => @quiz.as_json(:include => {:assignment => {:include => :assignment_group}})
    end
  rescue
    render :json => @quiz.errors, :status => :bad_request
  end

  def update
    n = Time.now.to_f
    if authorized_action(@quiz, @current_user, :update)
      params[:quiz] ||= {}
      params[:quiz][:title] = t(:default_title, "New Quiz") if params[:quiz][:title] == "undefined"
      params[:quiz].delete(:points_possible) unless params[:quiz][:quiz_type] == 'graded_survey'
      params[:quiz][:access_code] = nil if params[:quiz][:access_code] == ""
      if params[:quiz][:quiz_type] == 'assignment' || params[:quiz][:quiz_type] == 'graded_survey' #'new' && params[:quiz][:assignment_group_id]
        if (assignment_group_id = params[:quiz].delete(:assignment_group_id)) && assignment_group_id.present?
          @assignment_group = @context.assignment_groups.active.find_by_id(assignment_group_id)
        end
        @assignment_group ||= @context.assignment_groups.first
        # The code to build an assignment for a quiz used to be here, but it's
        # been moved to the model quiz.rb instead.  See Quiz:build_assignment.
        params[:quiz][:assignment_group_id] = @assignment_group && @assignment_group.id
      end

      params[:quiz][:lock_at] = nil if params[:quiz].delete(:do_lock_at) == 'false'

      @quiz.with_versioning(false) do
        @quiz.did_edit if @quiz.created?
      end

      # TODO: API for Quiz overrides!
      respond_to do |format|
        @quiz.transaction do
          overrides = delete_override_params
          if !@context.feature_enabled?(:draft_state) && params[:activate]
            @quiz.with_versioning(true) { @quiz.publish! }
          end
          notify_of_update = value_to_boolean(params[:quiz][:notify_of_update])
          params[:quiz][:notify_of_update] = false

          old_assignment = nil
          if @quiz.assignment.present?
            old_assignment = @quiz.assignment.clone
            old_assignment.id = @quiz.assignment.id
          end

          auto_publish = @context.feature_enabled?(:draft_state) && @quiz.published?
          @quiz.with_versioning(auto_publish) do
            # using attributes= here so we don't need to make an extra
            # database call to get the times right after save!
            @quiz.attributes = params[:quiz]
            @quiz.infer_times
            @quiz.content_being_saved_by(@current_user)
            if auto_publish
              @quiz.generate_quiz_data
              @quiz.workflow_state = 'available'
              @quiz.published_at = Time.now
            end
            @quiz.save!
          end

          batch_update_assignment_overrides(@quiz,overrides) unless overrides.nil?

          # quiz.rb restricts all assignment broadcasts if notify_of_update is
          # false, so we do the same here
          if @quiz.assignment.present? && old_assignment && (notify_of_update || old_assignment.due_at != @quiz.assignment.due_at)
            @quiz.assignment.do_notifications!(old_assignment, notify_of_update)
          end
          @quiz.reload
          @quiz.update_quiz_submission_end_at_times if params[:quiz][:time_limit].present?
        end
        flash[:notice] = t('notices.quiz_updated', "Quiz successfully updated")
        format.html { redirect_to named_context_url(@context, :context_quiz_url, @quiz) }
        format.json { render :json => @quiz.as_json(:include => {:assignment => {:include => :assignment_group}}) }
      end
    end
  rescue
    respond_to do |format|
      flash[:error] = t('errors.quiz_update_failed', "Quiz failed to update")
      format.html { redirect_to named_context_url(@context, :context_quiz_url, @quiz) }
      format.json { render :json => @quiz.errors, :status => :bad_request }
    end
  end

  def destroy
    if authorized_action(@quiz, @current_user, :delete)
      respond_to do |format|
        if @quiz.destroy
          format.html { redirect_to course_quizzes_url(@context) }
          format.json { render :json => @quiz }
        else
          format.html { redirect_to course_quiz_url(@context, @quiz) }
          format.json { render :json => @quiz.errors }
        end
      end
    end
  end

  def publish
    if authorized_action(@context, @current_user, :manage_assignments)
      @quizzes = @context.quizzes.active.find_all_by_id(params[:quizzes]).compact
      @quizzes.each(&:publish!)

      flash[:notice] = t('notices.quizzes_published',
                         { :one => "1 quiz successfully published!",
                           :other => "%{count} quizzes successfully published!" },
                         :count => @quizzes.length)


      respond_to do |format|
        format.html { redirect_to named_context_url(@context, :context_quizzes_url) }
        format.json { render :json => {}, :status => :ok }
      end
    end
  end

  def unpublish
    if authorized_action(@context, @current_user, :manage_assignments)
      @quizzes = @context.quizzes.active.find_all_by_id(params[:quizzes]).compact.select{|q| q.available? }
      @quizzes.each(&:unpublish!)

      flash[:notice] = t('notices.quizzes_unpublished',
                         { :one => "1 quiz successfully unpublished!",
                           :other => "%{count} quizzes successfully unpublished!" },
                         :count => @quizzes.length)

      respond_to do |format|
        format.html { redirect_to named_context_url(@context, :context_quizzes_url) }
        format.json { render :json => {}, :status => :ok }
      end
    end
  end

  # student_analysis report
  def statistics
    if @context.feature_enabled?(:quiz_stats) &&
       @context.feature_enabled?(:draft_state)
      redirect_to ember_urls.course_quiz_statistics_url(@quiz.id)
      return
    end

    if authorized_action(@quiz, @current_user, :read_statistics)
        respond_to do |format|
          format.html {
            all_versions = params[:all_versions] == '1'
            add_crumb(@quiz.title, named_context_url(@context, :context_quiz_url, @quiz))
            add_crumb(t(:statistics_crumb, "Statistics"), named_context_url(@context, :context_quiz_statistics_url, @quiz))

            if !@context.large_roster?
              @statistics = @quiz.statistics(all_versions)
              user_ids = @statistics[:submission_user_ids]
              @submitted_users = User.where(:id => user_ids.to_a).order_by_sortable_name
              #include logged out users
              @submitted_users += @statistics[:submission_logged_out_users]
              @users = Hash[
                @submitted_users.map { |u| [u.id, u] }
              ]
            end

            js_env quiz_reports: Quizzes::QuizStatistics::REPORTS.map { |report_type|
              report = @quiz.current_statistics_for(report_type, {
                includes_all_versions: all_versions
              })

              Quizzes::QuizReportSerializer.new(report, {
                controller: self,
                scope: @current_user,
                root: false,
                includes: %w[ file progress ]
              }).as_json
            }
          }
        end

    end
  end

  def managed_quiz_data
    extend Api::V1::User
    if authorized_action(@quiz, @current_user, [:grade, :read_statistics])
      students = @context.students_visible_to(@current_user).order_by_sortable_name.to_a.uniq
      @submissions_from_users = @quiz.quiz_submissions.for_user_ids(students.map(&:id)).not_settings_only.all

      @submissions_from_users = Hash[@submissions_from_users.map { |s| [s.user_id,s] }]

      #include logged out submissions
      @submissions_from_logged_out = @quiz.quiz_submissions.logged_out.not_settings_only

      @submitted_students, @unsubmitted_students = students.partition do |stud|
        @submissions_from_users[stud.id]
      end

      if @quiz.anonymous_survey?
        @submitted_students = @submitted_students.sort_by do |student|
          @submissions_from_users[student.id].id
        end

        submitted_students_json = @submitted_students.map &:id
        unsubmitted_students_json = @unsubmitted_students.map &:id
      else
        submitted_students_json = @submitted_students.map { |u| user_json(u, @current_user, session) }
        unsubmitted_students_json = @unsubmitted_students.map { |u| user_json(u, @current_user, session) }
      end

      @quiz_submission_list = { :UNSUBMITTED_STUDENTS => unsubmitted_students_json,
                                :SUBMITTED_STUDENTS => submitted_students_json }.to_json
      render :layout => false
    end
  end

  def lockdown_browser_required
    plugin = Canvas::LockdownBrowser.plugin
    if plugin
      @lockdown_browser_download_url = plugin.settings[:download_url]
    end
    render
  end

  def history
    if authorized_action(@context, @current_user, :read)
      add_crumb(@quiz.title, named_context_url(@context, :context_quiz_url, @quiz))
      if params[:quiz_submission_id]
        @submission = @quiz.quiz_submissions.find(params[:quiz_submission_id])
      else
        user_id = params[:user_id].presence || @current_user.id
        @submission = @quiz.quiz_submissions.find_by_user_id(user_id, :order => 'created_at') rescue nil
      end
      if @submission && !@submission.user_id && logged_out_index = params[:u_index]
        @logged_out_user_index = logged_out_index
      end
      @submission = nil if @submission && @submission.settings_only?
      @user = @submission && @submission.user
      if @submission && @submission.needs_grading?
        Quizzes::SubmissionGrader.new(@submission).grade_submission(:finished_at => @submission.end_at)
        @submission.reload
      end
      setup_attachments
      if @quiz.deleted?
        flash[:error] = t('errors.quiz_deleted', "That quiz has been deleted")
        redirect_to named_context_url(@context, :context_quizzes_url)
        return
      end
      if !@submission
        flash[:notice] = t('notices.no_submission_for_user', "There is no submission available for that user")
        redirect_to named_context_url(@context, :context_quiz_url, @quiz)
        return
      end
      if @quiz.muted? && !@quiz.grants_right?(@current_user, session, :grade)
        flash[:notice] = t('notices.cant_view_submission_while_muted', "You cannot view the quiz history while the quiz is muted.")
        redirect_to named_context_url(@context, :context_quiz_url, @quiz)
        return
      end
      if params[:score_updated]
        js_env :SCORE_UPDATED => true
      end
      js_env :GRADE_BY_QUESTION => @current_user.preferences[:enable_speedgrader_grade_by_question]
      if authorized_action(@submission, @current_user, :read)
        dont_show_user_name = @submission.quiz.anonymous_submissions || (!@submission.user || @submission.user == @current_user)
        add_crumb((dont_show_user_name ? t(:default_history_crumb, "History") : @submission.user.name))
        @headers = !params[:headless]
        unless @headers
          @body_classes << 'quizzes-speedgrader'
        end
        @current_submission = @submission
        @version_instances = @submission.submitted_attempts.sort_by{|v| v.version_number }
        @versions = get_versions
        params[:version] ||= @version_instances[0].version_number if @submission.untaken? && !@version_instances.empty?
        @current_version = true
        @version_number = "current"
        if params[:version]
          @version_number = params[:version].to_i
          @unversioned_submission = @submission
          @submission = @versions.detect{|s| s.version_number >= @version_number}
          @submission ||= @unversioned_submission.versions.get(params[:version]).model
          @current_version = (@current_submission.version_number == @submission.version_number)
          @version_number = "current" if @current_version
        end
        log_asset_access(@quiz, "quizzes", 'quizzes')

        if @quiz.require_lockdown_browser? && @quiz.require_lockdown_browser_for_results? && params[:viewing]
          return unless check_lockdown_browser(:medium, named_context_url(@context, 'context_quiz_history_url', @quiz.to_param, :viewing => "1", :version => params[:version]))
        end
      end
    end
  end

  def moderate
    if @context.feature_enabled?(:quiz_moderate) &&
       @context.feature_enabled?(:quiz_stats) &&
       @context.feature_enabled?(:draft_state)
      redirect_to ember_urls.course_quiz_moderate_url(@quiz.id)
      return
    end

    if authorized_action(@quiz, @current_user, :grade)
      @all_students = @context.students_visible_to(@current_user).order_by_sortable_name
      @students = @all_students
      @students = @students.order(:uuid) if @quiz.survey? && @quiz.anonymous_submissions
      last_updated_at = Time.parse(params[:last_updated_at]) rescue nil
      respond_to do |format|
        format.html do
          @students = @students.paginate(page: params[:page], per_page: 50)
          @submissions = @quiz.quiz_submissions.updated_after(last_updated_at).for_user_ids(@students.map(&:id))
        end
        format.json do
          @students = Api.paginate(@students, self, course_quiz_moderate_url(@context, @quiz), default_per_page: 50)
          @submissions = @quiz.quiz_submissions.updated_after(last_updated_at).for_user_ids(@students.map(&:id))
          render :json => @submissions.map{ |s| s.as_json(include_root: false, except: [:submission_data, :quiz_data], methods: ['extendable?', :finished_in_words, :attempts_left]) }
        end
      end
    end
  end

  def submission_versions
    if authorized_action(@quiz, @current_user, :read)
      @submission = get_submission
      @versions   = @submission ? get_versions : []

      if @versions.size > 0 && !@quiz.muted?
        render :layout => false
      else
        render :nothing => true
      end
    end
  end

  def read_only
    @assignment = @quiz.assignment
    if authorized_action(@quiz, @current_user, :read_statistics)
      add_crumb(@quiz.title, named_context_url(@context, :context_quiz_url, @quiz))
      js_env(quiz_max_combination_count: QUIZ_MAX_COMBINATION_COUNT)
      render
    end
  end

  def submission_html
    @submission = get_submission
    setup_attachments
    if @submission && @submission.completed?
      render layout: false
    else
      render nothing: true
    end
  end

  private

  def get_submission
    submission = @quiz.quiz_submissions.find_by_user_id(@current_user.id, :order => 'created_at') rescue nil
    if !@current_user || (params[:preview] && @quiz.grants_right?(@current_user, session, :update))
      user_code = temporary_user_code
      submission = @quiz.quiz_submissions.find_by_temporary_user_code(user_code)
    end

    submission
  end

  def get_versions
    @submission.submitted_attempts
  end

  def setup_attachments
    if @submission
      @attachments = Hash[@submission.attachments.map do |attachment|
          [attachment.id,attachment]
      end
      ]
    else
      @attachments = {}
    end
  end

  def attachment_hash(attachment)
    {:id => attachment.id, :display_name => attachment.display_name}
  end

  def delete_override_params
    # nil represents the fact that we don't want to update the overrides
    return nil unless params[:quiz].has_key?(:assignment_overrides)

    overrides = params[:quiz].delete(:assignment_overrides)
    overrides = deserialize_overrides(overrides)

    # overrides might be "false" to indicate no overrides through form params
    overrides.is_a?(Array) ? overrides : []
  end

  def force_user
    if !@current_user
      session[:return_to] = course_quiz_path(@context, @quiz)
      redirect_to login_path
    end
    return @current_user.present?
  end

  def setup_headless
    # persist headless state through take button and next/prev questions
    session[:headless_quiz] = true if value_to_boolean(params[:persist_headless])
    @headers = !params[:headless] && !session[:headless_quiz]
  end

  # if this returns false, it's rendering or redirecting, so return from the
  # action that called it
  def check_lockdown_browser(security_level, redirect_return_url)
    return true if @quiz.grants_right?(@current_user, session, :grade)
    plugin = Canvas::LockdownBrowser.plugin.base
    if plugin.require_authorization_redirect?(self)
      redirect_to(plugin.redirect_url(self, redirect_return_url))
      return false
    elsif !plugin.authorized?(self)
      redirect_to(:action => 'lockdown_browser_required', :quiz_id => @quiz.id)
      return false
    elsif !session['lockdown_browser_popup'] && @query_params = plugin.popup_window(self, security_level)
      @security_level = security_level
      session['lockdown_browser_popup'] = true
      render(:action => 'take_quiz_in_popup')
      return false
    end
    @lockdown_browser_authorized_to_view = true
    @headers = false
    @show_left_side = false
    @padless = true
    return true
  end

  # use this for all redirects while taking a quiz -- it'll add params to tell
  # the lockdown browser that it's ok to follow the redirect
  def quiz_redirect_params(opts = {})
    return opts if !@quiz.require_lockdown_browser? || @quiz.grants_right?(@current_user, session, :grade)
    plugin = Canvas::LockdownBrowser.plugin.base
    plugin.redirect_params(self, opts)
  end
  helper_method :quiz_redirect_params

  def start_quiz!
    can_retry = @submission && (@quiz.unlimited_attempts? || @submission.attempts_left > 0 || @quiz.grants_right?(@current_user, session, :update))
    preview = params[:preview] && @quiz.grants_right?(@current_user, session, :update)
    if !@submission || @submission.settings_only? || (@submission.completed? && can_retry && !@just_graded) || preview
      user_code = @current_user
      user_code = nil if preview
      user_code ||= temporary_user_code
      @submission = @quiz.generate_submission(user_code, !!preview)
      log_asset_access(@quiz, 'quizzes', 'quizzes', 'participate')
    end
    if quiz_submission_active?
      if request.get?
        # currently, the only way to start_quiz! with a get request is to use the LDB
        take_quiz
      else
        # redirect to avoid refresh issues
        redirect_to course_quiz_take_url(@context, @quiz, quiz_redirect_params(:preview => params[:preview]))
      end
    else
      flash[:error] = t('errors.no_more_attempts', "You have no quiz attempts left") unless @just_graded
      redirect_to named_context_url(@context, :context_quiz_url, @quiz, quiz_redirect_params)
    end
  end

  def take_quiz
    if @context.feature_enabled?(:quiz_stats) &&
       @context.feature_enabled?(:draft_state) &&
       !quiz_submission_active?

      redirect_to ember_urls.course_quiz_url(@quiz.id, headless: params[:headless])
      return
    end

    return unless quiz_submission_active?
    @show_embedded_chat = false
    flash[:notice] = t('notices.less_than_allotted_time', "You started this quiz near when it was due, so you won't have the full amount of time to take the quiz.") if @submission.less_than_allotted_time?
    if params[:question_id] && !valid_question?(@submission, params[:question_id])
      redirect_to course_quiz_url(@context, @quiz) and return
    end

    @quiz_presenter = Quizzes::TakeQuizPresenter.new(@quiz, @submission, params)
    render :action => 'take_quiz'
  end

  def valid_question?(submission, question_id)
    submission.has_question?(question_id)
  end

  def can_take_quiz?
    return false if @locked
    return false unless authorized_action(@quiz, @current_user, :submit)
    return false if @quiz.require_lockdown_browser? && !check_lockdown_browser(:highest, named_context_url(@context, 'context_quiz_take_url', @quiz.id))
    quiz_access_code_key = @quiz.access_code_key_for_user(@current_user)
    if @quiz.access_code.present? && params[:access_code] == @quiz.access_code
      session[quiz_access_code_key] = true
    end
    if @quiz.access_code.present? && !session[quiz_access_code_key]
      render :action => 'access_code'
      false
    elsif @quiz.ip_filter && !@quiz.valid_ip?(request.remote_ip)
      render :action => 'invalid_ip'
      false
    else
      true
    end
  end

  def quiz_submission_active?
    @submission && (@submission.untaken? || @submission.preview?) && !@just_graded
  end

  # counts of submissions queried in #managed_quiz_data
  def submission_counts
    submitted_with_submissions = @context.students_visible_to(@current_user).
        joins(:quiz_submissions).
        where("quiz_submissions.quiz_id=? AND quiz_submissions.workflow_state<>'settings_only'", @quiz)
    @submitted_student_count = submitted_with_submissions.count(:id, :distinct => true)
    #add logged out submissions
    @submitted_student_count += @quiz.quiz_submissions.logged_out.not_settings_only.count
    @any_submissions_pending_review = submitted_with_submissions.where("quiz_submissions.workflow_state = 'pending_review'").count > 0
  end

  def set_download_submission_dialog_title
    js_env SUBMISSION_DOWNLOAD_DIALOG_TITLE: I18n.t('#quizzes.download_all_quiz_file_upload_submissions',
                                                    'Download All Quiz File Upload Submissions')
  end

  # give us some helper methods for linking to the ember pages
  def ember_urls
    @ember_urls ||= CanvasEmberUrl::UrlMappings.new(
      :course_quizzes => course_quizzes_url
    )
  end
end<|MERGE_RESOLUTION|>--- conflicted
+++ resolved
@@ -35,22 +35,14 @@
   def index
     if authorized_action(@context, @current_user, :read)
       # fabulous quizzes
-<<<<<<< HEAD
-      if @context.root_account.enable_fabulous_quizzes? && @context.feature_enabled?(:draft_state)
-=======
       if @context.feature_enabled?(:quiz_stats) &&
          @context.feature_enabled?(:draft_state)
->>>>>>> e43ae5cd
         js_env(:PERMISSIONS => {
           :create  => can_do(@context.quizzes.scoped.new, @current_user, :create),
           :manage  => can_do(@context, @current_user, :manage_assignments)
         },
         :FLAGS => {
           :question_banks => feature_enabled?(:question_banks),
-<<<<<<< HEAD
-          :fabulous_quizzes => true
-        })
-=======
           :quiz_statistics => true,
           :quiz_moderate   => @context.feature_enabled?(:quiz_moderate)
         })
@@ -58,13 +50,11 @@
         # headless prevents inception in submission preview
         setup_headless if params[:headless]
 
->>>>>>> e43ae5cd
         render action: "fabulous_quizzes"
 
       else
         return unless tab_enabled?(@context.class::TAB_QUIZZES)
         @quizzes = @context.quizzes.active.include_assignment.sort_by{|q| [(q.assignment ? q.assignment.due_at : q.lock_at) || CanvasSort::Last, Canvas::ICU.collation_key(q.title || CanvasSort::First)]}
-<<<<<<< HEAD
 
         # draft state - only filter by available? for students
         if @context.feature_enabled?(:draft_state)
@@ -80,23 +70,6 @@
           @open_json       = quizzes_json(open_quizzes, @context, @current_user, session)
           @surveys_json    = quizzes_json(surveys, @context, @current_user, session)
 
-=======
-
-        # draft state - only filter by available? for students
-        if @context.feature_enabled?(:draft_state)
-          unless is_authorized_action?(@context, @current_user, :manage_assignments)
-            @quizzes = @quizzes.select{|q| q.available? }
-          end
-
-          assignment_quizzes = @quizzes.select{|q| q.quiz_type == 'assignment' }
-          open_quizzes       = @quizzes.select{|q| q.quiz_type == 'practice_quiz' }
-          surveys            = @quizzes.select{|q| q.quiz_type == 'survey' || q.quiz_type == 'graded_survey' }
-
-          @assignment_json = quizzes_json(assignment_quizzes, @context, @current_user, session)
-          @open_json       = quizzes_json(open_quizzes, @context, @current_user, session)
-          @surveys_json    = quizzes_json(surveys, @context, @current_user, session)
-
->>>>>>> e43ae5cd
           @quiz_options = @quizzes.each_with_object({}) do |q, hash|
             hash[q.id] = {
               :can_update    => is_authorized_action?(q, @current_user, :update),
