# frozen_string_literal: true

#
# Copyright (C) 2011 - present Instructure, Inc.
#
# This file is part of Canvas.
#
# Canvas is free software: you can redistribute it and/or modify it under
# the terms of the GNU Affero General Public License as published by the Free
# Software Foundation, version 3 of the License.
#
# Canvas is distributed in the hope that it will be useful, but WITHOUT ANY
# WARRANTY; without even the implied warranty of MERCHANTABILITY or FITNESS FOR
# A PARTICULAR PURPOSE. See the GNU Affero General Public License for more
# details.
#
# You should have received a copy of the GNU Affero General Public License along
# with this program. If not, see <http://www.gnu.org/licenses/>.
#

class Quizzes::QuizzesController < ApplicationController
  include Api::V1::Quiz
  include Api::V1::QuizzesNext::Quiz
  include Api::V1::AssignmentOverride
  include KalturaHelper
  include ::Filters::Quizzes
  include SubmittablesGradingPeriodProtection
  include QuizMathDataFixup
  include Api::V1::Rubric

  # If Quiz#one_time_results is on, this flag must be set whenever we've
  # rendered the submission results to the student so that the results can be
  # locked down.
  attr_reader :lock_results_if_needed

  before_action :require_context

  include HorizonMode

  before_action :load_canvas_career, only: [:index, :show]

  before_action :rce_js_env, only: %i[show new edit]

  include K5Mode

  add_crumb(proc { t("#crumbs.quizzes", "Quizzes") }) { |c| c.send :named_context_url, c.instance_variable_get(:@context), :context_quizzes_url }
  before_action { |c| c.active_tab = "quizzes" }
  before_action :require_quiz,
                only: %i[
                  statistics
                  edit
                  show
                  history
                  update
                  destroy
                  moderate
                  read_only
                  managed_quiz_data
                  submission_versions
                  submission_html
                ],
                unless: -> { ams_integration_enabled? }
  before_action :set_download_submission_dialog_title, only: [:show, :statistics]
  after_action :lock_results, only: [:show, :submission_html]
  # The number of questions that can display "details". After this number, the "Show details" option is disabled
  # and the data is not even loaded.
  QUIZ_QUESTIONS_DETAIL_LIMIT = 25
  QUIZ_MAX_COMBINATION_COUNT = 200

  QUIZ_TYPE_ASSIGNMENT = "assignment"
  QUIZ_TYPE_PRACTICE = "practice_quiz"
  QUIZ_TYPE_SURVEYS = ["survey", "graded_survey"].freeze

  def index
    if ams_integration_enabled?
      render_ams_service
      return
    end

    GuardRail.activate(:secondary) do
      return unless authorized_action(@context, @current_user, :read)
      return unless tab_enabled?(@context.class::TAB_QUIZZES)

      can_manage = @context.grants_right?(@current_user, session, :manage_assignments_edit)

      quiz_index = scoped_quizzes_index
      quiz_index += scoped_new_quizzes_index if quiz_lti_enabled?

      quiz_options = Rails.cache.fetch(
        [
          "quiz_user_permissions",
          @context.id,
          @current_user,
          quiz_index.map(&:id), # invalidate on add/delete of quizzes
          quiz_index.map(&:updated_at).max # invalidate on modifications
        ].cache_key
      ) do
        if can_manage
          Quizzes::Quiz.preload_can_unpublish(scoped_quizzes_index)
        end
        quiz_index.each_with_object({}) do |quiz, quiz_user_permissions|
          quiz_user_permissions[quiz.id] = {
            can_update: can_manage,
            can_unpublish: can_manage && quiz.can_unpublish?
          }
        end
      end

      practice_quizzes   = scoped_quizzes_index.select { |q| q.quiz_type == QUIZ_TYPE_PRACTICE }
      surveys            = scoped_quizzes_index.select { |q| QUIZ_TYPE_SURVEYS.include?(q.quiz_type) }
      if @context.root_account.feature_enabled?(:newquizzes_on_quiz_page) && Account.site_admin.feature_enabled?(:new_quizzes_surveys)
        surveys += scoped_new_quizzes_index.select do |q|
          Assignment::QUIZZES_NEXT_SURVEY_TYPES.include?(q.settings&.dig("new_quizzes", "type"))
        end
      end
      if scoped_new_quizzes_index.any? && @context.grants_any_right?(@current_user, session, *RoleOverride::GRANULAR_MANAGE_ASSIGNMENT_PERMISSIONS)
        mc_status = setup_master_course_restrictions(scoped_new_quizzes_index, @context)
      end
      serializer_options = [@context,
                            @current_user,
                            session,
                            {
                              permissions: quiz_options,
                              master_course_status: mc_status,
                              skip_date_overrides: true,
                              skip_lock_tests: true
                            }]
      max_name_length = AssignmentUtil.assignment_max_name_length(@context)
      sis_name = AssignmentUtil.post_to_sis_friendly_name(@context)
      due_date_required_for_account = AssignmentUtil.due_date_required_for_account?(@context)
      max_name_length_required_for_account = AssignmentUtil.name_length_required_for_account?(@context)
      sis_integration_settings_enabled = AssignmentUtil.sis_integration_settings_enabled?(@context)
      assign_to_tags = @context.account.allow_assign_to_differentiation_tags?

      hash = {
        QUIZZES: {
          assignment: assignment_quizzes_json(serializer_options),
          open: quizzes_json(practice_quizzes, *serializer_options),
          surveys: quizzes_next_json(sort_quizzes(surveys), *serializer_options),
          options: quiz_options
        },
        URLS: {
          new_assignment_url: new_polymorphic_url([@context, :assignment]),
          new_quiz_url: context_url(@context, :context_quizzes_new_url, fresh: 1),
          new_quizzes_selection: api_v1_course_new_quizzes_selection_update_url(@context),
          question_banks_url: context_url(@context, :context_question_banks_url),
          assignment_overrides: api_v1_course_quiz_assignment_overrides_url(@context),
          new_quizzes_assignment_overrides: api_v1_course_new_quizzes_assignment_overrides_url(@context)
        },
        PERMISSIONS: {
          create: can_do(@context.quizzes.temp_record, @current_user, :create),
          manage: can_manage,
          read_question_banks: can_manage || can_do(@context, @current_user, :read_question_banks),
          manage_assign_to: can_do(@context.quizzes.temp_record, @current_user, :manage_assign_to),
        },
        FLAGS: {
          question_banks: feature_enabled?(:question_banks),
          post_to_sis_enabled: Assignment.sis_grade_export_enabled?(@context),
          quiz_lti_enabled: quiz_lti_on_quizzes_page?,
          migrate_quiz_enabled: quiz_lti_enabled?,
          show_additional_speed_grader_link: Account.site_admin.feature_enabled?(:additional_speedgrader_links),
          # TODO: remove this since it's set in application controller
          # Will need to update consumers of this in the UI to bring down
          # this permissions check as well
          DIRECT_SHARE_ENABLED: @context.grants_right?(@current_user, session, :direct_share),
          new_quizzes_surveys_enabled: Account.site_admin.feature_enabled?(:new_quizzes_surveys),
        },
        quiz_menu_tools: external_tools_display_hashes(:quiz_menu),
        quiz_index_menu_tools: external_tools_display_hashes(:quiz_index_menu),
        ALLOW_ASSIGN_TO_DIFFERENTIATION_TAGS: assign_to_tags,
        CAN_MANAGE_DIFFERENTIATION_TAGS: @context.grants_any_right?(@current_user, session, *RoleOverride::GRANULAR_MANAGE_TAGS_PERMISSIONS),
        SIS_NAME: sis_name,
        MAX_NAME_LENGTH: max_name_length,
        DUE_DATE_REQUIRED_FOR_ACCOUNT: due_date_required_for_account,
        MAX_NAME_LENGTH_REQUIRED_FOR_ACCOUNT: max_name_length_required_for_account,
        SIS_INTEGRATION_SETTINGS_ENABLED: sis_integration_settings_enabled,
        NEW_QUIZZES_SELECTED: quiz_engine_selection,
        SHOW_SPEED_GRADER_LINK: @current_user.present? && context.allows_speed_grader? && context.grants_any_right?(@current_user, :manage_grades, :view_all_grades),
        VALID_DATE_RANGE: CourseDateRange.new(@context),
        HAS_GRADING_PERIODS: @context.grading_periods?,
      }
      set_section_list_js_env
      if @context.is_a?(Course) && @context.grants_right?(@current_user, session, :read)
        hash[:COURSE_ID] = @context.id.to_s
      end
      js_env(hash)

      set_tutorial_js_env

      conditional_release_js_env(includes: :active_rules)
    end

    if @current_user.present?
      Quizzes::OutstandingQuizSubmissionManager.delay_if_production
                                               .grade_by_course(@context)
    end

    log_asset_access(["quizzes", @context], "quizzes", "other")
  end

  def show
    if ams_integration_enabled?
      render_ams_service
      return
    end

    if @quiz.deleted?
      flash[:error] = t("errors.quiz_deleted", "That quiz has been deleted")
      redirect_to named_context_url(@context, :context_quizzes_url)
      return
    end

    if authorized_action(@quiz, @current_user, :read)
      # optionally force auth even for public courses
      return if value_to_boolean(params[:force_user]) && !force_user

      if @current_user && !@quiz.visible_to_user?(@current_user)
        if @current_user.quiz_submissions.where(quiz_id: @quiz).any?
          flash[:notice] = t "notices.submission_doesnt_count", "This quiz will no longer count towards your grade."
        else
          respond_to do |format|
            flash[:error] = t "You do not have access to the requested quiz."
            format.html { redirect_to named_context_url(@context, :context_quizzes_url) }
          end
          return
        end
      end

      @quiz = @quiz.overridden_for(@current_user)
      add_crumb(@quiz.title, named_context_url(@context, :context_quiz_url, @quiz))

      setup_headless

      return if (@quiz.require_lockdown_browser? &
                @quiz.require_lockdown_browser_for_results?) &&
                params[:viewing] &&
                !check_lockdown_browser(:medium, named_context_url(@context, "context_quiz_url", @quiz.to_param, viewing: "1"))

      if @quiz.require_lockdown_browser? && value_to_boolean(params.delete(:refresh_ldb))
        return render(action: "refresh_quiz_after_popup")
      end

      @question_count = @quiz.question_count
      if session[:quiz_id] == @quiz.id && !request.xhr?
        session.delete(:quiz_id)
      end
      is_observer = @context_enrollment&.observer?
      @locked_reason = @quiz.locked_for?(@current_user, check_policies: true, deep_check_if_needed: true, is_observer:)
      @locked = @locked_reason && !can_preview?

      @context_module_tag = ContextModuleItem.find_tag_with_preferred([@quiz, @quiz.assignment], params[:module_item_id])
      @sequence_asset = @context_module_tag.try(:content)
      GuardRail.activate(:primary) do
        @quiz.context_module_action(@current_user, :read) unless @locked && !@locked_reason[:can_view]
      end
      @assignment = @quiz.assignment
      @assignment = @assignment.overridden_for(@current_user) if @assignment

      @submission = get_submission

      @just_graded = false
      if @submission&.needs_grading?(!!params[:take])
        GuardRail.activate(:primary) do
          Quizzes::SubmissionGrader.new(@submission).grade_submission(
            finished_at: @submission.finished_at_fallback
          )
          @submission.reload
          @just_graded = true
        end
      end
      if @submission
        upload_url = api_v1_quiz_submission_files_path(course_id: @context.id, quiz_id: @quiz.id)
        js_env UPLOAD_URL: upload_url
        js_env SUBMISSION_VERSIONS_URL: course_quiz_submission_versions_url(@context, @quiz) unless hide_quiz?
        if !@submission.preview? && (!@js_env || !@js_env[:QUIZ_SUBMISSION_EVENTS_URL])
          events_url = api_v1_course_quiz_submission_events_url(@context, @quiz, @submission)
          js_env QUIZ_SUBMISSION_EVENTS_URL: events_url
        end
      end

      setup_attachments
      submission_counts if @quiz.grants_right?(@current_user, session, :grade) || @quiz.grants_right?(@current_user, session, :read_statistics)

      assign_to_tags = @context.account.allow_assign_to_differentiation_tags?

      @stored_params = @submission.temporary_data if params[:take] && @submission && (@submission.untaken? || @submission.preview?)
      @stored_params ||= {}
      hash = {
        ATTACHMENTS: @attachments.to_h { |_, a| [a.id, attachment_hash(a)] },
        CONTEXT_ACTION_SOURCE: :quizzes,
        COURSE_ID: @context.id,
        LOCKDOWN_BROWSER: @quiz.require_lockdown_browser?,
        ALLOW_ASSIGN_TO_DIFFERENTIATION_TAGS: assign_to_tags,
        CAN_MANAGE_DIFFERENTIATION_TAGS: @context.grants_any_right?(@current_user, session, *RoleOverride::GRANULAR_MANAGE_TAGS_PERMISSIONS),
        QUIZ: quiz_json(@quiz, @context, @current_user, session),
        QUIZ_DETAILS_URL: course_quiz_managed_quiz_data_url(@context.id, @quiz.id),
        QUIZZES_URL: course_quizzes_url(@context),
        MAX_GROUP_CONVERSATION_SIZE: Conversation.max_group_conversation_size,
        VALID_DATE_RANGE: CourseDateRange.new(@context),
        HAS_GRADING_PERIODS: @context.grading_periods?,
        DUE_DATE_REQUIRED_FOR_ACCOUNT: AssignmentUtil.due_date_required_for_account?(@context),
        PERMISSIONS: { manage_rubrics: @context.grants_right?(@current_user, session, :manage_rubrics) },
      }
      set_section_list_js_env
      append_sis_data(hash)
      js_env(hash)
      conditional_release_js_env(@quiz.assignment, includes: [:rule])
      enhanced_rubrics_assignments_js_env(@assignment) if Rubric.enhanced_rubrics_assignments_enabled?(@context)

      set_master_course_js_env_data(@quiz, @context)
      @quiz_menu_tools = external_tools_display_hashes(:quiz_menu)
      @can_take = can_take_quiz?
      GuardRail.activate(:primary) do
        if params[:take] && @can_take
          return false if @quiz.require_lockdown_browser? && !check_lockdown_browser(:highest, named_context_url(@context, "context_quiz_take_url", @quiz.id))

          # allow starting the quiz via a GET request, but only when using a lockdown browser
          if request.post? || (@quiz.require_lockdown_browser? && !quiz_submission_active?)
            start_quiz!
          else
            take_quiz
          end
        else
          @lock_results_if_needed = true

          log_asset_access(@quiz, "quizzes", "quizzes")
          js_bundle :quiz_show
          css_bundle :quizzes, :learning_outcomes
          if params[:take] && @quiz_eligibility && @quiz_eligibility.declined_reason_renders
            return render @quiz_eligibility.declined_reason_renders
          end

          render stream: can_stream_template?
        end
      end
      @padless = true
    end
  end

  def new
    if authorized_action(@context.quizzes.temp_record, @current_user, :create)
      quiz = @context.quizzes.build
      title = params[:title] || params[:name]
      quiz.title = title if title
      quiz.due_at = params[:due_at] if params[:due_at]
      quiz.assignment_group_id = params[:assignment_group_id] if params[:assignment_group_id]
      quiz.save!

      quiz_edit_url = named_context_url(@context, :edit_context_quiz_url, quiz)
      return render json: { url: quiz_edit_url } if request.xhr?

      redirect_to(quiz_edit_url)
    end
  end

  def edit
    if authorized_action(@quiz, @current_user, :update)

      if params[:fixup_quiz_math_questions] == "1"
        InstStatsd::Statsd.distributed_increment("fixingup_quiz_math_question")
        @quiz = fixup_quiz_questions_with_bad_math(@quiz)
      end

      add_crumb(@quiz.title, named_context_url(@context, :context_quiz_url, @quiz))
      @assignment = @quiz.assignment
      @quiz.title = params[:title] if params[:title]
      @quiz.due_at = params[:due_at] if params[:due_at]
      @quiz.assignment_group_id = params[:assignment_group_id] if params[:assignment_group_id]

      @banks_hash = get_banks(@quiz)

      if (@has_student_submissions = @quiz.has_student_submissions?)
        flash.now[:notice] = t("notices.has_submissions_already", "Keep in mind, some students have already taken or started taking this quiz")
      end

      regrade_options = @quiz.current_quiz_question_regrades.to_h do |qqr|
        [qqr.quiz_question_id, qqr.regrade_option]
      end

      max_name_length_required_for_account = AssignmentUtil.name_length_required_for_account?(@context)
      max_name_length = AssignmentUtil.assignment_max_name_length(@context)

      assign_to_tags = @context.account.allow_assign_to_differentiation_tags?

      hash = {
        ASSIGNMENT_ID: @assignment.present? ? @assignment.id : nil,
        ASSIGNMENT_OVERRIDES: assignment_overrides_json(@quiz.overrides_for(@current_user,
                                                                            ensure_set_not_empty: true),
                                                        @current_user,
                                                        include_names: true),
        ALLOW_ASSIGN_TO_DIFFERENTIATION_TAGS: assign_to_tags,
        CAN_MANAGE_DIFFERENTIATION_TAGS: @context.grants_any_right?(@current_user, session, *RoleOverride::GRANULAR_MANAGE_TAGS_PERMISSIONS),
        DUE_DATE_REQUIRED_FOR_ACCOUNT: AssignmentUtil.due_date_required_for_account?(@context),
        QUIZ: quiz_json(@quiz, @context, @current_user, session),
        QUIZZES_URL: course_quizzes_url(@context),
        QUIZ_IP_FILTERS_URL: api_v1_course_quiz_ip_filters_url(@context, @quiz),
        CONTEXT_ACTION_SOURCE: :quizzes,
        REGRADE_OPTIONS: regrade_options,
        quiz_max_combination_count: QUIZ_MAX_COMBINATION_COUNT,
        SHOW_QUIZ_ALT_TEXT_WARNING: true,
        VALID_DATE_RANGE: CourseDateRange.new(@context),
        HAS_GRADING_PERIODS: @context.grading_periods?,
        MAX_NAME_LENGTH_REQUIRED_FOR_ACCOUNT: max_name_length_required_for_account,
        MAX_NAME_LENGTH: max_name_length,
        IS_MODULE_ITEM: @quiz.is_module_item?,
        context_rubric_associations_url: context_url(@context, :context_rubric_associations_url)
      }

      set_section_list_js_env

      if @context.grading_periods?
        hash[:active_grading_periods] = GradingPeriod.json_for(@context, @current_user)
      end

      if @context.is_a?(Course) && @context.grants_right?(@current_user, session, :read)
        hash[:COURSE_ID] = @context.id.to_s
      end

      append_sis_data(hash)
      append_default_due_time_js_env(@context, hash)
      js_env(hash)

      conditional_release_js_env(@quiz.assignment)
      set_master_course_js_env_data(@quiz, @context)

      js_bundle :quizzes
      css_bundle :quizzes, :tinymce, :conditional_release_editor
      render :new, stream: can_stream_template?
    end
  end

  def create
    if authorized_action(@context.quizzes.temp_record, @current_user, :create)
      @quiz = @context.quizzes.build

      return render_forbidden unless grading_periods_allow_submittable_create?(@quiz, params[:quiz])

      overrides = delete_override_params

      return render_forbidden if overrides && !grading_periods_allow_assignment_overrides_batch_create?(@quiz, overrides)

      quiz_params = get_quiz_params
      quiz_params[:title] = nil if quiz_params[:title] == "undefined"
      quiz_params[:title] ||= t(:default_title, "New Quiz")
      quiz_params[:description] = process_incoming_html_content(quiz_params[:description]) if quiz_params.key?(:description)
      quiz_params.delete(:points_possible) unless quiz_params[:quiz_type] == "graded_survey"
      quiz_params[:disable_timer_autosubmission] = false if quiz_params[:time_limit].blank?
      quiz_params[:access_code] = nil if quiz_params[:access_code] == ""
      if quiz_params[:quiz_type] == "assignment" || quiz_params[:quiz_type] == "graded_survey"
        quiz_params[:assignment_group_id] ||= @context.assignment_groups.first.id
        if (assignment_group_id = quiz_params.delete(:assignment_group_id)) && assignment_group_id.present?
          @assignment_group = @context.assignment_groups.active.where(id: assignment_group_id).first
        end
        if @assignment_group
          @assignment = @context.assignments.build(title: quiz_params[:title], due_at: quiz_params[:lock_at], submission_types: "online_quiz")
          @assignment.assignment_group = @assignment_group
          @assignment.saved_by = :quiz
          @assignment.workflow_state = "unpublished"
          @assignment.saving_user = @current_user
          @assignment.save
          quiz_params[:assignment_id] = @assignment.id
        end
        quiz_params[:assignment_id] = nil unless @assignment
        quiz_params[:title] = @assignment.title if @assignment
      end
      @quiz.content_being_saved_by(@current_user)
      @quiz.infer_times
      @quiz.saving_user = @current_user
      @quiz.transaction do
        @quiz.update!(quiz_params)
        batch_update_assignment_overrides(@quiz, overrides, @current_user) unless overrides.nil?
      end

      if params[:post_to_sis]
        @quiz.assignment.post_to_sis = params[:post_to_sis] == "1"
      end

      if params.include?(:important_dates)
        @quiz.assignment.important_dates = value_to_boolean(params[:important_dates])
      end

      @quiz.did_edit if @quiz.created?
      @quiz.reload
      render json: @quiz.as_json(include: { assignment: { include: :assignment_group } })
    end
  rescue
    render json: @quiz.errors, status: :bad_request
  end

  def update
    if authorized_action(@quiz, @current_user, :update)
      quiz_params = get_quiz_params
      params[:quiz] ||= {}

      return render_forbidden unless grading_periods_allow_submittable_update?(
        @quiz, quiz_params, flash_message: true
      )

      overrides = delete_override_params

      if overrides
        prepared_batch = prepare_assignment_overrides_for_batch_update(@quiz, overrides, @current_user)
        batch_update_allowed = grading_periods_allow_assignment_overrides_batch_update?(
          @quiz, prepared_batch, flash_message: true
        )
        return render_forbidden unless batch_update_allowed
      end

      quiz_params[:title] = t("New Quiz") if quiz_params[:title] == "undefined"
      quiz_params[:description] = process_incoming_html_content(quiz_params[:description]) if quiz_params.key?(:description)

      if quiz_params[:quiz_type] == "survey"
        quiz_params[:points_possible] = ""
      elsif quiz_params[:quiz_type] != "graded_survey"
        quiz_params.delete(:points_possible)
      end
      quiz_params[:disable_timer_autosubmission] = false if quiz_params[:time_limit].blank?
      quiz_params[:access_code] = nil if quiz_params[:access_code] == ""
      if quiz_params[:quiz_type] == "assignment" || quiz_params[:quiz_type] == "graded_survey" # 'new' && params[:quiz][:assignment_group_id]
        if (assignment_group_id = quiz_params.delete(:assignment_group_id)) && assignment_group_id.present?
          @assignment_group = @context.assignment_groups.active.where(id: assignment_group_id).first
        end
        @assignment_group ||= @context.assignment_groups.first
        # The code to build an assignment for a quiz used to be here, but it's
        # been moved to the model quiz.rb instead.  See Quiz:build_assignment.
        quiz_params[:assignment_group_id] = @assignment_group && @assignment_group.id
      end

      quiz_params[:lock_at] = nil if quiz_params.delete(:do_lock_at) == "false"
      created_quiz = @quiz.created?

      Assignment.suspend_due_date_caching do
        @quiz.with_versioning(false) do
          @quiz.did_edit if @quiz.created?
        end
      end

      cached_due_dates_changed = @quiz.update_cached_due_dates?(quiz_params[:quiz_type])

      @quiz.saving_user = @current_user
      # TODO: API for Quiz overrides!
      respond_to do |format|
        Assignment.suspend_due_date_caching do
          @quiz.transaction do
            notify_of_update = value_to_boolean(params[:quiz][:notify_of_update])

            old_assignment = nil
            if @quiz.assignment.present?
              @quiz.assignment.saving_user = @current_user
              old_assignment = @quiz.assignment.clone

              old_assignment.instance_variable_set(:@new_record, false)
              old_assignment.id = @quiz.assignment.id

              @quiz.assignment.post_to_sis = params[:post_to_sis] == "1"
              @quiz.assignment.suppress_assignment = params[:suppress_assignment] == "1" if @context.root_account.suppress_assignments?
              @quiz.assignment.validate_overrides_for_sis(prepared_batch) if overrides

              @quiz.assignment.important_dates = value_to_boolean(params[:important_dates])
            end

            auto_publish = @quiz.published?

            @quiz.with_versioning(auto_publish) do
              # using attributes= here so we don't need to make an extra
              # database call to get the times right after save!
              @quiz.attributes = quiz_params
              @quiz.infer_times
              @quiz.content_being_saved_by(@current_user)
              if auto_publish
                @quiz.generate_quiz_data
                @quiz.workflow_state = "available"
                @quiz.published_at = Time.zone.now
              end
              @quiz.save!
            end

            if old_assignment && @quiz.assignment.present?
              @quiz.assignment.saving_user = @current_user
              @quiz.assignment.save
            end

            unless overrides.nil?
              update_quiz_and_assignment_versions(@quiz, prepared_batch) # to prevent undoing Quiz#link_assignment_overrides
              perform_batch_update_assignment_overrides(@quiz, prepared_batch)
            end

            # quiz.rb restricts all assignment broadcasts if notify_of_update is
            # false, so we do the same here
            if @quiz.assignment.present? && old_assignment && (notify_of_update || old_assignment.due_at != @quiz.assignment.due_at)
              @quiz.assignment.do_notifications!(old_assignment, notify_of_update)
            end
            @quiz.reload

            if params[:quiz][:time_limit].present?
              @quiz.delay_if_production(priority: Delayed::HIGH_PRIORITY).update_quiz_submission_end_at_times
            end

            @quiz.publish! if params[:publish]
          end
        end

        if @quiz.assignment && (@overrides_affected.to_i > 0 || cached_due_dates_changed || created_quiz)
          @quiz.assignment.clear_cache_key(:availability)
          SubmissionLifecycleManager.recompute(@quiz.assignment, update_grades: true, executing_user: @current_user)
        end

        format.html do
          flash[:notice] = t("Quiz successfully updated")
          redirect_to named_context_url(@context, :context_quiz_url, @quiz)
        end
        format.json { render json: @quiz.as_json(include: { assignment: { include: :assignment_group } }) }
      end
    end
  rescue
    respond_to do |format|
      flash[:error] = t("Quiz failed to update")
      format.html { redirect_to named_context_url(@context, :context_quiz_url, @quiz) }
      format.json { render json: @quiz.errors, status: :bad_request }
    end
  end

  def destroy
    if authorized_action(@quiz, @current_user, :delete)
      return render_unauthorized_action if editing_restricted?(@quiz)

      respond_to do |format|
        if @quiz.destroy
          format.html { redirect_to course_quizzes_url(@context) }
          format.json { render json: @quiz }
        else
          format.html { redirect_to course_quiz_url(@context, @quiz) }
          format.json { render json: @quiz.errors }
        end
      end
    end
  end

  def publish
    if authorized_action(@context, @current_user, :manage_assignments_edit)
      @quizzes = @context.quizzes.active.where(id: params[:quizzes])
      @quizzes.each(&:publish!)

      flash[:notice] = t("notices.quizzes_published",
                         { one: "1 quiz successfully published!",
                           other: "%{count} quizzes successfully published!" },
                         count: @quizzes.length)

      respond_to do |format|
        format.html { redirect_to named_context_url(@context, :context_quizzes_url) }
        format.json { render json: {}, status: :ok }
      end
    end
  end

  def unpublish
    if authorized_action(@context, @current_user, :manage_assignments_edit)
      @quizzes = @context.quizzes.active.where(id: params[:quizzes]).select(&:available?)
      @quizzes.each(&:unpublish!)

      flash[:notice] = t("notices.quizzes_unpublished",
                         { one: "1 quiz successfully unpublished!",
                           other: "%{count} quizzes successfully unpublished!" },
                         count: @quizzes.length)

      respond_to do |format|
        format.html { redirect_to named_context_url(@context, :context_quizzes_url) }
        format.json { render json: {}, status: :ok }
      end
    end
  end

  # student_analysis report
  def statistics
    if authorized_action(@quiz, @current_user, :read_statistics)
      respond_to do |format|
        format.html do
          add_crumb(@quiz.title, named_context_url(@context, :context_quiz_url, @quiz))
          add_crumb(t(:statistics_crumb, "Statistics"), named_context_url(@context, :context_quiz_statistics_url, @quiz))

          js_env({
                   quiz_url: api_v1_course_quiz_url(@context, @quiz),
                   quiz_statistics_url: api_v1_course_quiz_statistics_url(@context, @quiz),
                   course_sections_url: api_v1_course_sections_url(@context),
                   quiz_reports_url: api_v1_course_quiz_reports_url(@context, @quiz),
                 })

          render :statistics_cqs
        end
      end
    end
  end

  def managed_quiz_data
    extend Api::V1::User

    if authorized_action(@quiz, @current_user, [:grade, :read_statistics])
      student_scope = @context.students_visible_to(@current_user, include: :inactive)
      if @quiz.differentiated_assignments_applies?
        student_scope = student_scope.able_to_see_quiz_in_course_with_da(@quiz.id, @context.id)
      end
      students = student_scope.order_by_sortable_name.to_a.uniq

      @submissions_from_users = @quiz.quiz_submissions.for_user_ids(students.map(&:id)).not_settings_only.to_a

      @submissions_from_users = @submissions_from_users.index_by(&:user_id)

      # include logged out submissions
      @submissions_from_logged_out = @quiz.quiz_submissions.logged_out.not_settings_only

      @submitted_students, @unsubmitted_students = students.partition do |stud|
        @submissions_from_users[stud.id]
      end

      if @quiz.anonymous_survey?
        @submitted_students = @submitted_students.sort_by do |student|
          @submissions_from_users[student.id].id
        end

        submitted_students_json = @submitted_students.map(&:id)
        unsubmitted_students_json = @unsubmitted_students.map(&:id)
      else
        submitted_students_json = @submitted_students.map { |u| user_json(u, @current_user, session) }
        unsubmitted_students_json = @unsubmitted_students.map { |u| user_json(u, @current_user, session) }
      end

      @quiz_submission_list = { UNSUBMITTED_STUDENTS: unsubmitted_students_json,
                                SUBMITTED_STUDENTS: submitted_students_json }.to_json
      render layout: false
    end
  end

  def lockdown_browser_required
    plugin = Canvas::LockdownBrowser.plugin
    if plugin
      @lockdown_browser_download_url = plugin.settings[:download_url]
    end
    render
  end

  def history
    if authorized_action(@context, @current_user, :read)
      add_crumb(@quiz.title, named_context_url(@context, :context_quiz_url, @quiz))
      if params[:quiz_submission_id]
        @submission = @quiz.quiz_submissions.find(params[:quiz_submission_id])
      else
        user_id = params[:user_id].presence || @current_user&.id
        @submission = @quiz.quiz_submissions.where(user_id:).order(:created_at).first
      end
      if @submission && !@submission.user_id && (logged_out_index = params[:u_index])
        @logged_out_user_index = logged_out_index
      end
      @submission = nil if @submission&.settings_only?
      @user = @submission&.user
      if @submission&.needs_grading?
        Quizzes::SubmissionGrader.new(@submission).grade_submission(
          finished_at: @submission.finished_at_fallback
        )
        @submission.reload
      end
      setup_attachments
      if @quiz.deleted?
        flash[:error] = t("errors.quiz_deleted", "That quiz has been deleted")
        redirect_to named_context_url(@context, :context_quizzes_url)
        return
      end
      unless @submission
        flash[:notice] = t("notices.no_submission_for_user", "There is no submission available for that user")
        redirect_to named_context_url(@context, :context_quiz_url, @quiz)
        return
      end
      if hide_quiz? && !@quiz.grants_right?(@current_user, session, :review_grades)
        flash[:notice] = t("notices.cant_view_submission_while_muted", "You cannot view the quiz history while the quiz is muted.")
        redirect_to named_context_url(@context, :context_quiz_url, @quiz)
        return
      end
      if params[:score_updated]
        js_env SCORE_UPDATED: true
      end
      js_env GRADE_BY_QUESTION: @current_user&.preferences&.dig(:enable_speedgrader_grade_by_question)
      if authorized_action(@submission, @current_user, :read)
        if @current_user && !@quiz.visible_to_user?(@current_user)
          flash.now[:notice] = t "notices.submission_doesnt_count", "This quiz will no longer count towards your grade."
        end
        dont_show_user_name = @submission.quiz.anonymous_submissions || (!@submission.user || @submission.user == @current_user)
        add_crumb((dont_show_user_name ? t(:default_history_crumb, "History") : @submission.user.name))
        @headers = !params[:headless]
        unless @headers
          @body_classes << "quizzes-speedgrader"
        end
        @current_submission = @submission
        @version_instances = @submission.submitted_attempts.sort_by(&:version_number)
        @versions = get_versions
        params[:version] ||= @version_instances[0].version_number if @submission.untaken? && !@version_instances.empty?
        @current_version = true
        @version_number = "current"
        if params[:version]
          @version_number = params[:version].to_i
          @unversioned_submission = @submission
          @submission = @versions.detect { |s| s.version_number >= @version_number }
          @submission ||= @unversioned_submission.versions.get(params[:version]).model
          @current_version = (@current_submission.version_number == @submission.version_number)
          @version_number = "current" if @current_version
        end
        if @submission&.user_id == @current_user.id
          @submission&.submission&.mark_read(@current_user)
        end

        log_asset_access(@quiz, "quizzes", "quizzes")

        return if @quiz.require_lockdown_browser? &&
                  @quiz.require_lockdown_browser_for_results? &&
                  params[:viewing] &&
                  !check_lockdown_browser(:medium, named_context_url(@context, "context_quiz_history_url", @quiz.to_param, viewing: "1", version: params[:version]))

        js_bundle :quiz_history
        render stream: can_stream_template?
      end
    end
  end

  def moderate
    if authorized_action(@quiz, @current_user, :grade)
      @students = @context.students_visible_to(@current_user)
      @students = @quiz.visible_students_with_da(@students)
      @students = @students.name_like(params[:search_term]) if params[:search_term].present?
      @students = @students.distinct.order_by_sortable_name
      @students = @students.order(:uuid) if @quiz.survey? && @quiz.anonymous_submissions
      begin
        last_updated_at = Time.zone.parse(params[:last_updated_at]) if params[:last_updated_at]
      rescue ArgumentError
        # ignore
      end
      respond_to do |format|
        format.html do
          @students = @students.paginate(page: params[:page], per_page: 50)
          @submissions = @quiz.quiz_submissions.updated_after(last_updated_at).for_user_ids(@students.map(&:id))
        end
        format.json do
          @students = Api.paginate(@students, self, course_quiz_moderate_url(@context, @quiz), default_per_page: 50)
          @submissions = @quiz.quiz_submissions.updated_after(last_updated_at).for_user_ids(@students.map(&:id))
          render json: @submissions.map { |s| s.as_json(include_root: false, except: [:submission_data, :quiz_data], methods: ["extendable?", :finished_in_words, :attempts_left]) }
        end
      end
    end
  end

  def submission_versions
    if authorized_action(@quiz, @current_user, :read)
      @submission = get_submission
      @versions   = @submission ? get_versions : []

      if !@versions.empty? && !hide_quiz?
        render layout: false
      else
        head :ok
      end
    end
  end

  def read_only
    @assignment = @quiz.assignment
    if authorized_action(@quiz, @current_user, :read_statistics)
      @banks_hash = get_banks(@quiz)

      add_crumb(@quiz.title, named_context_url(@context, :context_quiz_url, @quiz))
      js_env(quiz_max_combination_count: QUIZ_MAX_COMBINATION_COUNT)
      render
    end
  end

  def submission_html
    @submission = get_submission
    setup_attachments
    if @submission&.completed?
      @lock_results_if_needed = true
      render layout: false
    else
      head :ok
    end
  end

  private

  def can_preview?
    @quiz.grants_right?(@current_user, session, :preview)
  end

  def get_banks(quiz)
    banks_hash = {}
    bank_ids = quiz.quiz_groups.map(&:assessment_question_bank_id)
    unless bank_ids.empty?
      banks_hash = AssessmentQuestionBank.active.where(id: bank_ids).index_by(&:id)
    end
    banks_hash
  end

  def get_submission
    submission = @quiz.quiz_submissions.where(user_id: @current_user).order(:created_at).first if @current_user
    if !@current_user || (params[:preview] && can_preview?)
      user_code = temporary_user_code
      submission = @quiz.quiz_submissions.where(temporary_user_code: user_code).first
    end

    if submission
      submission.ensure_question_reference_integrity!
      submission.ensure_end_at_integrity!
    end

    submission
  end

  def get_versions
    @submission.submitted_attempts
  end

  def setup_attachments
    @attachments = if @submission
                     @submission.attachments.index_by(&:id)

                   else
                     {}
                   end
  end

  def attachment_hash(attachment)
    { id: attachment.id, display_name: attachment.display_name }
  end

  def delete_override_params
    # nil represents the fact that we don't want to update the overrides
    return nil unless params[:quiz].key?(:assignment_overrides)

    overrides = params[:quiz].delete(:assignment_overrides)
    overrides = deserialize_overrides(overrides)

    # overrides might be "false" to indicate no overrides through form params
    overrides.is_a?(Array) ? overrides : []
  end

  def force_user
    unless @current_user
      session[:return_to] = course_quiz_path(@context, @quiz)
      redirect_to login_path
    end
    @current_user.present?
  end

  def setup_headless
    # persist headless state through take button and next/prev questions
    session[:headless_quiz] = true if value_to_boolean(params[:persist_headless])
    @headers = !params[:headless] && !session[:headless_quiz]
  end

  # if this returns false, it's rendering or redirecting, so return from the
  # action that called it
  def check_lockdown_browser(security_level, redirect_return_url)
    return true if @quiz.grants_right?(@current_user, session, :grade)

    plugin = Canvas::LockdownBrowser.plugin.base
    if plugin.require_authorization_redirect?(self)
      redirect_to(plugin.redirect_url(self, redirect_return_url))
      return false
    elsif !plugin.authorized?(self)
      redirect_to(action: "lockdown_browser_required", quiz_id: @quiz.id)
      return false
    elsif !session["lockdown_browser_popup"] && (@query_params = plugin.popup_window(self, security_level))
      @security_level = security_level
      session["lockdown_browser_popup"] = true
      render(action: "take_quiz_in_popup")
      return false
    end
    @lockdown_browser_authorized_to_view = true
    @headers = false
    @show_left_side = false
    @padless = true
    true
  end

  # use this for all redirects while taking a quiz -- it'll add params to tell
  # the lockdown browser that it's ok to follow the redirect
  def quiz_redirect_params(opts = {})
    return opts if !@quiz.require_lockdown_browser? || @quiz.grants_right?(@current_user, session, :grade)

    plugin = Canvas::LockdownBrowser.plugin.base
    plugin.redirect_params(opts)
  end
  helper_method :quiz_redirect_params

  def start_quiz!
    can_retry = @submission && (@quiz.unlimited_attempts? || @submission.attempts_left > 0 || can_preview?)
    preview = params[:preview] && can_preview?
    if !@submission || @submission.settings_only? || (@submission.completed? && can_retry && !@just_graded) || preview
      user_code = @current_user
      user_code = nil if preview
      user_code ||= temporary_user_code
      @submission = @quiz.generate_submission(user_code, !!preview)
      log_asset_access(@quiz, "quizzes", "quizzes", "participate")
    end
    if quiz_submission_active?
      if request.get?
        # currently, the only way to start_quiz! with a get request is to use the LDB
        take_quiz
      else
        # redirect to avoid refresh issues
        redirect_to course_quiz_take_url(@context, @quiz, quiz_redirect_params(preview: params[:preview]))
      end
    else
      flash[:error] = t("errors.no_more_attempts", "You have no quiz attempts left") unless @just_graded
      redirect_to named_context_url(@context, :context_quiz_url, @quiz, quiz_redirect_params)
    end
  end

  def take_quiz
    return unless quiz_submission_active?

    @show_embedded_chat = false
    flash.now[:notice] = t("notices.less_than_allotted_time", "You started this quiz near when it was due, so you won't have the full amount of time to take the quiz.") if @submission.less_than_allotted_time?
    if params[:question_id] && !valid_question?(@submission, params[:question_id])
      redirect_to course_quiz_url(@context, @quiz) and return
    end

    if params[:fixup_quiz_math_questions] == "1"
      InstStatsd::Statsd.distributed_increment("fixingup_quiz_math_submission")
      fixup_submission_questions_with_bad_math(@submission)
    end

    if !@submission.preview? && (!@js_env || !@js_env[:QUIZ_SUBMISSION_EVENTS_URL])
      events_url = api_v1_course_quiz_submission_events_url(@context, @quiz, @submission)
      js_env QUIZ_SUBMISSION_EVENTS_URL: events_url
    end

    js_env IS_PREVIEW: true if @submission.preview?

    @quiz_presenter = Quizzes::TakeQuizPresenter.new(@quiz, @submission, params)
    if params[:persist_headless]
      add_meta_tag(name: "viewport", id: "vp", content: "initial-scale=1.0,user-scalable=yes,width=device-width")
      js_env MOBILE_UI: true
    end
    render :take_quiz
  end

  def valid_question?(submission, question_id)
    submission.has_question?(question_id)
  end

  def can_take_quiz?
    return true if params[:preview] && can_preview?
    return false if params[:take] && !@quiz.grants_right?(@current_user, :submit)
    return false if @submission&.completed? && @submission.attempts_left == 0

    @quiz_eligibility = Quizzes::QuizEligibility.new(course: @context,
                                                     quiz: @quiz,
                                                     user: @current_user,
                                                     session:,
                                                     remote_ip: request.remote_ip,
                                                     access_code: params[:access_code])

    if params[:take]
      @quiz_eligibility.eligible?
    else
      @quiz_eligibility.potentially_eligible?
    end
  end

  def quiz_submission_active?
    @submission && (@submission.untaken? || @submission.preview?) && !@just_graded
  end

  # counts of submissions queried in #managed_quiz_data
  def submission_counts
    submitted_with_submissions = @context.students_visible_to(@current_user, include: :inactive)
                                         .joins(:quiz_submissions)
                                         .where("quiz_submissions.quiz_id=? AND quiz_submissions.workflow_state<>'settings_only'", @quiz)
    @submitted_student_count = submitted_with_submissions.distinct.count(:id)
    # add logged out submissions
    @submitted_student_count += @quiz.quiz_submissions.logged_out.not_settings_only.count
    @any_submissions_pending_review = submitted_with_submissions.where("quiz_submissions.workflow_state = 'pending_review'").count > 0
  end

  def set_download_submission_dialog_title
    js_env SUBMISSION_DOWNLOAD_DIALOG_TITLE: I18n.t("#quizzes.download_all_quiz_file_upload_submissions",
                                                    "Download All Quiz File Upload Submissions")
  end

  # Handler for quiz option: one_time_results
  #
  # Prevent the student from seeing their submission results more than once.
  def lock_results
    return unless @lock_results_if_needed
    return unless @quiz.one_time_results?

    # ignore teacher views
    return if can_preview?

    submission = @submission || get_submission

    return if submission.blank? || submission.settings_only?

    if submission.results_visible? && !submission.has_seen_results?
      Quizzes::QuizSubmission.where({ id: submission }).update_all({
                                                                     has_seen_results: true
                                                                   })
    end
  end

  def render_forbidden
    if @quiz.new_record?
      render json: @quiz.errors, status: :forbidden
    else
      respond_to do |format|
        format.html { redirect_to named_context_url(@context, :context_quiz_url, @quiz) }
        format.json { render json: @quiz.errors, status: :forbidden }
      end
    end
  end

  def quiz_lti_on_quizzes_page?
    @context.root_account.feature_enabled?(:newquizzes_on_quiz_page) &&
      quiz_lti_enabled? &&
      @context.quiz_lti_tool.url != "http://void.url.inseng.net"
  end

  def quiz_lti_enabled?
    @context.feature_enabled?(:quizzes_next) &&
      @context.quiz_lti_tool.present?
  end

  def assignment_quizzes_json(serializer_options)
    old_quizzes = scoped_quizzes_index.select { |q| q.quiz_type == QUIZ_TYPE_ASSIGNMENT }
    unless @context.root_account.feature_enabled?(:newquizzes_on_quiz_page)
      return quizzes_json(old_quizzes, *serializer_options)
    end

    new_quizzes = if Account.site_admin.feature_enabled?(:new_quizzes_surveys)
                    scoped_new_quizzes_index.reject { |q| Assignment::QUIZZES_NEXT_SURVEY_TYPES.include?(q.settings&.dig("new_quizzes", "type")) }
                  else
                    scoped_new_quizzes_index
                  end

    quizzes_next_json(
      sort_quizzes(old_quizzes + new_quizzes),
      *serializer_options
    )
  end

  def sort_quizzes(quizzes)
    quizzes.sort_by do |quiz|
      [
        quiz_due_date(quiz) || CanvasSort::Last,
        Canvas::ICU.collation_key(quiz.title || CanvasSort::First)
      ]
    end
  end

  # get the due_date for either a Classic Quiz or a quiz_lti quiz (Assignment)
  def quiz_due_date(quiz)
    return quiz.assignment ? quiz.assignment.due_at : quiz.lock_at if quiz.is_a?(Quizzes::Quiz)

    quiz.due_at || quiz.lock_at
  end

  def render_ams_service
    js_env(
<<<<<<< HEAD
      context_url: context_url(@context, :context_quizzes_url),
=======
      context_url: named_context_url(@context, :context_quizzes_url),
>>>>>>> 40dcc2b7
      PERMISSIONS: { manage_rubrics: @context.grants_right?(@current_user, session, :manage_rubrics) }
    )
    enhanced_rubrics_context_js_env
    remote_env(ams:
      {
        launch_url: Services::Ams.launch_url,
        api_url: Services::Ams.api_url
      })

    css_bundle :enhanced_rubrics
    render html: '<div id="ams_container"></div>'.html_safe, layout: true
  end

  def ams_integration_enabled?
    @context.root_account.feature_enabled?(:ams_root_account_integration) &&
      @context.is_a?(Course) &&
      @context.feature_enabled?(:ams_course_integration)
  end

  protected

  def get_quiz_params
    params[:quiz] ? params[:quiz].permit(API_ALLOWED_QUIZ_INPUT_FIELDS[:only]) : {}
  end

  def update_quiz_and_assignment_versions(quiz, prepared_batch)
    params = { quiz_id: quiz.id,
               quiz_version: quiz.version_number,
               assignment_id: quiz.assignment_id,
               assignment_version: quiz.assignment&.version_number }
    prepared_batch[:overrides_to_create].each { |override| override.assign_attributes(params) unless override.context_module_id }
    prepared_batch[:overrides_to_update].each { |override| override.assign_attributes(params) unless override.context_module_id }
  end

  def hide_quiz?
    !@submission.posted?
  end

  def scoped_quizzes_index
    return @_quizzes_index if @_quizzes_index

    scope = @context.quizzes.active.preload(:assignment).select(*(Quizzes::Quiz.columns.map(&:name) - ["quiz_data"]))

    # students only get to see published quizzes, and they will fetch the
    # overrides later using the API:
    scope = scope.available unless @context.grants_right?(@current_user, session, :read_as_admin)

    scope = DifferentiableAssignment.scope_filter(scope, @current_user, @context)

    @_quizzes_index = sort_quizzes(scope)
  end

  def scoped_new_quizzes_index
    return @_new_quizzes_index if @_new_quizzes_index

    @_new_quizzes_index = Assignments::ScopedToUser.new(@context, @current_user).scope.preload(:duplicate_of).type_quiz_lti
  end

  def scoped_quizzes
    return @_quizzes if @_quizzes

    scope = @context.quizzes.active.preload(:assignment)

    # students only get to see published quizzes, and they will fetch the
    # overrides later using the API:
    scope = scope.available unless @context.grants_right?(@current_user, session, :read_as_admin)

    scope = DifferentiableAssignment.scope_filter(scope, @current_user, @context)

    @_quizzes = sort_quizzes(scope)
  end

  def quiz_engine_selection
    return "true" if new_quizzes_by_default?

    selection = nil
    if @context.is_a?(Course) && @context.settings.dig(:engine_selected, :user_id)
      selection_obj = @context.settings.dig(:engine_selected, :user_id)
      if selection_obj[:expiration] > Time.zone.today
        selection = selection_obj[:newquizzes_engine_selected]
      end
      selection
    end
    selection
  end

  def set_section_list_js_env
    js_env SECTION_LIST: @context.course_sections.active.map { |section|
      {
        id: section.id,
        name: section.name,
        start_at: section.start_at,
        end_at: section.end_at,
        override_course_and_term_dates: section.restrict_enrollments_to_section_dates
      }
    }
  end
end<|MERGE_RESOLUTION|>--- conflicted
+++ resolved
@@ -1162,11 +1162,7 @@
 
   def render_ams_service
     js_env(
-<<<<<<< HEAD
-      context_url: context_url(@context, :context_quizzes_url),
-=======
       context_url: named_context_url(@context, :context_quizzes_url),
->>>>>>> 40dcc2b7
       PERMISSIONS: { manage_rubrics: @context.grants_right?(@current_user, session, :manage_rubrics) }
     )
     enhanced_rubrics_context_js_env
