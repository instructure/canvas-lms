#
# Copyright (C) 2011 - 2016 Instructure, Inc.
#
# This file is part of Canvas.
#
# Canvas is free software: you can redistribute it and/or modify it under
# the terms of the GNU Affero General Public License as published by the Free
# Software Foundation, version 3 of the License.
#
# Canvas is distributed in the hope that it will be useful, but WITHOUT ANY
# WARRANTY; without even the implied warranty of MERCHANTABILITY or FITNESS FOR
# A PARTICULAR PURPOSE. See the GNU Affero General Public License for more
# details.
#
# You should have received a copy of the GNU Affero General Public License along
# with this program. If not, see <http://www.gnu.org/licenses/>.
#

class Quizzes::QuizzesController < ApplicationController
  include Api::V1::Quiz
  include Api::V1::AssignmentOverride
  include KalturaHelper
  include ::Filters::Quizzes
  include SubmittablesGradingPeriodProtection

  # If Quiz#one_time_results is on, this flag must be set whenever we've
  # rendered the submission results to the student so that the results can be
  # locked down.
  attr_reader :lock_results_if_needed

  before_action :require_context
  before_action :rich_content_service_config, only: [:show, :new, :edit]

  add_crumb(proc { t('#crumbs.quizzes', "Quizzes") }) { |c| c.send :named_context_url, c.instance_variable_get("@context"), :context_quizzes_url }
  before_action { |c| c.active_tab = "quizzes" }
  before_action :require_quiz, :only => [
    :statistics,
    :edit,
    :show,
    :history,
    :update,
    :destroy,
    :moderate,
    :read_only,
    :managed_quiz_data,
    :submission_versions,
    :submission_html,
    :toggle_post_to_sis
  ]
  before_action :set_download_submission_dialog_title , only: [:show,:statistics]
  after_action :lock_results, only: [ :show, :submission_html ]
  # The number of questions that can display "details". After this number, the "Show details" option is disabled
  # and the data is not even loaded.
  QUIZ_QUESTIONS_DETAIL_LIMIT = 25
  QUIZ_MAX_COMBINATION_COUNT = 200

  QUIZ_TYPE_ASSIGNMENT = 'assignment'
  QUIZ_TYPE_PRACTICE = 'practice_quiz'
  QUIZ_TYPE_SURVEYS = ['survey', 'graded_survey'].freeze

  def index
    return unless authorized_action(@context, @current_user, :read)
    return unless tab_enabled?(@context.class::TAB_QUIZZES)

    can_manage = @context.grants_right?(@current_user, session, :manage_assignments)

    scope = @context.quizzes.active.preload(:assignment)

    # students only get to see published quizzes, and they will fetch the
    # overrides later using the API:
    scope = scope.available unless @context.grants_right?(@current_user, session, :read_as_admin)

    scope = DifferentiableAssignment.scope_filter(scope, @current_user, @context)

    quizzes = scope.sort_by do |quiz|
      due_date = quiz.assignment ? quiz.assignment.due_at : quiz.lock_at
      [
        due_date || CanvasSort::Last,
        Canvas::ICU.collation_key(quiz.title || CanvasSort::First)
      ]
    end

    quiz_options = Rails.cache.fetch([
      'quiz_user_permissions', @context.id, @current_user,
      quizzes.map(&:id), # invalidate on add/delete of quizzes
      quizzes.map(&:updated_at).sort.last # invalidate on modifications
    ].cache_key) do
      if can_manage
        Quizzes::Quiz.preload_can_unpublish(quizzes)
      end
      quizzes.each_with_object({}) do |quiz, quiz_user_permissions|
        quiz_user_permissions[quiz.id] = {
          can_update: can_manage,
          can_unpublish: can_manage && quiz.can_unpublish?
        }
      end
    end

    assignment_quizzes = quizzes.select{ |q| q.quiz_type == QUIZ_TYPE_ASSIGNMENT }
    open_quizzes       = quizzes.select{ |q| q.quiz_type == QUIZ_TYPE_PRACTICE }
    surveys            = quizzes.select{ |q| QUIZ_TYPE_SURVEYS.include?(q.quiz_type) }
    serializer_options = [@context, @current_user, session, {
      permissions: quiz_options,
      skip_date_overrides: true,
      skip_lock_tests: true
    }]

    js_env({
      :QUIZZES => {
        assignment: quizzes_json(assignment_quizzes, *serializer_options),
        open: quizzes_json(open_quizzes, *serializer_options),
        surveys: quizzes_json(surveys, *serializer_options),
        options: quiz_options
      },
      :URLS => {
        new_quiz_url: context_url(@context, :new_context_quiz_url, :fresh => 1),
        question_banks_url: context_url(@context, :context_question_banks_url),
        assignment_overrides: api_v1_course_quiz_assignment_overrides_url(@context)
      },
      :PERMISSIONS => {
        create: can_do(@context.quizzes.temp_record, @current_user, :create),
        manage: can_manage,
        read_question_banks: can_manage || can_do(@context, @current_user, :read_question_banks)
      },
      :FLAGS => {
        question_banks: feature_enabled?(:question_banks),
        post_to_sis_enabled: Assignment.sis_grade_export_enabled?(@context)
      },
      :quiz_menu_tools => external_tools_display_hashes(:quiz_menu),
    })

    conditional_release_js_env(includes: :active_rules)

    if @current_user.present?
      Quizzes::OutstandingQuizSubmissionManager.send_later_if_production(:grade_by_course,
        @context)
    end

    log_asset_access([ "quizzes", @context ], "quizzes", 'other')
  end

  def show
    if @quiz.deleted?
      flash[:error] = t('errors.quiz_deleted', "That quiz has been deleted")
      redirect_to named_context_url(@context, :context_quizzes_url)
      return
    end

    if authorized_action(@quiz, @current_user, :read)
      # optionally force auth even for public courses
      return if value_to_boolean(params[:force_user]) && !force_user

      if @current_user && !@quiz.visible_to_user?(@current_user)
        if @current_user.quiz_submissions.where(quiz_id: @quiz).any?
          flash[:notice] = t 'notices.submission_doesnt_count', "This quiz will no longer count towards your grade."
        else
          respond_to do |format|
            flash[:error] = t "You do not have access to the requested quiz."
            format.html { redirect_to named_context_url(@context, :context_quizzes_url) }
          end
          return
        end
      end

      @quiz = @quiz.overridden_for(@current_user)
      add_crumb(@quiz.title, named_context_url(@context, :context_quiz_url, @quiz))

      setup_headless

      if @quiz.require_lockdown_browser? && @quiz.require_lockdown_browser_for_results? && params[:viewing]
        return unless check_lockdown_browser(:medium, named_context_url(@context, 'context_quiz_url', @quiz.to_param, :viewing => "1"))
      end

      if @quiz.require_lockdown_browser? && refresh_ldb = value_to_boolean(params.delete(:refresh_ldb))
        return render(:action => "refresh_quiz_after_popup")
      end

      @question_count = @quiz.question_count
      if session[:quiz_id] == @quiz.id && !request.xhr?
        session.delete(:quiz_id)
      end
      is_observer = @context_enrollment && @context_enrollment.observer?
      @locked_reason = @quiz.locked_for?(@current_user, :check_policies => true, :deep_check_if_needed => true, :is_observer => is_observer)
      @locked = @locked_reason && !can_preview?

      @context_module_tag = ContextModuleItem.find_tag_with_preferred([@quiz, @quiz.assignment], params[:module_item_id])
      @sequence_asset = @context_module_tag.try(:content)
      @quiz.context_module_action(@current_user, :read) unless @locked && !@locked_reason[:can_view]

      @assignment = @quiz.assignment
      @assignment = @assignment.overridden_for(@current_user) if @assignment

      @submission = get_submission

      @just_graded = false
      if @submission && @submission.needs_grading?(!!params[:take])
        Quizzes::SubmissionGrader.new(@submission).grade_submission(
          finished_at: @submission.finished_at_fallback
        )
        @submission.reload
        @just_graded = true
      end
      if @submission
        upload_url = api_v1_quiz_submission_files_path(:course_id => @context.id, :quiz_id => @quiz.id)
        js_env :UPLOAD_URL => upload_url
        js_env :SUBMISSION_VERSIONS_URL => course_quiz_submission_versions_url(@context, @quiz) unless @quiz.muted?
        if !@submission.preview? && (!@js_env || !@js_env[:QUIZ_SUBMISSION_EVENTS_URL])
          events_url = api_v1_course_quiz_submission_events_url(@context, @quiz, @submission)
          js_env QUIZ_SUBMISSION_EVENTS_URL: events_url
        end
      end

      setup_attachments
      submission_counts if @quiz.grants_right?(@current_user, session, :grade) || @quiz.grants_right?(@current_user, session, :read_statistics)
      @stored_params = (@submission.temporary_data rescue nil) if params[:take] && @submission && (@submission.untaken? || @submission.preview?)
      @stored_params ||= {}
      hash = {
        ATTACHMENTS: Hash[@attachments.map { |_,a| [a.id,attachment_hash(a)]}],
        CONTEXT_ACTION_SOURCE: :quizzes,
        COURSE_ID: @context.id,
        LOCKDOWN_BROWSER: @quiz.require_lockdown_browser?,
        QUIZ: quiz_json(@quiz,@context,@current_user,session),
        QUIZZES_URL: course_quizzes_url(@context)
      }
      append_sis_data(hash)
      js_env(hash)
      conditional_release_js_env(@quiz.assignment, includes: [:rule])

      @quiz_menu_tools = external_tools_display_hashes(:quiz_menu)
      @can_take = can_take_quiz?
      if params[:take] && @can_take
        return false if @quiz.require_lockdown_browser? && !check_lockdown_browser(:highest, named_context_url(@context, 'context_quiz_take_url', @quiz.id))
        # allow starting the quiz via a GET request, but only when using a lockdown browser
        if request.post? || (@quiz.require_lockdown_browser? && !quiz_submission_active?)
          start_quiz!
        else
          take_quiz
        end
      else
        @lock_results_if_needed = true

        log_asset_access(@quiz, "quizzes", "quizzes")
      end
      @padless = true
    end
  end

  def new
    if authorized_action(@context.quizzes.temp_record, @current_user, :create)
      @assignment = nil
      @assignment = @context.assignments.active.find(params[:assignment_id]) if params[:assignment_id]
      @quiz = @context.quizzes.build
      @quiz.title = params[:title] if params[:title]
      @quiz.due_at = params[:due_at] if params[:due_at]
      @quiz.assignment_group_id = params[:assignment_group_id] if params[:assignment_group_id]
      @quiz.save!
      # this is a weird check... who can create but not update???
      if authorized_action(@quiz, @current_user, :update)
        @assignment = @quiz.assignment
      end

<<<<<<< HEAD
      hash = {
        :DUE_DATE_REQUIRED_FOR_ACCOUNT => AssignmentUtil.due_date_required_for_account?(@quiz),
=======
      max_name_length_required_for_account = AssignmentUtil.name_length_required_for_account?(@quiz)
      max_name_length = AssignmentUtil.assignment_max_name_length(@quiz)

      hash = {
        :MAX_NAME_LENGTH_REQUIRED_FOR_ACCOUNT => max_name_length_required_for_account,
        :MAX_NAME_LENGTH => max_name_length
>>>>>>> 7d35a603
      }

      js_env(hash)
      redirect_to(named_context_url(@context, :edit_context_quiz_url, @quiz))
    end
  end

  def edit
    if authorized_action(@quiz, @current_user, :update)
      return render_unauthorized_action if editing_restricted?(@quiz)
      add_crumb(@quiz.title, named_context_url(@context, :context_quiz_url, @quiz))
      @assignment = @quiz.assignment
      @quiz.title = params[:title] if params[:title]
      @quiz.due_at = params[:due_at] if params[:due_at]
      @quiz.assignment_group_id = params[:assignment_group_id] if params[:assignment_group_id]

      student_ids = @context.student_ids
      @banks_hash = get_banks(@quiz)

      if @has_student_submissions = @quiz.has_student_submissions?
        flash[:notice] = t('notices.has_submissions_already', "Keep in mind, some students have already taken or started taking this quiz")
      end

      regrade_options = Hash[@quiz.current_quiz_question_regrades.map do |qqr|
        [qqr.quiz_question_id, qqr.regrade_option]
      end]
      sections = @context.course_sections.active

      max_name_length_required_for_account = AssignmentUtil.name_length_required_for_account?(@quiz)
      max_name_length = AssignmentUtil.assignment_max_name_length(@quiz)

      hash = {
        :ASSIGNMENT_ID => @assignment.present? ? @assignment.id : nil,
        :ASSIGNMENT_OVERRIDES => assignment_overrides_json(@quiz.overrides_for(@current_user,
                                                           ensure_set_not_empty: true),
                                                           @current_user),
        :DUE_DATE_REQUIRED_FOR_ACCOUNT => AssignmentUtil.due_date_required_for_account?(@quiz),
        :QUIZ => quiz_json(@quiz, @context, @current_user, session),
        :SECTION_LIST => sections.map { |section|
          {
            :id => section.id,
            :name => section.name,
            :start_at => section.start_at,
            :end_at => section.end_at,
            :override_course_and_term_dates => section.restrict_enrollments_to_section_dates
          }
        },
        :QUIZZES_URL => course_quizzes_url(@context),
        :QUIZ_IP_FILTERS_URL => api_v1_course_quiz_ip_filters_url(@context, @quiz),
        :CONTEXT_ACTION_SOURCE => :quizzes,
        :REGRADE_OPTIONS => regrade_options,
        :quiz_max_combination_count => QUIZ_MAX_COMBINATION_COUNT,
        :SHOW_QUIZ_ALT_TEXT_WARNING => true,
        :VALID_DATE_RANGE => CourseDateRange.new(@context),
        :MULTIPLE_GRADING_PERIODS_ENABLED => @context.feature_enabled?(:multiple_grading_periods),
        :MAX_NAME_LENGTH_REQUIRED_FOR_ACCOUNT => max_name_length_required_for_account,
        :MAX_NAME_LENGTH => max_name_length
      }

      if @context.feature_enabled?(:multiple_grading_periods)
        hash[:active_grading_periods] = GradingPeriod.json_for(@context, @current_user)
      end

      append_sis_data(hash)
      js_env(hash)

      conditional_release_js_env(@quiz.assignment)

      render :new
    end
  end

  def create
    if authorized_action(@context.quizzes.temp_record, @current_user, :create)
      @quiz = @context.quizzes.build

      return render_forbidden unless grading_periods_allow_submittable_create?(@quiz, params[:quiz])
      overrides = delete_override_params

      if overrides
        return render_forbidden unless grading_periods_allow_assignment_overrides_batch_create?(@quiz, overrides)
      end

      quiz_params = get_quiz_params
      quiz_params[:title] = nil if quiz_params[:title] == "undefined"
      quiz_params[:title] ||= t(:default_title, "New Quiz")
      quiz_params.delete(:points_possible) unless quiz_params[:quiz_type] == 'graded_survey'
      quiz_params[:access_code] = nil if quiz_params[:access_code] == ""
      if quiz_params[:quiz_type] == 'assignment' || quiz_params[:quiz_type] == 'graded_survey'
        quiz_params[:assignment_group_id] ||= @context.assignment_groups.first.id
        if (assignment_group_id = quiz_params.delete(:assignment_group_id)) && assignment_group_id.present?
          @assignment_group = @context.assignment_groups.active.where(id: assignment_group_id).first
        end
        if @assignment_group
          @assignment = @context.assignments.build(:title => quiz_params[:title], :due_at => quiz_params[:lock_at], :submission_types => 'online_quiz')
          @assignment.assignment_group = @assignment_group
          @assignment.saved_by = :quiz
          @assignment.workflow_state = 'unpublished'
          @assignment.save
          quiz_params[:assignment_id] = @assignment.id
        end
        quiz_params[:assignment_id] = nil unless @assignment
        quiz_params[:title] = @assignment.title if @assignment
      end
      @quiz.content_being_saved_by(@current_user)
      @quiz.infer_times
      @quiz.transaction do
        @quiz.update_attributes!(quiz_params)
        batch_update_assignment_overrides(@quiz, overrides, @current_user) unless overrides.nil?
      end
      if Assignment.sis_grade_export_enabled?(@context) && @quiz.assignment
        post_to_sis = nil
        post_to_sis = params[:assignment][:post_to_sis] if params[:assignment].present?
        post_to_sis = @context.account.sis_default_grade_export[:value] if post_to_sis.nil?
        @quiz.assignment.post_to_sis = post_to_sis
        @quiz.assignment.save
      end
      @quiz.did_edit if @quiz.created?
      @quiz.reload
      render :json => @quiz.as_json(:include => {:assignment => {:include => :assignment_group}})
    end
  rescue
    render :json => @quiz.errors, :status => :bad_request
  end

  def update
    n = Time.now.to_f
    if authorized_action(@quiz, @current_user, :update)
      quiz_params = get_quiz_params
      params[:quiz] ||= {}

      return render_forbidden unless grading_periods_allow_submittable_update?(
        @quiz, quiz_params, flash_message: true
      )
      overrides = delete_override_params

      if overrides
        prepared_batch = prepare_assignment_overrides_for_batch_update(@quiz, overrides, @current_user)
        batch_update_allowed = grading_periods_allow_assignment_overrides_batch_update?(
          @quiz, prepared_batch, flash_message: true
        )
        return render_forbidden unless batch_update_allowed
      end

      quiz_params[:title] = t("New Quiz") if quiz_params[:title] == "undefined"
      quiz_params.delete(:points_possible) unless quiz_params[:quiz_type] == 'graded_survey'
      quiz_params[:access_code] = nil if quiz_params[:access_code] == ""
      if quiz_params[:quiz_type] == 'assignment' || quiz_params[:quiz_type] == 'graded_survey' #'new' && params[:quiz][:assignment_group_id]
        if (assignment_group_id = quiz_params.delete(:assignment_group_id)) && assignment_group_id.present?
          @assignment_group = @context.assignment_groups.active.where(id: assignment_group_id).first
        end
        @assignment_group ||= @context.assignment_groups.first
        # The code to build an assignment for a quiz used to be here, but it's
        # been moved to the model quiz.rb instead.  See Quiz:build_assignment.
        quiz_params[:assignment_group_id] = @assignment_group && @assignment_group.id
      end

      quiz_params[:lock_at] = nil if quiz_params.delete(:do_lock_at) == 'false'

      @quiz.with_versioning(false) do
        @quiz.did_edit if @quiz.created?
      end

      # TODO: API for Quiz overrides!
      respond_to do |format|
        @quiz.transaction do
          notify_of_update = value_to_boolean(params[:quiz][:notify_of_update])

          old_assignment = nil
          if @quiz.assignment.present?
            old_assignment = @quiz.assignment.clone
            old_assignment.id = @quiz.assignment.id

            if params[:assignment] && Assignment.sis_grade_export_enabled?(@context)
              @quiz.assignment.post_to_sis = params[:assignment][:post_to_sis]
            end
          end

          auto_publish = @quiz.published?

          @quiz.with_versioning(auto_publish) do
            # using attributes= here so we don't need to make an extra
            # database call to get the times right after save!
            @quiz.attributes = quiz_params
            @quiz.infer_times
            @quiz.content_being_saved_by(@current_user)
            if auto_publish
              @quiz.generate_quiz_data
              @quiz.workflow_state = 'available'
              @quiz.published_at = Time.now
            end
            @quiz.save!
          end

          if old_assignment && @quiz.assignment.present?
            @quiz.assignment.save
          end

          perform_batch_update_assignment_overrides(@quiz, prepared_batch) unless overrides.nil?

          # quiz.rb restricts all assignment broadcasts if notify_of_update is
          # false, so we do the same here
          if @quiz.assignment.present? && old_assignment && (notify_of_update || old_assignment.due_at != @quiz.assignment.due_at)
            @quiz.assignment.do_notifications!(old_assignment, notify_of_update)
          end
          @quiz.reload

          if params[:quiz][:time_limit].present?
            @quiz.send_later_if_production_enqueue_args(:update_quiz_submission_end_at_times, {
              priority: Delayed::HIGH_PRIORITY
            })
          end

          @quiz.publish! if params[:publish]
        end
        flash[:notice] = t("Quiz successfully updated")
        format.html { redirect_to named_context_url(@context, :context_quiz_url, @quiz) }
        format.json { render json: @quiz.as_json(include: {assignment: {include: :assignment_group}}) }
      end
    end
  rescue
    respond_to do |format|
      flash[:error] = t("Quiz failed to update")
      format.html { redirect_to named_context_url(@context, :context_quiz_url, @quiz) }
      format.json { render json: @quiz.errors, status: :bad_request }
    end
  end

  def destroy
    if authorized_action(@quiz, @current_user, :delete)
      return render_unauthorized_action if editing_restricted?(@quiz)
      respond_to do |format|
        if @quiz.destroy
          format.html { redirect_to course_quizzes_url(@context) }
          format.json { render :json => @quiz }
        else
          format.html { redirect_to course_quiz_url(@context, @quiz) }
          format.json { render :json => @quiz.errors }
        end
      end
    end
  end

  def publish
    if authorized_action(@context, @current_user, :manage_assignments)
      @quizzes = @context.quizzes.active.where(id: params[:quizzes])
      @quizzes.each(&:publish!)

      flash[:notice] = t('notices.quizzes_published',
                         { :one => "1 quiz successfully published!",
                           :other => "%{count} quizzes successfully published!" },
                         :count => @quizzes.length)


      respond_to do |format|
        format.html { redirect_to named_context_url(@context, :context_quizzes_url) }
        format.json { render :json => {}, :status => :ok }
      end
    end
  end

  def unpublish
    if authorized_action(@context, @current_user, :manage_assignments)
      @quizzes = @context.quizzes.active.where(id: params[:quizzes]).select{|q| q.available? }
      @quizzes.each(&:unpublish!)

      flash[:notice] = t('notices.quizzes_unpublished',
                         { :one => "1 quiz successfully unpublished!",
                           :other => "%{count} quizzes successfully unpublished!" },
                         :count => @quizzes.length)

      respond_to do |format|
        format.html { redirect_to named_context_url(@context, :context_quizzes_url) }
        format.json { render :json => {}, :status => :ok }
      end
    end
  end

  def toggle_post_to_sis
    if authorized_action(@quiz, @current_user, :update)
      @quiz.post_to_sis = params[:post_to_sis]
      @quiz.save!
      respond_to do |format|
        format.html { redirect_to named_context_url(@context, :context_quizzes_url) }
        format.json { render :json => {}, :status => :ok }
      end
    end
  end

  # student_analysis report
  def statistics
    if authorized_action(@quiz, @current_user, :read_statistics)
      respond_to do |format|
        format.html {
          add_crumb(@quiz.title, named_context_url(@context, :context_quiz_url, @quiz))
          add_crumb(t(:statistics_crumb, "Statistics"), named_context_url(@context, :context_quiz_statistics_url, @quiz))

          js_env({
            quiz_url: api_v1_course_quiz_url(@context, @quiz),
            quiz_statistics_url: api_v1_course_quiz_statistics_url(@context, @quiz),
            course_sections_url: api_v1_course_sections_url(@context),
            quiz_reports_url: api_v1_course_quiz_reports_url(@context, @quiz),
          })

          render :statistics_cqs
        }
      end
    end
  end

  def managed_quiz_data
    extend Api::V1::User
    if authorized_action(@quiz, @current_user, [:grade, :read_statistics])
      student_scope = @context.students_visible_to(@current_user, include: :inactive)
      if @quiz.differentiated_assignments_applies?
        student_scope = student_scope.able_to_see_quiz_in_course_with_da(@quiz.id, @context.id)
      end
      students = student_scope.order_by_sortable_name.to_a.uniq

      @submissions_from_users = @quiz.quiz_submissions.for_user_ids(students.map(&:id)).not_settings_only.to_a

      @submissions_from_users = Hash[@submissions_from_users.map { |s| [s.user_id,s] }]

      #include logged out submissions
      @submissions_from_logged_out = @quiz.quiz_submissions.logged_out.not_settings_only

      @submitted_students, @unsubmitted_students = students.partition do |stud|
        @submissions_from_users[stud.id]
      end

      if @quiz.anonymous_survey?
        @submitted_students = @submitted_students.sort_by do |student|
          @submissions_from_users[student.id].id
        end

        submitted_students_json = @submitted_students.map &:id
        unsubmitted_students_json = @unsubmitted_students.map &:id
      else
        submitted_students_json = @submitted_students.map { |u| user_json(u, @current_user, session) }
        unsubmitted_students_json = @unsubmitted_students.map { |u| user_json(u, @current_user, session) }
      end

      @quiz_submission_list = { :UNSUBMITTED_STUDENTS => unsubmitted_students_json,
                                :SUBMITTED_STUDENTS => submitted_students_json }.to_json
      render :layout => false
    end
  end

  def lockdown_browser_required
    plugin = Canvas::LockdownBrowser.plugin
    if plugin
      @lockdown_browser_download_url = plugin.settings[:download_url]
    end
    render
  end

  def history
    if authorized_action(@context, @current_user, :read)
      add_crumb(@quiz.title, named_context_url(@context, :context_quiz_url, @quiz))
      if params[:quiz_submission_id]
        @submission = @quiz.quiz_submissions.find(params[:quiz_submission_id])
      else
        user_id = params[:user_id].presence || @current_user.id
        @submission = @quiz.quiz_submissions.where(user_id: user_id).order(:created_at).first
      end
      if @submission && !@submission.user_id && logged_out_index = params[:u_index]
        @logged_out_user_index = logged_out_index
      end
      @submission = nil if @submission && @submission.settings_only?
      @user = @submission && @submission.user
      if @submission && @submission.needs_grading?
        Quizzes::SubmissionGrader.new(@submission).grade_submission(
          finished_at: @submission.finished_at_fallback
        )
        @submission.reload
      end
      setup_attachments
      if @quiz.deleted?
        flash[:error] = t('errors.quiz_deleted', "That quiz has been deleted")
        redirect_to named_context_url(@context, :context_quizzes_url)
        return
      end
      if !@submission
        flash[:notice] = t('notices.no_submission_for_user', "There is no submission available for that user")
        redirect_to named_context_url(@context, :context_quiz_url, @quiz)
        return
      end
      if @quiz.muted? && !@quiz.grants_right?(@current_user, session, :grade)
        flash[:notice] = t('notices.cant_view_submission_while_muted', "You cannot view the quiz history while the quiz is muted.")
        redirect_to named_context_url(@context, :context_quiz_url, @quiz)
        return
      end
      if params[:score_updated]
        js_env :SCORE_UPDATED => true
      end
      js_env :GRADE_BY_QUESTION => @current_user.preferences[:enable_speedgrader_grade_by_question]
      if authorized_action(@submission, @current_user, :read)
        if @current_user && !@quiz.visible_to_user?(@current_user)
          flash[:notice] = t 'notices.submission_doesnt_count', "This quiz will no longer count towards your grade."
        end
        dont_show_user_name = @submission.quiz.anonymous_submissions || (!@submission.user || @submission.user == @current_user)
        add_crumb((dont_show_user_name ? t(:default_history_crumb, "History") : @submission.user.name))
        @headers = !params[:headless]
        unless @headers
          @body_classes << 'quizzes-speedgrader'
        end
        @current_submission = @submission
        @version_instances = @submission.submitted_attempts.sort_by{|v| v.version_number }
        @versions = get_versions
        params[:version] ||= @version_instances[0].version_number if @submission.untaken? && !@version_instances.empty?
        @current_version = true
        @version_number = "current"
        if params[:version]
          @version_number = params[:version].to_i
          @unversioned_submission = @submission
          @submission = @versions.detect{|s| s.version_number >= @version_number}
          @submission ||= @unversioned_submission.versions.get(params[:version]).model
          @current_version = (@current_submission.version_number == @submission.version_number)
          @version_number = "current" if @current_version
        end
        log_asset_access(@quiz, "quizzes", 'quizzes')

        if @quiz.require_lockdown_browser? && @quiz.require_lockdown_browser_for_results? && params[:viewing]
          return unless check_lockdown_browser(:medium, named_context_url(@context, 'context_quiz_history_url', @quiz.to_param, :viewing => "1", :version => params[:version]))
        end
      end
    end
  end

  def moderate
    if authorized_action(@quiz, @current_user, :grade)
      @students = @context.students_visible_to(@current_user, include: :inactive)
      @students = @students.name_like(params[:search_term]) if params[:search_term].present?
      @students = @students.uniq.order_by_sortable_name
      @students = @students.order(:uuid) if @quiz.survey? && @quiz.anonymous_submissions
      last_updated_at = Time.parse(params[:last_updated_at]) rescue nil
      respond_to do |format|
        format.html do
          @students = @students.paginate(page: params[:page], per_page: 50)
          @submissions = @quiz.quiz_submissions.updated_after(last_updated_at).for_user_ids(@students.map(&:id))
        end
        format.json do
          @students = Api.paginate(@students, self, course_quiz_moderate_url(@context, @quiz), default_per_page: 50)
          @submissions = @quiz.quiz_submissions.updated_after(last_updated_at).for_user_ids(@students.map(&:id))
          render :json => @submissions.map{ |s| s.as_json(include_root: false, except: [:submission_data, :quiz_data], methods: ['extendable?', :finished_in_words, :attempts_left]) }
        end
      end
    end
  end

  def submission_versions
    if authorized_action(@quiz, @current_user, :read)
      @submission = get_submission
      @versions   = @submission ? get_versions : []

      if @versions.size > 0 && !@quiz.muted?
        render :layout => false
      else
        render :nothing => true
      end
    end
  end

  def read_only
    @assignment = @quiz.assignment
    if authorized_action(@quiz, @current_user, :read_statistics)
      @banks_hash = get_banks(@quiz)

      add_crumb(@quiz.title, named_context_url(@context, :context_quiz_url, @quiz))
      js_env(quiz_max_combination_count: QUIZ_MAX_COMBINATION_COUNT)
      render
    end
  end

  def submission_html
    @submission = get_submission
    setup_attachments
    if @submission && @submission.completed?
      @lock_results_if_needed = true
      render layout: false
    else
      render nothing: true
    end
  end

  private

  def can_preview?
    @quiz.grants_right?(@current_user, session, :preview)
  end

  def rich_content_service_config
    rce_js_env(:highrisk)
  end

  def get_banks(quiz)
    banks_hash = {}
    bank_ids = quiz.quiz_groups.map(&:assessment_question_bank_id)
    unless bank_ids.empty?
      banks_hash = AssessmentQuestionBank.active.where(id: bank_ids).index_by(&:id)
    end
    banks_hash
  end

  def get_submission
    submission = @quiz.quiz_submissions.where(user_id: @current_user).order(:created_at).first
    if !@current_user || (params[:preview] && can_preview?)
      user_code = temporary_user_code
      submission = @quiz.quiz_submissions.where(temporary_user_code: user_code).first
    end

    if submission
      submission.ensure_question_reference_integrity!
    end

    submission
  end

  def get_versions
    @submission.submitted_attempts
  end

  def setup_attachments
    if @submission
      @attachments = Hash[@submission.attachments.map do |attachment|
          [attachment.id,attachment]
      end
      ]
    else
      @attachments = {}
    end
  end

  def attachment_hash(attachment)
    {:id => attachment.id, :display_name => attachment.display_name}
  end

  def delete_override_params
    # nil represents the fact that we don't want to update the overrides
    return nil unless params[:quiz].key?(:assignment_overrides)
    overrides = params[:quiz].delete(:assignment_overrides)
    overrides = deserialize_overrides(overrides)

    # overrides might be "false" to indicate no overrides through form params
    overrides.is_a?(Array) ? overrides : []
  end

  def force_user
    if !@current_user
      session[:return_to] = course_quiz_path(@context, @quiz)
      redirect_to login_path
    end
    @current_user.present?
  end

  def setup_headless
    # persist headless state through take button and next/prev questions
    session[:headless_quiz] = true if value_to_boolean(params[:persist_headless])
    @headers = !params[:headless] && !session[:headless_quiz]
  end

  # if this returns false, it's rendering or redirecting, so return from the
  # action that called it
  def check_lockdown_browser(security_level, redirect_return_url)
    return true if @quiz.grants_right?(@current_user, session, :grade)
    plugin = Canvas::LockdownBrowser.plugin.base
    if plugin.require_authorization_redirect?(self)
      redirect_to(plugin.redirect_url(self, redirect_return_url))
      return false
    elsif !plugin.authorized?(self)
      redirect_to(:action => 'lockdown_browser_required', :quiz_id => @quiz.id)
      return false
    elsif !session['lockdown_browser_popup'] && @query_params = plugin.popup_window(self, security_level)
      @security_level = security_level
      session['lockdown_browser_popup'] = true
      render(:action => 'take_quiz_in_popup')
      return false
    end
    @lockdown_browser_authorized_to_view = true
    @headers = false
    @show_left_side = false
    @padless = true
    true
  end

  # use this for all redirects while taking a quiz -- it'll add params to tell
  # the lockdown browser that it's ok to follow the redirect
  def quiz_redirect_params(opts = {})
    return opts if !@quiz.require_lockdown_browser? || @quiz.grants_right?(@current_user, session, :grade)
    plugin = Canvas::LockdownBrowser.plugin.base
    plugin.redirect_params(opts)
  end
  helper_method :quiz_redirect_params

  def start_quiz!
    can_retry = @submission && (@quiz.unlimited_attempts? || @submission.attempts_left > 0 || can_preview?)
    preview = params[:preview] && can_preview?
    if !@submission || @submission.settings_only? || (@submission.completed? && can_retry && !@just_graded) || preview
      user_code = @current_user
      user_code = nil if preview
      user_code ||= temporary_user_code
      @submission = @quiz.generate_submission(user_code, !!preview)
      log_asset_access(@quiz, 'quizzes', 'quizzes', 'participate')
    end
    if quiz_submission_active?
      if request.get?
        # currently, the only way to start_quiz! with a get request is to use the LDB
        take_quiz
      else
        # redirect to avoid refresh issues
        redirect_to course_quiz_take_url(@context, @quiz, quiz_redirect_params(:preview => params[:preview]))
      end
    else
      flash[:error] = t('errors.no_more_attempts', "You have no quiz attempts left") unless @just_graded
      redirect_to named_context_url(@context, :context_quiz_url, @quiz, quiz_redirect_params)
    end
  end

  def take_quiz
    return unless quiz_submission_active?
    @show_embedded_chat = false
    flash[:notice] = t('notices.less_than_allotted_time', "You started this quiz near when it was due, so you won't have the full amount of time to take the quiz.") if @submission.less_than_allotted_time?
    if params[:question_id] && !valid_question?(@submission, params[:question_id])
      redirect_to course_quiz_url(@context, @quiz) and return
    end

    if !@submission.preview? && (!@js_env || !@js_env[:QUIZ_SUBMISSION_EVENTS_URL])
      events_url = api_v1_course_quiz_submission_events_url(@context, @quiz, @submission)
      js_env QUIZ_SUBMISSION_EVENTS_URL: events_url
    end

    js_env IS_PREVIEW: true if @submission.preview?

    @quiz_presenter = Quizzes::TakeQuizPresenter.new(@quiz, @submission, params)
    render :take_quiz
  end

  def valid_question?(submission, question_id)
    submission.has_question?(question_id)
  end

  def can_take_quiz?
    return true if params[:preview] && can_preview?
    return false if params[:take] && !authorized_action(@quiz, @current_user, :submit)
    return false if @submission && @submission.completed? && @submission.attempts_left == 0
    can_take = Quizzes::QuizEligibility.new(course: @context,
                                            quiz: @quiz,
                                            user: @current_user,
                                            session: session,
                                            remote_ip: request.remote_ip,
                                            access_code: params[:access_code])

    if params[:take]
      reason = can_take.declined_reason_renders
      render reason if reason
      can_take.eligible?
    else
      can_take.potentially_eligible?
    end
  end

  def quiz_submission_active?
    @submission && (@submission.untaken? || @submission.preview?) && !@just_graded
  end

  # counts of submissions queried in #managed_quiz_data
  def submission_counts
    submitted_with_submissions = @context.students_visible_to(@current_user, include: :inactive).
        joins(:quiz_submissions).
        where("quiz_submissions.quiz_id=? AND quiz_submissions.workflow_state<>'settings_only'", @quiz)
    @submitted_student_count = submitted_with_submissions.distinct.count(:id)
    #add logged out submissions
    @submitted_student_count += @quiz.quiz_submissions.logged_out.not_settings_only.count
    @any_submissions_pending_review = submitted_with_submissions.where("quiz_submissions.workflow_state = 'pending_review'").count > 0
  end

  def set_download_submission_dialog_title
    js_env SUBMISSION_DOWNLOAD_DIALOG_TITLE: I18n.t('#quizzes.download_all_quiz_file_upload_submissions',
                                                    'Download All Quiz File Upload Submissions')
  end

  # Handler for quiz option: one_time_results
  #
  # Prevent the student from seeing their submission results more than once.
  def lock_results
    return unless @lock_results_if_needed
    return unless @quiz.one_time_results?

    # ignore teacher views
    return if can_preview?

    submission = @submission || get_submission

    return if submission.blank? || submission.settings_only?

    if submission.results_visible? && !submission.has_seen_results?
      Quizzes::QuizSubmission.where({ id: submission }).update_all({
        has_seen_results: true
      })
    end
  end

  def render_forbidden
    if @quiz.new_record?
      render json: @quiz.errors, status: :forbidden
    else
      respond_to do |format|
        format.html { redirect_to named_context_url(@context, :context_quiz_url, @quiz) }
        format.json { render json: @quiz.errors, status: :forbidden }
      end
    end
  end

  protected

  def get_quiz_params
    params[:quiz] ? params[:quiz].permit(API_ALLOWED_QUIZ_INPUT_FIELDS[:only]) : {}
  end
end<|MERGE_RESOLUTION|>--- conflicted
+++ resolved
@@ -259,17 +259,13 @@
         @assignment = @quiz.assignment
       end
 
-<<<<<<< HEAD
-      hash = {
-        :DUE_DATE_REQUIRED_FOR_ACCOUNT => AssignmentUtil.due_date_required_for_account?(@quiz),
-=======
       max_name_length_required_for_account = AssignmentUtil.name_length_required_for_account?(@quiz)
       max_name_length = AssignmentUtil.assignment_max_name_length(@quiz)
 
       hash = {
         :MAX_NAME_LENGTH_REQUIRED_FOR_ACCOUNT => max_name_length_required_for_account,
-        :MAX_NAME_LENGTH => max_name_length
->>>>>>> 7d35a603
+        :MAX_NAME_LENGTH => max_name_length,
+        :DUE_DATE_REQUIRED_FOR_ACCOUNT => AssignmentUtil.due_date_required_for_account?(@quiz),
       }
 
       js_env(hash)
