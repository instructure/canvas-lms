--- conflicted
+++ resolved
@@ -91,13 +91,9 @@
 
   def context_for(pace)
     return pace.course_section if pace.course_section_id
-<<<<<<< HEAD
-    return pace.user.student_enrollments.where(course: @course).where.not(workflow_state: "deleted").take if pace.user_id
-=======
     # search the pace's shard for the student enrollment since the enrollment associated with the pace's course
     # will always be on the pace's shard (not necessarily the user's shard though)
     return pace.user.student_enrollments.shard(pace.shard).where(course: @course).active.take if pace.user_id
->>>>>>> 7a855170
 
     pace.course
   end
