# frozen_string_literal: true

#
# Copyright (C) 2021 - present Instructure, Inc.
#
# This file is part of Canvas.
#
# Canvas is free software: you can redistribute it and/or modify it under
# the terms of the GNU Affero General Public License as published by the Free
# Software Foundation, version 3 of the License.
#
# Canvas is distributed in the hope that it will be useful, but WITHOUT ANY
# WARRANTY; without even the implied warranty of MERCHANTABILITY or FITNESS FOR
# A PARTICULAR PURPOSE. See the GNU Affero General Public License for more
# details.
#
# You should have received a copy of the GNU Affero General Public License along
# with this program. If not, see <http://www.gnu.org/licenses/>.
#

# @API Course Pace
# API for accessing and building Course Paces.
#
# @model CoursePace
#     {
#       "id": "CoursePace",
#       "description": "",
#       "properties": {
#         "id": {
#           "description": "the ID of the course pace",
#           "example": 5,
#           "type": "integer"
#         },
#         "course_id": {
#           "description": "the ID of the course",
#           "example": 5,
#           "type": "integer"
#         },
#         "user_id": {
#           "description": "the ID of the user for this course pace",
#           "example": 10,
#           "type": "integer"
#         },
#         "workflow_state": {
#           "description": "the state of the course pace",
#           "example": "active",
#           "type": "string"
#         },
#         "exclude_weekends": {
#           "description": "boolean value depending on exclude weekends setting",
#           "example": true,
#           "type": "boolean"
#         },
#         "selected_days_to_skip": {
#           "description": "array of strings representing the days of the work week",
#           "example": ["fri", "sat"],
#           "type": "array",
#           "items": {"type": "integer"}
#         },
#         "hard_end_dates": {
#           "description": "set if the end date is set from course",
#           "example": true,
#           "type": "boolean"
#         },
#         "created_at": {
#           "description": "date when course pace is created",
#           "example": "2013-01-23T23:59:00-07:00",
#           "type": "datetime"
#         },
#         "end_date": {
#           "description": "course end date",
#           "example": "2013-01-23T23:59:00-07:00",
#           "type": "datetime"
#         },
#         "updated_at": {
#           "description": "date when course pace is updated",
#           "example": "2013-01-23T23:59:00-07:00",
#           "type": "datetime"
#         },
#         "published_at": {
#           "description": "date when course pace is published",
#           "example": "2013-01-23T23:59:00-07:00",
#           "type": "datetime"
#         },
#         "root_account_id": {
#           "description": "the root account ID for this course pace",
#           "example": 10,
#           "type": "integer"
#         },
#         "start_date": {
#           "description": "course start date",
#           "example": "2013-01-23T23:59:00-07:00",
#           "type": "datetime"
#         },
#         "modules": {
#           "description": "list of modules and items for this course pace",
#           "type": "array",
#           "modules": { "$ref": "Module" }
#         },
#         "progress": {
#           "description": "progress of pace publishing",
#           "$ref": "Progress"
#         }
#       }
#     }
# @model Module
#     {
#       "id": "Module",
#       "description": "",
#       "properties": {
#         "id": {
#           "description": "the ID of the module",
#           "example": 5,
#           "type": "integer"
#         },
#         "name": {
#           "description": "the name of the module",
#           "example": "Module 1",
#           "type": "string"
#         },
#         "position": {
#           "description": "the position of the module",
#           "example": 5,
#           "type": "integer"
#         },
#         "items" : {
#           "description": "list of module items",
#           "type": "array",
#           "items": { "$ref": "ModuleItem" }
#         },
#         "context_id": {
#           "description": "the ID of the context for this course pace",
#           "example": 10,
#           "type": "integer"
#         },
#         "context_type": {
#           "description": "The given context for the course pace",
#           "enum":
#           [
#             "Course",
#             "Section",
#             "User"
#           ],
#           "example": "Course",
#           "type": "string"
#         }
#       }
#     }
# @model ModuleItem
#     {
#       "id": "ModuleItem",
#       "description": "",
#       "properties": {
#         "id": {
#           "description": "the ID of the module item",
#           "example": 5,
#           "type": "integer"
#         },
#         "duration": {
#           "description": "the duration of the module item",
#           "example": 5,
#           "type": "integer"
#         },
#         "course_pace_id": {
#           "description": "the course pace id of the module item",
#           "example": 5,
#           "type": "integer"
#         },
#         "root_account_id": {
#           "description": "the root account id of the module item",
#           "example": 5,
#           "type": "integer"
#         },
#         "module_item_id": {
#           "description": "the module item id of the module item",
#           "example": 5,
#           "type": "integer"
#         },
#         "assignment_title": {
#           "description": "The title of the item assignment",
#           "example": "Assignment 9",
#           "type": "string"
#         },
#         "points_possible": {
#           "description": "The points of the item",
#           "example": 10.0,
#           "type": "number"
#         },
#         "assignment_link": {
#           "description": "The link of the item assignment",
#           "example": "/courses/105/modules/items/264",
#           "type": "string"
#         },
#         "position": {
#           "description": "the current position of the module item",
#           "example": 5,
#           "type": "integer"
#         },
#         "module_item_type": {
#           "description": "The module item type of the item assignment",
#           "example": "Assignment",
#           "type": "string"
#         },
#         "published": {
#           "description": "published boolean value for course pace",
#           "example": true,
#           "type": "boolean"
#         }
#       }
#     }
#
# @model Progress
#     {
#       "id": "Progress",
#       "description": "",
#       "properties": {
#         "id": {
#           "description": "the ID of the Progress object",
#           "example": 1,
#           "type": "integer"
#         },
#         "context_id": {
#           "description": "the context owning the job.",
#           "example": 1,
#           "type": "integer"
#         },
#         "context_type": {
#           "example": "Account",
#           "type": "string"
#         },
#         "user_id": {
#           "description": "the id of the user who started the job",
#           "example": 123,
#           "type": "integer"
#         },
#         "tag": {
#           "description": "the type of operation",
#           "example": "course_batch_update",
#           "type": "string"
#         },
#         "completion": {
#           "description": "percent completed",
#           "example": 100,
#           "type": "integer"
#         },
#         "workflow_state": {
#           "description": "the state of the job one of 'queued', 'running', 'completed', 'failed'",
#           "example": "completed",
#           "type": "string",
#           "allowableValues": {
#             "values": [
#               "queued",
#               "running",
#               "completed",
#               "failed"
#             ]
#           }
#         },
#         "created_at": {
#           "description": "the time the job was created",
#           "example": "2013-01-15T15:00:00Z",
#           "type": "datetime"
#         },
#         "updated_at": {
#           "description": "the time the job was last updated",
#           "example": "2013-01-15T15:04:00Z",
#           "type": "datetime"
#         },
#         "message": {
#           "description": "optional details about the job",
#           "example": "17 courses processed",
#           "type": "string"
#         },
#         "results": {
#           "description": "optional results of the job. omitted when job is still pending",
#           "example": { "id": "123" },
#           "type": "object"
#         },
#         "url": {
#           "description": "url where a progress update can be retrieved",
#           "example": "https://canvas.example.edu/api/v1/progress/1",
#           "type": "string"
#         }
#       }
#     }

class CoursePacesController < ApplicationController
  before_action :load_context
  before_action :load_course
  before_action :load_blackout_dates, only: %i[index]
  before_action :load_calendar_event_blackout_dates, only: %i[index]
  before_action :require_feature_flag
  before_action :load_course_pace, only: %i[api_show publish update destroy]

  include Api::V1::Course
  include Api::V1::Progress
  include K5Mode

  COURSE_PACES_PUBLISHING_LIMIT = 50

  def index
    return unless authorized_action(@course, @current_user, RoleOverride::GRANULAR_MANAGE_COURSE_CONTENT_PERMISSIONS)

    add_crumb(t("Course Pacing"))
    @course_pace = @context.course_paces.primary.first

    if @course_pace.nil?
      @course_pace = @context.course_paces.new
      @context.context_module_tags.not_deleted.each do |module_item|
        next unless module_item.assignment

        @course_pace.course_pace_module_items.new module_item:, duration: 0
      end
    end

    load_and_run_progress

    status = setup_master_course_restrictions([@course_pace], @context)

    if status
      master_course_data = @course_pace.master_course_api_restriction_data(status)
      master_course_data[:default_restrictions] = MasterCourses::MasterTemplate.full_template_for(@context).default_restrictions_for(@course_pace) if status == :master
    end

    js_env({
             BLACKOUT_DATES: @blackout_dates.as_json(include_root: false),
             CALENDAR_EVENT_BLACKOUT_DATES: @calendar_event_blackout_dates.as_json(include_root: false),
             COURSE: course_json(@context, @current_user, session, [], nil),
             ENROLLMENTS: enrollments_json(@context),
             SECTIONS: sections_json(@context),
             COURSE_ID: @context.id,
             COURSE_PACE_ID: @course_pace.id,
             COURSE_PACE: CoursePacePresenter.new(@course_pace).as_json,
             COURSE_PACE_PROGRESS: @progress_json,
             VALID_DATE_RANGE: CourseDateRange.new(@context),
             MASTER_COURSE_DATA: master_course_data,
             IS_MASQUERADING: @current_user && @real_current_user && @real_current_user != @current_user,
             PACES_PUBLISHING: paces_publishing
           })

    js_bundle :course_paces
    css_bundle :course_paces
  end

  def paces_publishing
    jobs_progress = Progress
                    .where(tag: "course_pace_publish", context: @context.course_paces)
                    .is_pending
                    .select('DISTINCT ON ("context_id") *')
                    .map do |progress|
      pace = progress.context
      if pace&.workflow_state == "active"
        pace_context = context_for(pace)
        # If the pace context is nil, then the context was deleted and we should destroy the progress
        if pace_context.nil?
          progress.destroy
          next
        end

        {
          pace_context: CoursePacing::PaceContextsPresenter.as_json(pace_context),
          progress_context_id: progress.context_id
        }
      else
        nil
      end
    end
    jobs_progress.compact
  end

  def context_for(pace)
    return pace.course_section if pace.course_section_id
    # search the pace's shard for the student enrollment since the enrollment associated with the pace's course
    # will always be on the pace's shard (not necessarily the user's shard though)
    return pace.user.student_enrollments.shard(pace.shard).where(course: @course).active.take if pace.user_id

    pace.course
  end

  # @API Show a Course pace
  # Returns a course pace for the course and pace id provided
  #
  # @argument course_id [Required, Integer]
  #   The id of the course
  #
  # @argument course_pace_id [Required, Integer]
  #   The id of the course_pace
  #
  # @returns CoursePace
  #
  # @example_request
  #   curl https://<canvas>/api/v1/courses/1/course_pacing/1 \
  #     -H 'Authorization: Bearer <token>'

  def api_show
    return unless authorized_action(@course, @current_user, RoleOverride::GRANULAR_MANAGE_COURSE_CONTENT_PERMISSIONS)

    load_and_run_progress
    render json: {
      course_pace: CoursePacePresenter.new(@course_pace).as_json,
      progress: @progress_json
    }
  end

  def new
    return unless authorized_action(@course, @current_user, RoleOverride::GRANULAR_MANAGE_COURSE_CONTENT_PERMISSIONS)

    @course_pace = CoursePace.pace_for_context(@course, @context, exact: true)

    load_and_run_progress
    if @course_pace.nil?
      pace_params = case @context
                    when Course
                      { course_section_id: nil, user_id: nil }
                    when CourseSection
                      { course_section_id: @context }
                    when Enrollment
                      { user_id: @context.user }
                    end
      # Duplicate a published plan if one exists for the plan or for the course
      published_course_pace = @course.course_paces.published.find_by(pace_params)
      published_course_pace ||= @course.course_paces.published.find_by(course_section_id: @context.course_section_id) if @context.is_a?(Enrollment)
      published_course_pace ||= @course.course_paces.primary.published.take
      if published_course_pace
        @course_pace = published_course_pace.duplicate(pace_params)
      else
        @course_pace = @course.course_paces.new(pace_params)
        @course.context_module_tags.can_have_assignment.not_deleted.each do |module_item|
          next unless module_item.assignment

          @course_pace.course_pace_module_items.new module_item:, duration: 0
        end
      end
    end
    render json: {
      course_pace: CoursePacePresenter.new(@course_pace).as_json,
      progress: @progress_json
    }
  end

  def publish
    return unless authorized_action(@course, @current_user, :manage_course_content_edit)

    publish_course_pace
    log_course_paces_publishing
    render json: progress_json(@progress, @current_user, session)
  end

  # @API Create a Course pace
  #
  # @argument course_id [Required, Integer]
  #   The id of the course
  #
  # @argument end_date [Datetime]
  #   End date of the course pace
  #
  # @argument end_date_context [String]
  #   End date context (course, section, hupothetical)
  #
  # @argument start_date [Datetime]
  #   Start date of the course pace
  #
  # @argument start_date_context [String]
  #   Start date context (course, section, hupothetical)
  #
  # @argument exclude_weekends [Boolean]
  #   Course pace dates excludes weekends if true
  #
  # @argument selected_days_to_skip [Array<String>]
  #   Course pace dates excludes weekends if true
  #
  # @argument hard_end_dates [Boolean]
  #   Course pace uess hard end dates if true
  #
  # @argument workflow_state [String]
  #   The state of the course pace
  #
  # @argument course_pace_module_item_attributes[] [String]
  #   Module Items attributes
  #
  # @argument context_id [Integer]
  #   Pace Context ID
  #
  # @argument context_type [String]
  #   Pace Context Type (Course, Section, User)
  #
  # @returns CoursePace
  #
  # @example_request
  #   curl https://<canvas>/api/v1/courses/1/course_pacing \
  #     -X POST \
  #     -H 'Authorization: Bearer <token>'

  def create
    return unless authorized_action(@course, @current_user, :manage_course_content_add)

    @course_pace = @context.course_paces.new(create_params)

    if @course_pace.save
      if @context.root_account.feature_enabled?(:course_pace_draft_state)
        if create_params[:workflow_state].present? && create_params[:workflow_state] == "active"
          # only publishes the pace if workflow_state is explicitly set to active to allow creating paces in draft state
          publish_course_pace
        end
      else
        publish_course_pace
      end

      render json: {
        course_pace: CoursePacePresenter.new(@course_pace).as_json,
        progress: @progress.present? ? progress_json(@progress, @current_user, session) : nil
      }
    else
      render json: { success: false, errors: @course_pace.errors.full_messages }, status: :unprocessable_entity
    end
  end

  def bulk_create_enrollment_paces
<<<<<<< HEAD
=======
    return unless authorized_action(@course, @current_user, :manage_course_content_edit)

>>>>>>> 7fab6966
    @course.run_bulk_assign_enrollment_paces_delayed_job(params[:enrollment_ids], bulk_create_params)
  end

  # @API Update a Course pace
  # Returns the updated course pace
  #
  # @argument course_id [Required, Integer]
  #   The id of the course
  #
  # @argument course_pace_id [Required, Integer]
  #   The id of the course pace
  #
  # @argument end_date [Datetime]
  #   End date of the course pace
  #
  # @argument exclude_weekends [Boolean]
  #   Course pace dates excludes weekends if true
  #
  # @argument selected_days_to_skip [Array<String>]
  #   Course pace dates excludes weekends if true
  #
  # @argument hard_end_dates [Boolean]
  #   Course pace uess hard end dates if true
  #
  # @argument workflow_state [String]
  #   The state of the course pace
  #
  # @argument course_pace_module_item_attributes[] [String]
  #   Module Items attributes
  #
  # @returns CoursePace
  #
  # @example_request
  #   curl https://<canvas>/api/v1/courses/1/course_pacing/1 \
  #     -X PUT \
  #     -H 'Authorization: Bearer <token>'

  def update
    return unless authorized_action(@course, @current_user, :manage_course_content_edit)

    should_publish = false

    if @context.root_account.feature_enabled?(:course_pace_draft_state) &&
       (@course_pace.workflow_state == "active" || update_params[:workflow_state] == "active")
      # override workflow state to ensure it's always active if we're publishing
      update_params[:workflow_state] = "active"
      should_publish = true
    end

    if @course_pace.update(update_params)
      # Force the updated_at to be updated, because if the update just changed the items the course pace's
      # updated_at doesn't get modified
      @course_pace.touch
      if should_publish || @course_pace.workflow_state == "active"
        publish_course_pace
      end

      render json: {
        course_pace: CoursePacePresenter.new(@course_pace).as_json,
        progress: @progress.present? ? progress_json(@progress, @current_user, session) : nil
      }
    else
      render json: { success: false, errors: @course_pace.errors.full_messages }, status: :unprocessable_entity
    end
  end

  def compress_dates
    return unless authorized_action(@course, @current_user, :manage_course_content_edit)

    @course_pace = @course.course_paces.new(create_params)
    if params[:blackout_dates]
      # keep the param.permit values in sync with BlackoutDatesController#blackout_date_params
      # Note: we can replace blackout_dates on the course because the course never gets saved
      # while doing the compressing
      blackout_dates_params = params[:blackout_dates].map { |param| param.permit(:start_date, :end_date, :event_title) }
      @course.blackout_dates.build(blackout_dates_params)
    end

    unless @course_pace.valid?
      return render json: { success: false, errors: @course_pace.errors.full_messages }, status: :unprocessable_entity
    end

    @course_pace.course = @course
    start_date = params.dig(:course_pace, :start_date).present? ? Date.parse(params.dig(:course_pace, :start_date)) : @course_pace.start_date

    if @course_pace.end_date && start_date && @course_pace.end_date < start_date
      return render json: { success: false, errors: "End date cannot be before start date" }, status: :unprocessable_entity
    end

    compressed_module_items = @course_pace.compress_dates(save: false, start_date:)
                                          .sort_by { |ppmi| ppmi.module_item.position }
                                          .group_by { |ppmi| ppmi.module_item.context_module }
                                          .sort_by { |context_module, _items| context_module.position }
                                          .to_h.values.flatten
    compressed_dates = CoursePaceDueDatesCalculator.new(@course_pace).get_due_dates(compressed_module_items, start_date:)

    render json: compressed_dates.to_json
  end

  # @API Delete a Course pace
  # Returns the updated course pace
  #
  # @argument course_id [Required, Integer]
  #   The id of the course
  #
  # @argument course_pace_id [Required, Integer]
  #   The id of the course_pace
  #
  # @returns CoursePace
  #
  # @example_request
  #   curl https://<canvas>/api/v1/courses/1/course_pacing/1 \
  #     -X DELETE \
  #     -H 'Authorization: Bearer <token>'

  def destroy
    return unless authorized_action(@course, @current_user, :manage_course_content_delete)

    return not_found unless Account.site_admin.feature_enabled?(:course_paces_redesign)

    if @course_pace.primary? && @course_pace.published?
      return render json: { success: false, errors: t("You cannot delete the default course pace.") }, status: :unprocessable_entity
    end

    was_published = @course_pace.published?
    @course_pace.destroy
    @course_pace.republish_paces_for_affected_enrollments if was_published
    render json: { course_pace: CoursePacePresenter.new(@course_pace).as_json }
  end

  private

<<<<<<< HEAD
  def authorize_action
    enforce_granular_permissions(
      @course,
      overrides: [:manage_content],
      actions: {
        index: RoleOverride::GRANULAR_MANAGE_COURSE_CONTENT_PERMISSIONS,
        api_show: RoleOverride::GRANULAR_MANAGE_COURSE_CONTENT_PERMISSIONS,
        new: RoleOverride::GRANULAR_MANAGE_COURSE_CONTENT_PERMISSIONS,
        publish: [:manage_course_content_edit],
        create: [:manage_course_content_add],
        update: [:manage_course_content_edit],
        compress_dates: [:manage_course_content_edit],
        bulk_create_enrollment_paces: [:manage_course_content_edit],
        master_course_info: [:manage_course_content_edit],
        destroy: [:manage_course_content_delete]
      }
    )
  end

=======
>>>>>>> 7fab6966
  def latest_progress
    progress = Progress.order(created_at: :desc).find_by(context: @course_pace, tag: "course_pace_publish")
    (progress&.workflow_state == "completed") ? nil : progress
  end

  def load_and_run_progress
    @progress = latest_progress
    if @progress
      if @progress.queued?
        case [@progress.delayed_job_id.present?, @progress.delayed_job.present?]
        in [false, _]
          @course_pace.run_publish_progress(@progress)
        in [true, false]
          @progress.fail!
          @progress = publish_course_pace
        in [true, true]
          @progress.delayed_job.update(run_at: Time.zone.now)
        end
      end
      @progress_json = progress_json(@progress, @current_user, session)
    end
  end

  def enrollments_json(course)
    # Only the most recent enrollment of each student is considered
    json = course.all_real_student_enrollments.order(:user_id, created_at: :desc).select("DISTINCT ON(enrollments.user_id) enrollments.*").map do |enrollment|
      {
        id: enrollment.id,
        user_id: enrollment.user_id,
        course_id: enrollment.course_id,
        section_id: enrollment.course_section_id,
        full_name: enrollment.user.name,
        sortable_name: enrollment.user.sortable_name,
        start_at: enrollment.start_at,
        avatar_url: enrollment.user.avatar_image_url
      }
    end
    json.index_by { |h| h[:id] }
  end

  def sections_json(course)
    json = course.active_course_sections.map do |section|
      {
        id: section.id,
        course_id: section.course_id,
        name: section.name,
        start_at: section.start_at,
        end_at: section.end_at
      }
    end
    json.index_by { |h| h[:id] }
  end

  def require_feature_flag
    not_found unless @course.account.feature_enabled?(:course_paces) && @course.enable_course_paces
  end

  def load_course_pace
    @course_pace = @context.course_paces.find(params[:id])
  end

  def load_context
    if params[:enrollment_id]
      @context = Enrollment.find(params[:enrollment_id])
    elsif params[:course_section_id]
      @context = CourseSection.find(params[:course_section_id])
    else
      require_context
    end
  end

  def load_course
    @course = @context.respond_to?(:course) ? @context.course : @context
  end

  def load_blackout_dates
    @blackout_dates = @context.respond_to?(:blackout_dates) ? @context.blackout_dates : []
  end

  def load_calendar_event_blackout_dates
    account_codes = Account.multi_account_chain_ids([@context.account.id]).map { |id| "account_#{id}" }
    context_codes = account_codes.append("course_#{@context.id}")
    @calendar_event_blackout_dates = CalendarEvent.with_blackout_date.active.for_context_codes(context_codes)
  end

  def update_params
    @update_params ||= begin
      permitted_params = params.require(:course_pace).permit(
        :context_id,
        :context_type,
        :course_section_id,
        :user_id,
        :end_date,
        :exclude_weekends,
        :hard_end_dates,
        :workflow_state,
        course_pace_module_items_attributes: %i[id duration module_item_id root_account_id],
        selected_days_to_skip: []
      )
      set_context_ids_in(permitted_params)
    end
  end

  def create_params
    @create_params ||= begin
      permitted_params = params.require(:course_pace).permit(
        :context_id,
        :context_type,
        :course_id,
        :course_section_id,
        :user_id,
        :end_date,
        :exclude_weekends,
        :hard_end_dates,
        :workflow_state,
        course_pace_module_items_attributes: %i[duration module_item_id root_account_id],
        selected_days_to_skip: []
      )
      set_context_ids_in(permitted_params)
    end
  end

  def bulk_create_params
    @bulk_create_params ||= params.require(:course_pace).permit(
      :course_id,
      :course_section_id,
      :user_id,
      :end_date,
      :exclude_weekends,
      :hard_end_dates,
      :workflow_state,
      course_pace_module_items_attributes: %i[duration module_item_id root_account_id],
      selected_days_to_skip: []
    )
  end

  # Converts the context_id and context_type params to the database column required for that context
  def set_context_ids_in(permitted_params)
    return permitted_params unless permitted_params[:context_id].present? && permitted_params[:context_type].present?

    if permitted_params[:context_type] == "Section"
      permitted_params[:course_section_id] = permitted_params[:context_id]
    elsif permitted_params[:context_type] == "Enrollment"
      permitted_params[:user_id] = permitted_params[:context_id]
    end

    permitted_params.except(:context_id, :context_type)
  end

  def publish_course_pace
    @progress = @course_pace.create_publish_progress(run_at: Time.zone.now)
  end

  def log_course_paces_publishing
    count = paces_publishing.length
    InstStatsd::Statsd.count("course_pacing.publishing.count_exceeding_limit", count) if count > COURSE_PACES_PUBLISHING_LIMIT
  end
end<|MERGE_RESOLUTION|>--- conflicted
+++ resolved
@@ -516,11 +516,8 @@
   end
 
   def bulk_create_enrollment_paces
-<<<<<<< HEAD
-=======
     return unless authorized_action(@course, @current_user, :manage_course_content_edit)
 
->>>>>>> 7fab6966
     @course.run_bulk_assign_enrollment_paces_delayed_job(params[:enrollment_ids], bulk_create_params)
   end
 
@@ -653,28 +650,6 @@
 
   private
 
-<<<<<<< HEAD
-  def authorize_action
-    enforce_granular_permissions(
-      @course,
-      overrides: [:manage_content],
-      actions: {
-        index: RoleOverride::GRANULAR_MANAGE_COURSE_CONTENT_PERMISSIONS,
-        api_show: RoleOverride::GRANULAR_MANAGE_COURSE_CONTENT_PERMISSIONS,
-        new: RoleOverride::GRANULAR_MANAGE_COURSE_CONTENT_PERMISSIONS,
-        publish: [:manage_course_content_edit],
-        create: [:manage_course_content_add],
-        update: [:manage_course_content_edit],
-        compress_dates: [:manage_course_content_edit],
-        bulk_create_enrollment_paces: [:manage_course_content_edit],
-        master_course_info: [:manage_course_content_edit],
-        destroy: [:manage_course_content_delete]
-      }
-    )
-  end
-
-=======
->>>>>>> 7fab6966
   def latest_progress
     progress = Progress.order(created_at: :desc).find_by(context: @course_pace, tag: "course_pace_publish")
     (progress&.workflow_state == "completed") ? nil : progress
