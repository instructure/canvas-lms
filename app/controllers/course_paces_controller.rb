# frozen_string_literal: true

#
# Copyright (C) 2021 - present Instructure, Inc.
#
# This file is part of Canvas.
#
# Canvas is free software: you can redistribute it and/or modify it under
# the terms of the GNU Affero General Public License as published by the Free
# Software Foundation, version 3 of the License.
#
# Canvas is distributed in the hope that it will be useful, but WITHOUT ANY
# WARRANTY; without even the implied warranty of MERCHANTABILITY or FITNESS FOR
# A PARTICULAR PURPOSE. See the GNU Affero General Public License for more
# details.
#
# You should have received a copy of the GNU Affero General Public License along
# with this program. If not, see <http://www.gnu.org/licenses/>.
#

# @API Course Pace
# API for accessing and building Course Paces.
#
# @model CoursePace
#     {
#       "id": "CoursePace",
#       "description": "",
#       "properties": {
#         "id": {
#           "description": "the ID of the course pace",
#           "example": 5,
#           "type": "integer"
#         },
#         "course_id": {
#           "description": "the ID of the course",
#           "example": 5,
#           "type": "integer"
#         },
#         "user_id": {
#           "description": "the ID of the user for this course pace",
#           "example": 10,
#           "type": "integer"
#         },
#         "workflow_state": {
#           "description": "the state of the course pace",
#           "example": "active",
#           "type": "string"
#         },
#         "exclude_weekends": {
#           "description": "boolean value depending on exclude weekends setting",
#           "example": true,
#           "type": "boolean"
#         },
#         "selected_days_to_skip": {
#           "description": "array of strings representing the days of the work week",
#           "example": ["fri", "sat"],
#           "type": "array",
#           "items": {"type": "integer"}
#         },
#         "hard_end_dates": {
#           "description": "set if the end date is set from course",
#           "example": true,
#           "type": "boolean"
#         },
#         "created_at": {
#           "description": "date when course pace is created",
#           "example": "2013-01-23T23:59:00-07:00",
#           "type": "datetime"
#         },
#         "end_date": {
#           "description": "course end date",
#           "example": "2013-01-23T23:59:00-07:00",
#           "type": "datetime"
#         },
#         "updated_at": {
#           "description": "date when course pace is updated",
#           "example": "2013-01-23T23:59:00-07:00",
#           "type": "datetime"
#         },
#         "published_at": {
#           "description": "date when course pace is published",
#           "example": "2013-01-23T23:59:00-07:00",
#           "type": "datetime"
#         },
#         "root_account_id": {
#           "description": "the root account ID for this course pace",
#           "example": 10,
#           "type": "integer"
#         },
#         "start_date": {
#           "description": "course start date",
#           "example": "2013-01-23T23:59:00-07:00",
#           "type": "datetime"
#         },
#         "modules": {
#           "description": "list of modules and items for this course pace",
#           "type": "array",
#           "modules": { "$ref": "Module" }
#         },
#         "progress": {
#           "description": "progress of pace publishing",
#           "$ref": "Progress"
#         }
#       }
#     }
# @model Module
#     {
#       "id": "Module",
#       "description": "",
#       "properties": {
#         "id": {
#           "description": "the ID of the module",
#           "example": 5,
#           "type": "integer"
#         },
#         "name": {
#           "description": "the name of the module",
#           "example": "Module 1",
#           "type": "string"
#         },
#         "position": {
#           "description": "the position of the module",
#           "example": 5,
#           "type": "integer"
#         },
#         "items" : {
#           "description": "list of module items",
#           "type": "array",
#           "items": { "$ref": "ModuleItem" }
#         },
#         "context_id": {
#           "description": "the ID of the context for this course pace",
#           "example": 10,
#           "type": "integer"
#         },
#         "context_type": {
#           "description": "The given context for the course pace",
#           "enum":
#           [
#             "Course",
#             "Section",
#             "User"
#           ],
#           "example": "Course",
#           "type": "string"
#         }
#       }
#     }
# @model ModuleItem
#     {
#       "id": "ModuleItem",
#       "description": "",
#       "properties": {
#         "id": {
#           "description": "the ID of the module item",
#           "example": 5,
#           "type": "integer"
#         },
#         "duration": {
#           "description": "the duration of the module item",
#           "example": 5,
#           "type": "integer"
#         },
#         "course_pace_id": {
#           "description": "the course pace id of the module item",
#           "example": 5,
#           "type": "integer"
#         },
#         "root_account_id": {
#           "description": "the root account id of the module item",
#           "example": 5,
#           "type": "integer"
#         },
#         "module_item_id": {
#           "description": "the module item id of the module item",
#           "example": 5,
#           "type": "integer"
#         },
#         "assignment_title": {
#           "description": "The title of the item assignment",
#           "example": "Assignment 9",
#           "type": "string"
#         },
#         "points_possible": {
#           "description": "The points of the item",
#           "example": 10.0,
#           "type": "number"
#         },
#         "assignment_link": {
#           "description": "The link of the item assignment",
#           "example": "/courses/105/modules/items/264",
#           "type": "string"
#         },
#         "position": {
#           "description": "the current position of the module item",
#           "example": 5,
#           "type": "integer"
#         },
#         "module_item_type": {
#           "description": "The module item type of the item assignment",
#           "example": "Assignment",
#           "type": "string"
#         },
#         "published": {
#           "description": "published boolean value for course pace",
#           "example": true,
#           "type": "boolean"
#         }
#       }
#     }
#
# @model Progress
#     {
#       "id": "Progress",
#       "description": "",
#       "properties": {
#         "id": {
#           "description": "the ID of the Progress object",
#           "example": 1,
#           "type": "integer"
#         },
#         "context_id": {
#           "description": "the context owning the job.",
#           "example": 1,
#           "type": "integer"
#         },
#         "context_type": {
#           "example": "Account",
#           "type": "string"
#         },
#         "user_id": {
#           "description": "the id of the user who started the job",
#           "example": 123,
#           "type": "integer"
#         },
#         "tag": {
#           "description": "the type of operation",
#           "example": "course_batch_update",
#           "type": "string"
#         },
#         "completion": {
#           "description": "percent completed",
#           "example": 100,
#           "type": "integer"
#         },
#         "workflow_state": {
#           "description": "the state of the job one of 'queued', 'running', 'completed', 'failed'",
#           "example": "completed",
#           "type": "string",
#           "allowableValues": {
#             "values": [
#               "queued",
#               "running",
#               "completed",
#               "failed"
#             ]
#           }
#         },
#         "created_at": {
#           "description": "the time the job was created",
#           "example": "2013-01-15T15:00:00Z",
#           "type": "datetime"
#         },
#         "updated_at": {
#           "description": "the time the job was last updated",
#           "example": "2013-01-15T15:04:00Z",
#           "type": "datetime"
#         },
#         "message": {
#           "description": "optional details about the job",
#           "example": "17 courses processed",
#           "type": "string"
#         },
#         "results": {
#           "description": "optional results of the job. omitted when job is still pending",
#           "example": { "id": "123" },
#           "type": "object"
#         },
#         "url": {
#           "description": "url where a progress update can be retrieved",
#           "example": "https://canvas.example.edu/api/v1/progress/1",
#           "type": "string"
#         }
#       }
#     }

class CoursePacesController < ApplicationController
  before_action :load_context
  before_action :load_course
  before_action :load_blackout_dates, only: %i[index]
  before_action :load_calendar_event_blackout_dates, only: %i[index]
  before_action :require_feature_flag
  before_action :authorize_action
  before_action :load_course_pace, only: %i[api_show publish update destroy]

  include Api::V1::Course
  include Api::V1::Progress
  include K5Mode
  include GranularPermissionEnforcement

  COURSE_PACES_PUBLISHING_LIMIT = 50

  def index
    add_crumb(t("Course Pacing"))
    @course_pace = @context.course_paces.primary.first

    if @course_pace.nil?
      @course_pace = @context.course_paces.new
      @context.context_module_tags.not_deleted.each do |module_item|
        next unless module_item.assignment

        @course_pace.course_pace_module_items.new module_item:, duration: 0
      end
    end

    load_and_run_progress

    status = setup_master_course_restrictions([@course_pace], @context)

    if status
      master_course_data = @course_pace.master_course_api_restriction_data(status)
      master_course_data[:default_restrictions] = MasterCourses::MasterTemplate.full_template_for(@context).default_restrictions_for(@course_pace) if status == :master
    end

    js_env({
             BLACKOUT_DATES: @blackout_dates.as_json(include_root: false),
             CALENDAR_EVENT_BLACKOUT_DATES: @calendar_event_blackout_dates.as_json(include_root: false),
             COURSE: course_json(@context, @current_user, session, [], nil),
             ENROLLMENTS: enrollments_json(@context),
             SECTIONS: sections_json(@context),
             COURSE_ID: @context.id,
             COURSE_PACE_ID: @course_pace.id,
             COURSE_PACE: CoursePacePresenter.new(@course_pace).as_json,
             COURSE_PACE_PROGRESS: @progress_json,
             VALID_DATE_RANGE: CourseDateRange.new(@context),
             MASTER_COURSE_DATA: master_course_data,
             IS_MASQUERADING: @current_user && @real_current_user && @real_current_user != @current_user,
             PACES_PUBLISHING: paces_publishing
           })

    js_bundle :course_paces
    css_bundle :course_paces
  end

  def paces_publishing
    jobs_progress = Progress
                    .where(tag: "course_pace_publish", context: @context.course_paces)
                    .is_pending
                    .select('DISTINCT ON ("context_id") *')
                    .map do |progress|
      pace = progress.context
      if pace&.workflow_state == "active"
        pace_context = context_for(pace)
        # If the pace context is nil, then the context was deleted and we should destroy the progress
        if pace_context.nil?
          progress.destroy
          next
        end

        {
          pace_context: CoursePacing::PaceContextsPresenter.as_json(pace_context),
          progress_context_id: progress.context_id
        }
      else
        nil
      end
    end
    jobs_progress.compact
  end

  def context_for(pace)
    return pace.course_section if pace.course_section_id
    # search the pace's shard for the student enrollment since the enrollment associated with the pace's course
    # will always be on the pace's shard (not necessarily the user's shard though)
    return pace.user.student_enrollments.shard(pace.shard).where(course: @course).active.take if pace.user_id

    pace.course
  end

  # @API Show a Course pace
  # Returns a course pace for the course and pace id provided
  #
  # @argument course_id [Required, Integer]
  #   The id of the course
  #
  # @argument course_pace_id [Required, Integer]
  #   The id of the course_pace
  #
  # @returns CoursePace
  #
  # @example_request
  #   curl https://<canvas>/api/v1/courses/1/course_pacing/1 \
  #     -H 'Authorization: Bearer <token>'

  def api_show
    load_and_run_progress
    render json: {
      course_pace: CoursePacePresenter.new(@course_pace).as_json,
      progress: @progress_json
    }
  end

  def new
    @course_pace = case @context
                   when Course
                     @context.course_paces.primary.published.take ||
                     @context.course_paces.primary.not_deleted.take
                   when CourseSection
                     @course.course_paces.for_section(@context).published.take ||
                     @course.course_paces.for_section(@context).not_deleted.take
                   when Enrollment
                     @course.course_paces.for_user(@context.user).published.take ||
                     @course.course_paces.for_user(@context.user).not_deleted.take
                   end
    load_and_run_progress
    if @course_pace.nil?
      pace_params = case @context
                    when Course
                      { course_section_id: nil, user_id: nil }
                    when CourseSection
                      { course_section_id: @context }
                    when Enrollment
                      { user_id: @context.user }
                    end
      # Duplicate a published plan if one exists for the plan or for the course
      published_course_pace = @course.course_paces.published.find_by(pace_params)
      published_course_pace ||= @course.course_paces.published.find_by(course_section_id: @context.course_section_id) if @context.is_a?(Enrollment)
      published_course_pace ||= @course.course_paces.primary.published.take
      if published_course_pace
        @course_pace = published_course_pace.duplicate(pace_params)
      else
        @course_pace = @course.course_paces.new(pace_params)
        @course.context_module_tags.can_have_assignment.not_deleted.each do |module_item|
          next unless module_item.assignment

          @course_pace.course_pace_module_items.new module_item:, duration: 0
        end
      end
    end
    render json: {
      course_pace: CoursePacePresenter.new(@course_pace).as_json,
      progress: @progress_json
    }
  end

  def publish
    publish_course_pace
    log_course_paces_publishing
    render json: progress_json(@progress, @current_user, session)
  end

  # @API Create a Course pace
  #
  # @argument course_id [Required, Integer]
  #   The id of the course
  #
  # @argument end_date [Datetime]
  #   End date of the course pace
  #
  # @argument end_date_context [String]
  #   End date context (course, section, hupothetical)
  #
  # @argument start_date [Datetime]
  #   Start date of the course pace
  #
  # @argument start_date_context [String]
  #   Start date context (course, section, hupothetical)
  #
  # @argument exclude_weekends [Boolean]
  #   Course pace dates excludes weekends if true
  #
  # @argument selected_days_to_skip [Array<String>]
  #   Course pace dates excludes weekends if true
  #
  # @argument hard_end_dates [Boolean]
  #   Course pace uess hard end dates if true
  #
  # @argument workflow_state [String]
  #   The state of the course pace
  #
  # @argument course_pace_module_item_attributes[] [String]
  #   Module Items attributes
  #
  # @argument context_id [Integer]
  #   Pace Context ID
  #
  # @argument context_type [String]
  #   Pace Context Type (Course, Section, User)
  #
  # @returns CoursePace
  #
  # @example_request
  #   curl https://<canvas>/api/v1/courses/1/course_pacing \
  #     -X POST \
  #     -H 'Authorization: Bearer <token>'

  def create
    create_params
    pace_draft_feature_flag
    @course_pace = @context.course_paces.new(@permitted_params)

    if @course_pace.save
<<<<<<< HEAD
      @progress = nil
      if @draft_feature_flag_enabled
        if @permitted_params[:workflow_state].present? && @permitted_params[:workflow_state] == "active"
=======
      if @context.root_account.feature_enabled?(:course_pace_draft_state)
        if create_params[:workflow_state].present? && create_params[:workflow_state] == "active"
>>>>>>> 1c55606d
          # only publishes the pace if workflow_state is explicitly set to active to allow creating paces in draft state
          publish_course_pace
        end
      else
        publish_course_pace
      end

      render json: {
        course_pace: CoursePacePresenter.new(@course_pace).as_json,
        progress: @progress.present? ? progress_json(@progress, @current_user, session) : nil
      }
    else
      render json: { success: false, errors: @course_pace.errors.full_messages }, status: :unprocessable_entity
    end
  end

  # @API Update a Course pace
  # Returns the updated course pace
  #
  # @argument course_id [Required, Integer]
  #   The id of the course
  #
  # @argument course_pace_id [Required, Integer]
  #   The id of the course pace
  #
  # @argument end_date [Datetime]
  #   End date of the course pace
  #
  # @argument exclude_weekends [Boolean]
  #   Course pace dates excludes weekends if true
  #
  # @argument selected_days_to_skip [Array<String>]
  #   Course pace dates excludes weekends if true
  #
  # @argument hard_end_dates [Boolean]
  #   Course pace uess hard end dates if true
  #
  # @argument workflow_state [String]
  #   The state of the course pace
  #
  # @argument course_pace_module_item_attributes[] [String]
  #   Module Items attributes
  #
  # @returns CoursePace
  #
  # @example_request
  #   curl https://<canvas>/api/v1/courses/1/course_pacing/1 \
  #     -X PUT \
  #     -H 'Authorization: Bearer <token>'

  def update
<<<<<<< HEAD
    update_params
    pace_draft_feature_flag
    @progress = nil
    should_publish = false

    if @draft_feature_flag_enabled
      if @course_pace.workflow_state == "active" || @permitted_params[:workflow_state] == "active"
        should_publish = true
        # override workflow state to ensure it's always active if we're publishing
        @permitted_params = @permitted_params.merge(workflow_state: "active")
      end
    else
      should_publish = true
    end

    if @course_pace.update(@permitted_params)
      # Force the updated_at to be updated, because if the update just changed the items the course pace's
      # updated_at doesn't get modified
      @course_pace.touch
      if should_publish
=======
    should_publish = false

    if @context.root_account.feature_enabled?(:course_pace_draft_state) &&
       (@course_pace.workflow_state == "active" || update_params[:workflow_state] == "active")
      # override workflow state to ensure it's always active if we're publishing
      update_params[:workflow_state] = "active"
      should_publish = true
    end

    if @course_pace.update(update_params)
      # Force the updated_at to be updated, because if the update just changed the items the course pace's
      # updated_at doesn't get modified
      @course_pace.touch
      if should_publish || @course_pace.workflow_state == "active"
>>>>>>> 1c55606d
        publish_course_pace
      end

      render json: {
        course_pace: CoursePacePresenter.new(@course_pace).as_json,
        progress: @progress.present? ? progress_json(@progress, @current_user, session) : nil
      }
    else
      render json: { success: false, errors: @course_pace.errors.full_messages }, status: :unprocessable_entity
    end
  end

  def compress_dates
    @course_pace = @course.course_paces.new(create_params)
    if params[:blackout_dates]
      # keep the param.permit values in sync with BlackoutDatesController#blackout_date_params
      # Note: we can replace blackout_dates on the course because the course never gets saved
      # while doing the compressing
      blackout_dates_params = params[:blackout_dates].map { |param| param.permit(:start_date, :end_date, :event_title) }
      @course.blackout_dates.build(blackout_dates_params)
    end

    unless @course_pace.valid?
      return render json: { success: false, errors: @course_pace.errors.full_messages }, status: :unprocessable_entity
    end

    @course_pace.course = @course
    start_date = params.dig(:course_pace, :start_date).present? ? Date.parse(params.dig(:course_pace, :start_date)) : @course_pace.start_date

    if @course_pace.end_date && start_date && @course_pace.end_date < start_date
      return render json: { success: false, errors: "End date cannot be before start date" }, status: :unprocessable_entity
    end

    compressed_module_items = @course_pace.compress_dates(save: false, start_date:)
                                          .sort_by { |ppmi| ppmi.module_item.position }
                                          .group_by { |ppmi| ppmi.module_item.context_module }
                                          .sort_by { |context_module, _items| context_module.position }
                                          .to_h.values.flatten
    compressed_dates = CoursePaceDueDatesCalculator.new(@course_pace).get_due_dates(compressed_module_items, start_date:)

    render json: compressed_dates.to_json
  end

  # @API Delete a Course pace
  # Returns the updated course pace
  #
  # @argument course_id [Required, Integer]
  #   The id of the course
  #
  # @argument course_pace_id [Required, Integer]
  #   The id of the course_pace
  #
  # @returns CoursePace
  #
  # @example_request
  #   curl https://<canvas>/api/v1/courses/1/course_pacing/1 \
  #     -X DELETE \
  #     -H 'Authorization: Bearer <token>'

  def destroy
    return not_found unless Account.site_admin.feature_enabled?(:course_paces_redesign)

    if @course_pace.primary? && @course_pace.published?
      return render json: { success: false, errors: t("You cannot delete the default course pace.") }, status: :unprocessable_entity
    end

    was_published = @course_pace.published?
    @course_pace.destroy
    @course_pace.republish_paces_for_affected_enrollments if was_published
    render json: { course_pace: CoursePacePresenter.new(@course_pace).as_json }
  end

  private

  def authorize_action
    enforce_granular_permissions(
      @course,
      overrides: [:manage_content],
      actions: {
        index: RoleOverride::GRANULAR_MANAGE_COURSE_CONTENT_PERMISSIONS,
        api_show: RoleOverride::GRANULAR_MANAGE_COURSE_CONTENT_PERMISSIONS,
        new: RoleOverride::GRANULAR_MANAGE_COURSE_CONTENT_PERMISSIONS,
        publish: [:manage_course_content_edit],
        create: [:manage_course_content_add],
        update: [:manage_course_content_edit],
        compress_dates: [:manage_course_content_edit],
        master_course_info: [:manage_course_content_edit],
        destroy: [:manage_course_content_delete]
      }
    )
  end

  def latest_progress
    progress = Progress.order(created_at: :desc).find_by(context: @course_pace, tag: "course_pace_publish")
    (progress&.workflow_state == "completed") ? nil : progress
  end

  def load_and_run_progress
    @progress = latest_progress
    if @progress
      if @progress.queued?
        case [@progress.delayed_job_id.present?, @progress.delayed_job.present?]
        in [false, _]
          @course_pace.run_publish_progress(@progress)
        in [true, false]
          @progress.fail!
          @progress = publish_course_pace
        in [true, true]
          @progress.delayed_job.update(run_at: Time.zone.now)
        end
      end
      @progress_json = progress_json(@progress, @current_user, session)
    end
  end

  def enrollments_json(course)
    # Only the most recent enrollment of each student is considered
    json = course.all_real_student_enrollments.order(:user_id, created_at: :desc).select("DISTINCT ON(enrollments.user_id) enrollments.*").map do |enrollment|
      {
        id: enrollment.id,
        user_id: enrollment.user_id,
        course_id: enrollment.course_id,
        section_id: enrollment.course_section_id,
        full_name: enrollment.user.name,
        sortable_name: enrollment.user.sortable_name,
        start_at: enrollment.start_at,
        avatar_url: enrollment.user.avatar_image_url
      }
    end
    json.index_by { |h| h[:id] }
  end

  def sections_json(course)
    json = course.active_course_sections.map do |section|
      {
        id: section.id,
        course_id: section.course_id,
        name: section.name,
        start_at: section.start_at,
        end_at: section.end_at
      }
    end
    json.index_by { |h| h[:id] }
  end

  def require_feature_flag
    not_found unless @course.account.feature_enabled?(:course_paces) && @course.enable_course_paces
  end

  def pace_draft_feature_flag
    @draft_feature_flag_enabled = @context.root_account.feature_enabled?(:course_pace_draft_state)
  end

  def load_course_pace
    @course_pace = @context.course_paces.find(params[:id])
  end

  def load_context
    if params[:enrollment_id]
      @context = Enrollment.find(params[:enrollment_id])
    elsif params[:course_section_id]
      @context = CourseSection.find(params[:course_section_id])
    else
      require_context
    end
  end

  def load_course
    @course = @context.respond_to?(:course) ? @context.course : @context
  end

  def load_blackout_dates
    @blackout_dates = @context.respond_to?(:blackout_dates) ? @context.blackout_dates : []
  end

  def load_calendar_event_blackout_dates
    account_codes = Account.multi_account_chain_ids([@context.account.id]).map { |id| "account_#{id}" }
    context_codes = account_codes.append("course_#{@context.id}")
    @calendar_event_blackout_dates = CalendarEvent.with_blackout_date.active.for_context_codes(context_codes)
  end

  def update_params
    @update_params ||= begin
      permitted_params = params.require(:course_pace).permit(
        :context_id,
        :context_type,
        :course_section_id,
        :user_id,
        :end_date,
        :exclude_weekends,
        :hard_end_dates,
        :workflow_state,
        course_pace_module_items_attributes: %i[id duration module_item_id root_account_id],
        selected_days_to_skip: []
      )
      set_context_ids_in(permitted_params)
    end
  end

  def create_params
    @create_params ||= begin
      permitted_params = params.require(:course_pace).permit(
        :context_id,
        :context_type,
        :course_id,
        :course_section_id,
        :user_id,
        :end_date,
        :exclude_weekends,
        :hard_end_dates,
        :workflow_state,
        course_pace_module_items_attributes: %i[duration module_item_id root_account_id],
        selected_days_to_skip: []
      )
      set_context_ids_in(permitted_params)
    end
  end

  # Converts the context_id and context_type params to the database column required for that context
  def set_context_ids_in(permitted_params)
    return permitted_params unless permitted_params[:context_id].present? && permitted_params[:context_type].present?

    if permitted_params[:context_type] == "Section"
      permitted_params[:course_section_id] = permitted_params[:context_id]
    elsif permitted_params[:context_type] == "Enrollment"
      permitted_params[:user_id] = permitted_params[:context_id]
    end

    permitted_params.except(:context_id, :context_type)
  end

  def publish_course_pace
    @progress = @course_pace.create_publish_progress(run_at: Time.zone.now)
  end

  def log_course_paces_publishing
    count = paces_publishing.length
    InstStatsd::Statsd.count("course_pacing.publishing.count_exceeding_limit", count) if count > COURSE_PACES_PUBLISHING_LIMIT
  end
end<|MERGE_RESOLUTION|>--- conflicted
+++ resolved
@@ -495,19 +495,11 @@
   #     -H 'Authorization: Bearer <token>'
 
   def create
-    create_params
-    pace_draft_feature_flag
-    @course_pace = @context.course_paces.new(@permitted_params)
+    @course_pace = @context.course_paces.new(create_params)
 
     if @course_pace.save
-<<<<<<< HEAD
-      @progress = nil
-      if @draft_feature_flag_enabled
-        if @permitted_params[:workflow_state].present? && @permitted_params[:workflow_state] == "active"
-=======
       if @context.root_account.feature_enabled?(:course_pace_draft_state)
         if create_params[:workflow_state].present? && create_params[:workflow_state] == "active"
->>>>>>> 1c55606d
           # only publishes the pace if workflow_state is explicitly set to active to allow creating paces in draft state
           publish_course_pace
         end
@@ -559,28 +551,6 @@
   #     -H 'Authorization: Bearer <token>'
 
   def update
-<<<<<<< HEAD
-    update_params
-    pace_draft_feature_flag
-    @progress = nil
-    should_publish = false
-
-    if @draft_feature_flag_enabled
-      if @course_pace.workflow_state == "active" || @permitted_params[:workflow_state] == "active"
-        should_publish = true
-        # override workflow state to ensure it's always active if we're publishing
-        @permitted_params = @permitted_params.merge(workflow_state: "active")
-      end
-    else
-      should_publish = true
-    end
-
-    if @course_pace.update(@permitted_params)
-      # Force the updated_at to be updated, because if the update just changed the items the course pace's
-      # updated_at doesn't get modified
-      @course_pace.touch
-      if should_publish
-=======
     should_publish = false
 
     if @context.root_account.feature_enabled?(:course_pace_draft_state) &&
@@ -595,7 +565,6 @@
       # updated_at doesn't get modified
       @course_pace.touch
       if should_publish || @course_pace.workflow_state == "active"
->>>>>>> 1c55606d
         publish_course_pace
       end
 
@@ -745,10 +714,6 @@
     not_found unless @course.account.feature_enabled?(:course_paces) && @course.enable_course_paces
   end
 
-  def pace_draft_feature_flag
-    @draft_feature_flag_enabled = @context.root_account.feature_enabled?(:course_pace_draft_state)
-  end
-
   def load_course_pace
     @course_pace = @context.course_paces.find(params[:id])
   end
