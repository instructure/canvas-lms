--- conflicted
+++ resolved
@@ -349,8 +349,6 @@
     # page view update happens in log_page_view after_action
   end
 
-<<<<<<< HEAD
-=======
   # @API BETA - Initiate page views query
   # Initiates an asynchronous query for user page views data within a specified date range.
   # This method enqueues a background job to process the page views query and returns
@@ -395,7 +393,6 @@
   #   {
   #     "error": "Page Views rate limit exceeded. Please wait and try again."
   #   }
->>>>>>> 70ef2fec
   def query
     @user = api_find(User, params[:user_id])
     return unless authorized_action(@user, @current_user, :view_statistics)
@@ -411,10 +408,6 @@
   rescue ArgumentError => e
     Canvas::Errors.capture_exception(:pv5, e, :warn)
     render json: { error: t("Page Views received an invalid or malformed request.") }, status: :bad_request
-<<<<<<< HEAD
-  end
-
-=======
   rescue PageViews::Common::TooManyRequestsError => e
     Canvas::Errors.capture_exception(:pv5, e, :warn)
     render json: { error: t("Page Views rate limit exceeded. Please wait and try again.") }, status: :too_many_requests
@@ -461,7 +454,6 @@
   #   {
   #     "error": "The query was not found."
   #   }
->>>>>>> 70ef2fec
   def poll_query
     validate_query_id!
     result = pv5_poll_service.call(params[:query_id])
@@ -475,8 +467,6 @@
     render json: { error: e.message }, status: :bad_request
   end
 
-<<<<<<< HEAD
-=======
   # @API BETA - Get query results
   # Retrieves the results of a completed page views query. Returns the data in the
   # format specified when the query was initiated (CSV or JSON). The response may
@@ -518,7 +508,6 @@
   #   {
   #     "error": "An unexpected error occurred."
   #   }
->>>>>>> 70ef2fec
   def query_results
     validate_query_id!
     result = pv5_fetch_result_service.call(params[:query_id])
@@ -535,12 +524,9 @@
   rescue PageViews::Common::NotFoundError => e
     Canvas::Errors.capture_exception(:pv5, e, :warn)
     render json: { error: t("The result for query was not found.") }, status: :not_found
-<<<<<<< HEAD
-=======
   rescue PageViews::Common::NoContentError => e
     Canvas::Errors.capture_exception(:pv5, e, :info)
     head :no_content
->>>>>>> 70ef2fec
   rescue => e
     Canvas::Errors.capture_exception(:pv5, e, :warn)
     render json: { error: t("An unexpected error occurred.") }, status: :internal_server_error
@@ -549,11 +535,7 @@
   private
 
   def pv5_enqueue_service
-<<<<<<< HEAD
-    PageViews::EnqueueQueryService.new(PageViews::Configuration.new)
-=======
     PageViews::EnqueueQueryService.new(PageViews::Configuration.new, requestor_user: @current_user)
->>>>>>> 70ef2fec
   end
 
   def pv5_poll_service
