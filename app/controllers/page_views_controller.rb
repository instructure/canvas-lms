--- conflicted
+++ resolved
@@ -406,15 +406,12 @@
   #     "error": "Page Views rate limit exceeded. Please wait and try again."
   #   }
   def query
-<<<<<<< HEAD
-=======
     # Add rate limiting cost for initiating async queries
     # Async endpoints have orders of magnitude lower usage than sync endpoints
     # Cost (150 units) still provides protection while being proportional to actual usage
     # Allows 4 queries before hitting HWM (700), then 70-second cooldown
     increment_request_cost(150)
 
->>>>>>> 10b1d53a
     user_id, start_date, end_date, results_format = params.require(%i[user_id start_date end_date results_format])
     @user = api_find(User, user_id)
     return unless authorized_action(@user, @current_user, :view_statistics)
