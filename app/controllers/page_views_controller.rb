--- conflicted
+++ resolved
@@ -175,11 +175,7 @@
       respond_to do |format|
         format.json do
           @page_views = Api.paginate(page_views, self, url, :total_entries => nil)
-<<<<<<< HEAD
-          render :json => @page_views.map { |pv| page_view_json(pv, @current_user, session) }
-=======
           render :json => page_views_json(@page_views, @current_user, session)
->>>>>>> 9c18934b
         end
         format.csv do
           cancel_cache_buster
