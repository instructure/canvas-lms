# frozen_string_literal: true

#
# Copyright (C) 2011 - present Instructure, Inc.
#
# This file is part of Canvas.
#
# Canvas is free software: you can redistribute it and/or modify it under
# the terms of the GNU Affero General Public License as published by the Free
# Software Foundation, version 3 of the License.
#
# Canvas is distributed in the hope that it will be useful, but WITHOUT ANY
# WARRANTY; without even the implied warranty of MERCHANTABILITY or FITNESS FOR
# A PARTICULAR PURPOSE. See the GNU Affero General Public License for more
# details.
#
# You should have received a copy of the GNU Affero General Public License along
# with this program. If not, see <http://www.gnu.org/licenses/>.
#

require "mail"

class MessagesController < ApplicationController
  before_action :require_read_messages, :get_context

  def require_read_messages
    require_site_admin_with_permission(:read_messages)
  end

  def index
    @messages = @context.messages.order(created_at: :desc).paginate(page: params[:page], per_page: 20)
<<<<<<< HEAD
    add_crumb t("Messsages")
=======
    add_crumb t("Messages")
>>>>>>> 53aa8385
    page_has_instui_topnav
  end

  def show
    @messages = [@context.messages.find(params[:id])]
    add_crumb t("Messages"), url_for(action: :index)
    add_crumb params[:id]
    page_has_instui_topnav
  end

  def create
    secure_id, message_id = [params[:secure_id], params[:message_id].to_i]

    message = Mail.new
    message["Content-Type"] = 'text/plain; charset="UTF-8"'
    message["Subject"]      = params[:subject]
    message["From"]         = params[:from]
    message.body            = params[:message]

    IncomingMailProcessor::IncomingMessageProcessor.new(IncomingMail::MessageHandler.new, ErrorReport::Reporter.new).process_single(message, "#{secure_id}-#{message_id}")
    head :ok
  end

  def html_message
    message = @context.messages.find(params[:message_id])
    if message.html_body.present?
      render inline: Sanitize.clean(message.html_body, CanvasSanitize::SANITIZE), layout: false # rubocop:disable Rails/RenderInline
    else
      render layout: false
    end
  end
end<|MERGE_RESOLUTION|>--- conflicted
+++ resolved
@@ -29,11 +29,7 @@
 
   def index
     @messages = @context.messages.order(created_at: :desc).paginate(page: params[:page], per_page: 20)
-<<<<<<< HEAD
-    add_crumb t("Messsages")
-=======
     add_crumb t("Messages")
->>>>>>> 53aa8385
     page_has_instui_topnav
   end
 
