# frozen_string_literal: true

#
# Copyright (C) 2025 - present Instructure, Inc.
#
# This file is part of Canvas.
#
# Canvas is free software: you can redistribute it and/or modify it under
# the terms of the GNU Affero General Public License as published by the Free
# Software Foundation, version 3 of the License.
#
# Canvas is distributed in the hope that it will be useful, but WITHOUT ANY
# WARRANTY; without even the implied warranty of MERCHANTABILITY or FITNESS FOR
# A PARTICULAR PURPOSE. See the GNU Affero General Public License for more
# details.
#
# You should have received a copy of the GNU Affero General Public License along
# with this program. If not, see <http://www.gnu.org/licenses/>.

class AccessibilityResourceScansController < ApplicationController
  include AccessibilityFilters

  before_action :require_context
  before_action :require_user
  before_action :check_authorized_action

  ALLOWED_SORTS = %w[resource_name resource_type resource_workflow_state resource_updated_at issue_count].freeze

  # GET /courses/:course_id/accessibility_resource_scans
  # Params:
  #   page, per_page           – pagination
  #   sort, direction          – sorting, see ALLOWED_SORTS
  def index
    scans = AccessibilityResourceScan
            .preload(:accessibility_issues)
            .where(course_id: @context.id)

    scans = apply_sorting(scans)
    scans = apply_accessibility_filters(scans, params[:filters], params[:search]) if params[:filters].present? || params[:search].present?

    base_url = course_accessibility_resource_scans_path(@context)
    paginated = Api.paginate(scans, self, base_url)

    render json: paginated.map { |scan| scan_attributes(scan) }
  end

  private

  def check_authorized_action
    return render_unauthorized_action unless tab_enabled?(Course::TAB_ACCESSIBILITY)

    authorized_action(@context, @current_user, [:read, :update])
  end

  # Apply sorting to the supplied ActiveRecord::Relation of AccessibilityResourceScan
  # Only whitelisted columns / virtual attributes from ALLOWED_SORTS are allowed.
  # If an invalid sort or direction is provided it falls back to safe defaults.
  #
  # @param relation [ActiveRecord::Relation] the base query
  # @return [ActiveRecord::Relation] the query with an ORDER BY clause applied
  def apply_sorting(relation)
    sort      = params[:sort].to_s.presence || "resource_name"
    sort      = "resource_name" unless ALLOWED_SORTS.include?(sort)

    direction = (params[:direction].to_s.downcase == "desc") ? "DESC" : "ASC"

    order_clause = case sort
                   when "resource_type"
                     type_case = <<~SQL.squish
                       CASE
                         WHEN wiki_page_id IS NOT NULL THEN 'wiki_page'
                         WHEN assignment_id IS NOT NULL THEN 'assignment'
                         WHEN attachment_id IS NOT NULL THEN 'attachment'
                       END
                     SQL
                     Arel.sql("#{type_case} #{direction}")
                   else
                     { sort => direction.downcase.to_sym }
                   end

    relation.order(order_clause)
  end

<<<<<<< HEAD
  # Apply filtering to the supplied ActiveRecord::Relation of AccessibilityResourceScan
  # based on a JSON-encoded `filters` param. Filters include rule types, resource types,
  # workflow states, issue workflow states, and a date range.
  #
  # Invalid or missing filters are ignored. All conditions are combined with AND logic.
  #
  # @param relation [ActiveRecord::Relation<AccessibilityResourceScan>] the base query
  # @return [ActiveRecord::Relation<AccessibilityResourceScan>]
  def apply_filters(relation)
    filters = params[:filters]
    rule_types      = filters[:ruleTypes]
    resource_types  = filters[:artifactTypes]
    workflow_states = filters[:workflowStates]
    from_date = begin
      Time.zone.parse(filters[:fromDate])
    rescue
      nil
    end
    to_date = begin
      Time.zone.parse(filters[:toDate])
    rescue
      nil
    end

    if rule_types.present?
      relation = relation.joins(:accessibility_issues)
                         .where(accessibility_issues: { rule_type: rule_types })
                         .distinct
    end

    if resource_types.present?
      conditions = []
      conditions << "accessibility_resource_scans.wiki_page_id IS NOT NULL" if resource_types.include?("wiki_page")
      conditions << "accessibility_resource_scans.assignment_id IS NOT NULL" if resource_types.include?("assignment")
      conditions << "accessibility_resource_scans.attachment_id IS NOT NULL" if resource_types.include?("attachment")
      relation = relation.where(conditions.join(" OR ")) if conditions.any?
    end

    relation = relation.where(resource_workflow_state: workflow_states) if workflow_states.present?
    relation = relation.where(resource_updated_at: from_date..) if from_date.present?
    relation = relation.where(resource_updated_at: ..to_date) if to_date.present?

    relation
  end

=======
>>>>>>> 53aa8385
  # Returns a hash representation of the scan, for JSON rendering.
  # @param scan [AccessibilityResourceScan] the scan record
  # @return [Hash] the scan attributes
  def scan_attributes(scan)
    resource_id, resource_type = scan.context_id_and_type
    scan_completed = scan.workflow_state == "completed"
    {
      id: scan.id,
      resource_id:,
      resource_type:,
      resource_name: scan.resource_name,
      resource_workflow_state: scan.resource_workflow_state,
      resource_updated_at: scan.resource_updated_at&.iso8601 || "",
      resource_url: scan.context_url,
      workflow_state: scan.workflow_state,
      error_message: scan.error_message || "",
      issue_count: scan_completed ? scan.issue_count : 0,
      issues: scan_completed ? scan.accessibility_issues.select(&:active?).map { |issue| issue_attributes(issue) } : []
    }
  end

  # Returns a hash representation of the issue, for JSON rendering.
  # @param issue [AccessibilityIssue]
  # @return [Hash]
  def issue_attributes(issue)
    rule = Accessibility::Rule.registry[issue.rule_type]
    {
      id: issue.id,
      rule_id: issue.rule_type,
      element: issue.metadata["element"],
      display_name: rule&.display_name,
      message: rule&.message,
      why: rule&.why,
      path: issue.node_path,
      issue_url: rule&.class&.link,
      form: issue.metadata["form"]
    }
  end
end<|MERGE_RESOLUTION|>--- conflicted
+++ resolved
@@ -81,54 +81,6 @@
     relation.order(order_clause)
   end
 
-<<<<<<< HEAD
-  # Apply filtering to the supplied ActiveRecord::Relation of AccessibilityResourceScan
-  # based on a JSON-encoded `filters` param. Filters include rule types, resource types,
-  # workflow states, issue workflow states, and a date range.
-  #
-  # Invalid or missing filters are ignored. All conditions are combined with AND logic.
-  #
-  # @param relation [ActiveRecord::Relation<AccessibilityResourceScan>] the base query
-  # @return [ActiveRecord::Relation<AccessibilityResourceScan>]
-  def apply_filters(relation)
-    filters = params[:filters]
-    rule_types      = filters[:ruleTypes]
-    resource_types  = filters[:artifactTypes]
-    workflow_states = filters[:workflowStates]
-    from_date = begin
-      Time.zone.parse(filters[:fromDate])
-    rescue
-      nil
-    end
-    to_date = begin
-      Time.zone.parse(filters[:toDate])
-    rescue
-      nil
-    end
-
-    if rule_types.present?
-      relation = relation.joins(:accessibility_issues)
-                         .where(accessibility_issues: { rule_type: rule_types })
-                         .distinct
-    end
-
-    if resource_types.present?
-      conditions = []
-      conditions << "accessibility_resource_scans.wiki_page_id IS NOT NULL" if resource_types.include?("wiki_page")
-      conditions << "accessibility_resource_scans.assignment_id IS NOT NULL" if resource_types.include?("assignment")
-      conditions << "accessibility_resource_scans.attachment_id IS NOT NULL" if resource_types.include?("attachment")
-      relation = relation.where(conditions.join(" OR ")) if conditions.any?
-    end
-
-    relation = relation.where(resource_workflow_state: workflow_states) if workflow_states.present?
-    relation = relation.where(resource_updated_at: from_date..) if from_date.present?
-    relation = relation.where(resource_updated_at: ..to_date) if to_date.present?
-
-    relation
-  end
-
-=======
->>>>>>> 53aa8385
   # Returns a hash representation of the scan, for JSON rendering.
   # @param scan [AccessibilityResourceScan] the scan record
   # @return [Hash] the scan attributes
