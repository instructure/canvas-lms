--- conflicted
+++ resolved
@@ -166,8 +166,6 @@
     return true if @context.account_membership_allows(@current_user)
     return true unless assignment_group.group_weight_changed? || assignment_group.rules_changed?
     !assignment_group.any_assignment_in_closed_grading_period?
-<<<<<<< HEAD
-=======
   end
 
   private
@@ -175,6 +173,5 @@
   def valid_integration_data?(params)
     integration_data = params['integration_data']
     integration_data.is_a?(Hash) || integration_data.nil?
->>>>>>> 0c929ac5
   end
 end