# frozen_string_literal: true

#
# Copyright (C) 2011 - present Instructure, Inc.
#
# This file is part of Canvas.
#
# Canvas is free software: you can redistribute it and/or modify it under
# the terms of the GNU Affero General Public License as published by the Free
# Software Foundation, version 3 of the License.
#
# Canvas is distributed in the hope that it will be useful, but WITHOUT ANY
# WARRANTY; without even the implied warranty of MERCHANTABILITY or FITNESS FOR
# A PARTICULAR PURPOSE. See the GNU Affero General Public License for more
# details.
#
# You should have received a copy of the GNU Affero General Public License along
# with this program. If not, see <http://www.gnu.org/licenses/>.
#

# @API Rubrics
# @subtopic RubricAssessments
#

class RubricAssessmentsController < ApplicationController
  before_action :require_context
  before_action :require_user

  include Api::V1::SubmissionComment
  # @API Create a single rubric assessment
  #
  # Returns the rubric assessment with the given id.
  # The returned object also provides the information of
  #   :ratings, :assessor_name, :related_group_submissions_and_assessments, :artifact
  #
  #
  # @argument course_id [Integer]
  #   The id of the course
  # @argument rubric_association_id [Integer]
  #   The id of the object with which this rubric assessment is associated
  # @argument provisional [String]
  #   (optional) Indicates whether this assessment is provisional, defaults to false.
  # @argument final [String]
  #   (optional) Indicates a provisional grade will be marked as final. It only takes effect if the provisional param is passed as true. Defaults to false.
  # @argument graded_anonymously [Boolean]
  #   (optional) Defaults to false
  # @argument rubric_assessment [Hash]
  #   A Hash of data to complement the rubric assessment:
  #   The user id that refers to the person being assessed
  #     rubric_assessment[user_id]
  #   Assessment type. There are only three valid types:  'grading', 'peer_review', or 'provisional_grade'
  #     rubric_assessment[assessment_type]
  #   The points awarded for this row.
  #     rubric_assessment[criterion_id][points]
  #   Comments to add for this row.
  #     rubric_assessment[criterion_id][comments]
  #   For each criterion_id, change the id by the criterion number, ex: criterion_123
  #   If the criterion_id is not specified it defaults to false, and nothing is updated.
  def create
    update
  end

  def remind
    @association = @context.rubric_associations.find(params[:rubric_association_id])
    @rubric = @association.rubric
    @request = @association.assessment_requests.find(params[:assessment_request_id])
    if authorized_action(@association, @current_user, :manage)
      @request.send_reminder!
      render json: @request
    end
  end

  # @API Update a single rubric assessment
  #
  # Returns the rubric assessment with the given id.
  # The returned object also provides the information of
  #   :ratings, :assessor_name, :related_group_submissions_and_assessments, :artifact
  #
  #
  # @argument id [Integer]
  #   The id of the rubric assessment
  # @argument course_id [Integer]
  #   The id of the course
  # @argument rubric_association_id [Integer]
  #   The id of the object with which this rubric assessment is associated
  # @argument provisional [String]
  #   (optional) Indicates whether this assessment is provisional, defaults to false.
  # @argument final [String]
  #   (optional) Indicates a provisional grade will be marked as final. It only takes effect if the provisional param is passed as true. Defaults to false.
  # @argument graded_anonymously [Boolean]
  #   (optional) Defaults to false
  # @argument rubric_assessment [Hash]
  #   A Hash of data to complement the rubric assessment:
  #   The user id that refers to the person being assessed
  #     rubric_assessment[user_id]
  #   Assessment type. There are only three valid types:  'grading', 'peer_review', or 'provisional_grade'
  #     rubric_assessment[assessment_type]
  #   The points awarded for this row.
  #     rubric_assessment[criterion_id][points]
  #   Comments to add for this row.
  #     rubric_assessment[criterion_id][comments]
  #   For each criterion_id, change the id by the criterion number, ex: criterion_123
  #   If the criterion_id is not specified it defaults to false, and nothing is updated.
  def update
    @association = @context.rubric_associations.find(params[:rubric_association_id])
    @assessment = @association.rubric_assessments.where(id: params[:id]).first
    @association_object = @association.association_object

    # only check if there's no @assessment object, since that's the only time
    # this param matters (find_asset_for_assessment)
    user_id = @assessment.present? ? @assessment.user_id : resolve_user_id
    raise ActiveRecord::RecordNotFound if user_id.blank?

    # Funky flow to avoid a double-render, re-work it if you like
    if @assessment && !authorized_action(@assessment, @current_user, :update)
      nil
    else
      opts = {}
      provisional = value_to_boolean(params[:provisional])
      if provisional
        opts[:provisional_grader] = @current_user
        opts[:final] = true if mark_provisional_grade_as_final?
      end

      # For a moderated assignment, submitting an assessment claims a grading
      # slot for the submitting provisional grader (or throws an error if no
      # slots remain).
      begin
        ensure_adjudication_possible(provisional:) do
          @asset, @user = @association_object.find_asset_for_assessment(@association, user_id, opts)
          assessment_type = params.dig(:rubric_assessment, :assessment_type)
          unless @association.user_can_assess_for?(assessor: @current_user, assessee: @user, assessment_type:)
            return render_unauthorized_action
          end

          @assessment = @association.assess(
            assessor: @current_user,
            user: @user,
            artifact: @asset,
            assessment: params[:rubric_assessment],
            graded_anonymously: value_to_boolean(params[:graded_anonymously])
          )
          @asset.reload

          artifact_includes =
            case @asset
            when Submission
              { artifact: Submission.json_serialization_full_parameters(except: [:submission_comments]), rubric_association: {} }
            when ModeratedGrading::ProvisionalGrade
              { rubric_association: {} }
            else
              [:artifact, :rubric_association]
            end
          json = @assessment.as_json(
            methods: %i[ratings assessor_name related_group_submissions_and_assessments],
            include: artifact_includes,
            include_root: false
          )

          case @asset
          when Submission
            submission = @asset
          when ModeratedGrading::ProvisionalGrade
            submission = @asset.submission
            json[:artifact] = @asset.submission
                                    .as_json(Submission.json_serialization_full_parameters(except: [:submission_comments], include_root: false))
                                    .merge(@asset.grade_attributes)

            if @association_object.moderated_grading? && !@association_object.can_view_other_grader_identities?(@current_user)
              current_user_moderation_grader = @association_object.moderation_graders.find_by(user: @current_user)
              json[:anonymous_assessor_id] = current_user_moderation_grader.anonymous_id
            end
          end

          if submission.present?
            json[:artifact][:submission_comments] = anonymous_moderated_submission_comments_json(
              assignment: submission.assignment,
              course: submission.assignment.course,
              current_user: @current_user,
              avatars: service_enabled?(:avatars),
              submission_comments: submission.visible_submission_comments_for(@current_user),
              submissions: [submission]
            )
          end

          render json:
        end
      rescue Assignment::GradeError => e
        json = { errors: { base: e.to_s, error_code: e.error_code } }
        render json:, status: e.status_code || :bad_request
      end
    end
  end

  # @API Delete a single rubric assessment
  #
  # Deletes a rubric assessment
  #
  # @returns RubricAssessment
  def destroy
    @association = @context.rubric_associations.find(params[:rubric_association_id])
    @rubric = @association.rubric
    @assessment = @rubric.rubric_assessments.find(params[:id])
    if authorized_action(@assessment, @current_user, :delete)
      if @assessment.destroy
        render json: @assessment
      else
        render json: @assessment.errors, status: :bad_request
      end
    end
  end

  def export
    return unless authorized_action(@context, @current_user, [:manage_grades, :view_all_grades])

<<<<<<< HEAD
    rubric_association = Assignment.find(params[:assignment_id]).rubric_association
=======
    assignment = Assignment.find(params[:assignment_id])

    if !assignment || !assignment.rubric_association
      return render json: { message: I18n.t("Assignment not found or does not have a rubric association") }, status: :bad_request
    end

    if assignment.anonymous_grading?
      return render json: { message: I18n.t("Rubric export is not supported for assignments with anonymous grading") }, status: :bad_request
    end
>>>>>>> 80d4da09

    options = { filter: params[:filter] }

    send_data(
<<<<<<< HEAD
      RubricAssessmentExport.new(rubric_association:, user: @current_user, options:).generate_file,
=======
      RubricAssessmentExport.new(rubric_association: assignment.rubric_association, user: @current_user, options:).generate_file,
>>>>>>> 80d4da09
      type: "text/csv",
      filename: "export_rubric_assessments.csv",
      disposition: "attachment"
    )
  end

  private

  def resolve_user_id
    user_id = params[:rubric_assessment][:user_id]
    if user_id
      Api::ID_REGEX.match?(user_id) ? user_id.to_i : nil
    elsif params[:rubric_assessment][:anonymous_id]
      Submission.find_by!(
        anonymous_id: params[:rubric_assessment][:anonymous_id],
        assignment_id: @association.association_id
      ).user_id
    end
  end

  def mark_provisional_grade_as_final?
    value_to_boolean(params[:final]) && @association_object.permits_moderation?(@current_user)
  end

  def ensure_adjudication_possible(provisional:, &)
    # Non-assignment association objects crash if they're passed into this
    # controller, since find_asset_for_assessment only exists on assignments.
    # The check here thus serves only to make sure the crash doesn't happen on
    # the call below.
    return yield unless @association_object.is_a?(Assignment)

    @association_object.ensure_grader_can_adjudicate(
      grader: @current_user,
      provisional:,
      occupy_slot: true,
      &
    )
  end
end<|MERGE_RESOLUTION|>--- conflicted
+++ resolved
@@ -213,9 +213,6 @@
   def export
     return unless authorized_action(@context, @current_user, [:manage_grades, :view_all_grades])
 
-<<<<<<< HEAD
-    rubric_association = Assignment.find(params[:assignment_id]).rubric_association
-=======
     assignment = Assignment.find(params[:assignment_id])
 
     if !assignment || !assignment.rubric_association
@@ -225,16 +222,11 @@
     if assignment.anonymous_grading?
       return render json: { message: I18n.t("Rubric export is not supported for assignments with anonymous grading") }, status: :bad_request
     end
->>>>>>> 80d4da09
 
     options = { filter: params[:filter] }
 
     send_data(
-<<<<<<< HEAD
-      RubricAssessmentExport.new(rubric_association:, user: @current_user, options:).generate_file,
-=======
       RubricAssessmentExport.new(rubric_association: assignment.rubric_association, user: @current_user, options:).generate_file,
->>>>>>> 80d4da09
       type: "text/csv",
       filename: "export_rubric_assessments.csv",
       disposition: "attachment"
