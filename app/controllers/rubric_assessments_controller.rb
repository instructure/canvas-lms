# frozen_string_literal: true

#
# Copyright (C) 2011 - present Instructure, Inc.
#
# This file is part of Canvas.
#
# Canvas is free software: you can redistribute it and/or modify it under
# the terms of the GNU Affero General Public License as published by the Free
# Software Foundation, version 3 of the License.
#
# Canvas is distributed in the hope that it will be useful, but WITHOUT ANY
# WARRANTY; without even the implied warranty of MERCHANTABILITY or FITNESS FOR
# A PARTICULAR PURPOSE. See the GNU Affero General Public License for more
# details.
#
# You should have received a copy of the GNU Affero General Public License along
# with this program. If not, see <http://www.gnu.org/licenses/>.
#

# @API Rubrics
# @subtopic RubricAssessments
#

class RubricAssessmentsController < ApplicationController
  before_action :require_context
  before_action :require_user

  include Api::V1::SubmissionComment
  # @API Create a single rubric assessment
  #
  # Returns the rubric assessment with the given id.
  # The returned object also provides the information of
  #   :ratings, :assessor_name, :related_group_submissions_and_assessments, :artifact
  #
  #
  # @argument course_id [Integer]
  #   The id of the course
  # @argument rubric_association_id [Integer]
  #   The id of the object with which this rubric assessment is associated
  # @argument provisional [String]
  #   (optional) Indicates whether this assessment is provisional, defaults to false.
  # @argument final [String]
  #   (optional) Indicates a provisional grade will be marked as final. It only takes effect if the provisional param is passed as true. Defaults to false.
  # @argument graded_anonymously [Boolean]
  #   (optional) Defaults to false
  # @argument rubric_assessment [Hash]
  #   A Hash of data to complement the rubric assessment:
  #   The user id that refers to the person being assessed
  #     rubric_assessment[user_id]
  #   Assessment type. There are only three valid types:  'grading', 'peer_review', or 'provisional_grade'
  #     rubric_assessment[assessment_type]
  #   The points awarded for this row.
  #     rubric_assessment[criterion_id][points]
  #   Comments to add for this row.
  #     rubric_assessment[criterion_id][comments]
  #   For each criterion_id, change the id by the criterion number, ex: criterion_123
  #   If the criterion_id is not specified it defaults to false, and nothing is updated.
  def create
    update
  end

  def remind
    @association = @context.rubric_associations.find(params[:rubric_association_id])
    @rubric = @association.rubric
    @request = @association.assessment_requests.find(params[:assessment_request_id])
    if authorized_action(@association, @current_user, :manage)
      @request.send_reminder!
      render json: @request
    end
  end

  # @API Update a single rubric assessment
  #
  # Returns the rubric assessment with the given id.
  # The returned object also provides the information of
  #   :ratings, :assessor_name, :related_group_submissions_and_assessments, :artifact
  #
  #
  # @argument id [Integer]
  #   The id of the rubric assessment
  # @argument course_id [Integer]
  #   The id of the course
  # @argument rubric_association_id [Integer]
  #   The id of the object with which this rubric assessment is associated
  # @argument provisional [String]
  #   (optional) Indicates whether this assessment is provisional, defaults to false.
  # @argument final [String]
  #   (optional) Indicates a provisional grade will be marked as final. It only takes effect if the provisional param is passed as true. Defaults to false.
  # @argument graded_anonymously [Boolean]
  #   (optional) Defaults to false
  # @argument rubric_assessment [Hash]
  #   A Hash of data to complement the rubric assessment:
  #   The user id that refers to the person being assessed
  #     rubric_assessment[user_id]
  #   Assessment type. There are only three valid types:  'grading', 'peer_review', or 'provisional_grade'
  #     rubric_assessment[assessment_type]
  #   The points awarded for this row.
  #     rubric_assessment[criterion_id][points]
  #   Comments to add for this row.
  #     rubric_assessment[criterion_id][comments]
  #   For each criterion_id, change the id by the criterion number, ex: criterion_123
  #   If the criterion_id is not specified it defaults to false, and nothing is updated.
  def update
    @association = @context.rubric_associations.find(params[:rubric_association_id])
    @assessment = @association.rubric_assessments.where(id: params[:id]).first
    @association_object = @association.association_object

    # only check if there's no @assessment object, since that's the only time
    # this param matters (find_asset_for_assessment)
    user_id = @assessment.present? ? @assessment.user_id : resolve_user_id
    raise ActiveRecord::RecordNotFound if user_id.blank?

    # Funky flow to avoid a double-render, re-work it if you like
    if @assessment && !authorized_action(@assessment, @current_user, :update)
      nil
    else
      opts = {}
      provisional = value_to_boolean(params[:provisional])
      if provisional
        opts[:provisional_grader] = @current_user
        opts[:final] = true if mark_provisional_grade_as_final?
      end

      # For a moderated assignment, submitting an assessment claims a grading
      # slot for the submitting provisional grader (or throws an error if no
      # slots remain).
      begin
        ensure_adjudication_possible(provisional:) do
          @asset, @user = @association_object.find_asset_for_assessment(@association, user_id, opts)
          assessment_type = params.dig(:rubric_assessment, :assessment_type)
          unless @association.user_can_assess_for?(assessor: @current_user, assessee: @user, assessment_type:)
            return render_unauthorized_action
          end

          @assessment = @association.assess(
            assessor: @current_user,
            user: @user,
            artifact: @asset,
            assessment: params[:rubric_assessment],
            graded_anonymously: value_to_boolean(params[:graded_anonymously])
          )
          @asset.reload

          artifact_includes =
            case @asset
            when Submission
              { artifact: Submission.json_serialization_full_parameters(except: [:submission_comments]), rubric_association: {} }
            when ModeratedGrading::ProvisionalGrade
              { rubric_association: {} }
            else
              [:artifact, :rubric_association]
            end
          json = @assessment.as_json(
            methods: %i[ratings assessor_name related_group_submissions_and_assessments],
            include: artifact_includes,
            include_root: false
          )

          case @asset
          when Submission
            submission = @asset
          when ModeratedGrading::ProvisionalGrade
            submission = @asset.submission
            json[:artifact] = @asset.submission
                                    .as_json(Submission.json_serialization_full_parameters(except: [:submission_comments], include_root: false))
                                    .merge(@asset.grade_attributes)

            if @association_object.moderated_grading? && !@association_object.can_view_other_grader_identities?(@current_user)
              current_user_moderation_grader = @association_object.moderation_graders.find_by(user: @current_user)
              json[:anonymous_assessor_id] = current_user_moderation_grader.anonymous_id
            end
          end

          if submission.present?
            json[:artifact][:submission_comments] = anonymous_moderated_submission_comments_json(
              assignment: submission.assignment,
              course: submission.assignment.course,
              current_user: @current_user,
              avatars: service_enabled?(:avatars),
              submission_comments: submission.visible_submission_comments_for(@current_user),
              submissions: [submission]
            )
          end

          render json:
        end
      rescue Assignment::GradeError => e
        json = { errors: { base: e.to_s, error_code: e.error_code } }
        render json:, status: e.status_code || :bad_request
      end
    end
  end

  # @API Delete a single rubric assessment
  #
  # Deletes a rubric assessment
  #
  # @returns RubricAssessment
  def destroy
    @association = @context.rubric_associations.find(params[:rubric_association_id])
    @rubric = @association.rubric
    @assessment = @rubric.rubric_assessments.find(params[:id])
    if authorized_action(@assessment, @current_user, :delete)
      if @assessment.destroy
        render json: @assessment
      else
        render json: @assessment.errors, status: :bad_request
      end
    end
  end

  def export
    return unless authorized_action(@context, @current_user, [:manage_grades, :view_all_grades])

    assignment = Assignment.find(params[:assignment_id])

    if !assignment || !assignment.rubric_association
      return render json: { message: I18n.t("Assignment not found or does not have a rubric association") }, status: :bad_request
    end

<<<<<<< HEAD
    if assignment.anonymous_grading?
=======
    if assignment.anonymize_students?
>>>>>>> 51db239a
      return render json: { message: I18n.t("Rubric export is not supported for assignments with anonymous grading") }, status: :bad_request
    end

    options = { filter: params[:filter] }

    send_data(
      RubricAssessmentExport.new(rubric_association: assignment.rubric_association, user: @current_user, options:).generate_file,
      type: "text/csv",
      filename: "export_rubric_assessments.csv",
      disposition: "attachment"
    )
  end

  private

  def resolve_user_id
    user_id = params[:rubric_assessment][:user_id]
    if user_id
      Api::ID_REGEX.match?(user_id) ? user_id.to_i : nil
    elsif params[:rubric_assessment][:anonymous_id]
      Submission.find_by!(
        anonymous_id: params[:rubric_assessment][:anonymous_id],
        assignment_id: @association.association_id
      ).user_id
    end
  end

  def mark_provisional_grade_as_final?
    value_to_boolean(params[:final]) && @association_object.permits_moderation?(@current_user)
  end

  def ensure_adjudication_possible(provisional:, &)
    # Non-assignment association objects crash if they're passed into this
    # controller, since find_asset_for_assessment only exists on assignments.
    # The check here thus serves only to make sure the crash doesn't happen on
    # the call below.
    return yield unless @association_object.is_a?(Assignment)

    @association_object.ensure_grader_can_adjudicate(
      grader: @current_user,
      provisional:,
      occupy_slot: true,
      &
    )
  end
end<|MERGE_RESOLUTION|>--- conflicted
+++ resolved
@@ -219,11 +219,7 @@
       return render json: { message: I18n.t("Assignment not found or does not have a rubric association") }, status: :bad_request
     end
 
-<<<<<<< HEAD
-    if assignment.anonymous_grading?
-=======
     if assignment.anonymize_students?
->>>>>>> 51db239a
       return render json: { message: I18n.t("Rubric export is not supported for assignments with anonymous grading") }, status: :bad_request
     end
 
