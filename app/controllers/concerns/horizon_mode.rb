# frozen_string_literal: true

#
# Copyright (C) 2025 - present Instructure, Inc.
#
# This file is part of Canvas.
#
# Canvas is free software: you can redistribute it and/or modify it under
# the terms of the GNU Affero General Public License as published by the Free
# Software Foundation, version 3 of the License.
#
# Canvas is distributed in the hope that it will be useful, but WITHOUT ANY
# WARRANTY; without even the implied warranty of MERCHANTABILITY or FITNESS FOR
# A PARTICULAR PURPOSE. See the GNU Affero General Public License for more
# details.
#
# You should have received a copy of the GNU Affero General Public License along
# with this program. If not, see <http://www.gnu.org/licenses/>.

module HorizonMode
  def load_canvas_career
<<<<<<< HEAD
    return if Canvas::Plugin.value_to_boolean(params[:force_classic])
    return if api_request?

    if @context.is_a?(Account)
      # We'd only ever load the provider app for an account
      load_canvas_career_for_provider
    else
      # Otherwise, try the learner app and then the provider app
      load_canvas_career_for_student
      load_canvas_career_for_provider unless performed?
    end
  end

  def canvas_career_learning_provider_app_launch_url
    uri = @context.root_account.horizon_url("learning-provider/remoteEntry.js")
    uri.to_s
  end
=======
    return if force_academic? || api_request?
    return if params[:invitation].present?
    return unless @current_user
>>>>>>> 1593bcca

    case CanvasCareer::ExperienceResolver.new(@current_user, @context, @domain_root_account, session).resolve
    when CanvasCareer::Constants::App::CAREER_LEARNING_PROVIDER
      load_career_learning_provider
    when CanvasCareer::Constants::App::CAREER_LEARNER
      load_career_learner
    end
  end

  private

  def load_career_learning_provider
    redirect_to rewrite_path_for_career
  end

<<<<<<< HEAD
  def horizon_account?
    return @_horizon_account unless @_horizon_account.nil?

    @_horizon_account = @context.is_a?(Account) && @context.horizon_account?
  end

  def horizon_student?
    !(@context.user_is_admin?(@current_user) || @context.cached_account_users_for(@current_user).any?)
  end

  def horizon_admin?
    @context.grants_right?(@current_user, :read_as_admin)
  end

  # Use this function after @context is set
  def load_canvas_career_for_student
    return if params[:invitation].present?
    return unless horizon_course?
    return unless horizon_student?

    redirect_url = @context.root_account.horizon_redirect_url(request.path)
    return if redirect_url.nil?

    redirect_to redirect_url
  end

  # Use this function after @context is set
  def load_canvas_career_for_provider
    return unless canvas_career_learning_provider_app_enabled?
    return if request.path.include?("/career")

    if @context.is_a?(Course)
      path = request.path.sub("/courses/#{@context.id}", "")
      redirect_to "#{course_career_path(course_id: @context.id)}#{path}"
    elsif @context.is_a?(Account)
      path = request.path.sub("/accounts/#{@context.id}", "")
      redirect_to "#{account_career_path(account_id: @context.id)}#{path}"
    else
      redirect_to root_path
    end
  end

  def canvas_career_learning_provider_app_enabled_for_courses?
    return false unless horizon_course?
    return false unless horizon_admin?
    return false if canvas_career_learning_provider_app_launch_url.blank?
    return false unless @context.account.feature_enabled?(:horizon_learning_provider_app_for_courses)

    true
  end

  def canvas_career_learning_provider_app_enabled_for_accounts?
    return false unless horizon_account?
    return false unless horizon_admin?
    return false if canvas_career_learning_provider_app_launch_url.blank?
    return false unless @context.feature_enabled?(:horizon_learning_provider_app_for_accounts)

    true
=======
  def load_career_learner
    if @domain_root_account.feature_enabled?(:horizon_learner_app)
      redirect_to rewrite_path_for_career
    elsif @context.is_a?(Course) && @context.horizon_course?
      # Redirect to the separate career domain - this will be removed once transition to MF is completed
      redirect_url = CanvasCareer::Config.new(@domain_root_account).learner_app_redirect_url(request.path)
      redirect_to redirect_url if redirect_url.present?
    end
  end

  def force_academic?
    # The query param allows breaking out of career for a single request
    # The cookie allows it for an entire session (i.e., set in an iframe and forget); needed to support
    # form post in iframed Canvas academic
    Canvas::Plugin.value_to_boolean(params[:force_classic]) || Canvas::Plugin.value_to_boolean(cookies[:force_classic])
  end

  def rewrite_path_for_career
    "#{canvas_career_path}#{request.fullpath}"
>>>>>>> 1593bcca
  end
end<|MERGE_RESOLUTION|>--- conflicted
+++ resolved
@@ -19,29 +19,9 @@
 
 module HorizonMode
   def load_canvas_career
-<<<<<<< HEAD
-    return if Canvas::Plugin.value_to_boolean(params[:force_classic])
-    return if api_request?
-
-    if @context.is_a?(Account)
-      # We'd only ever load the provider app for an account
-      load_canvas_career_for_provider
-    else
-      # Otherwise, try the learner app and then the provider app
-      load_canvas_career_for_student
-      load_canvas_career_for_provider unless performed?
-    end
-  end
-
-  def canvas_career_learning_provider_app_launch_url
-    uri = @context.root_account.horizon_url("learning-provider/remoteEntry.js")
-    uri.to_s
-  end
-=======
     return if force_academic? || api_request?
     return if params[:invitation].present?
     return unless @current_user
->>>>>>> 1593bcca
 
     case CanvasCareer::ExperienceResolver.new(@current_user, @context, @domain_root_account, session).resolve
     when CanvasCareer::Constants::App::CAREER_LEARNING_PROVIDER
@@ -57,66 +37,6 @@
     redirect_to rewrite_path_for_career
   end
 
-<<<<<<< HEAD
-  def horizon_account?
-    return @_horizon_account unless @_horizon_account.nil?
-
-    @_horizon_account = @context.is_a?(Account) && @context.horizon_account?
-  end
-
-  def horizon_student?
-    !(@context.user_is_admin?(@current_user) || @context.cached_account_users_for(@current_user).any?)
-  end
-
-  def horizon_admin?
-    @context.grants_right?(@current_user, :read_as_admin)
-  end
-
-  # Use this function after @context is set
-  def load_canvas_career_for_student
-    return if params[:invitation].present?
-    return unless horizon_course?
-    return unless horizon_student?
-
-    redirect_url = @context.root_account.horizon_redirect_url(request.path)
-    return if redirect_url.nil?
-
-    redirect_to redirect_url
-  end
-
-  # Use this function after @context is set
-  def load_canvas_career_for_provider
-    return unless canvas_career_learning_provider_app_enabled?
-    return if request.path.include?("/career")
-
-    if @context.is_a?(Course)
-      path = request.path.sub("/courses/#{@context.id}", "")
-      redirect_to "#{course_career_path(course_id: @context.id)}#{path}"
-    elsif @context.is_a?(Account)
-      path = request.path.sub("/accounts/#{@context.id}", "")
-      redirect_to "#{account_career_path(account_id: @context.id)}#{path}"
-    else
-      redirect_to root_path
-    end
-  end
-
-  def canvas_career_learning_provider_app_enabled_for_courses?
-    return false unless horizon_course?
-    return false unless horizon_admin?
-    return false if canvas_career_learning_provider_app_launch_url.blank?
-    return false unless @context.account.feature_enabled?(:horizon_learning_provider_app_for_courses)
-
-    true
-  end
-
-  def canvas_career_learning_provider_app_enabled_for_accounts?
-    return false unless horizon_account?
-    return false unless horizon_admin?
-    return false if canvas_career_learning_provider_app_launch_url.blank?
-    return false unless @context.feature_enabled?(:horizon_learning_provider_app_for_accounts)
-
-    true
-=======
   def load_career_learner
     if @domain_root_account.feature_enabled?(:horizon_learner_app)
       redirect_to rewrite_path_for_career
@@ -136,6 +56,5 @@
 
   def rewrite_path_for_career
     "#{canvas_career_path}#{request.fullpath}"
->>>>>>> 1593bcca
   end
 end