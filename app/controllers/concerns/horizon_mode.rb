# frozen_string_literal: true

#
# Copyright (C) 2021 - present Instructure, Inc.
#
# This file is part of Canvas.
#
# Canvas is free software: you can redistribute it and/or modify it under
# the terms of the GNU Affero General Public License as published by the Free
# Software Foundation, version 3 of the License.
#
# Canvas is distributed in the hope that it will be useful, but WITHOUT ANY
# WARRANTY; without even the implied warranty of MERCHANTABILITY or FITNESS FOR
# A PARTICULAR PURPOSE. See the GNU Affero General Public License for more
# details.
#
# You should have received a copy of the GNU Affero General Public License along
# with this program. If not, see <http://www.gnu.org/licenses/>.

module HorizonMode
  def horizon_course?
    @context.is_a?(Course) && @context.horizon_course?
  end

  def horizon_student?
    !(@context.user_is_admin?(@current_user) || @context.cached_account_users_for(@current_user).any?)
  end

  def horizon_admin?
    @context.grants_right?(@current_user, :read_as_admin)
  end

  # Use this function after @context is set
<<<<<<< HEAD
=======
  # Combines both student and provider career loading in one method
  def load_canvas_career
    return if Canvas::Plugin.value_to_boolean(params[:force_classic])

    if @context.is_a?(Account)
      # We'd only ever load the provider app for an account
      load_canvas_career_for_provider
    else
      # Otherwise, try the learner app and then the provider app
      load_canvas_career_for_student
      load_canvas_career_for_provider unless performed?
    end
  end

  def canvas_career_learning_provider_app_launch_url
    uri = @context.root_account.horizon_url("learning-provider/remoteEntry.js")
    uri.to_s
  end

  def canvas_career_learning_provider_app_enabled?
    if @context.is_a?(Course)
      canvas_career_learning_provider_app_enabled_for_courses?
    elsif @context.is_a?(Account)
      canvas_career_learning_provider_app_enabled_for_accounts?
    else
      false
    end
  end

  private

  def horizon_course?
    return @_horizon_course unless @_horizon_course.nil?

    @_horizon_course = @context.is_a?(Course) && @context.horizon_course?
  end

  def horizon_account?
    return @_horizon_account unless @_horizon_account.nil?

    @_horizon_account = @context.is_a?(Account) && @context.horizon_account?
  end

  def horizon_student?
    !(@context.user_is_admin?(@current_user) || @context.cached_account_users_for(@current_user).any?)
  end

  def horizon_admin?
    @context.grants_right?(@current_user, :read_as_admin)
  end

  # Use this function after @context is set
>>>>>>> 1acb383e
  def load_canvas_career_for_student
    return if params[:invitation].present?
    return unless horizon_course?
    return unless horizon_student?

    redirect_url = @context.root_account.horizon_redirect_url(request.path)
    return if redirect_url.nil?

    redirect_to redirect_url
  end

  # Use this function after @context is set
  def load_canvas_career_for_provider
    return unless canvas_career_learning_provider_app_enabled?
<<<<<<< HEAD

    session[:career_course_id] = @context.id

    redirect_to "/career"
  end

  # Use this function after @context is set
  # Combines both student and provider career loading in one method
  def load_canvas_career
    # First try student path
    load_canvas_career_for_student
    # If no redirect happened, try provider path
    load_canvas_career_for_provider unless performed?
  end

  def canvas_career_learning_provider_app_launch_url
    uri = @context.root_account.horizon_url("learning-provider/remoteEntry.js")
    uri.to_s
  end

  def canvas_career_learning_provider_app_enabled?
    return false unless horizon_course?
    return false unless horizon_admin?
    return false if canvas_career_learning_provider_app_launch_url.blank?
    return false unless Account.site_admin.feature_enabled?(:horizon_learning_provider_app)
=======
    return if request.path.include?("/career")

    if @context.is_a?(Course)
      path = request.path.sub("/courses/#{@context.id}", "")
      redirect_to "#{course_career_path(course_id: @context.id)}#{path}"
    elsif @context.is_a?(Account)
      path = request.path.sub("/accounts/#{@context.id}", "")
      redirect_to "#{account_career_path(account_id: @context.id)}#{path}"
    else
      redirect_to root_path
    end
  end

  def canvas_career_learning_provider_app_enabled_for_courses?
    return false unless horizon_course?
    return false unless horizon_admin?
    return false if canvas_career_learning_provider_app_launch_url.blank?
    return false unless @context.account.feature_enabled?(:horizon_learning_provider_app_for_courses)
>>>>>>> 1acb383e

    true
  end

<<<<<<< HEAD
  def load_canvas_career_learning_provider_app
    return unless canvas_career_learning_provider_app_enabled?

    remote_env(canvascareer: canvas_career_learning_provider_app_launch_url)
    deferred_js_bundle :canvas_career
=======
  def canvas_career_learning_provider_app_enabled_for_accounts?
    return false unless horizon_account?
    return false unless horizon_admin?
    return false if canvas_career_learning_provider_app_launch_url.blank?
    return false unless @context.feature_enabled?(:horizon_learning_provider_app_for_accounts)

    true
>>>>>>> 1acb383e
  end
end<|MERGE_RESOLUTION|>--- conflicted
+++ resolved
@@ -18,21 +18,7 @@
 # with this program. If not, see <http://www.gnu.org/licenses/>.
 
 module HorizonMode
-  def horizon_course?
-    @context.is_a?(Course) && @context.horizon_course?
-  end
-
-  def horizon_student?
-    !(@context.user_is_admin?(@current_user) || @context.cached_account_users_for(@current_user).any?)
-  end
-
-  def horizon_admin?
-    @context.grants_right?(@current_user, :read_as_admin)
-  end
-
   # Use this function after @context is set
-<<<<<<< HEAD
-=======
   # Combines both student and provider career loading in one method
   def load_canvas_career
     return if Canvas::Plugin.value_to_boolean(params[:force_classic])
@@ -85,7 +71,6 @@
   end
 
   # Use this function after @context is set
->>>>>>> 1acb383e
   def load_canvas_career_for_student
     return if params[:invitation].present?
     return unless horizon_course?
@@ -100,33 +85,6 @@
   # Use this function after @context is set
   def load_canvas_career_for_provider
     return unless canvas_career_learning_provider_app_enabled?
-<<<<<<< HEAD
-
-    session[:career_course_id] = @context.id
-
-    redirect_to "/career"
-  end
-
-  # Use this function after @context is set
-  # Combines both student and provider career loading in one method
-  def load_canvas_career
-    # First try student path
-    load_canvas_career_for_student
-    # If no redirect happened, try provider path
-    load_canvas_career_for_provider unless performed?
-  end
-
-  def canvas_career_learning_provider_app_launch_url
-    uri = @context.root_account.horizon_url("learning-provider/remoteEntry.js")
-    uri.to_s
-  end
-
-  def canvas_career_learning_provider_app_enabled?
-    return false unless horizon_course?
-    return false unless horizon_admin?
-    return false if canvas_career_learning_provider_app_launch_url.blank?
-    return false unless Account.site_admin.feature_enabled?(:horizon_learning_provider_app)
-=======
     return if request.path.include?("/career")
 
     if @context.is_a?(Course)
@@ -145,18 +103,10 @@
     return false unless horizon_admin?
     return false if canvas_career_learning_provider_app_launch_url.blank?
     return false unless @context.account.feature_enabled?(:horizon_learning_provider_app_for_courses)
->>>>>>> 1acb383e
 
     true
   end
 
-<<<<<<< HEAD
-  def load_canvas_career_learning_provider_app
-    return unless canvas_career_learning_provider_app_enabled?
-
-    remote_env(canvascareer: canvas_career_learning_provider_app_launch_url)
-    deferred_js_bundle :canvas_career
-=======
   def canvas_career_learning_provider_app_enabled_for_accounts?
     return false unless horizon_account?
     return false unless horizon_admin?
@@ -164,6 +114,5 @@
     return false unless @context.feature_enabled?(:horizon_learning_provider_app_for_accounts)
 
     true
->>>>>>> 1acb383e
   end
 end