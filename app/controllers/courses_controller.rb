--- conflicted
+++ resolved
@@ -1461,12 +1461,8 @@
         RESTRICT_STUDENT_PAST_VIEW_LOCKED: @context.account.restrict_student_past_view[:locked],
         RESTRICT_STUDENT_FUTURE_VIEW_LOCKED: @context.account.restrict_student_future_view[:locked],
         PREVENT_COURSE_AVAILABILITY_EDITING_BY_TEACHERS: @context.root_account.settings[:prevent_course_availability_editing_by_teachers],
-<<<<<<< HEAD
-        MANUAL_MSFT_SYNC_COOLDOWN: MicrosoftSync::Group.manual_sync_cooldown
-=======
         MANUAL_MSFT_SYNC_COOLDOWN: MicrosoftSync::Group.manual_sync_cooldown,
         MSFT_SYNC_ENABLED: !!@context.root_account.settings[:microsoft_sync_enabled]
->>>>>>> d5718924
       })
 
       set_tutorial_js_env
