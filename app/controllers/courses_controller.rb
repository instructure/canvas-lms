# frozen_string_literal: true

#
# Copyright (C) 2011 - present Instructure, Inc.
#
# This file is part of Canvas.
#
# Canvas is free software: you can redistribute it and/or modify it under
# the terms of the GNU Affero General Public License as published by the Free
# Software Foundation, version 3 of the License.
#
# Canvas is distributed in the hope that it will be useful, but WITHOUT ANY
# WARRANTY; without even the implied warranty of MERCHANTABILITY or FITNESS FOR
# A PARTICULAR PURPOSE. See the GNU Affero General Public License for more
# details.
#
# You should have received a copy of the GNU Affero General Public License along
# with this program. If not, see <http://www.gnu.org/licenses/>.
#

require 'atom'
require 'set'
require 'securerandom'

# @API Courses
# API for accessing course information.
#
# @model Term
#     {
#       "id": "Term",
#       "description": "",
#       "properties": {
#         "id": {
#           "example": 1,
#           "type": "integer"
#         },
#         "name": {
#           "example": "Default Term",
#           "type": "string"
#         },
#         "start_at": {
#           "example": "2012-06-01T00:00:00-06:00",
#           "type": "datetime"
#         },
#         "end_at": {
#           "type": "datetime"
#         }
#       }
#     }
#
# @model CourseProgress
#     {
#       "id": "CourseProgress",
#       "description": "",
#       "properties": {
#         "requirement_count": {
#           "description": "total number of requirements from all modules",
#           "example": 10,
#           "type": "integer"
#         },
#         "requirement_completed_count": {
#           "description": "total number of requirements the user has completed from all modules",
#           "example": 1,
#           "type": "integer"
#         },
#         "next_requirement_url": {
#           "description": "url to next module item that has an unmet requirement. null if the user has completed the course or the current module does not require sequential progress",
#           "example": "http://localhost/courses/1/modules/items/2",
#           "type": "string"
#         },
#         "completed_at": {
#           "description": "date the course was completed. null if the course has not been completed by this user",
#           "example": "2013-06-01T00:00:00-06:00",
#           "type": "datetime"
#         }
#       }
#     }
#
# @model Course
#     {
#       "id": "Course",
#       "description": "",
#       "properties": {
#         "id": {
#           "description": "the unique identifier for the course",
#           "example": 370663,
#           "type": "integer"
#         },
#         "sis_course_id": {
#           "description": "the SIS identifier for the course, if defined. This field is only included if the user has permission to view SIS information.",
#           "type": "string"
#         },
#         "uuid": {
#           "description": "the UUID of the course",
#           "example": "WvAHhY5FINzq5IyRIJybGeiXyFkG3SqHUPb7jZY5",
#           "type": "string"
#         },
#         "integration_id": {
#           "description": "the integration identifier for the course, if defined. This field is only included if the user has permission to view SIS information.",
#           "type": "string"
#         },
#         "sis_import_id": {
#           "description": "the unique identifier for the SIS import. This field is only included if the user has permission to manage SIS information.",
#           "example": 34,
#           "type": "integer"
#         },
#         "name": {
#           "description": "the full name of the course",
#           "example": "InstructureCon 2012",
#           "type": "string"
#         },
#         "course_code": {
#           "description": "the course code",
#           "example": "INSTCON12",
#           "type": "string"
#         },
#         "workflow_state": {
#           "description": "the current state of the course one of 'unpublished', 'available', 'completed', or 'deleted'",
#           "example": "available",
#           "type": "string",
#           "allowableValues": {
#             "values": [
#               "unpublished",
#               "available",
#               "completed",
#               "deleted"
#             ]
#           }
#         },
#         "account_id": {
#           "description": "the account associated with the course",
#           "example": 81259,
#           "type": "integer"
#         },
#         "root_account_id": {
#           "description": "the root account associated with the course",
#           "example": 81259,
#           "type": "integer"
#         },
#         "enrollment_term_id": {
#           "description": "the enrollment term associated with the course",
#           "example": 34,
#           "type": "integer"
#         },
#         "grading_periods": {
#           "description": "A list of grading periods associated with the course",
#           "type": "array",
#           "items": { "$ref": "GradingPeriod" }
#         },
#         "grading_standard_id": {
#            "description": "the grading standard associated with the course",
#            "example": 25,
#            "type": "integer"
#         },
#         "grade_passback_setting": {
#            "description": "the grade_passback_setting set on the course",
#            "example": "nightly_sync",
#            "type": "string"
#         },
#         "created_at": {
#           "description": "the date the course was created.",
#           "example": "2012-05-01T00:00:00-06:00",
#           "type": "datetime"
#         },
#         "start_at": {
#           "description": "the start date for the course, if applicable",
#           "example": "2012-06-01T00:00:00-06:00",
#           "type": "datetime"
#         },
#         "end_at": {
#           "description": "the end date for the course, if applicable",
#           "example": "2012-09-01T00:00:00-06:00",
#           "type": "datetime"
#         },
#         "locale": {
#           "description": "the course-set locale, if applicable",
#           "example": "en",
#           "type": "string"
#         },
#         "enrollments": {
#           "description": "A list of enrollments linking the current user to the course. for student enrollments, grading information may be included if include[]=total_scores",
#           "type": "array",
#           "items": { "$ref": "Enrollment" }
#         },
#         "total_students": {
#           "description": "optional: the total number of active and invited students in the course",
#           "example": 32,
#           "type": "integer"
#         },
#         "calendar": {
#           "description": "course calendar",
#           "$ref": "CalendarLink"
#         },
#         "default_view": {
#           "description": "the type of page that users will see when they first visit the course - 'feed': Recent Activity Dashboard - 'wiki': Wiki Front Page - 'modules': Course Modules/Sections Page - 'assignments': Course Assignments List - 'syllabus': Course Syllabus Page other types may be added in the future",
#           "example": "feed",
#           "type": "string",
#           "allowableValues": {
#             "values": [
#               "feed",
#               "wiki",
#               "modules",
#               "syllabus",
#               "assignments"
#             ]
#           }
#         },
#         "syllabus_body": {
#           "description": "optional: user-generated HTML for the course syllabus",
#           "example": "<p>syllabus html goes here</p>",
#           "type": "string"
#         },
#         "needs_grading_count": {
#           "description": "optional: the number of submissions needing grading returned only if the current user has grading rights and include[]=needs_grading_count",
#           "example": 17,
#           "type": "integer"
#         },
#         "term": {
#           "description": "optional: the enrollment term object for the course returned only if include[]=term",
#           "$ref": "Term"
#         },
#         "course_progress": {
#           "description": "optional: information on progress through the course returned only if include[]=course_progress",
#           "$ref": "CourseProgress"
#         },
#         "apply_assignment_group_weights": {
#           "description": "weight final grade based on assignment group percentages",
#           "example": true,
#           "type": "boolean"
#         },
#         "permissions": {
#           "description": "optional: the permissions the user has for the course. returned only for a single course and include[]=permissions",
#           "example": {"create_discussion_topic": true, "create_announcement": true},
#           "type": "object",
#           "key": { "type": "string" },
#           "value": { "type": "boolean" }
#         },
#         "is_public": {
#           "example": true,
#           "type": "boolean"
#         },
#         "is_public_to_auth_users": {
#           "example": true,
#           "type": "boolean"
#         },
#         "public_syllabus": {
#           "example": true,
#           "type": "boolean"
#         },
#         "public_syllabus_to_auth": {
#           "example": true,
#           "type": "boolean"
#         },
#         "public_description": {
#           "description": "optional: the public description of the course",
#           "example": "Come one, come all to InstructureCon 2012!",
#           "type": "string"
#         },
#         "storage_quota_mb": {
#           "example": 5,
#           "type": "integer"
#         },
#         "storage_quota_used_mb": {
#           "example": 5,
#           "type": "number"
#         },
#         "hide_final_grades": {
#           "example": false,
#           "type": "boolean"
#         },
#         "license": {
#           "example": "Creative Commons",
#           "type": "string"
#         },
#         "allow_student_assignment_edits": {
#           "example": false,
#           "type": "boolean"
#         },
#         "allow_wiki_comments": {
#           "example": false,
#           "type": "boolean"
#         },
#         "allow_student_forum_attachments": {
#           "example": false,
#           "type": "boolean"
#         },
#         "open_enrollment": {
#           "example": true,
#           "type": "boolean"
#         },
#         "self_enrollment": {
#           "example": false,
#           "type": "boolean"
#         },
#         "restrict_enrollments_to_course_dates": {
#           "example": false,
#           "type": "boolean"
#         },
#         "course_format": {
#           "example": "online",
#           "type": "string"
#         },
#         "access_restricted_by_date": {
#           "description": "optional: this will be true if this user is currently prevented from viewing the course because of date restriction settings",
#           "example": false,
#           "type": "boolean"
#         },
#         "time_zone": {
#           "description": "The course's IANA time zone name.",
#           "example": "America/Denver",
#           "type": "string"
#         },
#         "blueprint": {
#           "description": "optional: whether the course is set as a Blueprint Course (blueprint fields require the Blueprint Courses feature)",
#           "example": true,
#           "type": "boolean"
#         },
#         "blueprint_restrictions": {
#           "description": "optional: Set of restrictions applied to all locked course objects",
#           "example": {"content": true, "points": true, "due_dates": false, "availability_dates": false},
#           "type": "object"
#         },
#         "blueprint_restrictions_by_object_type": {
#           "description": "optional: Sets of restrictions differentiated by object type applied to locked course objects",
#           "example": {"assignment": {"content": true, "points": true}, "wiki_page": {"content": true}},
#           "type": "object"
#         },
#         "template": {
#           "description": "optional: whether the course is set as a template (requires the Course Templates feature)",
#           "example": true,
#           "type": "boolean"
#         }
#       }
#     }
#
# @model CalendarLink
#     {
#       "id": "CalendarLink",
#       "description": "",
#       "properties": {
#         "ics": {
#           "description": "The URL of the calendar in ICS format",
#           "example": "https://canvas.instructure.com/feeds/calendars/course_abcdef.ics",
#           "type": "string"
#          }
#       }
#     }
#
class CoursesController < ApplicationController
  include SearchHelper
  include ContextExternalToolsHelper
  include CustomColorHelper
  include CustomSidebarLinksHelper
  include SyllabusHelper
  include WebZipExportHelper
  include CoursesHelper
  include NewQuizzesFeaturesHelper

  before_action :require_user, :only => [:index, :activity_stream, :activity_stream_summary, :effective_due_dates, :offline_web_exports, :start_offline_web_export]
  before_action :require_user_or_observer, :only=>[:user_index]
  before_action :require_context, :only => [:roster, :locks, :create_file, :ping, :effective_due_dates, :offline_web_exports, :start_offline_web_export, :user_progress]
  skip_after_action :update_enrollment_last_activity_at, only: [:enrollment_invitation, :activity_stream_summary]

  include Api::V1::Course
  include Api::V1::Progress
  include K5Mode

  # @API List your courses
  # Returns the paginated list of active courses for the current user.
  #
  # @argument enrollment_type [String, "teacher"|"student"|"ta"|"observer"|"designer"]
  #   When set, only return courses where the user is enrolled as this type. For
  #   example, set to "teacher" to return only courses where the user is
  #   enrolled as a Teacher.  This argument is ignored if enrollment_role is given.
  #
  # @argument enrollment_role [String] Deprecated
  #   When set, only return courses where the user is enrolled with the specified
  #   course-level role.  This can be a role created with the
  #   {api:RoleOverridesController#add_role Add Role API} or a base role type of
  #   'StudentEnrollment', 'TeacherEnrollment', 'TaEnrollment', 'ObserverEnrollment',
  #   or 'DesignerEnrollment'.
  #
  # @argument enrollment_role_id [Integer]
  #   When set, only return courses where the user is enrolled with the specified
  #   course-level role.  This can be a role created with the
  #   {api:RoleOverridesController#add_role Add Role API} or a built_in role type of
  #   'StudentEnrollment', 'TeacherEnrollment', 'TaEnrollment', 'ObserverEnrollment',
  #   or 'DesignerEnrollment'.
  #
  # @argument enrollment_state [String, "active"|"invited_or_pending"|"completed"]
  #   When set, only return courses where the user has an enrollment with the given state.
  #   This will respect section/course/term date overrides.
  #
  # @argument exclude_blueprint_courses [Boolean]
  #   When set, only return courses that are not configured as blueprint courses.
  #
  # @argument include[] [String, "needs_grading_count"|"syllabus_body"|"public_description"|"total_scores"|"current_grading_period_scores"|"grading_periods"|"term"|"account"|"course_progress"|"sections"|"storage_quota_used_mb"|"total_students"|"passback_status"|"favorites"|"teachers"|"observed_users"|"course_image"|"concluded"]
  #   - "needs_grading_count": Optional information to include with each Course.
  #     When needs_grading_count is given, and the current user has grading
  #     rights, the total number of submissions needing grading for all
  #     assignments is returned.
  #   - "syllabus_body": Optional information to include with each Course.
  #     When syllabus_body is given the user-generated html for the course
  #     syllabus is returned.
  #   - "public_description": Optional information to include with each Course.
  #     When public_description is given the user-generated text for the course
  #     public description is returned.
  #   - "total_scores": Optional information to include with each Course.
  #     When total_scores is given, any student enrollments will also
  #     include the fields 'computed_current_score', 'computed_final_score',
  #     'computed_current_grade', and 'computed_final_grade', as well as (if
  #     the user has permission) 'unposted_current_score',
  #     'unposted_final_score', 'unposted_current_grade', and
  #     'unposted_final_grade' (see Enrollment documentation for more
  #     information on these fields). This argument is ignored if the course is
  #     configured to hide final grades.
  #   - "current_grading_period_scores": Optional information to include with
  #     each Course. When current_grading_period_scores is given and total_scores
  #     is given, any student enrollments will also include the fields
  #     'has_grading_periods',
  #     'totals_for_all_grading_periods_option', 'current_grading_period_title',
  #     'current_grading_period_id', current_period_computed_current_score',
  #     'current_period_computed_final_score',
  #     'current_period_computed_current_grade', and
  #     'current_period_computed_final_grade', as well as (if the user has permission)
  #     'current_period_unposted_current_score',
  #     'current_period_unposted_final_score',
  #     'current_period_unposted_current_grade', and
  #     'current_period_unposted_final_grade' (see Enrollment documentation for
  #     more information on these fields). In addition, when this argument is
  #     passed, the course will have a 'has_grading_periods' attribute
  #     on it. This argument is ignored if the total_scores argument is not
  #     included. If the course is configured to hide final grades, the
  #     following fields are not returned:
  #     'totals_for_all_grading_periods_option',
  #     'current_period_computed_current_score',
  #     'current_period_computed_final_score',
  #     'current_period_computed_current_grade',
  #     'current_period_computed_final_grade',
  #     'current_period_unposted_current_score',
  #     'current_period_unposted_final_score',
  #     'current_period_unposted_current_grade', and
  #     'current_period_unposted_final_grade'
  #   - "grading_periods": Optional information to include with each Course. When
  #     grading_periods is given, a list of the grading periods associated with
  #     each course is returned.
  #   - "term": Optional information to include with each Course. When
  #     term is given, the information for the enrollment term for each course
  #     is returned.
  #   - "account": Optional information to include with each Course. When
  #     account is given, the account json for each course is returned.
  #   - "course_progress": Optional information to include with each Course.
  #     When course_progress is given, each course will include a
  #     'course_progress' object with the fields: 'requirement_count', an integer
  #     specifying the total number of requirements in the course,
  #     'requirement_completed_count', an integer specifying the total number of
  #     requirements in this course that have been completed, and
  #     'next_requirement_url', a string url to the next requirement item, and
  #     'completed_at', the date the course was completed (null if incomplete).
  #     'next_requirement_url' will be null if all requirements have been
  #     completed or the current module does not require sequential progress.
  #     "course_progress" will return an error message if the course is not
  #     module based or the user is not enrolled as a student in the course.
  #   - "sections": Section enrollment information to include with each Course.
  #     Returns an array of hashes containing the section ID (id), section name
  #     (name), start and end dates (start_at, end_at), as well as the enrollment
  #     type (enrollment_role, e.g. 'StudentEnrollment').
  #   - "storage_quota_used_mb": The amount of storage space used by the files in this course
  #   - "total_students": Optional information to include with each Course.
  #     Returns an integer for the total amount of active and invited students.
  #   - "passback_status": Include the grade passback_status
  #   - "favorites": Optional information to include with each Course.
  #     Indicates if the user has marked the course as a favorite course.
  #   - "teachers": Teacher information to include with each Course.
  #     Returns an array of hashes containing the {api:Users:UserDisplay UserDisplay} information
  #     for each teacher in the course.
  #   - "observed_users": Optional information to include with each Course.
  #     Will include data for observed users if the current user has an
  #     observer enrollment.
  #   - "tabs": Optional information to include with each Course.
  #     Will include the list of tabs configured for each course.  See the
  #     {api:TabsController#index List available tabs API} for more information.
  #   - "course_image": Optional course image data for when there is a course image
  #     and the course image feature flag has been enabled
  #   - "concluded": Optional information to include with each Course. Indicates whether
  #     the course has been concluded, taking course and term dates into account.
  #
  # @argument state[] [String, "unpublished"|"available"|"completed"|"deleted"]
  #   If set, only return courses that are in the given state(s).
  #   By default, "available" is returned for students and observers, and
  #   anything except "deleted", for all other enrollment types
  #
  # @returns [Course]
  def index
    GuardRail.activate(:secondary) do
      respond_to do |format|
        format.html {
          css_bundle :context_list, :course_list
          js_bundle :course_list

          if @current_user
            content_for_head helpers.auto_discovery_link_tag(:atom, feeds_user_format_path(@current_user.feed_code, :atom), {:title => t('titles.rss.course_announcements', "Course Announcements Atom Feed")})
          end

          render stream: can_stream_template?
        }

        format.json {
          render json: courses_for_user(@current_user)
        }
      end
    end
  end

  def load_enrollments_for_index
    all_enrollments = @current_user.enrollments.not_deleted.shard(@current_user.in_region_associated_shards).preload(:enrollment_state, :course, :course_section).to_a
    @past_enrollments = []
    @current_enrollments = []
    @future_enrollments = []

    all_enrollments.group_by {|e| [e.course_id, e.type]}.values.each do |enrollments|
      e = enrollments.sort_by {|e| e.state_with_date_sortable}.first
      if enrollments.count > 1
        # pick the last one so if all sections have "ended" it still shows up in past enrollments because dates are still terrible
        e.course_section = enrollments.map(&:course_section).sort_by{|cs| cs.end_at || CanvasSort::Last}.last
        e.readonly!
      end

      state = e.state_based_on_date
      if [:completed, :rejected].include?(state) ||
        ([:active, :invited].include?(state) && e.section_or_course_date_in_past?) # strictly speaking, these enrollments are perfectly active but enrollment dates are terrible
        @past_enrollments << e unless e.workflow_state == "invited"
      elsif !e.hard_inactive?
        if e.enrollment_state.pending? || state == :creation_pending || (e.admin? && e.course.start_at&.>(Time.now.utc))
          @future_enrollments << e unless e.restrict_future_listing?
        elsif state != :inactive
          @current_enrollments << e
        end
      end
    end

    if @domain_root_account.feature_enabled?(:unpublished_courses)
      @past_enrollments.sort_by! {|e| [e.course.published? ? 0 : 1, Canvas::ICU.collation_key(e.long_name)]}
      [@current_enrollments, @future_enrollments].each do |list|
        list.sort_by! do |e|
          [e.course.published? ? 0 : 1, e.active? ? 1 : 0, Canvas::ICU.collation_key(e.long_name)]
        end
      end
    else
      @past_enrollments.sort_by! {|e| Canvas::ICU.collation_key(e.long_name)}
      [@current_enrollments, @future_enrollments].each {|list| list.sort_by! {|e| [e.active? ? 1 : 0, Canvas::ICU.collation_key(e.long_name)]}}
    end
  end
  helper_method :load_enrollments_for_index

  def enrollments_for_index(type)
    instance_variable_get(:"@#{type}_enrollments")
  end
  helper_method :enrollments_for_index

  # @API List courses for a user
  # Returns a paginated list of active courses for this user. To view the course list for a user other than yourself, you must be either an observer of that user or an administrator.
  #
  # @argument include[] [String, "needs_grading_count"|"syllabus_body"|"public_description"|"total_scores"|"current_grading_period_scores"|"grading_periods"|term"|"account"|"course_progress"|"sections"|"storage_quota_used_mb"|"total_students"|"passback_status"|"favorites"|"teachers"|"observed_users"|"course_image"|"concluded"]
  #   - "needs_grading_count": Optional information to include with each Course.
  #     When needs_grading_count is given, and the current user has grading
  #     rights, the total number of submissions needing grading for all
  #     assignments is returned.
  #   - "syllabus_body": Optional information to include with each Course.
  #     When syllabus_body is given the user-generated html for the course
  #     syllabus is returned.
  #   - "public_description": Optional information to include with each Course.
  #     When public_description is given the user-generated text for the course
  #     public description is returned.
  #   - "total_scores": Optional information to include with each Course.
  #     When total_scores is given, any student enrollments will also
  #     include the fields 'computed_current_score', 'computed_final_score',
  #     'computed_current_grade', and 'computed_final_grade' (see Enrollment
  #     documentation for more information on these fields). This argument
  #     is ignored if the course is configured to hide final grades.
  #   - "current_grading_period_scores": Optional information to include with
  #     each Course. When current_grading_period_scores is given and total_scores
  #     is given, any student enrollments will also include the fields
  #     'has_grading_periods',
  #     'totals_for_all_grading_periods_option', 'current_grading_period_title',
  #     'current_grading_period_id', current_period_computed_current_score',
  #     'current_period_computed_final_score',
  #     'current_period_computed_current_grade', and
  #     'current_period_computed_final_grade', as well as (if the user has permission)
  #     'current_period_unposted_current_score',
  #     'current_period_unposted_final_score',
  #     'current_period_unposted_current_grade', and
  #     'current_period_unposted_final_grade' (see Enrollment documentation for
  #     more information on these fields). In addition, when this argument is
  #     passed, the course will have a 'has_grading_periods' attribute
  #     on it. This argument is ignored if the course is configured to hide final
  #     grades or if the total_scores argument is not included.
  #   - "grading_periods": Optional information to include with each Course. When
  #     grading_periods is given, a list of the grading periods associated with
  #     each course is returned.
  #   - "term": Optional information to include with each Course. When
  #     term is given, the information for the enrollment term for each course
  #     is returned.
  #   - "account": Optional information to include with each Course. When
  #     account is given, the account json for each course is returned.
  #   - "course_progress": Optional information to include with each Course.
  #     When course_progress is given, each course will include a
  #     'course_progress' object with the fields: 'requirement_count', an integer
  #     specifying the total number of requirements in the course,
  #     'requirement_completed_count', an integer specifying the total number of
  #     requirements in this course that have been completed, and
  #     'next_requirement_url', a string url to the next requirement item, and
  #     'completed_at', the date the course was completed (null if incomplete).
  #     'next_requirement_url' will be null if all requirements have been
  #     completed or the current module does not require sequential progress.
  #     "course_progress" will return an error message if the course is not
  #     module based or the user is not enrolled as a student in the course.
  #   - "sections": Section enrollment information to include with each Course.
  #     Returns an array of hashes containing the section ID (id), section name
  #     (name), start and end dates (start_at, end_at), as well as the enrollment
  #     type (enrollment_role, e.g. 'StudentEnrollment').
  #   - "storage_quota_used_mb": The amount of storage space used by the files in this course
  #   - "total_students": Optional information to include with each Course.
  #     Returns an integer for the total amount of active and invited students.
  #   - "passback_status": Include the grade passback_status
  #   - "favorites": Optional information to include with each Course.
  #     Indicates if the user has marked the course as a favorite course.
  #   - "teachers": Teacher information to include with each Course.
  #     Returns an array of hashes containing the {api:Users:UserDisplay UserDisplay} information
  #     for each teacher in the course.
  #   - "observed_users": Optional information to include with each Course.
  #     Will include data for observed users if the current user has an
  #     observer enrollment.
  #   - "tabs": Optional information to include with each Course.
  #     Will include the list of tabs configured for each course.  See the
  #     {api:TabsController#index List available tabs API} for more information.
  #   - "course_image": Optional course image data for when there is a course image
  #     and the course image feature flag has been enabled
  #   - "concluded": Optional information to include with each Course. Indicates whether
  #     the course has been concluded, taking course and term dates into account.
  #
  # @argument state[] [String, "unpublished"|"available"|"completed"|"deleted"]
  #   If set, only return courses that are in the given state(s).
  #   By default, "available" is returned for students and observers, and
  #   anything except "deleted", for all other enrollment types
  #
  # @argument enrollment_state [String, "active"|"invited_or_pending"|"completed"]
  #   When set, only return courses where the user has an enrollment with the given state.
  #   This will respect section/course/term date overrides.
  #
  # @returns [Course]
  def user_index
    GuardRail.activate(:secondary) do
      render json: courses_for_user(@user, paginate_url: api_v1_user_courses_url(@user))
    end
  end

  # @API Get user progress
  # Return progress information for the user and course
  #
  # You can supply +self+ as the user_id to query your own progress in a course. To query another user's progress,
  # you must be a teacher in the course, an administrator, or a linked observer of the user.
  #
  # @returns CourseProgress
  def user_progress
    # NOTE: this endpoint must remain on the primary db since it's queried in response to a live event
    target_user = api_find(@context.users, params[:user_id])
    if @context.grants_right?(@current_user, session, :view_all_grades) || target_user.grants_right?(@current_user, session, :read)
      json = CourseProgress.new(@context, target_user, read_only: true).to_json
      render :json => json, :status => json.key?(:error) ? :bad_request : :ok
    else
      render_unauthorized_action
    end
  end

  # @API Create a new course
  # Create a new course
  #
  # @argument course[name] [String]
  #   The name of the course. If omitted, the course will be named "Unnamed
  #   Course."
  #
  # @argument course[course_code] [String]
  #   The course code for the course.
  #
  # @argument course[start_at] [DateTime]
  #   Course start date in ISO8601 format, e.g. 2011-01-01T01:00Z
  #
  # @argument course[end_at] [DateTime]
  #   Course end date in ISO8601 format. e.g. 2011-01-01T01:00Z
  #
  # @argument course[license] [String]
  #   The name of the licensing. Should be one of the following abbreviations
  #   (a descriptive name is included in parenthesis for reference):
  #   - 'private' (Private Copyrighted)
  #   - 'cc_by_nc_nd' (CC Attribution Non-Commercial No Derivatives)
  #   - 'cc_by_nc_sa' (CC Attribution Non-Commercial Share Alike)
  #   - 'cc_by_nc' (CC Attribution Non-Commercial)
  #   - 'cc_by_nd' (CC Attribution No Derivatives)
  #   - 'cc_by_sa' (CC Attribution Share Alike)
  #   - 'cc_by' (CC Attribution)
  #   - 'public_domain' (Public Domain).
  #
  # @argument course[is_public] [Boolean]
  #   Set to true if course is public to both authenticated and unauthenticated users.
  #
  # @argument course[is_public_to_auth_users] [Boolean]
  #   Set to true if course is public only to authenticated users.
  #
  # @argument course[public_syllabus] [Boolean]
  #   Set to true to make the course syllabus public.
  #
  # @argument course[public_syllabus_to_auth] [Boolean]
  #   Set to true to make the course syllabus public for authenticated users.
  #
  # @argument course[public_description] [String]
  #   A publicly visible description of the course.
  #
  # @argument course[allow_student_wiki_edits] [Boolean]
  #   If true, students will be able to modify the course wiki.
  #
  # @argument course[allow_wiki_comments] [Boolean]
  #   If true, course members will be able to comment on wiki pages.
  #
  # @argument course[allow_student_forum_attachments] [Boolean]
  #   If true, students can attach files to forum posts.
  #
  # @argument course[open_enrollment] [Boolean]
  #   Set to true if the course is open enrollment.
  #
  # @argument course[self_enrollment] [Boolean]
  #   Set to true if the course is self enrollment.
  #
  # @argument course[restrict_enrollments_to_course_dates] [Boolean]
  #   Set to true to restrict user enrollments to the start and end dates of the
  #   course. This parameter is required when using the API, as this option is
  #   not displayed in the Course Settings page.
  #
  # @argument course[term_id] [Integer]
  #   The unique ID of the term to create to course in.
  #
  # @argument course[sis_course_id] [String]
  #   The unique SIS identifier.
  #
  # @argument course[integration_id] [String]
  #   The unique Integration identifier.
  #
  # @argument course[hide_final_grades] [Boolean]
  #   If this option is set to true, the totals in student grades summary will
  #   be hidden.
  #
  # @argument course[apply_assignment_group_weights] [Boolean]
  #   Set to true to weight final grade based on assignment groups percentages.
  #
  # @argument course[time_zone] [String]
  #   The time zone for the course. Allowed time zones are
  #   {http://www.iana.org/time-zones IANA time zones} or friendlier
  #   {http://api.rubyonrails.org/classes/ActiveSupport/TimeZone.html Ruby on Rails time zones}.
  #
  # @argument offer [Boolean]
  #   If this option is set to true, the course will be available to students
  #   immediately.
  #
  # @argument enroll_me [Boolean]
  #   Set to true to enroll the current user as the teacher.
  #
  # @argument course[default_view]  [String, "feed"|"wiki"|"modules"|"syllabus"|"assignments"]
  #   The type of page that users will see when they first visit the course
  #   * 'feed' Recent Activity Dashboard
  #   * 'modules' Course Modules/Sections Page
  #   * 'assignments' Course Assignments List
  #   * 'syllabus' Course Syllabus Page
  #   other types may be added in the future
  #
  # @argument course[syllabus_body] [String]
  #   The syllabus body for the course
  #
  # @argument course[grading_standard_id] [Integer]
  #   The grading standard id to set for the course.  If no value is provided for this argument the current grading_standard will be un-set from this course.
  #
  # @argument course[grade_passback_setting] [String]
  #   Optional. The grade_passback_setting for the course. Only 'nightly_sync', 'disabled', and '' are allowed
  #
  # @argument course[course_format] [String]
  #   Optional. Specifies the format of the course. (Should be 'on_campus', 'online', or 'blended')
  #
  # @argument enable_sis_reactivation [Boolean]
  #   When true, will first try to re-activate a deleted course with matching sis_course_id if possible.
  #
  # @returns Course
  def create
    @account = params[:account_id] ? api_find(Account, params[:account_id]) : @domain_root_account.manually_created_courses_account
    if authorized_action(@account, @current_user, [:manage_courses, :create_courses])
      params[:course] ||= {}
      params_for_create = course_params

      if params_for_create.has_key?(:syllabus_body)
        params_for_create[:syllabus_body] = process_incoming_html_content(params_for_create[:syllabus_body])
      end

     if params_for_create.key?(:grade_passback_setting)
       grade_passback_setting = params_for_create.delete(:grade_passback_setting)
       return unless authorized_action?(@course, @current_user, :manage_grades)
       update_grade_passback_setting(grade_passback_setting)
     end

      if (sub_account_id = params[:course].delete(:account_id)) && sub_account_id.to_i != @account.id
        @sub_account = @account.find_child(sub_account_id)
      end

      term_id = params[:course].delete(:term_id).presence || params[:course].delete(:enrollment_term_id).presence
      params_for_create[:enrollment_term] = api_find(@account.root_account.enrollment_terms, term_id) if term_id

      sis_course_id = params[:course].delete(:sis_course_id)
      apply_assignment_group_weights = params[:course].delete(:apply_assignment_group_weights)

      # accept end_at as an alias for conclude_at. continue to accept
      # conclude_at for legacy support, and return conclude_at only if
      # the user uses that name.
      course_end = if params[:course][:end_at].present?
                     params_for_create[:conclude_at] = params[:course].delete(:end_at)
                     :end_at
                   else
                     :conclude_at
                   end

      unless @account.grants_right? @current_user, session, :manage_storage_quotas
        params_for_create.delete :storage_quota
        params_for_create.delete :storage_quota_mb
      end

      # Hang on... caller may not have permission to manage course visibility
      # settings. If not, make sure any attempt doesn't see the light of day.
      unless course_permission_to?("manage_course_visibility", @account)
        params_for_create.delete :public_syllabus
        params_for_create.delete :is_public_to_auth_users
        params_for_create.delete :public_syllabus_to_auth
        params_for_create[:is_public] = false
      end

      can_manage_sis = api_request? && @account.grants_right?(@current_user, :manage_sis)
      if can_manage_sis && value_to_boolean(params[:enable_sis_reactivation])
        @course = @domain_root_account.all_courses.where(
          :sis_source_id => sis_course_id, :workflow_state => 'deleted'
        ).first
        if @course
          @course.workflow_state = 'claimed'
          @course.account = @sub_account if @sub_account
        end
      end
      @course ||= (@sub_account || @account).courses.build(params_for_create)

      if can_manage_sis
        @course.sis_source_id = sis_course_id
      end

      if apply_assignment_group_weights
        @course.apply_assignment_group_weights = value_to_boolean apply_assignment_group_weights
      end

      changes = changed_settings(@course.changes, @course.settings)

      respond_to do |format|
        if @course.save
          Auditors::Course.record_created(@course, @current_user, changes, source: (api_request? ? :api : :manual))
          @course.enroll_user(@current_user, 'TeacherEnrollment', :enrollment_state => 'active') if params[:enroll_me].to_s == 'true'
          @course.require_assignment_group rescue nil
          # offer updates the workflow state, saving the record without doing validation callbacks
          if api_request? and value_to_boolean(params[:offer])
            return unless verified_user_check
            @course.offer
            Auditors::Course.record_published(@course, @current_user, source: :api)
          end
          format.html { redirect_to @course }
          format.json { render :json => course_json(
            @course,
            @current_user,
            session,
            [:start_at, course_end, :license,
             :is_public, :is_public_to_auth_users, :public_syllabus, :public_syllabus_to_auth, :allow_student_assignment_edits, :allow_wiki_comments,
             :allow_student_forum_attachments, :open_enrollment, :self_enrollment,
             :root_account_id, :account_id, :public_description,
             :restrict_enrollments_to_course_dates, :hide_final_grades], nil)
          }
        else
          flash[:error] = t('errors.create_failed', "Course creation failed")
          format.html { redirect_to :root_url }
          format.json { render :json => @course.errors, :status => :bad_request }
        end
      end
    end
  end

  # @API Upload a file
  #
  # Upload a file to the course.
  #
  # This API endpoint is the first step in uploading a file to a course.
  # See the {file:file_uploads.html File Upload Documentation} for details on
  # the file upload workflow.
  #
  # Only those with the "Manage Files" permission on a course can upload files
  # to the course. By default, this is Teachers, TAs and Designers.
  def create_file
    @attachment = Attachment.new(:context => @context)
    if authorized_action(@attachment, @current_user, :create)
      api_attachment_preflight(@context, request, :check_quota => true)
    end
  end

  def unconclude
    get_context
    if authorized_action(@context, @current_user, :change_course_state)
      @context.unconclude
      Auditors::Course.record_unconcluded(@context, @current_user, source: (api_request? ? :api : :manual))
      flash[:notice] = t('notices.unconcluded', "Course un-concluded")
      redirect_to(named_context_url(@context, :context_url))
    end
  end

  include Api::V1::User

  # @API List students
  #
  # Returns the paginated list of students enrolled in this course.
  #
  # DEPRECATED: Please use the {api:CoursesController#users course users} endpoint
  # and pass "student" as the enrollment_type.
  #
  # @returns [User]
  def students
    # DEPRECATED. Needs to stay separate from #users though, because this is un-paginated
    get_context
    if authorized_action(@context, @current_user, :read_roster)
      proxy = @context.students.order_by_sortable_name
      user_json_preloads(proxy, false)
      render :json => proxy.map { |u| user_json(u, @current_user, session) }
    end
  end

  # @API List users in course
  # Returns the paginated list of users in this course. And optionally the user's enrollments in the course.
  #
  # @argument search_term [String]
  #   The partial name or full ID of the users to match and return in the results list.
  #
  # @argument sort [String, "username"|"last_login"|"email"|"sis_id"]
  #   When set, sort the results of the search based on the given field.
  #
  # @argument enrollment_type[] [String, "teacher"|"student"|"student_view"|"ta"|"observer"|"designer"]
  #   When set, only return users where the user is enrolled as this type.
  #   "student_view" implies include[]=test_student.
  #   This argument is ignored if enrollment_role is given.
  #
  # @argument enrollment_role [String] Deprecated
  #   When set, only return users enrolled with the specified course-level role.  This can be
  #   a role created with the {api:RoleOverridesController#add_role Add Role API} or a
  #   base role type of 'StudentEnrollment', 'TeacherEnrollment', 'TaEnrollment',
  #   'ObserverEnrollment', or 'DesignerEnrollment'.
  #
  # @argument enrollment_role_id [Integer]
  #   When set, only return courses where the user is enrolled with the specified
  #   course-level role.  This can be a role created with the
  #   {api:RoleOverridesController#add_role Add Role API} or a built_in role id with type
  #   'StudentEnrollment', 'TeacherEnrollment', 'TaEnrollment', 'ObserverEnrollment',
  #   or 'DesignerEnrollment'.
  #
  # @argument include[] [String, "enrollments"|"locked"|"avatar_url"|"test_student"|"bio"|"custom_links"|"current_grading_period_scores"|"uuid"]
  #   - "enrollments":
  #   Optionally include with each Course the user's current and invited
  #   enrollments. If the user is enrolled as a student, and the account has
  #   permission to manage or view all grades, each enrollment will include a
  #   'grades' key with 'current_score', 'final_score', 'current_grade' and
  #   'final_grade' values.
  #   - "locked": Optionally include whether an enrollment is locked.
  #   - "avatar_url": Optionally include avatar_url.
  #   - "bio": Optionally include each user's bio.
  #   - "test_student": Optionally include the course's Test Student,
  #   if present. Default is to not include Test Student.
  #   - "custom_links": Optionally include plugin-supplied custom links for each student,
  #   such as analytics information
  #   - "current_grading_period_scores": if enrollments is included as
  #   well as this directive, the scores returned in the enrollment
  #   will be for the current grading period if there is one. A
  #   'grading_period_id' value will also be included with the
  #   scores. if grading_period_id is nil there is no current grading
  #   period and the score is a total score.
  #   - "uuid": Optionally include the users uuid
  #
  # @argument user_id [String]
  #   If this parameter is given and it corresponds to a user in the course,
  #   the +page+ parameter will be ignored and the page containing the specified user
  #   will be returned instead.
  #
  # @argument user_ids[] [Integer]
  #   If included, the course users set will only include users with IDs
  #   specified by the param. Note: this will not work in conjunction
  #   with the "user_id" argument but multiple user_ids can be included.
  #
  # @argument enrollment_state[] [String, "active"|"invited"|"rejected"|"completed"|"inactive"]
  #  When set, only return users where the enrollment workflow state is of one of the given types.
  #  "active" and "invited" enrollments are returned by default.
  # @returns [User]
  def users
    GuardRail.activate(:secondary) do
      get_context
      if authorized_action(@context, @current_user, [:read_roster, :view_all_grades, :manage_grades])
        log_api_asset_access([ "roster", @context ], 'roster', 'other')
        #backcompat limit param
        params[:per_page] ||= params[:limit]

        search_params = params.slice(:search_term, :enrollment_role, :enrollment_role_id, :enrollment_type, :enrollment_state, :sort)
        include_inactive = @context.grants_right?(@current_user, session, :read_as_admin) && value_to_boolean(params[:include_inactive])

        search_params[:include_inactive_enrollments] = true if include_inactive
        search_term = search_params[:search_term].presence

        users = if search_term
                  UserSearch.for_user_in_context(search_term, @context, @current_user, session, search_params)
                else
                  UserSearch.scope_for(@context, @current_user, search_params)
                end

        # If a user_id is passed in, modify the page parameter so that the page
        # that contains that user is returned.
        # We delete it from params so that it is not maintained in pagination links.
        user_id = params[:user_id]
        if user_id.present? && (user = users.where(:users => { :id => user_id }).first)
          position_scope = users.where("#{User.sortable_name_order_by_clause}<=#{User.best_unicode_collation_key('?')}",
                                       user.sortable_name)
          position = position_scope.distinct.count(:all)
          per_page = Api.per_page_for(self)
          params[:page] = (position.to_f / per_page.to_f).ceil
        end

        user_ids = params[:user_ids]
        if user_ids.present?
          user_ids = user_ids.split(",") if user_ids.is_a?(String)
          users = users.where(id: user_ids)
        end

        user_uuids = params[:user_uuids]
        if user_uuids.present?
          user_uuids = user_uuids.split(",") if user_uuids.is_a?(String)
          users = users.where(uuid: user_uuids)
        end

        users = Api.paginate(users, self, api_v1_course_users_url)
        includes = Array(params[:include]).concat(['sis_user_id', 'email'])

        # user_json_preloads loads both active/accepted and deleted
        # group_memberships when passed "group_memberships: true." In a
        # known case in the wild, each student had thousands of deleted
        # group memberships. Since we only care about active group
        # memberships for this course, load the data in a more targeted way.
        user_json_preloads(users, includes.include?('email'))
        UserPastLtiId.manual_preload_past_lti_ids(users, @context) if ['uuid', 'lti_id'].any? { |id| includes.include? id }
        include_group_ids = includes.delete('group_ids').present?

        unless includes.include?('test_student') || Array(params[:enrollment_type]).include?("student_view")
          users.reject! do |u|
            u.preferences[:fake_student]
          end
        end
        if includes.include?('enrollments')
          enrollment_scope = @context.enrollments.
            where(user_id: users).
            preload(:course, :scores)

          enrollment_scope = if search_params[:enrollment_state]
                               enrollment_scope.where(:workflow_state => search_params[:enrollment_state])
                             elsif include_inactive
                               enrollment_scope.all_active_or_pending
                             else
                               enrollment_scope.active_or_pending
                             end
          enrollments_by_user = enrollment_scope.group_by(&:user_id)
        else
          confirmed_user_ids = @context.enrollments.where.not(:workflow_state => %w{invited creation_pending rejected}).
            where(:user_id => users).distinct.pluck(:user_id)
        end

        render :json => users.map { |u|
          enrollments = enrollments_by_user[u.id] || [] if includes.include?('enrollments')
          user_unconfirmed = if enrollments
                               enrollments.all?{|e| %w{invited creation_pending rejected}.include?(e.workflow_state)}
                             else
                               !confirmed_user_ids.include?(u.id)
                             end
          excludes = user_unconfirmed ? %w{pseudonym personal_info} : []
          if @context.sections_hidden_on_roster_page?(current_user: @current_user)
            excludes.append('course_section_id')
          end
          user_json(u, @current_user, session, includes, @context, enrollments, excludes).tap do |json|
            json[:group_ids] = active_group_memberships(users)[u.id]&.map(&:group_id) || [] if include_group_ids
          end
        }
      end
    end
  end

  # @API List recently logged in students
  #
  # Returns the paginated list of users in this course, ordered by how recently they have
  # logged in. The records include the 'last_login' field which contains
  # a timestamp of the last time that user logged into canvas.  The querying
  # user must have the 'View usage reports' permission.
  #
  # @example_request
  #     curl -H 'Authorization: Bearer <token>' \
  #          https://<canvas>/api/v1/courses/<course_id>/recent_users
  #
  # @returns [User]
  def recent_students
    get_context
    if authorized_action(@context, @current_user, :read_reports)
      scope = User.for_course_with_last_login(@context, @context.root_account_id, 'StudentEnrollment')
      scope = scope.order('last_login DESC NULLS LAST')
      users = Api.paginate(scope, self, api_v1_course_recent_students_url)
      user_json_preloads(users)
      render :json => users.map { |u| user_json(u, @current_user, session, ['last_login']) }
    end
  end

  # @API Get single user
  # Return information on a single user.
  #
  # Accepts the same include[] parameters as the :users: action, and returns a
  # single user with the same fields as that action.
  #
  # @returns User
  def user
    get_context
    if authorized_action(@context, @current_user, :read_roster)
      includes = Array(params[:include])
      users = api_find_all(@context.users_visible_to(@current_user, {
        :include_inactive => includes.include?('inactive_enrollments')
      }), [params[:id]])

      user_json_preloads(users, includes.include?('email'))
      user = users.first or raise ActiveRecord::RecordNotFound
      enrollments = user.not_ended_enrollments.where(:course_id => @context).preload(:course, :root_account, :sis_pseudonym) if includes.include?('enrollments')
      render :json => user_json(user, @current_user, session, includes, @context, enrollments)
    end
  end

  # @API Search for content share users
  #
  # Returns a paginated list of users you can share content with.  Requires the content share
  # feature and the user must have the manage content permission for the course.
  #
  # @argument search_term [Required, String]
  #   Term used to find users.  Will search available share users with the search term in their name.
  #
  # @example_request
  #     curl -H 'Authorization: Bearer <token>' \
  #          https://<canvas>/api/v1/courses/<course_id>/content_share_users \
  #          -d 'search_term=smith'
  #
  # @returns [User]
  def content_share_users
    get_context
    reject!('Search term required') unless params[:search_term]
    return unless authorized_action(@context, @current_user, :read_as_admin)

    users_scope = User.shard(Shard.current).active.distinct
    union_scope = teacher_scope(name_scope(users_scope), @context.root_account_id).
      union(
        teacher_scope(email_scope(users_scope), @context.root_account_id),
        admin_scope(name_scope(users_scope), @context.root_account_id).merge(Role.full_account_admin),
        admin_scope(email_scope(users_scope), @context.root_account_id).merge(Role.full_account_admin),
        admin_scope(name_scope(users_scope), @context.root_account_id).merge(Role.custom_account_admin_with_permission('manage_content')),
        admin_scope(email_scope(users_scope), @context.root_account_id).merge(Role.custom_account_admin_with_permission('manage_content'))
      ).
      order(:name).
      distinct
    users = Api.paginate(union_scope, self, api_v1_course_content_share_users_url)
    render :json => users_json(users, @current_user, session, ['avatar_url', 'email'], @context, nil, ['pseudonym'])
  end

  def admin_scope(scope, root_account_id)
    scope.joins(account_users: [:account, :role]).
      merge(AccountUser.active).
      merge(Account.active).
      where("accounts.id = ? OR accounts.root_account_id = ?", root_account_id, root_account_id)
  end

  def teacher_scope(scope, root_account_id)
    scope.joins(enrollments: :course).
      merge(Enrollment.active.of_admin_type).
      merge(Course.active).
      where(courses: {root_account_id: root_account_id})
  end

  def name_scope(scope)
    scope.where(UserSearch.like_condition('users.name'), pattern: UserSearch.like_string_for(params[:search_term]))
  end

  def email_scope(scope)
    scope.joins(:communication_channels).
      where(communication_channels: {workflow_state: ['active', 'unconfirmed'], path_type: 'email'}).
      where(UserSearch.like_condition('communication_channels.path'), pattern: UserSearch.like_string_for(params[:search_term]))
  end

  include Api::V1::PreviewHtml
  # @API Preview processed html
  #
  # Preview html content processed for this course
  #
  # @argument html The html content to process
  #
  # @example_request
  #     curl https://<canvas>/api/v1/courses/<course_id>/preview_html \
  #          -F 'html=<p><badhtml></badhtml>processed html</p>' \
  #          -H 'Authorization: Bearer <token>'
  #
  # @example_response
  #   {
  #     "html": "<p>processed html</p>"
  #   }
  def preview_html
    get_context
    if @context && authorized_action(@context, @current_user, :read)
      render_preview_html
    end
  end

  include Api::V1::StreamItem
  # @API Course activity stream
  # Returns the current user's course-specific activity stream, paginated.
  #
  # For full documentation, see the API documentation for the user activity
  # stream, in the user api.
  def activity_stream
    get_context
    if authorized_action(@context, @current_user, :read)
      api_render_stream(contexts: [@context], paginate_url: :api_v1_course_activity_stream_url)
    end
  end

  # @API Course activity stream summary
  # Returns a summary of the current user's course-specific activity stream.
  #
  # For full documentation, see the API documentation for the user activity
  # stream summary, in the user api.
  def activity_stream_summary
    get_context
    if authorized_action(@context, @current_user, :read)
      api_render_stream_summary([@context])
    end
  end

  include Api::V1::TodoItem
  # @API Course TODO items
  # Returns the current user's course-specific todo items.
  #
  # For full documentation, see the API documentation for the user todo items, in the user api.
  def todo_items
    GuardRail.activate(:secondary) do
      get_context
      if authorized_action(@context, @current_user, :read)
        bookmark = Plannable::Bookmarker.new(Assignment, false, [:due_at, :created_at], :id)

        grading_scope = @current_user.assignments_needing_grading(:contexts => [@context], scope_only: true).
          reorder(:due_at, :id).preload(:external_tool_tag, :rubric_association, :rubric, :discussion_topic, :quiz, :duplicate_of)
        submitting_scope = @current_user.
          assignments_needing_submitting(
            :contexts => [@context],
            include_ungraded: true,
            scope_only: true).
          reorder(:due_at, :id).preload(:external_tool_tag, :rubric_association, :rubric, :discussion_topic, :quiz).eager_load(:duplicate_of)

        grading_collection = BookmarkedCollection.wrap(bookmark, grading_scope)
        grading_collection = BookmarkedCollection.transform(grading_collection) do |a|
          todo_item_json(a, @current_user, session, 'grading')
        end
        submitting_collection = BookmarkedCollection.wrap(bookmark, submitting_scope)
        submitting_collection = BookmarkedCollection.transform(submitting_collection) do |a|
          todo_item_json(a, @current_user, session, 'submitting')
        end

        collections = [
          ['grading', grading_collection],
          ['submitting', submitting_collection]
        ]

        if Array(params[:include]).include? 'ungraded_quizzes'
          quizzes_bookmark = Plannable::Bookmarker.new(Quizzes::Quiz, false, [:due_at, :created_at], :id)
          quizzes_scope = @current_user.
            ungraded_quizzes(
              :contexts => [@context],
              :needing_submitting => true,
              :scope_only => true
            ).
            reorder(:due_at, :id)
          quizzes_collection = BookmarkedCollection.wrap(quizzes_bookmark, quizzes_scope)
          quizzes_collection = BookmarkedCollection.transform(quizzes_collection) do |a|
            todo_item_json(a, @current_user, session, 'submitting')
          end

          collections << ['quizzes', quizzes_collection]
        end

        paginated_collection = BookmarkedCollection.merge(*collections)
        todos = Api.paginate(paginated_collection, self, api_v1_course_todo_list_items_url)

        render :json => todos
      end
    end
  end

  # @API Delete/Conclude a course
  # Delete or conclude an existing course
  #
  # @argument event [Required, String, "delete"|"conclude"]
  #   The action to take on the course.
  #
  # @example_response
  #   { "delete": "true" }
  def destroy
    @context = api_find(Course, params[:id])
    if api_request? && !['delete', 'conclude'].include?(params[:event])
      return render(:json => { :message => 'Only "delete" and "conclude" events are allowed.' }, :status => :bad_request)
    end
    if params[:event] != 'conclude' && (@context.created? || @context.claimed? || params[:event] == 'delete')
      return unless authorized_action(@context, @current_user, permission_for_event(params[:event]))
      if (success = @context.destroy)
        Auditors::Course.record_deleted(@context, @current_user, source: (api_request? ? :api : :manual))
        flash[:notice] = t('notices.deleted', "Course successfully deleted")
      else
        flash[:notice] = t("Course cannot be deleted")
      end
    else
      return unless authorized_action(@context, @current_user, permission_for_event(params[:event]))

      @context.complete
      if (success = @context.save)
        Auditors::Course.record_concluded(@context, @current_user, source: (api_request? ? :api : :manual))
        flash[:notice] = t('notices.concluded', "Course successfully concluded")
      else
        flash[:notice] = t('notices.failed_conclude', "Course failed to conclude")
      end
    end
    @current_user.touch
    respond_to do |format|
      format.html { redirect_to dashboard_url }
      format.json {
        render :json => { params[:event] => success }, status: success ? 200 : 400
      }
    end
  end

  def statistics
    get_context
    if authorized_action(@context, @current_user, :read_reports)
      @student_ids = @context.student_ids

      query = "SELECT COUNT(id), SUM(size) FROM #{Attachment.quoted_table_name} WHERE context_id=%s AND context_type='Course' AND root_attachment_id IS NULL AND file_state != 'deleted'"
      row = Attachment.connection.select_rows(query % [@context.id]).first
      @file_count, @files_size = [row[0].to_i, row[1].to_i]
      query = "SELECT COUNT(id), SUM(max_size) FROM #{MediaObject.quoted_table_name} WHERE context_id=%s AND context_type='Course' AND attachment_id IS NULL AND workflow_state != 'deleted'"
      row = MediaObject.connection.select_rows(query % [@context.id]).first
      @media_file_count, @media_files_size = [row[0].to_i, row[1].to_i]

      respond_to do |format|
        format.html do
          js_env(:RECENT_STUDENTS_URL => api_v1_course_recent_students_url(@context))
        end
        format.json { render :json => @categories }
      end
    end
  end

  # @API Get course settings
  # Returns some of a course's settings.
  #
  # @example_request
  #   curl https://<canvas>/api/v1/courses/<course_id>/settings \
  #     -X GET \
  #     -H 'Authorization: Bearer <token>'
  #
  # @example_response
  #   {
  #     "allow_student_discussion_topics": true,
  #     "allow_student_forum_attachments": false,
  #     "allow_student_discussion_editing": true,
  #     "grading_standard_enabled": true,
  #     "grading_standard_id": 137,
  #     "allow_student_organized_groups": true,
  #     "hide_final_grades": false,
  #     "hide_distribution_graphs": false,
  #     "hide_sections_on_course_users_page": false,
  #     "lock_all_announcements": true,
  #     "usage_rights_required": false,
  #     "homeroom_course": false
  #   }
  def api_settings
    get_context
    if authorized_action @context, @current_user, :read
      render :json => course_settings_json(@context)
    end
  end

  def settings
    get_context
    if authorized_action(@context, @current_user, :read_as_admin)
      load_all_contexts(:context => @context)

      @all_roles = Role.custom_roles_and_counts_for_course(@context, @current_user, true)

      @invited_count = @context.invited_count_visible_to(@current_user)

      @publishing_enabled = @context.allows_grade_publishing_by(@current_user) &&
        can_do(@context, @current_user, :manage_grades)

      @alerts = @context.alerts
      add_crumb(t('#crumbs.settings', "Settings"), named_context_url(@context, :context_details_url))

      course_card_images_enabled = @context.feature_enabled?(:course_card_images)
      js_permissions = {
        :manage_courses => @context.account.grants_right?(@current_user, session, :manage_courses),
        :manage_students => @context.grants_right?(@current_user, session, :manage_students),
        :manage_account_settings => @context.account.grants_right?(@current_user, session, :manage_account_settings),
        :create_tool_manually => @context.grants_right?(@current_user, session, :create_tool_manually),
        :manage_feature_flags => @context.grants_right?(@current_user, session, :manage_feature_flags),
        :manage => @context.grants_right?(@current_user, session, :manage)
      }
      if @context.root_account.feature_enabled?(:granular_permissions_manage_users)
        js_permissions[:can_allow_course_admin_actions] = @context.grants_right?(@current_user, session, :allow_course_admin_actions)
      else
        js_permissions[:manage_admin_users] = @context.grants_right?(@current_user, session, :manage_admin_users)
      end
      js_env({
        COURSE_ID: @context.id,
        USERS_URL: "/api/v1/courses/#{@context.id}/users",
        ALL_ROLES: @all_roles,
        COURSE_ROOT_URL: "/courses/#{@context.id}",
        SEARCH_URL: search_recipients_url,
        CONTEXTS: @contexts,
        USER_PARAMS: {:include => ['email', 'enrollments', 'locked', 'observed_users']},
        PERMISSIONS: js_permissions,
        APP_CENTER: {
          enabled: Canvas::Plugin.find(:app_center).enabled?
        },
        LTI_LAUNCH_URL: course_tool_proxy_registration_path(@context),
        EXTERNAL_TOOLS_CREATE_URL: url_for(controller: :external_tools, action: :create, course_id: @context.id),
        TOOL_CONFIGURATION_SHOW_URL: course_show_tool_configuration_url(course_id: @context.id, developer_key_id: ':developer_key_id'),
        MEMBERSHIP_SERVICE_FEATURE_FLAG_ENABLED: @context.root_account.feature_enabled?(:membership_service_for_lti_tools),
        CONTEXT_BASE_URL: "/courses/#{@context.id}",
        COURSE_COLOR: @context.elementary_enabled? && @context.course_color,
        PUBLISHING_ENABLED: @publishing_enabled,
        COURSE_COLORS_ENABLED: @context.elementary_enabled?,
        COURSE_IMAGES_ENABLED: course_card_images_enabled,
        use_unsplash_image_search: course_card_images_enabled && PluginSetting.settings_for_plugin(:unsplash)&.dig('access_key')&.present?,
        COURSE_VISIBILITY_OPTION_DESCRIPTIONS: @context.course_visibility_option_descriptions,
        NEW_FEATURES_UI: Account.site_admin.feature_enabled?(:new_features_ui),
        NEW_COURSE_AVAILABILITY_UI: @context.root_account.feature_enabled?(:new_course_availability_ui),
        STUDENTS_ENROLLMENT_DATES: @context.enrollment_term&.enrollment_dates_overrides&.detect{|term| term[:enrollment_type]=="StudentEnrollment"}&.slice(:start_at,:end_at),
        DEFAULT_TERM_DATES: @context.enrollment_term&.slice(:start_at,:end_at),
        COURSE_DATES: {:start_at => @context.start_at,:end_at => @context.conclude_at},
        RESTRICT_STUDENT_PAST_VIEW_LOCKED: @context.account.restrict_student_past_view[:locked],
        RESTRICT_STUDENT_FUTURE_VIEW_LOCKED: @context.account.restrict_student_future_view[:locked],
        PREVENT_COURSE_AVAILABILITY_EDITING_BY_TEACHERS: @context.root_account.settings[:prevent_course_availability_editing_by_teachers],
        MANUAL_MSFT_SYNC_COOLDOWN: MicrosoftSync::Group.manual_sync_cooldown
      })

      set_tutorial_js_env

      master_template = @context.master_course_templates.for_full_course.first
      restrictions_by_object_type = master_template&.default_restrictions_by_type_for_api || {}
      message = !MasterCourses::MasterTemplate.is_master_course?(@context) && why_cant_i_enable_master_course(@context)
      message ||= ''
      js_env({
        IS_MASTER_COURSE: MasterCourses::MasterTemplate.is_master_course?(@context),
        DISABLED_BLUEPRINT_MESSAGE: message,
        BLUEPRINT_RESTRICTIONS: master_template&.default_restrictions || { :content => true },
        USE_BLUEPRINT_RESTRICTIONS_BY_OBJECT_TYPE: master_template&.use_default_restrictions_by_type || false,
        BLUEPRINT_RESTRICTIONS_BY_OBJECT_TYPE: restrictions_by_object_type
      })

      @course_settings_sub_navigation_tools = ContextExternalTool.all_tools_for(@context,
        :type => :course_settings_sub_navigation,
        :root_account => @domain_root_account,
        :current_user => @current_user)
      unless @context.grants_right?(@current_user, session, :read_as_admin)
        @course_settings_sub_navigation_tools.reject!{|tool| tool.course_settings_sub_navigation(:visibility)=='admins'}
      end
    end
  end

  def update_user_engine_choice (course, selection_obj, user_id)
    old_selection = course.settings[:engine_selected][:user_id]
    new_settings = {}
    new_selections = {}
    new_selections[:user_id] = {
      newquizzes_engine_selected: selection_obj[:newquizzes_engine_selected],
      expiration: selection_obj[:expiration]
    }
    new_selections.reverse_merge!(course.settings[:engine_selected])
    new_selections
  end

  def new_quizzes_selection_update
    @course = api_find(Course, params[:id])
    if @course.root_account.feature_enabled?(:newquizzes_on_quiz_page)
      old_settings = @course.settings
      key_exists = old_settings.key?(:engine_selected)
      user_id = @current_user.id
      selection_obj = {
        newquizzes_engine_selected: params[:newquizzes_engine_selected],
        expiration: Time.zone.today + 30.days
      }

      new_settings = {}

      if key_exists
        new_settings[:engine_selected] = update_user_engine_choice(@course, selection_obj, user_id)
      else
        new_settings[:engine_selected] = {user_id: selection_obj}
      end
      new_settings.reverse_merge!(old_settings)
      @course.settings = new_settings
      @course.save
      render :json => new_settings
    end
  end

  # @API Update course settings
  # Can update the following course settings:
  #
  # @argument allow_student_discussion_topics [Boolean]
  #   Let students create discussion topics
  #
  # @argument allow_student_forum_attachments [Boolean]
  #   Let students attach files to discussions
  #
  # @argument allow_student_discussion_editing [Boolean]
  #   Let students edit or delete their own discussion posts
  #
  # @argument allow_student_organized_groups [Boolean]
  #   Let students organize their own groups
  #
  # @argument filter_speed_grader_by_student_group [Boolean]
  #   Filter SpeedGrader to only the selected student group
  #
  # @argument hide_final_grades [Boolean]
  #   Hide totals in student grades summary
  #
  # @argument hide_distribution_graphs [Boolean]
  #   Hide grade distribution graphs from students
  #
  # @argument hide_sections_on_course_users_page [Boolean]
  #   Disallow students from viewing students in sections they do not belong to
  #
  # @argument lock_all_announcements [Boolean]
  #   Disable comments on announcements
  #
  # @argument usage_rights_required [Boolean]
  #   Copyright and license information must be provided for files before they are published.
  #
  # @argument restrict_student_past_view [Boolean]
  #   Restrict students from viewing courses after end date
  #
  # @argument restrict_student_future_view [Boolean]
  #   Restrict students from viewing courses before start date
  #
  # @argument show_announcements_on_home_page [Boolean]
  #   Show the most recent announcements on the Course home page (if a Wiki, defaults to five announcements, configurable via home_page_announcement_limit)
  #
  # @argument home_page_announcement_limit [Integer]
  #   Limit the number of announcements on the home page if enabled via show_announcements_on_home_page
  #
  # @argument syllabus_course_summary [Boolean]
  #   Show the course summary (list of assignments and calendar events) on the syllabus page. Default is true.
  #
  # @example_request
  #   curl https://<canvas>/api/v1/courses/<course_id>/settings \
  #     -X PUT \
  #     -H 'Authorization: Bearer <token>' \
  #     -d 'allow_student_discussion_topics=false'
  def update_settings
    return unless api_request?
    @course = api_find(Course, params[:course_id])
    return unless authorized_action(@course, @current_user, :update)

    old_settings = @course.settings
    @course.attributes = params.permit(
      :allow_final_grade_override,
      :allow_student_discussion_topics,
      :allow_student_forum_attachments,
      :allow_student_discussion_editing,
      :filter_speed_grader_by_student_group,
      :show_total_grade_as_points,
      :allow_student_organized_groups,
      :hide_final_grades,
      :hide_distribution_graphs,
      :hide_sections_on_course_users_page,
      :lock_all_announcements,
      :usage_rights_required,
      :restrict_student_past_view,
      :restrict_student_future_view,
      :show_announcements_on_home_page,
      :syllabus_course_summary,
      :home_page_announcement_limit,
      :homeroom_course,
      :course_color
    )
    changes = changed_settings(@course.changes, @course.settings, old_settings)
    @course.delay_if_production(priority: Delayed::LOW_PRIORITY).
      touch_content_if_public_visibility_changed(changes)

    DueDateCacher.with_executing_user(@current_user) do
      if @course.save
        Auditors::Course.record_updated(@course, @current_user, changes, source: :api)
        render :json => course_settings_json(@course)
      else
        render :json => @course.errors, :status => :bad_request
      end
    end
  end

  # @API Return test student for course
  #
  # Returns information for a test student in this course. Creates a test
  # student if one does not already exist for the course. The caller must have
  # permission to access the course's student view.
  #
  # @example_request
  #   curl https://<canvas>/api/v1/courses/<course_id>/student_view_student \
  #     -X GET \
  #     -H 'Authorization: Bearer <token>'
  #
  # @returns User
  def student_view_student
    get_context
    if authorized_action(@context, @current_user, :use_student_view)
      render json: user_json(@context.student_view_student, @current_user, session)
    end
  end

  def observer_pairing_codes_csv
    get_context
    return render_unauthorized_action unless @context.root_account.self_registration? && @context.grants_right?(@current_user, :generate_observer_pairing_code)
    res = CSV.generate do |csv|
      csv << [
        I18n.t('Last Name'),
        I18n.t('First Name'),
        I18n.t('Pairing Code'),
        I18n.t('Expires At'),
      ]
      @context.students.each do |u|
        opc = ObserverPairingCode.create(user: u, expires_at: 1.week.from_now, code: SecureRandom.hex(3))
        row = []
        row << opc.user.last_name
        row << opc.user.first_name
        row << '="' + opc.code + '"'
        row << opc.expires_at
        csv << row
      end
    end
    send_data res, type: 'text/csv', filename: "#{@context.course_code}_Pairing_Codes.csv"
  end

  def update_nav
    get_context
    if authorized_action(@context, @current_user, :update)
      @context.tab_configuration = JSON.parse(params[:tabs_json]).compact
      @context.save
      respond_to do |format|
        format.html { redirect_to named_context_url(@context, :context_details_url) }
        format.json { render :json => {:update_nav => true} }
      end
    end
  end

  def re_send_invitations
    get_context
    if authorized_action(@context, @current_user, [:manage_students, manage_admin_users_perm])
      @context.delay_if_production.re_send_invitations!(@current_user)

      respond_to do |format|
        format.html { redirect_to course_settings_url }
        format.json { render :json => {:re_sent => true} }
      end
    end
  end

  def enrollment_invitation
    get_context

    return if check_enrollment(true)
    return !!redirect_to(course_url(@context.id)) unless @pending_enrollment

    if params[:reject]
      return reject_enrollment(@pending_enrollment)
    elsif params[:accept]
      return accept_enrollment(@pending_enrollment)
    else
      redirect_to course_url(@context.id)
    end
  end

  # Internal: Accept an enrollment invitation and redirect.
  #
  # enrollment - An enrollment object to accept.
  #
  # Returns nothing.
  def accept_enrollment(enrollment)
    if @current_user && enrollment.user == @current_user
      if enrollment.workflow_state == 'invited'
        GuardRail.activate(:primary) do
          DueDateCacher.with_executing_user(@current_user) do
            enrollment.accept!
          end
        end
        @pending_enrollment = nil
        flash[:notice] = t('notices.invitation_accepted', 'Invitation accepted!  Welcome to %{course}!', :course => @context.name)
      end

      session[:accepted_enrollment_uuid] = enrollment.uuid

      if params[:action] != 'show'
        # Redirects back to HTTP_REFERER if it exists (so if you accept from an assignent page it will put
        # you back on the same page you were looking at). Otherwise, it redirects back to the course homepage
        redirect_back(fallback_location: course_url(@context.id))
      else
        @context_enrollment = enrollment
        enrollment = nil
        return false
      end
    elsif !@current_user && enrollment.user.registered? || !enrollment.user.email_channel
      session[:return_to] = course_url(@context.id)
      flash[:notice] = t('notices.login_to_accept', "You'll need to log in before you can accept the enrollment.")
      return redirect_to login_url(:force_login => 1) if @current_user
      redirect_to login_url
    else
      # defer to CommunicationChannelsController#confirm for the logic of merging users
      redirect_to registration_confirmation_path(enrollment.user.email_channel.confirmation_code, :enrollment => enrollment.uuid)
    end
  end
  protected :accept_enrollment

  # Internal: Reject an enrollment invitation and redirect.
  #
  # enrollment - An enrollment object to reject.
  #
  # Returns nothing.
  def reject_enrollment(enrollment)
    if enrollment.invited?
      GuardRail.activate(:primary) do
        enrollment.reject!
      end
      flash[:notice] = t('notices.invitation_cancelled', 'Invitation canceled.')
    end

    session.delete(:enrollment_uuid)
    session[:permissions_key] = SecureRandom.uuid

    redirect_to(@current_user ? dashboard_url : root_url)
  end
  protected :reject_enrollment

  def claim_course
    if params[:verification] == @context.uuid
      session[:claim_course_uuid] = @context.uuid
      # session[:course_uuid] = @context.uuid
    end
    if session[:claim_course_uuid] == @context.uuid && @current_user && @context.state == :created
      claim_session_course(@context, @current_user)
    end
  end
  protected :claim_course

  # Protected: Check a user's enrollment in the current course and redirect
  #   them/clean up the session as needed.
  #
  # ignore_restricted_courses - if true, don't exit on enrollments to non-active,
  #   date-restricted courses.
  #
  # Returns boolean (true if parent request should be cancelled).
  def check_enrollment(ignore_restricted_courses = false)
    return false if @pending_enrollment

    if enrollment = fetch_enrollment
      if enrollment.state_based_on_date == :inactive && !ignore_restricted_courses
        flash[:notice] = t('notices.enrollment_not_active', 'Your membership in the course, %{course}, is not yet activated', :course => @context.name)
        return !!redirect_to(enrollment.workflow_state == 'invited' ? courses_url : dashboard_url)
      end

      if enrollment.rejected?
        enrollment.workflow_state = 'invited'
        GuardRail.activate(:primary) {enrollment.save_without_broadcasting}
      end

      if enrollment.self_enrolled?
        return !!redirect_to(registration_confirmation_path(enrollment.user.email_channel.confirmation_code, :enrollment => enrollment.uuid))
      end

      session[:enrollment_uuid] = enrollment.uuid
      session[:enrollment_uuid_course_id] = enrollment.course_id
      session[:permissions_key] = SecureRandom.uuid

      @pending_enrollment = enrollment

      if @context.root_account.allow_invitation_previews? || enrollment.admin?
        flash[:notice] = t('notices.preview_course', "You've been invited to join this course.  You can look around, but you'll need to accept the enrollment invitation before you can participate.")
      elsif params[:action] != "enrollment_invitation"
        # directly call the next action; it's just going to redirect anyway, so no need to have
        # an additional redirect to get to it
        params[:accept] = 1
        return enrollment_invitation
      end
    end

    if session[:accepted_enrollment_uuid].present? &&
      enrollment = @context.enrollments.where(uuid: session[:accepted_enrollment_uuid]).first

      success = false
      if enrollment.invited?
        success = enrollment.accept!
        flash[:notice] = t('notices.invitation_accepted', "Invitation accepted!  Welcome to %{course}!", :course => @context.name)
      end

      if session[:enrollment_uuid] == session[:accepted_enrollment_uuid]
        session.delete(:enrollment_uuid)
        session[:permissions_key] = SecureRandom.uuid
      end
      session.delete(:accepted_enrollment_uuid)
      session.delete(:enrollment_uuid_course_id)
    end

    false
  end
  protected :check_enrollment

  # Internal: Get the current user's enrollment (if any) in the requested course.
  #
  # Returns enrollment (or nil).
  def fetch_enrollment
    # Use the enrollment we already fetched, if possible
    enrollment = @context_enrollment if @context_enrollment && @context_enrollment.pending? && (@context_enrollment.uuid == params[:invitation] || params[:invitation].blank?)
    @current_user.reload if @context_enrollment && @context_enrollment.enrollment_state.user_needs_touch # needed to prevent permission caching

    # Overwrite with the session enrollment, if one exists, and it's different than the current user's
    if session[:enrollment_uuid] && enrollment.try(:uuid) != session[:enrollment_uuid] &&
      params[:invitation].blank? && session[:enrollment_uuid_course_id] == @context.id

      enrollment = @context.enrollments.where(uuid: session[:enrollment_uuid], workflow_state: "invited").first
    end

    # Look for enrollments to matching temporary users
    if @current_user
      enrollment ||= @current_user.temporary_invitations.find do |invitation|
        invitation.course_id == @context.id
      end
    end

    # Look up the explicitly provided invitation
    unless params[:invitation].blank?
      enrollment ||= @context.enrollments.where("enrollments.uuid=? AND enrollments.workflow_state IN ('invited', 'rejected')", params[:invitation]).first
    end

    enrollment
  end
  protected :fetch_enrollment

  def locks
    if authorized_action(@context, @current_user, :read)
      assets = params[:assets].split(",")
      types = {}
      assets.each do |asset|
        split = asset.split("_")
        id = split.pop
        (types[split.join("_")] ||= []) << id
      end
      locks_hash = Rails.cache.fetch(['locked_for_results', @current_user, Digest::MD5.hexdigest(params[:assets])].cache_key) do
        locks = {}
        types.each do |type, ids|
          if type == 'assignment'
            @context.assignments.active.where(id: ids).each do |assignment|
              locks[assignment.asset_string] = assignment.locked_for?(@current_user)
            end
          elsif type == 'quiz'
            @context.quizzes.active.include_assignment.where(id: ids).each do |quiz|
              locks[quiz.asset_string] = quiz.locked_for?(@current_user)
            end
          elsif type == 'discussion_topic'
            @context.discussion_topics.active.where(id: ids).each do |topic|
              locks[topic.asset_string] = topic.locked_for?(@current_user)
            end
          end
        end
        locks
      end
      render :json => locks_hash
    end
  end

  def self_unenrollment
    get_context
    if @context_enrollment && params[:self_unenrollment] && params[:self_unenrollment] == @context_enrollment.uuid && @context_enrollment.self_enrolled?
      @context_enrollment.conclude
      render :json => ""
    else
      render :json => "", :status => :bad_request
    end
  end

  # DEPRECATED
  def self_enrollment
    get_context
    unless params[:self_enrollment] &&
        @context.self_enrollment_codes.include?(params[:self_enrollment]) &&
        @context.self_enrollment_code
      return redirect_to course_url(@context)
    end
    redirect_to enroll_url(@context.self_enrollment_code)
  end

  def check_pending_teacher
    store_location if @context.created?
    if session[:saved_course_uuid] == @context.uuid
      @context_just_saved = true
      session.delete(:saved_course_uuid)
    end
    return unless session[:claimed_course_uuids] && session[:claimed_enrollment_uuids]
    if session[:claimed_course_uuids].include?(@context.uuid)
      session[:claimed_enrollment_uuids].each do |uuid|
        e = @context.enrollments.where(uuid: uuid).first
        @pending_teacher = e.user if e
      end
    end
  end
  protected :check_pending_teacher

  def check_unknown_user
    @public_view = true unless @current_user && @context.grants_right?(@current_user, session, :read_roster)
  end
  protected :check_unknown_user

  def check_for_xlist
    return false unless @current_user.present? && @context_enrollment.blank?
    xlist_enrollment = @current_user.enrollments.active.joins(:course_section).
      where(:course_sections => { :nonxlist_course_id => @context }).first
    if xlist_enrollment.present?
      redirect_params = {}
      redirect_params[:invitation] = params[:invitation] if params[:invitation].present?
      redirect_to course_path(xlist_enrollment.course_id, redirect_params)
      return true
    end
    false
  end
  protected :check_for_xlist

  include Api::V1::ContextModule
  include ContextModulesController::ModuleIndexHelper
  include AnnouncementsController::AnnouncementsIndexHelper

  # @API Get a single course
  # Return information on a single course.
  #
  # Accepts the same include[] parameters as the list action plus:
  #
  # @argument include[] [String, "needs_grading_count"|"syllabus_body"|"public_description"|"total_scores"|"current_grading_period_scores"|"term"|"account"|"course_progress"|"sections"|"storage_quota_used_mb"|"total_students"|"passback_status"|"favorites"|"teachers"|"observed_users"|"all_courses"|"permissions"|"observed_users"|"course_image"|"concluded"]
  #   - "all_courses": Also search recently deleted courses.
  #   - "permissions": Include permissions the current user has
  #     for the course.
  #   - "observed_users": include observed users in the enrollments
  #   - "course_image": Optional course image data for when there is a course image
  #     and the course image feature flag has been enabled
  #   - "concluded": Optional information to include with each Course. Indicates whether
  #     the course has been concluded, taking course and term dates into account.
  #
  # @argument teacher_limit [Integer]
  #   The maximum number of teacher enrollments to show.
  #   If the course contains more teachers than this, instead of giving the teacher
  #   enrollments, the count of teachers will be given under a _teacher_count_ key.
  #
  # @returns Course
  def show
    GuardRail.activate(:secondary) do
      if api_request?
        includes = Set.new(Array(params[:include]))

        if params[:account_id]
          @account = api_find(Account.active, params[:account_id])
          scope = @account.associated_courses
        else
          scope = Course
        end

        if !includes.member?("all_courses")
          scope = scope.not_deleted
        end
        @context = @course = api_find(scope, params[:id])
        @context_membership = @context.enrollments.where(user_id: @current_user).except(:preload).first # for AUA

        if authorized_action(@course, @current_user, :read)
          log_asset_access(["home", @context], "home", "other", nil, @context_membership.class.to_s, context: @context)
          enrollments = @course.current_enrollments.where(:user_id => @current_user).to_a
          if includes.include?("observed_users") &&
            enrollments.any?(&:assigned_observer?)
            enrollments.concat(ObserverEnrollment.observed_enrollments_for_courses(@course, @current_user))
          end

          includes << :hide_final_grades
          render :json => course_json(@course, @current_user, session, includes, enrollments)
        end
        return
      end


      @context = api_find(Course.active, params[:id])
      assign_localizer
      if request.xhr?
        if authorized_action(@context, @current_user, [:read, :read_as_admin])
          render :json => @context
        end
        return
      end

      if @context && @current_user
        @context_enrollment = @context.enrollments.where(user_id: @current_user).except(:preload).first
        if @context_enrollment
          @context_membership = @context_enrollment # for AUA
          @context_enrollment.course = @context
          @context_enrollment.user = @current_user
          @course_notifications_enabled = NotificationPolicyOverride.enabled_for(@current_user, @context)
        end
      end

      return if check_for_xlist
      @unauthorized_message = t('unauthorized.invalid_link', "The enrollment link you used appears to no longer be valid.  Please contact the course instructor and make sure you're still correctly enrolled.") if params[:invitation]
      GuardRail.activate(:primary) do
        claim_course if session[:claim_course_uuid] || params[:verification]
        @context.claim if @context.created?
      end
      return if check_enrollment
      check_pending_teacher
      check_unknown_user
      @user_groups = @current_user.group_memberships_for(@context) if @current_user

      if !@context.grants_right?(@current_user, session, :read) && @context.grants_right?(@current_user, session, :read_as_admin)
        return redirect_to course_settings_path(@context.id)
      end

      @context_enrollment ||= @pending_enrollment
      if @context.grants_right?(@current_user, session, :read)
<<<<<<< HEAD
        # Temporarily disabled in production (see https://instructure.atlassian.net/browse/LS-2118)
        @k5_mode = @context.elementary_subject_course? && !Rails.env.production?
=======
        # No matter who the user is we want the course dashboard to hide the left nav
        set_k5_mode
>>>>>>> 3da1f7e8
        @show_left_side = !@k5_mode

        check_for_readonly_enrollment_state

        log_asset_access(["home", @context], "home", "other", nil, @context_enrollment.class.to_s, context: @context)

        check_incomplete_registration

        unless @k5_mode
          add_crumb(@context.nickname_for(@current_user, :short_name), url_for(@context), :id => "crumb_#{@context.asset_string}")
        end
        GuardRail.activate(:primary) do
          set_badge_counts_for(@context, @current_user, @current_enrollment)
        end

        set_tutorial_js_env

        default_view = @context.default_view || @context.default_home_page
        @course_home_view = "feed" if params[:view] == "feed"
        @course_home_view ||= default_view
        @course_home_view = "k5_dashboard" if @k5_mode
        @course_home_view = "announcements" if @context.elementary_homeroom_course?

        js_env({
                 COURSE: {
                   id: @context.id.to_s,
                   name: @context.name,
                   image_url: @context.feature_enabled?(:course_card_images) ? @context.image : nil,
                   pages_url: polymorphic_url([@context, :wiki_pages]),
                   front_page_title: @context&.wiki&.front_page&.title,
                   default_view: default_view,
                   is_student: @context.user_is_student?(@current_user),
                   is_instructor: @context.user_is_instructor?(@current_user),
                   course_overview: @context&.wiki&.front_page&.body
                 }
               })

        # make sure the wiki front page exists
        if @course_home_view == 'wiki' && @context.wiki.front_page.nil?
          @course_home_view = @context.default_home_page
        end

        if @context.show_announcements_on_home_page? && @context.grants_right?(@current_user, session, :read_announcements)
          js_env TOTAL_USER_COUNT: @context.enrollments.active.count
          js_env(:SHOW_ANNOUNCEMENTS => true, :ANNOUNCEMENT_LIMIT => @context.home_page_announcement_limit)
        end

        return render_course_notification_settings if params[:view] == 'notifications'

        @contexts = [@context]
        case @course_home_view
        when "wiki"
          @wiki = @context.wiki
          @page = @wiki.front_page
          set_js_rights [:wiki, :page]
          set_js_wiki_data :course_home => true
          @padless = true
        when 'assignments'
          add_crumb(t('#crumbs.assignments', "Assignments"))
          set_js_assignment_data
          js_env(:SIS_NAME => AssignmentUtil.post_to_sis_friendly_name(@context))
          js_env(
            QUIZ_LTI_ENABLED: @context.feature_enabled?(:quizzes_next) &&
              !@context.root_account.feature_enabled?(:newquizzes_on_quiz_page) &&
              @context.quiz_lti_tool.present?,
            FLAGS: {
              newquizzes_on_quiz_page: @context.root_account.feature_enabled?(:newquizzes_on_quiz_page)
            }
          )
          js_env(:COURSE_HOME => true)
          @upcoming_assignments = get_upcoming_assignments(@context)
        when 'modules'
          add_crumb(t('#crumbs.modules', "Modules"))
          load_modules
        when 'syllabus'
          set_active_tab "syllabus"
          rce_js_env
          add_crumb(t('#crumbs.syllabus', "Syllabus"))
          @groups = @context.assignment_groups.active.order(
            :position,
            AssignmentGroup.best_unicode_collation_key('name')
          ).to_a
          @syllabus_body = syllabus_user_content
        when 'k5_dashboard'
          load_modules # hidden until the modules tab of the k5 course is active
        when 'announcements'
          add_crumb(t('Announcements'))
          set_active_tab 'announcements'
          load_announcements
        else
          set_active_tab "home"
          if @context.grants_right?(@current_user, session, :manage_groups)
            @contexts += @context.groups
          else
            @contexts += @user_groups if @user_groups
          end
          web_conferences = @context.web_conferences.active.to_a
          @current_conferences = web_conferences.select {|c| c.active?(false, false) && c.users.include?(@current_user)}
          @scheduled_conferences = web_conferences.select {|c| c.scheduled? && c.users.include?(@current_user)}
          @stream_items = @current_user.try(:cached_recent_stream_items, {:contexts => @contexts}) || []
        end

        if @current_user and (@show_recent_feedback = @context.user_is_student?(@current_user))
          @recent_feedback = (@current_user && @current_user.recent_feedback(:contexts => @contexts)) || []
        end

        @course_home_sub_navigation_tools = ContextExternalTool.all_tools_for(@context, :placements => :course_home_sub_navigation, :root_account => @domain_root_account, :current_user => @current_user).to_a
        unless @context.grants_right?(@current_user, session, :manage_content)
          @course_home_sub_navigation_tools.reject! {|tool| tool.course_home_sub_navigation(:visibility) == 'admins'}
        end

        css_bundle :dashboard
        css_bundle :react_todo_sidebar if planner_enabled?
        case @course_home_view
        when 'wiki'
          js_bundle :wiki_page_show
          css_bundle :wiki_page, :tinymce
        when 'modules'
          js_env(CONTEXT_MODULE_ASSIGNMENT_INFO_URL: context_url(@context, :context_context_modules_assignment_info_url))

          js_bundle :context_modules
          css_bundle :content_next, :context_modules2
        when 'assignments'
          js_bundle :assignment_index
          css_bundle :new_assignments
          add_body_class('hide-content-while-scripts-not-loaded', 'with_item_groups')
        when 'syllabus'
          js_bundle :syllabus
          css_bundle :syllabus, :tinymce
        when 'k5_dashboard'
          js_env(PERMISSIONS: { manage: @context.grants_right?(@current_user, session, :manage) })
          js_env(STUDENT_PLANNER_ENABLED: planner_enabled?)
          js_env(CONTEXT_MODULE_ASSIGNMENT_INFO_URL: context_url(@context, :context_context_modules_assignment_info_url))

          js_bundle :k5_course, :context_modules
          css_bundle :k5_dashboard, :content_next, :context_modules2
        when 'announcements'
          js_bundle :announcements
          css_bundle :announcements_index
        else
          js_bundle :dashboard
        end

        js_bundle :course, :course_show
        css_bundle :course_show

        if @context_enrollment
          content_for_head helpers.auto_discovery_link_tag(:atom, feeds_course_format_path(@context_enrollment.feed_code, :atom), {:title => t("Course Atom Feed")})
        elsif @context.available?
          content_for_head helpers.auto_discovery_link_tag(:atom, feeds_course_format_path(@context.feed_code, :atom), {:title => t("Course Atom Feed")})
        end

        set_active_tab "home" unless get_active_tab
        render stream: can_stream_template?
      elsif @context.indexed && @context.available?
        render :description
      else
        # clear notices that would have been displayed as a result of processing
        # an enrollment invitation, since we're giving an error
        flash[:notice] = nil
        render_unauthorized_action
      end
    end
  end

  def render_course_notification_settings
    add_crumb(t("Course Notification Settings"))
    js_env(
      course_name: @context.name,
      NOTIFICATION_PREFERENCES_OPTIONS: {
        allowed_sms_categories: Notification.categories_to_send_in_sms(@domain_root_account),
        allowed_push_categories: Notification.categories_to_send_in_push,
        send_scores_in_emails_text: Notification.where(category: 'Grading').first&.related_user_setting(@current_user, @domain_root_account)
      }
    )
    js_bundle :course_notification_settings
    render html: '', layout: true
  end

  def confirm_action
    get_context
    params[:event] ||= (@context.claimed? || @context.created? || @context.completed?) ? 'delete' : 'conclude'
    return unless authorized_action(@context, @current_user, permission_for_event(params[:event]))
  end

  def conclude_user
    get_context
    @enrollment = @context.enrollments.find(params[:id])
    if @enrollment.can_be_concluded_by(@current_user, @context, session)
      respond_to do |format|
        if @enrollment.conclude
          format.json { render :json => @enrollment }
        else
          format.json { render :json => @enrollment, :status => :bad_request }
        end
      end
    else
      authorized_action(@context, @current_user, :permission_fail)
    end
  end

  def unconclude_user
    get_context
    @enrollment = @context.enrollments.find(params[:id])
    can_remove = @enrollment.is_a?(StudentEnrollment) && @context.grants_right?(@current_user, session, :manage_students)
    can_remove ||= @context.grants_right?(@current_user, session, manage_admin_users_perm)
    if can_remove
      respond_to do |format|
        if @enrollment.unconclude
          format.json { render :json => @enrollment }
        else
          format.json { render :json => @enrollment, :status => :bad_request }
        end
      end
    else
      authorized_action(@context, @current_user, :permission_fail)
    end
  end

  def limit_user
    get_context
    @user = @context.users.find(params[:id])
    if authorized_action(@context, @current_user, manage_admin_users_perm)
      if params[:limit] == "1"
        Enrollment.limit_privileges_to_course_section!(@context, @user, true)
        render :json => {:limited => true}
      else
        Enrollment.limit_privileges_to_course_section!(@context, @user, false)
        render :json => {:limited => false}
      end
    else
      authorized_action(@context, @current_user, :permission_fail)
    end
  end

  def unenroll_user
    get_context
    @enrollment = @context.enrollments.find(params[:id])
    if @enrollment.can_be_deleted_by(@current_user, @context, session)
      if (!@enrollment.defined_by_sis? || @context.grants_any_right?(@current_user, session, :manage_account_settings, :manage_sis)) && @enrollment.destroy
        render :json => @enrollment
      else
        render :json => @enrollment, :status => :bad_request
      end
    else
      authorized_action(@context, @current_user, :permission_fail)
    end
  end

  def enroll_users
    get_context
    params[:enrollment_type] ||= 'StudentEnrollment'

    custom_role = nil
    if params[:role_id].present? || !Role.get_built_in_role(params[:enrollment_type], root_account_id: @context.root_account_id)
      custom_role = @context.account.get_role_by_id(params[:role_id]) if params[:role_id].present?
      custom_role ||= @context.account.get_role_by_name(params[:enrollment_type]) # backwards compatibility
      if custom_role && custom_role.course_role?
        if custom_role.inactive?
          render :json => t('errors.role_not_active', "Can't add users for non-active role: '%{role}'", :role => custom_role.name), :status => :bad_request
          return
        else
          params[:enrollment_type] = custom_role.base_role_type
        end
      else
        render :json => t('errors.role_not_found', "Could not find role"), :status => :bad_request
        return
      end
    end

    params[:course_section_id] ||= @context.default_section.id
    if @current_user && @current_user.can_create_enrollment_for?(@context, session, params[:enrollment_type])
      params[:user_list] ||= ""

      # Enrollment settings hash
      # Change :limit_privileges_to_course_section to be an explicit true/false value
      enrollment_options = params.slice(:course_section_id, :enrollment_type, :limit_privileges_to_course_section)
      limit_privileges = value_to_boolean(enrollment_options[:limit_privileges_to_course_section])
      enrollment_options[:limit_privileges_to_course_section] = limit_privileges
      enrollment_options[:role] = custom_role if custom_role
      enrollment_options[:updating_user] = @current_user

      list =
        if params[:user_tokens]
          Array(params[:user_tokens])
        else
          UserList.new(params[:user_list],
                          root_account: @context.root_account,
                          search_method: @context.user_list_search_mode_for(@current_user),
                          initial_type: params[:enrollment_type],
                          current_user: @current_user)
        end
      if !@context.concluded? && (@enrollments = EnrollmentsFromUserList.process(list, @context, enrollment_options))
        ActiveRecord::Associations::Preloader.new.preload(@enrollments, [:course_section, {:user => [:communication_channel, :pseudonym]}])
        json = @enrollments.map { |e|
          { 'enrollment' =>
            { 'associated_user_id' => e.associated_user_id,
              'communication_channel_id' => e.user.communication_channel.try(:id),
              'email' => e.email,
              'id' => e.id,
              'name' => (e.user.last_name_first || e.user.name),
              'pseudonym_id' => e.user.pseudonym.try(:id),
              'section' => e.course_section.display_name,
              'short_name' => e.user.short_name,
              'type' => e.type,
              'user_id' => e.user_id,
              'workflow_state' => e.workflow_state,
              'role_id' => e.role_id,
              'already_enrolled' => e.already_enrolled
            }
          }
        }
        render :json => json
      else
        render :json => "", :status => :bad_request
      end
    else
      authorized_action(@context, @current_user, :permission_fail)
    end
  end

  def link_enrollment
    get_context
    if authorized_action(@context, @current_user, manage_admin_users_perm)
      enrollment = @context.observer_enrollments.find(params[:enrollment_id])
      student = nil
      student = @context.students.find(params[:student_id]) if params[:student_id] != 'none'
      # this is used for linking and un-linking enrollments
      enrollment.associated_user_id = student ? student.id : nil
      enrollment.save!
      render :json => enrollment.as_json(:methods => :associated_user_name)
    end
  end

  def move_enrollment
    get_context
    @enrollment = @context.enrollments.find(params[:id])
    can_move = [StudentEnrollment, ObserverEnrollment].include?(@enrollment.class) && @context.grants_right?(@current_user, session, :manage_students)
    can_move ||= @context.grants_right?(@current_user, session, manage_admin_users_perm)
    can_move &&= @context.grants_any_right?(@current_user, session, :manage_account_settings, :manage_sis) if @enrollment.defined_by_sis?
    if can_move
      respond_to do |format|
        # ensure user_id,section_id,type,associated_user_id is unique (this
        # will become a DB constraint eventually)
        @possible_dup = @context.enrollments.where(
          "id<>? AND user_id=? AND course_section_id=? AND type=? AND (associated_user_id IS NULL OR associated_user_id=?)",
          @enrollment, @enrollment.user_id, params[:course_section_id], @enrollment.type, @enrollment.associated_user_id).first
        if @possible_dup.present?
          format.json { render :json => @enrollment, :status => :forbidden }
        else
          @enrollment.course_section = @context.course_sections.find(params[:course_section_id])
          @enrollment.save!

          format.json { render :json => @enrollment }
        end
      end
    else
      authorized_action(@context, @current_user, :permission_fail)
    end
  end

  def copy
    get_context
    return unless authorized_action(@context, @current_user, :read_as_admin)

    account = @context.account
    unless account.grants_any_right?(@current_user, session, :create_courses, :manage_courses)
      account = @domain_root_account.manually_created_courses_account
    end
    return unless authorized_action(account, @current_user, [:create_courses, :manage_courses])

    # For prepopulating the date fields
    js_env(:OLD_START_DATE => datetime_string(@context.start_at, :verbose))
    js_env(:OLD_END_DATE => datetime_string(@context.conclude_at, :verbose))
    #
    js_env(:QUIZZES_NEXT_ENABLED => new_quizzes_enabled?)
    js_env(:NEW_QUIZZES_IMPORT => new_quizzes_import_enabled?)
    js_env(:NEW_QUIZZES_MIGRATION => new_quizzes_migration_enabled?)
    js_env(:NEW_QUIZZES_MIGRATION_DEFAULT => new_quizzes_migration_default)
  end

  def copy_course
    get_context
    if authorized_action(@context, @current_user, :read) &&
      authorized_action(@context, @current_user, :read_as_admin)
      args = params.require(:course).permit(:name, :course_code)
      account = @context.account
      if params[:course][:account_id]
        account = Account.find(params[:course][:account_id])
      end
      account = nil unless account.grants_any_right?(@current_user, session, :create_courses, :manage_courses)
      account ||= @domain_root_account.manually_created_courses_account
      return unless authorized_action(account, @current_user, [:create_courses, :manage_courses])
      if account.grants_right?(@current_user, session, :manage_courses)
        root_account = account.root_account
        enrollment_term_id = params[:course].delete(:term_id).presence || params[:course].delete(:enrollment_term_id).presence
        args[:enrollment_term] = root_account.enrollment_terms.where(id: enrollment_term_id).first if enrollment_term_id
      end
      args[:enrollment_term] ||= @context.enrollment_term if @context.grants_right?(@current_user, session, :manage) # this will be false for teachers in concluded courses
      args[:abstract_course] = @context.abstract_course
      args[:account] = account
      @course = @context.account.courses.new
      @course.attributes = args
      @course.start_at = DateTime.parse(params[:course][:start_at]).utc rescue nil
      @course.conclude_at = DateTime.parse(params[:course][:conclude_at]).utc rescue nil
      @course.workflow_state = 'claimed'

      Course.suspend_callbacks(:copy_from_course_template) do
        @course.save!
      end
      @course.enroll_user(@current_user, 'TeacherEnrollment', :enrollment_state => 'active')

      @content_migration = @course.content_migrations.build(
        :user => @current_user, :source_course => @context,
        :context => @course, :migration_type => 'course_copy_importer',
        :initiated_source => api_request? ? (in_app? ? :api_in_app : :api) : :manual
      )
      @content_migration.migration_settings[:source_course_id] = @context.id
      @content_migration.migration_settings[:import_quizzes_next] = true if params.dig(:settings, :import_quizzes_next)
      @content_migration.workflow_state = 'created'
      if (adjust_dates = params[:adjust_dates]) && Canvas::Plugin.value_to_boolean(adjust_dates[:enabled])
        params[:date_shift_options][adjust_dates[:operation]] = '1'
      end
      @content_migration.set_date_shift_options(params[:date_shift_options].to_unsafe_h) if params[:date_shift_options]

      if Canvas::Plugin.value_to_boolean(params[:selective_import])
        @content_migration.migration_settings[:import_immediately] = false
        @content_migration.workflow_state = 'exported'
        @content_migration.save
      else
        @content_migration.migration_settings[:import_immediately] = true
        @content_migration.copy_options = {:everything => true}
        @content_migration.migration_settings[:migration_ids_to_import] = {:copy => {:everything => true}}
        @content_migration.workflow_state = 'importing'
        @content_migration.save
        @content_migration.queue_migration
      end

      redirect_to course_content_migrations_url(@course)
    end
  end

  # @API Update a course
  # Update an existing course.
  #
  # Arguments are the same as Courses#create, with a few exceptions (enroll_me).
  #
  # If a user has content management rights, but not full course editing rights, the only attribute
  # editable through this endpoint will be "syllabus_body"
  #
  # @argument course[account_id] [Integer]
  #   The unique ID of the account to move the course to.
  #
  # @argument course[name] [String]
  #   The name of the course. If omitted, the course will be named "Unnamed
  #   Course."
  #
  # @argument course[course_code] [String]
  #   The course code for the course.
  #
  # @argument course[start_at] [DateTime]
  #   Course start date in ISO8601 format, e.g. 2011-01-01T01:00Z
  #
  # @argument course[end_at] [DateTime]
  #   Course end date in ISO8601 format. e.g. 2011-01-01T01:00Z
  #
  # @argument course[license] [String]
  #   The name of the licensing. Should be one of the following abbreviations
  #   (a descriptive name is included in parenthesis for reference):
  #   - 'private' (Private Copyrighted)
  #   - 'cc_by_nc_nd' (CC Attribution Non-Commercial No Derivatives)
  #   - 'cc_by_nc_sa' (CC Attribution Non-Commercial Share Alike)
  #   - 'cc_by_nc' (CC Attribution Non-Commercial)
  #   - 'cc_by_nd' (CC Attribution No Derivatives)
  #   - 'cc_by_sa' (CC Attribution Share Alike)
  #   - 'cc_by' (CC Attribution)
  #   - 'public_domain' (Public Domain).
  #
  # @argument course[is_public] [Boolean]
  #   Set to true if course is public to both authenticated and unauthenticated users.
  #
  # @argument course[is_public_to_auth_users] [Boolean]
  #   Set to true if course is public only to authenticated users.
  #
  # @argument course[public_syllabus] [Boolean]
  #   Set to true to make the course syllabus public.
  #
  # @argument course[public_syllabus_to_auth] [Boolean]
  #   Set to true to make the course syllabus to public for authenticated users.
  #
  # @argument course[public_description] [String]
  #   A publicly visible description of the course.
  #
  # @argument course[allow_student_wiki_edits] [Boolean]
  #   If true, students will be able to modify the course wiki.
  #
  # @argument course[allow_wiki_comments] [Boolean]
  #   If true, course members will be able to comment on wiki pages.
  #
  # @argument course[allow_student_forum_attachments] [Boolean]
  #   If true, students can attach files to forum posts.
  #
  # @argument course[open_enrollment] [Boolean]
  #   Set to true if the course is open enrollment.
  #
  # @argument course[self_enrollment] [Boolean]
  #   Set to true if the course is self enrollment.
  #
  # @argument course[restrict_enrollments_to_course_dates] [Boolean]
  #   Set to true to restrict user enrollments to the start and end dates of the
  #   course. This parameter is required when using the API, as this option is
  #   not displayed in the Course Settings page.
  #
  # @argument course[term_id] [Integer]
  #   The unique ID of the term to create to course in.
  #
  # @argument course[sis_course_id] [String]
  #   The unique SIS identifier.
  #
  # @argument course[integration_id] [String]
  #   The unique Integration identifier.
  #
  # @argument course[hide_final_grades] [Boolean]
  #   If this option is set to true, the totals in student grades summary will
  #   be hidden.
  #
  # @argument course[time_zone] [String]
  #   The time zone for the course. Allowed time zones are
  #   {http://www.iana.org/time-zones IANA time zones} or friendlier
  #   {http://api.rubyonrails.org/classes/ActiveSupport/TimeZone.html Ruby on Rails time zones}.
  #
  # @argument course[apply_assignment_group_weights] [Boolean]
  #   Set to true to weight final grade based on assignment groups percentages.
  #
  # @argument course[storage_quota_mb] [Integer]
  #   Set the storage quota for the course, in megabytes. The caller must have
  #   the "Manage storage quotas" account permission.
  #
  # @argument offer [Boolean]
  #   If this option is set to true, the course will be available to students
  #   immediately.
  #
  # @argument course[event] [String, "claim"|"offer"|"conclude"|"delete"|"undelete"]
  #   The action to take on each course.
  #   * 'claim' makes a course no longer visible to students. This action is also called "unpublish" on the web site.
  #     A course cannot be unpublished if students have received graded submissions.
  #   * 'offer' makes a course visible to students. This action is also called "publish" on the web site.
  #   * 'conclude' prevents future enrollments and makes a course read-only for all participants. The course still appears
  #     in prior-enrollment lists.
  #   * 'delete' completely removes the course from the web site (including course menus and prior-enrollment lists).
  #     All enrollments are deleted. Course content may be physically deleted at a future date.
  #   * 'undelete' attempts to recover a course that has been deleted. This action requires account administrative rights.
  #     (Recovery is not guaranteed; please conclude rather than delete a course if there is any possibility the course
  #     will be used again.) The recovered course will be unpublished. Deleted enrollments will not be recovered.
  #
  # @argument course[default_view]  [String, "feed"|"wiki"|"modules"|"syllabus"|"assignments"]
  #   The type of page that users will see when they first visit the course
  #   * 'feed' Recent Activity Dashboard
  #   * 'wiki' Wiki Front Page
  #   * 'modules' Course Modules/Sections Page
  #   * 'assignments' Course Assignments List
  #   * 'syllabus' Course Syllabus Page
  #   other types may be added in the future
  #
  # @argument course[syllabus_body] [String]
  #   The syllabus body for the course
  #
  # @argument course[syllabus_course_summary] [Boolean]
  #   Optional. Indicates whether the Course Summary (consisting of the course's assignments and calendar events) is displayed on the syllabus page. Defaults to +true+.
  #
  # @argument course[grading_standard_id] [Integer]
  #   The grading standard id to set for the course.  If no value is provided for this argument the current grading_standard will be un-set from this course.
  #
  # @argument course[grade_passback_setting] [String]
  #   Optional. The grade_passback_setting for the course. Only 'nightly_sync' and '' are allowed
  #
  # @argument course[course_format] [String]
  #   Optional. Specifies the format of the course. (Should be either 'on_campus' or 'online')
  #
  # @argument course[image_id] [Integer]
  #   This is a file ID corresponding to an image file in the course that will
  #   be used as the course image.
  #   This will clear the course's image_url setting if set.  If you attempt
  #   to provide image_url and image_id in a request it will fail.
  #
  # @argument course[image_url] [String]
  #   This is a URL to an image to be used as the course image.
  #   This will clear the course's image_id setting if set.  If you attempt
  #   to provide image_url and image_id in a request it will fail.
  #
  # @argument course[remove_image] [Boolean]
  #   If this option is set to true, the course image url and course image
  #   ID are both set to nil
  #
  # @argument course[blueprint] [Boolean]
  #   Sets the course as a blueprint course.
  #
  # @argument course[blueprint_restrictions] [BlueprintRestriction]
  #   Sets a default set to apply to blueprint course objects when restricted,
  #   unless _use_blueprint_restrictions_by_object_type_ is enabled.
  #   See the {api:Blueprint_Courses:BlueprintRestriction Blueprint Restriction} documentation
  #
  # @argument course[use_blueprint_restrictions_by_object_type] [Boolean]
  #   When enabled, the _blueprint_restrictions_ parameter will be ignored in favor of
  #   the _blueprint_restrictions_by_object_type_ parameter
  #
  # @argument course[blueprint_restrictions_by_object_type] [multiple BlueprintRestrictions]
  #   Allows setting multiple {api:Blueprint_Courses:BlueprintRestriction Blueprint Restriction}
  #   to apply to blueprint course objects of the matching type when restricted.
  #   The possible object types are "assignment", "attachment", "discussion_topic", "quiz" and "wiki_page".
  #   Example usage:
  #     course[blueprint_restrictions_by_object_type][assignment][content]=1
  #
  # @argument course[homeroom_course] [Boolean]
  #   Sets the course as a homeroom course. The setting takes effect only when the Canvas for Elementary feature
  #   is enabled and the course is associated with a K-5-enabled account.
  #
  # @argument course[template] [Boolean]
  #   Enable or disable the course as a template that can be selected by an account
  #
  # @argument course[course_color] [String]
  #   Sets a color in hex code format to be associated with the course. The setting takes effect only when the
  #   Canvas for Elementary feature is enabled and the course is associated with a K-5-enabled account.
  #
  # @example_request
  #   curl https://<canvas>/api/v1/courses/<course_id> \
  #     -X PUT \
  #     -H 'Authorization: Bearer <token>' \
  #     -d 'course[name]=New course name' \
  #     -d 'course[start_at]=2012-05-05T00:00:00Z'
  #
  # @example_response
  #   {
  #     "name": "New course name",
  #     "course_code": "COURSE-001",
  #     "start_at": "2012-05-05T00:00:00Z",
  #     "end_at": "2012-08-05T23:59:59Z",
  #     "sis_course_id": "12345"
  #   }
  def update
    @course = api_find(Course, params[:id])
    old_settings = @course.settings
    logging_source = api_request? ? :api : :manual

    params[:course] ||= {}
    params_for_update = course_params
    params[:course][:event] = :offer if value_to_boolean(params[:offer])

    if params[:course][:event] && params[:course].keys.size == 1
      if authorized_action(@course, @current_user, :change_course_state) && verified_user_check
        if process_course_event
          render_update_success
        else
          render_update_failure
        end
      end
      return
    end

    if authorized_action(@course, @current_user, [:update, :manage_content])
      return render_update_success if params[:for_reload]

      unless @course.grants_right?(@current_user, :update)
        params_for_update = params_for_update.slice(:syllabus_body) # let users with :manage_content only update the body
      end
      if params_for_update.has_key?(:syllabus_body)
        params_for_update[:syllabus_body] = process_incoming_html_content(params_for_update[:syllabus_body])
      end
      unless @course.grants_right?(@current_user, :manage_course_visibility)
        params_for_update.delete(:indexed)
      end
      if params_for_update.key?(:template)
        template = value_to_boolean(params_for_update.delete(:template))
        if template && @course.grants_right?(@current_user, session, :add_course_template) ||
          !template && @course.grants_right?(@current_user, session, :delete_course_template)
          @course.template = template
        end
      end

      account_id = params[:course].delete :account_id
      if account_id && @course.account.grants_right?(@current_user, session, :manage_courses)
        account = api_find(Account, account_id)
        if account && account != @course.account && account.grants_right?(@current_user, session, :manage_courses)
          @course.account = account
        end
      end

      root_account_id = params[:course].delete :root_account_id
      if root_account_id && Account.site_admin.grants_right?(@current_user, session, :manage_courses)
        @course.root_account = Account.root_accounts.find(root_account_id)
        @course.account = @course.root_account if @course.account.root_account != @course.root_account
      end

      if params[:course].key?(:apply_assignment_group_weights)
        @course.apply_assignment_group_weights =
          value_to_boolean params[:course].delete(:apply_assignment_group_weights)
      end
      if params[:course].key?(:group_weighting_scheme)
        @course.group_weighting_scheme = params[:course].delete(:group_weighting_scheme)
      end

      if @course.group_weighting_scheme_changed? && !can_change_group_weighting_scheme?
        return render_unauthorized_action
      end

      term_id = params[:course].delete(:term_id)
      enrollment_term_id = params[:course].delete(:enrollment_term_id) || term_id
      if enrollment_term_id && @course.account.grants_right?(@current_user, session, :manage_courses)
        enrollment_term = api_find(@course.root_account.enrollment_terms, enrollment_term_id)
        @course.enrollment_term = enrollment_term if enrollment_term && enrollment_term != @course.enrollment_term
      end

      if params_for_update.has_key? :grading_standard_id
        standard_id = params_for_update.delete :grading_standard_id
        grading_standard = GradingStandard.for(@course).where(id: standard_id).first if standard_id.present?
        if grading_standard != @course.grading_standard
          if authorized_action?(@course, @current_user, :manage_grades)
            if standard_id.present?
              @course.grading_standard = grading_standard if grading_standard
            else
              @course.grading_standard = nil
            end
          else
            return
          end
        end
      end

      if params_for_update.has_key?(:grade_passback_setting)
        grade_passback_setting = params_for_update.delete(:grade_passback_setting)
        return unless authorized_action?(@course, @current_user, :manage_grades)
        update_grade_passback_setting(grade_passback_setting)
      end

      unless @course.account.grants_right? @current_user, session, :manage_storage_quotas
        params_for_update.delete :storage_quota
        params_for_update.delete :storage_quota_mb
      end
      unless @course.account.grants_right?(@current_user, session, :manage_courses)
        if @course.root_account.settings[:prevent_course_renaming_by_teachers]
          params_for_update.delete :name
          params_for_update.delete :course_code
        end
      end
      params[:course][:sis_source_id] = params[:course].delete(:sis_course_id) if api_request?
      if sis_id = params[:course].delete(:sis_source_id)
        if sis_id != @course.sis_source_id && @course.root_account.grants_right?(@current_user, session, :manage_sis)
          if sis_id == ''
            @course.sis_source_id = nil
          else
            @course.sis_source_id = sis_id
          end
        end
      end

      lock_announcements = params[:course].delete(:lock_all_announcements)
      unless lock_announcements.nil?
        if value_to_boolean(lock_announcements)
          @course.lock_all_announcements = true
          Announcement.lock_from_course(@course)
        elsif @course.lock_all_announcements
          @course.lock_all_announcements = false
        end
      end

      if params[:course].key?(:usage_rights_required)
        @course.usage_rights_required = value_to_boolean(params[:course].delete(:usage_rights_required))
      end

      if params_for_update.has_key?(:locale) && params_for_update[:locale].blank?
        params_for_update[:locale] = nil
      end

      if params[:course][:event] && @course.grants_right?(@current_user, session, :change_course_state)
        return unless verified_user_check
        unless process_course_event
          render_update_failure
          return
        end
      end

      color = params[:course][:course_color]
      if color
        if color.strip.empty? || color.length == 1
          @course.course_color = nil
          params_for_update.delete :course_color
        elsif valid_hexcode?(color)
          @course.course_color = normalize_hexcode(color)
          params_for_update.delete :course_color
        else
          @course.errors.add(:course_color, t("Invalid hexcode provided"))
        end
      end

      if params[:course][:image_url] && params[:course][:image_id]
        respond_to do |format|
          format.json { render :json => {message: "You cannot provide both an image_url and a image_id."}, :status => :bad_request }
          return
        end
      end

      if params[:course][:image_url]
        @course.image_url = params[:course][:image_url]
        @course.image_id = nil
      end

      if params[:course][:image_id]
        if @course.attachments.active.where(id: params[:course][:image_id]).exists?
          @course.image_id = params[:course][:image_id]
          @course.image_url = nil
        else
          respond_to do |format|
            format.json { render :json => {message: "The image_id is not a valid course file id."}, :status => :bad_request }
            return
          end
        end
      end

      if params[:course][:remove_image]
        @course.image_url = nil
        @course.image_id = nil
      end

      params_for_update[:conclude_at] = params[:course].delete(:end_at) if api_request? && params[:course].has_key?(:end_at)
      @default_wiki_editing_roles_was = @course.default_wiki_editing_roles || "teachers"

      if params[:course].has_key?(:blueprint)
        master_course = value_to_boolean(params[:course].delete(:blueprint))
        if master_course != MasterCourses::MasterTemplate.is_master_course?(@course)
          return unless authorized_action(@course.account, @current_user, :manage_master_courses)
          message = master_course && why_cant_i_enable_master_course(@course)
          if message
            @course.errors.add(:master_course, message)
          else
            action = master_course ? "set" : "remove"
            MasterCourses::MasterTemplate.send("#{action}_as_master_course", @course)
          end
        end
      end
      blueprint_keys = [:blueprint_restrictions, :use_blueprint_restrictions_by_object_type, :blueprint_restrictions_by_object_type]
      if blueprint_keys.any?{|k| params[:course].has_key?(k)} && MasterCourses::MasterTemplate.is_master_course?(@course)
        template = MasterCourses::MasterTemplate.full_template_for(@course)

        if params[:course].has_key?(:use_blueprint_restrictions_by_object_type)
          template.use_default_restrictions_by_type = value_to_boolean(params[:course][:use_blueprint_restrictions_by_object_type])
        end

        if (mc_restrictions = params[:course][:blueprint_restrictions])
          restrictions = Hash[mc_restrictions.to_unsafe_h.map{|k, v| [k.to_sym, value_to_boolean(v)]}]
          template.default_restrictions = restrictions
        end

        if (mc_restrictions_by_type = params[:course][:blueprint_restrictions_by_object_type])
          parsed_restrictions_by_type = {}
          mc_restrictions_by_type.to_unsafe_h.each do |type, restrictions|
            class_name = type == "quiz" ? "Quizzes::Quiz" : type.camelcase
            parsed_restrictions_by_type[class_name] = Hash[restrictions.map{|k, v| [k.to_sym, value_to_boolean(v)]}]
          end
          template.default_restrictions_by_type = parsed_restrictions_by_type
        end

        if template.changed?
          return unless authorized_action(@course.account, @current_user, :manage_master_courses)
          @course.errors.add(:master_course_restrictions, t("Invalid restrictions")) unless template.save
        end
      end

      @course.attributes = params_for_update

      if params[:course][:course_visibility].present? && @course.grants_right?(@current_user, :manage_course_visibility)
        visibility_configuration(params[:course])
      end

      changes = changed_settings(@course.changes, @course.settings, old_settings)

      # RUBY 3.0 - **{} can go away, because data won't implicitly convert to kwargs
      @course.delay_if_production(priority: Delayed::LOW_PRIORITY).touch_content_if_public_visibility_changed(changes , **{})

      if @course.errors.none? && @course.save
        Auditors::Course.record_updated(@course, @current_user, changes, source: logging_source)
        @current_user.touch
        if params[:update_default_pages]
          @course.wiki.update_default_wiki_page_roles(@course.default_wiki_editing_roles, @default_wiki_editing_roles_was)
        end
        render_update_success
      else
        render_update_failure
      end
    end
  end

  def render_update_failure
    respond_to do |format|
      format.html do
        flash[:error] = t('There was an error saving the changes to the course')
        redirect_to course_url(@course)
      end
      format.json { render :json => @course.errors, :status => :bad_request }
    end
  end

  # prevent API from failing when a no-op event is given
  def non_event?(course, event)
    case event
    when :offer
      course.available?
    when :claim
      course.claimed?
    when :complete
      course.completed?
    when :delete
      course.deleted?
    else
      false
    end
  end

  def process_course_event
    event = params[:course].delete(:event)
    event = event.to_sym
    event = :complete if event == :conclude
    return true if non_event?(@course, event)
    if event == :claim && !@course.unpublishable?
      cant_unpublish_message = t('errors.unpublish', 'Course cannot be unpublished if student submissions exist.')
      respond_to do |format|
        format.json do
          @course.errors.add(:workflow_state, cant_unpublish_message)
        end
        format.html do
          flash[:error] = cant_unpublish_message
          redirect_to(course_url(@course))
        end
      end
      return false
    else
      result = @course.process_event(event)
      if result
        opts = { source: api_request? ? :api : :manual }
        case event
        when :offer
          Auditors::Course.record_published(@course, @current_user, opts)
        when :claim
          Auditors::Course.record_claimed(@course, @current_user, opts)
        when :complete
          Auditors::Course.record_concluded(@course, @current_user, opts)
        when :delete
          Auditors::Course.record_deleted(@course, @current_user, opts)
        when :undelete
          Auditors::Course.record_restored(@course, @current_user, opts)
        end
      else
        @course.errors.add(:workflow_state, @course.halted_because)
      end
      result
    end
  end

  def render_update_success
    respond_to do |format|
      format.html {
        flash[:notice] = t('notices.updated', 'Course was successfully updated.')
        redirect_to((!params[:continue_to] || params[:continue_to].empty?) ? course_url(@course) : params[:continue_to])
      }
      format.json do
        if api_request?
          render :json => course_json(@course, @current_user, session, [:hide_final_grades], nil)
        else
          render :json => @course.as_json(:methods => [:readable_license, :quota, :account_name, :term_name, :grading_standard_title, :storage_quota_mb]), :status => :ok
        end
      end
    end
  end

  # @API Update courses
  # Update multiple courses in an account.  Operates asynchronously; use the {api:ProgressController#show progress endpoint}
  # to query the status of an operation.
  #
  # @argument course_ids[] [Required] List of ids of courses to update. At most 500 courses may be updated in one call.
  # @argument event [Required, String, "offer"|"conclude"|"delete"|"undelete"]
  # The action to take on each course.  Must be one of 'offer', 'conclude', 'delete', or 'undelete'.
  #   * 'offer' makes a course visible to students. This action is also called "publish" on the web site.
  #   * 'conclude' prevents future enrollments and makes a course read-only for all participants. The course still appears
  #     in prior-enrollment lists.
  #   * 'delete' completely removes the course from the web site (including course menus and prior-enrollment lists).
  #     All enrollments are deleted. Course content may be physically deleted at a future date.
  #   * 'undelete' attempts to recover a course that has been deleted. (Recovery is not guaranteed; please conclude
  #     rather than delete a course if there is any possibility the course will be used again.) The recovered course
  #     will be unpublished. Deleted enrollments will not be recovered.
  # @example_request
  #     curl https://<canvas>/api/v1/accounts/<account_id>/courses \
  #       -X PUT \
  #       -H 'Authorization: Bearer <token>' \
  #       -d 'event=offer' \
  #       -d 'course_ids[]=1' \
  #       -d 'course_ids[]=2'
  #
  # @returns Progress
  def batch_update
    @account = api_find(Account, params[:account_id])
    if params[:event] == 'undelete'
      permission = :undelete_courses
    else
      permission = :manage_courses
    end

    if authorized_action(@account, @current_user, permission)
      return render(:json => { :message => 'must specify course_ids[]' }, :status => :bad_request) unless params[:course_ids].is_a?(Array)
      @course_ids = Api.map_ids(params[:course_ids], Course, @domain_root_account, @current_user)
      return render(:json => { :message => 'course batch size limit (500) exceeded' }, :status => :forbidden) if @course_ids.size > 500
      update_params = params.permit(:event).to_unsafe_h
      return render(:json => { :message => 'need to specify event' }, :status => :bad_request) unless update_params[:event]
      return render(:json => { :message => 'invalid event' }, :status => :bad_request) unless %w(offer conclude delete undelete).include? update_params[:event]
      progress = Course.batch_update(@account, @current_user, @course_ids, update_params, :api)
      render :json => progress_json(progress, @current_user, session)
    end
  end

  def public_feed
    return unless get_feed_context(:only => [:course])
    feed = Atom::Feed.new do |f|
      f.title = t('titles.rss_feed', "%{course} Feed", :course => @context.name)
      f.links << Atom::Link.new(:href => course_url(@context), :rel => 'self')
      f.updated = Time.now
      f.id = course_url(@context)
    end

    @entries = []
    @entries.concat Assignments::ScopedToUser.new(@context, @current_user, @context.assignments.published).scope
    @entries.concat @context.calendar_events.active
    @entries.concat DiscussionTopic::ScopedToUser.new(@context, @current_user, @context.discussion_topics.published).scope.select{ |dt|
      !dt.locked_for?(@current_user, :check_policies => true)
    }
    @entries.concat WikiPages::ScopedToUser.new(@context, @current_user, @context.wiki_pages.published).scope
    @entries = @entries.sort_by{|e| e.updated_at}
    @entries.each do |entry|
      feed.entries << entry.to_atom(:context => @context)
    end
    respond_to do |format|
      format.atom { render :plain => feed.to_xml }
    end
  end

  def publish_to_sis
    sis_publish_status(true)
  end

  def sis_publish_status(publish_grades=false)
    get_context
    return unless authorized_action(@context, @current_user, :manage_grades)
    @context.publish_final_grades(@current_user) if publish_grades

    processed_grade_publishing_statuses = {}
    grade_publishing_statuses, overall_status = @context.grade_publishing_statuses
    grade_publishing_statuses.each do |message, enrollments|
      processed_grade_publishing_statuses[message] = enrollments.map do |enrollment|
        { :id => enrollment.user.id,
          :name => enrollment.user.name,
          :sortable_name => enrollment.user.sortable_name,
          :url => course_user_url(@context, enrollment.user) }
      end
    end

    render :json => { :sis_publish_overall_status => overall_status,
                      :sis_publish_statuses => processed_grade_publishing_statuses }
  end

  # @API Reset a course
  # Deletes the current course, and creates a new equivalent course with
  # no content, but all sections and users moved over.
  #
  # @returns Course
  def reset_content
    get_context
    return unless authorized_action(@context, @current_user, :reset_content)
    if MasterCourses::MasterTemplate.is_master_course?(@context)
      return render :json => { :message => 'cannot reset_content on a blueprint course' }, :status => :bad_request
    end
    @new_course = @context.reset_content
    Auditors::Course.record_reset(@context, @new_course, @current_user, source: api_request? ? :api : :manual)
    if api_request?
      render :json => course_json(@new_course, @current_user, session, [], nil)
    else
      redirect_to course_settings_path(@new_course.id)
    end
  end

  # @API Get effective due dates
  # For each assignment in the course, returns each assigned student's ID
  # and their corresponding due date along with some grading period data.
  # Returns a collection with keys representing assignment IDs and values as a
  # collection containing keys representing student IDs and values representing
  # the student's effective due_at, the grading_period_id of which the due_at falls
  # in, and whether or not the grading period is closed (in_closed_grading_period)
  #
  # @argument assignment_ids[] [Optional, String]
  # The list of assignment IDs for which effective student due dates are
  # requested. If not provided, all assignments in the course will be used.
  #
  # @example_request
  #   curl https://<canvas>/api/v1/courses/<course_id>/effective_due_dates
  #     -X GET \
  #     -H 'Authorization: Bearer <token>'
  #
  # @example_response
  #   {
  #     "1": {
  #        "14": { "due_at": "2015-09-05", "grading_period_id": null, "in_closed_grading_period": false },
  #        "15": { due_at: null, "grading_period_id": 3, "in_closed_grading_period": true }
  #     },
  #     "2": {
  #        "14": { "due_at": "2015-08-05", "grading_period_id": 3, "in_closed_grading_period": true }
  #     }
  #   }
  def effective_due_dates
    return unless authorized_action(@context, @current_user, :read_as_admin)

    assignment_ids = effective_due_dates_params[:assignment_ids]
    if assignment_ids.present?
      due_dates = EffectiveDueDates.for_course(@context, assignment_ids)
    else
      due_dates = EffectiveDueDates.for_course(@context)
    end

    render json: due_dates.to_hash([
      :due_at, :grading_period_id, :in_closed_grading_period
    ])
  end

  # @API Permissions
  # Returns permission information for the calling user in the given course.
  # See also the {api:AccountsController#permissions Account} and
  # {api:GroupsController#permissions Group} counterparts.
  #
  # @argument permissions[] [String]
  #   List of permissions to check against the authenticated user.
  #   Permission names are documented in the {api:RoleOverridesController#add_role Create a role} endpoint.
  #
  # @example_request
  #     curl https://<canvas>/api/v1/courses/<course_id>/permissions \
  #       -H 'Authorization: Bearer <token>' \
  #       -d 'permissions[]=manage_grades'
  #       -d 'permissions[]=send_messages'
  #
  # @example_response
  #   {'manage_grades': 'false', 'send_messages': 'true'}
  def permissions
    get_context
    return unless authorized_action(@context, @current_user, :read)
    permissions = Array(params[:permissions]).map(&:to_sym)
    render json: @context.rights_status(@current_user, session, *permissions)
  end

  def student_view
    get_context
    if authorized_action(@context, @current_user, :use_student_view)
      enter_student_view
    end
  end

  def leave_student_view
    session.delete(:become_user_id)
    return_url = session[:masquerade_return_to]
    session.delete(:masquerade_return_to)
    return_to(return_url, request.referer || dashboard_url)
  end

  def reset_test_student
    get_context
    if @current_user.fake_student? && authorized_action(@context, @real_current_user, :use_student_view)
      # destroy the exising student
      @fake_student = @context.student_view_student
      # but first, remove all existing quiz submissions / submissions

      AssessmentRequest.for_assessee(@fake_student).destroy_all

      @fake_student.destroy

      # destroy these after enrollment so
      # needs_grading_count callbacks work
      ModeratedGrading::Selection.where(:student_id => @fake_student).delete_all
      pg_scope = ModeratedGrading::ProvisionalGrade.where(:submission_id => @fake_student.all_submissions)
      SubmissionComment.where(:provisional_grade_id => pg_scope).delete_all
      pg_scope.delete_all
      OriginalityReport.where(:submission_id => @fake_student.all_submissions).delete_all
      AnonymousOrModerationEvent.where(submission: @fake_student.all_submissions).destroy_all
      @fake_student.all_submissions.preload(:all_submission_comments, :submission_drafts, :lti_result, :versions).destroy_all
      @fake_student.quiz_submissions.each{|qs| qs.events.destroy_all}
      @fake_student.quiz_submissions.destroy_all
      @fake_student.learning_outcome_results.preload(:artifact).each { |lor| lor.artifact.destroy }
      @fake_student.learning_outcome_results.destroy_all

      flash[:notice] = t('notices.reset_test_student', "The test student has been reset successfully.")
      enter_student_view
    end
  end

  def enter_student_view
    @fake_student = @context.student_view_student
    session[:become_user_id] = @fake_student.id
    return_url = course_path(@context)
    session.delete(:masquerade_return_to)
    return return_to(request.referer, return_url || dashboard_url) if value_to_boolean(params[:redirect_to_referer])

    return_to(return_url, request.referer || dashboard_url)
  end
  protected :enter_student_view

  def permission_for_event(event)
    case event
    when 'conclude'
      :change_course_state
    when 'delete'
      :delete
    else
      :nothing
    end
  end

  def changed_settings(changes, new_settings, old_settings=nil)
    # frd? storing a hash?
    # Settings is stored as a hash in a column which
    # causes us to do some more work if it has been changed.

    # Since course uses write_attribute on settings its not accurate
    # so just ignore it if its in the changes hash
    changes.delete("settings") if changes.has_key?("settings")

    unless old_settings == new_settings
      settings = Course.settings_options.keys.inject({}) do |results, key|
        if old_settings.present? && old_settings.has_key?(key)
          old_value = old_settings[key]
        else
          old_value = nil
        end

        if new_settings.present? && new_settings.has_key?(key)
          new_value = new_settings[key]
        else
          new_value = nil
        end

        results[key.to_s] = [ old_value, new_value ] unless old_value == new_value

        results
      end
      changes.merge!(settings)
    end

    changes
  end

  def ping
    render json: {success: true}
  end

  def link_validation
    get_context
    return unless authorized_action(@context, @current_user, :manage_content)

    if progress = CourseLinkValidator.current_progress(@context)
      render :json => progress_json(progress, @current_user, session)
    else
      render :json => {}
    end
  end

  def start_link_validation
    get_context
    return unless authorized_action(@context, @current_user, :manage_content)

    CourseLinkValidator.queue_course(@context)
    render :json => {:success => true}
  end

  def link_validator
    get_context
    return unless authorized_action(@context, @current_user, :manage_content)
    # render view
  end

  def retrieve_observed_enrollments(enrollments, active_by_date: false)
    observer_enrolls = enrollments.select(&:assigned_observer?)
    ObserverEnrollment.observed_enrollments_for_enrollments(observer_enrolls, active_by_date: active_by_date)
  end

  def courses_for_user(user, paginate_url: api_v1_courses_url)
    include_observed = params.fetch(:include, []).include?("observed_users")

    if params[:state]
      states = Array(params[:state])
      states += %w(created claimed) if states.include?('unpublished')
      conditions = states.map do |state|
        Enrollment::QueryBuilder.new(nil, course_workflow_state: state, enforce_course_workflow_state: true).conditions
      end.compact.join(" OR ")
      enrollments = user.enrollments.eager_load(:course).where(conditions).shard(user.in_region_associated_shards)

      if params[:enrollment_role]
        enrollments = enrollments.joins(:role).where(roles: { name: params[:enrollment_role] })
      elsif params[:enrollment_role_id]
        enrollments = enrollments.where(role_id: params[:enrollment_role_id].to_i)
      elsif params[:enrollment_type]
        e_type = "#{params[:enrollment_type].capitalize}Enrollment"
        enrollments = enrollments.where(type: e_type)
      end

      case params[:enrollment_state]
      when "active"
        enrollments = enrollments.active_by_date
      when "invited_or_pending"
        enrollments = enrollments.invited_or_pending_by_date
      when "completed"
        enrollments = enrollments.completed_by_date
      end

      if value_to_boolean(params[:current_domain_only])
        enrollments = enrollments.where(root_account_id: @domain_root_account)
      elsif params[:root_account_id]
        root_account = api_find_all(Account, [params[:root_account_id]]).take
        enrollments = root_account ? enrollments.where(root_account_id: root_account) : Enrollment.none
      end

      enrollments = enrollments.to_a
    elsif params[:enrollment_state] == "active"
      enrollments = user.participating_enrollments
      ActiveRecord::Associations::Preloader.new.preload(enrollments, :course)
    else
      enrollments = user.cached_currentish_enrollments(preload_courses: true)
    end

    if include_observed
      enrollments.concat(
        retrieve_observed_enrollments(enrollments, active_by_date: (params[:enrollment_state] == "active"))
      )
    end

    # these are all duplicated in the params[:state] block above in SQL. but if
    # used the cached ones, or we added include_observed, we have to re-run them
    # in pure ruby
    if include_observed || !params[:state]
      if params[:enrollment_role]
        ActiveRecord::Associations::Preloader.new.preload(enrollments, :role)
        enrollments.reject! { |e| e.role.name != params[:enrollment_role] }
      elsif params[:enrollment_role_id]
        enrollments.reject! { |e| e.role_id != params[:enrollment_role_id].to_i }
      elsif params[:enrollment_type]
        e_type = "#{params[:enrollment_type].capitalize}Enrollment"
        enrollments.reject! { |e| e.class.name != e_type }
      end

      if params[:enrollment_state] && params[:enrollment_state] != "active"
        Canvas::Builders::EnrollmentDateBuilder.preload_state(enrollments)
        case params[:enrollment_state]
        when "invited_or_pending"
          enrollments.select!{|e| e.invited? || e.accepted?}
        when "completed"
          enrollments.select!(&:completed?)
        end
      end

      if value_to_boolean(params[:current_domain_only])
        enrollments = enrollments.select { |e| e.root_account_id == @domain_root_account.id }
      elsif params[:root_account_id]
        root_account = api_find_all(Account, [params[:root_account_id]]).take
        enrollments = root_account ? enrollments.select { |e| e.root_account_id == root_account.id } : []
      end
    end

    includes = Set.new(Array(params[:include]))
    includes << 'access_restricted_by_date'
    # We only want to return the permissions for single courses and not lists of courses.
    includes.delete 'permissions'

    hash = []

    if enrollments.any? && value_to_boolean(params[:exclude_blueprint_courses])
      mc_ids = MasterCourses::MasterTemplate.active.where(:course_id => enrollments.map(&:course_id)).pluck(:course_id)
      enrollments.reject!{|e| mc_ids.include?(e.course_id)}
    end

    Canvas::Builders::EnrollmentDateBuilder.preload_state(enrollments)
    enrollments_by_course = enrollments.group_by(&:course_id).values
    enrollments_by_course.sort_by! do |course_enrollments|
      Canvas::ICU.collation_key(course_enrollments.first.course.nickname_for(@current_user))
    end
    enrollments_by_course = Api.paginate(enrollments_by_course, self, paginate_url) if api_request?
    courses = enrollments_by_course.map(&:first).map(&:course)
    preloads = %i/account root_account/
    preload_teachers(courses) if includes.include?('teachers')
    preloads << :grading_standard if includes.include?('total_scores')
    preloads << :account if includes.include?('subaccount') || includes.include?('account')
    if includes.include?('current_grading_period_scores') || includes.include?('grading_periods')
      preloads << { enrollment_term: { grading_period_group: :grading_periods } }
      preloads << { grading_period_groups: :grading_periods }
    end
    preloads << { context_modules: :content_tags } if includes.include?('course_progress')
    preloads << :enrollment_term if includes.include?('term') || includes.include?('concluded')
    ActiveRecord::Associations::Preloader.new.preload(courses, preloads)

    preloads = []
    preloads << :course_section if includes.include?('sections')
    preloads << { scores: :course } if includes.include?('total_scores') || includes.include?('current_grading_period_scores')

    ActiveRecord::Associations::Preloader.new.preload(enrollments, preloads) unless preloads.empty?
    if includes.include?('course_progress')
      progressions = ContextModuleProgression.joins(:context_module).where(user: user, context_modules: { course: courses }).select("context_module_progressions.*, context_modules.context_id AS course_id").to_a.group_by { |cmp| cmp['course_id'] }
    end

    permissions_to_precalculate = [:read_sis, :manage_sis]
    if includes.include?('tabs')
      permissions_to_precalculate += SectionTabHelper::PERMISSIONS_TO_PRECALCULATE

      # TODO: move granular file permissions to SectionTabHelper::PERMISSIONS_TO_PRECALCULATE
      # after :manage_files gets removed from role overrides
      if @domain_root_account.feature_enabled?(:granular_permissions_course_files)
        permissions_to_precalculate += RoleOverride::GRANULAR_FILE_PERMISSIONS
      end

      # TODO: move granular user permissions to SectionTabHelper::PERMISSIONS_TO_PRECALCULATE
      # when removing :granular_permissions_manage_users flag
      if @domain_root_account.feature_enabled?(:granular_permissions_manage_users)
        permissions_to_precalculate += RoleOverride::GRANULAR_MANAGE_USER_PERMISSIONS
      end
    end

    all_precalculated_permissions = @current_user.precalculate_permissions_for_courses(courses, permissions_to_precalculate)
    Course.preload_menu_data_for(courses, @current_user, preload_favorites: true)

    enrollments_by_course.each do |course_enrollments|
      course = course_enrollments.first.course
      hash << course_json(course, @current_user, session, includes, course_enrollments, user,
                          preloaded_progressions: progressions,
                          precalculated_permissions: all_precalculated_permissions&.dig(course.global_id))
    end
    hash
  end

  def require_user_or_observer
    return render_unauthorized_action unless @current_user.present?
    @user = params[:user_id]=="self" ? @current_user : api_find(User,params[:user_id])
    authorized_action(@user,@current_user,:read)
  end

  def visibility_configuration(params)
    @course.apply_visibility_configuration(params[:course_visibility], params[:syllabus_visibility_option])
  end

  def can_change_group_weighting_scheme?
    return true unless @course.grading_periods?
    return true if @course.account_membership_allows(@current_user)
    !@course.any_assignment_in_closed_grading_period?
  end

  def offline_web_exports
    return render status: 404, template: 'shared/errors/404_message' unless allow_web_export_download?
    if authorized_action(WebZipExport.new(course: @context), @current_user, :create)
      title = t('Exported Package History')
      @page_title = title
      add_crumb(title)
      js_bundle :webzip_export
      css_bundle :webzip_export
      render :html => '<div id="course-webzip-export-app"></div>'.html_safe, :layout => true
    end
  end

  def start_offline_web_export
    return render status: 404, template: 'shared/errors/404_message' unless allow_web_export_download?
    if authorized_action(WebZipExport.new(course: @context), @current_user, :create)
      @service = EpubExports::CreateService.new(@context, @current_user, :web_zip_export)
      @service.save
      redirect_to context_url(@context, :context_offline_web_exports_url)
    end
  end

  private

  def update_grade_passback_setting(grade_passback_setting)
    valid_states = Setting.get('valid_grade_passback_settings', 'nightly_sync,disabled').split(',')
    unless grade_passback_setting.blank? || valid_states.include?(grade_passback_setting)
      @course.errors.add(:grade_passback_setting, t("Invalid grade_passback_setting"))
    end
    @course.grade_passback_setting = grade_passback_setting.presence
  end

  def active_group_memberships(users)
    @active_group_memberships ||= GroupMembership.active_for_context_and_users(@context, users).group_by(&:user_id)
  end

  def effective_due_dates_params
    params.permit(assignment_ids: [])
  end

  def manage_admin_users_perm
    @context.root_account.feature_enabled?(:granular_permissions_manage_users) ?
      :allow_course_admin_actions :
      :manage_admin_users
  end

  def course_params
    return {} unless params[:course]

    params[:course].permit(
      :name, :group_weighting_scheme, :start_at, :conclude_at,
      :grading_standard_id, :grade_passback_setting, :is_public, :is_public_to_auth_users, :allow_student_wiki_edits, :show_public_context_messages,
      :syllabus_body, :syllabus_course_summary, :public_description, :allow_student_forum_attachments, :allow_student_discussion_topics, :allow_student_discussion_editing,
      :show_total_grade_as_points, :default_wiki_editing_roles, :allow_student_organized_groups, :course_code, :default_view,
      :open_enrollment, :allow_wiki_comments, :turnitin_comments, :self_enrollment, :license, :indexed,
      :abstract_course, :storage_quota, :storage_quota_mb, :restrict_enrollments_to_course_dates, :use_rights_required,
      :restrict_student_past_view, :restrict_student_future_view, :grading_standard, :grading_standard_enabled,
      :locale, :integration_id, :hide_final_grades, :hide_distribution_graphs, :hide_sections_on_course_users_page, :lock_all_announcements, :public_syllabus,
      :quiz_engine_selected, :public_syllabus_to_auth, :course_format, :time_zone, :organize_epub_by_content_type, :enable_offline_web_export,
      :show_announcements_on_home_page, :home_page_announcement_limit, :allow_final_grade_override, :filter_speed_grader_by_student_group, :homeroom_course,
      :template, :course_color
    )
  end
end<|MERGE_RESOLUTION|>--- conflicted
+++ resolved
@@ -2046,13 +2046,8 @@
 
       @context_enrollment ||= @pending_enrollment
       if @context.grants_right?(@current_user, session, :read)
-<<<<<<< HEAD
-        # Temporarily disabled in production (see https://instructure.atlassian.net/browse/LS-2118)
-        @k5_mode = @context.elementary_subject_course? && !Rails.env.production?
-=======
         # No matter who the user is we want the course dashboard to hide the left nav
         set_k5_mode
->>>>>>> 3da1f7e8
         @show_left_side = !@k5_mode
 
         check_for_readonly_enrollment_state
@@ -2834,13 +2829,9 @@
         end
       end
 
-      color = params[:course][:course_color]
-      if color
-        if color.strip.empty? || color.length == 1
-          @course.course_color = nil
-          params_for_update.delete :course_color
-        elsif valid_hexcode?(color)
-          @course.course_color = normalize_hexcode(color)
+      if params[:course][:course_color]
+        if valid_hexcode?(params[:course][:course_color])
+          @course.course_color = normalize_hexcode(params[:course][:course_color])
           params_for_update.delete :course_color
         else
           @course.errors.add(:course_color, t("Invalid hexcode provided"))
