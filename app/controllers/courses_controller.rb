# frozen_string_literal: true

#
# Copyright (C) 2011 - present Instructure, Inc.
#
# This file is part of Canvas.
#
# Canvas is free software: you can redistribute it and/or modify it under
# the terms of the GNU Affero General Public License as published by the Free
# Software Foundation, version 3 of the License.
#
# Canvas is distributed in the hope that it will be useful, but WITHOUT ANY
# WARRANTY; without even the implied warranty of MERCHANTABILITY or FITNESS FOR
# A PARTICULAR PURPOSE. See the GNU Affero General Public License for more
# details.
#
# You should have received a copy of the GNU Affero General Public License along
# with this program. If not, see <http://www.gnu.org/licenses/>.
#

require "atom"
require "set"
require "securerandom"

# @API Courses
# API for accessing course information.
#
# @model Term
#     {
#       "id": "Term",
#       "description": "",
#       "properties": {
#         "id": {
#           "example": 1,
#           "type": "integer"
#         },
#         "name": {
#           "example": "Default Term",
#           "type": "string"
#         },
#         "start_at": {
#           "example": "2012-06-01T00:00:00-06:00",
#           "type": "datetime"
#         },
#         "end_at": {
#           "type": "datetime"
#         }
#       }
#     }
#
# @model CourseProgress
#     {
#       "id": "CourseProgress",
#       "description": "",
#       "properties": {
#         "requirement_count": {
#           "description": "total number of requirements from all modules",
#           "example": 10,
#           "type": "integer"
#         },
#         "requirement_completed_count": {
#           "description": "total number of requirements the user has completed from all modules",
#           "example": 1,
#           "type": "integer"
#         },
#         "next_requirement_url": {
#           "description": "url to next module item that has an unmet requirement. null if the user has completed the course or the current module does not require sequential progress",
#           "example": "http://localhost/courses/1/modules/items/2",
#           "type": "string"
#         },
#         "completed_at": {
#           "description": "date the course was completed. null if the course has not been completed by this user",
#           "example": "2013-06-01T00:00:00-06:00",
#           "type": "datetime"
#         }
#       }
#     }
#
# @model Course
#     {
#       "id": "Course",
#       "description": "",
#       "properties": {
#         "id": {
#           "description": "the unique identifier for the course",
#           "example": 370663,
#           "type": "integer"
#         },
#         "sis_course_id": {
#           "description": "the SIS identifier for the course, if defined. This field is only included if the user has permission to view SIS information.",
#           "type": "string"
#         },
#         "uuid": {
#           "description": "the UUID of the course",
#           "example": "WvAHhY5FINzq5IyRIJybGeiXyFkG3SqHUPb7jZY5",
#           "type": "string"
#         },
#         "integration_id": {
#           "description": "the integration identifier for the course, if defined. This field is only included if the user has permission to view SIS information.",
#           "type": "string"
#         },
#         "sis_import_id": {
#           "description": "the unique identifier for the SIS import. This field is only included if the user has permission to manage SIS information.",
#           "example": 34,
#           "type": "integer"
#         },
#         "name": {
#           "description": "the full name of the course. If the requesting user has set a nickname for the course, the nickname will be shown here.",
#           "example": "InstructureCon 2012",
#           "type": "string"
#         },
#         "course_code": {
#           "description": "the course code",
#           "example": "INSTCON12",
#           "type": "string"
#         },
#         "original_name": {
#           "description": "the actual course name. This field is returned only if the requesting user has set a nickname for the course.",
#           "example": "InstructureCon-2012-01",
#           "type": "string"
#         },
#         "workflow_state": {
#           "description": "the current state of the course one of 'unpublished', 'available', 'completed', or 'deleted'",
#           "example": "available",
#           "type": "string",
#           "allowableValues": {
#             "values": [
#               "unpublished",
#               "available",
#               "completed",
#               "deleted"
#             ]
#           }
#         },
#         "account_id": {
#           "description": "the account associated with the course",
#           "example": 81259,
#           "type": "integer"
#         },
#         "root_account_id": {
#           "description": "the root account associated with the course",
#           "example": 81259,
#           "type": "integer"
#         },
#         "enrollment_term_id": {
#           "description": "the enrollment term associated with the course",
#           "example": 34,
#           "type": "integer"
#         },
#         "grading_periods": {
#           "description": "A list of grading periods associated with the course",
#           "type": "array",
#           "items": { "$ref": "GradingPeriod" }
#         },
#         "grading_standard_id": {
#            "description": "the grading standard associated with the course",
#            "example": 25,
#            "type": "integer"
#         },
#         "grade_passback_setting": {
#            "description": "the grade_passback_setting set on the course",
#            "example": "nightly_sync",
#            "type": "string"
#         },
#         "created_at": {
#           "description": "the date the course was created.",
#           "example": "2012-05-01T00:00:00-06:00",
#           "type": "datetime"
#         },
#         "start_at": {
#           "description": "the start date for the course, if applicable",
#           "example": "2012-06-01T00:00:00-06:00",
#           "type": "datetime"
#         },
#         "end_at": {
#           "description": "the end date for the course, if applicable",
#           "example": "2012-09-01T00:00:00-06:00",
#           "type": "datetime"
#         },
#         "locale": {
#           "description": "the course-set locale, if applicable",
#           "example": "en",
#           "type": "string"
#         },
#         "enrollments": {
#           "description": "A list of enrollments linking the current user to the course. for student enrollments, grading information may be included if include[]=total_scores",
#           "type": "array",
#           "items": { "$ref": "Enrollment" }
#         },
#         "total_students": {
#           "description": "optional: the total number of active and invited students in the course",
#           "example": 32,
#           "type": "integer"
#         },
#         "calendar": {
#           "description": "course calendar",
#           "$ref": "CalendarLink"
#         },
#         "default_view": {
#           "description": "the type of page that users will see when they first visit the course - 'feed': Recent Activity Dashboard - 'wiki': Wiki Front Page - 'modules': Course Modules/Sections Page - 'assignments': Course Assignments List - 'syllabus': Course Syllabus Page other types may be added in the future",
#           "example": "feed",
#           "type": "string",
#           "allowableValues": {
#             "values": [
#               "feed",
#               "wiki",
#               "modules",
#               "syllabus",
#               "assignments"
#             ]
#           }
#         },
#         "syllabus_body": {
#           "description": "optional: user-generated HTML for the course syllabus",
#           "example": "<p>syllabus html goes here</p>",
#           "type": "string"
#         },
#         "needs_grading_count": {
#           "description": "optional: the number of submissions needing grading returned only if the current user has grading rights and include[]=needs_grading_count",
#           "example": 17,
#           "type": "integer"
#         },
#         "term": {
#           "description": "optional: the enrollment term object for the course returned only if include[]=term",
#           "$ref": "Term"
#         },
#         "course_progress": {
#           "description": "optional: information on progress through the course returned only if include[]=course_progress",
#           "$ref": "CourseProgress"
#         },
#         "apply_assignment_group_weights": {
#           "description": "weight final grade based on assignment group percentages",
#           "example": true,
#           "type": "boolean"
#         },
#         "permissions": {
#           "description": "optional: the permissions the user has for the course. returned only for a single course and include[]=permissions",
#           "example": {"create_discussion_topic": true, "create_announcement": true},
#           "type": "object",
#           "key": { "type": "string" },
#           "value": { "type": "boolean" }
#         },
#         "is_public": {
#           "example": true,
#           "type": "boolean"
#         },
#         "is_public_to_auth_users": {
#           "example": true,
#           "type": "boolean"
#         },
#         "public_syllabus": {
#           "example": true,
#           "type": "boolean"
#         },
#         "public_syllabus_to_auth": {
#           "example": true,
#           "type": "boolean"
#         },
#         "public_description": {
#           "description": "optional: the public description of the course",
#           "example": "Come one, come all to InstructureCon 2012!",
#           "type": "string"
#         },
#         "storage_quota_mb": {
#           "example": 5,
#           "type": "integer"
#         },
#         "storage_quota_used_mb": {
#           "example": 5,
#           "type": "number"
#         },
#         "hide_final_grades": {
#           "example": false,
#           "type": "boolean"
#         },
#         "license": {
#           "example": "Creative Commons",
#           "type": "string"
#         },
#         "allow_student_assignment_edits": {
#           "example": false,
#           "type": "boolean"
#         },
#         "allow_wiki_comments": {
#           "example": false,
#           "type": "boolean"
#         },
#         "allow_student_forum_attachments": {
#           "example": false,
#           "type": "boolean"
#         },
#         "open_enrollment": {
#           "example": true,
#           "type": "boolean"
#         },
#         "self_enrollment": {
#           "example": false,
#           "type": "boolean"
#         },
#         "restrict_enrollments_to_course_dates": {
#           "example": false,
#           "type": "boolean"
#         },
#         "course_format": {
#           "example": "online",
#           "type": "string"
#         },
#         "access_restricted_by_date": {
#           "description": "optional: this will be true if this user is currently prevented from viewing the course because of date restriction settings",
#           "example": false,
#           "type": "boolean"
#         },
#         "time_zone": {
#           "description": "The course's IANA time zone name.",
#           "example": "America/Denver",
#           "type": "string"
#         },
#         "blueprint": {
#           "description": "optional: whether the course is set as a Blueprint Course (blueprint fields require the Blueprint Courses feature)",
#           "example": true,
#           "type": "boolean"
#         },
#         "blueprint_restrictions": {
#           "description": "optional: Set of restrictions applied to all locked course objects",
#           "example": {"content": true, "points": true, "due_dates": false, "availability_dates": false},
#           "type": "object"
#         },
#         "blueprint_restrictions_by_object_type": {
#           "description": "optional: Sets of restrictions differentiated by object type applied to locked course objects",
#           "example": {"assignment": {"content": true, "points": true}, "wiki_page": {"content": true}},
#           "type": "object"
#         },
#         "template": {
#           "description": "optional: whether the course is set as a template (requires the Course Templates feature)",
#           "example": true,
#           "type": "boolean"
#         }
#       }
#     }
#
# @model CalendarLink
#     {
#       "id": "CalendarLink",
#       "description": "",
#       "properties": {
#         "ics": {
#           "description": "The URL of the calendar in ICS format",
#           "example": "https://canvas.instructure.com/feeds/calendars/course_abcdef.ics",
#           "type": "string"
#          }
#       }
#     }
#
class CoursesController < ApplicationController
  include SearchHelper
  include ContextExternalToolsHelper
  include CustomColorHelper
  include CustomSidebarLinksHelper
  include SyllabusHelper
  include WebZipExportHelper
  include CoursesHelper
  include NewQuizzesFeaturesHelper
  include ObserverEnrollmentsHelper
  include DefaultDueTimeHelper

  before_action :require_user, only: %i[index activity_stream activity_stream_summary effective_due_dates offline_web_exports start_offline_web_export]
  before_action :require_user_or_observer, only: [:user_index]
  before_action :require_context, only: %i[roster locks create_file ping confirm_action copy effective_due_dates offline_web_exports link_validator settings start_offline_web_export statistics user_progress]
  skip_after_action :update_enrollment_last_activity_at, only: [:enrollment_invitation, :activity_stream_summary]

  include Api::V1::Course
  include Api::V1::Progress
  include K5Mode

  # @API List your courses
  # Returns the paginated list of active courses for the current user.
  #
  # @argument enrollment_type [String, "teacher"|"student"|"ta"|"observer"|"designer"]
  #   When set, only return courses where the user is enrolled as this type. For
  #   example, set to "teacher" to return only courses where the user is
  #   enrolled as a Teacher.  This argument is ignored if enrollment_role is given.
  #
  # @argument enrollment_role [String] Deprecated
  #   When set, only return courses where the user is enrolled with the specified
  #   course-level role.  This can be a role created with the
  #   {api:RoleOverridesController#add_role Add Role API} or a base role type of
  #   'StudentEnrollment', 'TeacherEnrollment', 'TaEnrollment', 'ObserverEnrollment',
  #   or 'DesignerEnrollment'.
  #
  # @argument enrollment_role_id [Integer]
  #   When set, only return courses where the user is enrolled with the specified
  #   course-level role.  This can be a role created with the
  #   {api:RoleOverridesController#add_role Add Role API} or a built_in role type of
  #   'StudentEnrollment', 'TeacherEnrollment', 'TaEnrollment', 'ObserverEnrollment',
  #   or 'DesignerEnrollment'.
  #
  # @argument enrollment_state [String, "active"|"invited_or_pending"|"completed"]
  #   When set, only return courses where the user has an enrollment with the given state.
  #   This will respect section/course/term date overrides.
  #
  # @argument exclude_blueprint_courses [Boolean]
  #   When set, only return courses that are not configured as blueprint courses.
  #
  # @argument include[] [String, "needs_grading_count"|"syllabus_body"|"public_description"|"total_scores"|"current_grading_period_scores"|"grading_periods"|"term"|"account"|"course_progress"|"sections"|"storage_quota_used_mb"|"total_students"|"passback_status"|"favorites"|"teachers"|"observed_users"|"course_image"|"concluded"]
  #   - "needs_grading_count": Optional information to include with each Course.
  #     When needs_grading_count is given, and the current user has grading
  #     rights, the total number of submissions needing grading for all
  #     assignments is returned.
  #   - "syllabus_body": Optional information to include with each Course.
  #     When syllabus_body is given the user-generated html for the course
  #     syllabus is returned.
  #   - "public_description": Optional information to include with each Course.
  #     When public_description is given the user-generated text for the course
  #     public description is returned.
  #   - "total_scores": Optional information to include with each Course.
  #     When total_scores is given, any student enrollments will also
  #     include the fields 'computed_current_score', 'computed_final_score',
  #     'computed_current_grade', and 'computed_final_grade', as well as (if
  #     the user has permission) 'unposted_current_score',
  #     'unposted_final_score', 'unposted_current_grade', and
  #     'unposted_final_grade' (see Enrollment documentation for more
  #     information on these fields). This argument is ignored if the course is
  #     configured to hide final grades.
  #   - "current_grading_period_scores": Optional information to include with
  #     each Course. When current_grading_period_scores is given and total_scores
  #     is given, any student enrollments will also include the fields
  #     'has_grading_periods',
  #     'totals_for_all_grading_periods_option', 'current_grading_period_title',
  #     'current_grading_period_id', current_period_computed_current_score',
  #     'current_period_computed_final_score',
  #     'current_period_computed_current_grade', and
  #     'current_period_computed_final_grade', as well as (if the user has permission)
  #     'current_period_unposted_current_score',
  #     'current_period_unposted_final_score',
  #     'current_period_unposted_current_grade', and
  #     'current_period_unposted_final_grade' (see Enrollment documentation for
  #     more information on these fields). In addition, when this argument is
  #     passed, the course will have a 'has_grading_periods' attribute
  #     on it. This argument is ignored if the total_scores argument is not
  #     included. If the course is configured to hide final grades, the
  #     following fields are not returned:
  #     'totals_for_all_grading_periods_option',
  #     'current_period_computed_current_score',
  #     'current_period_computed_final_score',
  #     'current_period_computed_current_grade',
  #     'current_period_computed_final_grade',
  #     'current_period_unposted_current_score',
  #     'current_period_unposted_final_score',
  #     'current_period_unposted_current_grade', and
  #     'current_period_unposted_final_grade'
  #   - "grading_periods": Optional information to include with each Course. When
  #     grading_periods is given, a list of the grading periods associated with
  #     each course is returned.
  #   - "term": Optional information to include with each Course. When
  #     term is given, the information for the enrollment term for each course
  #     is returned.
  #   - "account": Optional information to include with each Course. When
  #     account is given, the account json for each course is returned.
  #   - "course_progress": Optional information to include with each Course.
  #     When course_progress is given, each course will include a
  #     'course_progress' object with the fields: 'requirement_count', an integer
  #     specifying the total number of requirements in the course,
  #     'requirement_completed_count', an integer specifying the total number of
  #     requirements in this course that have been completed, and
  #     'next_requirement_url', a string url to the next requirement item, and
  #     'completed_at', the date the course was completed (null if incomplete).
  #     'next_requirement_url' will be null if all requirements have been
  #     completed or the current module does not require sequential progress.
  #     "course_progress" will return an error message if the course is not
  #     module based or the user is not enrolled as a student in the course.
  #   - "sections": Section enrollment information to include with each Course.
  #     Returns an array of hashes containing the section ID (id), section name
  #     (name), start and end dates (start_at, end_at), as well as the enrollment
  #     type (enrollment_role, e.g. 'StudentEnrollment').
  #   - "storage_quota_used_mb": The amount of storage space used by the files in this course
  #   - "total_students": Optional information to include with each Course.
  #     Returns an integer for the total amount of active and invited students.
  #   - "passback_status": Include the grade passback_status
  #   - "favorites": Optional information to include with each Course.
  #     Indicates if the user has marked the course as a favorite course.
  #   - "teachers": Teacher information to include with each Course.
  #     Returns an array of hashes containing the {api:Users:UserDisplay UserDisplay} information
  #     for each teacher in the course.
  #   - "observed_users": Optional information to include with each Course.
  #     Will include data for observed users if the current user has an
  #     observer enrollment.
  #   - "tabs": Optional information to include with each Course.
  #     Will include the list of tabs configured for each course.  See the
  #     {api:TabsController#index List available tabs API} for more information.
  #   - "course_image": Optional course image data for when there is a course image
  #     and the course image feature flag has been enabled
  #   - "concluded": Optional information to include with each Course. Indicates whether
  #     the course has been concluded, taking course and term dates into account.
  #
  # @argument state[] [String, "unpublished"|"available"|"completed"|"deleted"]
  #   If set, only return courses that are in the given state(s).
  #   By default, "available" is returned for students and observers, and
  #   anything except "deleted", for all other enrollment types
  #
  # @returns [Course]
  def index
    GuardRail.activate(:secondary) do
      respond_to do |format|
        format.html do
          css_bundle :context_list, :course_list
          js_bundle :course_list

          create_permission_root_account = @current_user.create_courses_right(@domain_root_account)
          create_permission_mcc_account = @current_user.create_courses_right(@domain_root_account.manually_created_courses_account)
          js_env({
                   CREATE_COURSES_PERMISSIONS: {
                     PERMISSION: create_permission_root_account || create_permission_mcc_account,
                     RESTRICT_TO_MCC_ACCOUNT: !!(!create_permission_root_account && create_permission_mcc_account)
                   }
                 })

          set_k5_mode(require_k5_theme: true)

          if @current_user
            content_for_head helpers.auto_discovery_link_tag(:atom, feeds_user_format_path(@current_user.feed_code, :atom), { title: t("titles.rss.course_announcements", "Course Announcements Atom Feed") })
          end

          render stream: can_stream_template?
        end

        format.json do
          render json: courses_for_user(@current_user)
        end
      end
    end
  end

  def load_enrollments_for_index
    all_enrollments = @current_user.enrollments.not_deleted.shard(@current_user.in_region_associated_shards).preload(:enrollment_state, :course, :course_section).to_a
    if @current_user.roles(@domain_root_account).all? { |role| role == "student" || role == "user" }
      all_enrollments = all_enrollments.reject { |e| e.course.elementary_homeroom_course? }
    end
    @past_enrollments = []
    @current_enrollments = []
    @future_enrollments = []

    completed_states = %i[completed rejected]
    active_states = %i[active invited]
    all_enrollments.group_by { |e| [e.course_id, e.type] }.each_value do |enrollments|
      first_enrollment = enrollments.min_by(&:state_with_date_sortable)
      if enrollments.count > 1
        # pick the last one so if all sections have "ended" it still shows up in past enrollments because dates are still terrible
        first_enrollment.course_section = enrollments.map(&:course_section).max_by { |cs| cs.end_at || CanvasSort::Last }
        first_enrollment.readonly!
      end

      state = first_enrollment.state_based_on_date
      if completed_states.include?(state) ||
         (active_states.include?(state) && first_enrollment.section_or_course_date_in_past?) # strictly speaking, these enrollments are perfectly active but enrollment dates are terrible
        @past_enrollments << first_enrollment unless first_enrollment.workflow_state == "invited"
      elsif !first_enrollment.hard_inactive?
        if first_enrollment.enrollment_state.pending? || state == :creation_pending ||
           (first_enrollment.admin? && first_enrollment.course.start_at&.>(Time.now.utc))
          @future_enrollments << first_enrollment unless first_enrollment.restrict_future_listing?
        elsif state != :inactive
          @current_enrollments << first_enrollment
        end
      end
    end

    @past_enrollments.sort_by! { |e| [e.course.published? ? 0 : 1, Canvas::ICU.collation_key(e.long_name)] }
    [@current_enrollments, @future_enrollments].each do |list|
      list.sort_by! do |e|
        [e.course.published? ? 0 : 1, e.active? ? 1 : 0, Canvas::ICU.collation_key(e.long_name)]
      end
    end
  end
  helper_method :load_enrollments_for_index

  def enrollments_for_index(type)
    instance_variable_get(:"@#{type}_enrollments")
  end
  helper_method :enrollments_for_index

  def show_favorites_col_for_index?(type)
    enrollments_for_index(type).any?(&:allows_favoriting?)
  end
  helper_method :show_favorites_col_for_index?

  # @API List courses for a user
  # Returns a paginated list of active courses for this user. To view the course list for a user other than yourself, you must be either an observer of that user or an administrator.
  #
  # @argument include[] [String, "needs_grading_count"|"syllabus_body"|"public_description"|"total_scores"|"current_grading_period_scores"|"grading_periods"|term"|"account"|"course_progress"|"sections"|"storage_quota_used_mb"|"total_students"|"passback_status"|"favorites"|"teachers"|"observed_users"|"course_image"|"concluded"]
  #   - "needs_grading_count": Optional information to include with each Course.
  #     When needs_grading_count is given, and the current user has grading
  #     rights, the total number of submissions needing grading for all
  #     assignments is returned.
  #   - "syllabus_body": Optional information to include with each Course.
  #     When syllabus_body is given the user-generated html for the course
  #     syllabus is returned.
  #   - "public_description": Optional information to include with each Course.
  #     When public_description is given the user-generated text for the course
  #     public description is returned.
  #   - "total_scores": Optional information to include with each Course.
  #     When total_scores is given, any student enrollments will also
  #     include the fields 'computed_current_score', 'computed_final_score',
  #     'computed_current_grade', and 'computed_final_grade' (see Enrollment
  #     documentation for more information on these fields). This argument
  #     is ignored if the course is configured to hide final grades.
  #   - "current_grading_period_scores": Optional information to include with
  #     each Course. When current_grading_period_scores is given and total_scores
  #     is given, any student enrollments will also include the fields
  #     'has_grading_periods',
  #     'totals_for_all_grading_periods_option', 'current_grading_period_title',
  #     'current_grading_period_id', current_period_computed_current_score',
  #     'current_period_computed_final_score',
  #     'current_period_computed_current_grade', and
  #     'current_period_computed_final_grade', as well as (if the user has permission)
  #     'current_period_unposted_current_score',
  #     'current_period_unposted_final_score',
  #     'current_period_unposted_current_grade', and
  #     'current_period_unposted_final_grade' (see Enrollment documentation for
  #     more information on these fields). In addition, when this argument is
  #     passed, the course will have a 'has_grading_periods' attribute
  #     on it. This argument is ignored if the course is configured to hide final
  #     grades or if the total_scores argument is not included.
  #   - "grading_periods": Optional information to include with each Course. When
  #     grading_periods is given, a list of the grading periods associated with
  #     each course is returned.
  #   - "term": Optional information to include with each Course. When
  #     term is given, the information for the enrollment term for each course
  #     is returned.
  #   - "account": Optional information to include with each Course. When
  #     account is given, the account json for each course is returned.
  #   - "course_progress": Optional information to include with each Course.
  #     When course_progress is given, each course will include a
  #     'course_progress' object with the fields: 'requirement_count', an integer
  #     specifying the total number of requirements in the course,
  #     'requirement_completed_count', an integer specifying the total number of
  #     requirements in this course that have been completed, and
  #     'next_requirement_url', a string url to the next requirement item, and
  #     'completed_at', the date the course was completed (null if incomplete).
  #     'next_requirement_url' will be null if all requirements have been
  #     completed or the current module does not require sequential progress.
  #     "course_progress" will return an error message if the course is not
  #     module based or the user is not enrolled as a student in the course.
  #   - "sections": Section enrollment information to include with each Course.
  #     Returns an array of hashes containing the section ID (id), section name
  #     (name), start and end dates (start_at, end_at), as well as the enrollment
  #     type (enrollment_role, e.g. 'StudentEnrollment').
  #   - "storage_quota_used_mb": The amount of storage space used by the files in this course
  #   - "total_students": Optional information to include with each Course.
  #     Returns an integer for the total amount of active and invited students.
  #   - "passback_status": Include the grade passback_status
  #   - "favorites": Optional information to include with each Course.
  #     Indicates if the user has marked the course as a favorite course.
  #   - "teachers": Teacher information to include with each Course.
  #     Returns an array of hashes containing the {api:Users:UserDisplay UserDisplay} information
  #     for each teacher in the course.
  #   - "observed_users": Optional information to include with each Course.
  #     Will include data for observed users if the current user has an
  #     observer enrollment.
  #   - "tabs": Optional information to include with each Course.
  #     Will include the list of tabs configured for each course.  See the
  #     {api:TabsController#index List available tabs API} for more information.
  #   - "course_image": Optional course image data for when there is a course image
  #     and the course image feature flag has been enabled
  #   - "concluded": Optional information to include with each Course. Indicates whether
  #     the course has been concluded, taking course and term dates into account.
  #
  # @argument state[] [String, "unpublished"|"available"|"completed"|"deleted"]
  #   If set, only return courses that are in the given state(s).
  #   By default, "available" is returned for students and observers, and
  #   anything except "deleted", for all other enrollment types
  #
  # @argument enrollment_state [String, "active"|"invited_or_pending"|"completed"]
  #   When set, only return courses where the user has an enrollment with the given state.
  #   This will respect section/course/term date overrides.
  #
  # @argument homeroom [Optional, Boolean]
  #   If set, only return homeroom courses.
  #
  # @returns [Course]
  def user_index
    GuardRail.activate(:secondary) do
      render json: courses_for_user(@user, paginate_url: api_v1_user_courses_url(@user))
    end
  end

  # @API Get user progress
  # Return progress information for the user and course
  #
  # You can supply +self+ as the user_id to query your own progress in a course. To query another user's progress,
  # you must be a teacher in the course, an administrator, or a linked observer of the user.
  #
  # @returns CourseProgress
  def user_progress
    # NOTE: this endpoint must remain on the primary db since it's queried in response to a live event
    target_user = api_find(@context.users, params[:user_id])
    if @context.grants_right?(@current_user, session, :view_all_grades) || target_user.grants_right?(@current_user, session, :read)
      json = CourseProgress.new(@context, target_user, read_only: true).to_json
      render json: json, status: json.key?(:error) ? :bad_request : :ok
    else
      render_unauthorized_action
    end
  end

  # @API Create a new course
  # Create a new course
  #
  # @argument course[name] [String]
  #   The name of the course. If omitted, the course will be named "Unnamed
  #   Course."
  #
  # @argument course[course_code] [String]
  #   The course code for the course.
  #
  # @argument course[start_at] [DateTime]
  #   Course start date in ISO8601 format, e.g. 2011-01-01T01:00Z
  #   This value is ignored unless 'restrict_enrollments_to_course_dates' is set to true.
  #
  # @argument course[end_at] [DateTime]
  #   Course end date in ISO8601 format. e.g. 2011-01-01T01:00Z
  #   This value is ignored unless 'restrict_enrollments_to_course_dates' is set to true.
  #
  # @argument course[license] [String]
  #   The name of the licensing. Should be one of the following abbreviations
  #   (a descriptive name is included in parenthesis for reference):
  #   - 'private' (Private Copyrighted)
  #   - 'cc_by_nc_nd' (CC Attribution Non-Commercial No Derivatives)
  #   - 'cc_by_nc_sa' (CC Attribution Non-Commercial Share Alike)
  #   - 'cc_by_nc' (CC Attribution Non-Commercial)
  #   - 'cc_by_nd' (CC Attribution No Derivatives)
  #   - 'cc_by_sa' (CC Attribution Share Alike)
  #   - 'cc_by' (CC Attribution)
  #   - 'public_domain' (Public Domain).
  #
  # @argument course[is_public] [Boolean]
  #   Set to true if course is public to both authenticated and unauthenticated users.
  #
  # @argument course[is_public_to_auth_users] [Boolean]
  #   Set to true if course is public only to authenticated users.
  #
  # @argument course[public_syllabus] [Boolean]
  #   Set to true to make the course syllabus public.
  #
  # @argument course[public_syllabus_to_auth] [Boolean]
  #   Set to true to make the course syllabus public for authenticated users.
  #
  # @argument course[public_description] [String]
  #   A publicly visible description of the course.
  #
  # @argument course[allow_student_wiki_edits] [Boolean]
  #   If true, students will be able to modify the course wiki.
  #
  # @argument course[allow_wiki_comments] [Boolean]
  #   If true, course members will be able to comment on wiki pages.
  #
  # @argument course[allow_student_forum_attachments] [Boolean]
  #   If true, students can attach files to forum posts.
  #
  # @argument course[open_enrollment] [Boolean]
  #   Set to true if the course is open enrollment.
  #
  # @argument course[self_enrollment] [Boolean]
  #   Set to true if the course is self enrollment.
  #
  # @argument course[restrict_enrollments_to_course_dates] [Boolean]
  #   Set to true to restrict user enrollments to the start and end dates of the
  #   course. This value must be set to true
  #   in order to specify a course start date and/or end date.
  #
  # @argument course[term_id] [String]
  #   The unique ID of the term to create to course in.
  #
  # @argument course[sis_course_id] [String]
  #   The unique SIS identifier.
  #
  # @argument course[integration_id] [String]
  #   The unique Integration identifier.
  #
  # @argument course[hide_final_grades] [Boolean]
  #   If this option is set to true, the totals in student grades summary will
  #   be hidden.
  #
  # @argument course[apply_assignment_group_weights] [Boolean]
  #   Set to true to weight final grade based on assignment groups percentages.
  #
  # @argument course[time_zone] [String]
  #   The time zone for the course. Allowed time zones are
  #   {http://www.iana.org/time-zones IANA time zones} or friendlier
  #   {http://api.rubyonrails.org/classes/ActiveSupport/TimeZone.html Ruby on Rails time zones}.
  #
  # @argument offer [Boolean]
  #   If this option is set to true, the course will be available to students
  #   immediately.
  #
  # @argument enroll_me [Boolean]
  #   Set to true to enroll the current user as the teacher.
  #
  # @argument course[default_view]  [String, "feed"|"wiki"|"modules"|"syllabus"|"assignments"]
  #   The type of page that users will see when they first visit the course
  #   * 'feed' Recent Activity Dashboard
  #   * 'modules' Course Modules/Sections Page
  #   * 'assignments' Course Assignments List
  #   * 'syllabus' Course Syllabus Page
  #   other types may be added in the future
  #
  # @argument course[syllabus_body] [String]
  #   The syllabus body for the course
  #
  # @argument course[grading_standard_id] [Integer]
  #   The grading standard id to set for the course.  If no value is provided for this argument the current grading_standard will be un-set from this course.
  #
  # @argument course[grade_passback_setting] [String]
  #   Optional. The grade_passback_setting for the course. Only 'nightly_sync', 'disabled', and '' are allowed
  #
  # @argument course[course_format] [String]
  #   Optional. Specifies the format of the course. (Should be 'on_campus', 'online', or 'blended')
  #
  # @argument enable_sis_reactivation [Boolean]
  #   When true, will first try to re-activate a deleted course with matching sis_course_id if possible.
  #
  # @returns Course
  def create
    @account = params[:account_id] ? api_find(Account, params[:account_id]) : @domain_root_account.manually_created_courses_account
    if authorized_action(@account, @current_user, [:manage_courses, :create_courses])
      params[:course] ||= {}
      params_for_create = course_params

      if params_for_create.key?(:syllabus_body)
        begin
          params_for_create[:syllabus_body] = process_incoming_html_content(params_for_create[:syllabus_body])
        rescue Api::Html::UnparsableContentError => e
          return render json: { errors: { unparsable_content: e.message } }, status: :bad_request
        end
      end

      if (sub_account_id = params[:course].delete(:account_id)) && sub_account_id.to_i != @account.id
        @sub_account = @account.find_child(sub_account_id)
      end

      term_id = params[:course].delete(:term_id).presence || params[:course].delete(:enrollment_term_id).presence
      params_for_create[:enrollment_term] = api_find(@account.root_account.enrollment_terms, term_id) if term_id

      sis_course_id = params[:course].delete(:sis_course_id)
      apply_assignment_group_weights = params[:course].delete(:apply_assignment_group_weights)

      # accept end_at as an alias for conclude_at. continue to accept
      # conclude_at for legacy support, and return conclude_at only if
      # the user uses that name.
      course_end = if params[:course][:end_at].present?
                     params_for_create[:conclude_at] = params[:course].delete(:end_at)
                     :end_at
                   else
                     :conclude_at
                   end

      # If Term enrollment is specified, don't allow setting enrollment dates
      params_for_create = params_for_create.except(:start_at, :conclude_at) unless value_to_boolean(params_for_create[:restrict_enrollments_to_course_dates])

      unless @account.grants_right? @current_user, session, :manage_storage_quotas
        params_for_create.delete :storage_quota
        params_for_create.delete :storage_quota_mb
      end

      # Hang on... caller may not have permission to manage course visibility
      # settings. If not, make sure any attempt doesn't see the light of day.
      unless course_permission_to?("manage_course_visibility", @account)
        params_for_create.delete :public_syllabus
        params_for_create.delete :is_public_to_auth_users
        params_for_create.delete :public_syllabus_to_auth
        params_for_create[:is_public] = false
      end

      can_manage_sis = api_request? && @account.grants_right?(@current_user, :manage_sis)
      if can_manage_sis && value_to_boolean(params[:enable_sis_reactivation])
        @course = @domain_root_account.all_courses.where(
          sis_source_id: sis_course_id, workflow_state: "deleted"
        ).first
        if @course
          @course.workflow_state = "claimed"
          @course.account = @sub_account if @sub_account
        end
      end
      @course ||= (@sub_account || @account).courses.build(params_for_create)

      if can_manage_sis
        @course.sis_source_id = sis_course_id
      end

      if apply_assignment_group_weights
        @course.apply_assignment_group_weights = value_to_boolean apply_assignment_group_weights
      end

      if params_for_create.key?(:grade_passback_setting)
        grade_passback_setting = params_for_create.delete(:grade_passback_setting)
        update_grade_passback_setting(grade_passback_setting)
      end

      changes = changed_settings(@course.changes, @course.settings)

      respond_to do |format|
        if @course.save
          Auditors::Course.record_created(@course, @current_user, changes, source: (api_request? ? :api : :manual))
          @course.enroll_user(@current_user, "TeacherEnrollment", enrollment_state: "active") if params[:enroll_me].to_s == "true"
          @course.require_assignment_group rescue nil
          # offer updates the workflow state, saving the record without doing validation callbacks
          if api_request? && value_to_boolean(params[:offer])
            return unless verified_user_check

            @course.offer
            Auditors::Course.record_published(@course, @current_user, source: :api)
          end
          # Sync homeroom enrollments and participation if enabled and the course isn't a SIS import
          if @course.elementary_enabled? && value_to_boolean(params[:course][:sync_enrollments_from_homeroom]) && params[:course][:homeroom_course_id] && @course.sis_batch_id.blank?
            progress = Progress.new(context: @course, tag: :sync_homeroom_enrollments)
            progress.user = @current_user
            progress.reset!
            progress.process_job(@course, :sync_homeroom_enrollments, priority: Delayed::LOW_PRIORITY)
            # Participation sync should be done in the normal request flow, as it only needs to update a couple of
            # specific fields, delegating that to a job will cause the controller to return the old values, which will
            # force the user to refresh the page after the job finishes to see the changes
            @course.sync_homeroom_participation
          end
          format.html { redirect_to @course }
          format.json do
            render json: course_json(
              @course,
              @current_user,
              session,
              [:start_at, course_end, :license,
               :is_public, :is_public_to_auth_users, :public_syllabus, :public_syllabus_to_auth, :allow_student_assignment_edits, :allow_wiki_comments,
               :allow_student_forum_attachments, :open_enrollment, :self_enrollment,
               :root_account_id, :account_id, :public_description,
               :restrict_enrollments_to_course_dates, :hide_final_grades],
              nil,
              prefer_friendly_name: false
            )
          end
        else
          flash[:error] = t("errors.create_failed", "Course creation failed")
          format.html { redirect_to :root_url }
          format.json { render json: @course.errors, status: :bad_request }
        end
      end
    end
  end

  # @API Upload a file
  #
  # Upload a file to the course.
  #
  # This API endpoint is the first step in uploading a file to a course.
  # See the {file:file_uploads.html File Upload Documentation} for details on
  # the file upload workflow.
  #
  # Only those with the "Manage Files" permission on a course can upload files
  # to the course. By default, this is Teachers, TAs and Designers.
  def create_file
    @attachment = Attachment.new(context: @context)
    if authorized_action(@attachment, @current_user, :create)
      api_attachment_preflight(@context, request, check_quota: true)
    end
  end

  def unconclude
    get_context
    if authorized_action(@context, @current_user, [:change_course_state, :manage_courses_conclude])
      @context.unconclude
      Auditors::Course.record_unconcluded(@context, @current_user, source: (api_request? ? :api : :manual))
      flash[:notice] = t("notices.unconcluded", "Course un-concluded")
      redirect_to(named_context_url(@context, :context_url))
    end
  end

  include Api::V1::User

  # @API List students
  #
  # Returns the paginated list of students enrolled in this course.
  #
  # DEPRECATED: Please use the {api:CoursesController#users course users} endpoint
  # and pass "student" as the enrollment_type.
  #
  # @returns [User]
  def students
    # DEPRECATED. Needs to stay separate from #users though, because this is un-paginated
    get_context
    if authorized_action(@context, @current_user, :read_roster)
      proxy = @context.students.order_by_sortable_name
      user_json_preloads(proxy, false)
      render json: proxy.map { |u| user_json(u, @current_user, session) }
    end
  end

  # @API List users in course
  # Returns the paginated list of users in this course. And optionally the user's enrollments in the course.
  #
  # @argument search_term [String]
  #   The partial name or full ID of the users to match and return in the results list.
  #
  # @argument sort [String, "username"|"last_login"|"email"|"sis_id"]
  #   When set, sort the results of the search based on the given field.
  #
  # @argument enrollment_type[] [String, "teacher"|"student"|"student_view"|"ta"|"observer"|"designer"]
  #   When set, only return users where the user is enrolled as this type.
  #   "student_view" implies include[]=test_student.
  #   This argument is ignored if enrollment_role is given.
  #
  # @argument enrollment_role [String] Deprecated
  #   When set, only return users enrolled with the specified course-level role.  This can be
  #   a role created with the {api:RoleOverridesController#add_role Add Role API} or a
  #   base role type of 'StudentEnrollment', 'TeacherEnrollment', 'TaEnrollment',
  #   'ObserverEnrollment', or 'DesignerEnrollment'.
  #
  # @argument enrollment_role_id [Integer]
  #   When set, only return courses where the user is enrolled with the specified
  #   course-level role.  This can be a role created with the
  #   {api:RoleOverridesController#add_role Add Role API} or a built_in role id with type
  #   'StudentEnrollment', 'TeacherEnrollment', 'TaEnrollment', 'ObserverEnrollment',
  #   or 'DesignerEnrollment'.
  #
  # @argument include[] [String, "enrollments"|"locked"|"avatar_url"|"test_student"|"bio"|"custom_links"|"current_grading_period_scores"|"uuid"]
  #   - "enrollments":
  #   Optionally include with each Course the user's current and invited
  #   enrollments. If the user is enrolled as a student, and the account has
  #   permission to manage or view all grades, each enrollment will include a
  #   'grades' key with 'current_score', 'final_score', 'current_grade' and
  #   'final_grade' values.
  #   - "locked": Optionally include whether an enrollment is locked.
  #   - "avatar_url": Optionally include avatar_url.
  #   - "bio": Optionally include each user's bio.
  #   - "test_student": Optionally include the course's Test Student,
  #   if present. Default is to not include Test Student.
  #   - "custom_links": Optionally include plugin-supplied custom links for each student,
  #   such as analytics information
  #   - "current_grading_period_scores": if enrollments is included as
  #   well as this directive, the scores returned in the enrollment
  #   will be for the current grading period if there is one. A
  #   'grading_period_id' value will also be included with the
  #   scores. if grading_period_id is nil there is no current grading
  #   period and the score is a total score.
  #   - "uuid": Optionally include the users uuid
  #
  # @argument user_id [String]
  #   If this parameter is given and it corresponds to a user in the course,
  #   the +page+ parameter will be ignored and the page containing the specified user
  #   will be returned instead.
  #
  # @argument user_ids[] [Integer]
  #   If included, the course users set will only include users with IDs
  #   specified by the param. Note: this will not work in conjunction
  #   with the "user_id" argument but multiple user_ids can be included.
  #
  # @argument enrollment_state[] [String, "active"|"invited"|"rejected"|"completed"|"inactive"]
  #  When set, only return users where the enrollment workflow state is of one of the given types.
  #  "active" and "invited" enrollments are returned by default.
  # @returns [User]
  def users
    GuardRail.activate(:secondary) do
      get_context
      if authorized_action(@context, @current_user, %i[read_roster view_all_grades manage_grades])
        log_api_asset_access(["roster", @context], "roster", "other")
        # backcompat limit param
        params[:per_page] ||= params[:limit]

        search_params = params.slice(:search_term, :enrollment_role, :enrollment_role_id, :enrollment_type, :enrollment_state, :sort)
        include_inactive = @context.grants_right?(@current_user, session, :read_as_admin) && value_to_boolean(params[:include_inactive])

        search_params[:include_inactive_enrollments] = true if include_inactive
        search_term = search_params[:search_term].presence

        users = if search_term
                  UserSearch.for_user_in_context(search_term, @context, @current_user, session, search_params)
                else
                  UserSearch.scope_for(@context, @current_user, search_params)
                end

        # If a user_id is passed in, modify the page parameter so that the page
        # that contains that user is returned.
        # We delete it from params so that it is not maintained in pagination links.
        user_id = params[:user_id]
        if user_id.present? && (user = users.where(users: { id: user_id }).first)
          position_scope = users.where("#{User.sortable_name_order_by_clause}<=#{User.best_unicode_collation_key("?")}",
                                       user.sortable_name)
          position = position_scope.distinct.count(:all)
          per_page = Api.per_page_for(self)
          params[:page] = (position.to_f / per_page.to_f).ceil
        end

        user_ids = params[:user_ids]
        if user_ids.present?
          user_ids = user_ids.split(",") if user_ids.is_a?(String)
          users = users.where(id: user_ids)
        end

        user_uuids = params[:user_uuids]
        if user_uuids.present?
          user_uuids = user_uuids.split(",") if user_uuids.is_a?(String)
          users = users.where(uuid: user_uuids)
        end

        # don't calculate a total count/last page for this endpoint.
        # total_entries: nil
        users = Api.paginate(users, self, api_v1_course_users_url, { total_entries: nil })
        includes = Array(params[:include]).concat(["sis_user_id", "email"])

        # user_json_preloads loads both active/accepted and deleted
        # group_memberships when passed "group_memberships: true." In a
        # known case in the wild, each student had thousands of deleted
        # group memberships. Since we only care about active group
        # memberships for this course, load the data in a more targeted way.
        user_json_preloads(users, includes.include?("email"))
        UserPastLtiId.manual_preload_past_lti_ids(users, @context) if ["uuid", "lti_id"].any? { |id| includes.include? id }
        include_group_ids = includes.delete("group_ids").present?

        unless includes.include?("test_student") || Array(params[:enrollment_type]).include?("student_view")
          users.reject! do |u|
            u.preferences[:fake_student]
          end
        end
        if includes.include?("enrollments")
          enrollment_scope = @context.enrollments
                                     .where(user_id: users)
                                     .preload(:course, :scores)

          enrollment_scope = if search_params[:enrollment_state]
                               enrollment_scope.where(workflow_state: search_params[:enrollment_state])
                             elsif include_inactive
                               enrollment_scope.all_active_or_pending
                             else
                               enrollment_scope.active_or_pending
                             end
          enrollments_by_user = enrollment_scope.group_by(&:user_id)
        else
          confirmed_user_ids = @context.enrollments.where.not(workflow_state: %w[invited creation_pending rejected])
                                       .where(user_id: users).distinct.pluck(:user_id)
        end

        render json: users.map { |u|
          enrollments = enrollments_by_user[u.id] || [] if includes.include?("enrollments")
          user_unconfirmed = if enrollments
                               enrollments.all? { |e| %w[invited creation_pending rejected].include?(e.workflow_state) }
                             else
                               !confirmed_user_ids.include?(u.id)
                             end
          excludes = user_unconfirmed ? %w[pseudonym personal_info] : []
          if @context.sections_hidden_on_roster_page?(current_user: @current_user)
            excludes.append("course_section_id")
          end
          user_json(u, @current_user, session, includes, @context, enrollments, excludes).tap do |json|
            json[:group_ids] = active_group_memberships(users)[u.id]&.map(&:group_id) || [] if include_group_ids
          end
        }
      end
    end
  end

  # @API List recently logged in students
  #
  # Returns the paginated list of users in this course, ordered by how recently they have
  # logged in. The records include the 'last_login' field which contains
  # a timestamp of the last time that user logged into canvas.  The querying
  # user must have the 'View usage reports' permission.
  #
  # @example_request
  #     curl -H 'Authorization: Bearer <token>' \
  #          https://<canvas>/api/v1/courses/<course_id>/recent_users
  #
  # @returns [User]
  def recent_students
    get_context
    if authorized_action(@context, @current_user, :read_reports)
      scope = User.for_course_with_last_login(@context, @context.root_account_id, "StudentEnrollment")
      scope = scope.order("last_login DESC NULLS LAST")
      users = Api.paginate(scope, self, api_v1_course_recent_students_url)
      user_json_preloads(users)
      render json: users.map { |u| user_json(u, @current_user, session, ["last_login"]) }
    end
  end

  # @API Get single user
  # Return information on a single user.
  #
  # Accepts the same include[] parameters as the :users: action, and returns a
  # single user with the same fields as that action.
  #
  # @returns User
  def user
    get_context
    if authorized_action(@context, @current_user, :read_roster)
      includes = Array(params[:include])
      users = api_find_all(@context.users_visible_to(@current_user, {
                                                       include_inactive: includes.include?("inactive_enrollments")
                                                     }), [params[:id]])

      user_json_preloads(users, includes.include?("email"))
      user = users.first or raise ActiveRecord::RecordNotFound
      enrollments = user.not_ended_enrollments.where(course_id: @context).preload(:course, :root_account, :sis_pseudonym) if includes.include?("enrollments")
      render json: user_json(user, @current_user, session, includes, @context, enrollments)
    end
  end

  # @API Search for content share users
  #
  # Returns a paginated list of users you can share content with.  Requires the content share
  # feature and the user must have the manage content permission for the course.
  #
  # @argument search_term [Required, String]
  #   Term used to find users.  Will search available share users with the search term in their name.
  #
  # @example_request
  #     curl -H 'Authorization: Bearer <token>' \
  #          https://<canvas>/api/v1/courses/<course_id>/content_share_users \
  #          -d 'search_term=smith'
  #
  # @returns [User]
  def content_share_users
    get_context
    reject!("Search term required") unless params[:search_term]
    return unless authorized_action(@context, @current_user, :read_as_admin)

    users_scope = User.shard(Shard.current).has_created_account.distinct
    union_scope = teacher_scope(name_scope(users_scope), @context.root_account_id)
                  .union(
                    teacher_scope(email_scope(users_scope), @context.root_account_id),
                    admin_scope(name_scope(users_scope), @context.root_account_id).merge(Role.full_account_admin),
                    admin_scope(email_scope(users_scope), @context.root_account_id).merge(Role.full_account_admin),
                    admin_scope(name_scope(users_scope), @context.root_account_id).merge(Role.custom_account_admin_with_permission("manage_content")),
                    admin_scope(email_scope(users_scope), @context.root_account_id).merge(Role.custom_account_admin_with_permission("manage_content"))
                  )
                  .order(:name)
                  .distinct
    users = Api.paginate(union_scope, self, api_v1_course_content_share_users_url)
    render json: users_json(users, @current_user, session, ["avatar_url", "email"], @context, nil, ["pseudonym"])
  end

  def admin_scope(scope, root_account_id)
    scope.joins(account_users: [:account, :role])
         .merge(AccountUser.active)
         .merge(Account.active)
         .where("accounts.id = ? OR accounts.root_account_id = ?", root_account_id, root_account_id)
  end

  def teacher_scope(scope, root_account_id)
    scope.joins(enrollments: :course)
         .merge(Enrollment.active.of_admin_type)
         .merge(Course.active)
         .where(courses: { root_account_id: root_account_id })
  end

  def name_scope(scope)
    scope.where(UserSearch.like_condition("users.name"), pattern: UserSearch.like_string_for(params[:search_term]))
  end

  def email_scope(scope)
    scope.joins(:communication_channels)
         .where(communication_channels: { workflow_state: ["active", "unconfirmed"], path_type: "email" })
         .where(UserSearch.like_condition("communication_channels.path"), pattern: UserSearch.like_string_for(params[:search_term]))
  end

  include Api::V1::PreviewHtml
  # @API Preview processed html
  #
  # Preview html content processed for this course
  #
  # @argument html The html content to process
  #
  # @example_request
  #     curl https://<canvas>/api/v1/courses/<course_id>/preview_html \
  #          -F 'html=<p><badhtml></badhtml>processed html</p>' \
  #          -H 'Authorization: Bearer <token>'
  #
  # @example_response
  #   {
  #     "html": "<p>processed html</p>"
  #   }
  def preview_html
    get_context
    if @context && authorized_action(@context, @current_user, :read)
      render_preview_html
    end
  end

  include Api::V1::StreamItem
  # @API Course activity stream
  # Returns the current user's course-specific activity stream, paginated.
  #
  # For full documentation, see the API documentation for the user activity
  # stream, in the user api.
  def activity_stream
    get_context
    if authorized_action(@context, @current_user, :read)
      api_render_stream(contexts: [@context], paginate_url: :api_v1_course_activity_stream_url)
    end
  end

  # @API Course activity stream summary
  # Returns a summary of the current user's course-specific activity stream.
  #
  # For full documentation, see the API documentation for the user activity
  # stream summary, in the user api.
  def activity_stream_summary
    get_context
    if authorized_action(@context, @current_user, :read)
      api_render_stream_summary([@context])
    end
  end

  include Api::V1::TodoItem
  # @API Course TODO items
  # Returns the current user's course-specific todo items.
  #
  # For full documentation, see the API documentation for the user todo items, in the user api.
  def todo_items
    GuardRail.activate(:secondary) do
      get_context
      if authorized_action(@context, @current_user, :read)
        bookmark = Plannable::Bookmarker.new(Assignment, false, [:due_at, :created_at], :id)

        grading_scope = @current_user.assignments_needing_grading(contexts: [@context], scope_only: true)
                                     .reorder(:due_at, :id).preload(:external_tool_tag, :rubric_association, :rubric, :discussion_topic, :quiz, :duplicate_of)
        submitting_scope = @current_user
                           .assignments_needing_submitting(
                             contexts: [@context],
                             include_ungraded: true,
                             scope_only: true
                           )
                           .reorder(:due_at, :id).preload(:external_tool_tag, :rubric_association, :rubric, :discussion_topic, :quiz).eager_load(:duplicate_of)

        grading_collection = BookmarkedCollection.wrap(bookmark, grading_scope)
        grading_collection = BookmarkedCollection.transform(grading_collection) do |a|
          todo_item_json(a, @current_user, session, "grading")
        end
        submitting_collection = BookmarkedCollection.wrap(bookmark, submitting_scope)
        submitting_collection = BookmarkedCollection.transform(submitting_collection) do |a|
          todo_item_json(a, @current_user, session, "submitting")
        end

        collections = [
          ["grading", grading_collection],
          ["submitting", submitting_collection]
        ]

        if Array(params[:include]).include? "ungraded_quizzes"
          quizzes_bookmark = Plannable::Bookmarker.new(Quizzes::Quiz, false, [:due_at, :created_at], :id)
          quizzes_scope = @current_user
                          .ungraded_quizzes(
                            contexts: [@context],
                            needing_submitting: true,
                            scope_only: true
                          )
                          .reorder(:due_at, :id)
          quizzes_collection = BookmarkedCollection.wrap(quizzes_bookmark, quizzes_scope)
          quizzes_collection = BookmarkedCollection.transform(quizzes_collection) do |a|
            todo_item_json(a, @current_user, session, "submitting")
          end

          collections << ["quizzes", quizzes_collection]
        end

        paginated_collection = BookmarkedCollection.merge(*collections)
        todos = Api.paginate(paginated_collection, self, api_v1_course_todo_list_items_url)

        render json: todos
      end
    end
  end

  # @API Delete/Conclude a course
  # Delete or conclude an existing course
  #
  # @argument event [Required, String, "delete"|"conclude"]
  #   The action to take on the course.
  #
  # @example_response
  #   { "delete": "true" }
  def destroy
    @context = api_find(Course, params[:id])
    if api_request? && !["delete", "conclude"].include?(params[:event])
      return render(json: { message: 'Only "delete" and "conclude" events are allowed.' }, status: :bad_request)
    end
    return unless authorized_action(@context, @current_user, permission_for_event(params[:event]))

    if params[:event] != "conclude" && (@context.created? || @context.claimed? || params[:event] == "delete")
      if (success = @context.destroy)
        Auditors::Course.record_deleted(@context, @current_user, source: (api_request? ? :api : :manual))
        flash[:notice] = t("notices.deleted", "Course successfully deleted")
      else
        flash[:notice] = t("Course cannot be deleted")
      end
    else
      @context.complete
      if (success = @context.save)
        Auditors::Course.record_concluded(@context, @current_user, source: (api_request? ? :api : :manual))
        flash[:notice] = t("notices.concluded", "Course successfully concluded")
      else
        flash[:notice] = t("notices.failed_conclude", "Course failed to conclude")
      end
    end
    @current_user.touch
    respond_to do |format|
      format.html { redirect_to dashboard_url }
      format.json do
        render json: { params[:event] => success }, status: success ? 200 : 400
      end
    end
  end

  def statistics
    if authorized_action(@context, @current_user, :read_reports)
      @student_ids = @context.student_ids

      query = "SELECT COUNT(id), SUM(size) FROM #{Attachment.quoted_table_name} WHERE context_id=%s AND context_type='Course' AND root_attachment_id IS NULL AND file_state != 'deleted'"
      row = Attachment.connection.select_rows(query % [@context.id]).first
      @file_count, @files_size = [row[0].to_i, row[1].to_i]
      query = "SELECT COUNT(id), SUM(max_size) FROM #{MediaObject.quoted_table_name} WHERE context_id=%s AND context_type='Course' AND attachment_id IS NULL AND workflow_state != 'deleted'"
      row = MediaObject.connection.select_rows(query % [@context.id]).first
      @media_file_count, @media_files_size = [row[0].to_i, row[1].to_i]

      respond_to do |format|
        format.html do
          js_env(RECENT_STUDENTS_URL: api_v1_course_recent_students_url(@context))
        end
        format.json { render json: @categories }
      end
    end
  end

  # @API Get course settings
  # Returns some of a course's settings.
  #
  # @example_request
  #   curl https://<canvas>/api/v1/courses/<course_id>/settings \
  #     -X GET \
  #     -H 'Authorization: Bearer <token>'
  #
  # @example_response
  #   {
  #     "allow_student_discussion_topics": true,
  #     "allow_student_forum_attachments": false,
  #     "allow_student_discussion_editing": true,
  #     "grading_standard_enabled": true,
  #     "grading_standard_id": 137,
  #     "allow_student_organized_groups": true,
  #     "hide_final_grades": false,
  #     "hide_distribution_graphs": false,
  #     "hide_sections_on_course_users_page": false,
  #     "lock_all_announcements": true,
  #     "usage_rights_required": false,
  #     "homeroom_course": false,
  #     "default_due_time": "23:59:59",
  #     "conditional_release": false
  #   }
  def api_settings
    get_context
    if authorized_action @context, @current_user, :read
      render json: course_settings_json(@context)
    end
  end

  def settings
    if authorized_action(@context, @current_user, :read_as_admin)
      load_all_contexts(context: @context)

      @all_roles = Role.custom_roles_and_counts_for_course(@context, @current_user, true)

      @invited_count = @context.invited_count_visible_to(@current_user)

      @publishing_enabled = @context.allows_grade_publishing_by(@current_user) &&
                            can_do(@context, @current_user, :manage_grades)

      @homeroom_courses = if can_do(@context.account, @current_user, :manage_courses, :manage_courses_admin)
                            @context.account.courses.active.homeroom.to_a
                          else
                            @current_user.courses_for_enrollments(@current_user.teacher_enrollments).homeroom.to_a
                          end

      if @context.elementary_homeroom_course?
        @synced_subjects = Course.where(homeroom_course_id: @context.id).syncing_subjects.limit(100).select(&:elementary_subject_course?).sort_by { |c| Canvas::ICU.collation_key(c.name) }
      end

      @alerts = @context.alerts
      add_crumb(t("#crumbs.settings", "Settings"), named_context_url(@context, :context_details_url))

      js_permissions = {
        can_manage_courses: @context.account.grants_any_right?(@current_user, session, :manage_courses, :manage_courses_admin),
        manage_students: @context.grants_right?(@current_user, session, :manage_students),
        manage_account_settings: @context.account.grants_right?(@current_user, session, :manage_account_settings),
        manage_feature_flags: @context.grants_right?(@current_user, session, :manage_feature_flags),
        manage: @context.grants_right?(@current_user, session, :manage)
      }
      if @context.root_account.feature_enabled?(:granular_permissions_manage_users)
        js_permissions[:can_allow_course_admin_actions] = @context.grants_right?(@current_user, session, :allow_course_admin_actions)
      else
        js_permissions[:manage_admin_users] = @context.grants_right?(@current_user, session, :manage_admin_users)
      end
      if @context.root_account.feature_enabled?(:granular_permissions_manage_lti)
        js_permissions[:add_tool_manually] = @context.grants_right?(@current_user, session, :manage_lti_add)
        js_permissions[:edit_tool_manually] = @context.grants_right?(@current_user, session, :manage_lti_edit)
        js_permissions[:delete_tool_manually] = @context.grants_right?(@current_user, session, :manage_lti_delete)
      else
        js_permissions[:create_tool_manually] = @context.grants_right?(@current_user, session, :create_tool_manually)
      end
      js_env({
               COURSE_ID: @context.id,
               USERS_URL: "/api/v1/courses/#{@context.id}/users",
               ALL_ROLES: @all_roles,
               COURSE_ROOT_URL: "/courses/#{@context.id}",
               SEARCH_URL: search_recipients_url,
               CONTEXTS: @contexts,
               USER_PARAMS: { include: %w[email enrollments locked observed_users] },
               PERMISSIONS: js_permissions,
               APP_CENTER: {
                 enabled: Canvas::Plugin.find(:app_center).enabled?
               },
               LTI_LAUNCH_URL: course_tool_proxy_registration_path(@context),
               EXTERNAL_TOOLS_CREATE_URL: url_for(controller: :external_tools, action: :create, course_id: @context.id),
               TOOL_CONFIGURATION_SHOW_URL: course_show_tool_configuration_url(course_id: @context.id, developer_key_id: ":developer_key_id"),
               MEMBERSHIP_SERVICE_FEATURE_FLAG_ENABLED: @context.root_account.feature_enabled?(:membership_service_for_lti_tools),
               CONTEXT_BASE_URL: "/courses/#{@context.id}",
               COURSE_COLOR: @context.elementary_enabled? && @context.course_color,
               PUBLISHING_ENABLED: @publishing_enabled,
               COURSE_COLORS_ENABLED: @context.elementary_enabled?,
               use_unsplash_image_search: PluginSetting.settings_for_plugin(:unsplash)&.dig("access_key")&.present?,
               COURSE_VISIBILITY_OPTION_DESCRIPTIONS: @context.course_visibility_option_descriptions,
               STUDENTS_ENROLLMENT_DATES: @context.enrollment_term&.enrollment_dates_overrides&.detect { |term| term[:enrollment_type] == "StudentEnrollment" }&.slice(:start_at, :end_at),
               DEFAULT_TERM_DATES: @context.enrollment_term&.slice(:start_at, :end_at),
               COURSE_DATES: { start_at: @context.start_at, end_at: @context.conclude_at },
               RESTRICT_STUDENT_PAST_VIEW_LOCKED: @context.account.restrict_student_past_view[:locked],
               RESTRICT_STUDENT_FUTURE_VIEW_LOCKED: @context.account.restrict_student_future_view[:locked],
               PREVENT_COURSE_AVAILABILITY_EDITING_BY_TEACHERS: @context.root_account.settings[:prevent_course_availability_editing_by_teachers],
               MANUAL_MSFT_SYNC_COOLDOWN: MicrosoftSync::Group.manual_sync_cooldown,
               MSFT_SYNC_ENABLED: !!@context.root_account.settings[:microsoft_sync_enabled],
               MSFT_SYNC_CAN_BYPASS_COOLDOWN: Account.site_admin.account_users_for(@current_user).present?,
               MSFT_SYNC_MAX_ENROLLMENT_MEMBERS: MicrosoftSync::MembershipDiff::MAX_ENROLLMENT_MEMBERS,
               MSFT_SYNC_MAX_ENROLLMENT_OWNERS: MicrosoftSync::MembershipDiff::MAX_ENROLLMENT_OWNERS,
               COURSE_PACES_ENABLED: @context.enable_course_paces?
             })

      set_tutorial_js_env

      master_template = @context.master_course_templates.for_full_course.first
      restrictions_by_object_type = master_template&.default_restrictions_by_type_for_api || {}
      message = !MasterCourses::MasterTemplate.is_master_course?(@context) && why_cant_i_enable_master_course(@context)
      message ||= ""
      js_env({
               IS_MASTER_COURSE: MasterCourses::MasterTemplate.is_master_course?(@context),
               DISABLED_BLUEPRINT_MESSAGE: message,
               BLUEPRINT_RESTRICTIONS: master_template&.default_restrictions || { content: true },
               USE_BLUEPRINT_RESTRICTIONS_BY_OBJECT_TYPE: master_template&.use_default_restrictions_by_type || false,
               BLUEPRINT_RESTRICTIONS_BY_OBJECT_TYPE: restrictions_by_object_type
             })

      @course_settings_sub_navigation_tools = ContextExternalTool.all_tools_for(@context,
                                                                                type: :course_settings_sub_navigation,
                                                                                root_account: @domain_root_account,
                                                                                current_user: @current_user)
      unless @context.grants_right?(@current_user, session, :read_as_admin)
        @course_settings_sub_navigation_tools.reject! { |tool| tool.course_settings_sub_navigation(:visibility) == "admins" }
      end
    end
  end

  def update_user_engine_choice(course, selection_obj)
    new_selections = {}
    new_selections[:user_id] = {
      newquizzes_engine_selected: selection_obj[:newquizzes_engine_selected],
      expiration: selection_obj[:expiration]
    }
    new_selections.reverse_merge!(course.settings[:engine_selected])
    new_selections
  end

  def new_quizzes_selection_update
    @course = api_find(Course, params[:id])
    if @course.root_account.feature_enabled?(:newquizzes_on_quiz_page)
      old_settings = @course.settings
      key_exists = old_settings.key?(:engine_selected)
      selection_obj = {
        newquizzes_engine_selected: params[:newquizzes_engine_selected],
        expiration: Time.zone.today + 30.days
      }

      new_settings = {}

      new_settings[:engine_selected] = if key_exists
                                         update_user_engine_choice(@course, selection_obj)
                                       else
                                         { user_id: selection_obj }
                                       end
      new_settings.reverse_merge!(old_settings)
      @course.settings = new_settings
      @course.save
      render json: new_settings
    end
  end

  # @API Update course settings
  # Can update the following course settings:
  #
  # @argument allow_student_discussion_topics [Boolean]
  #   Let students create discussion topics
  #
  # @argument allow_student_forum_attachments [Boolean]
  #   Let students attach files to discussions
  #
  # @argument allow_student_discussion_editing [Boolean]
  #   Let students edit or delete their own discussion replies
  #
  # @argument allow_student_organized_groups [Boolean]
  #   Let students organize their own groups
  #
  # @argument allow_student_discussion_reporting [Boolean]
  #   Let students report offensive discussion content
  #
  # @argument allow_student_anonymous_discussion_topics [Boolean]
  #   Let students create anonymous discussion topics
  #
  # @argument filter_speed_grader_by_student_group [Boolean]
  #   Filter SpeedGrader to only the selected student group
  #
  # @argument hide_final_grades [Boolean]
  #   Hide totals in student grades summary
  #
  # @argument hide_distribution_graphs [Boolean]
  #   Hide grade distribution graphs from students
  #
  # @argument hide_sections_on_course_users_page [Boolean]
  #   Disallow students from viewing students in sections they do not belong to
  #
  # @argument lock_all_announcements [Boolean]
  #   Disable comments on announcements
  #
  # @argument usage_rights_required [Boolean]
  #   Copyright and license information must be provided for files before they are published.
  #
  # @argument restrict_student_past_view [Boolean]
  #   Restrict students from viewing courses after end date
  #
  # @argument restrict_student_future_view [Boolean]
  #   Restrict students from viewing courses before start date
  #
  # @argument show_announcements_on_home_page [Boolean]
  #   Show the most recent announcements on the Course home page (if a Wiki, defaults to five announcements, configurable via home_page_announcement_limit).
  #   Canvas for Elementary subjects ignore this setting.
  #
  # @argument home_page_announcement_limit [Integer]
  #   Limit the number of announcements on the home page if enabled via show_announcements_on_home_page
  #
  # @argument syllabus_course_summary [Boolean]
  #   Show the course summary (list of assignments and calendar events) on the syllabus page. Default is true.
  #
  # @argument default_due_time [String]
  #   Set the default due time for assignments. This is the time that will be pre-selected in the Canvas user interface
  #   when setting a due date for an assignment. It does not change when any existing assignment is due. It should be
  #   given in 24-hour HH:MM:SS format. The default is "23:59:59". Use "inherit" to inherit the account setting.
  #
  # @argument conditional_release [Boolean]
  #   Enable or disable individual learning paths for students based on assessment
  #
  # @example_request
  #   curl https://<canvas>/api/v1/courses/<course_id>/settings \
  #     -X PUT \
  #     -H 'Authorization: Bearer <token>' \
  #     -d 'allow_student_discussion_topics=false'
  def update_settings
    return unless api_request?

    @course = api_find(Course, params[:course_id])
    return unless authorized_action(@course, @current_user, :update)

    old_settings = @course.settings

    if (default_due_time = params.delete(:default_due_time))
      @course.default_due_time = normalize_due_time(default_due_time)
    end

<<<<<<< HEAD
    if params.key?(:conditional_release)
      if !value_to_boolean(params[:conditional_release])
        @course.disable_conditional_release
      elsif @course.account.conditional_release?
        @course.conditional_release = true
      end
    end
=======
    # Remove the conditional release param if the account is locking the feature
    params[:conditional_release] = nil if params.key?(:conditional_release) && @course.account.conditional_release[:locked]
>>>>>>> 0ea2577d

    @course.attributes = params.permit(
      :allow_final_grade_override,
      :allow_student_discussion_topics,
      :allow_student_forum_attachments,
      :allow_student_discussion_editing,
      :allow_student_discussion_reporting,
      :allow_student_anonymous_discussion_topics,
      :filter_speed_grader_by_student_group,
      :show_total_grade_as_points,
      :allow_student_organized_groups,
      :hide_final_grades,
      :hide_distribution_graphs,
      :hide_sections_on_course_users_page,
      :lock_all_announcements,
      :usage_rights_required,
      :restrict_student_past_view,
      :restrict_student_future_view,
      :show_announcements_on_home_page,
      :syllabus_course_summary,
      :home_page_announcement_limit,
      :homeroom_course,
      :sync_enrollments_from_homeroom,
      :homeroom_course_id,
      :course_color,
      :friendly_name,
      :enable_course_paces
    )
    changes = changed_settings(@course.changes, @course.settings, old_settings)

    @course.delay_if_production(priority: Delayed::LOW_PRIORITY)
           .touch_content_if_public_visibility_changed(changes)

    disable_conditional_release if changes[:conditional_release]&.last == false

    DueDateCacher.with_executing_user(@current_user) do
      if @course.save
        Auditors::Course.record_updated(@course, @current_user, changes, source: :api)
        render json: course_settings_json(@course)
      else
        render json: @course.errors, status: :bad_request
      end
    end
  end

  # @API Return test student for course
  #
  # Returns information for a test student in this course. Creates a test
  # student if one does not already exist for the course. The caller must have
  # permission to access the course's student view.
  #
  # @example_request
  #   curl https://<canvas>/api/v1/courses/<course_id>/student_view_student \
  #     -X GET \
  #     -H 'Authorization: Bearer <token>'
  #
  # @returns User
  def student_view_student
    get_context
    if authorized_action(@context, @current_user, :use_student_view)
      render json: user_json(@context.student_view_student, @current_user, session)
    end
  end

  def observer_pairing_codes_csv
    get_context
    return render_unauthorized_action unless @context.root_account.self_registration? && @context.grants_right?(@current_user, :generate_observer_pairing_code)

    res = CSV.generate do |csv|
      csv << [
        I18n.t("Last Name"),
        I18n.t("First Name"),
        I18n.t("Pairing Code"),
        I18n.t("Expires At"),
      ]
      @context.students.each do |u|
        opc = ObserverPairingCode.create(user: u, expires_at: 1.week.from_now, code: SecureRandom.hex(3))
        row = []
        row << opc.user.last_name
        row << opc.user.first_name
        row << ('="' + opc.code + '"')
        row << opc.expires_at
        csv << row
      end
    end
    send_data res, type: "text/csv", filename: "#{@context.course_code}_Pairing_Codes.csv"
  end

  def update_nav
    get_context
    if authorized_action(@context, @current_user, :update)
      @context.tab_configuration = JSON.parse(params[:tabs_json]).compact
      @context.save
      respond_to do |format|
        format.html { redirect_to named_context_url(@context, :context_details_url) }
        format.json { render json: { update_nav: true } }
      end
    end
  end

  def re_send_invitations
    get_context
    if authorized_action(@context, @current_user, [:manage_students, manage_admin_users_perm])
      @context.delay_if_production.re_send_invitations!(@current_user)

      respond_to do |format|
        format.html { redirect_to course_settings_url }
        format.json { render json: { re_sent: true } }
      end
    end
  end

  def enrollment_invitation
    get_context

    return if check_enrollment(true)
    return !!redirect_to(course_url(@context.id)) unless @pending_enrollment

    if params[:reject]
      reject_enrollment(@pending_enrollment)
    elsif params[:accept]
      accept_enrollment(@pending_enrollment)
    else
      redirect_to course_url(@context.id)
    end
  end

  # Internal: Accept an enrollment invitation and redirect.
  #
  # enrollment - An enrollment object to accept.
  #
  # Returns nothing.
  def accept_enrollment(enrollment)
    if @current_user && enrollment.user == @current_user
      if enrollment.workflow_state == "invited"
        GuardRail.activate(:primary) do
          DueDateCacher.with_executing_user(@current_user) do
            enrollment.accept!
          end
        end
        @pending_enrollment = nil
        flash[:notice] = t("notices.invitation_accepted", "Invitation accepted!  Welcome to %{course}!", course: @context.name)
      end

      session[:accepted_enrollment_uuid] = enrollment.uuid

      if params[:action] == "show"
        @context_enrollment = enrollment
        enrollment = nil
        false
      else
        # Redirects back to HTTP_REFERER if it exists (so if you accept from an assignent page it will put
        # you back on the same page you were looking at). Otherwise, it redirects back to the course homepage
        redirect_back(fallback_location: course_url(@context.id))
      end
    elsif (!@current_user && enrollment.user.registered?) || !enrollment.user.email_channel
      session[:return_to] = course_url(@context.id)
      flash[:notice] = t("notices.login_to_accept", "You'll need to log in before you can accept the enrollment.")
      return redirect_to login_url(force_login: 1) if @current_user

      redirect_to login_url
    else
      # defer to CommunicationChannelsController#confirm for the logic of merging users
      redirect_to registration_confirmation_path(enrollment.user.email_channel.confirmation_code, enrollment: enrollment.uuid)
    end
  end
  protected :accept_enrollment

  # Internal: Reject an enrollment invitation and redirect.
  #
  # enrollment - An enrollment object to reject.
  #
  # Returns nothing.
  def reject_enrollment(enrollment)
    if enrollment.invited?
      GuardRail.activate(:primary) do
        enrollment.reject!
      end
      flash[:notice] = t("notices.invitation_cancelled", "Invitation canceled.")
    end

    session.delete(:enrollment_uuid)
    session[:permissions_key] = SecureRandom.uuid

    redirect_to(@current_user ? dashboard_url : root_url)
  end
  protected :reject_enrollment

  def claim_course
    if params[:verification] == @context.uuid
      session[:claim_course_uuid] = @context.uuid
      # session[:course_uuid] = @context.uuid
    end
    if session[:claim_course_uuid] == @context.uuid && @current_user && @context.state == :created
      claim_session_course(@context, @current_user)
    end
  end
  protected :claim_course

  # Protected: Check a user's enrollment in the current course and redirect
  #   them/clean up the session as needed.
  #
  # ignore_restricted_courses - if true, don't exit on enrollments to non-active,
  #   date-restricted courses.
  #
  # Returns boolean (true if parent request should be cancelled).
  def check_enrollment(ignore_restricted_courses = false)
    return false if @pending_enrollment

    if (enrollment = fetch_enrollment)
      if enrollment.state_based_on_date == :inactive && !ignore_restricted_courses
        flash[:notice] = t("notices.enrollment_not_active", "Your membership in the course, %{course}, is not yet activated", course: @context.name)
        return !!redirect_to(enrollment.workflow_state == "invited" ? courses_url : dashboard_url)
      end

      if enrollment.rejected?
        enrollment.workflow_state = "invited"
        GuardRail.activate(:primary) { enrollment.save_without_broadcasting }
      end

      if enrollment.self_enrolled?
        return !!redirect_to(registration_confirmation_path(enrollment.user.email_channel.confirmation_code, enrollment: enrollment.uuid))
      end

      session[:enrollment_uuid] = enrollment.uuid
      session[:enrollment_uuid_course_id] = enrollment.course_id
      session[:permissions_key] = SecureRandom.uuid

      @pending_enrollment = enrollment

      if @context.root_account.allow_invitation_previews? || enrollment.admin?
        flash[:notice] = t("notices.preview_course", "You've been invited to join this course.  You can look around, but you'll need to accept the enrollment invitation before you can participate.")
      elsif params[:action] != "enrollment_invitation"
        # directly call the next action; it's just going to redirect anyway, so no need to have
        # an additional redirect to get to it
        params[:accept] = 1
        return enrollment_invitation
      end
    end

    if session[:accepted_enrollment_uuid].present? &&
       (enrollment = @context.enrollments.where(uuid: session[:accepted_enrollment_uuid]).first)

      if enrollment.invited?
        enrollment.accept!
        flash[:notice] = t("notices.invitation_accepted", "Invitation accepted!  Welcome to %{course}!", course: @context.name)
      end

      if session[:enrollment_uuid] == session[:accepted_enrollment_uuid]
        session.delete(:enrollment_uuid)
        session[:permissions_key] = SecureRandom.uuid
      end
      session.delete(:accepted_enrollment_uuid)
      session.delete(:enrollment_uuid_course_id)
    end

    false
  end
  protected :check_enrollment

  # Internal: Get the current user's enrollment (if any) in the requested course.
  #
  # Returns enrollment (or nil).
  def fetch_enrollment
    # Use the enrollment we already fetched, if possible
    enrollment = @context_enrollment if @context_enrollment&.pending? && (@context_enrollment.uuid == params[:invitation] || params[:invitation].blank?)
    @current_user.reload if @context_enrollment&.enrollment_state&.user_needs_touch # needed to prevent permission caching

    # Overwrite with the session enrollment, if one exists, and it's different than the current user's
    if session[:enrollment_uuid] && enrollment.try(:uuid) != session[:enrollment_uuid] &&
       params[:invitation].blank? && session[:enrollment_uuid_course_id] == @context.id

      enrollment = @context.enrollments.where(uuid: session[:enrollment_uuid], workflow_state: "invited").first
    end

    # Look for enrollments to matching temporary users
    if @current_user
      enrollment ||= @current_user.temporary_invitations.find do |invitation|
        invitation.course_id == @context.id
      end
    end

    # Look up the explicitly provided invitation
    unless params[:invitation].blank?
      enrollment ||= @context.enrollments.where("enrollments.uuid=? AND enrollments.workflow_state IN ('invited', 'rejected')", params[:invitation]).first
    end

    enrollment
  end
  protected :fetch_enrollment

  def locks
    if authorized_action(@context, @current_user, :read)
      assets = params[:assets].split(",")
      types = {}
      assets.each do |asset|
        split = asset.split("_")
        id = split.pop
        (types[split.join("_")] ||= []) << id
      end
      locks_hash = Rails.cache.fetch(["locked_for_results", @current_user, Digest::MD5.hexdigest(params[:assets])].cache_key) do
        locks = {}
        types.each do |type, ids|
          case type
          when "assignment"
            @context.assignments.active.where(id: ids).each do |assignment|
              locks[assignment.asset_string] = assignment.locked_for?(@current_user)
            end
          when "quiz"
            @context.quizzes.active.include_assignment.where(id: ids).each do |quiz|
              locks[quiz.asset_string] = quiz.locked_for?(@current_user)
            end
          when "discussion_topic"
            @context.discussion_topics.active.where(id: ids).each do |topic|
              locks[topic.asset_string] = topic.locked_for?(@current_user)
            end
          end
        end
        locks
      end
      render json: locks_hash
    end
  end

  def self_unenrollment
    get_context
    if @context_enrollment && params[:self_unenrollment] && params[:self_unenrollment] == @context_enrollment.uuid && @context_enrollment.self_enrolled?
      @context_enrollment.conclude
      render json: ""
    else
      render json: "", status: :bad_request
    end
  end

  # DEPRECATED
  def self_enrollment
    get_context
    unless params[:self_enrollment] &&
           @context.self_enrollment_codes.include?(params[:self_enrollment]) &&
           @context.self_enrollment_code
      return redirect_to course_url(@context)
    end

    redirect_to enroll_url(@context.self_enrollment_code)
  end

  def check_pending_teacher
    store_location if @context.created?
    if session[:saved_course_uuid] == @context.uuid
      @context_just_saved = true
      session.delete(:saved_course_uuid)
    end
    return unless session[:claimed_course_uuids] && session[:claimed_enrollment_uuids]

    if session[:claimed_course_uuids].include?(@context.uuid)
      session[:claimed_enrollment_uuids].each do |uuid|
        e = @context.enrollments.where(uuid: uuid).first
        @pending_teacher = e.user if e
      end
    end
  end
  protected :check_pending_teacher

  def check_unknown_user
    @public_view = true unless @current_user && @context.grants_right?(@current_user, session, :read_roster)
  end
  protected :check_unknown_user

  def check_for_xlist
    return false unless @current_user.present? && @context_enrollment.blank?

    xlist_enrollment = @current_user.enrollments.active.joins(:course_section)
                                    .where(course_sections: { nonxlist_course_id: @context }).first
    if xlist_enrollment.present?
      redirect_params = {}
      redirect_params[:invitation] = params[:invitation] if params[:invitation].present?
      redirect_to course_path(xlist_enrollment.course_id, redirect_params)
      return true
    end
    false
  end
  protected :check_for_xlist

  include Api::V1::ContextModule
  include ContextModulesController::ModuleIndexHelper
  include AnnouncementsController::AnnouncementsIndexHelper

  # @API Get a single course
  # Return information on a single course.
  #
  # Accepts the same include[] parameters as the list action plus:
  #
  # @argument include[] [String, "needs_grading_count"|"syllabus_body"|"public_description"|"total_scores"|"current_grading_period_scores"|"term"|"account"|"course_progress"|"sections"|"storage_quota_used_mb"|"total_students"|"passback_status"|"favorites"|"teachers"|"observed_users"|"all_courses"|"permissions"|"course_image"|"concluded"]
  #   - "all_courses": Also search recently deleted courses.
  #   - "permissions": Include permissions the current user has
  #     for the course.
  #   - "observed_users": include observed users in the enrollments
  #   - "course_image": Optional course image data for when there is a course image
  #     and the course image feature flag has been enabled
  #   - "concluded": Optional information to include with each Course. Indicates whether
  #     the course has been concluded, taking course and term dates into account.
  #
  # @argument teacher_limit [Integer]
  #   The maximum number of teacher enrollments to show.
  #   If the course contains more teachers than this, instead of giving the teacher
  #   enrollments, the count of teachers will be given under a _teacher_count_ key.
  #
  # @returns Course
  def show
    GuardRail.activate(:secondary) do
      if api_request?
        includes = Set.new(Array(params[:include]))

        if params[:account_id]
          @account = api_find(Account.active, params[:account_id])
          scope = @account.associated_courses
        else
          scope = Course
        end

        unless includes.member?("all_courses")
          scope = scope.not_deleted
        end
        @context = @course = api_find(scope, params[:id])
        @context_membership = @context.enrollments.where(user_id: @current_user).except(:preload).first # for AUA

        if authorized_action(@course, @current_user, :read)
          log_asset_access(["home", @context], "home", "other", nil, @context_membership.class.to_s, context: @context)
          enrollments = @course.current_enrollments.where(user_id: @current_user).to_a
          if includes.include?("observed_users") &&
             enrollments.any?(&:assigned_observer?)
            enrollments.concat(ObserverEnrollment.observed_enrollments_for_courses(@course, @current_user))
          end

          includes << :hide_final_grades
          render json: course_json(@course, @current_user, session, includes, enrollments)
        end
        return
      end

      @context = api_find(Course.active, params[:id])

      assign_localizer
      if request.xhr?
        if authorized_action(@context, @current_user, [:read, :read_as_admin])
          render json: @context
        end
        return
      end

      if @context && @current_user
        if Account.site_admin.feature_enabled?(:observer_picker) && Setting.get("assignments_2_observer_view", "false") == "true"
          observed_users(@current_user, session, @context.id) # sets @selected_observed_user
          @context_enrollment = @context.enrollments
                                        .where(user_id: @current_user, associated_user_id: @selected_observed_user)
                                        .first
          js_env({ OBSERVER_OPTIONS: {
                   OBSERVED_USERS_LIST: observed_users(@current_user, session, @context.id),
                   CAN_ADD_OBSERVEE: @current_user
                                     .profile
                                     .tabs_available(@current_user, root_account: @domain_root_account)
                                     .any? { |t| t[:id] == UserProfile::TAB_OBSERVEES }
                 } })
        else
          @context_enrollment = @context.enrollments.where(user_id: @current_user).first
        end

        if @context_enrollment
          @context_membership = @context_enrollment # for AUA
          @context_enrollment.course = @context
          @context_enrollment.user = @current_user
          @course_notifications_enabled = NotificationPolicyOverride.enabled_for(@current_user, @context)
        end
      end

      return if check_for_xlist

      @unauthorized_message = t("unauthorized.invalid_link", "The enrollment link you used appears to no longer be valid.  Please contact the course instructor and make sure you're still correctly enrolled.") if params[:invitation]
      GuardRail.activate(:primary) do
        claim_course if session[:claim_course_uuid] || params[:verification]
        @context.claim if @context.created?
      end
      return if check_enrollment

      check_pending_teacher
      check_unknown_user
      @user_groups = @current_user.group_memberships_for(@context) if @current_user

      if !@context.grants_right?(@current_user, session, :read) && @context.grants_right?(@current_user, session, :read_as_admin)
        return redirect_to course_settings_path(@context.id)
      end

      @context_enrollment ||= @pending_enrollment
      if @context.grants_right?(@current_user, session, :read)
        # No matter who the user is we want the course dashboard to hide the left nav
        set_k5_mode
        @show_left_side = !@context.elementary_subject_course?

        check_for_readonly_enrollment_state

        log_asset_access(["home", @context], "home", "other", nil, @context_enrollment.class.to_s, context: @context)

        check_incomplete_registration

        unless @context.elementary_subject_course?
          add_crumb(@context.nickname_for(@current_user, :short_name), url_for(@context), id: "crumb_#{@context.asset_string}")
        end
        GuardRail.activate(:primary) do
          set_badge_counts_for(@context, @current_user)
        end

        set_tutorial_js_env

        default_view = @context.default_view || @context.default_home_page
        @course_home_view = "feed" if params[:view] == "feed"
        @course_home_view ||= default_view
        @course_home_view = "k5_dashboard" if @context.elementary_subject_course?
        @course_home_view = "announcements" if @context.elementary_homeroom_course?
        @course_home_view = "syllabus" if @context.elementary_homeroom_course? && !@context.grants_right?(@current_user, session, :read_announcements)

        course_env_variables = {}
        # env.COURSE variables that apply to both classic and k5 courses
        course_env_variables.merge!({
                                      id: @context.id.to_s,
                                      long_name: "#{@context.name} - #{@context.short_name}",
                                      pages_url: polymorphic_url([@context, :wiki_pages]),
                                      is_student: @context.user_is_student?(@current_user),
                                      is_instructor: @context.user_is_instructor?(@current_user) || @context.grants_right?(@current_user, session, :read_as_admin)
                                    })
        # env.COURSE variables that only apply to classic courses
        unless @context.elementary_subject_course?
          course_env_variables[:front_page_title] = @context&.wiki&.front_page&.title
          course_env_variables[:default_view] = default_view
        end
        js_env({ COURSE: course_env_variables })

        # make sure the wiki front page exists
        if @course_home_view == "wiki" && @context.wiki.front_page.nil?
          @course_home_view = @context.default_home_page
        end

        if @context.show_announcements_on_home_page? && @context.grants_right?(@current_user, session, :read_announcements)
          js_env TOTAL_USER_COUNT: @context.enrollments.active.count
          js_env(SHOW_ANNOUNCEMENTS: true, ANNOUNCEMENT_LIMIT: @context.home_page_announcement_limit)
        end

        return render_course_notification_settings if params[:view] == "notifications"

        @contexts = [@context]
        case @course_home_view
        when "wiki"
          @wiki = @context.wiki
          @page = @wiki.front_page
          set_js_rights [:wiki, :page]
          set_js_wiki_data course_home: true
          @padless = true
        when "assignments"
          add_crumb(t("#crumbs.assignments", "Assignments"))
          set_js_assignment_data
          js_env(SIS_NAME: AssignmentUtil.post_to_sis_friendly_name(@context))
          js_env(
            QUIZ_LTI_ENABLED: @context.feature_enabled?(:quizzes_next) &&
              !@context.root_account.feature_enabled?(:newquizzes_on_quiz_page) &&
              @context.quiz_lti_tool.present?,
            FLAGS: {
              newquizzes_on_quiz_page: @context.root_account.feature_enabled?(:newquizzes_on_quiz_page)
            }
          )
          js_env(COURSE_HOME: true)
          @upcoming_assignments = get_upcoming_assignments(@context)
        when "modules"
          add_crumb(t("#crumbs.modules", "Modules"))
          load_modules
        when "syllabus"
          set_active_tab "syllabus"
          rce_js_env
          add_crumb @context.elementary_enabled? ? t("Important Info") : t("#crumbs.syllabus", "Syllabus")
          @groups = @context.assignment_groups.active.order(
            :position,
            AssignmentGroup.best_unicode_collation_key("name")
          ).to_a
          @syllabus_body = syllabus_user_content
        when "k5_dashboard"
          load_modules # hidden until the modules tab of the k5 course is active
        when "announcements"
          add_crumb(t("Announcements"))
          set_active_tab "announcements"
          load_announcements
        else
          set_active_tab "home"
          if @context.grants_any_right?(@current_user, session, :manage_groups, *RoleOverride::GRANULAR_MANAGE_GROUPS_PERMISSIONS)
            @contexts += @context.groups
          elsif @user_groups
            @contexts += @user_groups
          end
          web_conferences = @context.web_conferences.active.to_a
          @current_conferences = web_conferences.select { |c| c.active?(false, false) && c.users.include?(@current_user) }
          @scheduled_conferences = web_conferences.select { |c| c.scheduled? && c.users.include?(@current_user) }
          @stream_items = @current_user.try(:cached_recent_stream_items, { contexts: @contexts }) || []
        end

        if @current_user && (@show_recent_feedback = @context.user_is_student?(@current_user))
          @recent_feedback = @current_user.recent_feedback(contexts: @contexts) || []
        end

        @course_home_sub_navigation_tools =
          ContextExternalTool.all_tools_for(@context, placements: :course_home_sub_navigation,
                                                      root_account: @domain_root_account, current_user: @current_user).to_a
        unless @context.grants_any_right?(@current_user, session, :manage_content, *RoleOverride::GRANULAR_MANAGE_COURSE_CONTENT_PERMISSIONS)
          @course_home_sub_navigation_tools.reject! { |tool| tool.course_home_sub_navigation(:visibility) == "admins" }
        end

        css_bundle :dashboard
        css_bundle :react_todo_sidebar if planner_enabled?
        case @course_home_view
        when "wiki"
          js_bundle :wiki_page_show
          css_bundle :wiki_page, :tinymce
        when "modules"
          js_env(CONTEXT_MODULE_ASSIGNMENT_INFO_URL: context_url(@context, :context_context_modules_assignment_info_url))

          js_bundle :context_modules
          css_bundle :content_next, :context_modules2
        when "assignments"
          js_bundle :assignment_index
          css_bundle :new_assignments
          add_body_class("hide-content-while-scripts-not-loaded", "with_item_groups")
        when "syllabus"
          deferred_js_bundle :syllabus
          css_bundle :syllabus, :tinymce
        when "k5_dashboard"
          embed_mode = value_to_boolean(params[:embed])
          @headers = false if embed_mode

          if @context.grants_right?(@current_user, session, :read_announcements)
            start_date = 14.days.ago.beginning_of_day
            end_date = start_date + 28.days
            scope = Announcement.where(context_type: "Course", context_id: @context.id, workflow_state: "active")
                                .ordered_between(start_date, end_date)
            unless @context.grants_any_right?(@current_user, session, :read_as_admin, :manage_content, *RoleOverride::GRANULAR_MANAGE_COURSE_CONTENT_PERMISSIONS)
              scope = scope.visible_to_student_sections(@current_user)
            end
            latest_announcement = scope.limit(1).first
          end

          # env variables that apply only to k5 subjects
          js_env(
            CONTEXT_MODULE_ASSIGNMENT_INFO_URL: context_url(@context, :context_context_modules_assignment_info_url),
            PERMISSIONS: {
              manage: @context.grants_right?(@current_user, session, :manage),
              manage_groups: @context.grants_any_right?(@current_user,
                                                        session,
                                                        :manage_groups,
                                                        :manage_groups_add,
                                                        :manage_groups_manage,
                                                        :manage_groups_delete),
              read_as_admin: @context.grants_right?(@current_user, session, :read_as_admin),
              read_announcements: @context.grants_right?(@current_user, session, :read_announcements)
            },
            STUDENT_PLANNER_ENABLED: planner_enabled?,
            TABS: @context.tabs_available(@current_user, course_subject_tabs: true, session: session),
            OBSERVED_USERS_LIST: observed_users(@current_user, session, @context.id),
            TAB_CONTENT_ONLY: embed_mode,
            SHOW_IMMERSIVE_READER: show_immersive_reader?
          )

          self_enrollment_option = visible_self_enrollment_option
          self_enrollment_url = enroll_url(@context.self_enrollment_code) if self_enrollment_option == :enroll
          self_enrollment_url = course_self_unenrollment_path(@context, @context_enrollment.uuid) if self_enrollment_option == :unenroll

          course_env_variables.merge!({
                                        name: @context.nickname_for(@current_user),
                                        image_url: @context.image,
                                        banner_image_url: @context.banner_image,
                                        color: @context.course_color,
                                        course_overview: {
                                          body: @context.wiki&.front_page&.body,
                                          url: @context.wiki&.front_page_url,
                                          canEdit: @context.wiki&.front_page&.grants_any_right?(@current_user, session, :update, :update_content) && !@context.wiki&.front_page&.editing_restricted?(:content)
                                        },
                                        hide_final_grades: @context.hide_final_grades?,
                                        student_outcome_gradebook_enabled: @context.feature_enabled?(:student_outcome_gradebook),
                                        outcome_proficiency: @context.root_account.feature_enabled?(:account_level_mastery_scales) ? @context.resolved_outcome_proficiency&.as_json : @context.account.resolved_outcome_proficiency&.as_json,
                                        show_student_view: can_do(@context, @current_user, :use_student_view),
                                        student_view_path: course_student_view_path(course_id: @context, redirect_to_referer: 1),
                                        settings_path: course_settings_path(@context.id),
                                        groups_path: course_groups_path(@context.id),
                                        latest_announcement: latest_announcement && discussion_topic_api_json(latest_announcement, @context, @current_user, session),
                                        has_wiki_pages: @context.wiki_pages.not_deleted.exists?,
                                        has_syllabus_body: @context.syllabus_body.present?,
                                        is_student_or_fake_student: @context.user_is_student?(@current_user, include_fake_student: true),
                                        self_enrollment: {
                                          option: self_enrollment_option,
                                          url: self_enrollment_url
                                        }
                                      })

          js_env({ COURSE: course_env_variables }, true)
          js_bundle :k5_course, :context_modules
          css_bundle :k5_common, :k5_course, :content_next, :context_modules2, :grade_summary
        when "announcements"
          js_bundle :announcements
          css_bundle :announcements_index
        else
          js_bundle :dashboard
        end

        js_bundle :course, :course_show
        css_bundle :course_show

        if @context_enrollment
          content_for_head helpers.auto_discovery_link_tag(:atom, feeds_course_format_path(@context_enrollment.feed_code, :atom), { title: t("Course Atom Feed") })
        elsif @context.available?
          content_for_head helpers.auto_discovery_link_tag(:atom, feeds_course_format_path(@context.feed_code, :atom), { title: t("Course Atom Feed") })
        end

        set_active_tab "home" unless get_active_tab
        render stream: can_stream_template?
      elsif @context.indexed && @context.available?
        render :description
      else
        # clear notices that would have been displayed as a result of processing
        # an enrollment invitation, since we're giving an error
        flash[:notice] = nil
        render_unauthorized_action
      end
    end
  end

  def render_course_notification_settings
    add_crumb(t("Course Notification Settings"))
    js_env(
      course_name: @context.name,
      NOTIFICATION_PREFERENCES_OPTIONS: {
        allowed_push_categories: Notification.categories_to_send_in_push,
        send_scores_in_emails_text: Notification.where(category: "Grading").first&.related_user_setting(@current_user, @domain_root_account)
      }
    )
    js_bundle :course_notification_settings
    render html: "", layout: true
  end

  def confirm_action
    params[:event] ||= (@context.claimed? || @context.created? || @context.completed?) ? "delete" : "conclude"
    return unless authorized_action(@context, @current_user, permission_for_event(params[:event]))
  end

  def conclude_user
    get_context
    @enrollment = @context.enrollments.find(params[:id])
    if @enrollment.can_be_concluded_by(@current_user, @context, session)
      respond_to do |format|
        if @enrollment.conclude
          format.json { render json: @enrollment }
        else
          format.json { render json: @enrollment, status: :bad_request }
        end
      end
    else
      authorized_action(@context, @current_user, :permission_fail)
    end
  end

  def unconclude_user
    get_context
    @enrollment = @context.enrollments.find(params[:id])
    can_remove = @enrollment.is_a?(StudentEnrollment) && @context.grants_right?(@current_user, session, :manage_students)
    can_remove ||= @context.grants_right?(@current_user, session, manage_admin_users_perm)
    if can_remove
      respond_to do |format|
        if @enrollment.unconclude
          format.json { render json: @enrollment }
        else
          format.json { render json: @enrollment, status: :bad_request }
        end
      end
    else
      authorized_action(@context, @current_user, :permission_fail)
    end
  end

  def limit_user
    get_context
    @user = @context.users.find(params[:id])
    if authorized_action(@context, @current_user, manage_admin_users_perm)
      if params[:limit] == "1"
        Enrollment.limit_privileges_to_course_section!(@context, @user, true)
        render json: { limited: true }
      else
        Enrollment.limit_privileges_to_course_section!(@context, @user, false)
        render json: { limited: false }
      end
    else
      authorized_action(@context, @current_user, :permission_fail)
    end
  end

  def unenroll_user
    get_context
    @enrollment = @context.enrollments.find(params[:id])
    if @enrollment.can_be_deleted_by(@current_user, @context, session)
      if (!@enrollment.defined_by_sis? || @context.grants_any_right?(@current_user, session, :manage_account_settings, :manage_sis)) && @enrollment.destroy
        render json: @enrollment
      else
        render json: @enrollment, status: :bad_request
      end
    else
      authorized_action(@context, @current_user, :permission_fail)
    end
  end

  def enroll_users
    get_context
    params[:enrollment_type] ||= "StudentEnrollment"

    custom_role = nil
    if params[:role_id].present? || !Role.get_built_in_role(params[:enrollment_type], root_account_id: @context.root_account_id)
      custom_role = @context.account.get_role_by_id(params[:role_id]) if params[:role_id].present?
      custom_role ||= @context.account.get_role_by_name(params[:enrollment_type]) # backwards compatibility
      if custom_role&.course_role?
        if custom_role.inactive?
          render json: t("errors.role_not_active", "Can't add users for non-active role: '%{role}'", role: custom_role.name), status: :bad_request
          return
        else
          params[:enrollment_type] = custom_role.base_role_type
        end
      else
        render json: t("errors.role_not_found", "Could not find role"), status: :bad_request
        return
      end
    end

    params[:course_section_id] ||= @context.default_section.id
    if @current_user&.can_create_enrollment_for?(@context, session, params[:enrollment_type])
      params[:user_list] ||= ""

      # Enrollment settings hash
      # Change :limit_privileges_to_course_section to be an explicit true/false value
      enrollment_options = params.slice(:course_section_id, :enrollment_type, :limit_privileges_to_course_section)
      limit_privileges = value_to_boolean(enrollment_options[:limit_privileges_to_course_section])
      enrollment_options[:limit_privileges_to_course_section] = limit_privileges
      enrollment_options[:role] = custom_role if custom_role
      enrollment_options[:updating_user] = @current_user

      list =
        if params[:user_tokens]
          Array(params[:user_tokens])
        else
          UserList.new(params[:user_list],
                       root_account: @context.root_account,
                       search_method: @context.user_list_search_mode_for(@current_user),
                       initial_type: params[:enrollment_type],
                       current_user: @current_user)
        end
      if !@context.concluded? && (@enrollments = EnrollmentsFromUserList.process(list, @context, enrollment_options))
        ActiveRecord::Associations.preload(@enrollments, [:course_section, { user: [:communication_channel, :pseudonym] }])
        json = @enrollments.map do |e|
          { "enrollment" =>
            { "associated_user_id" => e.associated_user_id,
              "communication_channel_id" => e.user.communication_channel.try(:id),
              "email" => e.email,
              "id" => e.id,
              "name" => (e.user.last_name_first || e.user.name),
              "pseudonym_id" => e.user.pseudonym.try(:id),
              "section" => e.course_section.display_name,
              "short_name" => e.user.short_name,
              "type" => e.type,
              "user_id" => e.user_id,
              "workflow_state" => e.workflow_state,
              "role_id" => e.role_id,
              "already_enrolled" => e.already_enrolled } }
        end
        render json: json
      else
        render json: "", status: :bad_request
      end
    else
      authorized_action(@context, @current_user, :permission_fail)
    end
  end

  def link_enrollment
    get_context
    if authorized_action(@context, @current_user, manage_admin_users_perm)
      enrollment = @context.observer_enrollments.find(params[:enrollment_id])
      student = nil
      student = @context.students.find(params[:student_id]) if params[:student_id] != "none"
      # this is used for linking and un-linking enrollments
      enrollment.associated_user_id = student ? student.id : nil
      enrollment.save!
      render json: enrollment.as_json(methods: :associated_user_name)
    end
  end

  def move_enrollment
    get_context
    @enrollment = @context.enrollments.find(params[:id])
    can_move = [StudentEnrollment, ObserverEnrollment].include?(@enrollment.class) && @context.grants_right?(@current_user, session, :manage_students)
    can_move ||= @context.grants_right?(@current_user, session, manage_admin_users_perm)
    can_move &&= @context.grants_any_right?(@current_user, session, :manage_account_settings, :manage_sis) if @enrollment.defined_by_sis?
    if can_move
      respond_to do |format|
        # ensure user_id,section_id,type,associated_user_id is unique (this
        # will become a DB constraint eventually)
        @possible_dup = @context.enrollments.where(
          "id<>? AND user_id=? AND course_section_id=? AND type=? AND (associated_user_id IS NULL OR associated_user_id=?)",
          @enrollment, @enrollment.user_id, params[:course_section_id], @enrollment.type, @enrollment.associated_user_id
        ).first
        if @possible_dup.present?
          format.json { render json: @enrollment, status: :forbidden }
        else
          @enrollment.course_section = @context.course_sections.find(params[:course_section_id])
          @enrollment.save!

          format.json { render json: @enrollment }
        end
      end
    else
      authorized_action(@context, @current_user, :permission_fail)
    end
  end

  def copy
    return unless authorized_action(@context, @current_user, :read_as_admin)

    account = @context.account
    unless account.grants_any_right?(@current_user, session, :create_courses, :manage_courses, :manage_courses_admin)
      account = @domain_root_account.manually_created_courses_account
    end
    return unless authorized_action(account, @current_user, [:manage_courses, :create_courses])

    # For prepopulating the date fields
    js_env(OLD_START_DATE: datetime_string(@context.start_at, :verbose))
    js_env(OLD_END_DATE: datetime_string(@context.conclude_at, :verbose))
    js_env(QUIZZES_NEXT_ENABLED: new_quizzes_enabled?)
    js_env(NEW_QUIZZES_IMPORT: new_quizzes_import_enabled?)
    js_env(NEW_QUIZZES_MIGRATION: new_quizzes_migration_enabled?)
    js_env(NEW_QUIZZES_MIGRATION_DEFAULT: new_quizzes_migration_default)
  end

  def copy_course
    get_context
    if authorized_action(@context, @current_user, :read) &&
       authorized_action(@context, @current_user, :read_as_admin)
      args = params.require(:course).permit(:name, :course_code)
      account = @context.account
      if params[:course][:account_id]
        account = Account.find(params[:course][:account_id])
      end
      account = nil unless account.grants_any_right?(@current_user, session, :create_courses, :manage_courses, :manage_courses_admin)
      account ||= @domain_root_account.manually_created_courses_account
      return unless authorized_action(account, @current_user, [:manage_courses, :create_courses])

      if account.grants_any_right?(@current_user, session, :manage_courses, :manage_courses_admin)
        root_account = account.root_account
        enrollment_term_id =
          params[:course].delete(:term_id).presence ||
          params[:course].delete(:enrollment_term_id).presence
        if enrollment_term_id
          args[:enrollment_term] =
            root_account.enrollment_terms.where(id: enrollment_term_id).first
        end
      end
      # :manage will be false for teachers in concluded courses
      args[:enrollment_term] ||= @context.enrollment_term if @context.grants_right?(@current_user, session, :manage)
      args[:abstract_course] = @context.abstract_course
      args[:account] = account
      @course = @context.account.courses.new
      @course.attributes = args
      @course.start_at = DateTime.parse(params[:course][:start_at]).utc rescue nil
      @course.conclude_at = DateTime.parse(params[:course][:conclude_at]).utc rescue nil
      @course.workflow_state = "claimed"

      Course.suspend_callbacks(:copy_from_course_template) do
        @course.save!
      end
      @course.enroll_user(@current_user, "TeacherEnrollment", enrollment_state: "active")

      @content_migration = @course.content_migrations.build(
        user: @current_user, source_course: @context,
        context: @course, migration_type: "course_copy_importer",
        initiated_source: if api_request?
                            in_app? ? :api_in_app : :api
                          else
                            :manual
                          end
      )
      @content_migration.migration_settings[:source_course_id] = @context.id
      @content_migration.migration_settings[:import_quizzes_next] = true if params.dig(:settings, :import_quizzes_next)
      @content_migration.workflow_state = "created"
      if (adjust_dates = params[:adjust_dates]) && Canvas::Plugin.value_to_boolean(adjust_dates[:enabled])
        params[:date_shift_options][adjust_dates[:operation]] = "1"
      end
      @content_migration.set_date_shift_options(params[:date_shift_options].to_unsafe_h) if params[:date_shift_options]

      if Canvas::Plugin.value_to_boolean(params[:selective_import])
        @content_migration.migration_settings[:import_immediately] = false
        @content_migration.workflow_state = "exported"
        @content_migration.save
      else
        @content_migration.migration_settings[:import_immediately] = true
        @content_migration.copy_options = { everything: true }
        @content_migration.migration_settings[:migration_ids_to_import] = { copy: { everything: true } }
        @content_migration.workflow_state = "importing"
        @content_migration.save
        @content_migration.queue_migration
      end

      redirect_to course_content_migrations_url(@course)
    end
  end

  # @API Update a course
  # Update an existing course.
  #
  # Arguments are the same as Courses#create, with a few exceptions (enroll_me).
  #
  # If a user has content management rights, but not full course editing rights, the only attribute
  # editable through this endpoint will be "syllabus_body"
  #
  # @argument course[account_id] [Integer]
  #   The unique ID of the account to move the course to.
  #
  # @argument course[name] [String]
  #   The name of the course. If omitted, the course will be named "Unnamed
  #   Course."
  #
  # @argument course[course_code] [String]
  #   The course code for the course.
  #
  # @argument course[start_at] [DateTime]
  #   Course start date in ISO8601 format, e.g. 2011-01-01T01:00Z
  #   This value is ignored unless 'restrict_enrollments_to_course_dates' is set to true,
  #   or the course is already published.
  #
  # @argument course[end_at] [DateTime]
  #   Course end date in ISO8601 format. e.g. 2011-01-01T01:00Z
  #   This value is ignored unless 'restrict_enrollments_to_course_dates' is set to true.
  #
  # @argument course[license] [String]
  #   The name of the licensing. Should be one of the following abbreviations
  #   (a descriptive name is included in parenthesis for reference):
  #   - 'private' (Private Copyrighted)
  #   - 'cc_by_nc_nd' (CC Attribution Non-Commercial No Derivatives)
  #   - 'cc_by_nc_sa' (CC Attribution Non-Commercial Share Alike)
  #   - 'cc_by_nc' (CC Attribution Non-Commercial)
  #   - 'cc_by_nd' (CC Attribution No Derivatives)
  #   - 'cc_by_sa' (CC Attribution Share Alike)
  #   - 'cc_by' (CC Attribution)
  #   - 'public_domain' (Public Domain).
  #
  # @argument course[is_public] [Boolean]
  #   Set to true if course is public to both authenticated and unauthenticated users.
  #
  # @argument course[is_public_to_auth_users] [Boolean]
  #   Set to true if course is public only to authenticated users.
  #
  # @argument course[public_syllabus] [Boolean]
  #   Set to true to make the course syllabus public.
  #
  # @argument course[public_syllabus_to_auth] [Boolean]
  #   Set to true to make the course syllabus to public for authenticated users.
  #
  # @argument course[public_description] [String]
  #   A publicly visible description of the course.
  #
  # @argument course[allow_student_wiki_edits] [Boolean]
  #   If true, students will be able to modify the course wiki.
  #
  # @argument course[allow_wiki_comments] [Boolean]
  #   If true, course members will be able to comment on wiki pages.
  #
  # @argument course[allow_student_forum_attachments] [Boolean]
  #   If true, students can attach files to forum posts.
  #
  # @argument course[open_enrollment] [Boolean]
  #   Set to true if the course is open enrollment.
  #
  # @argument course[self_enrollment] [Boolean]
  #   Set to true if the course is self enrollment.
  #
  # @argument course[restrict_enrollments_to_course_dates] [Boolean]
  #   Set to true to restrict user enrollments to the start and end dates of the
  #   course. Setting this value to false will
  #   remove the course end date (if it exists), as well as the course start date
  #   (if the course is unpublished).
  #
  # @argument course[term_id] [Integer]
  #   The unique ID of the term to create to course in.
  #
  # @argument course[sis_course_id] [String]
  #   The unique SIS identifier.
  #
  # @argument course[integration_id] [String]
  #   The unique Integration identifier.
  #
  # @argument course[hide_final_grades] [Boolean]
  #   If this option is set to true, the totals in student grades summary will
  #   be hidden.
  #
  # @argument course[time_zone] [String]
  #   The time zone for the course. Allowed time zones are
  #   {http://www.iana.org/time-zones IANA time zones} or friendlier
  #   {http://api.rubyonrails.org/classes/ActiveSupport/TimeZone.html Ruby on Rails time zones}.
  #
  # @argument course[apply_assignment_group_weights] [Boolean]
  #   Set to true to weight final grade based on assignment groups percentages.
  #
  # @argument course[storage_quota_mb] [Integer]
  #   Set the storage quota for the course, in megabytes. The caller must have
  #   the "Manage storage quotas" account permission.
  #
  # @argument offer [Boolean]
  #   If this option is set to true, the course will be available to students
  #   immediately.
  #
  # @argument course[event] [String, "claim"|"offer"|"conclude"|"delete"|"undelete"]
  #   The action to take on each course.
  #   * 'claim' makes a course no longer visible to students. This action is also called "unpublish" on the web site.
  #     A course cannot be unpublished if students have received graded submissions.
  #   * 'offer' makes a course visible to students. This action is also called "publish" on the web site.
  #   * 'conclude' prevents future enrollments and makes a course read-only for all participants. The course still appears
  #     in prior-enrollment lists.
  #   * 'delete' completely removes the course from the web site (including course menus and prior-enrollment lists).
  #     All enrollments are deleted. Course content may be physically deleted at a future date.
  #   * 'undelete' attempts to recover a course that has been deleted. This action requires account administrative rights.
  #     (Recovery is not guaranteed; please conclude rather than delete a course if there is any possibility the course
  #     will be used again.) The recovered course will be unpublished. Deleted enrollments will not be recovered.
  #
  # @argument course[default_view]  [String, "feed"|"wiki"|"modules"|"syllabus"|"assignments"]
  #   The type of page that users will see when they first visit the course
  #   * 'feed' Recent Activity Dashboard
  #   * 'wiki' Wiki Front Page
  #   * 'modules' Course Modules/Sections Page
  #   * 'assignments' Course Assignments List
  #   * 'syllabus' Course Syllabus Page
  #   other types may be added in the future
  #
  # @argument course[syllabus_body] [String]
  #   The syllabus body for the course
  #
  # @argument course[syllabus_course_summary] [Boolean]
  #   Optional. Indicates whether the Course Summary (consisting of the course's assignments and calendar events) is displayed on the syllabus page. Defaults to +true+.
  #
  # @argument course[grading_standard_id] [Integer]
  #   The grading standard id to set for the course.  If no value is provided for this argument the current grading_standard will be un-set from this course.
  #
  # @argument course[grade_passback_setting] [String]
  #   Optional. The grade_passback_setting for the course. Only 'nightly_sync' and '' are allowed
  #
  # @argument course[course_format] [String]
  #   Optional. Specifies the format of the course. (Should be either 'on_campus' or 'online')
  #
  # @argument course[image_id] [Integer]
  #   This is a file ID corresponding to an image file in the course that will
  #   be used as the course image.
  #   This will clear the course's image_url setting if set.  If you attempt
  #   to provide image_url and image_id in a request it will fail.
  #
  # @argument course[image_url] [String]
  #   This is a URL to an image to be used as the course image.
  #   This will clear the course's image_id setting if set.  If you attempt
  #   to provide image_url and image_id in a request it will fail.
  #
  # @argument course[remove_image] [Boolean]
  #   If this option is set to true, the course image url and course image
  #   ID are both set to nil
  #
  # @argument course[remove_banner_image] [Boolean]
  #   If this option is set to true, the course banner image url and course
  #   banner image ID are both set to nil
  #
  # @argument course[blueprint] [Boolean]
  #   Sets the course as a blueprint course.
  #
  # @argument course[blueprint_restrictions] [BlueprintRestriction]
  #   Sets a default set to apply to blueprint course objects when restricted,
  #   unless _use_blueprint_restrictions_by_object_type_ is enabled.
  #   See the {api:Blueprint_Courses:BlueprintRestriction Blueprint Restriction} documentation
  #
  # @argument course[use_blueprint_restrictions_by_object_type] [Boolean]
  #   When enabled, the _blueprint_restrictions_ parameter will be ignored in favor of
  #   the _blueprint_restrictions_by_object_type_ parameter
  #
  # @argument course[blueprint_restrictions_by_object_type] [multiple BlueprintRestrictions]
  #   Allows setting multiple {api:Blueprint_Courses:BlueprintRestriction Blueprint Restriction}
  #   to apply to blueprint course objects of the matching type when restricted.
  #   The possible object types are "assignment", "attachment", "discussion_topic", "quiz" and "wiki_page".
  #   Example usage:
  #     course[blueprint_restrictions_by_object_type][assignment][content]=1
  #
  # @argument course[homeroom_course] [Boolean]
  #   Sets the course as a homeroom course. The setting takes effect only when the course is associated
  #   with a Canvas for Elementary-enabled account.
  #
  # @argument course[sync_enrollments_from_homeroom] [String]
  #   Syncs enrollments from the homeroom that is set in homeroom_course_id. The setting only takes effect when the
  #   course is associated with a Canvas for Elementary-enabled account and sync_enrollments_from_homeroom is enabled.
  #
  # @argument course[homeroom_course_id] [String]
  #   Sets the Homeroom Course id to be used with sync_enrollments_from_homeroom. The setting only takes effect when the
  #   course is associated with a Canvas for Elementary-enabled account and sync_enrollments_from_homeroom is enabled.
  #
  # @argument course[template] [Boolean]
  #   Enable or disable the course as a template that can be selected by an account
  #
  # @argument course[course_color] [String]
  #   Sets a color in hex code format to be associated with the course. The setting takes effect only when the course
  #   is associated with a Canvas for Elementary-enabled account.
  #
  # @argument course[friendly_name] [String]
  #   Set a friendly name for the course. If this is provided and the course is associated with a Canvas for
  #   Elementary account, it will be shown instead of the course name. This setting takes priority over
  #   course nicknames defined by individual users.
  #
  # @argument course[enable_course_paces] [Boolean]
  #   Enable or disable Course Pacing for the course. This setting only has an effect when the Course Pacing feature flag is
  #   enabled for the sub-account. Otherwise, Course Pacing are always disabled.
  #     Note: Course Pacing is in active development.
  #
  # @argument course[conditional_release] [Boolean]
  #   Enable or disable individual learning paths for students based on assessment
  #
  # @argument override_sis_stickiness [boolean]
  #   By default and when the value is true it updates all the fields
  #   when the value is false then fields which in stuck_sis_fields will not be updated
  #
  # @example_request
  #   curl https://<canvas>/api/v1/courses/<course_id> \
  #     -X PUT \
  #     -H 'Authorization: Bearer <token>' \
  #     -d 'course[name]=New course name' \
  #     -d 'course[start_at]=2012-05-05T00:00:00Z'
  #
  # @example_response
  #   {
  #     "name": "New course name",
  #     "course_code": "COURSE-001",
  #     "start_at": "2012-05-05T00:00:00Z",
  #     "end_at": "2012-08-05T23:59:59Z",
  #     "sis_course_id": "12345"
  #   }
  def update
    @course = api_find(Course, params[:id])
    old_settings = @course.settings
    logging_source = api_request? ? :api : :manual

    params[:course] ||= {}
    params_for_update = course_params
    params[:course][:event] = :offer if value_to_boolean(params[:offer])

    if params[:course][:event] && params[:course].keys.size == 1
      return unless verified_user_check

      event = params[:course][:event].to_s
      # check permissions on processable events
      # allow invalid and non_events to pass through
      return if %w[offer claim conclude delete undelete].include?(event) &&
                !authorized_action(@course, @current_user, permission_for_event(event))

      # authorized, invalid, and non_events are processed
      if process_course_event
        render_update_success
      else
        render_update_failure
      end
      return
    end

    if authorized_action(@course, @current_user, %i[update manage_content manage_course_content_edit])
      return render_update_success if params[:for_reload]

      unless @course.grants_right?(@current_user, :update)
        # let users with :manage_couse_content_edit only update the body
        params_for_update = params_for_update.slice(:syllabus_body)
      end
      if params_for_update.key?(:syllabus_body)
        begin
          params_for_update[:syllabus_body] = process_incoming_html_content(params_for_update[:syllabus_body])
        rescue Api::Html::UnparsableContentError => e
          @course.errors.add(:unparsable_content, e.message)
        end
      end
      unless @course.grants_right?(@current_user, :manage_course_visibility)
        params_for_update.delete(:indexed)
      end
      if params_for_update.key?(:template)
        template = value_to_boolean(params_for_update.delete(:template))
        if (template && @course.grants_right?(@current_user, session, :add_course_template)) ||
           (!template && @course.grants_right?(@current_user, session, :delete_course_template))
          @course.template = template
        end
      end

      account_id = params[:course].delete :account_id
      if account_id && @course.account.grants_any_right?(@current_user, session, :manage_courses, :manage_courses_admin)
        account = api_find(Account, account_id)
        if account && account != @course.account && account.grants_any_right?(@current_user, session, :manage_courses, :manage_courses_admin)
          @course.account = account
        end
      end

      root_account_id = params[:course].delete :root_account_id
      if root_account_id && Account.site_admin.grants_any_right?(@current_user, session, :manage_courses, :manage_courses_admin)
        @course.root_account = Account.root_accounts.find(root_account_id)
        @course.account = @course.root_account if @course.account.root_account != @course.root_account
      end

      if params[:course].key?(:apply_assignment_group_weights)
        @course.apply_assignment_group_weights =
          value_to_boolean params[:course].delete(:apply_assignment_group_weights)
      end
      if params[:course].key?(:group_weighting_scheme)
        @course.group_weighting_scheme = params[:course].delete(:group_weighting_scheme)
      end

      if @course.group_weighting_scheme_changed? && !can_change_group_weighting_scheme?
        return render_unauthorized_action
      end

      term_id = params[:course].delete(:term_id)
      enrollment_term_id = params[:course].delete(:enrollment_term_id) || term_id
      if enrollment_term_id && @course.account.grants_any_right?(@current_user, session, :manage_courses, :manage_courses_admin)
        enrollment_term = api_find(@course.root_account.enrollment_terms, enrollment_term_id)
        @course.enrollment_term = enrollment_term if enrollment_term && enrollment_term != @course.enrollment_term
      end

      if params_for_update.key? :grading_standard_id
        standard_id = params_for_update.delete :grading_standard_id
        grading_standard = GradingStandard.for(@course).where(id: standard_id).first if standard_id.present?
        if grading_standard != @course.grading_standard
          if authorized_action?(@course, @current_user, :manage_grades)
            if standard_id.present?
              @course.grading_standard = grading_standard if grading_standard
            else
              @course.grading_standard = nil
            end
          else
            return
          end
        end
      end

      if params_for_update.key?(:grade_passback_setting)
        grade_passback_setting = params_for_update.delete(:grade_passback_setting)
        return unless authorized_action?(@course, @current_user, :manage_grades)

        update_grade_passback_setting(grade_passback_setting)
      end

      unless @course.account.grants_right? @current_user, session, :manage_storage_quotas
        params_for_update.delete :storage_quota
        params_for_update.delete :storage_quota_mb
      end
      if !@course.account.grants_any_right?(@current_user, session, :manage_courses, :manage_courses_admin) &&
         @course.root_account.settings[:prevent_course_renaming_by_teachers]
        params_for_update.delete :name
        params_for_update.delete :course_code
      end
      params[:course][:sis_source_id] = params[:course].delete(:sis_course_id) if api_request?
      if (sis_id = params[:course].delete(:sis_source_id)) &&
         sis_id != @course.sis_source_id &&
         @course.root_account.grants_right?(@current_user, session, :manage_sis)
        @course.sis_source_id = sis_id.presence
      end

      lock_announcements = params[:course].delete(:lock_all_announcements)
      unless lock_announcements.nil?
        if value_to_boolean(lock_announcements)
          @course.lock_all_announcements = true
          Announcement.lock_from_course(@course)
        elsif @course.lock_all_announcements
          @course.lock_all_announcements = false
        end
      end

      if params[:course].key?(:usage_rights_required)
        @course.usage_rights_required = value_to_boolean(params[:course].delete(:usage_rights_required))
      end

      if params_for_update.key?(:locale) && params_for_update[:locale].blank?
        params_for_update[:locale] = nil
      end

      if params[:course][:event]
        return unless verified_user_check

        event = params[:course][:event].to_s
        # check permissions on processable events
        # allow invalid and non_events to pass through
        return if %w[offer claim conclude delete undelete].include?(event) &&
                  !authorized_action(@course, @current_user, permission_for_event(event))

        # authorized, invalid, and non_events are processed
        unless process_course_event
          render_update_failure
          return
        end
      end

      color = params[:course][:course_color]
      if color
        if color.strip.empty? || color.length == 1
          @course.course_color = nil
          params_for_update.delete :course_color
        elsif valid_hexcode?(color)
          @course.course_color = normalize_hexcode(color)
          params_for_update.delete :course_color
        else
          @course.errors.add(:course_color, t("Invalid hexcode provided"))
        end
      end

      if (default_due_time = params_for_update.delete(:default_due_time))
        @course.default_due_time = normalize_due_time(default_due_time)
      end

      update_image(params, "image")
      update_image(params, "banner_image")

      params_for_update[:conclude_at] = params[:course].delete(:end_at) if api_request? && params[:course].key?(:end_at)

      # Remove enrollment dates if "Term" enrollment is specified
      if params_for_update.key?(:restrict_enrollments_to_course_dates)
        restrict_enrollments_to_course_dates =
          value_to_boolean(params_for_update[:restrict_enrollments_to_course_dates])
        if restrict_enrollments_to_course_dates.nil?
          unrecognized_message = t("The argument provided is expected to be of type boolean.")
          @course.errors.add(:restrict_enrollments_to_course_dates, unrecognized_message)
        end
      else
        restrict_enrollments_to_course_dates = @course.restrict_enrollments_to_course_dates
      end
      if @course.enrollment_term && !restrict_enrollments_to_course_dates
        params_for_update[:start_at] = nil if @course.unpublished?
        params_for_update[:conclude_at] = nil
      end

      @default_wiki_editing_roles_was = @course.default_wiki_editing_roles || "teachers"

      if params[:course].key?(:blueprint)
        master_course = value_to_boolean(params[:course].delete(:blueprint))
        if master_course != MasterCourses::MasterTemplate.is_master_course?(@course)
          return unless authorized_action(@course.account, @current_user, :manage_master_courses)

          message = master_course && why_cant_i_enable_master_course(@course)
          if message
            @course.errors.add(:master_course, message)
          else
            action = master_course ? "set" : "remove"
            MasterCourses::MasterTemplate.send("#{action}_as_master_course", @course)
          end
        end
      end
      blueprint_keys = %i[blueprint_restrictions use_blueprint_restrictions_by_object_type blueprint_restrictions_by_object_type]
      if blueprint_keys.any? { |k| params[:course].key?(k) } && MasterCourses::MasterTemplate.is_master_course?(@course)
        template = MasterCourses::MasterTemplate.full_template_for(@course)

        if params[:course].key?(:use_blueprint_restrictions_by_object_type)
          template.use_default_restrictions_by_type = value_to_boolean(params[:course][:use_blueprint_restrictions_by_object_type])
        end

        if (mc_restrictions = params[:course][:blueprint_restrictions])
          template.default_restrictions = mc_restrictions.to_unsafe_h.to_h { |k, v| [k.to_sym, value_to_boolean(v)] }
        end

        if (mc_restrictions_by_type = params[:course][:blueprint_restrictions_by_object_type])
          parsed_restrictions_by_type = {}
          mc_restrictions_by_type.to_unsafe_h.each do |type, restrictions|
            class_name = type == "quiz" ? "Quizzes::Quiz" : type.camelcase
            parsed_restrictions_by_type[class_name] = restrictions.to_h { |k, v| [k.to_sym, value_to_boolean(v)] }
          end
          template.default_restrictions_by_type = parsed_restrictions_by_type
        end

        if template.changed?
          return unless authorized_action(@course.account, @current_user, :manage_master_courses)

          @course.errors.add(:master_course_restrictions, t("Invalid restrictions")) unless template.save
        end
      end

      if params[:override_sis_stickiness] && !value_to_boolean(params[:override_sis_stickiness])
        params_for_update -= [*@course.stuck_sis_fields]
      end

      @course.attributes = params_for_update

      if params[:course][:course_visibility].present? && @course.grants_right?(@current_user, :manage_course_visibility)
        visibility_configuration(params[:course])
      end

      changes = changed_settings(@course.changes, @course.settings, old_settings)

      # Republish course paces if the course dates have been changed
      if @course.account.feature_enabled?(:course_paces) && (changes.keys & %w[start_at conclude_at restrict_enrollments_to_course_dates]).present?
        @course.course_paces.find_each(&:create_publish_progress)
      end
      @course.disable_conditional_release if changes[:conditional_release]&.last == false

      # RUBY 3.0 - **{} can go away, because data won't implicitly convert to kwargs
      @course.delay_if_production(priority: Delayed::LOW_PRIORITY).touch_content_if_public_visibility_changed(changes, **{})

      if @course.errors.none? && @course.save
        Auditors::Course.record_updated(@course, @current_user, changes, source: logging_source)
        @current_user.touch
        if params[:update_default_pages]
          @course.wiki.update_default_wiki_page_roles(@course.default_wiki_editing_roles, @default_wiki_editing_roles_was)
        end
        # Sync homeroom enrollments and participation if enabled and course isn't a SIS import
        if @course.can_sync_with_homeroom?
          progress = Progress.new(context: @course, tag: :sync_homeroom_enrollments)
          progress.user = @current_user
          progress.reset!
          progress.process_job(@course, :sync_homeroom_enrollments, priority: Delayed::LOW_PRIORITY)
          # Participation sync should be done in the normal request flow, as it only needs to update a couple of
          # specific fields, delegating that to a job will cause the controller to return the old values, which will
          # force the user to refresh the page after the job finishes to see the changes
          @course.sync_homeroom_participation
        end
        render_update_success
      else
        render_update_failure
      end
    end
  end

  def update_image(params, setting_name)
    if params[:course][:"#{setting_name}_url"] && params[:course][:"#{setting_name}_id"]
      respond_to do |format|
        format.json { render json: { message: "You cannot provide both an #{setting_name}_url and a #{setting_name}_id." }, status: :bad_request }
        return
      end
    end

    if params[:course][:"#{setting_name}_url"]
      @course.send("#{setting_name}_url=", params[:course][:"#{setting_name}_url"])
      @course.send("#{setting_name}_id=", nil)
    end

    if params[:course][:"#{setting_name}_id"]
      if @course.attachments.active.where(id: params[:course][:"#{setting_name}_id"]).exists?
        @course.send("#{setting_name}_id=", params[:course][:"#{setting_name}_id"])
        @course.send("#{setting_name}_url=", nil)
      else
        respond_to do |format|
          format.json { render json: { message: "The image_id is not a valid course file id." }, status: :bad_request }
          return
        end
      end
    end

    if params[:course][:"remove_#{setting_name}"]
      @course.send("#{setting_name}_url=", nil)
      @course.send("#{setting_name}_id=", nil)
    end
  end

  def render_update_failure
    respond_to do |format|
      format.html do
        flash[:error] = t("There was an error saving the changes to the course")
        redirect_to course_url(@course)
      end
      format.json { render json: @course.errors, status: :bad_request }
    end
  end

  # prevent API from failing when a no-op event is given
  def non_event?(course, event)
    case event
    when :offer
      course.available?
    when :claim
      course.claimed?
    when :complete
      course.completed?
    when :delete
      course.deleted?
    else
      false
    end
  end

  def process_course_event
    event = params[:course].delete(:event)
    event = event.to_sym
    event = :complete if event == :conclude
    return true if non_event?(@course, event)

    if event == :claim && !@course.unpublishable?
      cant_unpublish_message = t("errors.unpublish", "Course cannot be unpublished if student submissions exist.")
      respond_to do |format|
        format.json do
          @course.errors.add(:workflow_state, cant_unpublish_message)
        end
        format.html do
          flash[:error] = cant_unpublish_message
          redirect_to(course_url(@course))
        end
      end
      false
    else
      result = @course.process_event(event)
      if result
        opts = { source: api_request? ? :api : :manual }
        case event
        when :offer
          Auditors::Course.record_published(@course, @current_user, opts)
        when :claim
          Auditors::Course.record_claimed(@course, @current_user, opts)
        when :complete
          Auditors::Course.record_concluded(@course, @current_user, opts)
        when :delete
          Auditors::Course.record_deleted(@course, @current_user, opts)
        when :undelete
          Auditors::Course.record_restored(@course, @current_user, opts)
        end
      else
        @course.errors.add(:workflow_state, @course.halted_because)
      end
      result
    end
  end

  def render_update_success
    respond_to do |format|
      format.html do
        flash[:notice] = t("notices.updated", "Course was successfully updated.")
        redirect_to(params[:continue_to].presence || course_url(@course))
      end
      format.json do
        if api_request?
          render json: course_json(@course, @current_user, session, [:hide_final_grades], nil)
        else
          render json: @course.as_json(methods: %i[readable_license quota account_name term_name grading_standard_title storage_quota_mb]), status: :ok
        end
      end
    end
  end

  # @API Update courses
  # Update multiple courses in an account.  Operates asynchronously; use the {api:ProgressController#show progress endpoint}
  # to query the status of an operation.
  #
  # @argument course_ids[] [Required]
  #   List of ids of courses to update. At most 500 courses may be updated in one call.
  # @argument event [Required, String, "offer"|"conclude"|"delete"|"undelete"]
  #   The action to take on each course.  Must be one of 'offer', 'conclude', 'delete', or 'undelete'.
  #   * 'offer' makes a course visible to students. This action is also called "publish" on the web site.
  #   * 'conclude' prevents future enrollments and makes a course read-only for all participants. The course still appears
  #     in prior-enrollment lists.
  #   * 'delete' completely removes the course from the web site (including course menus and prior-enrollment lists).
  #     All enrollments are deleted. Course content may be physically deleted at a future date.
  #   * 'undelete' attempts to recover a course that has been deleted. (Recovery is not guaranteed; please conclude
  #     rather than delete a course if there is any possibility the course will be used again.) The recovered course
  #     will be unpublished. Deleted enrollments will not be recovered.
  # @example_request
  #     curl https://<canvas>/api/v1/accounts/<account_id>/courses \
  #       -X PUT \
  #       -H 'Authorization: Bearer <token>' \
  #       -d 'event=offer' \
  #       -d 'course_ids[]=1' \
  #       -d 'course_ids[]=2'
  #
  # @returns Progress
  def batch_update
    @account = api_find(Account, params[:account_id])
    permission = if params[:event] == "undelete"
                   :undelete_courses
                 else
                   [:manage_courses, :manage_courses_admin]
                 end

    if authorized_action(@account, @current_user, permission)
      return render(json: { message: "must specify course_ids[]" }, status: :bad_request) unless params[:course_ids].is_a?(Array)

      @course_ids = Api.map_ids(params[:course_ids], Course, @domain_root_account, @current_user)
      return render(json: { message: "course batch size limit (500) exceeded" }, status: :forbidden) if @course_ids.size > 500

      update_params = params.permit(:event).to_unsafe_h
      return render(json: { message: "need to specify event" }, status: :bad_request) unless update_params[:event]

      return render(json: { message: "invalid event" }, status: :bad_request) unless %w[offer conclude delete undelete].include? update_params[:event]

      progress = Course.batch_update(@account, @current_user, @course_ids, update_params, :api)
      render json: progress_json(progress, @current_user, session)
    end
  end

  def public_feed
    return unless get_feed_context(only: [:course])

    feed = Atom::Feed.new do |f|
      f.title = t("titles.rss_feed", "%{course} Feed", course: @context.name)
      f.links << Atom::Link.new(href: course_url(@context), rel: "self")
      f.updated = Time.now
      f.id = course_url(@context)
    end

    @entries = []
    @entries.concat Assignments::ScopedToUser.new(@context, @current_user, @context.assignments.published).scope
    @entries.concat @context.calendar_events.active
    @entries.concat(DiscussionTopic::ScopedToUser.new(@context, @current_user, @context.discussion_topics.published).scope.reject do |dt|
      dt.locked_for?(@current_user, check_policies: true)
    end)
    @entries.concat WikiPages::ScopedToUser.new(@context, @current_user, @context.wiki_pages.published).scope
    @entries = @entries.sort_by(&:updated_at)
    @entries.each do |entry|
      feed.entries << entry.to_atom(context: @context)
    end
    respond_to do |format|
      format.atom { render plain: feed.to_xml }
    end
  end

  def publish_to_sis
    sis_publish_status(true)
  end

  def sis_publish_status(publish_grades = false)
    get_context
    return unless authorized_action(@context, @current_user, :manage_grades)

    @context.publish_final_grades(@current_user) if publish_grades

    processed_grade_publishing_statuses = {}
    grade_publishing_statuses, overall_status = @context.grade_publishing_statuses
    grade_publishing_statuses.each do |message, enrollments|
      processed_grade_publishing_statuses[message] = enrollments.map do |enrollment|
        { id: enrollment.user.id,
          name: enrollment.user.name,
          sortable_name: enrollment.user.sortable_name,
          url: course_user_url(@context, enrollment.user) }
      end
    end

    render json: { sis_publish_overall_status: overall_status,
                   sis_publish_statuses: processed_grade_publishing_statuses }
  end

  # @API Reset a course
  # Deletes the current course, and creates a new equivalent course with
  # no content, but all sections and users moved over.
  #
  # @returns Course
  def reset_content
    get_context
    return unless authorized_action(@context, @current_user, :reset_content)

    if MasterCourses::MasterTemplate.is_master_course?(@context) || @context.template?
      return render json: {
        message: "cannot reset_content on a blueprint or template course"
      }, status: :bad_request
    end

    @new_course = @context.reset_content
    Auditors::Course.record_reset(@context, @new_course, @current_user, source: api_request? ? :api : :manual)
    if api_request?
      render json: course_json(@new_course, @current_user, session, [], nil)
    else
      redirect_to course_settings_path(@new_course.id)
    end
  end

  # @API Get effective due dates
  # For each assignment in the course, returns each assigned student's ID
  # and their corresponding due date along with some grading period data.
  # Returns a collection with keys representing assignment IDs and values as a
  # collection containing keys representing student IDs and values representing
  # the student's effective due_at, the grading_period_id of which the due_at falls
  # in, and whether or not the grading period is closed (in_closed_grading_period)
  #
  # @argument assignment_ids[] [Optional, String]
  # The list of assignment IDs for which effective student due dates are
  # requested. If not provided, all assignments in the course will be used.
  #
  # @example_request
  #   curl https://<canvas>/api/v1/courses/<course_id>/effective_due_dates
  #     -X GET \
  #     -H 'Authorization: Bearer <token>'
  #
  # @example_response
  #   {
  #     "1": {
  #        "14": { "due_at": "2015-09-05", "grading_period_id": null, "in_closed_grading_period": false },
  #        "15": { due_at: null, "grading_period_id": 3, "in_closed_grading_period": true }
  #     },
  #     "2": {
  #        "14": { "due_at": "2015-08-05", "grading_period_id": 3, "in_closed_grading_period": true }
  #     }
  #   }
  def effective_due_dates
    return unless authorized_action(@context, @current_user, :read_as_admin)

    assignment_ids = effective_due_dates_params[:assignment_ids]
    due_dates = if assignment_ids.present?
                  EffectiveDueDates.for_course(@context, assignment_ids)
                else
                  EffectiveDueDates.for_course(@context)
                end

    render json: due_dates.to_hash(%i[
                                     due_at grading_period_id in_closed_grading_period
                                   ])
  end

  # @API Permissions
  # Returns permission information for the calling user in the given course.
  # See also the {api:AccountsController#permissions Account} and
  # {api:GroupsController#permissions Group} counterparts.
  #
  # @argument permissions[] [String]
  #   List of permissions to check against the authenticated user.
  #   Permission names are documented in the {api:RoleOverridesController#add_role Create a role} endpoint.
  #
  # @example_request
  #     curl https://<canvas>/api/v1/courses/<course_id>/permissions \
  #       -H 'Authorization: Bearer <token>' \
  #       -d 'permissions[]=manage_grades'
  #       -d 'permissions[]=send_messages'
  #
  # @example_response
  #   {'manage_grades': 'false', 'send_messages': 'true'}
  def permissions
    get_context
    return unless authorized_action(@context, @current_user, :read)

    permissions = Array(params[:permissions]).map(&:to_sym)
    render json: @context.rights_status(@current_user, session, *permissions)
  end

  # @API Get bulk user progress
  # Returns progress information for all users enrolled in the given course.
  #
  # You must be a user who has permission to view all grades in the course (such as a teacher or administrator).
  #
  # @example_request
  #     curl https://<canvas>/api/v1/courses/<course_id>/bulk_user_progress \
  #       -H 'Authorization: Bearer <token>'
  #
  # @example_response
  #   [
  #     {
  #       "id": 1,
  #       "display_name": "Test Student 1",
  #       "avatar_image_url": "https://<canvas>/images/messages/avatar-50.png",
  #       "html_url": "https://<canvas>/courses/1/users/1",
  #       "pronouns": null,
  #       "progress": {
  #         "requirement_count": 2,
  #         "requirement_completed_count": 1,
  #         "next_requirement_url": "https://<canvas>/courses/<course_id>/modules/items/<item_id>",
  #         "completed_at": null
  #       }
  #     },
  #     {
  #       "id": 2,
  #       "display_name": "Test Student 2",
  #       "avatar_image_url": "https://<canvas>/images/messages/avatar-50.png",
  #       "html_url": "https://<canvas>/courses/1/users/2",
  #       "pronouns": null,
  #       "progress": {
  #         "requirement_count": 2,
  #         "requirement_completed_count": 2,
  #         "next_requirement_url": null,
  #         "completed_at": "2021-08-10T16:26:08Z"
  #       }
  #     }
  #   ]
  def bulk_user_progress
    get_context
    return render_unauthorized_action unless @context.grants_right?(@current_user, session, :view_all_grades)

    unless @context.module_based?
      return render json: {
        error: { message: "No progress available because this course is not module based (meaning, it does not have modules and module completion requirements)." }
      }, status: :bad_request
    end

    # NOTE: Similar to #user_progress, this endpoint should remain on the primary db
    users = Api.paginate(UserSearch.scope_for(@context, @current_user, enrollment_type: %w[Student]), self, api_v1_course_bulk_user_progress_url)
    cmps = ContextModuleProgression.where(user_id: users.map(&:id))
                                   .joins(:context_module)
                                   .where(context_modules: { context: @context, context_type: "Course" })
    cmps_by_user = cmps.group_by(&:user_id)

    progress = users.map do |user|
      progressions = {}
      progressions[@context.id] = cmps_by_user[user.id] || []
      user_display_json(user, @context).merge(progress: CourseProgress.new(@context, user, read_only: true, preloaded_progressions: progressions).to_json)
    end

    render json: progress.to_json, status: :ok
  end

  def student_view
    get_context
    if authorized_action(@context, @current_user, :use_student_view)
      enter_student_view
    end
  end

  def leave_student_view
    session.delete(:become_user_id)
    return_url = session[:masquerade_return_to]
    session.delete(:masquerade_return_to)
    return_to(return_url, request.referer || dashboard_url)
  end

  def reset_test_student
    get_context
    if @current_user.fake_student? && authorized_action(@context, @real_current_user, :use_student_view)
      # destroy the exising student
      @fake_student = @context.student_view_student
      # but first, remove all existing quiz submissions / submissions

      AssessmentRequest.for_assessee(@fake_student).destroy_all

      @fake_student.destroy

      # destroy these after enrollment so
      # needs_grading_count callbacks work
      ModeratedGrading::Selection.where(student_id: @fake_student).delete_all
      pg_scope = ModeratedGrading::ProvisionalGrade.where(submission_id: @fake_student.all_submissions)
      SubmissionComment.where(provisional_grade_id: pg_scope).delete_all
      pg_scope.delete_all
      OriginalityReport.where(submission_id: @fake_student.all_submissions).delete_all
      AnonymousOrModerationEvent.where(submission: @fake_student.all_submissions).destroy_all
      @fake_student.all_submissions.preload(:all_submission_comments, :submission_drafts, :lti_result, :versions).destroy_all
      @fake_student.quiz_submissions.each { |qs| qs.events.destroy_all }
      @fake_student.quiz_submissions.destroy_all
      @fake_student.learning_outcome_results.preload(:artifact).each { |lor| lor.artifact.destroy }
      @fake_student.learning_outcome_results.destroy_all

      flash[:notice] = t("notices.reset_test_student", "The test student has been reset successfully.")
      enter_student_view
    end
  end

  def enter_student_view
    @fake_student = @context.student_view_student
    session[:become_user_id] = @fake_student.id
    return_url = course_path(@context)
    session.delete(:masquerade_return_to)
    return return_to(request.referer, return_url || dashboard_url) if value_to_boolean(params[:redirect_to_referer])

    return_to(return_url, request.referer || dashboard_url)
  end
  protected :enter_student_view

  def permission_for_event(event)
    @context ||= @course
    case event
    when "offer", "claim"
      if @context.root_account.feature_enabled?(:granular_permissions_manage_courses)
        :manage_courses_publish
      else
        :change_course_state
      end
    when "conclude", "complete"
      if @context.root_account.feature_enabled?(:granular_permissions_manage_courses)
        :manage_courses_conclude
      else
        :change_course_state
      end
    when "delete"
      :delete
    when "undelete"
      if @context.root_account.feature_enabled?(:granular_permissions_manage_courses)
        :delete
      else
        :change_course_state
      end
    else
      :nothing
    end
  end

  def changed_settings(changes, new_settings, old_settings = nil)
    # frd? storing a hash?
    # Settings is stored as a hash in a column which
    # causes us to do some more work if it has been changed.

    # Since course uses write_attribute on settings its not accurate
    # so just ignore it if its in the changes hash
    changes.delete("settings") if changes.key?("settings")

    unless old_settings == new_settings
      settings = Course.settings_options.keys.each_with_object({}) do |key, results|
        old_value = if old_settings.present? && old_settings.key?(key)
                      old_settings[key]
                    else
                      nil
                    end

        new_value = if new_settings.present? && new_settings.key?(key)
                      new_settings[key]
                    else
                      nil
                    end

        results[key.to_s] = [old_value, new_value] unless old_value == new_value
      end
      changes.merge!(settings)
    end

    changes
  end

  def ping
    render json: { success: true }
  end

  def link_validation
    get_context
    return unless authorized_action(@context, @current_user, [:manage_content, *RoleOverride::GRANULAR_MANAGE_COURSE_CONTENT_PERMISSIONS])

    if (progress = CourseLinkValidator.current_progress(@context))
      render json: progress_json(progress, @current_user, session)
    else
      render json: {}
    end
  end

  # @API Remove quiz migration alert
  #
  # Remove alert about the limitations of quiz migrations that is displayed
  # to a user in a course
  #
  # you must be logged in to use this endpoint
  #
  # @example_response
  #   { "success": "true" }
  def dismiss_migration_limitation_msg
    @course = api_find(Course, params[:id])
    quiz_migration_alert = @course.quiz_migration_alert_for_user(@current_user&.id)
    if quiz_migration_alert
      quiz_migration_alert.destroy
      render json: { success: true }, status: :ok
    else
      render json: { message: "Quiz migration alert not found" }, status: :not_found
    end
  end

  def start_link_validation
    get_context
    return unless authorized_action(@context, @current_user, [:manage_content, *RoleOverride::GRANULAR_MANAGE_COURSE_CONTENT_PERMISSIONS])

    CourseLinkValidator.queue_course(@context)
    render json: { success: true }
  end

  def link_validator
    return unless authorized_action(@context, @current_user, [:manage_content, *RoleOverride::GRANULAR_MANAGE_COURSE_CONTENT_PERMISSIONS])
    # render view
  end

  def retrieve_observed_enrollments(enrollments, active_by_date: false)
    observer_enrolls = enrollments.select(&:assigned_observer?)
    ObserverEnrollment.observed_enrollments_for_enrollments(observer_enrolls, active_by_date: active_by_date)
  end

  def courses_for_user(user, paginate_url: api_v1_courses_url)
    include_observed = params.fetch(:include, []).include?("observed_users")

    if params[:state]
      states = Array(params[:state])
      states += %w[created claimed] if states.include?("unpublished")
      conditions = states.filter_map do |state|
        Enrollment::QueryBuilder.new(nil, course_workflow_state: state, enforce_course_workflow_state: true).conditions
      end.join(" OR ")
      enrollments = user.enrollments.eager_load(:course).where(conditions).shard(user.in_region_associated_shards)

      if params[:enrollment_role]
        enrollments = enrollments.joins(:role).where(roles: { name: params[:enrollment_role] })
      elsif params[:enrollment_role_id]
        enrollments = enrollments.where(role_id: params[:enrollment_role_id].to_i)
      elsif params[:enrollment_type]
        e_type = "#{params[:enrollment_type].capitalize}Enrollment"
        enrollments = enrollments.where(type: e_type)
      end

      case params[:enrollment_state]
      when "active"
        enrollments = enrollments.active_by_date
      when "invited_or_pending"
        enrollments = enrollments.invited_or_pending_by_date
      when "completed"
        enrollments = enrollments.completed_by_date
      end

      if value_to_boolean(params[:current_domain_only])
        enrollments = enrollments.where(root_account_id: @domain_root_account)
      elsif params[:root_account_id]
        root_account = api_find_all(Account, [params[:root_account_id]]).take
        enrollments = root_account ? enrollments.where(root_account_id: root_account) : Enrollment.none
      end

      enrollments = enrollments.to_a
    elsif params[:enrollment_state] == "active"
      enrollments = user.participating_enrollments
      ActiveRecord::Associations.preload(enrollments, :course)
    else
      enrollments = user.cached_currentish_enrollments(preload_courses: true)
    end

    if include_observed
      enrollments.concat(
        retrieve_observed_enrollments(enrollments, active_by_date: (params[:enrollment_state] == "active"))
      )
    end

    # we always output the role in the JSON, but we need it now in case we're
    # running the condition below
    ActiveRecord::Associations.preload(enrollments, :role)
    # these are all duplicated in the params[:state] block above in SQL. but if
    # used the cached ones, or we added include_observed, we have to re-run them
    # in pure ruby
    if include_observed || !params[:state]
      if params[:enrollment_role]
        enrollments.select! { |e| e.role.name == params[:enrollment_role] }
      elsif params[:enrollment_role_id]
        enrollments.select! { |e| e.role_id == params[:enrollment_role_id].to_i }
      elsif params[:enrollment_type]
        e_type = "#{params[:enrollment_type].capitalize}Enrollment"
        enrollments.select! { |e| e.class.sti_name == e_type }
      end

      if params[:enrollment_state] && params[:enrollment_state] != "active"
        Canvas::Builders::EnrollmentDateBuilder.preload_state(enrollments)
        case params[:enrollment_state]
        when "invited_or_pending"
          enrollments.select! { |e| e.invited? || e.accepted? }
        when "completed"
          enrollments.select!(&:completed?)
        end
      end

      if value_to_boolean(params[:current_domain_only])
        enrollments = enrollments.select { |e| e.root_account_id == @domain_root_account.id }
      elsif params[:root_account_id]
        root_account = api_find_all(Account, [params[:root_account_id]]).take
        enrollments = root_account ? enrollments.select { |e| e.root_account_id == root_account.id } : []
      end
    end

    includes = Set.new(Array(params[:include]))
    includes << "access_restricted_by_date"
    # We only want to return the permissions for single courses and not lists of courses.
    includes.delete "permissions"

    hash = []

    if enrollments.any? && value_to_boolean(params[:exclude_blueprint_courses])
      mc_ids = MasterCourses::MasterTemplate.active.where(course_id: enrollments.map(&:course_id)).pluck(:course_id)
      enrollments.reject! { |e| mc_ids.include?(e.course_id) }
    end

    if value_to_boolean(params[:homeroom])
      homeroom_ids = Course.homeroom.where(id: enrollments.map(&:course_id)).pluck(:id)
      enrollments.reject! { |e| homeroom_ids.exclude?(e.course_id) }
    end

    Canvas::Builders::EnrollmentDateBuilder.preload_state(enrollments)
    enrollments_by_course = enrollments.group_by(&:course_id).values
    enrollments_by_course.sort_by! do |course_enrollments|
      Canvas::ICU.collation_key(course_enrollments.first.course.nickname_for(@current_user))
    end
    enrollments_by_course = Api.paginate(enrollments_by_course, self, paginate_url) if api_request?
    courses = enrollments_by_course.map(&:first).map(&:course)
    preloads = %i[account root_account]
    preload_teachers(courses) if includes.include?("teachers")
    preloads << :grading_standard if includes.include?("total_scores")
    preloads << :account if includes.include?("subaccount") || includes.include?("account")
    if includes.include?("current_grading_period_scores") || includes.include?("grading_periods")
      preloads << { enrollment_term: { grading_period_group: :grading_periods } }
      preloads << { grading_period_groups: :grading_periods }
    end
    preloads << { context_modules: :content_tags } if includes.include?("course_progress")
    preloads << :enrollment_term if includes.include?("term") || includes.include?("concluded")
    ActiveRecord::Associations.preload(courses, preloads)
    MasterCourses::MasterTemplate.preload_is_master_course(courses)

    preloads = []
    preloads << :course_section if includes.include?("sections")
    preloads << { scores: :course } if includes.include?("total_scores") || includes.include?("current_grading_period_scores")

    ActiveRecord::Associations.preload(enrollments, preloads) unless preloads.empty?
    if includes.include?("course_progress")
      progressions = ContextModuleProgression.joins(:context_module).where(user: user, context_modules: { course: courses }).select("context_module_progressions.*, context_modules.context_id AS course_id").to_a.group_by { |cmp| cmp["course_id"] }
    end

    permissions_to_precalculate = [:read_sis, :manage_sis]
    if includes.include?("tabs")
      permissions_to_precalculate += SectionTabHelper::PERMISSIONS_TO_PRECALCULATE

      # TODO: move granular user permissions to SectionTabHelper::PERMISSIONS_TO_PRECALCULATE
      # when removing :granular_permissions_manage_users flag
      if @domain_root_account.feature_enabled?(:granular_permissions_manage_users)
        permissions_to_precalculate += RoleOverride::GRANULAR_MANAGE_USER_PERMISSIONS
      end
    end

    all_precalculated_permissions = @current_user.precalculate_permissions_for_courses(courses, permissions_to_precalculate)
    Course.preload_menu_data_for(courses, @current_user, preload_favorites: true)

    enrollments_by_course.each do |course_enrollments|
      course = course_enrollments.first.course
      hash << course_json(course, @current_user, session, includes, course_enrollments, user,
                          preloaded_progressions: progressions,
                          precalculated_permissions: all_precalculated_permissions&.dig(course.global_id))
    end
    hash
  end

  def require_user_or_observer
    return render_unauthorized_action unless @current_user.present?

    @user = params[:user_id] == "self" ? @current_user : api_find(User, params[:user_id])
    authorized_action(@user, @current_user, :read)
  end

  def visibility_configuration(params)
    @course.apply_visibility_configuration(params[:course_visibility], params[:syllabus_visibility_option])
  end

  def can_change_group_weighting_scheme?
    return true unless @course.grading_periods?
    return true if @course.account_membership_allows(@current_user)

    !@course.any_assignment_in_closed_grading_period?
  end

  def offline_web_exports
    return render status: :not_found, template: "shared/errors/404_message" unless allow_web_export_download?

    if authorized_action(WebZipExport.new(course: @context), @current_user, :create)
      title = t("Exported Package History")
      @page_title = title
      add_crumb(title)
      js_bundle :webzip_export
      css_bundle :webzip_export
      render html: '<div id="course-webzip-export-app"></div>'.html_safe, layout: true
    end
  end

  def start_offline_web_export
    return render status: :not_found, template: "shared/errors/404_message" unless allow_web_export_download?

    if authorized_action(WebZipExport.new(course: @context), @current_user, :create)
      @service = EpubExports::CreateService.new(@context, @current_user, :web_zip_export)
      @service.save
      redirect_to context_url(@context, :context_offline_web_exports_url)
    end
  end

  def visible_self_enrollment_option
    if @context.available? &&
       @context.self_enrollment_enabled? &&
       @context.open_enrollment &&
       (!@context_enrollment || !@context_enrollment.active?)
      :enroll
    elsif @context_enrollment&.self_enrolled && @context_enrollment&.active?
      :unenroll
    end
  end
  helper_method :visible_self_enrollment_option

  private

  def update_grade_passback_setting(grade_passback_setting)
    valid_states = Setting.get("valid_grade_passback_settings", "nightly_sync,disabled").split(",")
    unless grade_passback_setting.blank? || valid_states.include?(grade_passback_setting)
      @course.errors.add(:grade_passback_setting, t("Invalid grade_passback_setting"))
    end
    @course.grade_passback_setting = grade_passback_setting.presence
  end

  def active_group_memberships(users)
    @active_group_memberships ||= GroupMembership.active_for_context_and_users(@context, users).group_by(&:user_id)
  end

  def effective_due_dates_params
    params.permit(assignment_ids: [])
  end

  def manage_admin_users_perm
    if @context.root_account.feature_enabled?(:granular_permissions_manage_users)
      :allow_course_admin_actions
    else
      :manage_admin_users
    end
  end

  def course_params
    return {} unless params[:course]

    params[:course].permit(
      :name, :group_weighting_scheme, :start_at, :conclude_at,
      :grading_standard_id, :grade_passback_setting, :is_public, :is_public_to_auth_users, :allow_student_wiki_edits, :show_public_context_messages,
      :syllabus_body, :syllabus_course_summary, :public_description, :allow_student_forum_attachments, :allow_student_discussion_topics, :allow_student_discussion_editing,
      :show_total_grade_as_points, :default_wiki_editing_roles, :allow_student_organized_groups, :course_code, :default_view,
      :open_enrollment, :allow_wiki_comments, :turnitin_comments, :self_enrollment, :license, :indexed,
      :abstract_course, :storage_quota, :storage_quota_mb, :restrict_enrollments_to_course_dates, :use_rights_required,
      :restrict_student_past_view, :restrict_student_future_view, :grading_standard, :grading_standard_enabled,
      :locale, :integration_id, :hide_final_grades, :hide_distribution_graphs, :hide_sections_on_course_users_page, :lock_all_announcements, :public_syllabus,
      :quiz_engine_selected, :public_syllabus_to_auth, :course_format, :time_zone, :organize_epub_by_content_type, :enable_offline_web_export,
      :show_announcements_on_home_page, :home_page_announcement_limit, :allow_final_grade_override, :filter_speed_grader_by_student_group, :homeroom_course,
      :template, :course_color, :homeroom_course_id, :sync_enrollments_from_homeroom, :friendly_name, :enable_course_paces, :default_due_time, :conditional_release
    )
  end
end<|MERGE_RESOLUTION|>--- conflicted
+++ resolved
@@ -1672,18 +1672,8 @@
       @course.default_due_time = normalize_due_time(default_due_time)
     end
 
-<<<<<<< HEAD
-    if params.key?(:conditional_release)
-      if !value_to_boolean(params[:conditional_release])
-        @course.disable_conditional_release
-      elsif @course.account.conditional_release?
-        @course.conditional_release = true
-      end
-    end
-=======
     # Remove the conditional release param if the account is locking the feature
     params[:conditional_release] = nil if params.key?(:conditional_release) && @course.account.conditional_release[:locked]
->>>>>>> 0ea2577d
 
     @course.attributes = params.permit(
       :allow_final_grade_override,
@@ -1710,7 +1700,8 @@
       :homeroom_course_id,
       :course_color,
       :friendly_name,
-      :enable_course_paces
+      :enable_course_paces,
+      :conditional_release
     )
     changes = changed_settings(@course.changes, @course.settings, old_settings)
 
@@ -3182,7 +3173,7 @@
       if @course.account.feature_enabled?(:course_paces) && (changes.keys & %w[start_at conclude_at restrict_enrollments_to_course_dates]).present?
         @course.course_paces.find_each(&:create_publish_progress)
       end
-      @course.disable_conditional_release if changes[:conditional_release]&.last == false
+      disable_conditional_release if changes[:conditional_release]&.last == false
 
       # RUBY 3.0 - **{} can go away, because data won't implicitly convert to kwargs
       @course.delay_if_production(priority: Delayed::LOW_PRIORITY).touch_content_if_public_visibility_changed(changes, **{})
@@ -3996,4 +3987,10 @@
       :template, :course_color, :homeroom_course_id, :sync_enrollments_from_homeroom, :friendly_name, :enable_course_paces, :default_due_time, :conditional_release
     )
   end
+
+  def disable_conditional_release
+    ConditionalRelease::Service.delay_if_production(priority: Delayed::LOW_PRIORITY,
+                                                    n_strand: ["conditional_release_unassignment", @course.global_root_account_id])
+                               .release_mastery_paths_content_in_course(@course)
+  end
 end