--- conflicted
+++ resolved
@@ -939,10 +939,6 @@
     get_context
     return unless authorized_action(@context, @current_user, :manage_content)
     @new_course = @context.reset_content
-<<<<<<< HEAD
-    redirect_to course_details_path(@new_course.id)
-=======
     redirect_to course_settings_path(@new_course.id)
->>>>>>> bd910c91
   end
 end