--- conflicted
+++ resolved
@@ -2399,11 +2399,7 @@
         end
 
         if @current_user && (@show_recent_feedback = @context.user_is_student?(@current_user))
-<<<<<<< HEAD
-          @recent_feedback = @current_user.recent_feedback(contexts: @contexts, exclude_parent_assignment_submissions: @context.discussion_checkpoints_enabled?) || []
-=======
           @recent_feedback = @current_user.recent_feedback(contexts: @contexts) || []
->>>>>>> 442bbfc6
         end
 
         flash.now[:notice] = t("notices.updated", "Course was successfully updated.") if params[:for_reload]
