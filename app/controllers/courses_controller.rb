#
# Copyright (C) 2011 - present Instructure, Inc.
#
# This file is part of Canvas.
#
# Canvas is free software: you can redistribute it and/or modify it under
# the terms of the GNU Affero General Public License as published by the Free
# Software Foundation, version 3 of the License.
#
# Canvas is distributed in the hope that it will be useful, but WITHOUT ANY
# WARRANTY; without even the implied warranty of MERCHANTABILITY or FITNESS FOR
# A PARTICULAR PURPOSE. See the GNU Affero General Public License for more
# details.
#
# You should have received a copy of the GNU Affero General Public License along
# with this program. If not, see <http://www.gnu.org/licenses/>.
#

require 'atom'
require 'set'
require 'securerandom'

# @API Courses
# API for accessing course information.
#
# @model Term
#     {
#       "id": "Term",
#       "description": "",
#       "properties": {
#         "id": {
#           "example": 1,
#           "type": "integer"
#         },
#         "name": {
#           "example": "Default Term",
#           "type": "string"
#         },
#         "start_at": {
#           "example": "2012-06-01T00:00:00-06:00",
#           "type": "datetime"
#         },
#         "end_at": {
#           "type": "datetime"
#         }
#       }
#     }
#
# @model CourseProgress
#     {
#       "id": "CourseProgress",
#       "description": "",
#       "properties": {
#         "requirement_count": {
#           "description": "total number of requirements from all modules",
#           "example": 10,
#           "type": "integer"
#         },
#         "requirement_completed_count": {
#           "description": "total number of requirements the user has completed from all modules",
#           "example": 1,
#           "type": "integer"
#         },
#         "next_requirement_url": {
#           "description": "url to next module item that has an unmet requirement. null if the user has completed the course or the current module does not require sequential progress",
#           "example": "http://localhost/courses/1/modules/items/2",
#           "type": "string"
#         },
#         "completed_at": {
#           "description": "date the course was completed. null if the course has not been completed by this user",
#           "example": "2013-06-01T00:00:00-06:00",
#           "type": "datetime"
#         }
#       }
#     }
#
# @model Course
#     {
#       "id": "Course",
#       "description": "",
#       "properties": {
#         "id": {
#           "description": "the unique identifier for the course",
#           "example": 370663,
#           "type": "integer"
#         },
#         "sis_course_id": {
#           "description": "the SIS identifier for the course, if defined. This field is only included if the user has permission to view SIS information.",
#           "type": "string"
#         },
#         "uuid": {
#           "description": "the UUID of the course",
#           "example": "WvAHhY5FINzq5IyRIJybGeiXyFkG3SqHUPb7jZY5",
#           "type": "string"
#         },
#         "integration_id": {
#           "description": "the integration identifier for the course, if defined. This field is only included if the user has permission to view SIS information.",
#           "type": "string"
#         },
#         "sis_import_id": {
#           "description": "the unique identifier for the SIS import. This field is only included if the user has permission to manage SIS information.",
#           "example": 34,
#           "type": "integer"
#         },
#         "name": {
#           "description": "the full name of the course",
#           "example": "InstructureCon 2012",
#           "type": "string"
#         },
#         "course_code": {
#           "description": "the course code",
#           "example": "INSTCON12",
#           "type": "string"
#         },
#         "workflow_state": {
#           "description": "the current state of the course one of 'unpublished', 'available', 'completed', or 'deleted'",
#           "example": "available",
#           "type": "string",
#           "allowableValues": {
#             "values": [
#               "unpublished",
#               "available",
#               "completed",
#               "deleted"
#             ]
#           }
#         },
#         "account_id": {
#           "description": "the account associated with the course",
#           "example": 81259,
#           "type": "integer"
#         },
#         "root_account_id": {
#           "description": "the root account associated with the course",
#           "example": 81259,
#           "type": "integer"
#         },
#         "enrollment_term_id": {
#           "description": "the enrollment term associated with the course",
#           "example": 34,
#           "type": "integer"
#         },
#         "grading_standard_id": {
#            "description": "the grading standard associated with the course",
#            "example": 25,
#            "type": "integer"
#         },
#         "start_at": {
#           "description": "the start date for the course, if applicable",
#           "example": "2012-06-01T00:00:00-06:00",
#           "type": "datetime"
#         },
#         "end_at": {
#           "description": "the end date for the course, if applicable",
#           "example": "2012-09-01T00:00:00-06:00",
#           "type": "datetime"
#         },
#         "locale": {
#           "description": "the course-set locale, if applicable",
#           "example": "en",
#           "type": "string"
#         },
#         "enrollments": {
#           "description": "A list of enrollments linking the current user to the course. for student enrollments, grading information may be included if include[]=total_scores",
#           "type": "array",
#           "items": { "$ref": "Enrollment" }
#         },
#         "total_students": {
#           "description": "optional: the total number of active and invited students in the course",
#           "example": 32,
#           "type": "integer"
#         },
#         "calendar": {
#           "description": "course calendar",
#           "$ref": "CalendarLink"
#         },
#         "default_view": {
#           "description": "the type of page that users will see when they first visit the course - 'feed': Recent Activity Dashboard - 'wiki': Wiki Front Page - 'modules': Course Modules/Sections Page - 'assignments': Course Assignments List - 'syllabus': Course Syllabus Page other types may be added in the future",
#           "example": "feed",
#           "type": "string",
#           "allowableValues": {
#             "values": [
#               "feed",
#               "wiki",
#               "modules",
#               "syllabus",
#               "assignments"
#             ]
#           }
#         },
#         "syllabus_body": {
#           "description": "optional: user-generated HTML for the course syllabus",
#           "example": "<p>syllabus html goes here</p>",
#           "type": "string"
#         },
#         "needs_grading_count": {
#           "description": "optional: the number of submissions needing grading returned only if the current user has grading rights and include[]=needs_grading_count",
#           "example": 17,
#           "type": "integer"
#         },
#         "term": {
#           "description": "optional: the enrollment term object for the course returned only if include[]=term",
#           "$ref": "Term"
#         },
#         "course_progress": {
#           "description": "optional (beta): information on progress through the course returned only if include[]=course_progress",
#           "$ref": "CourseProgress"
#         },
#         "apply_assignment_group_weights": {
#           "description": "weight final grade based on assignment group percentages",
#           "example": true,
#           "type": "boolean"
#         },
#         "permissions": {
#           "description": "optional: the permissions the user has for the course. returned only for a single course and include[]=permissions",
#           "example": {"create_discussion_topic": true, "create_announcement": true},
#           "type": "object",
#           "key": { "type": "string" },
#           "value": { "type": "boolean" }
#         },
#         "is_public": {
#           "example": true,
#           "type": "boolean"
#         },
#         "is_public_to_auth_users": {
#           "example": true,
#           "type": "boolean"
#         },
#         "public_syllabus": {
#           "example": true,
#           "type": "boolean"
#         },
#         "public_syllabus_to_auth": {
#           "example": true,
#           "type": "boolean"
#         },
#         "public_description": {
#           "description": "optional: the public description of the course",
#           "example": "Come one, come all to InstructureCon 2012!",
#           "type": "string"
#         },
#         "storage_quota_mb": {
#           "example": 5,
#           "type": "integer"
#         },
#         "storage_quota_used_mb": {
#           "example": 5,
#           "type": "number"
#         },
#         "hide_final_grades": {
#           "example": false,
#           "type": "boolean"
#         },
#         "license": {
#           "example": "Creative Commons",
#           "type": "string"
#         },
#         "allow_student_assignment_edits": {
#           "example": false,
#           "type": "boolean"
#         },
#         "allow_wiki_comments": {
#           "example": false,
#           "type": "boolean"
#         },
#         "allow_student_forum_attachments": {
#           "example": false,
#           "type": "boolean"
#         },
#         "open_enrollment": {
#           "example": true,
#           "type": "boolean"
#         },
#         "self_enrollment": {
#           "example": false,
#           "type": "boolean"
#         },
#         "restrict_enrollments_to_course_dates": {
#           "example": false,
#           "type": "boolean"
#         },
#         "course_format": {
#           "example": "online",
#           "type": "string"
#         },
#         "access_restricted_by_date": {
#           "description": "optional: this will be true if this user is currently prevented from viewing the course because of date restriction settings",
#           "example": false,
#           "type": "boolean"
#         },
#         "time_zone": {
#           "description": "The course's IANA time zone name.",
#           "example": "America/Denver",
#           "type": "string"
#         },
#         "blueprint": {
#           "description": "optional: whether the course is set as a Blueprint Course (blueprint fields require the Blueprint Courses feature)",
#           "example": true,
#           "type": "boolean"
#         },
#         "blueprint_restrictions": {
#           "description": "optional: Set of restrictions applied to all locked course objects",
#           "example": {"content": true, "points": true, "due_dates": false, "availability_dates": false},
#           "type": "object"
#         },
#         "blueprint_restrictions_by_object_type": {
#           "description": "optional: Sets of restrictions differentiated by object type applied to locked course objects",
#           "example": {"assignment": {"content": true, "points": true}, "wiki_page": {"content": true}},
#           "type": "object"
#         }
#       }
#     }
#
# @model CalendarLink
#     {
#       "id": "CalendarLink",
#       "description": "",
#       "properties": {
#         "ics": {
#           "description": "The URL of the calendar in ICS format",
#           "example": "https://canvas.instructure.com/feeds/calendars/course_abcdef.ics",
#           "type": "string"
#          }
#       }
#     }
#
class CoursesController < ApplicationController
  include SearchHelper
  include ContextExternalToolsHelper
  include CustomSidebarLinksHelper
  include SyllabusHelper
  include WebZipExportHelper
  include CoursesHelper

  before_action :require_user, :only => [:index, :activity_stream, :activity_stream_summary, :effective_due_dates, :offline_web_exports, :start_offline_web_export]
  before_action :require_user_or_observer, :only=>[:user_index]
  before_action :require_context, :only => [:roster, :locks, :create_file, :ping, :effective_due_dates, :offline_web_exports, :start_offline_web_export]
  skip_after_action :update_enrollment_last_activity_at, only: [:enrollment_invitation, :activity_stream_summary]

  include Api::V1::Course
  include Api::V1::Progress

  # @API List your courses
  # Returns the paginated list of active courses for the current user.
  #
  # @argument enrollment_type [String, "teacher"|"student"|"ta"|"observer"|"designer"]
  #   When set, only return courses where the user is enrolled as this type. For
  #   example, set to "teacher" to return only courses where the user is
  #   enrolled as a Teacher.  This argument is ignored if enrollment_role is given.
  #
  # @argument enrollment_role [String] Deprecated
  #   When set, only return courses where the user is enrolled with the specified
  #   course-level role.  This can be a role created with the
  #   {api:RoleOverridesController#add_role Add Role API} or a base role type of
  #   'StudentEnrollment', 'TeacherEnrollment', 'TaEnrollment', 'ObserverEnrollment',
  #   or 'DesignerEnrollment'.
  #
  # @argument enrollment_role_id [Integer]
  #   When set, only return courses where the user is enrolled with the specified
  #   course-level role.  This can be a role created with the
  #   {api:RoleOverridesController#add_role Add Role API} or a built_in role type of
  #   'StudentEnrollment', 'TeacherEnrollment', 'TaEnrollment', 'ObserverEnrollment',
  #   or 'DesignerEnrollment'.
  #
  # @argument enrollment_state [String, "active"|"invited_or_pending"|"completed"]
  #   When set, only return courses where the user has an enrollment with the given state.
  #   This will respect section/course/term date overrides.
  #
  # @argument exclude_blueprint_courses [Boolean]
  #   When set, only return courses that are not configured as blueprint courses.
  #
  # @argument include[] [String, "needs_grading_count"|"syllabus_body"|"public_description"|"total_scores"|"current_grading_period_scores"|"term"|"course_progress"|"sections"|"storage_quota_used_mb"|"total_students"|"passback_status"|"favorites"|"teachers"|"observed_users"|"course_image"]
  #   - "needs_grading_count": Optional information to include with each Course.
  #     When needs_grading_count is given, and the current user has grading
  #     rights, the total number of submissions needing grading for all
  #     assignments is returned.
  #   - "syllabus_body": Optional information to include with each Course.
  #     When syllabus_body is given the user-generated html for the course
  #     syllabus is returned.
  #   - "public_description": Optional information to include with each Course.
  #     When public_description is given the user-generated text for the course
  #     public description is returned.
  #   - "total_scores": Optional information to include with each Course.
  #     When total_scores is given, any student enrollments will also
  #     include the fields 'computed_current_score', 'computed_final_score',
  #     'computed_current_grade', and 'computed_final_grade' (see Enrollment
  #     documentation for more information on these fields). This argument
  #     is ignored if the course is configured to hide final grades.
  #   - "current_grading_period_scores": Optional information to include with
  #     each Course. When current_grading_period_scores is given and total_scores
  #     is given, any student enrollments will also include the fields
  #     'has_grading_periods',
  #     'totals_for_all_grading_periods_option', 'current_grading_period_title',
  #     'current_grading_period_id', current_period_computed_current_score',
  #     'current_period_computed_final_score',
  #     'current_period_computed_current_grade', and
  #     'current_period_computed_final_grade' (see Enrollment documentation for
  #     more information on these fields). In addition, when this argument is
  #     passed, the course will have a 'has_grading_periods' attribute
  #     on it. This argument is ignored if the course is configured to hide final
  #     grades or if the total_scores argument is not included.
  #   - "term": Optional information to include with each Course. When
  #     term is given, the information for the enrollment term for each course
  #     is returned.
  #   - "course_progress": Optional information to include with each Course.
  #     When course_progress is given, each course will include a
  #     'course_progress' object with the fields: 'requirement_count', an integer
  #     specifying the total number of requirements in the course,
  #     'requirement_completed_count', an integer specifying the total number of
  #     requirements in this course that have been completed, and
  #     'next_requirement_url', a string url to the next requirement item, and
  #     'completed_at', the date the course was completed (null if incomplete).
  #     'next_requirement_url' will be null if all requirements have been
  #     completed or the current module does not require sequential progress.
  #     "course_progress" will return an error message if the course is not
  #     module based or the user is not enrolled as a student in the course.
  #   - "sections": Section enrollment information to include with each Course.
  #     Returns an array of hashes containing the section ID (id), section name
  #     (name), start and end dates (start_at, end_at), as well as the enrollment
  #     type (enrollment_role, e.g. 'StudentEnrollment').
  #   - "storage_quota_used_mb": The amount of storage space used by the files in this course
  #   - "total_students": Optional information to include with each Course.
  #     Returns an integer for the total amount of active and invited students.
  #   - "passback_status": Include the grade passback_status
  #   - "favorites": Optional information to include with each Course.
  #     Indicates if the user has marked the course as a favorite course.
  #   - "teachers": Teacher information to include with each Course.
  #     Returns an array of hashes containing the {api:Users:UserDisplay UserDisplay} information
  #     for each teacher in the course.
  #   - "observed_users": Optional information to include with each Course.
  #     Will include data for observed users if the current user has an
  #     observer enrollment.
  #   - "tabs": Optional information to include with each Course.
  #     Will include the list of tabs configured for each course.  See the
  #     {api:TabsController#index List available tabs API} for more information.
  #   - "course_image": Optional course image data for when there is a course image
  #     and the course image feature flag has been enabled
  #
  # @argument state[] [String, "unpublished"|"available"|"completed"|"deleted"]
  #   If set, only return courses that are in the given state(s).
  #   By default, "available" is returned for students and observers, and
  #   anything except "deleted", for all other enrollment types
  #
  # @returns [Course]
  def index
    respond_to do |format|
      format.html {
        all_enrollments = @current_user.enrollments.not_deleted.shard(@current_user).to_a
        @past_enrollments = []
        @current_enrollments = []
        @future_enrollments  = []
        Canvas::Builders::EnrollmentDateBuilder.preload(all_enrollments)
        ActiveRecord::Associations::Preloader.new.preload(all_enrollments, :course_section)

        all_enrollments.group_by{|e| [e.course_id, e.type]}.values.each do |enrollments|
          e = enrollments.sort_by{|e| e.state_with_date_sortable}.first
          if enrollments.count > 1
            e.course_section = nil
            e.readonly!
          end

          state = e.state_based_on_date
          if [:completed, :rejected].include?(state) || e.section_or_course_date_in_past? # strictly speaking, these enrollments are perfectly active but enrollment dates are terrible
            @past_enrollments << e unless e.workflow_state == "invited"
          else
            start_at, end_at = e.enrollment_dates.first
            if start_at && start_at > Time.now.utc
              @future_enrollments << e unless e.restrict_future_listing?
            elsif state != :inactive
              @current_enrollments << e
            end
          end
        end
        @visible_groups = @current_user.visible_groups

        @past_enrollments.sort_by!{|e| Canvas::ICU.collation_key(e.long_name(@current_user))}
        [@current_enrollments, @future_enrollments].each{|list| list.sort_by!{|e| [e.active? ? 1 : 0, Canvas::ICU.collation_key(e.long_name(@current_user))] }}
      }

      format.json {
        render json: courses_for_user(@current_user)
      }
    end
  end

  # @API List courses for a user
  # Returns a paginated list of active courses for this user. To view the course list for a user other than yourself, you must be either an observer of that user or an administrator.
  #
  # @argument include[] [String, "needs_grading_count"|"syllabus_body"|"public_description"|"total_scores"|"current_grading_period_scores"|"term"|"course_progress"|"sections"|"storage_quota_used_mb"|"total_students"|"passback_status"|"favorites"|"teachers"|"observed_users"|"course_image"]
  #   - "needs_grading_count": Optional information to include with each Course.
  #     When needs_grading_count is given, and the current user has grading
  #     rights, the total number of submissions needing grading for all
  #     assignments is returned.
  #   - "syllabus_body": Optional information to include with each Course.
  #     When syllabus_body is given the user-generated html for the course
  #     syllabus is returned.
  #   - "public_description": Optional information to include with each Course.
  #     When public_description is given the user-generated text for the course
  #     public description is returned.
  #   - "total_scores": Optional information to include with each Course.
  #     When total_scores is given, any student enrollments will also
  #     include the fields 'computed_current_score', 'computed_final_score',
  #     'computed_current_grade', and 'computed_final_grade' (see Enrollment
  #     documentation for more information on these fields). This argument
  #     is ignored if the course is configured to hide final grades.
  #   - "current_grading_period_scores": Optional information to include with
  #     each Course. When current_grading_period_scores is given and total_scores
  #     is given, any student enrollments will also include the fields
  #     'has_grading_periods',
  #     'totals_for_all_grading_periods_option', 'current_grading_period_title',
  #     'current_grading_period_id', current_period_computed_current_score',
  #     'current_period_computed_final_score',
  #     'current_period_computed_current_grade', and
  #     'current_period_computed_final_grade' (see Enrollment documentation for
  #     more information on these fields). In addition, when this argument is
  #     passed, the course will have a 'has_grading_periods' attribute
  #     on it. This argument is ignored if the course is configured to hide final
  #     grades or if the total_scores argument is not included.
  #   - "term": Optional information to include with each Course. When
  #     term is given, the information for the enrollment term for each course
  #     is returned.
  #   - "course_progress": Optional information to include with each Course.
  #     When course_progress is given, each course will include a
  #     'course_progress' object with the fields: 'requirement_count', an integer
  #     specifying the total number of requirements in the course,
  #     'requirement_completed_count', an integer specifying the total number of
  #     requirements in this course that have been completed, and
  #     'next_requirement_url', a string url to the next requirement item, and
  #     'completed_at', the date the course was completed (null if incomplete).
  #     'next_requirement_url' will be null if all requirements have been
  #     completed or the current module does not require sequential progress.
  #     "course_progress" will return an error message if the course is not
  #     module based or the user is not enrolled as a student in the course.
  #   - "sections": Section enrollment information to include with each Course.
  #     Returns an array of hashes containing the section ID (id), section name
  #     (name), start and end dates (start_at, end_at), as well as the enrollment
  #     type (enrollment_role, e.g. 'StudentEnrollment').
  #   - "storage_quota_used_mb": The amount of storage space used by the files in this course
  #   - "total_students": Optional information to include with each Course.
  #     Returns an integer for the total amount of active and invited students.
  #   - "passback_status": Include the grade passback_status
  #   - "favorites": Optional information to include with each Course.
  #     Indicates if the user has marked the course as a favorite course.
  #   - "teachers": Teacher information to include with each Course.
  #     Returns an array of hashes containing the {api:Users:UserDisplay UserDisplay} information
  #     for each teacher in the course.
  #   - "observed_users": Optional information to include with each Course.
  #     Will include data for observed users if the current user has an
  #     observer enrollment.
  #   - "tabs": Optional information to include with each Course.
  #     Will include the list of tabs configured for each course.  See the
  #     {api:TabsController#index List available tabs API} for more information.
  #   - "course_image": Optional course image data for when there is a course image
  #     and the course image feature flag has been enabled
  #
  # @argument state[] [String, "unpublished"|"available"|"completed"|"deleted"]
  #   If set, only return courses that are in the given state(s).
  #   By default, "available" is returned for students and observers, and
  #   anything except "deleted", for all other enrollment types
  #
  # @argument enrollment_state [String, "active"|"invited_or_pending"|"completed"]
  #   When set, only return courses where the user has an enrollment with the given state.
  #   This will respect section/course/term date overrides.
  #
  # @returns [Course]
  def user_index
    render json: courses_for_user(@user, paginate_url: api_v1_user_courses_url(@user))
  end

  # @API Create a new course
  # Create a new course
  #
  # @argument course[name] [String]
  #   The name of the course. If omitted, the course will be named "Unnamed
  #   Course."
  #
  # @argument course[course_code] [String]
  #   The course code for the course.
  #
  # @argument course[start_at] [DateTime]
  #   Course start date in ISO8601 format, e.g. 2011-01-01T01:00Z
  #
  # @argument course[end_at] [DateTime]
  #   Course end date in ISO8601 format. e.g. 2011-01-01T01:00Z
  #
  # @argument course[license] [String]
  #   The name of the licensing. Should be one of the following abbreviations
  #   (a descriptive name is included in parenthesis for reference):
  #   - 'private' (Private Copyrighted)
  #   - 'cc_by_nc_nd' (CC Attribution Non-Commercial No Derivatives)
  #   - 'cc_by_nc_sa' (CC Attribution Non-Commercial Share Alike)
  #   - 'cc_by_nc' (CC Attribution Non-Commercial)
  #   - 'cc_by_nd' (CC Attribution No Derivatives)
  #   - 'cc_by_sa' (CC Attribution Share Alike)
  #   - 'cc_by' (CC Attribution)
  #   - 'public_domain' (Public Domain).
  #
  # @argument course[is_public] [Boolean]
  #   Set to true if course is public to both authenticated and unauthenticated users.
  #
  # @argument course[is_public_to_auth_users] [Boolean]
  #   Set to true if course is public only to authenticated users.
  #
  # @argument course[public_syllabus] [Boolean]
  #   Set to true to make the course syllabus public.
  #
  # @argument course[public_syllabus_to_auth] [Boolean]
  #   Set to true to make the course syllabus public for authenticated users.
  #
  # @argument course[public_description] [String]
  #   A publicly visible description of the course.
  #
  # @argument course[allow_student_wiki_edits] [Boolean]
  #   If true, students will be able to modify the course wiki.
  #
  # @argument course[allow_wiki_comments] [Boolean]
  #   If true, course members will be able to comment on wiki pages.
  #
  # @argument course[allow_student_forum_attachments] [Boolean]
  #   If true, students can attach files to forum posts.
  #
  # @argument course[open_enrollment] [Boolean]
  #   Set to true if the course is open enrollment.
  #
  # @argument course[self_enrollment] [Boolean]
  #   Set to true if the course is self enrollment.
  #
  # @argument course[restrict_enrollments_to_course_dates] [Boolean]
  #   Set to true to restrict user enrollments to the start and end dates of the
  #   course.
  #
  # @argument course[term_id] [Integer]
  #   The unique ID of the term to create to course in.
  #
  # @argument course[sis_course_id] [String]
  #   The unique SIS identifier.
  #
  # @argument course[integration_id] [String]
  #   The unique Integration identifier.
  #
  # @argument course[hide_final_grades] [Boolean]
  #   If this option is set to true, the totals in student grades summary will
  #   be hidden.
  #
  # @argument course[apply_assignment_group_weights] [Boolean]
  #   Set to true to weight final grade based on assignment groups percentages.
  #
  # @argument course[time_zone] [String]
  #   The time zone for the course. Allowed time zones are
  #   {http://www.iana.org/time-zones IANA time zones} or friendlier
  #   {http://api.rubyonrails.org/classes/ActiveSupport/TimeZone.html Ruby on Rails time zones}.
  #
  # @argument offer [Boolean]
  #   If this option is set to true, the course will be available to students
  #   immediately.
  #
  # @argument enroll_me [Boolean]
  #   Set to true to enroll the current user as the teacher.
  #
  # @argument course[syllabus_body] [String]
  #   The syllabus body for the course
  #
  # @argument course[grading_standard_id] [Integer]
  #   The grading standard id to set for the course.  If no value is provided for this argument the current grading_standard will be un-set from this course.
  #
  # @argument course[course_format] [String]
  #   Optional. Specifies the format of the course. (Should be 'on_campus', 'online', or 'blended')
  #
  # @argument enable_sis_reactivation [Boolean]
  #   When true, will first try to re-activate a deleted course with matching sis_course_id if possible.
  #
  # @returns Course
  def create
    @account = params[:account_id] ? api_find(Account, params[:account_id]) : @domain_root_account.manually_created_courses_account
    if authorized_action(@account, @current_user, [:manage_courses, :create_courses])
      params[:course] ||= {}
      params_for_create = course_params

      if params_for_create.has_key?(:syllabus_body)
        params_for_create[:syllabus_body] = process_incoming_html_content(params_for_create[:syllabus_body])
      end

      if (sub_account_id = params[:course].delete(:account_id)) && sub_account_id.to_i != @account.id
        @sub_account = @account.find_child(sub_account_id)
      end

      term_id = params[:course].delete(:term_id).presence || params[:course].delete(:enrollment_term_id).presence
      params_for_create[:enrollment_term] = api_find(@account.root_account.enrollment_terms, term_id) if term_id

      sis_course_id = params[:course].delete(:sis_course_id)
      apply_assignment_group_weights = params[:course].delete(:apply_assignment_group_weights)

      # accept end_at as an alias for conclude_at. continue to accept
      # conclude_at for legacy support, and return conclude_at only if
      # the user uses that name.
      course_end = if params[:course][:end_at].present?
                     params_for_create[:conclude_at] = params[:course].delete(:end_at)
                     :end_at
                   else
                     :conclude_at
                   end

      unless @account.grants_right? @current_user, session, :manage_storage_quotas
        params_for_create.delete :storage_quota
        params_for_create.delete :storage_quota_mb
      end

      can_manage_sis = api_request? && @account.grants_right?(@current_user, :manage_sis)
      if can_manage_sis && value_to_boolean(params[:enable_sis_reactivation])
        @course = @domain_root_account.all_courses.where(
          :sis_source_id => sis_course_id, :workflow_state => 'deleted').first
        if @course
          @course.workflow_state = 'claimed'
          @course.account = @sub_account if @sub_account
        end
      end
      @course ||= (@sub_account || @account).courses.build(params_for_create)

      if can_manage_sis
        @course.sis_source_id = sis_course_id
      end

      if apply_assignment_group_weights
        @course.apply_assignment_group_weights = value_to_boolean apply_assignment_group_weights
      end

      changes = changed_settings(@course.changes, @course.settings)

      respond_to do |format|
        if @course.save
          Auditors::Course.record_created(@course, @current_user, changes, source: (api_request? ? :api : :manual))
          @course.enroll_user(@current_user, 'TeacherEnrollment', :enrollment_state => 'active') if params[:enroll_me].to_s == 'true'
          @course.require_assignment_group rescue nil
          # offer updates the workflow state, saving the record without doing validation callbacks
          if api_request? and value_to_boolean(params[:offer])
            @course.offer
            Auditors::Course.record_published(@course, @current_user, source: :api)
          end
          format.html { redirect_to @course }
          format.json { render :json => course_json(
            @course,
            @current_user,
            session,
            [:start_at, course_end, :license,
             :is_public, :is_public_to_auth_users, :public_syllabus, :public_syllabus_to_auth, :allow_student_assignment_edits, :allow_wiki_comments,
             :allow_student_forum_attachments, :open_enrollment, :self_enrollment,
             :root_account_id, :account_id, :public_description,
             :restrict_enrollments_to_course_dates, :hide_final_grades], nil)
          }
        else
          flash[:error] = t('errors.create_failed', "Course creation failed")
          format.html { redirect_to :root_url }
          format.json { render :json => @course.errors, :status => :bad_request }
        end
      end
    end
  end

  # @API Upload a file
  #
  # Upload a file to the course.
  #
  # This API endpoint is the first step in uploading a file to a course.
  # See the {file:file_uploads.html File Upload Documentation} for details on
  # the file upload workflow.
  #
  # Only those with the "Manage Files" permission on a course can upload files
  # to the course. By default, this is Teachers, TAs and Designers.
  def create_file
    @attachment = Attachment.new(:context => @context)
    if authorized_action(@attachment, @current_user, :create)
      api_attachment_preflight(@context, request, :check_quota => true)
    end
  end

  def unconclude
    get_context
    if authorized_action(@context, @current_user, :change_course_state)
      @context.unconclude
      Auditors::Course.record_unconcluded(@context, @current_user, source: (api_request? ? :api : :manual))
      flash[:notice] = t('notices.unconcluded', "Course un-concluded")
      redirect_to(named_context_url(@context, :context_url))
    end
  end

  include Api::V1::User

  # @API List students
  #
  # Returns the paginated list of students enrolled in this course.
  #
  # DEPRECATED: Please use the {api:CoursesController#users course users} endpoint
  # and pass "student" as the enrollment_type.
  #
  # @returns [User]
  def students
    # DEPRECATED. Needs to stay separate from #users though, because this is un-paginated
    get_context
    if authorized_action(@context, @current_user, :read_roster)
      proxy = @context.students.order_by_sortable_name
      user_json_preloads(proxy, false)
      render :json => proxy.map { |u| user_json(u, @current_user, session) }
    end
  end

  # @API List users in course
  # Returns the paginated list of users in this course. And optionally the user's enrollments in the course.
  #
  # @argument search_term [String]
  #   The partial name or full ID of the users to match and return in the results list.
  #
  # @argument enrollment_type[] [String, "teacher"|"student"|"student_view"|"ta"|"observer"|"designer"]
  #   When set, only return users where the user is enrolled as this type.
  #   "student_view" implies include[]=test_student.
  #   This argument is ignored if enrollment_role is given.
  #
  # @argument enrollment_role [String] Deprecated
  #   When set, only return users enrolled with the specified course-level role.  This can be
  #   a role created with the {api:RoleOverridesController#add_role Add Role API} or a
  #   base role type of 'StudentEnrollment', 'TeacherEnrollment', 'TaEnrollment',
  #   'ObserverEnrollment', or 'DesignerEnrollment'.
  #
  # @argument enrollment_role_id [Integer]
  #   When set, only return courses where the user is enrolled with the specified
  #   course-level role.  This can be a role created with the
  #   {api:RoleOverridesController#add_role Add Role API} or a built_in role id with type
  #   'StudentEnrollment', 'TeacherEnrollment', 'TaEnrollment', 'ObserverEnrollment',
  #   or 'DesignerEnrollment'.
  #
  # @argument include[] [String, "email"|"enrollments"|"locked"|"avatar_url"|"test_student"|"bio"|"custom_links"|"current_grading_period_scores"]
  #   - "email": Optional user email.
  #   - "enrollments":
  #   Optionally include with each Course the user's current and invited
  #   enrollments. If the user is enrolled as a student, and the account has
  #   permission to manage or view all grades, each enrollment will include a
  #   'grades' key with 'current_score', 'final_score', 'current_grade' and
  #   'final_grade' values.
  #   - "locked": Optionally include whether an enrollment is locked.
  #   - "avatar_url": Optionally include avatar_url.
  #   - "bio": Optionally include each user's bio.
  #   - "test_student": Optionally include the course's Test Student,
  #   if present. Default is to not include Test Student.
  #   - "custom_links": Optionally include plugin-supplied custom links for each student,
  #   such as analytics information
  #   - "current_grading_period_scores": if enrollments is included as
  #   well as this directive, the scores returned in the enrollment
  #   will be for the current grading period if there is one. A
  #   'grading_period_id' value will also be included with the
  #   scores. if grading_period_id is nil there is no current grading
  #   period and the score is a total score.
  #
  # @argument user_id [String]
  #   If this parameter is given and it corresponds to a user in the course,
  #   the +page+ parameter will be ignored and the page containing the specified user
  #   will be returned instead.
  #
  # @argument user_ids[] [Integer]
  #   If included, the course users set will only include users with IDs
  #   specified by the param. Note: this will not work in conjunction
  #   with the "user_id" argument but multiple user_ids can be included.
  #
  # @argument enrollment_state[] [String, "active"|"invited"|"rejected"|"completed"|"inactive"]
  #  When set, only return users where the enrollment workflow state is of one of the given types.
  #  "active" and "invited" enrollments are returned by default.
  # @returns [User]
  def users
    get_context
    if authorized_action(@context, @current_user, [:read_roster, :view_all_grades, :manage_grades])
      #backcompat limit param
      params[:per_page] ||= params[:limit]

      search_params = params.slice(:search_term, :enrollment_role, :enrollment_role_id, :enrollment_type, :enrollment_state)
      include_inactive = @context.grants_right?(@current_user, session, :read_as_admin) && (!params.has_key?(:include_inactive) || value_to_boolean(params[:include_inactive]))

      search_params[:include_inactive_enrollments] = true if include_inactive
      search_term = search_params[:search_term].presence

      if search_term
        users = UserSearch.for_user_in_context(search_term, @context, @current_user, session, search_params)
      else
        users = UserSearch.scope_for(@context, @current_user, search_params)
      end
      # If a user_id is passed in, modify the page parameter so that the page
      # that contains that user is returned.
      # We delete it from params so that it is not maintained in pagination links.
      user_id = params[:user_id]
      if user_id.present? && user = users.where(:users => { :id => user_id }).first
        position_scope = users.where("#{User.sortable_name_order_by_clause}<=#{User.best_unicode_collation_key('?')}", user.sortable_name)
        position = position_scope.distinct.count(:all)
        per_page = Api.per_page_for(self)
        params[:page] = (position.to_f / per_page.to_f).ceil
      end

      user_ids = params[:user_ids]
      if user_ids.present?
        user_ids = user_ids.split(",") if user_ids.is_a?(String)
        users = users.where(id: user_ids)
      end

      users = Api.paginate(users, self, api_v1_course_users_url)
      includes = Array(params[:include])

      # user_json_preloads loads both active/accepted and deleted
      # group_memberships when passed "group_memberships: true." In a
      # known case in the wild, each student had thousands of deleted
      # group memberships. Since we only care about active group
      # memberships for this course, load the data in a more targeted way.
      user_json_preloads(users, includes.include?('email'))
      include_group_ids = includes.delete('group_ids').present?

      unless includes.include?('test_student') || Array(params[:enrollment_type]).include?("student_view")
        users.reject! do |u|
          u.preferences[:fake_student]
        end
      end
      if includes.include?('enrollments')
        enrollment_scope = @context.enrollments.
          where(user_id: users).
          preload(:course, :scores)

        if search_params[:enrollment_state]
          enrollment_scope = enrollment_scope.where(:workflow_state => search_params[:enrollment_state])
        else
          enrollment_scope = include_inactive ? enrollment_scope.all_active_or_pending : enrollment_scope.active_or_pending
        end
        enrollments_by_user = enrollment_scope.group_by(&:user_id)
      else
        confirmed_user_ids = @context.enrollments.where.not(:workflow_state => %w{invited creation_pending rejected}).
          where(:user_id => users).distinct.pluck(:user_id)
      end

      render :json => users.map { |u|
        enrollments = enrollments_by_user[u.id] || [] if includes.include?('enrollments')
        user_unconfirmed = if enrollments
          enrollments.all?{|e| %w{invited creation_pending rejected}.include?(e.workflow_state)}
        else
          !confirmed_user_ids.include?(u.id)
        end
        excludes = user_unconfirmed ? %w{pseudonym personal_info} : []
        user_json(u, @current_user, session, includes, @context, enrollments, excludes).tap do |json|
          json[:group_ids] = active_group_memberships(users)[u.id]&.map(&:group_id) || [] if include_group_ids
        end
      }
    end
  end

  # @API List recently logged in students
  #
  # Returns the paginated list of users in this course, ordered by how recently they have
  # logged in. The records include the 'last_login' field which contains
  # a timestamp of the last time that user logged into canvas.  The querying
  # user must have the 'View usage reports' permission.
  #
  # @example_request
  #     curl -H 'Authorization: Bearer <token>' \
  #          https://<canvas>/api/v1/courses/<course_id>/recent_users
  #
  # @returns [User]
  def recent_students
    get_context
    if authorized_action(@context, @current_user, :read_reports)
      scope = User.for_course_with_last_login(@context, @context.root_account_id, 'StudentEnrollment')
      scope = scope.order('login_info_exists, last_login DESC')
      users = Api.paginate(scope, self, api_v1_course_recent_students_url)
      user_json_preloads(users)
      render :json => users.map { |u| user_json(u, @current_user, session, ['last_login']) }
    end
  end

  # @API Get single user
  # Return information on a single user.
  #
  # Accepts the same include[] parameters as the :users: action, and returns a
  # single user with the same fields as that action.
  #
  # @returns User
  def user
    get_context
    if authorized_action(@context, @current_user, :read_roster)
      includes = Array(params[:include])
      users = api_find_all(@context.users_visible_to(@current_user, {
        :include_inactive => includes.include?('inactive_enrollments')
      }), [params[:id]])

      user_json_preloads(users, includes.include?('email'))
      user = users.first or raise ActiveRecord::RecordNotFound
<<<<<<< HEAD
      enrollments = user.not_ended_enrollments if includes.include?('enrollments')
=======
      enrollments = user.not_ended_enrollments.where(:course_id => @context).preload(:course, :root_account, :sis_pseudonym) if includes.include?('enrollments')
>>>>>>> db3b445b
      render :json => user_json(user, @current_user, session, includes, @context, enrollments)
    end
  end

  include Api::V1::PreviewHtml
  # @API Preview processed html
  #
  # Preview html content processed for this course
  #
  # @argument html The html content to process
  #
  # @example_request
  #     curl https://<canvas>/api/v1/courses/<course_id>/preview_html \
  #          -F 'html=<p><badhtml></badhtml>processed html</p>' \
  #          -H 'Authorization: Bearer <token>'
  #
  # @example_response
  #   {
  #     "html": "<p>processed html</p>"
  #   }
  def preview_html
    get_context
    if @context && authorized_action(@context, @current_user, :read)
      render_preview_html
    end
  end

  include Api::V1::StreamItem
  # @API Course activity stream
  # Returns the current user's course-specific activity stream, paginated.
  #
  # For full documentation, see the API documentation for the user activity
  # stream, in the user api.
  def activity_stream
    get_context
    if authorized_action(@context, @current_user, :read)
      api_render_stream(contexts: [@context], paginate_url: :api_v1_course_activity_stream_url)
    end
  end

  # @API Course activity stream summary
  # Returns a summary of the current user's course-specific activity stream.
  #
  # For full documentation, see the API documentation for the user activity
  # stream summary, in the user api.
  def activity_stream_summary
    get_context
    if authorized_action(@context, @current_user, :read)
      api_render_stream_summary([@context])
    end
  end

  include Api::V1::TodoItem
  # @API Course TODO items
  # Returns the current user's course-specific todo items.
  #
  # For full documentation, see the API documentation for the user todo items, in the user api.
  def todo_items
    get_context
    if authorized_action(@context, @current_user, :read)
      grading = @current_user.assignments_needing_grading(:contexts => [@context]).map { |a| todo_item_json(a, @current_user, session, 'grading') }
      submitting = @current_user.assignments_needing_submitting(:include_ungraded => true, :contexts => [@context], :limit => ToDoListPresenter::ASSIGNMENT_LIMIT).map { |a|
        todo_item_json(a, @current_user, session, 'submitting')
      }
      if Array(params[:include]).include? 'ungraded_quizzes'
        submitting += @current_user.ungraded_quizzes(:contexts => [@context], :needing_submitting => true).map { |q| todo_item_json(q, @current_user, session, 'submitting') }
        submitting.sort_by! { |j| (j[:assignment] || j[:quiz])[:due_at] }
      end
      render :json => (grading + submitting)
    end
  end

  # @API Delete/Conclude a course
  # Delete or conclude an existing course
  #
  # @argument event [Required, String, "delete"|"conclude"]
  #   The action to take on the course.
  #
  # @example_response
  #   { "delete": "true" }
  def destroy
    @context = api_find(Course, params[:id])
    if api_request? && !['delete', 'conclude'].include?(params[:event])
      return render(:json => { :message => 'Only "delete" and "conclude" events are allowed.' }, :status => :bad_request)
    end
    if params[:event] != 'conclude' && (@context.created? || @context.claimed? || params[:event] == 'delete')
      return unless authorized_action(@context, @current_user, permission_for_event(params[:event]))
      @context.destroy
      Auditors::Course.record_deleted(@context, @current_user, source: (api_request? ? :api : :manual))
      flash[:notice] = t('notices.deleted', "Course successfully deleted")
    else
      return unless authorized_action(@context, @current_user, permission_for_event(params[:event]))

      @context.complete
      if @context.save
        Auditors::Course.record_concluded(@context, @current_user, source: (api_request? ? :api : :manual))
        flash[:notice] = t('notices.concluded', "Course successfully concluded")
      else
        flash[:notice] = t('notices.failed_conclude', "Course failed to conclude")
      end
    end
    @current_user.touch
    respond_to do |format|
      format.html { redirect_to dashboard_url }
      format.json {
        render :json => { params[:event] => true }
      }
    end
  end

  def statistics
    get_context
    if authorized_action(@context, @current_user, :read_reports)
      @student_ids = @context.student_ids
      @range_start = Date.parse("Jan 1 2000")
      @range_end = Date.tomorrow

      query = "SELECT COUNT(id), SUM(size) FROM #{Attachment.quoted_table_name} WHERE context_id=%s AND context_type='Course' AND root_attachment_id IS NULL AND file_state != 'deleted'"
      row = Attachment.connection.select_rows(query % [@context.id]).first
      @file_count, @files_size = [row[0].to_i, row[1].to_i]
      query = "SELECT COUNT(id), SUM(max_size) FROM #{MediaObject.quoted_table_name} WHERE context_id=%s AND context_type='Course' AND attachment_id IS NULL AND workflow_state != 'deleted'"
      row = MediaObject.connection.select_rows(query % [@context.id]).first
      @media_file_count, @media_files_size = [row[0].to_i, row[1].to_i]

      if params[:range] && params[:date]
        date = Date.parse(params[:date]) rescue nil
        date ||= Time.zone.today
        if params[:range] == 'week'
          @view_week = (date - 1) - (date - 1).wday + 1
          @range_start = @view_week
          @range_end = @view_week + 6
          @old_range_start = @view_week - 7.days
        elsif params[:range] == 'month'
          @view_month = Date.new(date.year, date.month, d=1) #view.created_at.strftime("%m:%Y")
          @range_start = @view_month
          @range_end = (@view_month >> 1) - 1
          @old_range_start = @view_month << 1
        end
      end

      respond_to do |format|
        format.html do
          js_env(:RECENT_STUDENTS_URL => api_v1_course_recent_students_url(@context))
        end
        format.json { render :json => @categories }
      end
    end
  end

  # @API Get course settings
  # Returns some of a course's settings.
  #
  # @example_request
  #   curl https://<canvas>/api/v1/courses/<course_id>/settings \
  #     -X GET \
  #     -H 'Authorization: Bearer <token>'
  #
  # @example_response
  #   {
  #     "allow_student_discussion_topics": true,
  #     "allow_student_forum_attachments": false,
  #     "allow_student_discussion_editing": true,
  #     "grading_standard_enabled": true,
  #     "grading_standard_id": 137,
  #     "allow_student_organized_groups": true,
  #     "hide_final_grades": false,
  #     "hide_distribution_graphs": false,
  #     "lock_all_announcements": true
  #   }
  def settings
    get_context
    if authorized_action(@context, @current_user, :read_as_admin)
      if api_request?
        render :json => course_settings_json(@context)
        return
      end

      load_all_contexts(:context => @context)

      @all_roles = Role.custom_roles_and_counts_for_course(@context, @current_user, true)

      @invited_count = @context.invited_count_visible_to(@current_user)

      @publishing_enabled = @context.allows_grade_publishing_by(@current_user) &&
        can_do(@context, @current_user, :manage_grades)

      @alerts = @context.alerts
      add_crumb(t('#crumbs.settings', "Settings"), named_context_url(@context, :context_details_url))

      js_env({
        COURSE_ID: @context.id,
        USERS_URL: "/api/v1/courses/#{@context.id}/users",
        ALL_ROLES: @all_roles,
        COURSE_ROOT_URL: "/courses/#{@context.id}",
        SEARCH_URL: search_recipients_url,
        CONTEXTS: @contexts,
        USER_PARAMS: {:include => ['email', 'enrollments', 'locked', 'observed_users']},
        PERMISSIONS: {
          :manage_students => @context.grants_right?(@current_user, session, :manage_students),
          :manage_admin_users => @context.grants_right?(@current_user, session, :manage_admin_users),
          :manage_account_settings => @context.account.grants_right?(@current_user, session, :manage_account_settings),
          :create_tool_manually => @context.grants_right?(@current_user, session, :create_tool_manually),
        },
        APP_CENTER: {
          enabled: Canvas::Plugin.find(:app_center).enabled?
        },
        LTI_LAUNCH_URL: course_tool_proxy_registration_path(@context),
        CONTEXT_BASE_URL: "/courses/#{@context.id}",
        PUBLISHING_ENABLED: @publishing_enabled,
        COURSE_IMAGES_ENABLED: @context.feature_enabled?(:course_card_images)
      })

      set_tutorial_js_env

      if @context.root_account.feature_enabled?(:master_courses)
        master_template = @context.master_course_templates.for_full_course.first
        restrictions_by_object_type = master_template&.default_restrictions_by_type_for_api || {}
        message =!MasterCourses::MasterTemplate.is_master_course?(@context) && why_cant_i_enable_master_course(@context)
        message ||= ''
        js_env({
          IS_MASTER_COURSE: MasterCourses::MasterTemplate.is_master_course?(@context),
          DISABLED_BLUEPRINT_MESSAGE: message,
          BLUEPRINT_RESTRICTIONS: master_template&.default_restrictions || { :content => true },
          USE_BLUEPRINT_RESTRICTIONS_BY_OBJECT_TYPE: master_template&.use_default_restrictions_by_type || false,
          BLUEPRINT_RESTRICTIONS_BY_OBJECT_TYPE: restrictions_by_object_type
        })
      end

      @course_settings_sub_navigation_tools = ContextExternalTool.all_tools_for(@context,
        :type => :course_settings_sub_navigation,
        :root_account => @domain_root_account,
        :current_user => @current_user)
      unless @context.grants_right?(@current_user, session, :read_as_admin)
        @course_settings_sub_navigation_tools.reject!{|tool| tool.course_settings_sub_navigation(:visibility)=='admins'}
      end
    end
  end

  # @API Update course settings
  # Can update the following course settings:
  #
  # @argument allow_student_discussion_topics [Boolean]
  #   Let students create discussion topics
  #
  # @argument allow_student_forum_attachments [Boolean]
  #   Let students attach files to discussions
  #
  # @argument allow_student_discussion_editing [Boolean]
  #   Let students edit or delete their own discussion posts
  #
  # @argument allow_student_organized_groups [Boolean]
  #   Let students organize their own groups
  #
  # @argument hide_final_grades [Boolean]
  #   Hide totals in student grades summary
  #
  # @argument hide_distribution_graphs [Boolean]
  #   Hide grade distribution graphs from students
  #
  # @argument lock_all_announcements [Boolean]
  #   Disable comments on announcements
  #
  # @argument restrict_student_past_view [Boolean]
  #   Restrict students from viewing courses after end date
  #
  # @argument restrict_student_future_view [Boolean]
  #   Restrict students from viewing courses before start date
  #
  # @argument show_announcements_on_home_page [Boolean]
  #   Show the most recent announcements on the Course home page (if a Wiki, defaults to five announcements, configurable via home_page_announcement_limit)
  #
  # @argument home_page_announcement_limit [Integer]
  #   Limit the number of announcements on the home page if enabled via show_announcements_on_home_page
  #
  # @example_request
  #   curl https://<canvas>/api/v1/courses/<course_id>/settings \
  #     -X PUT \
  #     -H 'Authorization: Bearer <token>' \
  #     -d 'allow_student_discussion_topics=false'
  def update_settings
    return unless api_request?
    @course = api_find(Course, params[:course_id])
    return unless authorized_action(@course, @current_user, :update)

    old_settings = @course.settings
    @course.attributes = params.permit(
      :allow_student_discussion_topics,
      :allow_student_forum_attachments,
      :allow_student_discussion_editing,
      :show_total_grade_as_points,
      :allow_student_organized_groups,
      :hide_final_grades,
      :hide_distribution_graphs,
      :lock_all_announcements,
      :restrict_student_past_view,
      :restrict_student_future_view,
      :show_announcements_on_home_page,
      :home_page_announcement_limit
    )
    changes = changed_settings(@course.changes, @course.settings, old_settings)
    @course.send_later_if_production_enqueue_args(:touch_content_if_public_visibility_changed,
      { :priority => Delayed::LOW_PRIORITY }, changes)

    if @course.save
      Auditors::Course.record_updated(@course, @current_user, changes, source: :api)
      render :json => course_settings_json(@course)
    else
      render :json => @course.errors, :status => :bad_request
    end
  end

  def update_nav
    get_context
    if authorized_action(@context, @current_user, :update)
      @context.tab_configuration = JSON.parse(params[:tabs_json])
      @context.save
      respond_to do |format|
        format.html { redirect_to named_context_url(@context, :context_details_url) }
        format.json { render :json => {:update_nav => true} }
      end
    end
  end

  def re_send_invitations
    get_context
    if authorized_action(@context, @current_user, [:manage_students, :manage_admin_users])
      @context.send_later_if_production(:re_send_invitations!, @current_user)

      respond_to do |format|
        format.html { redirect_to course_settings_url }
        format.json { render :json => {:re_sent => true} }
      end
    end
  end

  def enrollment_invitation
    get_context

    return if check_enrollment(true)
    return !!redirect_to(course_url(@context.id)) unless @pending_enrollment

    if params[:reject]
      return reject_enrollment(@pending_enrollment)
    elsif params[:accept]
      return accept_enrollment(@pending_enrollment)
    else
      redirect_to course_url(@context.id)
    end
  end

  # Internal: Accept an enrollment invitation and redirect.
  #
  # enrollment - An enrollment object to accept.
  #
  # Returns nothing.
  def accept_enrollment(enrollment)
    if @current_user && enrollment.user == @current_user
      if enrollment.workflow_state == 'invited'
        enrollment.accept!
        @pending_enrollment = nil
        flash[:notice] = t('notices.invitation_accepted', 'Invitation accepted!  Welcome to %{course}!', :course => @context.name)
      end

      session[:accepted_enrollment_uuid] = enrollment.uuid

      if params[:action] != 'show'
        redirect_to course_url(@context.id)
      else
        @context_enrollment = enrollment
        enrollment = nil
        return false
      end
    elsif !@current_user && enrollment.user.registered? || !enrollment.user.email_channel
      session[:return_to] = course_url(@context.id)
      flash[:notice] = t('notices.login_to_accept', "You'll need to log in before you can accept the enrollment.")
      return redirect_to login_url(:force_login => 1) if @current_user
      redirect_to login_url
    else
      # defer to CommunicationChannelsController#confirm for the logic of merging users
      redirect_to registration_confirmation_path(enrollment.user.email_channel.confirmation_code, :enrollment => enrollment.uuid)
    end
  end
  protected :accept_enrollment

  # Internal: Reject an enrollment invitation and redirect.
  #
  # enrollment - An enrollment object to reject.
  #
  # Returns nothing.
  def reject_enrollment(enrollment)
    if enrollment.invited?
      enrollment.reject!
      flash[:notice] = t('notices.invitation_cancelled', 'Invitation canceled.')
    end

    session.delete(:enrollment_uuid)
    session[:permissions_key] = SecureRandom.uuid

    redirect_to(@current_user ? dashboard_url : root_url)
  end
  protected :reject_enrollment

  def claim_course
    if params[:verification] == @context.uuid
      session[:claim_course_uuid] = @context.uuid
      # session[:course_uuid] = @context.uuid
    end
    if session[:claim_course_uuid] == @context.uuid && @current_user && @context.state == :created
      claim_session_course(@context, @current_user)
    end
  end
  protected :claim_course

  # Protected: Check a user's enrollment in the current course and redirect
  #   them/clean up the session as needed.
  #
  # ignore_restricted_courses - if true, don't exit on enrollments to non-active,
  #   date-restricted courses.
  #
  # Returns boolean (true if parent request should be cancelled).
  def check_enrollment(ignore_restricted_courses = false)
    return false if @pending_enrollment

    if enrollment = fetch_enrollment
      if enrollment.state_based_on_date == :inactive && !ignore_restricted_courses
        flash[:notice] = t('notices.enrollment_not_active', 'Your membership in the course, %{course}, is not yet activated', :course => @context.name)
        return !!redirect_to(enrollment.workflow_state == 'invited' ? courses_url : dashboard_url)
      end

      if enrollment.rejected?
        enrollment.workflow_state = 'invited'
        enrollment.save_without_broadcasting
      end

      if enrollment.self_enrolled?
        return !!redirect_to(registration_confirmation_path(enrollment.user.email_channel.confirmation_code, :enrollment => enrollment.uuid))
      end

      session[:enrollment_uuid] = enrollment.uuid
      session[:enrollment_uuid_course_id] = enrollment.course_id
      session[:permissions_key] = SecureRandom.uuid

      @pending_enrollment = enrollment

      if @context.root_account.allow_invitation_previews? || enrollment.admin?
        flash[:notice] = t('notices.preview_course', "You've been invited to join this course.  You can look around, but you'll need to accept the enrollment invitation before you can participate.")
      elsif params[:action] != "enrollment_invitation"
        # directly call the next action; it's just going to redirect anyway, so no need to have
        # an additional redirect to get to it
        params[:accept] = 1
        return enrollment_invitation
      end
    end

    if session[:accepted_enrollment_uuid].present? &&
      enrollment = @context.enrollments.where(uuid: session[:accepted_enrollment_uuid]).first

      success = false
      if enrollment.invited?
        success = enrollment.accept!
        flash[:notice] = t('notices.invitation_accepted', "Invitation accepted!  Welcome to %{course}!", :course => @context.name)
      end

      if session[:enrollment_uuid] == session[:accepted_enrollment_uuid]
        session.delete(:enrollment_uuid)
        session[:permissions_key] = SecureRandom.uuid
      end
      session.delete(:accepted_enrollment_uuid)
      session.delete(:enrollment_uuid_course_id)
    end

    false
  end
  protected :check_enrollment

  # Internal: Get the current user's enrollment (if any) in the requested course.
  #
  # Returns enrollment (or nil).
  def fetch_enrollment
    # Use the enrollment we already fetched, if possible
    enrollment = @context_enrollment if @context_enrollment && @context_enrollment.pending? && (@context_enrollment.uuid == params[:invitation] || params[:invitation].blank?)
    @current_user.reload if @context_enrollment && @context_enrollment.enrollment_state.user_needs_touch # needed to prevent permission caching

    # Overwrite with the session enrollment, if one exists, and it's different than the current user's
    if session[:enrollment_uuid] && enrollment.try(:uuid) != session[:enrollment_uuid] &&
      params[:invitation].blank? && session[:enrollment_uuid_course_id] == @context.id

      enrollment = @context.enrollments.where(uuid: session[:enrollment_uuid], workflow_state: "invited").first
    end

    # Look for enrollments to matching temporary users
    if @current_user
      enrollment ||= @current_user.temporary_invitations.find do |invitation|
        invitation.course_id == @context.id
      end
    end

    # Look up the explicitly provided invitation
    unless params[:invitation].blank?
      enrollment ||= @context.enrollments.where("enrollments.uuid=? AND enrollments.workflow_state IN ('invited', 'rejected')", params[:invitation]).first
    end

    enrollment
  end
  protected :fetch_enrollment

  def locks
    if authorized_action(@context, @current_user, :read)
      assets = params[:assets].split(",")
      types = {}
      assets.each do |asset|
        split = asset.split("_")
        id = split.pop
        (types[split.join("_")] ||= []) << id
      end
      locks_hash = Rails.cache.fetch(['locked_for_results', @current_user, Digest::MD5.hexdigest(params[:assets])].cache_key) do
        locks = {}
        types.each do |type, ids|
          if type == 'assignment'
            @context.assignments.active.where(id: ids).each do |assignment|
              locks[assignment.asset_string] = assignment.locked_for?(@current_user)
            end
          elsif type == 'quiz'
            @context.quizzes.active.include_assignment.where(id: ids).each do |quiz|
              locks[quiz.asset_string] = quiz.locked_for?(@current_user)
            end
          elsif type == 'discussion_topic'
            @context.discussion_topics.active.where(id: ids).each do |topic|
              locks[topic.asset_string] = topic.locked_for?(@current_user)
            end
          end
        end
        locks
      end
      render :json => locks_hash
    end
  end

  def self_unenrollment
    get_context
    if @context_enrollment && params[:self_unenrollment] && params[:self_unenrollment] == @context_enrollment.uuid && @context_enrollment.self_enrolled?
      @context_enrollment.conclude
      render :json => ""
    else
      render :json => "", :status => :bad_request
    end
  end

  # DEPRECATED
  def self_enrollment
    get_context
    unless params[:self_enrollment] &&
        @context.self_enrollment_codes.include?(params[:self_enrollment]) &&
        @context.self_enrollment_code
      return redirect_to course_url(@context)
    end
    redirect_to enroll_url(@context.self_enrollment_code)
  end

  def check_pending_teacher
    store_location if @context.created?
    if session[:saved_course_uuid] == @context.uuid
      @context_just_saved = true
      session.delete(:saved_course_uuid)
    end
    return unless session[:claimed_course_uuids] && session[:claimed_enrollment_uuids]
    if session[:claimed_course_uuids].include?(@context.uuid)
      session[:claimed_enrollment_uuids].each do |uuid|
        e = @context.enrollments.where(uuid: uuid).first
        @pending_teacher = e.user if e
      end
    end
  end
  protected :check_pending_teacher

  def check_unknown_user
    @public_view = true unless @current_user && @context.grants_right?(@current_user, session, :read_roster)
  end
  protected :check_unknown_user

  def check_for_xlist
    return false unless @current_user.present? && @context_enrollment.blank?
    xlist_enrollment = @current_user.enrollments.active.joins(:course_section).
      where(:course_sections => { :nonxlist_course_id => @context }).first
    if xlist_enrollment.present?
      redirect_params = {}
      redirect_params[:invitation] = params[:invitation] if params[:invitation].present?
      redirect_to course_path(xlist_enrollment.course_id, redirect_params)
      return true
    end
    false
  end
  protected :check_for_xlist

  include Api::V1::ContextModule
  include ContextModulesController::ModuleIndexHelper

  # @API Get a single course
  # Return information on a single course.
  #
  # Accepts the same include[] parameters as the list action plus:
  #
  # @argument include[] [String, "needs_grading_count"|"syllabus_body"|"public_description"|"total_scores"|"current_grading_period_scores"|"term"|"course_progress"|"sections"|"storage_quota_used_mb"|"total_students"|"passback_status"|"favorites"|"teachers"|"observed_users"|"all_courses"|"permissions"|"observed_users"|"course_image"]
  #   - "all_courses": Also search recently deleted courses.
  #   - "permissions": Include permissions the current user has
  #     for the course.
  #   - "observed_users": include observed users in the enrollments
  #   - "course_image": Optional course image data for when there is a course image
  #     and the course image feature flag has been enabled
  #
  # @returns Course
  def show
    if api_request?
      includes = Set.new(Array(params[:include]))

      if params[:account_id]
        @account = api_find(Account.active, params[:account_id])
        scope = @account.associated_courses
      else
        scope = Course
      end

      if !includes.member?("all_courses")
        scope = scope.not_deleted
      end
      @context = @course = api_find(scope, params[:id])
      @context_membership = @context.enrollments.where(user_id: @current_user).except(:preload).first # for AUA

      if authorized_action(@course, @current_user, :read)
        log_asset_access([ "home", @context ], "home", "other")
        enrollments = @course.current_enrollments.where(:user_id => @current_user).to_a
        if includes.include?("observed_users") &&
            enrollments.any?(&:assigned_observer?)
          enrollments.concat(ObserverEnrollment.observed_enrollments_for_courses(@course, @current_user))
        end

        includes << :hide_final_grades
        render :json => course_json(@course, @current_user, session, includes, enrollments)
      end
      return
    end


    @context = api_find(Course.active, params[:id])
    assign_localizer
    if request.xhr?
      if authorized_action(@context, @current_user, [:read, :read_as_admin])
        render :json => @context
      end
      return
    end

    if @context && @current_user
      @context_enrollment = @context.enrollments.where(user_id: @current_user).except(:preload).first
      if @context_enrollment
        @context_membership = @context_enrollment # for AUA
        @context_enrollment.course = @context
        @context_enrollment.user = @current_user
      end
    end

    return if check_for_xlist
    @unauthorized_message = t('unauthorized.invalid_link', "The enrollment link you used appears to no longer be valid.  Please contact the course instructor and make sure you're still correctly enrolled.") if params[:invitation]
    claim_course if session[:claim_course_uuid] || params[:verification]
    @context.claim if @context.created?
    return if check_enrollment
    check_pending_teacher
    check_unknown_user
    @user_groups = @current_user.group_memberships_for(@context) if @current_user

    if !@context.grants_right?(@current_user, session, :read) && @context.grants_right?(@current_user, session, :read_as_admin)
      return redirect_to course_settings_path(@context.id)
    end

    @context_enrollment ||= @pending_enrollment
    if @context.grants_right?(@current_user, session, :read)
      check_for_readonly_enrollment_state

      log_asset_access([ "home", @context ], "home", "other")

      check_incomplete_registration

      add_crumb(@context.nickname_for(@current_user, :short_name), url_for(@context), :id => "crumb_#{@context.asset_string}")
      set_badge_counts_for(@context, @current_user, @current_enrollment)

      set_tutorial_js_env

      default_view = @context.default_view || @context.default_home_page
      @course_home_view = "feed" if params[:view] == "feed"
      @course_home_view ||= default_view

      js_env COURSE: {
        id: @context.id.to_s,
        pages_url: polymorphic_url([@context, :wiki_pages]),
        front_page_title: @context&.wiki&.front_page&.title,
        default_view: default_view
      }

      # make sure the wiki front page exists
      if @course_home_view == 'wiki'&& @context.wiki.front_page.nil?
        @course_home_view = @context.default_home_page
      end

      if @context.show_announcements_on_home_page? && @context.grants_right?(@current_user, session, :read_announcements)
        js_env(:SHOW_ANNOUNCEMENTS => true, :ANNOUNCEMENT_COURSE_ID => @context.id, :ANNOUNCEMENT_LIMIT => @context.home_page_announcement_limit)
      end

      @contexts = [@context]
      case @course_home_view
      when "wiki"
        @wiki = @context.wiki
        @page = @wiki.front_page
        set_js_rights [:wiki, :page]
        set_js_wiki_data :course_home => true
        @padless = true
      when 'assignments'
        add_crumb(t('#crumbs.assignments', "Assignments"))
        set_js_assignment_data
        js_env(:COURSE_HOME => true)
        @upcoming_assignments = get_upcoming_assignments(@context)
      when 'modules'
        add_crumb(t('#crumbs.modules', "Modules"))
        load_modules
      when 'syllabus'
        rce_js_env(:sidebar)
        add_crumb(t('#crumbs.syllabus', "Syllabus"))
        @groups = @context.assignment_groups.active.order(
          :position,
          AssignmentGroup.best_unicode_collation_key('name')
        ).to_a
        @syllabus_body = syllabus_user_content
      else
        @active_tab = "home"
        if @context.grants_right?(@current_user, session, :manage_groups)
          @contexts += @context.groups
        else
          @contexts += @user_groups if @user_groups
        end
        web_conferences = @context.web_conferences.active.to_a
        @current_conferences = web_conferences.select{|c| c.active?(false, false) && c.users.include?(@current_user) }
        @scheduled_conferences = web_conferences.select{|c| c.scheduled? && c.users.include?(@current_user)}
        @stream_items = @current_user.try(:cached_recent_stream_items, { :contexts => @contexts }) || []
      end

      if @current_user and (@show_recent_feedback = @context.user_is_student?(@current_user))
        @recent_feedback = (@current_user && @current_user.recent_feedback(:contexts => @contexts)) || []
      end

      @course_home_sub_navigation_tools = ContextExternalTool.all_tools_for(@context, :placements => :course_home_sub_navigation, :root_account => @domain_root_account, :current_user => @current_user).to_a
      unless @context.grants_right?(@current_user, session, :manage_content)
        @course_home_sub_navigation_tools.reject! { |tool| tool.course_home_sub_navigation(:visibility) == 'admins' }
      end
    elsif @context.indexed && @context.available?
      render :description
    else
      # clear notices that would have been displayed as a result of processing
      # an enrollment invitation, since we're giving an error
      flash[:notice] = nil
      render_unauthorized_action
    end
  end

  def set_js_course_wizard_data
    # Course Wizard JS Info
    js_env({:COURSE_WIZARD => {
      :just_saved =>  @context_just_saved,
      :checklist_states => {
        :import_step => !@context.attachments.active.exists?,
        :assignment_step => !@context.assignments.active.exists?,
        :add_student_step => !@context.students.exists?,
        :navigation_step => @context.tab_configuration.empty?,
        :home_page_step => true, # The current wizard just always marks this as complete.
        :calendar_event_step => !@context.calendar_events.active.exists?,
        :add_ta_step => !@context.tas.exists?,
        :publish_step => @context.workflow_state === "available"
      },
      :urls => {
        :content_import => context_url(@context, :context_content_migrations_url),
        :add_assignments => context_url(@context, :context_assignments_url, :wizard => 1),
        :add_students => course_users_path(course_id: @context),
        :add_files => context_url(@context, :context_files_url, :wizard => 1),
        :select_navigation => context_url(@context, :context_details_url),
        :course_calendar => calendar_path(course_id: @context),
        :add_tas => course_users_path(:course_id => @context),
        :publish_course => course_path(@context)
      },
      :permissions => {
        # Sending the permissions just so maybe later we can extract this easier.
        :can_manage_content => can_do(@context, @current_user, :manage_content),
        :can_manage_students => can_do(@context, @current_user, :manage_students),
        :can_manage_assignments => can_do(@context, @current_user, :manage_assignments),
        :can_manage_files => can_do(@context, @current_user, :manage_files),
        :can_update => can_do(@context, @current_user, :update),
        :can_manage_calendar => can_do(@context, @current_user, :manage_calendar),
        :can_manage_admin_users => can_do(@context, @current_user, :manage_admin_users),
        :can_change_course_state => can_do(@context, @current_user, :change_course_state)
      }
    }
    })
  end
  helper_method :set_js_course_wizard_data

  def confirm_action
    get_context
    params[:event] ||= (@context.claimed? || @context.created? || @context.completed?) ? 'delete' : 'conclude'
    return unless authorized_action(@context, @current_user, permission_for_event(params[:event]))
  end

  def conclude_user
    get_context
    @enrollment = @context.enrollments.find(params[:id])
    if @enrollment.can_be_concluded_by(@current_user, @context, session)
      respond_to do |format|
        if @enrollment.conclude
          format.json { render :json => @enrollment }
        else
          format.json { render :json => @enrollment, :status => :bad_request }
        end
      end
    else
      authorized_action(@context, @current_user, :permission_fail)
    end
  end

  def unconclude_user
    get_context
    @enrollment = @context.enrollments.find(params[:id])
    can_remove = @enrollment.is_a?(StudentEnrollment) && @context.grants_right?(@current_user, session, :manage_students)
    can_remove ||= @context.grants_right?(@current_user, session, :manage_admin_users)
    if can_remove
      respond_to do |format|
        if @enrollment.unconclude
          format.json { render :json => @enrollment }
        else
          format.json { render :json => @enrollment, :status => :bad_request }
        end
      end
    else
      authorized_action(@context, @current_user, :permission_fail)
    end
  end

  def limit_user
    get_context
    @user = @context.users.find(params[:id])
    if authorized_action(@context, @current_user, :manage_admin_users)
      if params[:limit] == "1"
        Enrollment.limit_privileges_to_course_section!(@context, @user, true)
        render :json => {:limited => true}
      else
        Enrollment.limit_privileges_to_course_section!(@context, @user, false)
        render :json => {:limited => false}
      end
    else
      authorized_action(@context, @current_user, :permission_fail)
    end
  end

  def unenroll_user
    get_context
    @enrollment = @context.enrollments.find(params[:id])
    if @enrollment.can_be_deleted_by(@current_user, @context, session)
      if (!@enrollment.defined_by_sis? || @context.grants_right?(@current_user, session, :manage_account_settings)) && @enrollment.destroy
        render :json => @enrollment
      else
        render :json => @enrollment, :status => :bad_request
      end
    else
      authorized_action(@context, @current_user, :permission_fail)
    end
  end

  def enroll_users
    get_context
    params[:enrollment_type] ||= 'StudentEnrollment'

    custom_role = nil
    if params[:role_id].present? || !Role.get_built_in_role(params[:enrollment_type])
      custom_role = @context.account.get_role_by_id(params[:role_id]) if params[:role_id].present?
      custom_role ||= @context.account.get_role_by_name(params[:enrollment_type]) # backwards compatibility
      if custom_role && custom_role.course_role?
        if custom_role.inactive?
          render :json => t('errors.role_not_active', "Can't add users for non-active role: '%{role}'", :role => custom_role.name), :status => :bad_request
          return
        else
          params[:enrollment_type] = custom_role.base_role_type
        end
      else
        render :json => t('errors.role_not_found', "Could not find role"), :status => :bad_request
        return
      end
    end

    params[:course_section_id] ||= @context.default_section.id
    if @current_user && @current_user.can_create_enrollment_for?(@context, session, params[:enrollment_type])
      params[:user_list] ||= ""

      # Enrollment settings hash
      # Change :limit_privileges_to_course_section to be an explicit true/false value
      enrollment_options = params.slice(:course_section_id, :enrollment_type, :limit_privileges_to_course_section)
      limit_privileges = value_to_boolean(enrollment_options[:limit_privileges_to_course_section])
      enrollment_options[:limit_privileges_to_course_section] = limit_privileges
      enrollment_options[:role] = custom_role if custom_role

      list =
        if params[:user_tokens]
          Array(params[:user_tokens])
        else
          UserList.new(params[:user_list],
                          root_account: @context.root_account,
                          search_method: @context.user_list_search_mode_for(@current_user),
                          initial_type: params[:enrollment_type],
                          current_user: @current_user)
        end
      if !@context.concluded? && (@enrollments = EnrollmentsFromUserList.process(list, @context, enrollment_options))
        ActiveRecord::Associations::Preloader.new.preload(@enrollments, [:course_section, {:user => [:communication_channel, :pseudonym]}])
        json = @enrollments.map { |e|
          { 'enrollment' =>
            { 'associated_user_id' => e.associated_user_id,
              'communication_channel_id' => e.user.communication_channel.try(:id),
              'email' => e.email,
              'id' => e.id,
              'name' => (e.user.last_name_first || e.user.name),
              'pseudonym_id' => e.user.pseudonym.try(:id),
              'section' => e.course_section.display_name,
              'short_name' => e.user.short_name,
              'type' => e.type,
              'user_id' => e.user_id,
              'workflow_state' => e.workflow_state,
              'role_id' => e.role_id,
              'already_enrolled' => e.already_enrolled
            }
          }
        }
        render :json => json
      else
        render :json => "", :status => :bad_request
      end
    else
      authorized_action(@context, @current_user, :permission_fail)
    end
  end

  def link_enrollment
    get_context
    if authorized_action(@context, @current_user, :manage_admin_users)
      enrollment = @context.observer_enrollments.find(params[:enrollment_id])
      student = nil
      student = @context.students.find(params[:student_id]) if params[:student_id] != 'none'
      # this is used for linking and un-linking enrollments
      enrollment.associated_user_id = student ? student.id : nil
      enrollment.save!
      render :json => enrollment.as_json(:methods => :associated_user_name)
    end
  end

  def move_enrollment
    get_context
    @enrollment = @context.enrollments.find(params[:id])
    can_move = [StudentEnrollment, ObserverEnrollment].include?(@enrollment.class) && @context.grants_right?(@current_user, session, :manage_students)
    can_move ||= @context.grants_right?(@current_user, session, :manage_admin_users)
    can_move &&= @context.grants_right?(@current_user, session, :manage_account_settings) if @enrollment.defined_by_sis?
    if can_move
      respond_to do |format|
        # ensure user_id,section_id,type,associated_user_id is unique (this
        # will become a DB constraint eventually)
        @possible_dup = @context.enrollments.where(
          "id<>? AND user_id=? AND course_section_id=? AND type=? AND (associated_user_id IS NULL OR associated_user_id=?)",
          @enrollment, @enrollment.user_id, params[:course_section_id], @enrollment.type, @enrollment.associated_user_id).first
        if @possible_dup.present?
          format.json { render :json => @enrollment, :status => :forbidden }
        else
          @enrollment.course_section = @context.course_sections.find(params[:course_section_id])
          @enrollment.save!

          format.json { render :json => @enrollment }
        end
      end
    else
      authorized_action(@context, @current_user, :permission_fail)
    end
  end

  def copy
    get_context
    return unless authorized_action(@context, @current_user, :read_as_admin)

    account = @context.account
    unless account.grants_any_right?(@current_user, session, :create_courses, :manage_courses)
      account = @domain_root_account.manually_created_courses_account
    end
    return unless authorized_action(account, @current_user, [:create_courses, :manage_courses])

    # For prepopulating the date fields
    js_env(:OLD_START_DATE => datetime_string(@context.start_at, :verbose))
    js_env(:OLD_END_DATE => datetime_string(@context.conclude_at, :verbose))
  end

  def copy_course
    get_context
    if authorized_action(@context, @current_user, :read) &&
      authorized_action(@context, @current_user, :read_as_admin)
      args = params.require(:course).permit(:name, :course_code)
      account = @context.account
      if params[:course][:account_id]
        account = Account.find(params[:course][:account_id])
      end
      account = nil unless account.grants_any_right?(@current_user, session, :create_courses, :manage_courses)
      account ||= @domain_root_account.manually_created_courses_account
      return unless authorized_action(account, @current_user, [:create_courses, :manage_courses])
      if account.grants_right?(@current_user, session, :manage_courses)
        root_account = account.root_account
        enrollment_term_id = params[:course].delete(:term_id).presence || params[:course].delete(:enrollment_term_id).presence
        args[:enrollment_term] = root_account.enrollment_terms.where(id: enrollment_term_id).first if enrollment_term_id
      end
      args[:enrollment_term] ||= @context.enrollment_term if @context.grants_right?(@current_user, session, :manage) # this will be false for teachers in concluded courses
      args[:abstract_course] = @context.abstract_course
      args[:account] = account
      @course = @context.account.courses.new
      @course.attributes = args
      @course.start_at = DateTime.parse(params[:course][:start_at]).utc rescue nil
      @course.conclude_at = DateTime.parse(params[:course][:conclude_at]).utc rescue nil
      @course.workflow_state = 'claimed'
      @course.save!
      @course.enroll_user(@current_user, 'TeacherEnrollment', :enrollment_state => 'active')

      @content_migration = @course.content_migrations.build(:user => @current_user, :source_course => @context, :context => @course, :migration_type => 'course_copy_importer', :initiated_source => api_request? ? :api : :manual)
      @content_migration.migration_settings[:source_course_id] = @context.id
      @content_migration.workflow_state = 'created'
      if (adjust_dates = params[:adjust_dates]) && Canvas::Plugin.value_to_boolean(adjust_dates[:enabled])
        params[:date_shift_options][adjust_dates[:operation]] = '1'
      end
      @content_migration.set_date_shift_options(params[:date_shift_options].to_unsafe_h)

      if Canvas::Plugin.value_to_boolean(params[:selective_import])
        @content_migration.migration_settings[:import_immediately] = false
        @content_migration.workflow_state = 'exported'
        @content_migration.save
      else
        @content_migration.migration_settings[:import_immediately] = true
        @content_migration.copy_options = {:everything => true}
        @content_migration.migration_settings[:migration_ids_to_import] = {:copy => {:everything => true}}
        @content_migration.workflow_state = 'importing'
        @content_migration.save
        @content_migration.queue_migration
      end

      redirect_to course_content_migrations_url(@course)
    end
  end

  # @API Update a course
  # Update an existing course.
  #
  # Arguments are the same as Courses#create, with a few exceptions (enroll_me).
  #
  # If a user has content management rights, but not full course editing rights, the only attribute
  # editable through this endpoint will be "syllabus_body"
  #
  # @argument course[account_id] [Integer]
  #   The unique ID of the account to move the course to.
  #
  # @argument course[name] [String]
  #   The name of the course. If omitted, the course will be named "Unnamed
  #   Course."
  #
  # @argument course[course_code] [String]
  #   The course code for the course.
  #
  # @argument course[start_at] [DateTime]
  #   Course start date in ISO8601 format, e.g. 2011-01-01T01:00Z
  #
  # @argument course[end_at] [DateTime]
  #   Course end date in ISO8601 format. e.g. 2011-01-01T01:00Z
  #
  # @argument course[license] [String]
  #   The name of the licensing. Should be one of the following abbreviations
  #   (a descriptive name is included in parenthesis for reference):
  #   - 'private' (Private Copyrighted)
  #   - 'cc_by_nc_nd' (CC Attribution Non-Commercial No Derivatives)
  #   - 'cc_by_nc_sa' (CC Attribution Non-Commercial Share Alike)
  #   - 'cc_by_nc' (CC Attribution Non-Commercial)
  #   - 'cc_by_nd' (CC Attribution No Derivatives)
  #   - 'cc_by_sa' (CC Attribution Share Alike)
  #   - 'cc_by' (CC Attribution)
  #   - 'public_domain' (Public Domain).
  #
  # @argument course[is_public] [Boolean]
  #   Set to true if course is public to both authenticated and unauthenticated users.
  #
  # @argument course[is_public_to_auth_users] [Boolean]
  #   Set to true if course is public only to authenticated users.
  #
  # @argument course[public_syllabus] [Boolean]
  #   Set to true to make the course syllabus public.
  #
  # @argument course[public_syllabus_to_auth] [Boolean]
  #   Set to true to make the course syllabus to public for authenticated users.
  #
  # @argument course[public_description] [String]
  #   A publicly visible description of the course.
  #
  # @argument course[allow_student_wiki_edits] [Boolean]
  #   If true, students will be able to modify the course wiki.
  #
  # @argument course[allow_wiki_comments] [Boolean]
  #   If true, course members will be able to comment on wiki pages.
  #
  # @argument course[allow_student_forum_attachments] [Boolean]
  #   If true, students can attach files to forum posts.
  #
  # @argument course[open_enrollment] [Boolean]
  #   Set to true if the course is open enrollment.
  #
  # @argument course[self_enrollment] [Boolean]
  #   Set to true if the course is self enrollment.
  #
  # @argument course[restrict_enrollments_to_course_dates] [Boolean]
  #   Set to true to restrict user enrollments to the start and end dates of the
  #   course.
  #
  # @argument course[term_id] [Integer]
  #   The unique ID of the term to create to course in.
  #
  # @argument course[sis_course_id] [String]
  #   The unique SIS identifier.
  #
  # @argument course[integration_id] [String]
  #   The unique Integration identifier.
  #
  # @argument course[hide_final_grades] [Boolean]
  #   If this option is set to true, the totals in student grades summary will
  #   be hidden.
  #
  # @argument course[time_zone] [String]
  #   The time zone for the course. Allowed time zones are
  #   {http://www.iana.org/time-zones IANA time zones} or friendlier
  #   {http://api.rubyonrails.org/classes/ActiveSupport/TimeZone.html Ruby on Rails time zones}.
  #
  # @argument course[apply_assignment_group_weights] [Boolean]
  #   Set to true to weight final grade based on assignment groups percentages.
  #
  # @argument course[storage_quota_mb] [Integer]
  #   Set the storage quota for the course, in megabytes. The caller must have
  #   the "Manage storage quotas" account permission.
  #
  # @argument offer [Boolean]
  #   If this option is set to true, the course will be available to students
  #   immediately.
  #
  # @argument course[event] [String, "claim"|"offer"|"conclude"|"delete"|"undelete"]
  #   The action to take on each course.
  #   * 'claim' makes a course no longer visible to students. This action is also called "unpublish" on the web site.
  #     A course cannot be unpublished if students have received graded submissions.
  #   * 'offer' makes a course visible to students. This action is also called "publish" on the web site.
  #   * 'conclude' prevents future enrollments and makes a course read-only for all participants. The course still appears
  #     in prior-enrollment lists.
  #   * 'delete' completely removes the course from the web site (including course menus and prior-enrollment lists).
  #     All enrollments are deleted. Course content may be physically deleted at a future date.
  #   * 'undelete' attempts to recover a course that has been deleted. (Recovery is not guaranteed; please conclude
  #     rather than delete a course if there is any possibility the course will be used again.) The recovered course
  #     will be unpublished. Deleted enrollments will not be recovered.
  #
  # @argument course[syllabus_body] [String]
  #   The syllabus body for the course
  #
  # @argument course[grading_standard_id] [Integer]
  #   The grading standard id to set for the course.  If no value is provided for this argument the current grading_standard will be un-set from this course.
  #
  # @argument course[course_format] [String]
  #   Optional. Specifies the format of the course. (Should be either 'on_campus' or 'online')
  #
  # @argument course[image_id] [Integer]
  #   This is a file ID corresponding to an image file in the course that will
  #   be used as the course image.
  #   This will clear the course's image_url setting if set.  If you attempt
  #   to provide image_url and image_id in a request it will fail.
  #
  # @argument course[image_url] [String]
  #   This is a URL to an image to be used as the course image.
  #   This will clear the course's image_id setting if set.  If you attempt
  #   to provide image_url and image_id in a request it will fail.
  #
  # @argument course[remove_image] [Boolean]
  #   If this option is set to true, the course image url and course image
  #   ID are both set to nil
  #
  # @argument course[blueprint] [Boolean]
  #   Sets the course as a blueprint course. NOTE: The Blueprint Courses feature is in beta
  #
  # @argument course[blueprint_restrictions] [BlueprintRestriction]
  #   Sets a default set to apply to blueprint course objects when restricted,
  #   unless _use_blueprint_restrictions_by_object_type_ is enabled.
  #   See the {api:Blueprint_Courses:BlueprintRestriction Blueprint Restriction} documentation
  #
  # @argument course[use_blueprint_restrictions_by_object_type] [Boolean]
  #   When enabled, the _blueprint_restrictions_ parameter will be ignored in favor of
  #   the _blueprint_restrictions_by_object_type_ parameter
  #
  # @argument course[blueprint_restrictions_by_object_type] [multiple BlueprintRestrictions]
  #   Allows setting multiple {api:Blueprint_Courses:BlueprintRestriction Blueprint Restriction}
  #   to apply to blueprint course objects of the matching type when restricted.
  #   The possible object types are "assignment", "attachment", "discussion_topic", "quiz" and "wiki_page".
  #   Example usage:
  #     course[blueprint_restrictions_by_object_type][assignment][content]=1
  #
  #
  # @example_request
  #   curl https://<canvas>/api/v1/courses/<course_id> \
  #     -X PUT \
  #     -H 'Authorization: Bearer <token>' \
  #     -d 'course[name]=New course name' \
  #     -d 'course[start_at]=2012-05-05T00:00:00Z'
  #
  # @example_response
  #   {
  #     "name": "New course name",
  #     "course_code": "COURSE-001",
  #     "start_at": "2012-05-05T00:00:00Z",
  #     "end_at": "2012-08-05T23:59:59Z",
  #     "sis_course_id": "12345"
  #   }
  def update
    @course = api_find(Course, params[:id])
    old_settings = @course.settings
    logging_source = api_request? ? :api : :manual

    params[:course] ||= {}
    params_for_update = course_params
    params[:course][:event] = :offer if params[:offer].present?

    if params[:course][:event] && params[:course].keys.size == 1
      if authorized_action(@course, @current_user, :change_course_state) && process_course_event
        render_update_success
      end
      return
    end

    if authorized_action(@course, @current_user, [:update, :manage_content])
      return render_update_success if params[:for_reload]

      unless @course.grants_right?(@current_user, :update)
        params_for_update = params_for_update.slice(:syllabus_body) # let users with :manage_content only update the body
      end
      if params_for_update.has_key?(:syllabus_body)
        params_for_update[:syllabus_body] = process_incoming_html_content(params_for_update[:syllabus_body])
      end

      account_id = params[:course].delete :account_id
      if account_id && @course.account.grants_right?(@current_user, session, :manage_courses)
        account = api_find(Account, account_id)
        if account && account != @course.account && account.grants_right?(@current_user, session, :manage_courses)
          @course.account = account
        end
      end

      root_account_id = params[:course].delete :root_account_id
      if root_account_id && Account.site_admin.grants_right?(@current_user, session, :manage_courses)
        @course.root_account = Account.root_accounts.find(root_account_id)
        @course.account = @course.root_account if @course.account.root_account != @course.root_account
      end

      if params[:course].key?(:apply_assignment_group_weights)
        @course.apply_assignment_group_weights =
          value_to_boolean params[:course].delete(:apply_assignment_group_weights)
      end
      if params[:course].key?(:group_weighting_scheme)
        @course.group_weighting_scheme = params[:course].delete(:group_weighting_scheme)
      end

      if @course.group_weighting_scheme_changed? && !can_change_group_weighting_scheme?
        return render_unauthorized_action
      end

      term_id = params[:course].delete(:term_id)
      enrollment_term_id = params[:course].delete(:enrollment_term_id) || term_id
      if enrollment_term_id && @course.account.grants_right?(@current_user, session, :manage_courses)
        enrollment_term = api_find(@course.root_account.enrollment_terms, enrollment_term_id)
        @course.enrollment_term = enrollment_term if enrollment_term && enrollment_term != @course.enrollment_term
      end

      if params_for_update.has_key? :grading_standard_id
        standard_id = params_for_update.delete :grading_standard_id
        grading_standard = GradingStandard.for(@course).where(id: standard_id).first if standard_id.present?
        if grading_standard != @course.grading_standard
          if authorized_action?(@course, @current_user, :manage_grades)
            if standard_id.present?
              @course.grading_standard = grading_standard if grading_standard
            else
              @course.grading_standard = nil
            end
          else
            return
          end
        end
      end
      unless @course.account.grants_right? @current_user, session, :manage_storage_quotas
        params_for_update.delete :storage_quota
        params_for_update.delete :storage_quota_mb
      end
      unless @course.account.grants_right?(@current_user, session, :manage_courses)
        if @course.root_account.settings[:prevent_course_renaming_by_teachers]
          params_for_update.delete :name
          params_for_update.delete :course_code
        end
      end
      params[:course][:sis_source_id] = params[:course].delete(:sis_course_id) if api_request?
      if sis_id = params[:course].delete(:sis_source_id)
        if sis_id != @course.sis_source_id && @course.root_account.grants_right?(@current_user, session, :manage_sis)
          if sis_id == ''
            @course.sis_source_id = nil
          else
            @course.sis_source_id = sis_id
          end
        end
      end

      lock_announcements = params[:course].delete(:lock_all_announcements)
      unless lock_announcements.nil?
        if value_to_boolean(lock_announcements)
          @course.lock_all_announcements = true
          Announcement.lock_from_course(@course)
        elsif @course.lock_all_announcements
          @course.lock_all_announcements = false
        end
      end

      if params_for_update.has_key?(:locale) && params_for_update[:locale].blank?
        params_for_update[:locale] = nil
      end

      if params[:course][:event] && @course.grants_right?(@current_user, session, :change_course_state)
        return unless process_course_event
      end

      if params[:course][:image_url] && params[:course][:image_id]
        respond_to do |format|
          format.json { render :json => {message: "You cannot provide both an image_url and a image_id."}, :status => :bad_request }
          return
        end
      end

      if params[:course][:image_url]
        @course.image_url = params[:course][:image_url]
        @course.image_id = nil
      end

      if params[:course][:image_id]
        if @course.attachments.active.where(id: params[:course][:image_id]).exists?
          @course.image_id = params[:course][:image_id]
          @course.image_url = nil
        else
          respond_to do |format|
            format.json { render :json => {message: "The image_id is not a valid course file id."}, :status => :bad_request }
            return
          end
        end
      end

      if params[:course][:remove_image]
        @course.image_url = nil
        @course.image_id = nil
      end

      params_for_update[:conclude_at] = params[:course].delete(:end_at) if api_request? && params[:course].has_key?(:end_at)
      @default_wiki_editing_roles_was = @course.default_wiki_editing_roles

      if params[:course].has_key?(:blueprint)
        master_course = value_to_boolean(params[:course].delete(:blueprint))
        if master_course != MasterCourses::MasterTemplate.is_master_course?(@course)
          return unless authorized_action(@course.account, @current_user, :manage_master_courses)
          message = master_course && why_cant_i_enable_master_course(@course)
          if message
            @course.errors.add(:master_course, message)
          else
            action = master_course ? "set" : "remove"
            MasterCourses::MasterTemplate.send("#{action}_as_master_course", @course)
          end
        end
      end
      blueprint_keys = [:blueprint_restrictions, :use_blueprint_restrictions_by_object_type, :blueprint_restrictions_by_object_type]
      if blueprint_keys.any?{|k| params[:course].has_key?(k)} && MasterCourses::MasterTemplate.is_master_course?(@course)
        return unless authorized_action(@course.account, @current_user, :manage_master_courses)
        template = MasterCourses::MasterTemplate.full_template_for(@course)

        if params[:course].has_key?(:use_blueprint_restrictions_by_object_type)
          template.use_default_restrictions_by_type = value_to_boolean(params[:course][:use_blueprint_restrictions_by_object_type])
        end

        if (mc_restrictions = params[:course][:blueprint_restrictions])
          restrictions = Hash[mc_restrictions.to_unsafe_h.map{|k, v| [k.to_sym, value_to_boolean(v)]}]
          template.default_restrictions = restrictions
        end

        if (mc_restrictions_by_type = params[:course][:blueprint_restrictions_by_object_type])
          parsed_restrictions_by_type = {}
          mc_restrictions_by_type.to_unsafe_h.each do |type, restrictions|
            class_name = type == "quiz" ? "Quizzes::Quiz" : type.camelcase
            parsed_restrictions_by_type[class_name] = Hash[restrictions.map{|k, v| [k.to_sym, value_to_boolean(v)]}]
          end
          template.default_restrictions_by_type = parsed_restrictions_by_type
        end

        if template.changed? && !template.save
          @course.errors.add(:master_course_restrictions, t("Invalid restrictions"))
        end
      end

      @course.attributes = params_for_update

      if params[:course][:course_visibility].present?
        visibility_configuration(params[:course])
      end

      changes = changed_settings(@course.changes, @course.settings, old_settings)

      @course.send_later_if_production_enqueue_args(:touch_content_if_public_visibility_changed,
        { :priority => Delayed::LOW_PRIORITY }, changes)

      if @course.errors.none? && @course.save
        Auditors::Course.record_updated(@course, @current_user, changes, source: logging_source)
        @current_user.touch
        if params[:update_default_pages]
          @course.wiki.update_default_wiki_page_roles(@course.default_wiki_editing_roles, @default_wiki_editing_roles_was)
        end
        render_update_success
      else
        respond_to do |format|
          format.html do
            flash[:error] = t('There was an error saving the changes to the course')
            redirect_to course_url(@course)
          end
          format.json { render :json => @course.errors, :status => :bad_request }
        end
      end
    end
  end

  def process_course_event
    event = params[:course].delete(:event)
    event = event.to_sym
    if event == :claim && !@course.unpublishable?
      flash[:error] = t('errors.unpublish', 'Course cannot be unpublished if student submissions exist.')
      redirect_to(course_url(@course))
      return false
    else
      @course.process_event(event)
      logging_source = api_request? ? :api : :manual
      if event == :offer
        Auditors::Course.record_published(@course, @current_user, source: logging_source)
      elsif event == :claim
        Auditors::Course.record_claimed(@course, @current_user, source: logging_source)
      end
    end
  end

  def render_update_success
    respond_to do |format|
      format.html {
        flash[:notice] = t('notices.updated', 'Course was successfully updated.')
        redirect_to((!params[:continue_to] || params[:continue_to].empty?) ? course_url(@course) : params[:continue_to])
      }
      format.json do
        if api_request?
          render :json => course_json(@course, @current_user, session, [:hide_final_grades], nil)
        else
          render :json => @course.as_json(:methods => [:readable_license, :quota, :account_name, :term_name, :grading_standard_title, :storage_quota_mb]), :status => :ok
        end
      end
    end
  end

  # @API Update courses
  # Update multiple courses in an account.  Operates asynchronously; use the {api:ProgressController#show progress endpoint}
  # to query the status of an operation.
  #
  # @argument course_ids[] [Required] List of ids of courses to update. At most 500 courses may be updated in one call.
  # @argument event [Required, String, "offer"|"conclude"|"delete"|"undelete"]
  # The action to take on each course.  Must be one of 'offer', 'conclude', 'delete', or 'undelete'.
  #   * 'offer' makes a course visible to students. This action is also called "publish" on the web site.
  #   * 'conclude' prevents future enrollments and makes a course read-only for all participants. The course still appears
  #     in prior-enrollment lists.
  #   * 'delete' completely removes the course from the web site (including course menus and prior-enrollment lists).
  #     All enrollments are deleted. Course content may be physically deleted at a future date.
  #   * 'undelete' attempts to recover a course that has been deleted. (Recovery is not guaranteed; please conclude
  #     rather than delete a course if there is any possibility the course will be used again.) The recovered course
  #     will be unpublished. Deleted enrollments will not be recovered.
  # @example_request
  #     curl https://<canvas>/api/v1/accounts/<account_id>/courses \
  #       -X PUT \
  #       -H 'Authorization: Bearer <token>' \
  #       -d 'event=offer' \
  #       -d 'course_ids[]=1' \
  #       -d 'course_ids[]=2'
  #
  # @returns Progress
  def batch_update
    @account = api_find(Account, params[:account_id])
    if params[:event] == 'undelete'
      permission = :undelete_courses
    else
      permission = :manage_courses
    end

    if authorized_action(@account, @current_user, permission)
      return render(:json => { :message => 'must specify course_ids[]' }, :status => :bad_request) unless params[:course_ids].is_a?(Array)
      @course_ids = Api.map_ids(params[:course_ids], Course, @domain_root_account, @current_user)
      return render(:json => { :message => 'course batch size limit (500) exceeded' }, :status => :forbidden) if @course_ids.size > 500
      update_params = params.permit(:event).to_unsafe_h
      return render(:json => { :message => 'need to specify event' }, :status => :bad_request) unless update_params[:event]
      return render(:json => { :message => 'invalid event' }, :status => :bad_request) unless %w(offer conclude delete undelete).include? update_params[:event]
      progress = Course.batch_update(@account, @current_user, @course_ids, update_params, :api)
      render :json => progress_json(progress, @current_user, session)
    end
  end

  def public_feed
    return unless get_feed_context(:only => [:course])
    feed = Atom::Feed.new do |f|
      f.title = t('titles.rss_feed', "%{course} Feed", :course => @context.name)
      f.links << Atom::Link.new(:href => course_url(@context), :rel => 'self')
      f.updated = Time.now
      f.id = course_url(@context)
    end
    @entries = []
    @entries.concat @context.assignments.published
    @entries.concat @context.calendar_events.active
    @entries.concat(@context.discussion_topics.active.select{ |dt|
      dt.published? && !dt.locked_for?(@current_user, :check_policies => true)
    })
    @entries.concat @context.wiki_pages
    @entries = @entries.sort_by{|e| e.updated_at}
    @entries.each do |entry|
      feed.entries << entry.to_atom(:context => @context)
    end
    respond_to do |format|
      format.atom { render :plain => feed.to_xml }
    end
  end

  def publish_to_sis
    sis_publish_status(true)
  end

  def sis_publish_status(publish_grades=false)
    get_context
    return unless authorized_action(@context, @current_user, :manage_grades)
    @context.publish_final_grades(@current_user) if publish_grades

    processed_grade_publishing_statuses = {}
    grade_publishing_statuses, overall_status = @context.grade_publishing_statuses
    grade_publishing_statuses.each do |message, enrollments|
      processed_grade_publishing_statuses[message] = enrollments.map do |enrollment|
        { :id => enrollment.user.id,
          :name => enrollment.user.name,
          :sortable_name => enrollment.user.sortable_name,
          :url => course_user_url(@context, enrollment.user) }
      end
    end

    render :json => { :sis_publish_overall_status => overall_status,
                      :sis_publish_statuses => processed_grade_publishing_statuses }
  end

  # @API Reset a course
  # Deletes the current course, and creates a new equivalent course with
  # no content, but all sections and users moved over.
  #
  # @returns Course
  def reset_content
    get_context
    return unless authorized_action(@context, @current_user, :reset_content)
    @new_course = @context.reset_content
    Auditors::Course.record_reset(@context, @new_course, @current_user, source: api_request? ? :api : :manual)
    if api_request?
      render :json => course_json(@new_course, @current_user, session, [], nil)
    else
      redirect_to course_settings_path(@new_course.id)
    end
  end

  # @API Get effective due dates
  # For each assignment in the course, returns each assigned student's ID
  # and their corresponding due date along with some grading period data.
  # Returns a collection with keys representing assignment IDs and values as a
  # collection containing keys representing student IDs and values representing
  # the student's effective due_at, the grading_period_id of which the due_at falls
  # in, and whether or not the grading period is closed (in_closed_grading_period)
  #
  # @argument assignment_ids[] [Optional, String]
  # The list of assignment IDs for which effective student due dates are
  # requested. If not provided, all assignments in the course will be used.
  #
  # @example_request
  #   curl https://<canvas>/api/v1/courses/<course_id>/effective_due_dates
  #     -X GET \
  #     -H 'Authorization: Bearer <token>'
  #
  # @example_response
  #   {
  #     "1": {
  #        "14": { "due_at": "2015-09-05", "grading_period_id": null, "in_closed_grading_period": false },
  #        "15": { due_at: null, "grading_period_id": 3, "in_closed_grading_period": true }
  #     },
  #     "2": {
  #        "14": { "due_at": "2015-08-05", "grading_period_id": 3, "in_closed_grading_period": true }
  #     }
  #   }
  def effective_due_dates
    return unless authorized_action(@context, @current_user, :read_as_admin)

    assignment_ids = effective_due_dates_params[:assignment_ids]
    if assignment_ids.present?
      due_dates = EffectiveDueDates.for_course(@context, assignment_ids)
    else
      due_dates = EffectiveDueDates.for_course(@context)
    end

    render json: due_dates.to_hash([
      :due_at, :grading_period_id, :in_closed_grading_period
    ])
  end

  # @API Permissions
  # Returns permission information for provided course & current_user
  #
  # @argument permissions[] [String]
  #   List of permissions to check against authenticated user
  #
  # @example_request
  #     curl https://<canvas>/api/v1/courses/<course_id>/permissions \
  #       -H 'Authorization: Bearer <token>' \
  #       -d 'permissions[]=manage_grades'
  #       -d 'permissions[]=send_messages'
  #
  # @example_response
  #   {'manage_grades': 'false', 'send_messages': 'true'}
  def permissions
    get_context
    return unless authorized_action(@context, @current_user, :read)
    permissions = Array(params[:permissions]).map(&:to_sym)
    render json: @context.rights_status(@current_user, session, *permissions)
  end

  def student_view
    get_context
    if authorized_action(@context, @current_user, :use_student_view)
      enter_student_view
    end
  end

  def leave_student_view
    session.delete(:become_user_id)
    return_url = session[:masquerade_return_to]
    session.delete(:masquerade_return_to)
    return return_to(return_url, request.referer || dashboard_url)
  end

  def reset_test_student
    get_context
    if @current_user.fake_student? && authorized_action(@context, @real_current_user, :use_student_view)
      # destroy the exising student
      @fake_student = @context.student_view_student
      # but first, remove all existing quiz submissions / submissions

      AssessmentRequest.for_assessee(@fake_student).destroy_all

      @fake_student.destroy

      # destroy these after enrollment so
      # needs_grading_count callbacks work
      ModeratedGrading::Selection.where(:student_id => @fake_student).delete_all
      pg_scope = ModeratedGrading::ProvisionalGrade.where(:submission_id => @fake_student.all_submissions)
      SubmissionComment.where(:provisional_grade_id => pg_scope).delete_all
      pg_scope.delete_all
      OriginalityReport.where(:submission_id => @fake_student.all_submissions).delete_all
      @fake_student.all_submissions.destroy_all
      @fake_student.quiz_submissions.each{|qs| qs.events.destroy_all}
      @fake_student.quiz_submissions.destroy_all

      flash[:notice] = t('notices.reset_test_student', "The test student has been reset successfully.")
      enter_student_view
    end
  end

  def enter_student_view
    @fake_student = @context.student_view_student
    session[:become_user_id] = @fake_student.id
    return_url = course_path(@context)
    session.delete(:masquerade_return_to)
    return return_to(return_url, request.referer || dashboard_url)
  end
  protected :enter_student_view

  def permission_for_event(event)
    case event
    when 'conclude'
      :change_course_state
    when 'delete'
      :delete
    else
      :nothing
    end
  end

  def changed_settings(changes, new_settings, old_settings=nil)
    # frd? storing a hash?
    # Settings is stored as a hash in a column which
    # causes us to do some more work if it has been changed.

    # Since course uses write_attribute on settings its not accurate
    # so just ignore it if its in the changes hash
    changes.delete("settings") if changes.has_key?("settings")

    unless old_settings == new_settings
      settings = Course.settings_options.keys.inject({}) do |results, key|
        if old_settings.present? && old_settings.has_key?(key)
          old_value = old_settings[key]
        else
          old_value = nil
        end

        if new_settings.present? && new_settings.has_key?(key)
          new_value = new_settings[key]
        else
          new_value = nil
        end

        results[key.to_s] = [ old_value, new_value ] unless old_value == new_value

        results
      end
      changes.merge!(settings)
    end

    changes
  end

  def ping
    render json: {success: true}
  end

  def link_validation
    get_context
    return unless authorized_action(@context, @current_user, :manage_content)

    if progress = CourseLinkValidator.current_progress(@context)
      hash = {:state => progress.workflow_state}
      if !progress.pending? && progress.results
        hash.merge!(progress.results)
      end
      render :json => hash
    else
      render :json => {}
    end
  end

  def start_link_validation
    get_context
    return unless authorized_action(@context, @current_user, :manage_content)

    CourseLinkValidator.queue_course(@context)
    render :json => {:success => true}
  end

  def link_validator
    get_context
    return unless authorized_action(@context, @current_user, :manage_content)
    # render view
  end

  def retrieve_observed_enrollments(enrollments, active_by_date: false)
    observer_enrolls = enrollments.select(&:assigned_observer?)
    ObserverEnrollment.observed_enrollments_for_enrollments(observer_enrolls, active_by_date: active_by_date)
  end

  def courses_for_user(user, paginate_url: api_v1_courses_url)
    include_observed = params.fetch(:include, []).include?("observed_users")

    if params[:state]
      states = Array(params[:state])
      states += %w(created claimed) if states.include?('unpublished')
      conditions = states.map do |state|
        Enrollment::QueryBuilder.new(nil, course_workflow_state: state, enforce_course_workflow_state: true).conditions
      end.compact.join(" OR ")
      enrollments = user.enrollments.eager_load(:course).where(conditions).shard(user.in_region_associated_shards)

      if params[:enrollment_role]
        enrollments = enrollments.joins(:role).where(roles: { name: params[:enrollment_role] })
      elsif params[:enrollment_role_id]
        enrollments = enrollments.where(role_id: params[:enrollment_role_id].to_i)
      elsif params[:enrollment_type]
        e_type = "#{params[:enrollment_type].capitalize}Enrollment"
        enrollments = enrollments.where(type: e_type)
      end

      case params[:enrollment_state]
      when "active"
        enrollments = enrollments.active_by_date
      when "invited_or_pending"
        enrollments = enrollments.invited_or_pending_by_date
      when "completed"
        enrollments = enrollments.completed_by_date
      end

      if value_to_boolean(params[:current_domain_only])
        enrollments = enrollments.where(root_account_id: @domain_root_account)
      elsif params[:root_account_id]
        root_account = api_find_all(Account, [params[:root_account_id]]).take
        enrollments = root_account ? enrollments.where(root_account_id: root_account) : Enrollment.none
      end

      enrollments = enrollments.to_a
    elsif params[:enrollment_state] == "active"
      enrollments = user.participating_enrollments
      ActiveRecord::Associations::Preloader.new.preload(enrollments, :course)
    else
      enrollments = user.cached_current_enrollments(preload_courses: true)
    end

    if include_observed
      enrollments.concat(
        retrieve_observed_enrollments(enrollments, active_by_date: (params[:enrollment_state] == "active"))
      )
    end

    # these are all duplicated in the params[:state] block above in SQL. but if
    # used the cached ones, or we added include_observed, we have to re-run them
    # in pure ruby
    if include_observed || !params[:state]
      if params[:enrollment_role]
        ActiveRecord::Associations::Preloader.new.preload(enrollments, :role)
        enrollments.reject! { |e| e.role.name != params[:enrollment_role] }
      elsif params[:enrollment_role_id]
        enrollments.reject! { |e| e.role_id != params[:enrollment_role_id].to_i }
      elsif params[:enrollment_type]
        e_type = "#{params[:enrollment_type].capitalize}Enrollment"
        enrollments.reject! { |e| e.class.name != e_type }
      end

      if params[:enrollment_state] && params[:enrollment_state] != "active"
        Canvas::Builders::EnrollmentDateBuilder.preload_state(enrollments)
        case params[:enrollment_state]
        when "invited_or_pending"
          enrollments.select!{|e| e.invited? || e.accepted?}
        when "completed"
          enrollments.select!(&:completed?)
        end
      end

      if value_to_boolean(params[:current_domain_only])
        enrollments = enrollments.select { |e| e.root_account_id == @domain_root_account.id }
      elsif params[:root_account_id]
        root_account = api_find_all(Account, [params[:root_account_id]]).take
        enrollments = root_account ? enrollments.select { |e| e.root_account_id == root_account.id } : []
      end
    end

    includes = Set.new(Array(params[:include]))
    includes << 'access_restricted_by_date'
    # We only want to return the permissions for single courses and not lists of courses.
    includes.delete 'permissions'

    hash = []

    if enrollments.any? && value_to_boolean(params[:exclude_blueprint_courses])
      mc_ids = MasterCourses::MasterTemplate.active.where(:course_id => enrollments.map(&:course_id)).pluck(:course_id)
      enrollments.reject!{|e| mc_ids.include?(e.course_id)}
    end

    Canvas::Builders::EnrollmentDateBuilder.preload_state(enrollments)
    enrollments_by_course = enrollments.group_by(&:course_id).values
    enrollments_by_course.sort_by! do |course_enrollments|
      Canvas::ICU.collation_key(course_enrollments.first.course.nickname_for(@current_user))
    end
    enrollments_by_course = Api.paginate(enrollments_by_course, self, paginate_url) if api_request?
    courses = enrollments_by_course.map(&:first).map(&:course)
    preloads = %i/account root_account/
    preloads << :teachers if includes.include?('teachers')
    preloads << :grading_standard if includes.include?('total_scores')
    if includes.include?('current_grading_period_scores')
      preloads << { enrollment_term: { grading_period_group: :grading_periods } }
      preloads << { grading_period_groups: :grading_periods }
    end
    ActiveRecord::Associations::Preloader.new.preload(courses, preloads)

    if includes.include?('total_scores') || includes.include?('current_grading_period_scores')
      ActiveRecord::Associations::Preloader.new.preload(enrollments, scores: :course)
    end

    enrollments_by_course.each do |course_enrollments|
      course = course_enrollments.first.course
      hash << course_json(course, @current_user, session, includes, course_enrollments, user)
    end
    hash
  end

  def require_user_or_observer
    return render_unauthorized_action unless @current_user.present?
    @user = params[:user_id]=="self" ? @current_user : api_find(User,params[:user_id])
    authorized_action(@user,@current_user,:read)
  end

  def visibility_configuration(params)
    if params[:course_visibility] == 'institution'
      @course.is_public_to_auth_users = true
      @course.is_public = false
    elsif params[:course_visibility] == 'public'
      @course.is_public = true
    else
      @course.is_public_to_auth_users = false
      @course.is_public = false
    end
    if params[:syllabus_visibility_option].present?
      customized = params[:syllabus_visibility_option]
      if @course.is_public || customized == 'public'
        @course.public_syllabus = true
      elsif @course.is_public_to_auth_users || customized == 'institution'
        @course.public_syllabus_to_auth = true
        @course.public_syllabus = false
      else
        @course.public_syllabus = false
        @course.public_syllabus_to_auth = false
      end
    end
  end

  def can_change_group_weighting_scheme?
    return true unless @course.grading_periods?
    return true if @course.account_membership_allows(@current_user)
    !@course.any_assignment_in_closed_grading_period?
  end

  def offline_web_exports
    return render status: 404, template: 'shared/errors/404_message' unless allow_web_export_download?
    if authorized_action(WebZipExport.new(course: @context), @current_user, :create)
      title = t('Exported Package History')
      @page_title = title
      add_crumb(title)
      js_bundle :webzip_export
      css_bundle :webzip_export
      render :html => '<div id="course-webzip-export-app"></div>'.html_safe, :layout => true
    end
  end

  def start_offline_web_export
    return render status: 404, template: 'shared/errors/404_message' unless allow_web_export_download?
    if authorized_action(WebZipExport.new(course: @context), @current_user, :create)
      @service = EpubExports::CreateService.new(@context, @current_user, :web_zip_export)
      @service.save
      redirect_to context_url(@context, :context_offline_web_exports_url)
    end
  end

  private

  def active_group_memberships(users)
    @active_group_memberships ||= GroupMembership.active_for_context_and_users(@context, users).group_by(&:user_id)
  end

  def effective_due_dates_params
    params.permit(assignment_ids: [])
  end

  def course_params
    return {} unless params[:course]
    params[:course].permit(:name, :group_weighting_scheme, :start_at, :conclude_at,
      :grading_standard_id, :is_public, :is_public_to_auth_users, :allow_student_wiki_edits, :show_public_context_messages,
      :syllabus_body, :public_description, :allow_student_forum_attachments, :allow_student_discussion_topics, :allow_student_discussion_editing,
      :show_total_grade_as_points, :default_wiki_editing_roles, :allow_student_organized_groups, :course_code, :default_view,
      :open_enrollment, :allow_wiki_comments, :turnitin_comments, :self_enrollment, :license, :indexed,
      :abstract_course, :storage_quota, :storage_quota_mb, :restrict_enrollments_to_course_dates,
      :restrict_student_past_view, :restrict_student_future_view, :grading_standard, :grading_standard_enabled,
      :locale, :integration_id, :hide_final_grades, :hide_distribution_graphs, :lock_all_announcements, :public_syllabus,
      :public_syllabus_to_auth, :course_format, :time_zone, :organize_epub_by_content_type, :enable_offline_web_export,
      :show_announcements_on_home_page, :home_page_announcement_limit
    )
  end
end<|MERGE_RESOLUTION|>--- conflicted
+++ resolved
@@ -460,7 +460,8 @@
           end
 
           state = e.state_based_on_date
-          if [:completed, :rejected].include?(state) || e.section_or_course_date_in_past? # strictly speaking, these enrollments are perfectly active but enrollment dates are terrible
+          if [:completed, :rejected].include?(state) ||
+            ([:active, :invited].include?(state) && e.section_or_course_date_in_past?) # strictly speaking, these enrollments are perfectly active but enrollment dates are terrible
             @past_enrollments << e unless e.workflow_state == "invited"
           else
             start_at, end_at = e.enrollment_dates.first
@@ -984,11 +985,7 @@
 
       user_json_preloads(users, includes.include?('email'))
       user = users.first or raise ActiveRecord::RecordNotFound
-<<<<<<< HEAD
-      enrollments = user.not_ended_enrollments if includes.include?('enrollments')
-=======
       enrollments = user.not_ended_enrollments.where(:course_id => @context).preload(:course, :root_account, :sis_pseudonym) if includes.include?('enrollments')
->>>>>>> db3b445b
       render :json => user_json(user, @current_user, session, includes, @context, enrollments)
     end
   end
@@ -1049,15 +1046,52 @@
   def todo_items
     get_context
     if authorized_action(@context, @current_user, :read)
-      grading = @current_user.assignments_needing_grading(:contexts => [@context]).map { |a| todo_item_json(a, @current_user, session, 'grading') }
-      submitting = @current_user.assignments_needing_submitting(:include_ungraded => true, :contexts => [@context], :limit => ToDoListPresenter::ASSIGNMENT_LIMIT).map { |a|
+      bookmark = BookmarkedCollection::SimpleBookmarker.new(Assignment, :due_at, :id)
+
+      grading_scope = @current_user.assignments_needing_grading(:contexts => [@context], scope_only: true).
+        reorder(:due_at, :id)
+      submitting_scope = @current_user.assignments_needing_submitting(
+          :contexts => [@context],
+          include_ungraded: true,
+          limit: ToDoListPresenter::ASSIGNMENT_LIMIT,
+          scope_only: true).
+        where('assignments.due_at > ?', Time.zone.now).
+        reorder(:due_at, :id)
+
+      grading_collection = BookmarkedCollection.wrap(bookmark, grading_scope)
+      grading_collection = BookmarkedCollection.transform(grading_collection) do |a|
+        todo_item_json(a, @current_user, session, 'grading')
+      end
+      submitting_collection = BookmarkedCollection.wrap(bookmark, submitting_scope)
+      submitting_collection = BookmarkedCollection.transform(submitting_collection) do |a|
         todo_item_json(a, @current_user, session, 'submitting')
-      }
+      end
+
+      collections = [
+        ['grading', grading_collection],
+        ['submitting', submitting_collection]
+      ]
+
       if Array(params[:include]).include? 'ungraded_quizzes'
-        submitting += @current_user.ungraded_quizzes(:contexts => [@context], :needing_submitting => true).map { |q| todo_item_json(q, @current_user, session, 'submitting') }
-        submitting.sort_by! { |j| (j[:assignment] || j[:quiz])[:due_at] }
-      end
-      render :json => (grading + submitting)
+        quizzes_bookmark = BookmarkedCollection::SimpleBookmarker.new(Quizzes::Quiz, :due_at, :id)
+        quizzes_scope = @current_user.ungraded_quizzes(
+            :contexts => [@context],
+            :needing_submitting => true,
+            :scope_only => true).
+          where('quizzes.due_at > ?', Time.zone.now).
+          reorder(:due_at, :id)
+        quizzes_collection = BookmarkedCollection.wrap(quizzes_bookmark, quizzes_scope)
+        quizzes_collection = BookmarkedCollection.transform(quizzes_collection) do |a|
+          todo_item_json(a, @current_user, session, 'submitting')
+        end
+
+        collections << ['quizzes', quizzes_collection]
+      end
+
+      paginated_collection = BookmarkedCollection.merge(*collections)
+      todos = Api.paginate(paginated_collection, self, api_v1_course_todo_list_items_url)
+
+      render :json => todos
     end
   end
 
@@ -1103,8 +1137,6 @@
     get_context
     if authorized_action(@context, @current_user, :read_reports)
       @student_ids = @context.student_ids
-      @range_start = Date.parse("Jan 1 2000")
-      @range_end = Date.tomorrow
 
       query = "SELECT COUNT(id), SUM(size) FROM #{Attachment.quoted_table_name} WHERE context_id=%s AND context_type='Course' AND root_attachment_id IS NULL AND file_state != 'deleted'"
       row = Attachment.connection.select_rows(query % [@context.id]).first
@@ -1112,22 +1144,6 @@
       query = "SELECT COUNT(id), SUM(max_size) FROM #{MediaObject.quoted_table_name} WHERE context_id=%s AND context_type='Course' AND attachment_id IS NULL AND workflow_state != 'deleted'"
       row = MediaObject.connection.select_rows(query % [@context.id]).first
       @media_file_count, @media_files_size = [row[0].to_i, row[1].to_i]
-
-      if params[:range] && params[:date]
-        date = Date.parse(params[:date]) rescue nil
-        date ||= Time.zone.today
-        if params[:range] == 'week'
-          @view_week = (date - 1) - (date - 1).wday + 1
-          @range_start = @view_week
-          @range_end = @view_week + 6
-          @old_range_start = @view_week - 7.days
-        elsif params[:range] == 'month'
-          @view_month = Date.new(date.year, date.month, d=1) #view.created_at.strftime("%m:%Y")
-          @range_start = @view_month
-          @range_end = (@view_month >> 1) - 1
-          @old_range_start = @view_month << 1
-        end
-      end
 
       respond_to do |format|
         format.html do
@@ -1196,6 +1212,7 @@
           enabled: Canvas::Plugin.find(:app_center).enabled?
         },
         LTI_LAUNCH_URL: course_tool_proxy_registration_path(@context),
+        MEMBERSHIP_SERVICE_FEATURE_FLAG_ENABLED: @context.root_account.feature_enabled?(:membership_service_for_lti_tools),
         CONTEXT_BASE_URL: "/courses/#{@context.id}",
         PUBLISHING_ENABLED: @publishing_enabled,
         COURSE_IMAGES_ENABLED: @context.feature_enabled?(:course_card_images)
@@ -2561,6 +2578,9 @@
   def reset_content
     get_context
     return unless authorized_action(@context, @current_user, :reset_content)
+    if MasterCourses::MasterTemplate.is_master_course?(@context)
+      return render :json => { :message => 'cannot reset_content on a blueprint course' }, :status => :bad_request
+    end
     @new_course = @context.reset_content
     Auditors::Course.record_reset(@context, @new_course, @current_user, source: api_request? ? :api : :manual)
     if api_request?
