--- conflicted
+++ resolved
@@ -322,18 +322,6 @@
   def index
     respond_to do |format|
       format.html {
-<<<<<<< HEAD
-        @current_enrollments = @current_user.cached_current_enrollments(:include_enrollment_uuid => session[:enrollment_uuid]).sort_by{|e| [e.active? ? 1 : 0, Canvas::ICU.collation_key(e.long_name)] }
-        @past_enrollments    = @current_user.enrollments.with_each_shard{|scope| scope.past }
-        # SFU MOD Exclude past unpublished courses from the Future Enrollments list
-        @future_enrollments  = @current_user.enrollments.with_each_shard{|scope| scope.future.includes(:root_account)}.reject{|e| e.root_account.settings[:restrict_student_future_view] || e.context.soft_concluded?}
-        # END SFU MOD
-
-        @past_enrollments.concat(@current_enrollments.select { |e| e.state_based_on_date == :completed })
-        @current_enrollments.reject! do |e|
-          [:inactive, :completed].include?(e.state_based_on_date) ||
-            @future_enrollments.include?(e)
-=======
         all_enrollments = @current_user.enrollments.with_each_shard { |scope| scope.not_deleted }
         @past_enrollments = []
         @current_enrollments = []
@@ -350,7 +338,6 @@
               @current_enrollments << e
             end
           end
->>>>>>> 2f4b58cb
         end
 
         @past_enrollments.sort_by!{|e| Canvas::ICU.collation_key(e.long_name)}
