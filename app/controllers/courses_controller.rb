# frozen_string_literal: true

#
# Copyright (C) 2011 - present Instructure, Inc.
#
# This file is part of Canvas.
#
# Canvas is free software: you can redistribute it and/or modify it under
# the terms of the GNU Affero General Public License as published by the Free
# Software Foundation, version 3 of the License.
#
# Canvas is distributed in the hope that it will be useful, but WITHOUT ANY
# WARRANTY; without even the implied warranty of MERCHANTABILITY or FITNESS FOR
# A PARTICULAR PURPOSE. See the GNU Affero General Public License for more
# details.
#
# You should have received a copy of the GNU Affero General Public License along
# with this program. If not, see <http://www.gnu.org/licenses/>.
#

# @API Courses
# API for accessing course information.
#
# @model Term
#     {
#       "id": "Term",
#       "description": "",
#       "properties": {
#         "id": {
#           "example": 1,
#           "type": "integer"
#         },
#         "name": {
#           "example": "Default Term",
#           "type": "string"
#         },
#         "start_at": {
#           "example": "2012-06-01T00:00:00-06:00",
#           "type": "datetime"
#         },
#         "end_at": {
#           "type": "datetime"
#         }
#       }
#     }
#
# @model CourseProgress
#     {
#       "id": "CourseProgress",
#       "description": "",
#       "properties": {
#         "requirement_count": {
#           "description": "total number of requirements from all modules",
#           "example": 10,
#           "type": "integer"
#         },
#         "requirement_completed_count": {
#           "description": "total number of requirements the user has completed from all modules",
#           "example": 1,
#           "type": "integer"
#         },
#         "next_requirement_url": {
#           "description": "url to next module item that has an unmet requirement. null if the user has completed the course or the current module does not require sequential progress",
#           "example": "http://localhost/courses/1/modules/items/2",
#           "type": "string"
#         },
#         "completed_at": {
#           "description": "date the course was completed. null if the course has not been completed by this user",
#           "example": "2013-06-01T00:00:00-06:00",
#           "type": "datetime"
#         }
#       }
#     }
#
# @model Course
#     {
#       "id": "Course",
#       "description": "",
#       "properties": {
#         "id": {
#           "description": "the unique identifier for the course",
#           "example": 370663,
#           "type": "integer"
#         },
#         "sis_course_id": {
#           "description": "the SIS identifier for the course, if defined. This field is only included if the user has permission to view SIS information.",
#           "type": "string"
#         },
#         "uuid": {
#           "description": "the UUID of the course",
#           "example": "WvAHhY5FINzq5IyRIJybGeiXyFkG3SqHUPb7jZY5",
#           "type": "string"
#         },
#         "integration_id": {
#           "description": "the integration identifier for the course, if defined. This field is only included if the user has permission to view SIS information.",
#           "type": "string"
#         },
#         "sis_import_id": {
#           "description": "the unique identifier for the SIS import. This field is only included if the user has permission to manage SIS information.",
#           "example": 34,
#           "type": "integer"
#         },
#         "name": {
#           "description": "the full name of the course. If the requesting user has set a nickname for the course, the nickname will be shown here.",
#           "example": "InstructureCon 2012",
#           "type": "string"
#         },
#         "course_code": {
#           "description": "the course code",
#           "example": "INSTCON12",
#           "type": "string"
#         },
#         "original_name": {
#           "description": "the actual course name. This field is returned only if the requesting user has set a nickname for the course.",
#           "example": "InstructureCon-2012-01",
#           "type": "string"
#         },
#         "workflow_state": {
#           "description": "the current state of the course, also known as ‘status’.  The value will be one of the following values: 'unpublished', 'available', 'completed', or 'deleted'.  NOTE: When fetching a singular course that has a 'deleted' workflow state value, an error will be returned with a message of 'The specified resource does not exist.'",
#           "example": "available",
#           "type": "string",
#           "allowableValues": {
#             "values": [
#               "unpublished",
#               "available",
#               "completed",
#               "deleted"
#             ]
#           }
#         },
#         "account_id": {
#           "description": "the account associated with the course",
#           "example": 81259,
#           "type": "integer"
#         },
#         "root_account_id": {
#           "description": "the root account associated with the course",
#           "example": 81259,
#           "type": "integer"
#         },
#         "enrollment_term_id": {
#           "description": "the enrollment term associated with the course",
#           "example": 34,
#           "type": "integer"
#         },
#         "grading_periods": {
#           "description": "A list of grading periods associated with the course",
#           "type": "array",
#           "items": { "$ref": "GradingPeriod" }
#         },
#         "grading_standard_id": {
#            "description": "the grading standard associated with the course",
#            "example": 25,
#            "type": "integer"
#         },
#         "grade_passback_setting": {
#            "description": "the grade_passback_setting set on the course",
#            "example": "nightly_sync",
#            "type": "string"
#         },
#         "created_at": {
#           "description": "the date the course was created.",
#           "example": "2012-05-01T00:00:00-06:00",
#           "type": "datetime"
#         },
#         "start_at": {
#           "description": "the start date for the course, if applicable",
#           "example": "2012-06-01T00:00:00-06:00",
#           "type": "datetime"
#         },
#         "end_at": {
#           "description": "the end date for the course, if applicable",
#           "example": "2012-09-01T00:00:00-06:00",
#           "type": "datetime"
#         },
#         "locale": {
#           "description": "the course-set locale, if applicable",
#           "example": "en",
#           "type": "string"
#         },
#         "enrollments": {
#           "description": "A list of enrollments linking the current user to the course. for student enrollments, grading information may be included if include[]=total_scores",
#           "type": "array",
#           "items": { "$ref": "Enrollment" }
#         },
#         "total_students": {
#           "description": "optional: the total number of active and invited students in the course",
#           "example": 32,
#           "type": "integer"
#         },
#         "calendar": {
#           "description": "course calendar",
#           "$ref": "CalendarLink"
#         },
#         "default_view": {
#           "description": "the type of page that users will see when they first visit the course - 'feed': Recent Activity Dashboard - 'wiki': Wiki Front Page - 'modules': Course Modules/Sections Page - 'assignments': Course Assignments List - 'syllabus': Course Syllabus Page other types may be added in the future",
#           "example": "feed",
#           "type": "string",
#           "allowableValues": {
#             "values": [
#               "feed",
#               "wiki",
#               "modules",
#               "syllabus",
#               "assignments"
#             ]
#           }
#         },
#         "syllabus_body": {
#           "description": "optional: user-generated HTML for the course syllabus",
#           "example": "<p>syllabus html goes here</p>",
#           "type": "string"
#         },
#         "needs_grading_count": {
#           "description": "optional: the number of submissions needing grading returned only if the current user has grading rights and include[]=needs_grading_count",
#           "example": 17,
#           "type": "integer"
#         },
#         "term": {
#           "description": "optional: the enrollment term object for the course returned only if include[]=term",
#           "$ref": "Term"
#         },
#         "course_progress": {
#           "description": "optional: information on progress through the course returned only if include[]=course_progress",
#           "$ref": "CourseProgress"
#         },
#         "apply_assignment_group_weights": {
#           "description": "weight final grade based on assignment group percentages",
#           "example": true,
#           "type": "boolean"
#         },
#         "permissions": {
#           "description": "optional: the permissions the user has for the course. returned only for a single course and include[]=permissions",
#           "example": {"create_discussion_topic": true, "create_announcement": true},
#           "type": "object",
#           "key": { "type": "string" },
#           "value": { "type": "boolean" }
#         },
#         "is_public": {
#           "example": true,
#           "type": "boolean"
#         },
#         "is_public_to_auth_users": {
#           "example": true,
#           "type": "boolean"
#         },
#         "public_syllabus": {
#           "example": true,
#           "type": "boolean"
#         },
#         "public_syllabus_to_auth": {
#           "example": true,
#           "type": "boolean"
#         },
#         "public_description": {
#           "description": "optional: the public description of the course",
#           "example": "Come one, come all to InstructureCon 2012!",
#           "type": "string"
#         },
#         "storage_quota_mb": {
#           "example": 5,
#           "type": "integer"
#         },
#         "storage_quota_used_mb": {
#           "example": 5,
#           "type": "number"
#         },
#         "hide_final_grades": {
#           "example": false,
#           "type": "boolean"
#         },
#         "license": {
#           "example": "Creative Commons",
#           "type": "string"
#         },
#         "allow_student_assignment_edits": {
#           "example": false,
#           "type": "boolean"
#         },
#         "allow_wiki_comments": {
#           "example": false,
#           "type": "boolean"
#         },
#         "allow_student_forum_attachments": {
#           "example": false,
#           "type": "boolean"
#         },
#         "open_enrollment": {
#           "example": true,
#           "type": "boolean"
#         },
#         "self_enrollment": {
#           "example": false,
#           "type": "boolean"
#         },
#         "restrict_enrollments_to_course_dates": {
#           "example": false,
#           "type": "boolean"
#         },
#         "course_format": {
#           "example": "online",
#           "type": "string"
#         },
#         "access_restricted_by_date": {
#           "description": "optional: this will be true if this user is currently prevented from viewing the course because of date restriction settings",
#           "example": false,
#           "type": "boolean"
#         },
#         "time_zone": {
#           "description": "The course's IANA time zone name.",
#           "example": "America/Denver",
#           "type": "string"
#         },
#         "blueprint": {
#           "description": "optional: whether the course is set as a Blueprint Course (blueprint fields require the Blueprint Courses feature)",
#           "example": true,
#           "type": "boolean"
#         },
#         "blueprint_restrictions": {
#           "description": "optional: Set of restrictions applied to all locked course objects",
#           "example": {"content": true, "points": true, "due_dates": false, "availability_dates": false},
#           "type": "object"
#         },
#         "blueprint_restrictions_by_object_type": {
#           "description": "optional: Sets of restrictions differentiated by object type applied to locked course objects",
#           "example": {"assignment": {"content": true, "points": true}, "wiki_page": {"content": true}},
#           "type": "object"
#         },
#         "template": {
#           "description": "optional: whether the course is set as a template (requires the Course Templates feature)",
#           "example": true,
#           "type": "boolean"
#         }
#       }
#     }
#
# @model CalendarLink
#     {
#       "id": "CalendarLink",
#       "description": "",
#       "properties": {
#         "ics": {
#           "description": "The URL of the calendar in ICS format",
#           "example": "https://canvas.instructure.com/feeds/calendars/course_abcdef.ics",
#           "type": "string"
#          }
#       }
#     }
#
class CoursesController < ApplicationController
  include SearchHelper
  include ContextExternalToolsHelper
  include CustomColorHelper
  include CustomSidebarLinksHelper
  include SyllabusHelper
  include WebZipExportHelper
  include CoursesHelper
  include NewQuizzesFeaturesHelper
  include ObserverEnrollmentsHelper
  include DefaultDueTimeHelper

  before_action :require_user, only: %i[index activity_stream activity_stream_summary effective_due_dates offline_web_exports start_offline_web_export]
  before_action :require_user_or_observer, only: [:user_index]
  before_action :require_context, only: %i[roster locks create_file ping confirm_action copy effective_due_dates offline_web_exports link_validator settings start_offline_web_export statistics user_progress]
  skip_after_action :update_enrollment_last_activity_at, only: [:enrollment_invitation, :activity_stream_summary]

  include Api::V1::Course
  include Api::V1::Progress
  include K5Mode

  # @API List your courses
  # Returns the paginated list of active courses for the current user.
  #
  # @argument enrollment_type [String, "teacher"|"student"|"ta"|"observer"|"designer"]
  #   When set, only return courses where the user is enrolled as this type. For
  #   example, set to "teacher" to return only courses where the user is
  #   enrolled as a Teacher.  This argument is ignored if enrollment_role is given.
  #
  # @argument enrollment_role [String] Deprecated
  #   When set, only return courses where the user is enrolled with the specified
  #   course-level role.  This can be a role created with the
  #   {api:RoleOverridesController#add_role Add Role API} or a base role type of
  #   'StudentEnrollment', 'TeacherEnrollment', 'TaEnrollment', 'ObserverEnrollment',
  #   or 'DesignerEnrollment'.
  #
  # @argument enrollment_role_id [Integer]
  #   When set, only return courses where the user is enrolled with the specified
  #   course-level role.  This can be a role created with the
  #   {api:RoleOverridesController#add_role Add Role API} or a built_in role type of
  #   'StudentEnrollment', 'TeacherEnrollment', 'TaEnrollment', 'ObserverEnrollment',
  #   or 'DesignerEnrollment'.
  #
  # @argument enrollment_state [String, "active"|"invited_or_pending"|"completed"]
  #   When set, only return courses where the user has an enrollment with the given state.
  #   This will respect section/course/term date overrides.
  #
  # @argument exclude_blueprint_courses [Boolean]
  #   When set, only return courses that are not configured as blueprint courses.
  #
  # @argument include[] [String, "needs_grading_count"|"syllabus_body"|"public_description"|"total_scores"|"current_grading_period_scores"|"grading_periods"|"term"|"account"|"course_progress"|"sections"|"storage_quota_used_mb"|"total_students"|"passback_status"|"favorites"|"teachers"|"observed_users"|"course_image"|"banner_image"|"concluded"]
  #   - "needs_grading_count": Optional information to include with each Course.
  #     When needs_grading_count is given, and the current user has grading
  #     rights, the total number of submissions needing grading for all
  #     assignments is returned.
  #   - "syllabus_body": Optional information to include with each Course.
  #     When syllabus_body is given the user-generated html for the course
  #     syllabus is returned.
  #   - "public_description": Optional information to include with each Course.
  #     When public_description is given the user-generated text for the course
  #     public description is returned.
  #   - "total_scores": Optional information to include with each Course.
  #     When total_scores is given, any student enrollments will also
  #     include the fields 'computed_current_score', 'computed_final_score',
  #     'computed_current_grade', and 'computed_final_grade', as well as (if
  #     the user has permission) 'unposted_current_score',
  #     'unposted_final_score', 'unposted_current_grade', and
  #     'unposted_final_grade' (see Enrollment documentation for more
  #     information on these fields). This argument is ignored if the course is
  #     configured to hide final grades.
  #   - "current_grading_period_scores": Optional information to include with
  #     each Course. When current_grading_period_scores is given and total_scores
  #     is given, any student enrollments will also include the fields
  #     'has_grading_periods',
  #     'totals_for_all_grading_periods_option', 'current_grading_period_title',
  #     'current_grading_period_id', current_period_computed_current_score',
  #     'current_period_computed_final_score',
  #     'current_period_computed_current_grade', and
  #     'current_period_computed_final_grade', as well as (if the user has permission)
  #     'current_period_unposted_current_score',
  #     'current_period_unposted_final_score',
  #     'current_period_unposted_current_grade', and
  #     'current_period_unposted_final_grade' (see Enrollment documentation for
  #     more information on these fields). In addition, when this argument is
  #     passed, the course will have a 'has_grading_periods' attribute
  #     on it. This argument is ignored if the total_scores argument is not
  #     included. If the course is configured to hide final grades, the
  #     following fields are not returned:
  #     'totals_for_all_grading_periods_option',
  #     'current_period_computed_current_score',
  #     'current_period_computed_final_score',
  #     'current_period_computed_current_grade',
  #     'current_period_computed_final_grade',
  #     'current_period_unposted_current_score',
  #     'current_period_unposted_final_score',
  #     'current_period_unposted_current_grade', and
  #     'current_period_unposted_final_grade'
  #   - "grading_periods": Optional information to include with each Course. When
  #     grading_periods is given, a list of the grading periods associated with
  #     each course is returned.
  #   - "term": Optional information to include with each Course. When
  #     term is given, the information for the enrollment term for each course
  #     is returned.
  #   - "account": Optional information to include with each Course. When
  #     account is given, the account json for each course is returned.
  #   - "course_progress": Optional information to include with each Course.
  #     When course_progress is given, each course will include a
  #     'course_progress' object with the fields: 'requirement_count', an integer
  #     specifying the total number of requirements in the course,
  #     'requirement_completed_count', an integer specifying the total number of
  #     requirements in this course that have been completed, and
  #     'next_requirement_url', a string url to the next requirement item, and
  #     'completed_at', the date the course was completed (null if incomplete).
  #     'next_requirement_url' will be null if all requirements have been
  #     completed or the current module does not require sequential progress.
  #     "course_progress" will return an error message if the course is not
  #     module based or the user is not enrolled as a student in the course.
  #   - "sections": Section enrollment information to include with each Course.
  #     Returns an array of hashes containing the section ID (id), section name
  #     (name), start and end dates (start_at, end_at), as well as the enrollment
  #     type (enrollment_role, e.g. 'StudentEnrollment').
  #   - "storage_quota_used_mb": The amount of storage space used by the files in this course
  #   - "total_students": Optional information to include with each Course.
  #     Returns an integer for the total amount of active and invited students.
  #   - "passback_status": Include the grade passback_status
  #   - "favorites": Optional information to include with each Course.
  #     Indicates if the user has marked the course as a favorite course.
  #   - "teachers": Teacher information to include with each Course.
  #     Returns an array of hashes containing the {api:Users:UserDisplay UserDisplay} information
  #     for each teacher in the course.
  #   - "observed_users": Optional information to include with each Course.
  #     Will include data for observed users if the current user has an
  #     observer enrollment.
  #   - "tabs": Optional information to include with each Course.
  #     Will include the list of tabs configured for each course.  See the
  #     {api:TabsController#index List available tabs API} for more information.
  #   - "course_image": Optional information to include with each Course. Returns course
  #     image url if a course image has been set.
  #   - "banner_image": Optional information to include with each Course. Returns course
  #     banner image url if the course is a Canvas for Elementary subject and a banner
  #     image has been set.
  #   - "concluded": Optional information to include with each Course. Indicates whether
  #     the course has been concluded, taking course and term dates into account.
  #
  # @argument state[] [String, "unpublished"|"available"|"completed"|"deleted"]
  #   If set, only return courses that are in the given state(s).
  #   By default, "available" is returned for students and observers, and
  #   anything except "deleted", for all other enrollment types
  #
  # @returns [Course]
  def index
    GuardRail.activate(:secondary) do
      respond_to do |format|
        format.html do
          css_bundle :context_list, :course_list
          js_bundle :course_list

          create_permission_root_account = @current_user.create_courses_right(@domain_root_account)
          create_permission_mcc_account = @current_user.create_courses_right(@domain_root_account.manually_created_courses_account)

          js_env({
                   CREATE_COURSES_PERMISSIONS: {
                     PERMISSION: create_permission_root_account || create_permission_mcc_account,
                     RESTRICT_TO_MCC_ACCOUNT: !!(!create_permission_root_account && create_permission_mcc_account)
                   }
                 })

          set_k5_mode(require_k5_theme: true)

          if @current_user
            content_for_head helpers.auto_discovery_link_tag(:atom, feeds_user_format_path(@current_user.feed_code, :atom), { title: t("titles.rss.course_announcements", "Course Announcements Atom Feed") })
          end

          render stream: can_stream_template?
        end

        format.json do
          render json: courses_for_user(@current_user)
        end
      end
    end
  end

  def load_enrollments_for_index
    all_enrollments = @current_user.enrollments.not_deleted.shard(@current_user.in_region_associated_shards).preload(:enrollment_state, :course, :course_section).to_a
    if @current_user.roles(@domain_root_account).all? { |role| role == "student" || role == "user" }
      all_enrollments = all_enrollments.reject { |e| e.course.elementary_homeroom_course? }
    end
    @past_enrollments = []
    @current_enrollments = []
    @future_enrollments = []

    completed_states = %i[completed rejected]
    active_states = %i[active invited]
    all_enrollments.group_by { |e| [e.course_id, e.type] }.each_value do |enrollments|
      first_enrollment = enrollments.min_by(&:state_with_date_sortable)
      if enrollments.count > 1
        # pick the last one so if all sections have "ended" it still shows up in past enrollments because dates are still terrible
        first_enrollment.course_section = enrollments.map(&:course_section).max_by { |cs| cs.end_at || CanvasSort::Last }
        first_enrollment.readonly!
      end

      state = first_enrollment.state_based_on_date
      if completed_states.include?(state) ||
         (active_states.include?(state) && first_enrollment.section_or_course_date_in_past?) # strictly speaking, these enrollments are perfectly active but enrollment dates are terrible
        @past_enrollments << first_enrollment unless first_enrollment.workflow_state == "invited"
      elsif !first_enrollment.hard_inactive?
        if first_enrollment.enrollment_state.pending? || state == :creation_pending ||
           (first_enrollment.admin? && (
               first_enrollment.course.restrict_enrollments_to_course_dates &&
               first_enrollment.course.start_at&.>(Time.now.utc)
             )
           )
          @future_enrollments << first_enrollment unless first_enrollment.restrict_future_listing?
        elsif state != :inactive
          @current_enrollments << first_enrollment
        end
      end
    end

    @current_enrollments = sort_enrollments(@current_enrollments, "current")
    @past_enrollments = sort_enrollments(@past_enrollments, "past")
    @future_enrollments = sort_enrollments(@future_enrollments, "future")
  end
  helper_method :load_enrollments_for_index

  def sort_enrollments(enrollments, type)
    sort_column = nil
    order = nil
    case type
    when "current"
      sort_column = params[:cc_sort]
      order = params[:cc_order]
    when "past"
      sort_column = params[:pc_sort]
      order = params[:pc_order]
    when "future"
      sort_column = params[:fc_sort]
      order = params[:fc_order]
    end
    sorted_enrollments = enrollments.sort_by! do |e|
      case sort_column
      when "favorite"
        @current_user.courses_with_primary_enrollment(:favorite_courses).map(&:id).include?(e.course_id) ? 0 : 1
      when "course"
        e.course.name
      when "nickname"
        nickname = e.course.nickname_for(@current_user, nil)
        [nickname.nil? ? 1 : 0, nickname]
      when "term"
        [e.course.enrollment_term.default_term? ? 1 : 0, e.course.enrollment_term.name]
      when "enrolled_as"
        e.readable_role_name
      else
        if type == "past"
          [e.course.published? ? 0 : 1, Canvas::ICU.collation_key(e.long_name)]
        else
          [e.course.published? ? 0 : 1, e.active? ? 1 : 0, Canvas::ICU.collation_key(e.long_name)]
        end
      end
    end
    (order == "desc") ? sorted_enrollments.reverse : sorted_enrollments
  end

  def enrollments_for_index(type)
    instance_variable_get(:"@#{type}_enrollments")
  end
  helper_method :enrollments_for_index

  def show_favorites_col_for_index?(type)
    enrollments_for_index(type).any?(&:allows_favoriting?)
  end
  helper_method :show_favorites_col_for_index?

  # @API List courses for a user
  # Returns a paginated list of active courses for this user. To view the course list for a user other than yourself, you must be either an observer of that user or an administrator.
  #
  # @argument include[] [String, "needs_grading_count"|"syllabus_body"|"public_description"|"total_scores"|"current_grading_period_scores"|"grading_periods"|term"|"account"|"course_progress"|"sections"|"storage_quota_used_mb"|"total_students"|"passback_status"|"favorites"|"teachers"|"observed_users"|"course_image"|"banner_image"|"concluded"]
  #   - "needs_grading_count": Optional information to include with each Course.
  #     When needs_grading_count is given, and the current user has grading
  #     rights, the total number of submissions needing grading for all
  #     assignments is returned.
  #   - "syllabus_body": Optional information to include with each Course.
  #     When syllabus_body is given the user-generated html for the course
  #     syllabus is returned.
  #   - "public_description": Optional information to include with each Course.
  #     When public_description is given the user-generated text for the course
  #     public description is returned.
  #   - "total_scores": Optional information to include with each Course.
  #     When total_scores is given, any student enrollments will also
  #     include the fields 'computed_current_score', 'computed_final_score',
  #     'computed_current_grade', and 'computed_final_grade' (see Enrollment
  #     documentation for more information on these fields). This argument
  #     is ignored if the course is configured to hide final grades.
  #   - "current_grading_period_scores": Optional information to include with
  #     each Course. When current_grading_period_scores is given and total_scores
  #     is given, any student enrollments will also include the fields
  #     'has_grading_periods',
  #     'totals_for_all_grading_periods_option', 'current_grading_period_title',
  #     'current_grading_period_id', current_period_computed_current_score',
  #     'current_period_computed_final_score',
  #     'current_period_computed_current_grade', and
  #     'current_period_computed_final_grade', as well as (if the user has permission)
  #     'current_period_unposted_current_score',
  #     'current_period_unposted_final_score',
  #     'current_period_unposted_current_grade', and
  #     'current_period_unposted_final_grade' (see Enrollment documentation for
  #     more information on these fields). In addition, when this argument is
  #     passed, the course will have a 'has_grading_periods' attribute
  #     on it. This argument is ignored if the course is configured to hide final
  #     grades or if the total_scores argument is not included.
  #   - "grading_periods": Optional information to include with each Course. When
  #     grading_periods is given, a list of the grading periods associated with
  #     each course is returned.
  #   - "term": Optional information to include with each Course. When
  #     term is given, the information for the enrollment term for each course
  #     is returned.
  #   - "account": Optional information to include with each Course. When
  #     account is given, the account json for each course is returned.
  #   - "course_progress": Optional information to include with each Course.
  #     When course_progress is given, each course will include a
  #     'course_progress' object with the fields: 'requirement_count', an integer
  #     specifying the total number of requirements in the course,
  #     'requirement_completed_count', an integer specifying the total number of
  #     requirements in this course that have been completed, and
  #     'next_requirement_url', a string url to the next requirement item, and
  #     'completed_at', the date the course was completed (null if incomplete).
  #     'next_requirement_url' will be null if all requirements have been
  #     completed or the current module does not require sequential progress.
  #     "course_progress" will return an error message if the course is not
  #     module based or the user is not enrolled as a student in the course.
  #   - "sections": Section enrollment information to include with each Course.
  #     Returns an array of hashes containing the section ID (id), section name
  #     (name), start and end dates (start_at, end_at), as well as the enrollment
  #     type (enrollment_role, e.g. 'StudentEnrollment').
  #   - "storage_quota_used_mb": The amount of storage space used by the files in this course
  #   - "total_students": Optional information to include with each Course.
  #     Returns an integer for the total amount of active and invited students.
  #   - "passback_status": Include the grade passback_status
  #   - "favorites": Optional information to include with each Course.
  #     Indicates if the user has marked the course as a favorite course.
  #   - "teachers": Teacher information to include with each Course.
  #     Returns an array of hashes containing the {api:Users:UserDisplay UserDisplay} information
  #     for each teacher in the course.
  #   - "observed_users": Optional information to include with each Course.
  #     Will include data for observed users if the current user has an
  #     observer enrollment.
  #   - "tabs": Optional information to include with each Course.
  #     Will include the list of tabs configured for each course.  See the
  #     {api:TabsController#index List available tabs API} for more information.
  #   - "course_image": Optional information to include with each Course. Returns course
  #     image url if a course image has been set.
  #   - "banner_image": Optional information to include with each Course. Returns course
  #     banner image url if the course is a Canvas for Elementary subject and a banner
  #     image has been set.
  #   - "concluded": Optional information to include with each Course. Indicates whether
  #     the course has been concluded, taking course and term dates into account.
  #
  # @argument state[] [String, "unpublished"|"available"|"completed"|"deleted"]
  #   If set, only return courses that are in the given state(s).
  #   By default, "available" is returned for students and observers, and
  #   anything except "deleted", for all other enrollment types
  #
  # @argument enrollment_state [String, "active"|"invited_or_pending"|"completed"]
  #   When set, only return courses where the user has an enrollment with the given state.
  #   This will respect section/course/term date overrides.
  #
  # @argument homeroom [Optional, Boolean]
  #   If set, only return homeroom courses.
  #
  # @argument account_id [Optional, String]
  #   If set, only include courses associated with this account
  #
  # @returns [Course]
  def user_index
    GuardRail.activate(:secondary) do
      render json: courses_for_user(@user, paginate_url: api_v1_user_courses_url(@user))
    end
  end

  # @API Get user progress
  # Return progress information for the user and course
  #
  # You can supply +self+ as the user_id to query your own progress in a course. To query another user's progress,
  # you must be a teacher in the course, an administrator, or a linked observer of the user.
  #
  # @returns CourseProgress
  def user_progress
    # NOTE: this endpoint must remain on the primary db since it's queried in response to a live event
    target_user = api_find(@context.users, params[:user_id])
    if @context.grants_right?(@current_user, session, :view_all_grades) || target_user.grants_right?(@current_user, session, :read)
      json = CourseProgress.new(@context, target_user, read_only: true).to_json
      render json:, status: json.key?(:error) ? :bad_request : :ok
    else
      render_unauthorized_action
    end
  end

  # @API Create a new course
  # Create a new course
  #
  # @argument course[name] [String]
  #   The name of the course. If omitted, the course will be named "Unnamed
  #   Course."
  #
  # @argument course[course_code] [String]
  #   The course code for the course.
  #
  # @argument course[start_at] [DateTime]
  #   Course start date in ISO8601 format, e.g. 2011-01-01T01:00Z
  #   This value is ignored unless 'restrict_enrollments_to_course_dates' is set to true.
  #
  # @argument course[end_at] [DateTime]
  #   Course end date in ISO8601 format. e.g. 2011-01-01T01:00Z
  #   This value is ignored unless 'restrict_enrollments_to_course_dates' is set to true.
  #
  # @argument course[license] [String]
  #   The name of the licensing. Should be one of the following abbreviations
  #   (a descriptive name is included in parenthesis for reference):
  #   - 'private' (Private Copyrighted)
  #   - 'cc_by_nc_nd' (CC Attribution Non-Commercial No Derivatives)
  #   - 'cc_by_nc_sa' (CC Attribution Non-Commercial Share Alike)
  #   - 'cc_by_nc' (CC Attribution Non-Commercial)
  #   - 'cc_by_nd' (CC Attribution No Derivatives)
  #   - 'cc_by_sa' (CC Attribution Share Alike)
  #   - 'cc_by' (CC Attribution)
  #   - 'public_domain' (Public Domain).
  #
  # @argument course[is_public] [Boolean]
  #   Set to true if course is public to both authenticated and unauthenticated users.
  #
  # @argument course[is_public_to_auth_users] [Boolean]
  #   Set to true if course is public only to authenticated users.
  #
  # @argument course[public_syllabus] [Boolean]
  #   Set to true to make the course syllabus public.
  #
  # @argument course[public_syllabus_to_auth] [Boolean]
  #   Set to true to make the course syllabus public for authenticated users.
  #
  # @argument course[public_description] [String]
  #   A publicly visible description of the course.
  #
  # @argument course[allow_student_wiki_edits] [Boolean]
  #   If true, students will be able to modify the course wiki.
  #
  # @argument course[allow_wiki_comments] [Boolean]
  #   If true, course members will be able to comment on wiki pages.
  #
  # @argument course[allow_student_forum_attachments] [Boolean]
  #   If true, students can attach files to forum posts.
  #
  # @argument course[open_enrollment] [Boolean]
  #   Set to true if the course is open enrollment.
  #
  # @argument course[self_enrollment] [Boolean]
  #   Set to true if the course is self enrollment.
  #
  # @argument course[restrict_enrollments_to_course_dates] [Boolean]
  #   Set to true to restrict user enrollments to the start and end dates of the
  #   course. This value must be set to true
  #   in order to specify a course start date and/or end date.
  #
  # @argument course[term_id] [String]
  #   The unique ID of the term to create to course in.
  #
  # @argument course[sis_course_id] [String]
  #   The unique SIS identifier.
  #
  # @argument course[integration_id] [String]
  #   The unique Integration identifier.
  #
  # @argument course[hide_final_grades] [Boolean]
  #   If this option is set to true, the totals in student grades summary will
  #   be hidden.
  #
  # @argument course[apply_assignment_group_weights] [Boolean]
  #   Set to true to weight final grade based on assignment groups percentages.
  #
  # @argument course[time_zone] [String]
  #   The time zone for the course. Allowed time zones are
  #   {http://www.iana.org/time-zones IANA time zones} or friendlier
  #   {http://api.rubyonrails.org/classes/ActiveSupport/TimeZone.html Ruby on Rails time zones}.
  #
  # @argument offer [Boolean]
  #   If this option is set to true, the course will be available to students
  #   immediately.
  #
  # @argument enroll_me [Boolean]
  #   Set to true to enroll the current user as the teacher.
  #
  # @argument course[default_view]  [String, "feed"|"wiki"|"modules"|"syllabus"|"assignments"]
  #   The type of page that users will see when they first visit the course
  #   * 'feed' Recent Activity Dashboard
  #   * 'modules' Course Modules/Sections Page
  #   * 'assignments' Course Assignments List
  #   * 'syllabus' Course Syllabus Page
  #   other types may be added in the future
  #
  # @argument course[syllabus_body] [String]
  #   The syllabus body for the course
  #
  # @argument course[grading_standard_id] [Integer]
  #   The grading standard id to set for the course.  If no value is provided for this argument the current grading_standard will be un-set from this course.
  #
  # @argument course[grade_passback_setting] [String]
  #   Optional. The grade_passback_setting for the course. Only 'nightly_sync', 'disabled', and '' are allowed
  #
  # @argument course[course_format] [String]
  #   Optional. Specifies the format of the course. (Should be 'on_campus', 'online', or 'blended')
  #
  # @argument enable_sis_reactivation [Boolean]
  #   When true, will first try to re-activate a deleted course with matching sis_course_id if possible.
  #
  # @returns Course
  def create
    @account = params[:account_id] ? api_find(Account, params[:account_id]) : @domain_root_account.manually_created_courses_account

    if authorized_action(@account, @current_user, [:manage_courses, :create_courses])
      params[:course] ||= {}
      params_for_create = course_params

      if params_for_create.key?(:syllabus_body)
        begin
          params_for_create[:syllabus_body] = process_incoming_html_content(params_for_create[:syllabus_body])
        rescue Api::Html::UnparsableContentError => e
          return render json: { errors: { unparsable_content: e.message } }, status: :bad_request
        end
      end

      if (sub_account_id = params[:course].delete(:account_id)) && sub_account_id.to_i != @account.id
        @sub_account = @account.find_child(sub_account_id)
      end

      term_id = params[:course].delete(:term_id).presence || params[:course].delete(:enrollment_term_id).presence
      params_for_create[:enrollment_term] = api_find(@account.root_account.enrollment_terms, term_id) if term_id

      sis_course_id = params[:course].delete(:sis_course_id)
      apply_assignment_group_weights = params[:course].delete(:apply_assignment_group_weights)

      # accept end_at as an alias for conclude_at. continue to accept
      # conclude_at for legacy support, and return conclude_at only if
      # the user uses that name.
      course_end = if params[:course][:end_at].present?
                     params_for_create[:conclude_at] = params[:course].delete(:end_at)
                     :end_at
                   else
                     :conclude_at
                   end

      # If Term enrollment is specified, don't allow setting enrollment dates
      params_for_create = params_for_create.except(:start_at, :conclude_at) unless value_to_boolean(params_for_create[:restrict_enrollments_to_course_dates])

      unless @account.grants_right? @current_user, session, :manage_storage_quotas
        params_for_create.delete :storage_quota
        params_for_create.delete :storage_quota_mb
      end

      # Hang on... caller may not have permission to manage course visibility
      # settings. If not, make sure any attempt doesn't see the light of day.
      unless course_permission_to?("manage_course_visibility", @account)
        params_for_create.delete :public_syllabus
        params_for_create.delete :is_public_to_auth_users
        params_for_create.delete :public_syllabus_to_auth
        params_for_create[:is_public] = false
      end

      can_manage_sis = api_request? && @account.grants_right?(@current_user, :manage_sis)
      if can_manage_sis && value_to_boolean(params[:enable_sis_reactivation])
        @course = @domain_root_account.all_courses.where(
          sis_source_id: sis_course_id, workflow_state: "deleted"
        ).first
        if @course
          @course.workflow_state = "claimed"
          @course.account = @sub_account if @sub_account
        end
      end
      @course ||= (@sub_account || @account).courses.build(params_for_create)

      if can_manage_sis
        @course.sis_source_id = sis_course_id
      end

      if apply_assignment_group_weights
        @course.apply_assignment_group_weights = value_to_boolean apply_assignment_group_weights
      end

      if params_for_create.key?(:grade_passback_setting)
        grade_passback_setting = params_for_create.delete(:grade_passback_setting)
        update_grade_passback_setting(grade_passback_setting)
      end

      changes = changed_settings(@course.changes, @course.settings)

      respond_to do |format|
        if @course.save
          Auditors::Course.record_created(@course, @current_user, changes, source: (api_request? ? :api : :manual))
          @course.enroll_user(@current_user, "TeacherEnrollment", enrollment_state: "active") if params[:enroll_me].to_s == "true"
          @course.require_assignment_group rescue nil
          # offer updates the workflow state, saving the record without doing validation callbacks
          if api_request? && value_to_boolean(params[:offer])
            return unless verified_user_check

            @course.offer
            Auditors::Course.record_published(@course, @current_user, source: :api)
          end
          # Sync homeroom enrollments and participation if enabled and the course isn't a SIS import
          if @course.elementary_enabled? && value_to_boolean(params[:course][:sync_enrollments_from_homeroom]) && params[:course][:homeroom_course_id] && @course.sis_batch_id.blank?
            progress = Progress.new(context: @course, tag: :sync_homeroom_enrollments)
            progress.user = @current_user
            progress.reset!
            progress.process_job(@course, :sync_homeroom_enrollments, { priority: Delayed::LOW_PRIORITY })
            # Participation sync should be done in the normal request flow, as it only needs to update a couple of
            # specific fields, delegating that to a job will cause the controller to return the old values, which will
            # force the user to refresh the page after the job finishes to see the changes
            @course.sync_homeroom_participation
          end
          format.html { redirect_to @course }
          format.json do
            render json: course_json(
              @course,
              @current_user,
              session,
              [:start_at,
               course_end,
               :license,
               :is_public,
               :is_public_to_auth_users,
               :public_syllabus,
               :public_syllabus_to_auth,
               :allow_student_assignment_edits,
               :allow_wiki_comments,
               :allow_student_forum_attachments,
               :open_enrollment,
               :self_enrollment,
               :root_account_id,
               :account_id,
               :public_description,
               :restrict_enrollments_to_course_dates,
               :hide_final_grades],
              nil,
              prefer_friendly_name: false
            )
          end
        else
          flash[:error] = t("errors.create_failed", "Course creation failed")
          format.html { redirect_to :root_url }
          format.json { render json: @course.errors, status: :bad_request }
        end
      end
    end
  end

  # @API Upload a file
  #
  # Upload a file to the course.
  #
  # This API endpoint is the first step in uploading a file to a course.
  # See the {file:file_uploads.html File Upload Documentation} for details on
  # the file upload workflow.
  #
  # Only those with the "Manage Files" permission on a course can upload files
  # to the course. By default, this is Teachers, TAs and Designers.
  def create_file
    @attachment = Attachment.new(context: @context)
    if authorized_action(@attachment, @current_user, :create)
      api_attachment_preflight(@context, request, check_quota: true)
    end
  end

  def unconclude
    get_context
    if authorized_action(@context, @current_user, [:change_course_state, :manage_courses_conclude])
      @context.unconclude
      Auditors::Course.record_unconcluded(@context, @current_user, source: (api_request? ? :api : :manual))
      flash[:notice] = t("notices.unconcluded", "Course un-concluded")
      redirect_to(named_context_url(@context, :context_url))
    end
  end

  include Api::V1::User

  # @API List students
  #
  # Returns the paginated list of students enrolled in this course.
  #
  # DEPRECATED: Please use the {api:CoursesController#users course users} endpoint
  # and pass "student" as the enrollment_type.
  #
  # @returns [User]
  def students
    # DEPRECATED. Needs to stay separate from #users though, because this is un-paginated
    get_context
    if authorized_action(@context, @current_user, :read_roster)
      proxy = @context.students.order_by_sortable_name
      user_json_preloads(proxy, false)
      render json: proxy.map { |u| user_json(u, @current_user, session) }
    end
  end

  # @API List users in course
  # Returns the paginated list of users in this course. And optionally the user's enrollments in the course.
  #
  # @argument search_term [String]
  #   The partial name or full ID of the users to match and return in the results list.
  #
  # @argument sort [String, "username"|"last_login"|"email"|"sis_id"]
  #   When set, sort the results of the search based on the given field.
  #
  # @argument enrollment_type[] [String, "teacher"|"student"|"student_view"|"ta"|"observer"|"designer"]
  #   When set, only return users where the user is enrolled as this type.
  #   "student_view" implies include[]=test_student.
  #   This argument is ignored if enrollment_role is given.
  #
  # @argument enrollment_role [String] Deprecated
  #   When set, only return users enrolled with the specified course-level role.  This can be
  #   a role created with the {api:RoleOverridesController#add_role Add Role API} or a
  #   base role type of 'StudentEnrollment', 'TeacherEnrollment', 'TaEnrollment',
  #   'ObserverEnrollment', or 'DesignerEnrollment'.
  #
  # @argument enrollment_role_id [Integer]
  #   When set, only return courses where the user is enrolled with the specified
  #   course-level role.  This can be a role created with the
  #   {api:RoleOverridesController#add_role Add Role API} or a built_in role id with type
  #   'StudentEnrollment', 'TeacherEnrollment', 'TaEnrollment', 'ObserverEnrollment',
  #   or 'DesignerEnrollment'.
  #
  # @argument include[] [String, "enrollments"|"locked"|"avatar_url"|"test_student"|"bio"|"custom_links"|"current_grading_period_scores"|"uuid"]
  #   - "enrollments":
  #   Optionally include with each Course the user's current and invited
  #   enrollments. If the user is enrolled as a student, and the account has
  #   permission to manage or view all grades, each enrollment will include a
  #   'grades' key with 'current_score', 'final_score', 'current_grade' and
  #   'final_grade' values.
  #   - "locked": Optionally include whether an enrollment is locked.
  #   - "avatar_url": Optionally include avatar_url.
  #   - "bio": Optionally include each user's bio.
  #   - "test_student": Optionally include the course's Test Student,
  #   if present. Default is to not include Test Student.
  #   - "custom_links": Optionally include plugin-supplied custom links for each student,
  #   such as analytics information
  #   - "current_grading_period_scores": if enrollments is included as
  #   well as this directive, the scores returned in the enrollment
  #   will be for the current grading period if there is one. A
  #   'grading_period_id' value will also be included with the
  #   scores. if grading_period_id is nil there is no current grading
  #   period and the score is a total score.
  #   - "uuid": Optionally include the users uuid
  #
  # @argument user_id [String]
  #   If this parameter is given and it corresponds to a user in the course,
  #   the +page+ parameter will be ignored and the page containing the specified user
  #   will be returned instead.
  #
  # @argument user_ids[] [Integer]
  #   If included, the course users set will only include users with IDs
  #   specified by the param. Note: this will not work in conjunction
  #   with the "user_id" argument but multiple user_ids can be included.
  #
  # @argument enrollment_state[] [String, "active"|"invited"|"rejected"|"completed"|"inactive"]
  #  When set, only return users where the enrollment workflow state is of one of the given types.
  #  "active" and "invited" enrollments are returned by default.
  # @returns [User]
  def users
    GuardRail.activate(:secondary) do
      get_context
      if authorized_action(@context, @current_user, %i[read_roster view_all_grades manage_grades])
        log_api_asset_access(["roster", @context], "roster", "other")
        # backcompat limit param
        params[:per_page] ||= params[:limit]

        search_params = params.slice(:search_term, :enrollment_role, :enrollment_role_id, :enrollment_type, :enrollment_state, :sort)
        include_inactive = @context.grants_right?(@current_user, session, :read_as_admin) && value_to_boolean(params[:include_inactive])

        search_params[:include_inactive_enrollments] = true if include_inactive
        search_term = search_params[:search_term].presence

        users = if search_term
                  UserSearch.for_user_in_context(search_term, @context, @current_user, session, search_params)
                else
                  UserSearch.scope_for(@context, @current_user, search_params)
                end

        # If a user_id is passed in, modify the page parameter so that the page
        # that contains that user is returned.
        # We delete it from params so that it is not maintained in pagination links.
        user_id = params[:user_id]
        if user_id.present? && (user = users.where(users: { id: user_id }).first)
          position_scope = users.where("#{User.sortable_name_order_by_clause}<=#{User.best_unicode_collation_key("?")}",
                                       user.sortable_name)
          position = position_scope.distinct.count(:all)
          per_page = Api.per_page_for(self)
          params[:page] = (position.to_f / per_page.to_f).ceil
        end

        user_ids = params[:user_ids]
        if user_ids.present?
          user_ids = user_ids.split(",") if user_ids.is_a?(String)
          users = users.where(id: user_ids)
        end

        user_uuids = params[:user_uuids]
        if user_uuids.present?
          user_uuids = user_uuids.split(",") if user_uuids.is_a?(String)
          users = users.where(uuid: user_uuids)
        end

        # don't calculate a total count/last page for this endpoint.
        # total_entries: nil
        users = Api.paginate(users, self, api_v1_course_users_url, { total_entries: nil })
        includes = Array(params[:include]).push("sis_user_id", "email")

        # user_json_preloads loads both active/accepted and deleted
        # group_memberships when passed "group_memberships: true." In a
        # known case in the wild, each student had thousands of deleted
        # group memberships. Since we only care about active group
        # memberships for this course, load the data in a more targeted way.
        user_json_preloads(users, includes.include?("email"))
        UserPastLtiId.manual_preload_past_lti_ids(users, @context) if ["uuid", "lti_id"].any? { |id| includes.include? id }
        include_group_ids = includes.delete("group_ids").present?

        unless includes.include?("test_student") || Array(params[:enrollment_type]).include?("student_view")
          users.reject! do |u|
            u.preferences[:fake_student]
          end
        end
        if includes.include?("enrollments")
          enrollment_scope = @context.enrollments
                                     .where(user_id: users)
                                     .preload(:course, :scores)

          enrollment_scope = if search_params[:enrollment_state]
                               enrollment_scope.where(workflow_state: search_params[:enrollment_state])
                             elsif include_inactive
                               enrollment_scope.all_active_or_pending
                             else
                               enrollment_scope.active_or_pending
                             end
          enrollments_by_user = enrollment_scope.group_by(&:user_id)
        else
          confirmed_user_ids = @context.enrollments.where.not(workflow_state: %w[invited creation_pending rejected])
                                       .where(user_id: users).distinct.pluck(:user_id)
        end

        render json: users.map { |u|
          enrollments = enrollments_by_user[u.id] || [] if includes.include?("enrollments")
          user_unconfirmed = if enrollments
                               enrollments.all? { |e| %w[invited creation_pending rejected].include?(e.workflow_state) }
                             else
                               !confirmed_user_ids.include?(u.id)
                             end
          excludes = user_unconfirmed ? %w[pseudonym personal_info] : []
          if @context.sections_hidden_on_roster_page?(current_user: @current_user)
            excludes.append("course_section_id")
          end
          user_json(u, @current_user, session, includes, @context, enrollments, excludes).tap do |json|
            json[:group_ids] = active_group_memberships(users)[u.id]&.map(&:group_id) || [] if include_group_ids
          end
        }
      end
    end
  end

  # @API List recently logged in students
  #
  # Returns the paginated list of users in this course, ordered by how recently they have
  # logged in. The records include the 'last_login' field which contains
  # a timestamp of the last time that user logged into canvas.  The querying
  # user must have the 'View usage reports' permission.
  #
  # @example_request
  #     curl -H 'Authorization: Bearer <token>' \
  #          https://<canvas>/api/v1/courses/<course_id>/recent_users
  #
  # @returns [User]
  def recent_students
    get_context
    if authorized_action(@context, @current_user, :read_reports)
      scope = User.for_course_with_last_login(@context, @context.root_account_id, "StudentEnrollment")
      scope = scope.order("last_login DESC NULLS LAST")
      users = Api.paginate(scope, self, api_v1_course_recent_students_url)
      user_json_preloads(users)
      render json: users.map { |u| user_json(u, @current_user, session, ["last_login"]) }
    end
  end

  # @API Get single user
  # Return information on a single user.
  #
  # Accepts the same include[] parameters as the :users: action, and returns a
  # single user with the same fields as that action.
  #
  # @returns User
  def user
    get_context
    if authorized_action(@context, @current_user, :read_roster)
      includes = Array(params[:include])
      users = api_find_all(@context.users_visible_to(@current_user, {
                                                       include_inactive: includes.include?("inactive_enrollments")
                                                     }),
                           [params[:id]])

      user_json_preloads(users, includes.include?("email"))
      user = users.first or raise ActiveRecord::RecordNotFound
      enrollments = user.not_ended_enrollments.where(course_id: @context).preload(:course, :root_account, :sis_pseudonym) if includes.include?("enrollments")
      render json: user_json(user, @current_user, session, includes, @context, enrollments)
    end
  end

  # @API Search for content share users
  #
  # Returns a paginated list of users you can share content with.  Requires the content share
  # feature and the user must have the manage content permission for the course.
  #
  # @argument search_term [Required, String]
  #   Term used to find users.  Will search available share users with the search term in their name.
  #
  # @example_request
  #     curl -H 'Authorization: Bearer <token>' \
  #          https://<canvas>/api/v1/courses/<course_id>/content_share_users \
  #          -d 'search_term=smith'
  #
  # @returns [User]
  def content_share_users
    get_context
    reject!("Search term required") unless params[:search_term]
    return unless authorized_action(@context, @current_user, :read_as_admin)

    users_scope = User.shard(Shard.current).has_created_account.distinct
    union_scope = teacher_scope(name_scope(users_scope), @context.root_account_id)
                  .union(
                    teacher_scope(email_scope(users_scope), @context.root_account_id),
                    admin_scope(name_scope(users_scope), @context.root_account_id).merge(Role.full_account_admin),
                    admin_scope(email_scope(users_scope), @context.root_account_id).merge(Role.full_account_admin),
                    admin_scope(name_scope(users_scope), @context.root_account_id).merge(Role.custom_account_admin_with_permission("manage_content")),
                    admin_scope(email_scope(users_scope), @context.root_account_id).merge(Role.custom_account_admin_with_permission("manage_content"))
                  )
                  .order(:name)
                  .distinct
    users = Api.paginate(union_scope, self, api_v1_course_content_share_users_url)
    render json: users_json(users, @current_user, session, ["avatar_url", "email"], @context, nil, ["pseudonym"])
  end

  def admin_scope(scope, root_account_id)
    scope.joins(account_users: [:account, :role])
         .merge(AccountUser.active)
         .merge(Account.active)
         .where("accounts.id = ? OR accounts.root_account_id = ?", root_account_id, root_account_id)
  end

  def teacher_scope(scope, root_account_id)
    scope.joins(enrollments: :course)
         .merge(Enrollment.active.of_admin_type)
         .merge(Course.active)
         .where(courses: { root_account_id: })
  end

  def name_scope(scope)
    scope.where(UserSearch.like_condition("users.name"), pattern: UserSearch.like_string_for(params[:search_term]))
  end

  def email_scope(scope)
    scope.joins(:communication_channels)
         .where(communication_channels: { workflow_state: ["active", "unconfirmed"], path_type: "email" })
         .where(UserSearch.like_condition("communication_channels.path"), pattern: UserSearch.like_string_for(params[:search_term]))
  end

  include Api::V1::PreviewHtml
  # @API Preview processed html
  #
  # Preview html content processed for this course
  #
  # @argument html The html content to process
  #
  # @example_request
  #     curl https://<canvas>/api/v1/courses/<course_id>/preview_html \
  #          -F 'html=<p><badhtml></badhtml>processed html</p>' \
  #          -H 'Authorization: Bearer <token>'
  #
  # @example_response
  #   {
  #     "html": "<p>processed html</p>"
  #   }
  def preview_html
    get_context
    if @context && authorized_action(@context, @current_user, :read)
      render_preview_html
    end
  end

  include Api::V1::StreamItem
  # @API Course activity stream
  # Returns the current user's course-specific activity stream, paginated.
  #
  # For full documentation, see the API documentation for the user activity
  # stream, in the user api.
  def activity_stream
    get_context
    if authorized_action(@context, @current_user, :read)
      api_render_stream(contexts: [@context], paginate_url: :api_v1_course_activity_stream_url)
    end
  end

  # @API Course activity stream summary
  # Returns a summary of the current user's course-specific activity stream.
  #
  # For full documentation, see the API documentation for the user activity
  # stream summary, in the user api.
  def activity_stream_summary
    get_context
    if authorized_action(@context, @current_user, :read)
      api_render_stream_summary(contexts: [@context])
    end
  end

  include Api::V1::TodoItem
  # @API Course TODO items
  # Returns the current user's course-specific todo items.
  #
  # For full documentation, see the API documentation for the user todo items, in the user api.
  def todo_items
    GuardRail.activate(:secondary) do
      get_context
      if authorized_action(@context, @current_user, :read)
        bookmark = Plannable::Bookmarker.new(Assignment, false, [:due_at, :created_at], :id)

        grading_scope = @current_user.assignments_needing_grading(contexts: [@context], scope_only: true)
                                     .reorder(:due_at, :id).preload(:external_tool_tag, :rubric_association, :rubric, :discussion_topic, :quiz, :duplicate_of)
        submitting_scope = @current_user
                           .assignments_needing_submitting(
                             contexts: [@context],
                             include_ungraded: true,
                             scope_only: true
                           )
                           .reorder(:due_at, :id).preload(:external_tool_tag, :rubric_association, :rubric, :discussion_topic, :quiz).eager_load(:duplicate_of)

        grading_collection = BookmarkedCollection.wrap(bookmark, grading_scope)
        grading_collection = BookmarkedCollection.transform(grading_collection) do |a|
          todo_item_json(a, @current_user, session, "grading")
        end
        submitting_collection = BookmarkedCollection.wrap(bookmark, submitting_scope)
        submitting_collection = BookmarkedCollection.transform(submitting_collection) do |a|
          todo_item_json(a, @current_user, session, "submitting")
        end

        collections = [
          ["grading", grading_collection],
          ["submitting", submitting_collection]
        ]

        if Array(params[:include]).include? "ungraded_quizzes"
          quizzes_bookmark = Plannable::Bookmarker.new(Quizzes::Quiz, false, [:due_at, :created_at], :id)
          quizzes_scope = @current_user
                          .ungraded_quizzes(
                            contexts: [@context],
                            needing_submitting: true,
                            scope_only: true
                          )
                          .reorder(:due_at, :id)
          quizzes_collection = BookmarkedCollection.wrap(quizzes_bookmark, quizzes_scope)
          quizzes_collection = BookmarkedCollection.transform(quizzes_collection) do |a|
            todo_item_json(a, @current_user, session, "submitting")
          end

          collections << ["quizzes", quizzes_collection]
        end

        paginated_collection = BookmarkedCollection.merge(*collections)
        todos = Api.paginate(paginated_collection, self, api_v1_course_todo_list_items_url)

        render json: todos
      end
    end
  end

  # @API Delete/Conclude a course
  # Delete or conclude an existing course
  #
  # @argument event [Required, String, "delete"|"conclude"]
  #   The action to take on the course.
  #
  # @example_response
  #   { "delete": "true" }
  def destroy
    @context = api_find(Course, params[:id])
    if api_request? && !["delete", "conclude"].include?(params[:event])
      return render(json: { message: 'Only "delete" and "conclude" events are allowed.' }, status: :bad_request)
    end
    return unless authorized_action(@context, @current_user, permission_for_event(params[:event]))

    if params[:event] != "conclude" && (@context.created? || @context.claimed? || params[:event] == "delete")
      if (success = @context.destroy)
        Auditors::Course.record_deleted(@context, @current_user, source: (api_request? ? :api : :manual))
        flash[:notice] = t("notices.deleted", "Course successfully deleted")
      else
        flash[:notice] = t("Course cannot be deleted")
      end
    else
      @context.complete
      if (success = @context.save)
        Auditors::Course.record_concluded(@context, @current_user, source: (api_request? ? :api : :manual))
        flash[:notice] = t("notices.concluded", "Course successfully concluded")
      else
        flash[:notice] = t("notices.failed_conclude", "Course failed to conclude")
      end
    end
    @current_user.touch
    respond_to do |format|
      format.html { redirect_to dashboard_url }
      format.json do
        render json: { params[:event] => success }, status: success ? 200 : 400
      end
    end
  end

  def statistics
    if authorized_action(@context, @current_user, :read_reports)
      @student_ids = @context.student_ids

      query = "SELECT COUNT(id), SUM(size) FROM #{Attachment.quoted_table_name} WHERE context_id=%s AND context_type='Course' AND root_attachment_id IS NULL AND file_state != 'deleted'"
      row = Attachment.connection.select_rows(query % [@context.id]).first
      @file_count, @files_size = [row[0].to_i, row[1].to_i]
      query = "SELECT COUNT(id), SUM(max_size) FROM #{MediaObject.quoted_table_name} WHERE context_id=%s AND context_type='Course' AND attachment_id IS NULL AND workflow_state != 'deleted'"
      row = MediaObject.connection.select_rows(query % [@context.id]).first
      @media_file_count, @media_files_size = [row[0].to_i, row[1].to_i]

      respond_to do |format|
        format.html do
          js_env(RECENT_STUDENTS_URL: api_v1_course_recent_students_url(@context))
        end
        format.json { render json: @categories }
      end
    end
  end

  # @API Get course settings
  # Returns some of a course's settings.
  #
  # @example_request
  #   curl https://<canvas>/api/v1/courses/<course_id>/settings \
  #     -X GET \
  #     -H 'Authorization: Bearer <token>'
  #
  # @example_response
  #   {
  #     "allow_student_discussion_topics": true,
  #     "allow_student_forum_attachments": false,
  #     "allow_student_discussion_editing": true,
  #     "grading_standard_enabled": true,
  #     "grading_standard_id": 137,
  #     "allow_student_organized_groups": true,
  #     "hide_final_grades": false,
  #     "hide_distribution_graphs": false,
  #     "hide_sections_on_course_users_page": false,
  #     "lock_all_announcements": true,
  #     "usage_rights_required": false,
  #     "homeroom_course": false,
  #     "default_due_time": "23:59:59",
  #     "conditional_release": false
  #   }
  def api_settings
    get_context
    if authorized_action @context, @current_user, :read
      render json: course_settings_json(@context)
    end
  end

  def settings
    if authorized_action(@context, @current_user, :read_as_admin)
      load_all_contexts(context: @context)

      @all_roles = Role.custom_roles_and_counts_for_course(@context, @current_user, true)

      @invited_count = @context.invited_count_visible_to(@current_user)

      @publishing_enabled = @context.allows_grade_publishing_by(@current_user) &&
                            can_do(@context, @current_user, :manage_grades)

      @homeroom_courses = if can_do(@context.account, @current_user, :manage_courses, :manage_courses_admin)
                            @context.account.courses.active.homeroom.to_a
                          else
                            @current_user.courses_for_enrollments(@current_user.teacher_enrollments).homeroom.to_a
                          end

      if @context.elementary_homeroom_course?
        @synced_subjects = Course.where(homeroom_course_id: @context.id).syncing_subjects.limit(100).select(&:elementary_subject_course?).sort_by { |c| Canvas::ICU.collation_key(c.name) }
      end

      @alerts = @context.alerts
      add_crumb(t("#crumbs.settings", "Settings"), named_context_url(@context, :context_details_url))

      js_permissions = {
        can_manage_courses: @context.account.grants_any_right?(@current_user, session, :manage_courses, :manage_courses_admin),
        manage_grading_schemes: @context.grants_right?(@current_user, session, :manage_grades),
        manage_students: @context.grants_right?(@current_user, session, :manage_students),
        manage_account_settings: @context.account.grants_right?(@current_user, session, :manage_account_settings),
        manage_feature_flags: @context.grants_right?(@current_user, session, :manage_feature_flags),
        manage: @context.grants_right?(@current_user, session, :manage),
        edit_course_availability: @context.grants_right?(@current_user, session, :edit_course_availability)
      }
      if @context.root_account.feature_enabled?(:granular_permissions_manage_users)
        js_permissions[:can_allow_course_admin_actions] = @context.grants_right?(@current_user, session, :allow_course_admin_actions)
      else
        js_permissions[:manage_admin_users] = @context.grants_right?(@current_user, session, :manage_admin_users)
      end
      if @context.root_account.feature_enabled?(:granular_permissions_manage_lti)
        js_permissions[:add_tool_manually] = @context.grants_right?(@current_user, session, :manage_lti_add)
        js_permissions[:edit_tool_manually] = @context.grants_right?(@current_user, session, :manage_lti_edit)
        js_permissions[:delete_tool_manually] = @context.grants_right?(@current_user, session, :manage_lti_delete)
      else
        js_permissions[:create_tool_manually] = @context.grants_right?(@current_user, session, :create_tool_manually)
      end
      js_env({
               COURSE_ID: @context.id,
               USERS_URL: "/api/v1/courses/#{@context.id}/users",
               ALL_ROLES: @all_roles,
               COURSE_ROOT_URL: "/courses/#{@context.id}",
               SEARCH_URL: search_recipients_url,
               CONTEXTS: @contexts,
               USER_PARAMS: { include: %w[email enrollments locked observed_users] },
               PERMISSIONS: js_permissions,
               APP_CENTER: {
                 enabled: Canvas::Plugin.find(:app_center).enabled?
               },
               LTI_LAUNCH_URL: course_tool_proxy_registration_path(@context),
               EXTERNAL_TOOLS_CREATE_URL: url_for(controller: :external_tools, action: :create, course_id: @context.id),
               TOOL_CONFIGURATION_SHOW_URL: course_show_tool_configuration_url(course_id: @context.id, developer_key_id: ":developer_key_id"),
               MEMBERSHIP_SERVICE_FEATURE_FLAG_ENABLED: @context.root_account.feature_enabled?(:membership_service_for_lti_tools),
               CONTEXT_BASE_URL: "/courses/#{@context.id}",
               COURSE_COLOR: @context.elementary_enabled? && @context.course_color,
               PUBLISHING_ENABLED: @publishing_enabled,
               COURSE_COLORS_ENABLED: @context.elementary_enabled?,
               COURSE_VISIBILITY_OPTION_DESCRIPTIONS: @context.course_visibility_option_descriptions,
               STUDENTS_ENROLLMENT_DATES: @context.enrollment_term&.enrollment_dates_overrides&.detect { |term| term[:enrollment_type] == "StudentEnrollment" }&.slice(:start_at, :end_at),
               DEFAULT_TERM_DATES: @context.enrollment_term&.slice(:start_at, :end_at),
               COURSE_DATES: { start_at: @context.start_at, end_at: @context.conclude_at },
               RESTRICT_STUDENT_PAST_VIEW_LOCKED: @context.account.restrict_student_past_view[:locked],
               RESTRICT_STUDENT_FUTURE_VIEW_LOCKED: @context.account.restrict_student_future_view[:locked],
               CAN_EDIT_RESTRICT_QUANTITATIVE_DATA: @context.restrict_quantitative_data_setting_changeable?,
               PREVENT_COURSE_AVAILABILITY_EDITING_BY_TEACHERS: @context.root_account.settings[:prevent_course_availability_editing_by_teachers],
               MANUAL_MSFT_SYNC_COOLDOWN: MicrosoftSync::Group.manual_sync_cooldown,
               MSFT_SYNC_ENABLED: !!@context.root_account.settings[:microsoft_sync_enabled],
               MSFT_SYNC_CAN_BYPASS_COOLDOWN: Account.site_admin.account_users_for(@current_user).present?,
               MSFT_SYNC_MAX_ENROLLMENT_MEMBERS: MicrosoftSync::MembershipDiff::MAX_ENROLLMENT_MEMBERS,
               MSFT_SYNC_MAX_ENROLLMENT_OWNERS: MicrosoftSync::MembershipDiff::MAX_ENROLLMENT_OWNERS,
               COURSE_PACES_ENABLED: @context.enable_course_paces?,
               ARCHIVED_GRADING_SCHEMES_ENABLED: Account.site_admin.feature_enabled?(:archived_grading_schemes),
             })

      set_tutorial_js_env

      master_template = @context.master_course_templates.for_full_course.first
      restrictions_by_object_type = master_template&.default_restrictions_by_type_for_api || {}
      message = !MasterCourses::MasterTemplate.is_master_course?(@context) && why_cant_i_enable_master_course(@context)
      message ||= ""
      js_env({
               IS_MASTER_COURSE: MasterCourses::MasterTemplate.is_master_course?(@context),
               DISABLED_BLUEPRINT_MESSAGE: message,
               BLUEPRINT_RESTRICTIONS: master_template&.default_restrictions || { content: true },
               USE_BLUEPRINT_RESTRICTIONS_BY_OBJECT_TYPE: master_template&.use_default_restrictions_by_type || false,
               BLUEPRINT_RESTRICTIONS_BY_OBJECT_TYPE: restrictions_by_object_type
             })

      @course_settings_sub_navigation_tools = Lti::ContextToolFinder.new(
        @context,
        type: :course_settings_sub_navigation,
        root_account: @domain_root_account,
        current_user: @current_user
      ).all_tools_sorted_array(
        exclude_admin_visibility: !@context.grants_right?(@current_user, session, :read_as_admin)
      )
    end
  end

  def update_user_engine_choice(course, selection_obj)
    new_selections = {}
    new_selections[:user_id] = {
      newquizzes_engine_selected: selection_obj[:newquizzes_engine_selected],
      expiration: selection_obj[:expiration]
    }
    new_selections.reverse_merge!(course.settings[:engine_selected])
    new_selections
  end

  def new_quizzes_selection_update
    @course = api_find(Course, params[:id])
    if @course.root_account.feature_enabled?(:newquizzes_on_quiz_page)
      old_settings = @course.settings
      key_exists = old_settings.key?(:engine_selected)
      selection_obj = {
        newquizzes_engine_selected: params[:newquizzes_engine_selected],
        expiration: Time.zone.today + 30.days
      }

      new_settings = {}

      new_settings[:engine_selected] = if key_exists
                                         update_user_engine_choice(@course, selection_obj)
                                       else
                                         { user_id: selection_obj }
                                       end
      new_settings.reverse_merge!(old_settings)
      @course.settings = new_settings
      @course.save
      render json: new_settings
    end
  end

  # @API Update course settings
  # Can update the following course settings:
  #
  # @argument allow_final_grade_override [Boolean]
  #   Let student final grades for a grading period or the total grades for the course be overridden
  #
  # @argument allow_student_discussion_topics [Boolean]
  #   Let students create discussion topics
  #
  # @argument allow_student_forum_attachments [Boolean]
  #   Let students attach files to discussions
  #
  # @argument allow_student_discussion_editing [Boolean]
  #   Let students edit or delete their own discussion replies
  #
  # @argument allow_student_organized_groups [Boolean]
  #   Let students organize their own groups
  #
  # @argument allow_student_discussion_reporting [Boolean]
  #   Let students report offensive discussion content
  #
  # @argument allow_student_anonymous_discussion_topics [Boolean]
  #   Let students create anonymous discussion topics
  #
  # @argument filter_speed_grader_by_student_group [Boolean]
  #   Filter SpeedGrader to only the selected student group
  #
  # @argument hide_final_grades [Boolean]
  #   Hide totals in student grades summary
  #
  # @argument hide_distribution_graphs [Boolean]
  #   Hide grade distribution graphs from students
  #
  # @argument hide_sections_on_course_users_page [Boolean]
  #   Disallow students from viewing students in sections they do not belong to
  #
  # @argument lock_all_announcements [Boolean]
  #   Disable comments on announcements
  #
  # @argument usage_rights_required [Boolean]
  #   Copyright and license information must be provided for files before they are published.
  #
  # @argument restrict_student_past_view [Boolean]
  #   Restrict students from viewing courses after end date
  #
  # @argument restrict_student_future_view [Boolean]
  #   Restrict students from viewing courses before start date
  #
  # @argument show_announcements_on_home_page [Boolean]
  #   Show the most recent announcements on the Course home page (if a Wiki, defaults to five announcements, configurable via home_page_announcement_limit).
  #   Canvas for Elementary subjects ignore this setting.
  #
  # @argument home_page_announcement_limit [Integer]
  #   Limit the number of announcements on the home page if enabled via show_announcements_on_home_page
  #
  # @argument syllabus_course_summary [Boolean]
  #   Show the course summary (list of assignments and calendar events) on the syllabus page. Default is true.
  #
  # @argument default_due_time [String]
  #   Set the default due time for assignments. This is the time that will be pre-selected in the Canvas user interface
  #   when setting a due date for an assignment. It does not change when any existing assignment is due. It should be
  #   given in 24-hour HH:MM:SS format. The default is "23:59:59". Use "inherit" to inherit the account setting.
  #
  # @argument conditional_release [Boolean]
  #   Enable or disable individual learning paths for students based on assessment
  #
  # @example_request
  #   curl https://<canvas>/api/v1/courses/<course_id>/settings \
  #     -X PUT \
  #     -H 'Authorization: Bearer <token>' \
  #     -d 'allow_student_discussion_topics=false'
  def update_settings
    return unless api_request?

    @course = api_find(Course, params[:course_id])
    return unless authorized_action(@course, @current_user, %i[manage_content manage_course_content_edit])

    old_settings = @course.settings

    if (default_due_time = params.delete(:default_due_time))
      @course.default_due_time = normalize_due_time(default_due_time)
    end

    # Remove the conditional release param if the account is locking the feature
    params[:conditional_release] = nil if params.key?(:conditional_release) && @course.account.conditional_release[:locked]

    @course.attributes = params.permit(
      :allow_final_grade_override,
      :allow_student_discussion_topics,
      :allow_student_forum_attachments,
      :allow_student_discussion_editing,
      :allow_student_discussion_reporting,
      :allow_student_anonymous_discussion_topics,
      :filter_speed_grader_by_student_group,
      :show_total_grade_as_points,
      :allow_student_organized_groups,
      :hide_final_grades,
      :hide_distribution_graphs,
      :hide_sections_on_course_users_page,
      :lock_all_announcements,
      :usage_rights_required,
      :restrict_student_past_view,
      :restrict_student_future_view,
      :restrict_quantitative_data,
      :show_announcements_on_home_page,
      :syllabus_course_summary,
      :home_page_announcement_limit,
      :homeroom_course,
      :sync_enrollments_from_homeroom,
      :homeroom_course_id,
      :course_color,
      :friendly_name,
      :enable_course_paces,
      :conditional_release
    )
    changes = changed_settings(@course.changes, @course.settings, old_settings)

    @course.delay_if_production(priority: Delayed::LOW_PRIORITY)
           .touch_content_if_public_visibility_changed(changes)

    disable_conditional_release if changes[:conditional_release]&.last == false

    SubmissionLifecycleManager.with_executing_user(@current_user) do
      if @course.save
        Auditors::Course.record_updated(@course, @current_user, changes, source: :api)
        render json: course_settings_json(@course)
      else
        render json: @course.errors, status: :bad_request
      end
    end
  end

  # @API Return test student for course
  #
  # Returns information for a test student in this course. Creates a test
  # student if one does not already exist for the course. The caller must have
  # permission to access the course's student view.
  #
  # @example_request
  #   curl https://<canvas>/api/v1/courses/<course_id>/student_view_student \
  #     -X GET \
  #     -H 'Authorization: Bearer <token>'
  #
  # @returns User
  def student_view_student
    get_context
    if authorized_action(@context, @current_user, :use_student_view)
      render json: user_json(@context.student_view_student, @current_user, session)
    end
  end

  def observer_pairing_codes_csv
    get_context
    return render_unauthorized_action unless @context.root_account.self_registration?
    return unless authorized_action(@context, @current_user, :generate_observer_pairing_code)

    res = CSV.generate do |csv|
      csv << [
        I18n.t("Last Name"),
        I18n.t("First Name"),
        I18n.t("SIS ID"),
        I18n.t("Pairing Code"),
        I18n.t("Expires At"),
      ]
      @context.students.each do |u|
        opc = ObserverPairingCode.create(user: u, expires_at: 1.week.from_now, code: SecureRandom.hex(3))
        row = []
        row << opc.user.last_name
        row << opc.user.first_name
        row << opc.user.pseudonym&.sis_user_id
        row << ('="' + opc.code + '"')
        row << opc.expires_at
        csv << row
      end
    end
    send_data res, type: "text/csv", filename: "#{@context.course_code}_Pairing_Codes.csv"
  end

  def update_nav
    get_context
    if authorized_action(@context, @current_user, :update)
      @context.tab_configuration = JSON.parse(params[:tabs_json]).compact
      @context.save
      respond_to do |format|
        format.html { redirect_to named_context_url(@context, :context_details_url) }
        format.json { render json: { update_nav: true } }
      end
    end
  end

  def re_send_invitations
    get_context
    if authorized_action(@context, @current_user, [:manage_students, manage_admin_users_perm])
      @context.delay_if_production.re_send_invitations!(@current_user)

      respond_to do |format|
        format.html { redirect_to course_settings_url }
        format.json { render json: { re_sent: true } }
      end
    end
  end

  def enrollment_invitation
    get_context

    return if check_enrollment(true)
    return !!redirect_to(course_url(@context.id)) unless @pending_enrollment

    if params[:reject]
      reject_enrollment(@pending_enrollment)
    elsif params[:accept]
      accept_enrollment(@pending_enrollment)
    else
      redirect_to course_url(@context.id)
    end
  end

  # Internal: Accept an enrollment invitation and redirect.
  #
  # enrollment - An enrollment object to accept.
  #
  # Returns nothing.
  def accept_enrollment(enrollment)
    if @current_user && enrollment.user == @current_user
      if enrollment.invited?
        GuardRail.activate(:primary) do
          SubmissionLifecycleManager.with_executing_user(@current_user) do
            enrollment.accept! && RequestCache.clear
          end
        end
        @pending_enrollment = nil
        flash[:notice] = t("notices.invitation_accepted", "Invitation accepted!  Welcome to %{course}!", course: @context.name)
      end

      session[:accepted_enrollment_uuid] = enrollment.uuid

      if params[:action] == "show"
        @context_enrollment = enrollment
        enrollment = nil
        false
      else
        # Redirects back to HTTP_REFERER if it exists (so if you accept from an assignent page it will put
        # you back on the same page you were looking at). Otherwise, it redirects back to the course homepage
        redirect_back(fallback_location: course_url(@context.id))
      end
    elsif (!@current_user && enrollment.user.registered?) || !enrollment.user.email_channel
      session[:return_to] = course_url(@context.id)
      flash[:notice] = t("notices.login_to_accept", "You'll need to log in before you can accept the enrollment.")
      return redirect_to login_url(force_login: 1) if @current_user

      redirect_to login_url
    else
      # defer to CommunicationChannelsController#confirm for the logic of merging users
      redirect_to registration_confirmation_path(enrollment.user.email_channel.confirmation_code, enrollment: enrollment.uuid)
    end
  end
  protected :accept_enrollment

  # Internal: Reject an enrollment invitation and redirect.
  #
  # enrollment - An enrollment object to reject.
  #
  # Returns nothing.
  def reject_enrollment(enrollment)
    if enrollment.invited?
      GuardRail.activate(:primary) do
        enrollment.reject!
      end
      flash[:notice] = t("notices.invitation_cancelled", "Invitation canceled.")
    end

    session.delete(:enrollment_uuid)
    session[:permissions_key] = SecureRandom.uuid

    redirect_to(@current_user ? dashboard_url : root_url)
  end
  protected :reject_enrollment

  def claim_course
    if params[:verification] == @context.uuid
      session[:claim_course_uuid] = @context.uuid
      # session[:course_uuid] = @context.uuid
    end
    if session[:claim_course_uuid] == @context.uuid && @current_user && @context.state == :created
      claim_session_course(@context, @current_user)
    end
  end
  protected :claim_course

  # Protected: Check a user's enrollment in the current course and redirect
  #   them/clean up the session as needed.
  #
  # ignore_restricted_courses - if true, don't exit on enrollments to non-active,
  #   date-restricted courses.
  #
  # Returns boolean (true if parent request should be cancelled).
  def check_enrollment(ignore_restricted_courses = false)
    return false if @pending_enrollment

    if (enrollment = fetch_enrollment)
      if enrollment.state_based_on_date == :inactive && !ignore_restricted_courses
        flash[:notice] = t("notices.enrollment_not_active", "Your membership in the course, %{course}, is not yet activated", course: @context.name)
        return !!redirect_to((enrollment.workflow_state == "invited") ? courses_url : dashboard_url)
      end

      if enrollment.rejected?
        enrollment.workflow_state = "invited"
        GuardRail.activate(:primary) { enrollment.save_without_broadcasting }
      end

      if enrollment.self_enrolled?
        return !!redirect_to(registration_confirmation_path(enrollment.user.email_channel.confirmation_code, enrollment: enrollment.uuid))
      end

      session[:enrollment_uuid] = enrollment.uuid
      session[:enrollment_uuid_course_id] = enrollment.course_id
      session[:permissions_key] = SecureRandom.uuid

      @pending_enrollment = enrollment

      if @context.root_account.allow_invitation_previews?
        flash[:notice] = t("notices.preview_course", "You've been invited to join this course.  You can look around, but you'll need to accept the enrollment invitation before you can participate.")
      elsif params[:action] != "enrollment_invitation"
        # directly call the next action; it's just going to redirect anyway, so no need to have
        # an additional redirect to get to it
        params[:accept] = 1
        return enrollment_invitation
      end
    end

    if session[:accepted_enrollment_uuid].present? &&
       (enrollment = @context.enrollments.where(uuid: session[:accepted_enrollment_uuid]).first)

      if enrollment.invited?
        enrollment.accept! && RequestCache.clear
        flash[:notice] = t("notices.invitation_accepted", "Invitation accepted!  Welcome to %{course}!", course: @context.name)
      end

      if session[:enrollment_uuid] == session[:accepted_enrollment_uuid]
        session.delete(:enrollment_uuid)
        session[:permissions_key] = SecureRandom.uuid
      end
      session.delete(:accepted_enrollment_uuid)
      session.delete(:enrollment_uuid_course_id)
    end

    false
  end
  protected :check_enrollment

  # Internal: Get the current user's enrollment (if any) in the requested course.
  #
  # Returns enrollment (or nil).
  def fetch_enrollment
    # Use the enrollment we already fetched, if possible
    enrollment = @context_enrollment if @context_enrollment&.pending? && (@context_enrollment.uuid == params[:invitation] || params[:invitation].blank?)
    @current_user.reload if @context_enrollment&.enrollment_state&.user_needs_touch # needed to prevent permission caching

    # Overwrite with the session enrollment, if one exists, and it's different than the current user's
    if session[:enrollment_uuid] && enrollment.try(:uuid) != session[:enrollment_uuid] &&
       params[:invitation].blank? && session[:enrollment_uuid_course_id] == @context.id

      enrollment = @context.enrollments.where(uuid: session[:enrollment_uuid], workflow_state: "invited").first
    end

    # Look for enrollments to matching temporary users
    if @current_user
      enrollment ||= @current_user.temporary_invitations.find do |invitation|
        invitation.course_id == @context.id
      end
    end

    # Look up the explicitly provided invitation
    unless params[:invitation].blank?
      enrollment ||= @context.enrollments.where("enrollments.uuid=? AND enrollments.workflow_state IN ('invited', 'rejected')", params[:invitation]).first
    end

    enrollment
  end
  protected :fetch_enrollment

  def locks
    if authorized_action(@context, @current_user, :read)
      assets = params[:assets].split(",")
      types = {}
      assets.each do |asset|
        split = asset.split("_")
        id = split.pop
        (types[split.join("_")] ||= []) << id
      end
      locks_hash = Rails.cache.fetch(["locked_for_results", @current_user, Digest::SHA256.hexdigest(params[:assets])].cache_key) do
        locks = {}
        types.each do |type, ids|
          case type
          when "assignment"
            @context.assignments.active.where(id: ids).each do |assignment|
              locks[assignment.asset_string] = assignment.locked_for?(@current_user)
            end
          when "quiz"
            @context.quizzes.active.include_assignment.where(id: ids).each do |quiz|
              locks[quiz.asset_string] = quiz.locked_for?(@current_user)
            end
          when "discussion_topic"
            @context.discussion_topics.active.where(id: ids).each do |topic|
              locks[topic.asset_string] = topic.locked_for?(@current_user)
            end
          end
        end
        locks
      end
      render json: locks_hash
    end
  end

  def self_unenrollment
    get_context
    if @context_enrollment && params[:self_unenrollment] && params[:self_unenrollment] == @context_enrollment.uuid && @context_enrollment.self_enrolled?
      @context_enrollment.conclude
      render json: ""
    else
      render json: "", status: :bad_request
    end
  end

  # DEPRECATED
  def self_enrollment
    get_context
    unless params[:self_enrollment] &&
           @context.self_enrollment_codes.include?(params[:self_enrollment]) &&
           @context.self_enrollment_code
      return redirect_to course_url(@context)
    end

    redirect_to enroll_url(@context.self_enrollment_code)
  end

  def check_pending_teacher
    store_location if @context.created?
    if session[:saved_course_uuid] == @context.uuid
      @context_just_saved = true
      session.delete(:saved_course_uuid)
    end
    return unless session[:claimed_course_uuids] && session[:claimed_enrollment_uuids]

    if session[:claimed_course_uuids].include?(@context.uuid)
      session[:claimed_enrollment_uuids].each do |uuid|
        e = @context.enrollments.where(uuid:).first
        @pending_teacher = e.user if e
      end
    end
  end
  protected :check_pending_teacher

  def check_unknown_user
    @public_view = true unless @current_user && @context.grants_right?(@current_user, session, :read_roster)
  end
  protected :check_unknown_user

  def check_for_xlist
    return false unless @current_user.present? && @context_enrollment.blank?

    xlist_enrollment_scope = @current_user.enrollments.active.joins(:course_section)
                                          .where(course_sections: { nonxlist_course_id: @context })

    if observee_selected?
      xlist_enrollment_scope = xlist_enrollment_scope.where(associated_user_id: @selected_observed_user)
    end

    xlist_enrollment = xlist_enrollment_scope.first

    if xlist_enrollment.present?
      redirect_params = {}
      redirect_params[:invitation] = params[:invitation] if params[:invitation].present?
      redirect_to course_path(xlist_enrollment.course_id, redirect_params)
      return true
    end
    false
  end
  protected :check_for_xlist

  include Api::V1::ContextModule
  include ContextModulesController::ModuleIndexHelper
  include AnnouncementsController::AnnouncementsIndexHelper

  # @API Get a single course
  # Return information on a single course.
  #
  # Accepts the same include[] parameters as the list action plus:
  #
  # @argument include[] [String, "needs_grading_count"|"syllabus_body"|"public_description"|"total_scores"|"current_grading_period_scores"|"term"|"account"|"course_progress"|"sections"|"storage_quota_used_mb"|"total_students"|"passback_status"|"favorites"|"teachers"|"observed_users"|"all_courses"|"permissions"|"course_image"|"banner_image"|"concluded"|"lti_context_id"]
  #   - "all_courses": Also search recently deleted courses.
  #   - "permissions": Include permissions the current user has
  #     for the course.
  #   - "observed_users": Include observed users in the enrollments
  #   - "course_image": Include course image url if a course image has been set
  #   - "banner_image": Include course banner image url if the course is a Canvas for
  #     Elementary subject and a banner image has been set
  #   - "concluded": Optional information to include with Course. Indicates whether
  #     the course has been concluded, taking course and term dates into account.
  #   - "lti_context_id": Include course LTI tool id.
  #
  # @argument teacher_limit [Integer]
  #   The maximum number of teacher enrollments to show.
  #   If the course contains more teachers than this, instead of giving the teacher
  #   enrollments, the count of teachers will be given under a _teacher_count_ key.
  #
  # @returns Course
  def show
    GuardRail.activate(:secondary) do
      if api_request?
        includes = Set.new(Array(params[:include]))

        if params[:account_id]
          @account = api_find(Account.active, params[:account_id])
          scope = @account.associated_courses
        else
          scope = Course
        end

        unless includes.member?("all_courses")
          scope = scope.not_deleted
        end
        @context = @course = api_find(scope, params[:id])
        @context_membership = @context.enrollments.where(user_id: @current_user).except(:preload).first # for AUA

        if authorized_action(@course, @current_user, :read)
          log_asset_access(["home", @context], "home", "other", nil, @context_membership.class.to_s, context: @context)
          enrollments = @course.current_enrollments.where(user_id: @current_user).to_a
          if includes.include?("observed_users") &&
             enrollments.any?(&:assigned_observer?)
            enrollments.concat(ObserverEnrollment.observed_enrollments_for_courses(@course, @current_user))
          end

          includes << :hide_final_grades
          render json: course_json(@course, @current_user, session, includes, enrollments)
        end
        return
      end

      @context = api_find(Course.active, params[:id])

      assign_localizer
      if request.xhr?
        if authorized_action(@context, @current_user, [:read, :read_as_admin])
          render json: @context
        end
        return
      end

      if @context && @current_user
        observed_users(@current_user, session, @context.id) # sets @selected_observed_user
        context_enrollment_scope = @context.enrollments.where(user_id: @current_user)
        if observee_selected?
          context_enrollment_scope = context_enrollment_scope.where(associated_user_id: @selected_observed_user)
        end
        @context_enrollment = context_enrollment_scope.first
        js_env({ OBSERVER_OPTIONS: {
                 OBSERVED_USERS_LIST: observed_users(@current_user, session, @context.id),
                 CAN_ADD_OBSERVEE: @current_user
                                    .profile
                                    .tabs_available(@current_user, root_account: @domain_root_account)
                                    .any? { |t| t[:id] == UserProfile::TAB_OBSERVEES }
               } })

        if @context_enrollment
          @context_membership = @context_enrollment # for AUA
          @context_enrollment.course = @context
          @context_enrollment.user = @current_user
          @course_notifications_enabled = NotificationPolicyOverride.enabled_for(@current_user, @context)
        end
      end

      return if check_for_xlist

      @unauthorized_message = t("unauthorized.invalid_link", "The enrollment link you used appears to no longer be valid.  Please contact the course instructor and make sure you're still correctly enrolled.") if params[:invitation]
      GuardRail.activate(:primary) do
        claim_course if session[:claim_course_uuid] || params[:verification]
        @context.claim if @context.created?
      end
      return if check_enrollment

      check_pending_teacher
      check_unknown_user
      @user_groups = @current_user.group_memberships_for(@context) if @current_user

      if !@context.grants_right?(@current_user, session, :read) && @context.grants_right?(@current_user, session, :read_as_admin)
        return redirect_to course_settings_path(@context.id)
      end

      @context_enrollment ||= @pending_enrollment
      if @context.grants_right?(@current_user, session, :read)
        # No matter who the user is we want the course dashboard to hide the left nav
        set_k5_mode
        @show_left_side = !@context.elementary_subject_course?

        check_for_readonly_enrollment_state

        log_asset_access(["home", @context], "home", "other", nil, @context_enrollment.class.to_s, context: @context)

        check_incomplete_registration

        unless @context.elementary_subject_course?
          add_crumb(@context.nickname_for(@current_user, :short_name), url_for(@context), id: "crumb_#{@context.asset_string}")
        end
        GuardRail.activate(:primary) do
          set_badge_counts_for(@context, @current_user)
        end

        set_tutorial_js_env

        default_view = @context.default_view || @context.default_home_page
        @course_home_view = "feed" if params[:view] == "feed"
        @course_home_view ||= default_view
        @course_home_view = "k5_dashboard" if @context.elementary_subject_course?
        @course_home_view = "announcements" if @context.elementary_homeroom_course?
        @course_home_view = "syllabus" if @context.elementary_homeroom_course? && !@context.grants_right?(@current_user, session, :read_announcements)

        course_env_variables = {}
        # env.COURSE variables that apply to both classic and k5 courses
        course_env_variables.merge!({
                                      id: @context.id.to_s,
                                      long_name: "#{@context.name} - #{@context.short_name}",
                                      pages_url: polymorphic_url([@context, :wiki_pages]),
                                      is_student: @context.user_is_student?(@current_user),
                                      is_instructor: @context.user_is_instructor?(@current_user) || @context.grants_right?(@current_user, session, :read_as_admin)
                                    })
        # env.COURSE variables that only apply to classic courses
        unless @context.elementary_subject_course?
          course_env_variables[:front_page_title] = @context&.wiki&.front_page&.title
          course_env_variables[:default_view] = default_view
        end
        js_env({ COURSE: course_env_variables })

        # make sure the wiki front page exists
        if @course_home_view == "wiki" && @context.wiki.front_page.nil?
          @course_home_view = @context.default_home_page
        end

        if @context.show_announcements_on_home_page? && @context.grants_right?(@current_user, session, :read_announcements)
          js_env(SHOW_ANNOUNCEMENTS: true, ANNOUNCEMENT_LIMIT: @context.home_page_announcement_limit)
        end

        return render_course_notification_settings if params[:view] == "notifications"

        @contexts = [@context]
        case @course_home_view
        when "wiki"
          @wiki = @context.wiki
          @page = @wiki.front_page
          set_js_rights [:wiki, :page]
          set_js_wiki_data course_home: true
          @padless = true
        when "assignments"
          add_crumb(t("#crumbs.assignments", "Assignments"))
          set_js_assignment_data
          js_env(SIS_NAME: AssignmentUtil.post_to_sis_friendly_name(@context))
          js_env(
            SHOW_SPEED_GRADER_LINK: @current_user.present? && context.allows_speed_grader? && context.grants_any_right?(@current_user, :manage_grades, :view_all_grades),
            QUIZ_LTI_ENABLED: @context.feature_enabled?(:quizzes_next) &&
              !@context.root_account.feature_enabled?(:newquizzes_on_quiz_page) &&
              @context.quiz_lti_tool.present?,
            FLAGS: {
              newquizzes_on_quiz_page: @context.root_account.feature_enabled?(:newquizzes_on_quiz_page),
              show_additional_speed_grader_link: Account.site_admin.feature_enabled?(:additional_speedgrader_links),
            }
          )
          js_env(COURSE_HOME: true)
          @upcoming_assignments = get_upcoming_assignments(@context)
        when "modules"
          add_crumb(t("#crumbs.modules", "Modules"))
          load_modules
        when "syllabus"
          set_active_tab "syllabus"
          rce_js_env
          add_crumb @context.elementary_enabled? ? t("Important Info") : t("#crumbs.syllabus", "Syllabus")
          @groups = @context.assignment_groups.active.order(
            :position,
            AssignmentGroup.best_unicode_collation_key("name")
          ).to_a
          @syllabus_body = syllabus_user_content
        when "k5_dashboard"
          load_modules # hidden until the modules tab of the k5 course is active
        when "announcements"
          add_crumb(t("Announcements"))
          set_active_tab "announcements"
          load_announcements
        else
          set_active_tab "home"
          if @context.grants_any_right?(@current_user, session, :manage_groups, *RoleOverride::GRANULAR_MANAGE_GROUPS_PERMISSIONS)
            @contexts += @context.groups
          elsif @user_groups
            @contexts += @user_groups
          end
          web_conferences = @context.web_conferences.active.to_a
          @current_conferences = web_conferences.select { |c| c.active?(false, false) && c.users.include?(@current_user) }
          @scheduled_conferences = web_conferences.select { |c| c.scheduled? && c.users.include?(@current_user) }
          @stream_items = @current_user.try(:cached_recent_stream_items, { contexts: @contexts }) || []
        end

        if @current_user && (@show_recent_feedback = @context.user_is_student?(@current_user))
          @recent_feedback = @current_user.recent_feedback(contexts: @contexts) || []
        end

        flash[:notice] = t("notices.updated", "Course was successfully updated.") if params[:for_reload]

        can_see_admin_tools = @context.grants_any_right?(
          @current_user, session, :manage_content, *RoleOverride::GRANULAR_MANAGE_COURSE_CONTENT_PERMISSIONS
        )
        @course_home_sub_navigation_tools = Lti::ContextToolFinder.new(
          @context,
          type: :course_home_sub_navigation,
          root_account: @domain_root_account,
          current_user: @current_user
        ).all_tools_sorted_array(exclude_admin_visibility: !can_see_admin_tools)

        css_bundle :dashboard
        css_bundle :react_todo_sidebar if planner_enabled?
        case @course_home_view
        when "wiki"
          js_bundle :wiki_page_show
          css_bundle :wiki_page, :tinymce
        when "modules"
          @progress = Progress.find_by(
            context: @context,
            tag: "context_module_batch_update",
            workflow_state: ["queued", "running"]
          )

          js_env(CONTEXT_MODULE_ASSIGNMENT_INFO_URL: context_url(@context, :context_context_modules_assignment_info_url))

          js_bundle :context_modules
          css_bundle :content_next, :context_modules2
        when "assignments"
          js_bundle :assignment_index
          css_bundle :new_assignments
          add_body_class("with_item_groups")
        when "syllabus"
          deferred_js_bundle :syllabus
          css_bundle :syllabus, :tinymce
        when "k5_dashboard"
          embed_mode = value_to_boolean(params[:embed])
          @headers = false if embed_mode

          if @context.grants_right?(@current_user, session, :read_announcements)
            start_date = 14.days.ago.beginning_of_day
            end_date = start_date + 28.days
            scope = Announcement.where(context_type: "Course", context_id: @context.id, workflow_state: "active")
                                .ordered_between(start_date, end_date)
<<<<<<< HEAD
            unless @context.grants_any_right?(@current_user, session, :read_as_admin, :manage_content, *RoleOverride::GRANULAR_MANAGE_COURSE_CONTENT_PERMISSIONS)
              scope = scope.visible_to_ungraded_discussion_student_visibilities(@current_user)
=======
            unless @context.grants_any_right?(@current_user, session, :read_as_admin, :manage_content, *RoleOverride::GRANULAR_MANAGE_COURSE_CONTENT_PERMISSIONS) || User.observing_full_course(@context).where(id: @current_user).any?
              scope = scope.visible_to_ungraded_discussion_student_visibilities(@current_user, @context)
>>>>>>> 3a2a498e
            end
            latest_announcement = scope.limit(1).first
          end

          # env variables that apply only to k5 subjects
          js_env(
            CONTEXT_MODULE_ASSIGNMENT_INFO_URL: context_url(@context, :context_context_modules_assignment_info_url),
            PERMISSIONS: {
              manage: @context.grants_right?(@current_user, session, :manage),
              manage_groups: @context.grants_any_right?(@current_user,
                                                        session,
                                                        :manage_groups,
                                                        :manage_groups_add,
                                                        :manage_groups_manage,
                                                        :manage_groups_delete),
              read_as_admin: @context.grants_right?(@current_user, session, :read_as_admin),
              read_announcements: @context.grants_right?(@current_user, session, :read_announcements)
            },
            STUDENT_PLANNER_ENABLED: planner_enabled?,
            TABS: @context.tabs_available(@current_user, course_subject_tabs: true, session:),
            OBSERVED_USERS_LIST: observed_users(@current_user, session, @context.id),
            TAB_CONTENT_ONLY: embed_mode,
            SHOW_IMMERSIVE_READER: show_immersive_reader?,
            GRADING_SCHEME: @context.grading_standard_or_default.data,
            POINTS_BASED: @context.grading_standard_or_default.points_based?,
            RESTRICT_QUANTITATIVE_DATA: @context.restrict_quantitative_data?(@current_user)
          )

          self_enrollment_option = visible_self_enrollment_option
          self_enrollment_url = enroll_url(@context.self_enrollment_code) if self_enrollment_option == :enroll
          self_enrollment_url = course_self_unenrollment_path(@context, @context_enrollment.uuid) if self_enrollment_option == :unenroll

          course_env_variables.merge!({
                                        name: @context.nickname_for(@current_user),
                                        image_url: @context.image,
                                        banner_image_url: @context.banner_image,
                                        color: @context.course_color,
                                        course_overview: {
                                          body: @context.wiki&.front_page&.body,
                                          url: @context.wiki&.front_page_url,
                                          canEdit: @context.wiki&.front_page&.grants_any_right?(@current_user, session, :update, :update_content) && !@context.wiki&.front_page&.editing_restricted?(:content)
                                        },
                                        hide_final_grades: @context.hide_final_grades?,
                                        student_outcome_gradebook_enabled: @context.feature_enabled?(:student_outcome_gradebook),
                                        outcome_proficiency: @context.root_account.feature_enabled?(:account_level_mastery_scales) ? @context.resolved_outcome_proficiency&.as_json : @context.account.resolved_outcome_proficiency&.as_json,
                                        show_student_view: can_do(@context, @current_user, :use_student_view),
                                        student_view_path: course_student_view_path(course_id: @context, redirect_to_referer: 1),
                                        settings_path: course_settings_path(@context.id),
                                        groups_path: course_groups_path(@context.id),
                                        latest_announcement: latest_announcement && discussion_topic_api_json(latest_announcement, @context, @current_user, session),
                                        has_wiki_pages: @context.wiki_pages.not_deleted.exists?,
                                        has_syllabus_body: @context.syllabus_body.present?,
                                        is_student_or_fake_student: @context.user_is_student?(@current_user, include_fake_student: true),
                                        self_enrollment: {
                                          option: self_enrollment_option,
                                          url: self_enrollment_url
                                        }
                                      })

          js_env({ COURSE: course_env_variables }, true)
          js_bundle :k5_course, :context_modules
          css_bundle :k5_common, :k5_course, :content_next, :context_modules2, :grade_summary
        when "announcements"
          js_bundle :announcements
          css_bundle :announcements_index
        else
          js_bundle :dashboard
        end

        js_bundle :course, :course_show
        css_bundle :course_show

        if @context_enrollment
          content_for_head helpers.auto_discovery_link_tag(:atom, feeds_course_format_path(@context_enrollment.feed_code, :atom), { title: t("Course Atom Feed") })
        elsif @context.available?
          content_for_head helpers.auto_discovery_link_tag(:atom, feeds_course_format_path(@context.feed_code, :atom), { title: t("Course Atom Feed") })
        end

        set_active_tab "home" unless get_active_tab
        render stream: can_stream_template?
      elsif @context.indexed && @context.available?
        render :description
      else
        # clear notices that would have been displayed as a result of processing
        # an enrollment invitation, since we're giving an error
        flash[:notice] = nil
        # We know this will fail since we got to this block, but this way we can reuse the error handling
        authorized_action(@context, @current_user, :read)
      end
    end
  end

  def render_course_notification_settings
    add_crumb(t("Course Notification Settings"))
    js_env(
      course_name: @context.name,
      NOTIFICATION_PREFERENCES_OPTIONS: {
        allowed_push_categories: Notification.categories_to_send_in_push,
        send_scores_in_emails_text: Notification.where(category: "Grading").first&.related_user_setting(@current_user, @domain_root_account)
      }
    )
    js_bundle :course_notification_settings
    render html: "", layout: true
  end

  def confirm_action
    params[:event] ||= (@context.claimed? || @context.created? || @context.completed?) ? "delete" : "conclude"
    authorized_action(@context, @current_user, permission_for_event(params[:event]))
  end

  def conclude_user
    get_context
    @enrollment = @context.enrollments.find(params[:id])
    if @enrollment.can_be_concluded_by(@current_user, @context, session)
      respond_to do |format|
        if @enrollment.conclude
          format.json { render json: @enrollment }
        else
          format.json { render json: @enrollment, status: :bad_request }
        end
      end
    else
      authorized_action(@context, @current_user, :permission_fail)
    end
  end

  def unconclude_user
    get_context
    @enrollment = @context.enrollments.find(params[:id])
    can_remove = @enrollment.is_a?(StudentEnrollment) && @context.grants_right?(@current_user, session, :manage_students)
    can_remove ||= @context.grants_right?(@current_user, session, manage_admin_users_perm)
    if can_remove
      respond_to do |format|
        if @enrollment.unconclude
          format.json { render json: @enrollment }
        else
          format.json { render json: @enrollment, status: :bad_request }
        end
      end
    else
      authorized_action(@context, @current_user, :permission_fail)
    end
  end

  def limit_user
    get_context
    @user = @context.users.find(params[:id])
    if authorized_action(@context, @current_user, manage_admin_users_perm)
      if params[:limit] == "1"
        Enrollment.limit_privileges_to_course_section!(@context, @user, true)
        render json: { limited: true }
      else
        Enrollment.limit_privileges_to_course_section!(@context, @user, false)
        render json: { limited: false }
      end
    else
      authorized_action(@context, @current_user, :permission_fail)
    end
  end

  def unenroll_user
    get_context
    @enrollment = @context.enrollments.find(params[:id])
    if @enrollment.can_be_deleted_by(@current_user, @context, session)
      if (!@enrollment.defined_by_sis? || @context.grants_any_right?(@current_user, session, :manage_account_settings, :manage_sis)) && @enrollment.destroy
        render json: @enrollment
      else
        render json: @enrollment, status: :bad_request
      end
    else
      authorized_action(@context, @current_user, :permission_fail)
    end
  end

  def enroll_users
    get_context
    params[:enrollment_type] ||= "StudentEnrollment"

    custom_role = nil
    if params[:role_id].present? || !Role.get_built_in_role(params[:enrollment_type], root_account_id: @context.root_account_id)
      custom_role = @context.account.get_role_by_id(params[:role_id]) if params[:role_id].present?
      custom_role ||= @context.account.get_role_by_name(params[:enrollment_type]) # backwards compatibility
      if custom_role&.course_role?
        if custom_role.inactive?
          render json: t("errors.role_not_active", "Can't add users for non-active role: '%{role}'", role: custom_role.name), status: :bad_request
          return
        else
          params[:enrollment_type] = custom_role.base_role_type
        end
      else
        render json: t("errors.role_not_found", "Could not find role"), status: :bad_request
        return
      end
    end

    params[:course_section_id] ||= @context.default_section.id
    if @current_user&.can_create_enrollment_for?(@context, session, params[:enrollment_type])
      params[:user_list] ||= ""

      # Enrollment settings hash
      # Change :limit_privileges_to_course_section to be an explicit true/false value
      enrollment_options = params.slice(:course_section_id, :enrollment_type, :limit_privileges_to_course_section)
      limit_privileges = value_to_boolean(enrollment_options[:limit_privileges_to_course_section])
      enrollment_options[:limit_privileges_to_course_section] = limit_privileges
      enrollment_options[:role] = custom_role if custom_role
      enrollment_options[:updating_user] = @current_user

      list =
        if params[:user_tokens]
          Array(params[:user_tokens])
        else
          UserList.new(params[:user_list],
                       root_account: @context.root_account,
                       search_method: @context.user_list_search_mode_for(@current_user),
                       initial_type: params[:enrollment_type],
                       current_user: @current_user)
        end
      if !@context.concluded? && (@enrollments = EnrollmentsFromUserList.process(list, @context, enrollment_options))
        ActiveRecord::Associations.preload(@enrollments, [:course_section, { user: [:communication_channel, :pseudonym] }])
        InstStatsd::Statsd.count("course.#{@context.enable_course_paces ? "paced" : "unpaced"}.student_enrollment_count", @context.student_enrollments.count)
        json = @enrollments.map do |e|
          { "enrollment" =>
            { "associated_user_id" => e.associated_user_id,
              "communication_channel_id" => e.user.communication_channel.try(:id),
              "email" => e.email,
              "id" => e.id,
              "name" => e.user.last_name_first || e.user.name,
              "pseudonym_id" => e.user.pseudonym.try(:id),
              "section" => e.course_section.display_name,
              "short_name" => e.user.short_name,
              "type" => e.type,
              "user_id" => e.user_id,
              "workflow_state" => e.workflow_state,
              "role_id" => e.role_id,
              "already_enrolled" => e.already_enrolled } }
        end
        render json:
      else
        render json: "", status: :bad_request
      end
    else
      authorized_action(@context, @current_user, :permission_fail)
    end
  end

  def link_enrollment
    get_context
    if authorized_action(@context, @current_user, manage_admin_users_perm)
      enrollment = @context.observer_enrollments.find(params[:enrollment_id])
      student = nil
      student = @context.students.find(params[:student_id]) if params[:student_id] != "none"
      # this is used for linking and un-linking enrollments
      enrollment.associated_user_id = student ? student.id : nil
      enrollment.save!
      render json: enrollment.as_json(methods: :associated_user_name)
    end
  end

  def move_enrollment
    get_context
    @enrollment = @context.enrollments.find(params[:id])
    can_move = [StudentEnrollment, ObserverEnrollment].include?(@enrollment.class) && @context.grants_right?(@current_user, session, :manage_students)
    can_move ||= @context.grants_right?(@current_user, session, manage_admin_users_perm)
    can_move &&= @context.grants_any_right?(@current_user, session, :manage_account_settings, :manage_sis) if @enrollment.defined_by_sis?
    if can_move
      respond_to do |format|
        # ensure user_id,section_id,type,associated_user_id is unique (this
        # will become a DB constraint eventually)
        @possible_dup = @context.enrollments.where(
          "id<>? AND user_id=? AND course_section_id=? AND type=? AND (associated_user_id IS NULL OR associated_user_id=?)",
          @enrollment,
          @enrollment.user_id,
          params[:course_section_id],
          @enrollment.type,
          @enrollment.associated_user_id
        ).first
        if @possible_dup.present?
          format.json { render json: @enrollment, status: :forbidden }
        else
          @enrollment.course_section = @context.course_sections.find(params[:course_section_id])
          @enrollment.save!

          format.json { render json: @enrollment }
        end
      end
    else
      authorized_action(@context, @current_user, :permission_fail)
    end
  end

  def copy
    return unless authorized_action(@context, @current_user, :read_as_admin)

    account = @context.account
    unless account.grants_any_right?(@current_user, session, :create_courses, :manage_courses, :manage_courses_admin)
      account = @domain_root_account.manually_created_courses_account
    end

    return unless authorized_action(account, @current_user, [:manage_courses, :create_courses])

    # For warnings messages previous to export
    warnings = @context.export_warnings
    js_env(EXPORT_WARNINGS: warnings) unless warnings.empty?

    # For prepopulating the date fields
    js_env(OLD_START_DATE: datetime_string(@context.start_at, :verbose))
    js_env(OLD_END_DATE: datetime_string(@context.conclude_at, :verbose))
    js_env(QUIZZES_NEXT_ENABLED: new_quizzes_enabled?)
    js_env(NEW_QUIZZES_IMPORT: new_quizzes_import_enabled?)
    js_env(NEW_QUIZZES_MIGRATION: new_quizzes_migration_enabled?)
    js_env(NEW_QUIZZES_MIGRATION_DEFAULT: new_quizzes_migration_default)
  end

  def copy_course
    get_context
    if authorized_action(@context, @current_user, :read) &&
       authorized_action(@context, @current_user, :read_as_admin)
      args = params.require(:course).permit(:name, :course_code)
      account = @context.account
      if params[:course][:account_id]
        account = Account.find(params[:course][:account_id])
      end
      account = nil unless account.grants_any_right?(@current_user, session, :create_courses, :manage_courses, :manage_courses_admin)
      account ||= @domain_root_account.manually_created_courses_account
      return unless authorized_action(account, @current_user, [:manage_courses, :create_courses])

      if account.grants_any_right?(@current_user, session, :manage_courses, :manage_courses_admin)
        root_account = account.root_account
        enrollment_term_id =
          params[:course].delete(:term_id).presence ||
          params[:course].delete(:enrollment_term_id).presence
        if enrollment_term_id
          args[:enrollment_term] =
            root_account.enrollment_terms.where(id: enrollment_term_id).first
        end
      end
      # :manage will be false for teachers in concluded courses (but they may have manage rights due to course dates)
      args[:enrollment_term] ||= @context.enrollment_term if @context.grants_right?(@current_user, session, :manage) && !@context.restrict_enrollments_to_course_dates
      args[:abstract_course] = @context.abstract_course
      args[:account] = account
      @course = @context.account.courses.new
      @course.attributes = args
      @course.start_at = DateTime.parse(params[:course][:start_at]).utc rescue nil
      @course.conclude_at = DateTime.parse(params[:course][:conclude_at]).utc rescue nil
      @course.workflow_state = "claimed"

      Course.suspend_callbacks(:copy_from_course_template) do
        @course.save!
      end
      @course.enroll_user(@current_user, "TeacherEnrollment", enrollment_state: "active")

      @content_migration = @course.content_migrations.build(
        user: @current_user,
        source_course: @context,
        context: @course,
        migration_type: "course_copy_importer",
        initiated_source: if api_request?
                            in_app? ? :api_in_app : :api
                          else
                            :manual
                          end
      )
      @content_migration.migration_settings[:source_course_id] = @context.id
      @content_migration.migration_settings[:import_quizzes_next] = true if params.dig(:settings, :import_quizzes_next)
      @content_migration.migration_settings[:import_blueprint_settings] = true if params.dig(:settings, :import_blueprint_settings)
      @content_migration.workflow_state = "created"
      if (adjust_dates = params[:adjust_dates]) && Canvas::Plugin.value_to_boolean(adjust_dates[:enabled])
        params[:date_shift_options][adjust_dates[:operation]] = "1"
      end
      @content_migration.set_date_shift_options(params[:date_shift_options].to_unsafe_h) if params[:date_shift_options]

      if Canvas::Plugin.value_to_boolean(params[:selective_import])
        @content_migration.migration_settings[:import_immediately] = false
        @content_migration.workflow_state = "exported"
        @content_migration.save
      else
        @content_migration.migration_settings[:import_immediately] = true
        @content_migration.copy_options = { everything: true }
        @content_migration.migration_settings[:migration_ids_to_import] = { copy: { everything: true } }
        @content_migration.workflow_state = "importing"
        @content_migration.save
        @content_migration.queue_migration
      end

      redirect_to course_content_migrations_url(@course)
    end
  end

  # @API Update a course
  # Update an existing course.
  #
  # Arguments are the same as Courses#create, with a few exceptions (enroll_me).
  #
  # If a user has content management rights, but not full course editing rights, the only attribute
  # editable through this endpoint will be "syllabus_body"
  #
  # If an account has set prevent_course_availability_editing_by_teachers, a teacher cannot change
  # course[start_at], course[conclude_at], or course[restrict_enrollments_to_course_dates] here.
  #
  # @argument course[account_id] [Integer]
  #   The unique ID of the account to move the course to.
  #
  # @argument course[name] [String]
  #   The name of the course. If omitted, the course will be named "Unnamed
  #   Course."
  #
  # @argument course[course_code] [String]
  #   The course code for the course.
  #
  # @argument course[start_at] [DateTime]
  #   Course start date in ISO8601 format, e.g. 2011-01-01T01:00Z
  #   This value is ignored unless 'restrict_enrollments_to_course_dates' is set to true,
  #   or the course is already published.
  #
  # @argument course[end_at] [DateTime]
  #   Course end date in ISO8601 format. e.g. 2011-01-01T01:00Z
  #   This value is ignored unless 'restrict_enrollments_to_course_dates' is set to true.
  #
  # @argument course[license] [String]
  #   The name of the licensing. Should be one of the following abbreviations
  #   (a descriptive name is included in parenthesis for reference):
  #   - 'private' (Private Copyrighted)
  #   - 'cc_by_nc_nd' (CC Attribution Non-Commercial No Derivatives)
  #   - 'cc_by_nc_sa' (CC Attribution Non-Commercial Share Alike)
  #   - 'cc_by_nc' (CC Attribution Non-Commercial)
  #   - 'cc_by_nd' (CC Attribution No Derivatives)
  #   - 'cc_by_sa' (CC Attribution Share Alike)
  #   - 'cc_by' (CC Attribution)
  #   - 'public_domain' (Public Domain).
  #
  # @argument course[is_public] [Boolean]
  #   Set to true if course is public to both authenticated and unauthenticated users.
  #
  # @argument course[is_public_to_auth_users] [Boolean]
  #   Set to true if course is public only to authenticated users.
  #
  # @argument course[public_syllabus] [Boolean]
  #   Set to true to make the course syllabus public.
  #
  # @argument course[public_syllabus_to_auth] [Boolean]
  #   Set to true to make the course syllabus to public for authenticated users.
  #
  # @argument course[public_description] [String]
  #   A publicly visible description of the course.
  #
  # @argument course[allow_student_wiki_edits] [Boolean]
  #   If true, students will be able to modify the course wiki.
  #
  # @argument course[allow_wiki_comments] [Boolean]
  #   If true, course members will be able to comment on wiki pages.
  #
  # @argument course[allow_student_forum_attachments] [Boolean]
  #   If true, students can attach files to forum posts.
  #
  # @argument course[open_enrollment] [Boolean]
  #   Set to true if the course is open enrollment.
  #
  # @argument course[self_enrollment] [Boolean]
  #   Set to true if the course is self enrollment.
  #
  # @argument course[restrict_enrollments_to_course_dates] [Boolean]
  #   Set to true to restrict user enrollments to the start and end dates of the
  #   course. Setting this value to false will
  #   remove the course end date (if it exists), as well as the course start date
  #   (if the course is unpublished).
  #
  # @argument course[term_id] [Integer]
  #   The unique ID of the term to create to course in.
  #
  # @argument course[sis_course_id] [String]
  #   The unique SIS identifier.
  #
  # @argument course[integration_id] [String]
  #   The unique Integration identifier.
  #
  # @argument course[hide_final_grades] [Boolean]
  #   If this option is set to true, the totals in student grades summary will
  #   be hidden.
  #
  # @argument course[time_zone] [String]
  #   The time zone for the course. Allowed time zones are
  #   {http://www.iana.org/time-zones IANA time zones} or friendlier
  #   {http://api.rubyonrails.org/classes/ActiveSupport/TimeZone.html Ruby on Rails time zones}.
  #
  # @argument course[apply_assignment_group_weights] [Boolean]
  #   Set to true to weight final grade based on assignment groups percentages.
  #
  # @argument course[storage_quota_mb] [Integer]
  #   Set the storage quota for the course, in megabytes. The caller must have
  #   the "Manage storage quotas" account permission.
  #
  # @argument offer [Boolean]
  #   If this option is set to true, the course will be available to students
  #   immediately.
  #
  # @argument course[event] [String, "claim"|"offer"|"conclude"|"delete"|"undelete"]
  #   The action to take on each course.
  #   * 'claim' makes a course no longer visible to students. This action is also called "unpublish" on the web site.
  #     A course cannot be unpublished if students have received graded submissions.
  #   * 'offer' makes a course visible to students. This action is also called "publish" on the web site.
  #   * 'conclude' prevents future enrollments and makes a course read-only for all participants. The course still appears
  #     in prior-enrollment lists.
  #   * 'delete' completely removes the course from the web site (including course menus and prior-enrollment lists).
  #     All enrollments are deleted. Course content may be physically deleted at a future date.
  #   * 'undelete' attempts to recover a course that has been deleted. This action requires account administrative rights.
  #     (Recovery is not guaranteed; please conclude rather than delete a course if there is any possibility the course
  #     will be used again.) The recovered course will be unpublished. Deleted enrollments will not be recovered.
  #
  # @argument course[default_view]  [String, "feed"|"wiki"|"modules"|"syllabus"|"assignments"]
  #   The type of page that users will see when they first visit the course
  #   * 'feed' Recent Activity Dashboard
  #   * 'wiki' Wiki Front Page
  #   * 'modules' Course Modules/Sections Page
  #   * 'assignments' Course Assignments List
  #   * 'syllabus' Course Syllabus Page
  #   other types may be added in the future
  #
  # @argument course[syllabus_body] [String]
  #   The syllabus body for the course
  #
  # @argument course[syllabus_course_summary] [Boolean]
  #   Optional. Indicates whether the Course Summary (consisting of the course's assignments and calendar events) is displayed on the syllabus page. Defaults to +true+.
  #
  # @argument course[grading_standard_id] [Integer]
  #   The grading standard id to set for the course.  If no value is provided for this argument the current grading_standard will be un-set from this course.
  #
  # @argument course[grade_passback_setting] [String]
  #   Optional. The grade_passback_setting for the course. Only 'nightly_sync' and '' are allowed
  #
  # @argument course[course_format] [String]
  #   Optional. Specifies the format of the course. (Should be either 'on_campus' or 'online')
  #
  # @argument course[image_id] [Integer]
  #   This is a file ID corresponding to an image file in the course that will
  #   be used as the course image.
  #   This will clear the course's image_url setting if set.  If you attempt
  #   to provide image_url and image_id in a request it will fail.
  #
  # @argument course[image_url] [String]
  #   This is a URL to an image to be used as the course image.
  #   This will clear the course's image_id setting if set.  If you attempt
  #   to provide image_url and image_id in a request it will fail.
  #
  # @argument course[remove_image] [Boolean]
  #   If this option is set to true, the course image url and course image
  #   ID are both set to nil
  #
  # @argument course[remove_banner_image] [Boolean]
  #   If this option is set to true, the course banner image url and course
  #   banner image ID are both set to nil
  #
  # @argument course[blueprint] [Boolean]
  #   Sets the course as a blueprint course.
  #
  # @argument course[blueprint_restrictions] [BlueprintRestriction]
  #   Sets a default set to apply to blueprint course objects when restricted,
  #   unless _use_blueprint_restrictions_by_object_type_ is enabled.
  #   See the {api:Blueprint_Courses:BlueprintRestriction Blueprint Restriction} documentation
  #
  # @argument course[use_blueprint_restrictions_by_object_type] [Boolean]
  #   When enabled, the _blueprint_restrictions_ parameter will be ignored in favor of
  #   the _blueprint_restrictions_by_object_type_ parameter
  #
  # @argument course[blueprint_restrictions_by_object_type] [multiple BlueprintRestrictions]
  #   Allows setting multiple {api:Blueprint_Courses:BlueprintRestriction Blueprint Restriction}
  #   to apply to blueprint course objects of the matching type when restricted.
  #   The possible object types are "assignment", "attachment", "discussion_topic", "quiz" and "wiki_page".
  #   Example usage:
  #     course[blueprint_restrictions_by_object_type][assignment][content]=1
  #
  # @argument course[homeroom_course] [Boolean]
  #   Sets the course as a homeroom course. The setting takes effect only when the course is associated
  #   with a Canvas for Elementary-enabled account.
  #
  # @argument course[sync_enrollments_from_homeroom] [String]
  #   Syncs enrollments from the homeroom that is set in homeroom_course_id. The setting only takes effect when the
  #   course is associated with a Canvas for Elementary-enabled account and sync_enrollments_from_homeroom is enabled.
  #
  # @argument course[homeroom_course_id] [String]
  #   Sets the Homeroom Course id to be used with sync_enrollments_from_homeroom. The setting only takes effect when the
  #   course is associated with a Canvas for Elementary-enabled account and sync_enrollments_from_homeroom is enabled.
  #
  # @argument course[template] [Boolean]
  #   Enable or disable the course as a template that can be selected by an account
  #
  # @argument course[course_color] [String]
  #   Sets a color in hex code format to be associated with the course. The setting takes effect only when the course
  #   is associated with a Canvas for Elementary-enabled account.
  #
  # @argument course[friendly_name] [String]
  #   Set a friendly name for the course. If this is provided and the course is associated with a Canvas for
  #   Elementary account, it will be shown instead of the course name. This setting takes priority over
  #   course nicknames defined by individual users.
  #
  # @argument course[enable_course_paces] [Boolean]
  #   Enable or disable Course Pacing for the course. This setting only has an effect when the Course Pacing feature flag is
  #   enabled for the sub-account. Otherwise, Course Pacing are always disabled.
  #     Note: Course Pacing is in active development.
  #
  # @argument course[conditional_release] [Boolean]
  #   Enable or disable individual learning paths for students based on assessment
  #
  # @argument override_sis_stickiness [boolean]
  #   Default is true. If false, any fields containing “sticky” changes will not be updated.
  #   See SIS CSV Format documentation for information on which fields can have SIS stickiness
  #
  # @example_request
  #   curl https://<canvas>/api/v1/courses/<course_id> \
  #     -X PUT \
  #     -H 'Authorization: Bearer <token>' \
  #     -d 'course[name]=New course name' \
  #     -d 'course[start_at]=2012-05-05T00:00:00Z'
  #
  # @example_response
  #   {
  #     "name": "New course name",
  #     "course_code": "COURSE-001",
  #     "start_at": "2012-05-05T00:00:00Z",
  #     "end_at": "2012-08-05T23:59:59Z",
  #     "sis_course_id": "12345"
  #   }
  def update
    @course = api_find(Course, params[:id])
    old_settings = @course.settings
    logging_source = api_request? ? :api : :manual

    params[:course] ||= {}
    params_for_update = course_params
    params[:course][:event] = :offer if value_to_boolean(params[:offer])

    if params[:course][:event] && params[:course].keys.size == 1
      return unless verified_user_check

      event = params[:course][:event].to_s
      # check permissions on processable events
      # allow invalid and non_events to pass through
      return if %w[offer claim conclude delete undelete].include?(event) &&
                !authorized_action(@course, @current_user, permission_for_event(event))

      # authorized, invalid, and non_events are processed
      if process_course_event
        render_update_success
      else
        render_update_failure
      end
      return
    end

    if authorized_action(@course, @current_user, %i[manage_content manage_course_content_edit])
      return render_update_success if params[:for_reload]

      unless @course.grants_right?(@current_user, :update)
        # let users with :manage_couse_content_edit only update the body
        params_for_update = params_for_update.slice(:syllabus_body)
      end
      if params_for_update.key?(:syllabus_body)
        begin
          params_for_update[:syllabus_body] = process_incoming_html_content(params_for_update[:syllabus_body])
        rescue Api::Html::UnparsableContentError => e
          @course.errors.add(:unparsable_content, e.message)
        end
      end
      unless @course.grants_right?(@current_user, :manage_course_visibility)
        params_for_update.delete(:indexed)
      end
      if params_for_update.key?(:template)
        template = value_to_boolean(params_for_update.delete(:template))
        if (template && @course.grants_right?(@current_user, session, :add_course_template)) ||
           (!template && @course.grants_right?(@current_user, session, :delete_course_template))
          @course.template = template
        end
      end

      account_id = params[:course].delete :account_id
      if account_id && @course.account.grants_any_right?(@current_user, session, :manage_courses, :manage_courses_admin)
        account = api_find(Account, account_id)
        if account && account != @course.account && account.grants_any_right?(@current_user, session, :manage_courses, :manage_courses_admin)
          @course.account = account
        end
      end

      root_account_id = params[:course].delete :root_account_id
      if root_account_id && Account.site_admin.grants_any_right?(@current_user, session, :manage_courses, :manage_courses_admin)
        @course.root_account = Account.root_accounts.find(root_account_id)
        @course.account = @course.root_account if @course.account.root_account != @course.root_account
      end

      if params[:course].key?(:apply_assignment_group_weights)
        @course.apply_assignment_group_weights =
          value_to_boolean params[:course].delete(:apply_assignment_group_weights)
      end
      if params[:course].key?(:group_weighting_scheme)
        @course.group_weighting_scheme = params[:course].delete(:group_weighting_scheme)
      end

      if @course.group_weighting_scheme_changed? && !can_change_group_weighting_scheme?
        return render_unauthorized_action
      end

      term_id_param_was_sent = params[:course][:term_id] || params[:course][:enrollment_term_id]
      term_id = params[:course].delete(:term_id)
      enrollment_term_id = params[:course].delete(:enrollment_term_id) || term_id
      if enrollment_term_id && @course.account.grants_any_right?(@current_user, session, :manage_courses, :manage_courses_admin)
        enrollment_term = api_find(@course.root_account.enrollment_terms, enrollment_term_id)
        @course.enrollment_term = enrollment_term if enrollment_term && enrollment_term != @course.enrollment_term
      end

      if params_for_update.key? :grading_standard_id
        standard_id = params_for_update.delete :grading_standard_id
        grading_standard = GradingStandard.for(@course).where(id: standard_id).first if standard_id.present?
        if grading_standard != @course.grading_standard
          if standard_id.present?
            @course.grading_standard = grading_standard if grading_standard
          else
            @course.grading_standard = nil
          end
        end
      end

      if params_for_update.key?(:grade_passback_setting)
        grade_passback_setting = params_for_update.delete(:grade_passback_setting)
        return unless authorized_action?(@course, @current_user, :manage_grades)

        update_grade_passback_setting(grade_passback_setting)
      end

      unless @course.account.grants_right? @current_user, session, :manage_storage_quotas
        params_for_update.delete :storage_quota
        params_for_update.delete :storage_quota_mb
      end
      if !@course.account.grants_any_right?(@current_user, session, :manage_courses, :manage_courses_admin) &&
         @course.root_account.settings[:prevent_course_renaming_by_teachers]
        params_for_update.delete :name
        params_for_update.delete :course_code
      end
      params[:course][:sis_source_id] = params[:course].delete(:sis_course_id) if api_request?
      if (sis_id = params[:course].delete(:sis_source_id)) &&
         sis_id != @course.sis_source_id &&
         @course.root_account.grants_right?(@current_user, session, :manage_sis)
        @course.sis_source_id = sis_id.presence
      end

      lock_announcements = params[:course].delete(:lock_all_announcements)
      unless lock_announcements.nil?
        if value_to_boolean(lock_announcements)
          @course.lock_all_announcements = true
          Announcement.lock_from_course(@course)
        elsif @course.lock_all_announcements
          @course.lock_all_announcements = false
        end
      end

      if params[:course].key?(:usage_rights_required)
        @course.usage_rights_required = value_to_boolean(params[:course].delete(:usage_rights_required))
      end

      if params_for_update.key?(:locale) && params_for_update[:locale].blank?
        params_for_update[:locale] = nil
      end

      if params[:course][:event]
        return unless verified_user_check

        event = params[:course][:event].to_s
        # check permissions on processable events
        # allow invalid and non_events to pass through
        return if %w[offer claim conclude delete undelete].include?(event) &&
                  !authorized_action(@course, @current_user, permission_for_event(event))

        # authorized, invalid, and non_events are processed
        unless process_course_event
          render_update_failure
          return
        end
      end

      color = params[:course][:course_color]
      if color
        if color.strip.empty? || color.length == 1
          @course.course_color = nil
          params_for_update.delete :course_color
        elsif valid_hexcode?(color)
          @course.course_color = normalize_hexcode(color)
          params_for_update.delete :course_color
        else
          @course.errors.add(:course_color, t("Invalid hexcode provided"))
        end
      end

      if (default_due_time = params_for_update.delete(:default_due_time))
        @course.default_due_time = normalize_due_time(default_due_time)
      end

      update_image(params, "image")
      update_image(params, "banner_image")

      params_for_update[:conclude_at] = params[:course].delete(:end_at) if api_request? && params[:course].key?(:end_at)

      # Remove enrollment dates if "Term" enrollment is specified
      if params_for_update.key?(:restrict_enrollments_to_course_dates)
        restrict_enrollments_to_course_dates =
          value_to_boolean(params_for_update[:restrict_enrollments_to_course_dates])
        if restrict_enrollments_to_course_dates.nil?
          unrecognized_message = t("The argument provided is expected to be of type boolean.")
          @course.errors.add(:restrict_enrollments_to_course_dates, unrecognized_message)
        end
      else
        restrict_enrollments_to_course_dates = @course.restrict_enrollments_to_course_dates
      end
      if @course.enrollment_term && !restrict_enrollments_to_course_dates
        params_for_update[:start_at] = nil if @course.unpublished?
        params_for_update[:conclude_at] = nil
      end

      @default_wiki_editing_roles_was = @course.default_wiki_editing_roles || "teachers"

      # Saving master course setting for statsd logging later
      @old_save_master_course = false
      @new_save_master_course = false
      if params[:course].key?(:blueprint)
        @old_save_master_course = MasterCourses::MasterTemplate.is_master_course?(@course)
        master_course = value_to_boolean(params[:course].delete(:blueprint))
        if master_course != MasterCourses::MasterTemplate.is_master_course?(@course)
          return unless authorized_action(@course.account, @current_user, :manage_master_courses)

          message = master_course && why_cant_i_enable_master_course(@course)
          if message
            @course.errors.add(:master_course, message)
          else
            action = master_course ? "set" : "remove"
            MasterCourses::MasterTemplate.send(:"#{action}_as_master_course", @course)
            @new_save_master_course = master_course
          end
        end
      end
      blueprint_keys = %i[blueprint_restrictions use_blueprint_restrictions_by_object_type blueprint_restrictions_by_object_type]
      if blueprint_keys.any? { |k| params[:course].key?(k) } && MasterCourses::MasterTemplate.is_master_course?(@course)
        template = MasterCourses::MasterTemplate.full_template_for(@course)

        if params[:course].key?(:use_blueprint_restrictions_by_object_type)
          template.use_default_restrictions_by_type = value_to_boolean(params[:course][:use_blueprint_restrictions_by_object_type])
        end

        if (mc_restrictions = params[:course][:blueprint_restrictions])
          template.default_restrictions = mc_restrictions.to_unsafe_h.to_h { |k, v| [k.to_sym, value_to_boolean(v)] }
        end

        if (mc_restrictions_by_type = params[:course][:blueprint_restrictions_by_object_type])
          parsed_restrictions_by_type = {}
          mc_restrictions_by_type.to_unsafe_h.each do |type, restrictions|
            class_name = (type == "quiz") ? "Quizzes::Quiz" : type.camelcase
            parsed_restrictions_by_type[class_name] = restrictions.to_h { |k, v| [k.to_sym, value_to_boolean(v)] }
          end
          template.default_restrictions_by_type = parsed_restrictions_by_type
        end

        if template.changed?
          return unless authorized_action(@course.account, @current_user, :manage_master_courses)

          @course.errors.add(:master_course_restrictions, t("Invalid restrictions")) unless template.save
        end
      end

      if params[:override_sis_stickiness] && !value_to_boolean(params[:override_sis_stickiness])
        params_for_update -= [*@course.stuck_sis_fields]
      end

      @course.attributes = params_for_update

      if params[:course][:course_visibility].present? && @course.grants_right?(@current_user, :manage_course_visibility)
        visibility_configuration(params[:course])
      end

      if params[:course][:homeroom_course].present? && value_to_boolean(params[:course][:homeroom_course]) && @course.enable_course_paces
        homeroom_message = t("Homeroom Course cannot be used with Course Pacing")
        @course.errors.add(:homeroom_course, homeroom_message)
      end

      if params[:course][:enable_course_paces].present? && value_to_boolean(params[:course][:enable_course_paces]) && @course.homeroom_course
        pacing_message = t("Course Pacing cannot be used with Homeroom Course")
        @course.errors.add(:enable_course_paces, pacing_message)
      end

      changes = changed_settings(@course.changes, @course.settings, old_settings)
      changes.delete(:start_at) if changes.dig(:start_at, 0)&.to_s == changes.dig(:start_at, 1)&.to_s
      changes.delete(:conclude_at) if changes.dig(:conclude_at, 0)&.to_s == changes.dig(:conclude_at, 1)&.to_s
      availability_changes = changes.keys & %w[start_at conclude_at restrict_enrollments_to_course_dates]
      course_availability_changed = availability_changes.present?
      # allow dates to be dropped if using term dates, even if update is done by someone without permission
      unless @course.restrict_enrollments_to_course_dates
        availability_changes -= ["start_at"] if @course.start_at.nil?
        availability_changes -= ["conclude_at"] if @course.conclude_at.nil?
      end
      return if availability_changes.present? && !authorized_action(@course, @current_user, :edit_course_availability)

      # Republish course paces if the course dates have been changed
      term_changed = (@course.enrollment_term_id != enrollment_term_id) && term_id_param_was_sent
      if @course.account.feature_enabled?(:course_paces) && (course_availability_changed || term_changed)
        @course.course_paces.find_each(&:create_publish_progress)
      end
      disable_conditional_release if changes[:conditional_release]&.last == false

      @course.delay_if_production(priority: Delayed::LOW_PRIORITY).touch_content_if_public_visibility_changed(changes)

      if @course.errors.none? && @course.save
        Auditors::Course.record_updated(@course, @current_user, changes, source: logging_source)
        @current_user.touch
        if params[:update_default_pages]
          @course.wiki.update_default_wiki_page_roles(@course.default_wiki_editing_roles, @default_wiki_editing_roles_was)
        end
        # Sync homeroom enrollments and participation if enabled and course isn't a SIS import
        if @course.can_sync_with_homeroom?
          progress = Progress.new(context: @course, tag: :sync_homeroom_enrollments)
          progress.user = @current_user
          progress.reset!
          progress.process_job(@course, :sync_homeroom_enrollments, { priority: Delayed::LOW_PRIORITY })
          # Participation sync should be done in the normal request flow, as it only needs to update a couple of
          # specific fields, delegating that to a job will cause the controller to return the old values, which will
          # force the user to refresh the page after the job finishes to see the changes
          @course.sync_homeroom_participation
        end

        # Increment a log if both master course and course pacing are on
        if @old_save_master_course == @new_save_master_course
          if !changes[:enable_course_paces].nil? && (changes[:enable_course_paces][1] && MasterCourses::MasterTemplate.is_master_course?(@course))
            InstStatsd::Statsd.increment("course.paced.blueprint_course")
          end
        elsif @old_save_master_course == false && @new_save_master_course == true
          if @course.enable_course_paces == true
            InstStatsd::Statsd.increment("course.paced.blueprint_course")
          end
        end

        render_update_success
      else
        render_update_failure
      end
    end
  end

  def update_image(params, setting_name)
    if params[:course][:"#{setting_name}_url"] && params[:course][:"#{setting_name}_id"]
      respond_to do |format|
        format.json { render json: { message: "You cannot provide both an #{setting_name}_url and a #{setting_name}_id." }, status: :bad_request }
        return
      end
    end

    if params[:course][:"#{setting_name}_url"]
      @course.send(:"#{setting_name}_url=", params[:course][:"#{setting_name}_url"])
      @course.send(:"#{setting_name}_id=", nil)
    end

    if params[:course][:"#{setting_name}_id"]
      if @course.attachments.active.where(id: params[:course][:"#{setting_name}_id"]).exists?
        @course.send(:"#{setting_name}_id=", params[:course][:"#{setting_name}_id"])
        @course.send(:"#{setting_name}_url=", nil)
      else
        respond_to do |format|
          format.json { render json: { message: "The image_id is not a valid course file id." }, status: :bad_request }
          return
        end
      end
    end

    if params[:course][:"remove_#{setting_name}"]
      @course.send(:"#{setting_name}_url=", nil)
      @course.send(:"#{setting_name}_id=", nil)
    end
  end

  def render_update_failure
    respond_to do |format|
      format.html do
        flash[:error] = t("There was an error saving the changes to the course")
        redirect_to course_url(@course)
      end
      format.json { render json: @course.errors, status: :bad_request }
    end
  end

  # prevent API from failing when a no-op event is given
  def non_event?(course, event)
    case event
    when :offer
      course.available?
    when :claim
      course.claimed?
    when :complete
      course.completed?
    when :delete
      course.deleted?
    else
      false
    end
  end

  def process_course_event
    event = params[:course].delete(:event)
    event = event.to_sym
    event = :complete if event == :conclude
    return true if non_event?(@course, event)

    if event == :claim && !@course.unpublishable?
      cant_unpublish_message = t("errors.unpublish", "Course cannot be unpublished if student submissions exist.")
      respond_to do |format|
        format.json do
          @course.errors.add(:workflow_state, cant_unpublish_message)
        end
        format.html do
          flash[:error] = cant_unpublish_message
          redirect_to(course_url(@course))
        end
      end
      false
    else
      result = @course.process_event(event)
      if result
        opts = { source: api_request? ? :api : :manual }
        case event
        when :offer
          Auditors::Course.record_published(@course, @current_user, opts)
        when :claim
          Auditors::Course.record_claimed(@course, @current_user, opts)
        when :complete
          Auditors::Course.record_concluded(@course, @current_user, opts)
        when :delete
          Auditors::Course.record_deleted(@course, @current_user, opts)
        when :undelete
          Auditors::Course.record_restored(@course, @current_user, opts)
        end
      else
        @course.errors.add(:workflow_state, @course.halted_because)
      end
      result
    end
  end

  def render_update_success
    respond_to do |format|
      format.html do
        flash[:notice] = t("notices.updated", "Course was successfully updated.")
        redirect_to(params[:continue_to].presence || course_url(@course))
      end
      format.json do
        if api_request?
          render json: course_json(@course, @current_user, session, [:hide_final_grades], nil)
        else
          render json: @course.as_json(methods: %i[readable_license quota account_name term_name grading_standard_title storage_quota_mb]), status: :ok
        end
      end
    end
  end

  # @API Update courses
  # Update multiple courses in an account.  Operates asynchronously; use the {api:ProgressController#show progress endpoint}
  # to query the status of an operation.
  #
  # @argument course_ids[] [Required]
  #   List of ids of courses to update. At most 500 courses may be updated in one call.
  # @argument event [Required, String, "offer"|"conclude"|"delete"|"undelete"]
  #   The action to take on each course.  Must be one of 'offer', 'conclude', 'delete', or 'undelete'.
  #   * 'offer' makes a course visible to students. This action is also called "publish" on the web site.
  #   * 'conclude' prevents future enrollments and makes a course read-only for all participants. The course still appears
  #     in prior-enrollment lists.
  #   * 'delete' completely removes the course from the web site (including course menus and prior-enrollment lists).
  #     All enrollments are deleted. Course content may be physically deleted at a future date.
  #   * 'undelete' attempts to recover a course that has been deleted. (Recovery is not guaranteed; please conclude
  #     rather than delete a course if there is any possibility the course will be used again.) The recovered course
  #     will be unpublished. Deleted enrollments will not be recovered.
  # @example_request
  #     curl https://<canvas>/api/v1/accounts/<account_id>/courses \
  #       -X PUT \
  #       -H 'Authorization: Bearer <token>' \
  #       -d 'event=offer' \
  #       -d 'course_ids[]=1' \
  #       -d 'course_ids[]=2'
  #
  # @returns Progress
  def batch_update
    @account = api_find(Account, params[:account_id])
    permission = if params[:event] == "undelete"
                   :undelete_courses
                 else
                   [:manage_courses, :manage_courses_admin]
                 end

    if authorized_action(@account, @current_user, permission)
      return render(json: { message: "must specify course_ids[]" }, status: :bad_request) unless params[:course_ids].is_a?(Array)

      @course_ids = Api.map_ids(params[:course_ids], Course, @domain_root_account, @current_user)
      return render(json: { message: "course batch size limit (500) exceeded" }, status: :forbidden) if @course_ids.size > 500

      update_params = params.permit(:event).to_unsafe_h
      return render(json: { message: "need to specify event" }, status: :bad_request) unless update_params[:event]

      return render(json: { message: "invalid event" }, status: :bad_request) unless %w[offer conclude delete undelete].include? update_params[:event]

      progress = Course.batch_update(@account, @current_user, @course_ids, update_params, :api)
      render json: progress_json(progress, @current_user, session)
    end
  end

  def public_feed
    return unless get_feed_context(only: [:course])

    title = t("titles.rss_feed", "%{course} Feed", course: @context.name)
    link = course_url(@context)

    @entries = []
    @entries.concat Assignments::ScopedToUser.new(@context, @current_user, @context.assignments.published).scope
    @entries.concat @context.calendar_events.active
    @entries.concat(DiscussionTopic::ScopedToUser.new(@context, @current_user, @context.discussion_topics.published).scope.reject do |dt|
      dt.locked_for?(@current_user, check_policies: true)
    end)
    @entries.concat WikiPages::ScopedToUser.new(@context, @current_user, @context.wiki_pages.published).scope
    @entries = @entries.sort_by(&:updated_at)

    respond_to do |format|
      format.atom { render plain: AtomFeedHelper.render_xml(title:, link:, entries: @entries, context: @context) }
    end
  end

  def publish_to_sis
    sis_publish_status(true)
  end

  def sis_publish_status(publish_grades = false)
    get_context
    return unless authorized_action(@context, @current_user, :manage_grades)

    @context.publish_final_grades(@current_user) if publish_grades

    processed_grade_publishing_statuses = {}
    grade_publishing_statuses, overall_status = @context.grade_publishing_statuses
    grade_publishing_statuses.each do |message, enrollments|
      processed_grade_publishing_statuses[message] = enrollments.map do |enrollment|
        { id: enrollment.user.id,
          name: enrollment.user.name,
          sortable_name: enrollment.user.sortable_name,
          url: course_user_url(@context, enrollment.user) }
      end
    end

    render json: { sis_publish_overall_status: overall_status,
                   sis_publish_statuses: processed_grade_publishing_statuses }
  end

  # @API Reset a course
  # Deletes the current course, and creates a new equivalent course with
  # no content, but all sections and users moved over.
  #
  # @returns Course
  def reset_content
    get_context
    return unless authorized_action(@context, @current_user, :reset_content)

    if MasterCourses::MasterTemplate.is_master_course?(@context) || @context.template?
      return render json: {
                      message: "cannot reset_content on a blueprint or template course"
                    },
                    status: :bad_request
    end

    @new_course = @context.reset_content
    Auditors::Course.record_reset(@context, @new_course, @current_user, source: api_request? ? :api : :manual)
    if api_request?
      render json: course_json(@new_course, @current_user, session, [], nil)
    else
      redirect_to course_settings_path(@new_course.id)
    end
  end

  # @API Get effective due dates
  # For each assignment in the course, returns each assigned student's ID
  # and their corresponding due date along with some grading period data.
  # Returns a collection with keys representing assignment IDs and values as a
  # collection containing keys representing student IDs and values representing
  # the student's effective due_at, the grading_period_id of which the due_at falls
  # in, and whether or not the grading period is closed (in_closed_grading_period)
  #
  # @argument assignment_ids[] [Optional, String]
  # The list of assignment IDs for which effective student due dates are
  # requested. If not provided, all assignments in the course will be used.
  #
  # @example_request
  #   curl https://<canvas>/api/v1/courses/<course_id>/effective_due_dates
  #     -X GET \
  #     -H 'Authorization: Bearer <token>'
  #
  # @example_response
  #   {
  #     "1": {
  #        "14": { "due_at": "2015-09-05", "grading_period_id": null, "in_closed_grading_period": false },
  #        "15": { due_at: null, "grading_period_id": 3, "in_closed_grading_period": true }
  #     },
  #     "2": {
  #        "14": { "due_at": "2015-08-05", "grading_period_id": 3, "in_closed_grading_period": true }
  #     }
  #   }
  def effective_due_dates
    return unless authorized_action(@context, @current_user, :read_as_admin)

    assignment_ids = effective_due_dates_params[:assignment_ids]
    unless validate_assignment_ids(assignment_ids)
      return render json: { errors: t("%{assignment_ids} param is invalid", assignment_ids: "assignment_ids") }, status: :unprocessable_entity
    end

    due_dates = if assignment_ids.present?
                  EffectiveDueDates.for_course(@context, assignment_ids)
                else
                  EffectiveDueDates.for_course(@context)
                end

    render json: due_dates.to_hash(%i[
                                     due_at grading_period_id in_closed_grading_period
                                   ])
  end

  # @API Permissions
  # Returns permission information for the calling user in the given course.
  # See also the {api:AccountsController#permissions Account} and
  # {api:GroupsController#permissions Group} counterparts.
  #
  # @argument permissions[] [String]
  #   List of permissions to check against the authenticated user.
  #   Permission names are documented in the {api:RoleOverridesController#add_role Create a role} endpoint.
  #
  # @example_request
  #     curl https://<canvas>/api/v1/courses/<course_id>/permissions \
  #       -H 'Authorization: Bearer <token>' \
  #       -d 'permissions[]=manage_grades'
  #       -d 'permissions[]=send_messages'
  #
  # @example_response
  #   {'manage_grades': 'false', 'send_messages': 'true'}
  def permissions
    get_context
    return unless authorized_action(@context, @current_user, :read)

    permissions = Array(params[:permissions]).map(&:to_sym)
    render json: @context.rights_status(@current_user, session, *permissions)
  end

  # @API Get bulk user progress
  # Returns progress information for all users enrolled in the given course.
  #
  # You must be a user who has permission to view all grades in the course (such as a teacher or administrator).
  #
  # @example_request
  #     curl https://<canvas>/api/v1/courses/<course_id>/bulk_user_progress \
  #       -H 'Authorization: Bearer <token>'
  #
  # @example_response
  #   [
  #     {
  #       "id": 1,
  #       "display_name": "Test Student 1",
  #       "avatar_image_url": "https://<canvas>/images/messages/avatar-50.png",
  #       "html_url": "https://<canvas>/courses/1/users/1",
  #       "pronouns": null,
  #       "progress": {
  #         "requirement_count": 2,
  #         "requirement_completed_count": 1,
  #         "next_requirement_url": "https://<canvas>/courses/<course_id>/modules/items/<item_id>",
  #         "completed_at": null
  #       }
  #     },
  #     {
  #       "id": 2,
  #       "display_name": "Test Student 2",
  #       "avatar_image_url": "https://<canvas>/images/messages/avatar-50.png",
  #       "html_url": "https://<canvas>/courses/1/users/2",
  #       "pronouns": null,
  #       "progress": {
  #         "requirement_count": 2,
  #         "requirement_completed_count": 2,
  #         "next_requirement_url": null,
  #         "completed_at": "2021-08-10T16:26:08Z"
  #       }
  #     }
  #   ]
  def bulk_user_progress
    get_context
    return unless authorized_action(@context, @current_user, :view_all_grades)

    unless @context.module_based?
      return render json: {
                      error: { message: "No progress available because this course is not module based (meaning, it does not have modules and module completion requirements)." }
                    },
                    status: :bad_request
    end

    # NOTE: Similar to #user_progress, this endpoint should remain on the primary db
    users = Api.paginate(UserSearch.scope_for(@context, @current_user, enrollment_type: %w[Student]), self, api_v1_course_bulk_user_progress_url)
    cmps = ContextModuleProgression.where(user_id: users.map(&:id))
                                   .joins(:context_module)
                                   .where(context_modules: { context: @context, context_type: "Course" })
    cmps_by_user = cmps.group_by(&:user_id)

    progress = users.map do |user|
      progressions = {}
      progressions[@context.id] = cmps_by_user[user.id] || []
      user_display_json(user, @context).merge(progress: CourseProgress.new(@context, user, read_only: true, preloaded_progressions: progressions).to_json)
    end

    render json: progress.to_json, status: :ok
  end

  def student_view
    get_context
    if authorized_action(@context, @current_user, :use_student_view)
      enter_student_view
    end
  end

  def leave_student_view
    session.delete(:become_user_id)
    return_url = session[:masquerade_return_to]
    session.delete(:masquerade_return_to)
    return_to(return_url, request.referer || dashboard_url)
  end

  def reset_test_student
    get_context
    if @current_user.fake_student? && authorized_action(@context, @real_current_user, :use_student_view)
      # destroy the exising student
      @fake_student = @context.student_view_student
      # but first, remove all existing quiz submissions / submissions

      AssessmentRequest.for_assessee(@fake_student).destroy_all

      @fake_student.destroy

      # destroy these after enrollment so
      # needs_grading_count callbacks work
      ModeratedGrading::Selection.where(student_id: @fake_student).delete_all
      pg_scope = ModeratedGrading::ProvisionalGrade.where(submission_id: @fake_student.all_submissions)
      SubmissionComment.where(provisional_grade_id: pg_scope).delete_all
      pg_scope.delete_all
      OriginalityReport.where(submission_id: @fake_student.all_submissions).delete_all
      AnonymousOrModerationEvent.where(submission: @fake_student.all_submissions).destroy_all
      @fake_student.all_submissions.preload(:all_submission_comments, :submission_drafts, :lti_result, :versions).destroy_all
      @fake_student.quiz_submissions.each { |qs| qs.events.destroy_all }
      @fake_student.quiz_submissions.destroy_all
      @fake_student.learning_outcome_results.preload(:artifact).each { |lor| lor.artifact.destroy }
      @fake_student.learning_outcome_results.destroy_all

      flash[:notice] = t("notices.reset_test_student", "The test student has been reset successfully.")
      enter_student_view
    end
  end

  def enter_student_view
    @fake_student = @context.student_view_student
    session[:become_user_id] = @fake_student.id
    return_url = course_path(@context)
    session.delete(:masquerade_return_to)
    return return_to(request.referer, return_url || dashboard_url) if value_to_boolean(params[:redirect_to_referer])

    return_to(return_url, request.referer || dashboard_url)
  end
  protected :enter_student_view

  def permission_for_event(event)
    @context ||= @course
    case event
    when "offer", "claim"
      if @context.root_account.feature_enabled?(:granular_permissions_manage_courses)
        :manage_courses_publish
      else
        :change_course_state
      end
    when "conclude", "complete"
      if @context.root_account.feature_enabled?(:granular_permissions_manage_courses)
        :manage_courses_conclude
      else
        :change_course_state
      end
    when "delete"
      :delete
    when "undelete"
      if @context.root_account.feature_enabled?(:granular_permissions_manage_courses)
        :delete
      else
        :change_course_state
      end
    else
      :nothing
    end
  end

  def changed_settings(changes, new_settings, old_settings = nil)
    # frd? storing a hash?
    # Settings is stored as a hash in a column which
    # causes us to do some more work if it has been changed.

    # Since course uses write_attribute on settings its not accurate
    # so just ignore it if its in the changes hash
    changes.delete("settings") if changes.key?("settings")

    unless old_settings == new_settings
      settings = Course.settings_options.keys.each_with_object({}) do |key, results|
        old_value = if old_settings.present? && old_settings.key?(key)
                      old_settings[key]
                    else
                      nil
                    end

        new_value = if new_settings.present? && new_settings.key?(key)
                      new_settings[key]
                    else
                      nil
                    end

        results[key.to_s] = [old_value, new_value] unless old_value == new_value
      end
      changes.merge!(settings)
    end

    changes
  end

  def ping
    render json: { success: true }
  end

  def link_validation
    get_context
    return unless authorized_action(@context, @current_user, [:manage_content, *RoleOverride::GRANULAR_MANAGE_COURSE_CONTENT_PERMISSIONS])

    if (progress = CourseLinkValidator.current_progress(@context))
      render json: progress_json(progress, @current_user, session)
    else
      render json: {}
    end
  end

  # @API Remove quiz migration alert
  #
  # Remove alert about the limitations of quiz migrations that is displayed
  # to a user in a course
  #
  # you must be logged in to use this endpoint
  #
  # @example_response
  #   { "success": "true" }
  def dismiss_migration_limitation_msg
    @course = api_find(Course, params[:id])
    quiz_migration_alert = @course.quiz_migration_alert_for_user(@current_user&.id)
    if quiz_migration_alert
      quiz_migration_alert.destroy
      render json: { success: true }, status: :ok
    else
      render json: { message: "Quiz migration alert not found" }, status: :not_found
    end
  end

  def start_link_validation
    get_context
    return unless authorized_action(@context, @current_user, [:manage_content, *RoleOverride::GRANULAR_MANAGE_COURSE_CONTENT_PERMISSIONS])

    CourseLinkValidator.queue_course(@context)
    render json: { success: true }
  end

  def link_validator
    authorized_action(@context, @current_user, [:manage_content, *RoleOverride::GRANULAR_MANAGE_COURSE_CONTENT_PERMISSIONS])
    # render view
  end

  def retrieve_observed_enrollments(enrollments, active_by_date: false, observed_user_id: nil)
    observer_enrolls = enrollments.select(&:assigned_observer?)
    unless observed_user_id.nil?
      observer_enrolls = observer_enrolls.select { |e| e.associated_user_id == observed_user_id.to_i }
    end
    ObserverEnrollment.observed_enrollments_for_enrollments(observer_enrolls, active_by_date:)
  end

  def courses_for_user(user, paginate_url: api_v1_courses_url)
    include_observed = params.fetch(:include, []).include?("observed_users")

    if params[:state]
      states = Array(params[:state])
      states += %w[created claimed] if states.include?("unpublished")
      conditions = states.filter_map do |state|
        Enrollment::QueryBuilder.new(nil, course_workflow_state: state, enforce_course_workflow_state: true).conditions
      end.join(" OR ")
      enrollments = user.enrollments.eager_load(:course).where(conditions).shard(user.in_region_associated_shards)

      if params[:enrollment_role]
        enrollments = enrollments.joins(:role).where(roles: { name: params[:enrollment_role] })
      elsif params[:enrollment_role_id]
        enrollments = enrollments.where(role_id: params[:enrollment_role_id].to_i)
      elsif params[:enrollment_type]
        e_type = "#{params[:enrollment_type].capitalize}Enrollment"
        enrollments = enrollments.where(type: e_type)
      end

      case params[:enrollment_state]
      when "active"
        enrollments = enrollments.active_by_date
      when "invited_or_pending"
        enrollments = enrollments.invited_or_pending_by_date
      when "completed"
        enrollments = enrollments.completed_by_date
      end

      if value_to_boolean(params[:current_domain_only])
        enrollments = enrollments.where(root_account_id: @domain_root_account)
      elsif params[:root_account_id]
        root_account = api_find_all(Account, [params[:root_account_id]]).take
        enrollments = root_account ? enrollments.where(root_account_id: root_account) : Enrollment.none
      end

      enrollments = enrollments.to_a
    elsif params[:enrollment_state] == "active"
      enrollments = user.participating_enrollments
      ActiveRecord::Associations.preload(enrollments, :course)
    else
      enrollments = user.cached_currentish_enrollments(preload_courses: true)
    end

    if include_observed
      enrollments.concat(
        retrieve_observed_enrollments(enrollments, active_by_date: (params[:enrollment_state] == "active"), observed_user_id: params[:observed_user_id])
      )
    end

    # we always output the role in the JSON, but we need it now in case we're
    # running the condition below
    ActiveRecord::Associations.preload(enrollments, :role)
    # these are all duplicated in the params[:state] block above in SQL. but if
    # used the cached ones, or we added include_observed, we have to re-run them
    # in pure ruby
    if include_observed || !params[:state]
      if params[:enrollment_role]
        enrollments.select! { |e| e.role.name == params[:enrollment_role] }
      elsif params[:enrollment_role_id]
        enrollments.select! { |e| e.role_id == params[:enrollment_role_id].to_i }
      elsif params[:enrollment_type]
        e_type = "#{params[:enrollment_type].capitalize}Enrollment"
        enrollments.select! { |e| e.class.sti_name == e_type }
      end

      if params[:enrollment_state] && params[:enrollment_state] != "active"
        Canvas::Builders::EnrollmentDateBuilder.preload_state(enrollments)
        case params[:enrollment_state]
        when "invited_or_pending"
          enrollments.select! { |e| e.invited? || e.accepted? }
        when "completed"
          enrollments.select!(&:completed?)
        end
      end

      if value_to_boolean(params[:current_domain_only])
        enrollments = enrollments.select { |e| e.root_account_id == @domain_root_account.id }
      elsif params[:root_account_id]
        root_account = api_find_all(Account, [params[:root_account_id]]).take
        enrollments = root_account ? enrollments.select { |e| e.root_account_id == root_account.id } : []
      end
    end

    includes = Set.new(Array(params[:include]))
    includes << "access_restricted_by_date"
    # We only want to return the permissions for single courses and not lists of courses.
    includes.delete "permissions"

    hash = []

    if enrollments.any? && value_to_boolean(params[:exclude_blueprint_courses])
      mc_ids = MasterCourses::MasterTemplate.active.where(course_id: enrollments.map(&:course_id)).pluck(:course_id)
      enrollments.reject! { |e| mc_ids.include?(e.course_id) }
    end

    if value_to_boolean(params[:homeroom])
      homeroom_ids = Course.homeroom.where(id: enrollments.map(&:course_id)).pluck(:id)
      enrollments.reject! { |e| homeroom_ids.exclude?(e.course_id) }
    end

    if params[:account_id]
      account = api_find(Account.active, params[:account_id])
      enrollments = enrollments.select { |e| e.course.account == account }
    end

    Canvas::Builders::EnrollmentDateBuilder.preload_state(enrollments)
    enrollments_by_course = enrollments.group_by(&:course_id).values
    enrollments_by_course.sort_by! do |course_enrollments|
      Canvas::ICU.collation_key(course_enrollments.first.course.nickname_for(@current_user))
    end
    enrollments_by_course = Api.paginate(enrollments_by_course, self, paginate_url) if api_request?
    courses = enrollments_by_course.map { |ces| ces.first.course }
    preloads = %i[account root_account]
    preload_teachers(courses) if includes.include?("teachers")
    preloads << :grading_standard if includes.include?("total_scores")
    preloads << :account if includes.include?("subaccount") || includes.include?("account")
    if includes.include?("current_grading_period_scores") || includes.include?("grading_periods")
      preloads << { enrollment_term: { grading_period_group: :grading_periods } }
      preloads << { grading_period_groups: :grading_periods }
    end
    preloads << { context_modules: :content_tags } if includes.include?("course_progress")
    preloads << :enrollment_term if includes.include?("term") || includes.include?("concluded")
    ActiveRecord::Associations.preload(courses, preloads)
    MasterCourses::MasterTemplate.preload_is_master_course(courses)

    preloads = []
    preloads << :course_section if includes.include?("sections")
    preloads << { scores: :course } if includes.include?("total_scores") || includes.include?("current_grading_period_scores")

    ActiveRecord::Associations.preload(enrollments, preloads) unless preloads.empty?
    if includes.include?("course_progress")
      progressions = ContextModuleProgression.joins(:context_module).where(user:, context_modules: { course: courses }).select("context_module_progressions.*, context_modules.context_id AS course_id").to_a.group_by { |cmp| cmp["course_id"] }
    end

    permissions_to_precalculate = [:read_sis, :manage_sis]
    if includes.include?("tabs")
      permissions_to_precalculate += SectionTabHelper::PERMISSIONS_TO_PRECALCULATE

      # TODO: move granular user permissions to SectionTabHelper::PERMISSIONS_TO_PRECALCULATE
      # when removing :granular_permissions_manage_users flag
      if @domain_root_account.feature_enabled?(:granular_permissions_manage_users)
        permissions_to_precalculate += RoleOverride::GRANULAR_MANAGE_USER_PERMISSIONS
      end
    end

    all_precalculated_permissions = @current_user.precalculate_permissions_for_courses(courses, permissions_to_precalculate)
    Course.preload_menu_data_for(courses, @current_user, preload_favorites: true)

    enrollments_by_course.each do |course_enrollments|
      course = course_enrollments.first.course
      hash << course_json(course,
                          @current_user,
                          session,
                          includes,
                          course_enrollments,
                          user,
                          preloaded_progressions: progressions,
                          precalculated_permissions: all_precalculated_permissions&.dig(course.global_id))
    end
    hash
  end

  def require_user_or_observer
    return render_unauthorized_action unless @current_user.present?

    @user = (params[:user_id] == "self") ? @current_user : api_find(User, params[:user_id])
    unless @user.grants_right?(@current_user, :read) || @user.check_accounts_right?(@current_user, :read)
      render_unauthorized_action
    end
  end

  def visibility_configuration(params)
    @course.apply_visibility_configuration(params[:course_visibility])

    if params[:custom_course_visibility].present? && !value_to_boolean(params[:custom_course_visibility])
      Course::CUSTOMIZABLE_PERMISSIONS.each_key do |key|
        @course.apply_custom_visibility_configuration(key, "inherit")
      end
    else
      Course::CUSTOMIZABLE_PERMISSIONS.each_key do |key|
        @course.apply_custom_visibility_configuration(key, params[:"#{key}_visibility_option"])
      end
    end
  end

  def can_change_group_weighting_scheme?
    return true unless @course.grading_periods?
    return true if @course.account_membership_allows(@current_user)

    !@course.any_assignment_in_closed_grading_period?
  end

  def offline_web_exports
    page_has_instui_topnav
    return render status: :not_found, template: "shared/errors/404_message" unless allow_web_export_download?

    if authorized_action(WebZipExport.new(course: @context), @current_user, :create)
      title = t("Exported Package History")
      @page_title = title
      add_crumb(title)
      js_bundle :webzip_export
      css_bundle :webzip_export
      render html: '<div id="course-webzip-export-app"></div>'.html_safe, layout: true
    end
  end

  def start_offline_web_export
    return render status: :not_found, template: "shared/errors/404_message" unless allow_web_export_download?

    if authorized_action(WebZipExport.new(course: @context), @current_user, :create)
      @service = EpubExports::CreateService.new(@context, @current_user, :web_zip_export)
      @service.save
      redirect_to context_url(@context, :context_offline_web_exports_url)
    end
  end

  def visible_self_enrollment_option
    if @context.available? &&
       @context.self_enrollment_enabled? &&
       @context.open_enrollment &&
       (!@context_enrollment || !@context_enrollment.active?)
      :enroll
    elsif @context_enrollment&.self_enrolled && @context_enrollment&.active?
      :unenroll
    end
  end
  helper_method :visible_self_enrollment_option

  private

  def validate_assignment_ids(assignment_ids)
    assignment_ids.nil? || assignment_ids.all?(/\A\d+\z/)
  end

  def observee_selected?
    @selected_observed_user.present? && @selected_observed_user != @current_user
  end

  def update_grade_passback_setting(grade_passback_setting)
    valid_states = ["nightly_sync", "disabled"]
    unless grade_passback_setting.blank? || valid_states.include?(grade_passback_setting)
      @course.errors.add(:grade_passback_setting, t("Invalid grade_passback_setting"))
    end
    @course.grade_passback_setting = grade_passback_setting.presence
  end

  def active_group_memberships(users)
    @active_group_memberships ||= GroupMembership.active_for_context_and_users(@context, users).group_by(&:user_id)
  end

  def effective_due_dates_params
    params.permit(assignment_ids: [])
  end

  def manage_admin_users_perm
    if @context.root_account.feature_enabled?(:granular_permissions_manage_users)
      :allow_course_admin_actions
    else
      :manage_admin_users
    end
  end

  def course_params
    return {} unless params[:course]

    params[:course].permit(
      :name,
      :group_weighting_scheme,
      :start_at,
      :conclude_at,
      :grading_standard_id,
      :grade_passback_setting,
      :is_public,
      :is_public_to_auth_users,
      :allow_student_wiki_edits,
      :show_public_context_messages,
      :syllabus_body,
      :syllabus_course_summary,
      :public_description,
      :allow_student_forum_attachments,
      :allow_student_discussion_topics,
      :allow_student_discussion_editing,
      :show_total_grade_as_points,
      :default_wiki_editing_roles,
      :allow_student_organized_groups,
      :course_code,
      :default_view,
      :open_enrollment,
      :allow_wiki_comments,
      :turnitin_comments,
      :self_enrollment,
      :license,
      :indexed,
      :abstract_course,
      :storage_quota,
      :storage_quota_mb,
      :restrict_enrollments_to_course_dates,
      :use_rights_required,
      :restrict_student_past_view,
      :restrict_student_future_view,
      :restrict_quantitative_data,
      :grading_standard,
      :grading_standard_enabled,
      :course_grading_standard_enabled,
      :locale,
      :integration_id,
      :hide_final_grades,
      :hide_distribution_graphs,
      :hide_sections_on_course_users_page,
      :lock_all_announcements,
      :public_syllabus,
      :quiz_engine_selected,
      :public_syllabus_to_auth,
      :course_format,
      :time_zone,
      :organize_epub_by_content_type,
      :enable_offline_web_export,
      :show_announcements_on_home_page,
      :home_page_announcement_limit,
      :allow_final_grade_override,
      :filter_speed_grader_by_student_group,
      :homeroom_course,
      :template,
      :course_color,
      :homeroom_course_id,
      :sync_enrollments_from_homeroom,
      :friendly_name,
      :enable_course_paces,
      :default_due_time,
      :conditional_release
    )
  end

  def disable_conditional_release
    ConditionalRelease::Service.delay_if_production(priority: Delayed::LOW_PRIORITY,
                                                    n_strand: ["conditional_release_unassignment", @course.global_root_account_id])
                               .release_mastery_paths_content_in_course(@course)
  end
end<|MERGE_RESOLUTION|>--- conflicted
+++ resolved
@@ -2403,13 +2403,8 @@
             end_date = start_date + 28.days
             scope = Announcement.where(context_type: "Course", context_id: @context.id, workflow_state: "active")
                                 .ordered_between(start_date, end_date)
-<<<<<<< HEAD
-            unless @context.grants_any_right?(@current_user, session, :read_as_admin, :manage_content, *RoleOverride::GRANULAR_MANAGE_COURSE_CONTENT_PERMISSIONS)
-              scope = scope.visible_to_ungraded_discussion_student_visibilities(@current_user)
-=======
             unless @context.grants_any_right?(@current_user, session, :read_as_admin, :manage_content, *RoleOverride::GRANULAR_MANAGE_COURSE_CONTENT_PERMISSIONS) || User.observing_full_course(@context).where(id: @current_user).any?
               scope = scope.visible_to_ungraded_discussion_student_visibilities(@current_user, @context)
->>>>>>> 3a2a498e
             end
             latest_announcement = scope.limit(1).first
           end
