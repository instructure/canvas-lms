# frozen_string_literal: true

#
# Copyright (C) 2011 - present Instructure, Inc.
#
# This file is part of Canvas.
#
# Canvas is free software: you can redistribute it and/or modify it under
# the terms of the GNU Affero General Public License as published by the Free
# Software Foundation, version 3 of the License.
#
# Canvas is distributed in the hope that it will be useful, but WITHOUT ANY
# WARRANTY; without even the implied warranty of MERCHANTABILITY or FITNESS FOR
# A PARTICULAR PURPOSE. See the GNU Affero General Public License for more
# details.
#
# You should have received a copy of the GNU Affero General Public License along
# with this program. If not, see <http://www.gnu.org/licenses/>.
#

# @API Courses
# API for accessing course information.
#
# @model Term
#     {
#       "id": "Term",
#       "description": "",
#       "properties": {
#         "id": {
#           "example": 1,
#           "type": "integer"
#         },
#         "name": {
#           "example": "Default Term",
#           "type": "string"
#         },
#         "start_at": {
#           "example": "2012-06-01T00:00:00-06:00",
#           "type": "datetime"
#         },
#         "end_at": {
#           "type": "datetime"
#         }
#       }
#     }
#
# @model CourseProgress
#     {
#       "id": "CourseProgress",
#       "description": "",
#       "properties": {
#         "requirement_count": {
#           "description": "total number of requirements from all modules",
#           "example": 10,
#           "type": "integer"
#         },
#         "requirement_completed_count": {
#           "description": "total number of requirements the user has completed from all modules",
#           "example": 1,
#           "type": "integer"
#         },
#         "next_requirement_url": {
#           "description": "url to next module item that has an unmet requirement. null if the user has completed the course or the current module does not require sequential progress",
#           "example": "http://localhost/courses/1/modules/items/2",
#           "type": "string"
#         },
#         "completed_at": {
#           "description": "date the course was completed. null if the course has not been completed by this user",
#           "example": "2013-06-01T00:00:00-06:00",
#           "type": "datetime"
#         }
#       }
#     }
#
# @model Course
#     {
#       "id": "Course",
#       "description": "",
#       "properties": {
#         "id": {
#           "description": "the unique identifier for the course",
#           "example": 370663,
#           "type": "integer"
#         },
#         "sis_course_id": {
#           "description": "the SIS identifier for the course, if defined. This field is only included if the user has permission to view SIS information.",
#           "type": "string"
#         },
#         "uuid": {
#           "description": "the UUID of the course",
#           "example": "WvAHhY5FINzq5IyRIJybGeiXyFkG3SqHUPb7jZY5",
#           "type": "string"
#         },
#         "integration_id": {
#           "description": "the integration identifier for the course, if defined. This field is only included if the user has permission to view SIS information.",
#           "type": "string"
#         },
#         "sis_import_id": {
#           "description": "the unique identifier for the SIS import. This field is only included if the user has permission to manage SIS information.",
#           "example": 34,
#           "type": "integer"
#         },
#         "name": {
#           "description": "the full name of the course. If the requesting user has set a nickname for the course, the nickname will be shown here.",
#           "example": "InstructureCon 2012",
#           "type": "string"
#         },
#         "course_code": {
#           "description": "the course code",
#           "example": "INSTCON12",
#           "type": "string"
#         },
#         "original_name": {
#           "description": "the actual course name. This field is returned only if the requesting user has set a nickname for the course.",
#           "example": "InstructureCon-2012-01",
#           "type": "string"
#         },
#         "workflow_state": {
#           "description": "the current state of the course, also known as ‘status’.  The value will be one of the following values: 'unpublished', 'available', 'completed', or 'deleted'.  NOTE: When fetching a singular course that has a 'deleted' workflow state value, an error will be returned with a message of 'The specified resource does not exist.'",
#           "example": "available",
#           "type": "string",
#           "allowableValues": {
#             "values": [
#               "unpublished",
#               "available",
#               "completed",
#               "deleted"
#             ]
#           }
#         },
#         "account_id": {
#           "description": "the account associated with the course",
#           "example": 81259,
#           "type": "integer"
#         },
#         "root_account_id": {
#           "description": "the root account associated with the course",
#           "example": 81259,
#           "type": "integer"
#         },
#         "enrollment_term_id": {
#           "description": "the enrollment term associated with the course",
#           "example": 34,
#           "type": "integer"
#         },
#         "grading_periods": {
#           "description": "A list of grading periods associated with the course",
#           "type": "array",
#           "items": { "$ref": "GradingPeriod" }
#         },
#         "grading_standard_id": {
#            "description": "the grading standard associated with the course",
#            "example": 25,
#            "type": "integer"
#         },
#         "grade_passback_setting": {
#            "description": "the grade_passback_setting set on the course",
#            "example": "nightly_sync",
#            "type": "string"
#         },
#         "created_at": {
#           "description": "the date the course was created.",
#           "example": "2012-05-01T00:00:00-06:00",
#           "type": "datetime"
#         },
#         "start_at": {
#           "description": "the start date for the course, if applicable",
#           "example": "2012-06-01T00:00:00-06:00",
#           "type": "datetime"
#         },
#         "end_at": {
#           "description": "the end date for the course, if applicable",
#           "example": "2012-09-01T00:00:00-06:00",
#           "type": "datetime"
#         },
#         "locale": {
#           "description": "the course-set locale, if applicable",
#           "example": "en",
#           "type": "string"
#         },
#         "enrollments": {
#           "description": "A list of enrollments linking the current user to the course. for student enrollments, grading information may be included if include[]=total_scores",
#           "type": "array",
#           "items": { "$ref": "Enrollment" }
#         },
#         "total_students": {
#           "description": "optional: the total number of active and invited students in the course",
#           "example": 32,
#           "type": "integer"
#         },
#         "calendar": {
#           "description": "course calendar",
#           "$ref": "CalendarLink"
#         },
#         "default_view": {
#           "description": "the type of page that users will see when they first visit the course - 'feed': Recent Activity Dashboard - 'wiki': Wiki Front Page - 'modules': Course Modules/Sections Page - 'assignments': Course Assignments List - 'syllabus': Course Syllabus Page other types may be added in the future",
#           "example": "feed",
#           "type": "string",
#           "allowableValues": {
#             "values": [
#               "feed",
#               "wiki",
#               "modules",
#               "syllabus",
#               "assignments"
#             ]
#           }
#         },
#         "syllabus_body": {
#           "description": "optional: user-generated HTML for the course syllabus",
#           "example": "<p>syllabus html goes here</p>",
#           "type": "string"
#         },
#         "needs_grading_count": {
#           "description": "optional: the number of submissions needing grading returned only if the current user has grading rights and include[]=needs_grading_count",
#           "example": 17,
#           "type": "integer"
#         },
#         "term": {
#           "description": "optional: the enrollment term object for the course returned only if include[]=term",
#           "$ref": "Term"
#         },
#         "course_progress": {
#           "description": "optional: information on progress through the course returned only if include[]=course_progress",
#           "$ref": "CourseProgress"
#         },
#         "apply_assignment_group_weights": {
#           "description": "weight final grade based on assignment group percentages",
#           "example": true,
#           "type": "boolean"
#         },
#         "permissions": {
#           "description": "optional: the permissions the user has for the course. returned only for a single course and include[]=permissions",
#           "example": {"create_discussion_topic": true, "create_announcement": true},
#           "type": "object",
#           "key": { "type": "string" },
#           "value": { "type": "boolean" }
#         },
#         "is_public": {
#           "example": true,
#           "type": "boolean"
#         },
#         "is_public_to_auth_users": {
#           "example": true,
#           "type": "boolean"
#         },
#         "public_syllabus": {
#           "example": true,
#           "type": "boolean"
#         },
#         "public_syllabus_to_auth": {
#           "example": true,
#           "type": "boolean"
#         },
#         "public_description": {
#           "description": "optional: the public description of the course",
#           "example": "Come one, come all to InstructureCon 2012!",
#           "type": "string"
#         },
#         "storage_quota_mb": {
#           "example": 5,
#           "type": "integer"
#         },
#         "storage_quota_used_mb": {
#           "example": 5,
#           "type": "number"
#         },
#         "hide_final_grades": {
#           "example": false,
#           "type": "boolean"
#         },
#         "license": {
#           "example": "Creative Commons",
#           "type": "string"
#         },
#         "allow_student_assignment_edits": {
#           "example": false,
#           "type": "boolean"
#         },
#         "allow_wiki_comments": {
#           "example": false,
#           "type": "boolean"
#         },
#         "allow_student_forum_attachments": {
#           "example": false,
#           "type": "boolean"
#         },
#         "open_enrollment": {
#           "example": true,
#           "type": "boolean"
#         },
#         "self_enrollment": {
#           "example": false,
#           "type": "boolean"
#         },
#         "restrict_enrollments_to_course_dates": {
#           "example": false,
#           "type": "boolean"
#         },
#         "course_format": {
#           "example": "online",
#           "type": "string"
#         },
#         "access_restricted_by_date": {
#           "description": "optional: this will be true if this user is currently prevented from viewing the course because of date restriction settings",
#           "example": false,
#           "type": "boolean"
#         },
#         "time_zone": {
#           "description": "The course's IANA time zone name.",
#           "example": "America/Denver",
#           "type": "string"
#         },
#         "blueprint": {
#           "description": "optional: whether the course is set as a Blueprint Course (blueprint fields require the Blueprint Courses feature)",
#           "example": true,
#           "type": "boolean"
#         },
#         "blueprint_restrictions": {
#           "description": "optional: Set of restrictions applied to all locked course objects",
#           "example": {"content": true, "points": true, "due_dates": false, "availability_dates": false},
#           "type": "object"
#         },
#         "blueprint_restrictions_by_object_type": {
#           "description": "optional: Sets of restrictions differentiated by object type applied to locked course objects",
#           "example": {"assignment": {"content": true, "points": true}, "wiki_page": {"content": true}},
#           "type": "object"
#         },
#         "template": {
#           "description": "optional: whether the course is set as a template (requires the Course Templates feature)",
#           "example": true,
#           "type": "boolean"
#         }
#       }
#     }
#
# @model CalendarLink
#     {
#       "id": "CalendarLink",
#       "description": "",
#       "properties": {
#         "ics": {
#           "description": "The URL of the calendar in ICS format",
#           "example": "https://canvas.instructure.com/feeds/calendars/course_abcdef.ics",
#           "type": "string"
#          }
#       }
#     }
#
class CoursesController < ApplicationController
  include SearchHelper
  include ContextExternalToolsHelper
  include CustomColorHelper
  include CustomSidebarLinksHelper
  include SyllabusHelper
  include WebZipExportHelper
  include CoursesHelper
  include NewQuizzesFeaturesHelper
  include ObserverModuleInfo
  include ObserverEnrollmentsHelper
  include DefaultDueTimeHelper

  before_action :require_user, only: %i[index activity_stream activity_stream_summary effective_due_dates offline_web_exports start_offline_web_export]
  before_action :require_user_or_observer, only: [:user_index]
  before_action :require_context, only: %i[roster locks create_file ping confirm_action copy effective_due_dates offline_web_exports link_validator settings start_offline_web_export statistics user_progress]
  skip_after_action :update_enrollment_last_activity_at, only: [:enrollment_invitation, :activity_stream_summary]
  before_action :check_limited_access_for_students, only: %i[create_file]

  include HorizonMode

  before_action :load_canvas_career, only: %i[settings index]

  include Api::V1::Course
  include Api::V1::Progress
  include K5Mode

  # @API List your courses
  # Returns the paginated list of active courses for the current user.
  #
  # @argument enrollment_type [String, "teacher"|"student"|"ta"|"observer"|"designer"]
  #   When set, only return courses where the user is enrolled as this type. For
  #   example, set to "teacher" to return only courses where the user is
  #   enrolled as a Teacher.  This argument is ignored if enrollment_role is given.
  #
  # @argument enrollment_role [String] Deprecated
  #   When set, only return courses where the user is enrolled with the specified
  #   course-level role.  This can be a role created with the
  #   {api:RoleOverridesController#add_role Add Role API} or a base role type of
  #   'StudentEnrollment', 'TeacherEnrollment', 'TaEnrollment', 'ObserverEnrollment',
  #   or 'DesignerEnrollment'.
  #
  # @argument enrollment_role_id [Integer]
  #   When set, only return courses where the user is enrolled with the specified
  #   course-level role.  This can be a role created with the
  #   {api:RoleOverridesController#add_role Add Role API} or a built_in role type of
  #   'StudentEnrollment', 'TeacherEnrollment', 'TaEnrollment', 'ObserverEnrollment',
  #   or 'DesignerEnrollment'.
  #
  # @argument enrollment_state [String, "active"|"invited_or_pending"|"completed"]
  #   When set, only return courses where the user has an enrollment with the given state.
  #   This will respect section/course/term date overrides.
  #
  # @argument exclude_blueprint_courses [Boolean]
  #   When set, only return courses that are not configured as blueprint courses.
  #
  # @argument include[] [String, "needs_grading_count"|"syllabus_body"|"public_description"|"total_scores"|"current_grading_period_scores"|"grading_periods"|"term"|"account"|"course_progress"|"sections"|"storage_quota_used_mb"|"total_students"|"passback_status"|"favorites"|"teachers"|"observed_users"|"course_image"|"banner_image"|"concluded"|"post_manually"]
  #   - "needs_grading_count": Optional information to include with each Course.
  #     When needs_grading_count is given, and the current user has grading
  #     rights, the total number of submissions needing grading for all
  #     assignments is returned.
  #   - "syllabus_body": Optional information to include with each Course.
  #     When syllabus_body is given the user-generated html for the course
  #     syllabus is returned.
  #   - "public_description": Optional information to include with each Course.
  #     When public_description is given the user-generated text for the course
  #     public description is returned.
  #   - "total_scores": Optional information to include with each Course.
  #     When total_scores is given, any student enrollments will also
  #     include the fields 'computed_current_score', 'computed_final_score',
  #     'computed_current_grade', and 'computed_final_grade', as well as (if
  #     the user has permission) 'unposted_current_score',
  #     'unposted_final_score', 'unposted_current_grade', and
  #     'unposted_final_grade' (see Enrollment documentation for more
  #     information on these fields). This argument is ignored if the course is
  #     configured to hide final grades.
  #   - "current_grading_period_scores": Optional information to include with
  #     each Course. When current_grading_period_scores is given and total_scores
  #     is given, any student enrollments will also include the fields
  #     'has_grading_periods',
  #     'totals_for_all_grading_periods_option', 'current_grading_period_title',
  #     'current_grading_period_id', current_period_computed_current_score',
  #     'current_period_computed_final_score',
  #     'current_period_computed_current_grade', and
  #     'current_period_computed_final_grade', as well as (if the user has permission)
  #     'current_period_unposted_current_score',
  #     'current_period_unposted_final_score',
  #     'current_period_unposted_current_grade', and
  #     'current_period_unposted_final_grade' (see Enrollment documentation for
  #     more information on these fields). In addition, when this argument is
  #     passed, the course will have a 'has_grading_periods' attribute
  #     on it. This argument is ignored if the total_scores argument is not
  #     included. If the course is configured to hide final grades, the
  #     following fields are not returned:
  #     'totals_for_all_grading_periods_option',
  #     'current_period_computed_current_score',
  #     'current_period_computed_final_score',
  #     'current_period_computed_current_grade',
  #     'current_period_computed_final_grade',
  #     'current_period_unposted_current_score',
  #     'current_period_unposted_final_score',
  #     'current_period_unposted_current_grade', and
  #     'current_period_unposted_final_grade'
  #   - "grading_periods": Optional information to include with each Course. When
  #     grading_periods is given, a list of the grading periods associated with
  #     each course is returned.
  #   - "term": Optional information to include with each Course. When
  #     term is given, the information for the enrollment term for each course
  #     is returned.
  #   - "account": Optional information to include with each Course. When
  #     account is given, the account json for each course is returned.
  #   - "course_progress": Optional information to include with each Course.
  #     When course_progress is given, each course will include a
  #     'course_progress' object with the fields: 'requirement_count', an integer
  #     specifying the total number of requirements in the course,
  #     'requirement_completed_count', an integer specifying the total number of
  #     requirements in this course that have been completed, and
  #     'next_requirement_url', a string url to the next requirement item, and
  #     'completed_at', the date the course was completed (null if incomplete).
  #     'next_requirement_url' will be null if all requirements have been
  #     completed or the current module does not require sequential progress.
  #     "course_progress" will return an error message if the course is not
  #     module based or the user is not enrolled as a student in the course.
  #   - "sections": Section enrollment information to include with each Course.
  #     Returns an array of hashes containing the section ID (id), section name
  #     (name), start and end dates (start_at, end_at), as well as the enrollment
  #     type (enrollment_role, e.g. 'StudentEnrollment').
  #   - "storage_quota_used_mb": The amount of storage space used by the files in this course
  #   - "total_students": Optional information to include with each Course.
  #     Returns an integer for the total amount of active and invited students.
  #   - "passback_status": Include the grade passback_status
  #   - "favorites": Optional information to include with each Course.
  #     Indicates if the user has marked the course as a favorite course.
  #   - "teachers": Teacher information to include with each Course.
  #     Returns an array of hashes containing the {api:Users:UserDisplay UserDisplay} information
  #     for each teacher in the course.
  #   - "observed_users": Optional information to include with each Course.
  #     Will include data for observed users if the current user has an
  #     observer enrollment.
  #   - "tabs": Optional information to include with each Course.
  #     Will include the list of tabs configured for each course.  See the
  #     {api:TabsController#index List available tabs API} for more information.
  #   - "course_image": Optional information to include with each Course. Returns course
  #     image url if a course image has been set.
  #   - "banner_image": Optional information to include with each Course. Returns course
  #     banner image url if the course is a Canvas for Elementary subject and a banner
  #     image has been set.
  #   - "concluded": Optional information to include with each Course. Indicates whether
  #     the course has been concluded, taking course and term dates into account.
  #   - "post_manually": Optional information to include with each Course. Returns true if
  #     the course post policy is set to Manually post grades. Returns false if the the course
  #     post policy is set to Automatically post grades.
  #
  # @argument state[] [String, "unpublished"|"available"|"completed"|"deleted"]
  #   If set, only return courses that are in the given state(s).
  #   By default, "available" is returned for students and observers, and
  #   anything except "deleted", for all other enrollment types
  #
  # @returns [Course]
  def index
    GuardRail.activate(:secondary) do
      respond_to do |format|
        format.html do
          css_bundle :context_list, :course_list
          js_bundle :course_list

          course_permissions = @current_user.create_courses_permissions(@domain_root_account)
          js_env({
                   CREATE_COURSES_PERMISSIONS: {
                     PERMISSION: course_permissions[:can_create],
                     RESTRICT_TO_MCC_ACCOUNT: course_permissions[:restrict_to_mcc]
                   }
                 })

          set_k5_mode(require_k5_theme: true)

          if @current_user
            content_for_head helpers.auto_discovery_link_tag(:atom, feeds_user_format_path(@current_user.feed_code, :atom), { title: t("titles.rss.course_announcements", "Course Announcements Atom Feed") })
          end

          render stream: can_stream_template?
        end

        format.json do
          render json: courses_for_user(@current_user)
        end
      end
    end
  end

  def load_enrollments_for_index
    all_enrollments = @current_user.enrollments.not_deleted.shard(@current_user.in_region_associated_shards).preload(:enrollment_state, :course, :course_section).to_a
    if @current_user.roles(@domain_root_account).all? { |role| role == "student" || role == "user" }
      all_enrollments = all_enrollments.reject { |e| e.course.elementary_homeroom_course? || e.course.horizon_course? }
    end
    @past_enrollments = []
    @current_enrollments = []
    @future_enrollments = []

    completed_states = %i[completed rejected]
    active_states = %i[active invited]
    all_enrollments.group_by { |e| [e.course_id, e.type] }.each_value do |enrollments|
      first_enrollment = enrollments.min_by(&:state_with_date_sortable)
      if enrollments.count > 1
        # pick the last one so if all sections have "ended" it still shows up in past enrollments because dates are still terrible
        first_enrollment.course_section = enrollments.map(&:course_section).max_by { |cs| cs.end_at || CanvasSort::Last }
        first_enrollment.readonly!
      end

      state = first_enrollment.state_based_on_date
      if completed_states.include?(state) ||
         (active_states.include?(state) && first_enrollment.section_or_course_date_in_past?) # strictly speaking, these enrollments are perfectly active but enrollment dates are terrible
        @past_enrollments << first_enrollment unless first_enrollment.workflow_state == "invited"
      elsif !first_enrollment.hard_inactive?
        if first_enrollment.enrollment_state.pending? || state == :creation_pending ||
           (first_enrollment.admin? &&
               first_enrollment.course.restrict_enrollments_to_course_dates &&
               first_enrollment.course.start_at&.>(Time.now.utc) &&
               (first_enrollment.course_section&.start_at&.>(Time.now.utc) || first_enrollment.course_section&.start_at.nil?)

           )
          @future_enrollments << first_enrollment unless first_enrollment.restrict_future_listing?
        elsif state != :inactive
          @current_enrollments << first_enrollment
        end
      end
    end

    @current_enrollments = sort_enrollments(@current_enrollments, "current")
    @past_enrollments = sort_enrollments(@past_enrollments, "past")
    @future_enrollments = sort_enrollments(@future_enrollments, "future")
  end
  helper_method :load_enrollments_for_index

  def sort_enrollments(enrollments, type)
    sort_column = nil
    order = nil
    case type
    when "current"
      sort_column = params[:cc_sort]
      order = params[:cc_order]
    when "past"
      sort_column = params[:pc_sort]
      order = params[:pc_order]
    when "future"
      sort_column = params[:fc_sort]
      order = params[:fc_order]
    end
    sorted_enrollments = enrollments.sort_by! do |e|
      case sort_column
      when "favorite"
        @current_user.courses_with_primary_enrollment(:favorite_courses).map(&:id).include?(e.course_id) ? 0 : 1
      when "course"
        e.course.name
      when "nickname"
        nickname = e.course.nickname_for(@current_user, nil)
        [nickname.nil? ? 1 : 0, nickname]
      when "term"
        [e.course.enrollment_term.default_term? ? 1 : 0, e.course.enrollment_term.name]
      when "enrolled_as"
        e.readable_role_name
      when "accessibility"
        [e.course.exceeds_accessibility_scan_limit? ? 1 : 0, accessibility_issues_count(e.course)]
      else
        if type == "past"
          [e.course.published? ? 0 : 1, Canvas::ICU.collation_key(e.long_name)]
        else
          [e.course.published? ? 0 : 1, e.active? ? 1 : 0, Canvas::ICU.collation_key(e.long_name)]
        end
      end
    end
    (order == "desc") ? sorted_enrollments.reverse : sorted_enrollments
  end

  def enrollments_for_index(type)
    instance_variable_get(:"@#{type}_enrollments")
  end
  helper_method :enrollments_for_index

  def show_favorites_col_for_index?(type)
    enrollments_for_index(type).any?(&:allows_favoriting?)
  end
  helper_method :show_favorites_col_for_index?

  # @API List courses for a user
  # Returns a paginated list of active courses for this user. To view the course list for a user other than yourself, you must be either an observer of that user or an administrator.
  #
  # @argument include[] [String, "needs_grading_count"|"syllabus_body"|"public_description"|"total_scores"|"current_grading_period_scores"|"grading_periods"|term"|"account"|"course_progress"|"sections"|"storage_quota_used_mb"|"total_students"|"passback_status"|"favorites"|"teachers"|"observed_users"|"course_image"|"banner_image"|"concluded"|"post_manually"]
  #   - "needs_grading_count": Optional information to include with each Course.
  #     When needs_grading_count is given, and the current user has grading
  #     rights, the total number of submissions needing grading for all
  #     assignments is returned.
  #   - "syllabus_body": Optional information to include with each Course.
  #     When syllabus_body is given the user-generated html for the course
  #     syllabus is returned.
  #   - "public_description": Optional information to include with each Course.
  #     When public_description is given the user-generated text for the course
  #     public description is returned.
  #   - "total_scores": Optional information to include with each Course.
  #     When total_scores is given, any student enrollments will also
  #     include the fields 'computed_current_score', 'computed_final_score',
  #     'computed_current_grade', and 'computed_final_grade' (see Enrollment
  #     documentation for more information on these fields). This argument
  #     is ignored if the course is configured to hide final grades.
  #   - "current_grading_period_scores": Optional information to include with
  #     each Course. When current_grading_period_scores is given and total_scores
  #     is given, any student enrollments will also include the fields
  #     'has_grading_periods',
  #     'totals_for_all_grading_periods_option', 'current_grading_period_title',
  #     'current_grading_period_id', current_period_computed_current_score',
  #     'current_period_computed_final_score',
  #     'current_period_computed_current_grade', and
  #     'current_period_computed_final_grade', as well as (if the user has permission)
  #     'current_period_unposted_current_score',
  #     'current_period_unposted_final_score',
  #     'current_period_unposted_current_grade', and
  #     'current_period_unposted_final_grade' (see Enrollment documentation for
  #     more information on these fields). In addition, when this argument is
  #     passed, the course will have a 'has_grading_periods' attribute
  #     on it. This argument is ignored if the course is configured to hide final
  #     grades or if the total_scores argument is not included.
  #   - "grading_periods": Optional information to include with each Course. When
  #     grading_periods is given, a list of the grading periods associated with
  #     each course is returned.
  #   - "term": Optional information to include with each Course. When
  #     term is given, the information for the enrollment term for each course
  #     is returned.
  #   - "account": Optional information to include with each Course. When
  #     account is given, the account json for each course is returned.
  #   - "course_progress": Optional information to include with each Course.
  #     When course_progress is given, each course will include a
  #     'course_progress' object with the fields: 'requirement_count', an integer
  #     specifying the total number of requirements in the course,
  #     'requirement_completed_count', an integer specifying the total number of
  #     requirements in this course that have been completed, and
  #     'next_requirement_url', a string url to the next requirement item, and
  #     'completed_at', the date the course was completed (null if incomplete).
  #     'next_requirement_url' will be null if all requirements have been
  #     completed or the current module does not require sequential progress.
  #     "course_progress" will return an error message if the course is not
  #     module based or the user is not enrolled as a student in the course.
  #   - "sections": Section enrollment information to include with each Course.
  #     Returns an array of hashes containing the section ID (id), section name
  #     (name), start and end dates (start_at, end_at), as well as the enrollment
  #     type (enrollment_role, e.g. 'StudentEnrollment').
  #   - "storage_quota_used_mb": The amount of storage space used by the files in this course
  #   - "total_students": Optional information to include with each Course.
  #     Returns an integer for the total amount of active and invited students.
  #   - "passback_status": Include the grade passback_status
  #   - "favorites": Optional information to include with each Course.
  #     Indicates if the user has marked the course as a favorite course.
  #   - "teachers": Teacher information to include with each Course.
  #     Returns an array of hashes containing the {api:Users:UserDisplay UserDisplay} information
  #     for each teacher in the course.
  #   - "observed_users": Optional information to include with each Course.
  #     Will include data for observed users if the current user has an
  #     observer enrollment.
  #   - "tabs": Optional information to include with each Course.
  #     Will include the list of tabs configured for each course.  See the
  #     {api:TabsController#index List available tabs API} for more information.
  #   - "course_image": Optional information to include with each Course. Returns course
  #     image url if a course image has been set.
  #   - "banner_image": Optional information to include with each Course. Returns course
  #     banner image url if the course is a Canvas for Elementary subject and a banner
  #     image has been set.
  #   - "concluded": Optional information to include with each Course. Indicates whether
  #     the course has been concluded, taking course and term dates into account.
  #   - "post_manually": Optional information to include with each Course. Returns true if
  #     the course post policy is set to "Manually". Returns false if the the course post
  #     policy is set to "Automatically".
  #
  # @argument state[] [String, "unpublished"|"available"|"completed"|"deleted"]
  #   If set, only return courses that are in the given state(s).
  #   By default, "available" is returned for students and observers, and
  #   anything except "deleted", for all other enrollment types
  #
  # @argument enrollment_state [String, "active"|"invited_or_pending"|"completed"]
  #   When set, only return courses where the user has an enrollment with the given state.
  #   This will respect section/course/term date overrides.
  #
  # @argument homeroom [Optional, Boolean]
  #   If set, only return homeroom courses.
  #
  # @argument account_id [Optional, String]
  #   If set, only include courses associated with this account
  #
  # @returns [Course]
  def user_index
    GuardRail.activate(:secondary) do
      render json: courses_for_user(@user, paginate_url: api_v1_user_courses_url(@user))
    end
  end

  # @API Get user progress
  # Return progress information for the user and course
  #
  # You can supply +self+ as the user_id to query your own progress in a course. To query another user's progress,
  # you must be a teacher in the course, an administrator, or a linked observer of the user.
  #
  # @returns CourseProgress
  def user_progress
    # NOTE: this endpoint must remain on the primary db since it's queried in response to a live event
    target_user = api_find(@context.users, params[:user_id])
    if @context.grants_right?(@current_user, session, :view_all_grades) || target_user.grants_right?(@current_user, session, :read)
      json = CourseProgress.new(@context, target_user, read_only: true).to_json
      render json:, status: json.key?(:error) ? :bad_request : :ok
    else
      render_unauthorized_action
    end
  end

  # @API Create a new course
  # Create a new course
  #
  # @argument course[name] [String]
  #   The name of the course. If omitted, the course will be named "Unnamed
  #   Course."
  #
  # @argument course[course_code] [String]
  #   The course code for the course.
  #
  # @argument course[start_at] [DateTime]
  #   Course start date in ISO8601 format, e.g. 2011-01-01T01:00Z
  #   This value is ignored unless 'restrict_enrollments_to_course_dates' is set to true.
  #
  # @argument course[end_at] [DateTime]
  #   Course end date in ISO8601 format. e.g. 2011-01-01T01:00Z
  #   This value is ignored unless 'restrict_enrollments_to_course_dates' is set to true.
  #
  # @argument course[license] [String]
  #   The name of the licensing. Should be one of the following abbreviations
  #   (a descriptive name is included in parenthesis for reference):
  #   - 'private' (Private Copyrighted)
  #   - 'cc_by_nc_nd' (CC Attribution Non-Commercial No Derivatives)
  #   - 'cc_by_nc_sa' (CC Attribution Non-Commercial Share Alike)
  #   - 'cc_by_nc' (CC Attribution Non-Commercial)
  #   - 'cc_by_nd' (CC Attribution No Derivatives)
  #   - 'cc_by_sa' (CC Attribution Share Alike)
  #   - 'cc_by' (CC Attribution)
  #   - 'public_domain' (Public Domain).
  #
  # @argument course[is_public] [Boolean]
  #   Set to true if course is public to both authenticated and unauthenticated users.
  #
  # @argument course[is_public_to_auth_users] [Boolean]
  #   Set to true if course is public only to authenticated users.
  #
  # @argument course[public_syllabus] [Boolean]
  #   Set to true to make the course syllabus public.
  #
  # @argument course[public_syllabus_to_auth] [Boolean]
  #   Set to true to make the course syllabus public for authenticated users.
  #
  # @argument course[public_description] [String]
  #   A publicly visible description of the course.
  #
  # @argument course[allow_student_wiki_edits] [Boolean]
  #   If true, students will be able to modify the course wiki.
  #
  # @argument course[allow_wiki_comments] [Boolean]
  #   If true, course members will be able to comment on wiki pages.
  #
  # @argument course[allow_student_forum_attachments] [Boolean]
  #   If true, students can attach files to forum posts.
  #
  # @argument course[open_enrollment] [Boolean]
  #   Set to true if the course is open enrollment.
  #
  # @argument course[self_enrollment] [Boolean]
  #   Set to true if the course is self enrollment.
  #
  # @argument course[restrict_enrollments_to_course_dates] [Boolean]
  #   Set to true to restrict user enrollments to the start and end dates of the
  #   course. This value must be set to true
  #   in order to specify a course start date and/or end date.
  #
  # @argument course[term_id] [String]
  #   The unique ID of the term to create to course in.
  #
  # @argument course[sis_course_id] [String]
  #   The unique SIS identifier.
  #
  # @argument course[integration_id] [String]
  #   The unique Integration identifier.
  #
  # @argument course[hide_final_grades] [Boolean]
  #   If this option is set to true, the totals in student grades summary will
  #   be hidden.
  #
  # @argument course[apply_assignment_group_weights] [Boolean]
  #   Set to true to weight final grade based on assignment groups percentages.
  #
  # @argument course[time_zone] [String]
  #   The time zone for the course. Allowed time zones are
  #   {http://www.iana.org/time-zones IANA time zones} or friendlier
  #   {http://api.rubyonrails.org/classes/ActiveSupport/TimeZone.html Ruby on Rails time zones}.
  #
  # @argument offer [Boolean]
  #   If this option is set to true, the course will be available to students
  #   immediately.
  #
  # @argument enroll_me [Boolean]
  #   Set to true to enroll the current user as the teacher.
  #
  # @argument skip_course_template [Boolean]
  #   If this option is set to true, the template of the account will not be applied to this course
  #   It means copy_from_course_template will not be executed. This option is thought for a course copy.
  #
  # @argument course[default_view]  [String, "feed"|"wiki"|"modules"|"syllabus"|"assignments"]
  #   The type of page that users will see when they first visit the course
  #   * 'feed' Recent Activity Dashboard
  #   * 'modules' Course Modules/Sections Page
  #   * 'assignments' Course Assignments List
  #   * 'syllabus' Course Syllabus Page
  #   other types may be added in the future
  #
  # @argument course[syllabus_body] [String]
  #   The syllabus body for the course
  #
  # @argument course[grading_standard_id] [Integer]
  #   The grading standard id to set for the course.  If no value is provided for this argument the current grading_standard will be un-set from this course.
  #
  # @argument course[grade_passback_setting] [String]
  #   Optional. The grade_passback_setting for the course. Only 'nightly_sync', 'disabled', and '' are allowed
  #
  # @argument course[course_format] [String]
  #   Optional. Specifies the format of the course. (Should be 'on_campus', 'online', or 'blended')
  #
  # @argument course[post_manually] [Boolean]
  #   Default is false.
  #   When true, all grades in the course must be posted manually, and will not be automatically posted.
  #   When false, all grades in the course will be automatically posted.
  #
  # @argument enable_sis_reactivation [Boolean]
  #   When true, will first try to re-activate a deleted course with matching sis_course_id if possible.
  #
  # @returns Course
  def create
    @account = params[:account_id] ? api_find(Account, params[:account_id]) : @domain_root_account.manually_created_courses_account

    if authorized_action(@account, @current_user, :create_courses)
      params[:course] ||= {}
      params_for_create = course_params

      if params_for_create.key?(:syllabus_body)
        begin
          params_for_create[:syllabus_body] = process_incoming_html_content(params_for_create[:syllabus_body])
        rescue Api::Html::UnparsableContentError => e
          return render json: { errors: { unparsable_content: e.message } }, status: :bad_request
        end
      end

      if (sub_account_id = params[:course].delete(:account_id)) && sub_account_id.to_i != @account.id
        @sub_account = @account.find_child(sub_account_id)
      end

      term_id = params[:course].delete(:term_id).presence || params[:course].delete(:enrollment_term_id).presence
      params_for_create[:enrollment_term] = api_find(@account.root_account.enrollment_terms, term_id) if term_id

      sis_course_id = params[:course].delete(:sis_course_id)
      apply_assignment_group_weights = params[:course].delete(:apply_assignment_group_weights)

      # params_for_create is used to build the course object
      # since post_manually is not an actual attribute of the course object,
      # we need to remove it from the params. We will use it later to
      # apply the post policy to the course after the course is saved.
      post_manually = params_for_create.delete(:post_manually) if params_for_create.key?(:post_manually)

      # accept end_at as an alias for conclude_at. continue to accept
      # conclude_at for legacy support, and return conclude_at only if
      # the user uses that name.
      course_end = if params[:course][:end_at].present?
                     params_for_create[:conclude_at] = params[:course].delete(:end_at)
                     :end_at
                   else
                     :conclude_at
                   end

      # If Term enrollment is specified, don't allow setting enrollment dates
      params_for_create = params_for_create.except(:start_at, :conclude_at) unless value_to_boolean(params_for_create[:restrict_enrollments_to_course_dates])

      unless @account.grants_right? @current_user, session, :manage_storage_quotas
        params_for_create.delete :storage_quota
        params_for_create.delete :storage_quota_mb
      end

      # Hang on... caller may not have permission to manage course visibility
      # settings. If not, make sure any attempt doesn't see the light of day.
      unless course_permission_to?("manage_course_visibility", @account)
        params_for_create.delete :public_syllabus
        params_for_create.delete :is_public_to_auth_users
        params_for_create.delete :public_syllabus_to_auth
        params_for_create[:is_public] = false
      end

      can_manage_sis = api_request? && @account.grants_right?(@current_user, :manage_sis)
      if can_manage_sis && value_to_boolean(params[:enable_sis_reactivation])
        @course = @domain_root_account.all_courses.where(
          sis_source_id: sis_course_id, workflow_state: "deleted"
        ).first
        if @course
          @course.workflow_state = "claimed"
          @course.account = @sub_account if @sub_account
        end
      end

      @course ||= (@sub_account || @account).courses.build(params_for_create)
      @course.saving_user = @current_user

      if can_manage_sis
        @course.sis_source_id = sis_course_id
      end

      if apply_assignment_group_weights
        @course.apply_assignment_group_weights = value_to_boolean apply_assignment_group_weights
      end

      if params_for_create.key?(:grade_passback_setting)
        grade_passback_setting = params_for_create.delete(:grade_passback_setting)
        update_grade_passback_setting(grade_passback_setting)
      end

      changes = changed_settings(@course.changes, @course.settings)

      respond_to do |format|
        success = if value_to_boolean(params[:skip_course_template])
                    Course.suspend_callbacks(:copy_from_course_template) do
                      @course.save
                    end
                  else
                    @course.save
                  end

        if success
          Auditors::Course.record_created(@course, @current_user, changes, source: (api_request? ? :api : :manual))
          @course.enroll_user(@current_user, "TeacherEnrollment", enrollment_state: "active") if params[:enroll_me].to_s == "true"
          @course.require_assignment_group
          # offer updates the workflow state, saving the record without doing validation callbacks
          if api_request? && value_to_boolean(params[:offer])
            return unless verified_user_check

            @course.offer
            Auditors::Course.record_published(@course, @current_user, source: :api)
          end
          # Sync homeroom enrollments and participation if enabled and the course isn't a SIS import
          if @course.elementary_enabled? && value_to_boolean(params[:course][:sync_enrollments_from_homeroom]) && params[:course][:homeroom_course_id] && @course.sis_batch_id.blank?
            progress = Progress.new(context: @course, tag: :sync_homeroom_enrollments)
            progress.user = @current_user
            progress.reset!
            progress.process_job(@course, :sync_homeroom_enrollments, { priority: Delayed::LOW_PRIORITY })
            # Participation sync should be done in the normal request flow, as it only needs to update a couple of
            # specific fields, delegating that to a job will cause the controller to return the old values, which will
            # force the user to refresh the page after the job finishes to see the changes
            @course.sync_homeroom_participation
          end

          # Cannot set the course PostPolicy until the course has saved a PostPolicy
          # is a polymorphic association
          @course.apply_post_policy!(post_manually: value_to_boolean(post_manually)) unless post_manually.nil?

          format.html { redirect_to @course }
          format.json do
            render json: course_json(
              @course,
              @current_user,
              session,
              [:start_at,
               course_end,
               :license,
               :is_public,
               :is_public_to_auth_users,
               :public_syllabus,
               :public_syllabus_to_auth,
               :allow_student_assignment_edits,
               :allow_wiki_comments,
               :allow_student_forum_attachments,
               :open_enrollment,
               :self_enrollment,
               :root_account_id,
               :account_id,
               :public_description,
               :restrict_enrollments_to_course_dates,
               :hide_final_grades],
              nil,
              prefer_friendly_name: false
            )
          end
        else
          flash[:error] = t("errors.create_failed", "Course creation failed")
          format.html { redirect_to :root_url }
          format.json { render json: @course.errors, status: :bad_request }
        end
      end
    end
  end

  # @API Upload a file
  #
  # Upload a file to the course.
  #
  # This API endpoint is the first step in uploading a file to a course.
  # See the {file:file.file_uploads.html File Upload Documentation} for details on
  # the file upload workflow.
  #
  # Only those with the "Manage Files" permission on a course can upload files
  # to the course. By default, this is Teachers, TAs and Designers.
  def create_file
    @attachment = Attachment.new(context: @context)
    if authorized_action(@attachment, @current_user, :create)
      api_attachment_preflight(@context, request, check_quota: true)
    end
  end

  def unconclude
    get_context
    if authorized_action(@context, @current_user, :manage_courses_conclude)
      @context.unconclude
      Auditors::Course.record_unconcluded(@context, @current_user, source: (api_request? ? :api : :manual))
      flash[:notice] = t("notices.unconcluded", "Course un-concluded")
      redirect_to(named_context_url(@context, :context_url))
    end
  end

  include Api::V1::User

  # @API List students
  #
  # Returns the paginated list of students enrolled in this course.
  #
  # DEPRECATED: Please use the {api:CoursesController#users course users} endpoint
  # and pass "student" as the enrollment_type.
  #
  # @returns [User]
  def students
    # DEPRECATED. Needs to stay separate from #users though, because this is un-paginated
    get_context
    if authorized_action(@context, @current_user, :read_roster)
      proxy = @context.students.order_by_sortable_name
      user_json_preloads(proxy, false)
      render json: proxy.map { |u| user_json(u, @current_user, session) }
    end
  end

  # @API List users in course
  # Returns the paginated list of users in this course. And optionally the user's enrollments in the course.
  #
  # @argument search_term [String]
  #   The partial name or full ID of the users to match and return in the results list.
  #
  # @argument sort [String, "username"|"last_login"|"email"|"sis_id"]
  #   When set, sort the results of the search based on the given field.
  #
  # @argument enrollment_type[] [String, "teacher"|"student"|"student_view"|"ta"|"observer"|"designer"]
  #   When set, only return users where the user is enrolled as this type.
  #   "student_view" implies include[]=test_student.
  #   This argument is ignored if enrollment_role is given.
  #
  # @argument enrollment_role [String] Deprecated
  #   When set, only return users enrolled with the specified course-level role.  This can be
  #   a role created with the {api:RoleOverridesController#add_role Add Role API} or a
  #   base role type of 'StudentEnrollment', 'TeacherEnrollment', 'TaEnrollment',
  #   'ObserverEnrollment', or 'DesignerEnrollment'.
  #
  # @argument enrollment_role_id [Integer]
  #   When set, only return courses where the user is enrolled with the specified
  #   course-level role.  This can be a role created with the
  #   {api:RoleOverridesController#add_role Add Role API} or a built_in role id with type
  #   'StudentEnrollment', 'TeacherEnrollment', 'TaEnrollment', 'ObserverEnrollment',
  #   or 'DesignerEnrollment'.
  #
  # @argument include[] [String, "enrollments"|"locked"|"avatar_url"|"test_student"|"bio"|"custom_links"|"current_grading_period_scores"|"uuid"]
  #   - "enrollments":
  #   Optionally include with each Course the user's current and invited
  #   enrollments. If the user is enrolled as a student, and the account has
  #   permission to manage or view all grades, each enrollment will include a
  #   'grades' key with 'current_score', 'final_score', 'current_grade' and
  #   'final_grade' values.
  #   - "locked": Optionally include whether an enrollment is locked.
  #   - "avatar_url": Optionally include avatar_url.
  #   - "bio": Optionally include each user's bio.
  #   - "test_student": Optionally include the course's Test Student,
  #   if present. Default is to not include Test Student.
  #   - "custom_links": Optionally include plugin-supplied custom links for each student,
  #   such as analytics information
  #   - "current_grading_period_scores": if enrollments is included as
  #   well as this directive, the scores returned in the enrollment
  #   will be for the current grading period if there is one. A
  #   'grading_period_id' value will also be included with the
  #   scores. if grading_period_id is nil there is no current grading
  #   period and the score is a total score.
  #   - "uuid": Optionally include the users uuid
  #
  # @argument user_id [String]
  #   If this parameter is given and it corresponds to a user in the course,
  #   the +page+ parameter will be ignored and the page containing the specified user
  #   will be returned instead.
  #
  # @argument user_ids[] [Integer]
  #   If included, the course users set will only include users with IDs
  #   specified by the param. Note: this will not work in conjunction
  #   with the "user_id" argument but multiple user_ids can be included.
  #
  # @argument enrollment_state[] [String, "active"|"invited"|"rejected"|"completed"|"inactive"]
  #  When set, only return users where the enrollment workflow state is of one of the given types.
  #  "active" and "invited" enrollments are returned by default.
  # @returns [User]
  def users
    GuardRail.activate(:secondary) do
      get_context
      if authorized_action(@context, @current_user, %i[read_roster view_all_grades manage_grades])
        log_api_asset_access(["roster", @context], "roster", "other")
        # backcompat limit param
        params[:per_page] ||= params[:limit]

        search_params = params.slice(:search_term, :enrollment_role, :enrollment_role_id, :enrollment_type, :enrollment_state, :sort, :differentiation_tag_id)
        include_inactive = @context.grants_right?(@current_user, session, :read_as_admin) && value_to_boolean(params[:include_inactive])

        search_params[:include_inactive_enrollments] = true if include_inactive
        search_term = search_params[:search_term].presence

        users = if search_term
                  UserSearch.for_user_in_context(search_term, @context, @current_user, session, search_params)
                else
                  UserSearch.scope_for(@context, @current_user, search_params)
                end

        # If a user_id is passed in, modify the page parameter so that the page
        # that contains that user is returned.
        # We delete it from params so that it is not maintained in pagination links.
        user_id = params[:user_id]
        if user_id.present? && (user = users.where(users: { id: user_id }).first)
          position_scope = users.where("#{User.sortable_name_order_by_clause}<=#{User.best_unicode_collation_key("?")}",
                                       user.sortable_name)
          position = position_scope.distinct.count(:all)
          per_page = Api.per_page_for(self)
          params[:page] = (position.to_f / per_page.to_f).ceil
        end

        user_ids = params[:user_ids]
        if user_ids.present?
          user_ids = user_ids.split(",") if user_ids.is_a?(String)
          users = users.where(id: user_ids)
        end

        user_uuids = params[:user_uuids]
        if user_uuids.present?
          user_uuids = user_uuids.split(",") if user_uuids.is_a?(String)
          users = users.where(uuid: user_uuids)
        end

        # don't calculate a total count/last page for this endpoint.
        # total_entries: nil
        users = Api.paginate(users, self, api_v1_course_users_url, { total_entries: nil })
        includes = Array(params[:include]).push("sis_user_id", "email")

        # user_json_preloads loads both active/accepted and deleted
        # group_memberships when passed "group_memberships: true." In a
        # known case in the wild, each student had thousands of deleted
        # group memberships. Since we only care about active group
        # memberships for this course, load the data in a more targeted way.
        user_json_preloads(users, includes.include?("email"))
        UserPastLtiId.manual_preload_past_lti_ids(users, @context) if ["uuid", "lti_id"].any? { |id| includes.include? id }
        include_group_ids = includes.delete("group_ids").present?

        unless includes.include?("test_student") || Array(params[:enrollment_type]).include?("student_view")
          users.reject! do |u|
            u.preferences[:fake_student]
          end
        end
        if includes.include?("enrollments")
          enrollment_scope = @context.enrollments
                                     .where(user_id: users)
                                     .preload(:course, :scores, :course_section)
                                     .joins(:course_section)
                                     .order("course_sections.name")

          enrollment_scope = if search_params[:enrollment_state]
                               enrollment_scope.where(workflow_state: search_params[:enrollment_state])
                             elsif include_inactive
                               enrollment_scope.all_active_or_pending
                             else
                               enrollment_scope.active_or_pending
                             end

          enrollment_types = UserSearch.validate_enrollment_types(Array(search_params[:enrollment_type])) if search_params[:enrollment_type].present?

          enrollment_scope = enrollment_scope.where(type: enrollment_types) if enrollment_types.present?
          enrollments_by_user = enrollment_scope.group_by(&:user_id)
        else
          confirmed_user_ids = @context.enrollments.where.not(workflow_state: %w[invited creation_pending rejected])
                                       .where(user_id: users).distinct.pluck(:user_id)
        end

        render json: users.map { |u|
          enrollments = enrollments_by_user[u.id] || [] if includes.include?("enrollments")
          user_unconfirmed = if enrollments
                               enrollments.all? { |e| %w[invited creation_pending rejected].include?(e.workflow_state) }
                             else
                               !confirmed_user_ids.include?(u.id)
                             end
          excludes = user_unconfirmed ? %w[pseudonym personal_info] : []
          if @context.sections_hidden_on_roster_page?(current_user: @current_user)
            excludes.append("course_section_id")
          end
          user_json(u, @current_user, session, includes, @context, enrollments, excludes).tap do |json|
            json[:group_ids] = active_group_memberships(users)[u.id]&.map(&:group_id) || [] if include_group_ids
            json[:has_non_collaborative_groups] = u.current_differentiation_tags.where(context: @context).count > 0 if can_do(@context, @current_user, :manage_tags_manage)
          end
        }
      end
    end
  end

  # @API List recently logged in students
  #
  # Returns the paginated list of users in this course, ordered by how recently they have
  # logged in. The records include the 'last_login' field which contains
  # a timestamp of the last time that user logged into canvas.  The querying
  # user must have the 'View usage reports' permission.
  #
  # @example_request
  #     curl -H 'Authorization: Bearer <token>' \
  #          https://<canvas>/api/v1/courses/<course_id>/recent_users
  #
  # @returns [User]
  def recent_students
    get_context
    if authorized_action(@context, @current_user, :read_reports)
      scope = User.for_course_with_last_login(@context, @context.root_account_id, "StudentEnrollment")
      scope = scope.order("last_login DESC NULLS LAST")
      users = Api.paginate(scope, self, api_v1_course_recent_students_url)
      user_json_preloads(users)
      render json: users.map { |u| user_json(u, @current_user, session, ["last_login"]) }
    end
  end

  # @API Get single user
  # Return information on a single user.
  #
  # Accepts the same include[] parameters as the :users: action, and returns a
  # single user with the same fields as that action.
  #
  # @returns User
  def user
    get_context
    if authorized_action(@context, @current_user, :read_roster)
      includes = Array(params[:include])
      users = api_find_all(@context.users_visible_to(@current_user, {
                                                       include_inactive: includes.include?("inactive_enrollments")
                                                     }),
                           [params[:id]])

      user_json_preloads(users, includes.include?("email"))
      user = users.first or raise ActiveRecord::RecordNotFound
      enrollments = user.not_ended_enrollments.where(course_id: @context).preload(:course, :root_account, :sis_pseudonym) if includes.include?("enrollments")
      render json: user_json(user, @current_user, session, includes, @context, enrollments)
    end
  end

  # @API Search for content share users
  #
  # Returns a paginated list of users you can share content with.  Requires the content share
  # feature and the user must have the manage content permission for the course.
  #
  # @argument search_term [Required, String]
  #   Term used to find users.  Will search available share users with the search term in their name.
  #
  # @example_request
  #     curl -H 'Authorization: Bearer <token>' \
  #          https://<canvas>/api/v1/courses/<course_id>/content_share_users \
  #          -d 'search_term=smith'
  #
  # @returns [User]
  def content_share_users
    get_context
    reject!("Search term required") unless params[:search_term]
    return unless authorized_action(@context, @current_user, :read_as_admin)

    users_scope = User.shard(Shard.current).has_created_account.distinct
    union_scope = teacher_scope(name_scope(users_scope), @context.root_account_id)
                  .union(
                    teacher_scope(email_scope(users_scope), @context.root_account_id),
                    admin_scope(name_scope(users_scope), @context.root_account_id).merge(Role.full_account_admin),
                    admin_scope(email_scope(users_scope), @context.root_account_id).merge(Role.full_account_admin),
                    admin_scope(name_scope(users_scope), @context.root_account_id).merge(Role.custom_account_admin_with_permission("manage_course_content_add")),
                    admin_scope(email_scope(users_scope), @context.root_account_id).merge(Role.custom_account_admin_with_permission("manage_course_content_add"))
                  )
                  .order(:name)
                  .distinct
    users = Api.paginate(union_scope, self, api_v1_course_content_share_users_url)
    render json: users_json(users, @current_user, session, ["avatar_url", "email"], @context, nil, ["pseudonym"])
  end

  def admin_scope(scope, root_account_id)
    scope.joins(account_users: [:account, :role])
         .merge(AccountUser.active)
         .merge(Account.active)
         .where("accounts.id = ? OR accounts.root_account_id = ?", root_account_id, root_account_id)
  end

  def teacher_scope(scope, root_account_id)
    scope.joins(enrollments: :course)
         .merge(Enrollment.active.of_admin_type)
         .merge(Course.active)
         .where(courses: { root_account_id: })
  end

  def name_scope(scope)
    scope.where(UserSearch.like_condition("users.name"), pattern: UserSearch.like_string_for(params[:search_term]))
  end

  def email_scope(scope)
    scope.joins(:communication_channels)
         .where(communication_channels: { workflow_state: ["active", "unconfirmed"], path_type: "email" })
         .where(UserSearch.like_condition("communication_channels.path"), pattern: UserSearch.like_string_for(params[:search_term]))
  end

  include Api::V1::PreviewHtml

  # @API Preview processed html
  #
  # Preview html content processed for this course
  #
  # @argument html The html content to process
  #
  # @example_request
  #     curl https://<canvas>/api/v1/courses/<course_id>/preview_html \
  #          -F 'html=<p><badhtml></badhtml>processed html</p>' \
  #          -H 'Authorization: Bearer <token>'
  #
  # @example_response
  #   {
  #     "html": "<p>processed html</p>"
  #   }
  def preview_html
    get_context
    if @context && authorized_action(@context, @current_user, :read)
      render_preview_html
    end
  end

  include Api::V1::StreamItem

  # @API Course activity stream
  # Returns the current user's course-specific activity stream, paginated.
  #
  # For full documentation, see the API documentation for the user activity
  # stream, in the user api.
  def activity_stream
    get_context
    if authorized_action(@context, @current_user, :read)
      api_render_stream(contexts: [@context], paginate_url: :api_v1_course_activity_stream_url)
    end
  end

  # @API Course activity stream summary
  # Returns a summary of the current user's course-specific activity stream.
  #
  # For full documentation, see the API documentation for the user activity
  # stream summary, in the user api.
  def activity_stream_summary
    get_context
    if authorized_action(@context, @current_user, :read)
      api_render_stream_summary(contexts: [@context])
    end
  end

  include Api::V1::TodoItem

  # @API Course TODO items
  # Returns the current user's course-specific todo items.
  #
  # For full documentation, see the API documentation for the user todo items, in the user api.
  def todo_items
    GuardRail.activate(:secondary) do
      get_context
      if authorized_action(@context, @current_user, :read)
        bookmark = Plannable::Bookmarker.new(Assignment, false, [:due_at, :created_at], :id)

        grading_scope = @current_user.assignments_needing_grading(contexts: [@context], scope_only: true)
                                     .reorder(:due_at, :id).preload(:external_tool_tag, :rubric_association, :rubric, :discussion_topic, :quiz, :duplicate_of)
        submitting_scope = @current_user
                           .assignments_needing_submitting(
                             contexts: [@context],
                             include_ungraded: true,
                             scope_only: true
                           )
                           .reorder(:due_at, :id).preload(:external_tool_tag, :rubric_association, :rubric, :discussion_topic, :quiz).eager_load(:duplicate_of)

        grading_collection = BookmarkedCollection.wrap(bookmark, grading_scope)
        grading_collection = BookmarkedCollection.transform(grading_collection) do |a|
          todo_item_json(a, @current_user, session, "grading")
        end
        submitting_collection = BookmarkedCollection.wrap(bookmark, submitting_scope)
        submitting_collection = BookmarkedCollection.transform(submitting_collection) do |a|
          todo_item_json(a, @current_user, session, "submitting")
        end

        collections = [
          ["grading", grading_collection],
          ["submitting", submitting_collection]
        ]

        if Array(params[:include]).include? "ungraded_quizzes"
          quizzes_bookmark = Plannable::Bookmarker.new(Quizzes::Quiz, false, [:due_at, :created_at], :id)
          quizzes_scope = @current_user
                          .ungraded_quizzes(
                            contexts: [@context],
                            needing_submitting: true,
                            scope_only: true
                          )
                          .reorder(:due_at, :id)
          quizzes_collection = BookmarkedCollection.wrap(quizzes_bookmark, quizzes_scope)
          quizzes_collection = BookmarkedCollection.transform(quizzes_collection) do |a|
            todo_item_json(a, @current_user, session, "submitting")
          end

          collections << ["quizzes", quizzes_collection]
        end

        paginated_collection = BookmarkedCollection.merge(*collections)
        todos = Api.paginate(paginated_collection, self, api_v1_course_todo_list_items_url)

        render json: todos
      end
    end
  end

  # @API Delete/Conclude a course
  # Delete or conclude an existing course
  #
  # @argument event [Required, String, "delete"|"conclude"]
  #   The action to take on the course.
  #
  # @example_response
  #   { "delete": "true" }
  def destroy
    @context = api_find(Course, params[:id])
    if api_request? && !["delete", "conclude"].include?(params[:event])
      return render(json: { message: 'Only "delete" and "conclude" events are allowed.' }, status: :bad_request)
    end
    return unless authorized_action(@context, @current_user, permission_for_event(params[:event]))

    if params[:event] != "conclude" && (@context.created? || @context.claimed? || params[:event] == "delete")
      if (success = @context.destroy)
        Auditors::Course.record_deleted(@context, @current_user, source: (api_request? ? :api : :manual))
        flash[:notice] = t("notices.deleted", "Course successfully deleted")
      else
        flash[:notice] = t("Course cannot be deleted")
      end
    else
      @context.complete
      if (success = @context.save)
        if Account.site_admin.feature_enabled?(:default_account_grading_scheme) && @context.grading_standard_id.nil? && @context.root_account.grading_standard_id
          @context.update!(grading_standard_id: @context.root_account.grading_standard_id)
        elsif @context.grading_standard_id.nil? && @context.root_account.grading_standard_id.nil?
          @context.set_concluded_assignments_grading_standard
        end
        Auditors::Course.record_concluded(@context, @current_user, source: (api_request? ? :api : :manual))
        flash[:notice] = t("notices.concluded", "Course successfully concluded")
      else
        flash[:notice] = t("notices.failed_conclude", "Course failed to conclude")
      end
    end
    @current_user.touch
    respond_to do |format|
      format.html { redirect_to dashboard_url }
      format.json do
        render json: { params[:event] => success }, status: success ? 200 : 400
      end
    end
  end

  def statistics
    if authorized_action(@context, @current_user, :read_reports)
      @student_ids = @context.student_ids

      query = "SELECT COUNT(id), SUM(size) FROM #{Attachment.quoted_table_name} WHERE context_id=%s AND context_type='Course' AND root_attachment_id IS NULL AND file_state != 'deleted'"
      row = Attachment.connection.select_rows(query % [@context.id]).first
      @file_count, @files_size = [row[0].to_i, row[1].to_i]
      query = "SELECT COUNT(id), SUM(max_size) FROM #{MediaObject.quoted_table_name} WHERE context_id=%s AND context_type='Course' AND attachment_id IS NULL AND workflow_state != 'deleted'"
      row = MediaObject.connection.select_rows(query % [@context.id]).first
      @media_file_count, @media_files_size = [row[0].to_i, row[1].to_i]

      respond_to do |format|
        format.html do
          js_env(RECENT_STUDENTS_URL: api_v1_course_recent_students_url(@context))
        end
        format.json { render json: @categories }
      end
    end
  end

  # @API Get course settings
  # Returns some of a course's settings.
  #
  # @example_request
  #   curl https://<canvas>/api/v1/courses/<course_id>/settings \
  #     -X GET \
  #     -H 'Authorization: Bearer <token>'
  #
  # @example_response
  #   {
  #     "allow_student_discussion_topics": true,
  #     "allow_student_forum_attachments": false,
  #     "allow_student_discussion_editing": true,
  #     "grading_standard_enabled": true,
  #     "grading_standard_id": 137,
  #     "allow_student_organized_groups": true,
  #     "hide_final_grades": false,
  #     "hide_distribution_graphs": false,
  #     "hide_sections_on_course_users_page": false,
  #     "lock_all_announcements": true,
  #     "usage_rights_required": false,
  #     "homeroom_course": false,
  #     "default_due_time": "23:59:59",
  #     "conditional_release": false
  #   }
  def api_settings
    get_context
    if authorized_action @context, @current_user, :read
      render json: course_settings_json(@context)
    end
  end

  def settings
    if authorized_action(@context, @current_user, :read_as_admin)
      load_all_contexts(context: @context)

      @all_roles = Role.custom_roles_and_counts_for_course(@context, @current_user, true)

      @invited_count = @context.invited_count_visible_to(@current_user)

      @publishing_enabled = @context.allows_grade_publishing_by(@current_user) &&
                            can_do(@context, @current_user, :manage_grades)

      @homeroom_courses = if can_do(@context.account, @current_user, :manage_courses_admin)
                            @context.account.courses.active.homeroom.to_a
                          else
                            @current_user.courses_for_enrollments(@current_user.teacher_enrollments).homeroom.to_a
                          end

      if @context.elementary_homeroom_course?
        @synced_subjects = Course.where(homeroom_course_id: @context.id).syncing_subjects.limit(100).select(&:elementary_subject_course?).sort_by { |c| Canvas::ICU.collation_key(c.name) }
      end

      @alerts = @context.alerts
      add_crumb(t("#crumbs.settings", "Settings"), named_context_url(@context, :context_details_url))

      js_permissions = {
        can_manage_courses: @context.account.grants_right?(@current_user, session, :manage_courses_admin),
        manage_grading_schemes: @context.grants_right?(@current_user, session, :manage_grading_schemes),
        set_grading_scheme: @context.grants_right?(@current_user, session, :set_grading_scheme),
        manage_students: @context.grants_right?(@current_user, session, :manage_students),
        manage_account_settings: @context.account.grants_right?(@current_user, session, :manage_account_settings),
        manage_feature_flags: @context.grants_right?(@current_user, session, :manage_feature_flags),
        manage: @context.grants_right?(@current_user, session, :manage),
        edit_course_availability: @context.grants_right?(@current_user, session, :edit_course_availability),
        can_allow_course_admin_actions: @context.grants_right?(@current_user, session, :allow_course_admin_actions),
        add_tool_manually: @context.grants_right?(@current_user, session, :manage_lti_add),
        edit_tool_manually: @context.grants_right?(@current_user, session, :manage_lti_edit),
        delete_tool_manually: @context.grants_right?(@current_user, session, :manage_lti_delete)
      }

      js_env({
               COURSE_ID: @context.id,
               USERS_URL: "/api/v1/courses/#{@context.id}/users",
               ALL_ROLES: @all_roles,
               COURSE_ROOT_URL: "/courses/#{@context.id}",
               SEARCH_URL: search_recipients_url,
               CONTEXTS: @contexts,
               USER_PARAMS: { include: %w[email enrollments locked observed_users] },
               PERMISSIONS: js_permissions,
               APP_CENTER: {
                 enabled: Canvas::Plugin.find(:app_center).enabled?
               },
               LTI_LAUNCH_URL: course_tool_proxy_registration_path(@context),
               EXTERNAL_TOOLS_CREATE_URL: url_for(controller: :external_tools, action: :create, course_id: @context.id),
               TOOL_CONFIGURATION_SHOW_URL: course_show_tool_configuration_url(course_id: @context.id, developer_key_id: ":developer_key_id"),
               MEMBERSHIP_SERVICE_FEATURE_FLAG_ENABLED: @context.root_account.feature_enabled?(:membership_service_for_lti_tools),
               CONTEXT_BASE_URL: "/courses/#{@context.id}",
               COURSE_COLOR: @context.elementary_enabled? && @context.course_color,
               PUBLISHING_ENABLED: @publishing_enabled,
               COURSE_COLORS_ENABLED: @context.elementary_enabled?,
               COURSE_VISIBILITY_OPTION_DESCRIPTIONS: @context.course_visibility_option_descriptions,
               STUDENTS_ENROLLMENT_DATES: @context.enrollment_term&.enrollment_dates_overrides&.detect { |term| term[:enrollment_type] == "StudentEnrollment" }&.slice(:start_at, :end_at),
               DEFAULT_TERM_DATES: @context.enrollment_term&.slice(:start_at, :end_at),
               COURSE_DATES: { start_at: @context.start_at, end_at: @context.conclude_at },
               RESTRICT_STUDENT_PAST_VIEW_LOCKED: @context.account.restrict_student_past_view[:locked],
               RESTRICT_STUDENT_FUTURE_VIEW_LOCKED: @context.account.restrict_student_future_view[:locked],
               CAN_EDIT_RESTRICT_QUANTITATIVE_DATA: @context.restrict_quantitative_data_setting_changeable?,
               PREVENT_COURSE_AVAILABILITY_EDITING_BY_TEACHERS: @context.root_account.settings[:prevent_course_availability_editing_by_teachers],
               MANUAL_MSFT_SYNC_COOLDOWN: MicrosoftSync::Group.manual_sync_cooldown,
               MSFT_SYNC_ENABLED: !!@context.root_account.settings[:microsoft_sync_enabled],
               MSFT_SYNC_CAN_BYPASS_COOLDOWN: Account.site_admin.account_users_for(@current_user).present?,
               MSFT_SYNC_MAX_ENROLLMENT_MEMBERS: MicrosoftSync::MembershipDiff::MAX_ENROLLMENT_MEMBERS,
               MSFT_SYNC_MAX_ENROLLMENT_OWNERS: MicrosoftSync::MembershipDiff::MAX_ENROLLMENT_OWNERS,
               COURSE_PACES_ENABLED: @context.enable_course_paces?,
               ARCHIVED_GRADING_SCHEMES_ENABLED: Account.site_admin.feature_enabled?(:archived_grading_schemes),
               COURSE_PUBLISHED: @context.published?,
               ALERTS: {
                 data: @alerts,
               }
             })

      set_tutorial_js_env

      master_template = @context.master_course_templates.for_full_course.first
      restrictions_by_object_type = master_template&.default_restrictions_by_type_for_api || {}
      message = !MasterCourses::MasterTemplate.is_master_course?(@context) && why_cant_i_enable_master_course(@context)
      message ||= ""
      js_env({
               IS_MASTER_COURSE: MasterCourses::MasterTemplate.is_master_course?(@context),
               DISABLED_BLUEPRINT_MESSAGE: message,
               BLUEPRINT_RESTRICTIONS: master_template&.default_restrictions || { content: true },
               USE_BLUEPRINT_RESTRICTIONS_BY_OBJECT_TYPE: master_template&.use_default_restrictions_by_type || false,
               BLUEPRINT_RESTRICTIONS_BY_OBJECT_TYPE: restrictions_by_object_type
             })

      @course_settings_sub_navigation_tools = Lti::ContextToolFinder.new(
        @context,
        type: :course_settings_sub_navigation,
        current_user: @current_user
      ).all_tools_sorted_array(
        exclude_admin_visibility: !@context.grants_right?(@current_user, session, :read_as_admin)
      )
    end
  end

  def update_user_engine_choice(course, selection_obj)
    new_selections = {}
    new_selections[:user_id] = {
      newquizzes_engine_selected: selection_obj[:newquizzes_engine_selected],
      expiration: selection_obj[:expiration]
    }
    new_selections.reverse_merge!(course.settings[:engine_selected])
    new_selections
  end

  def new_quizzes_selection_update
    @course = api_find(Course, params[:id])
    if @course.root_account.feature_enabled?(:newquizzes_on_quiz_page)
      old_settings = @course.settings
      key_exists = old_settings.key?(:engine_selected)
      selection_obj = {
        newquizzes_engine_selected: params[:newquizzes_engine_selected],
        expiration: Time.zone.today + 30.days
      }

      new_settings = {}

      new_settings[:engine_selected] = if key_exists
                                         update_user_engine_choice(@course, selection_obj)
                                       else
                                         { user_id: selection_obj }
                                       end
      new_settings.reverse_merge!(old_settings)
      @course.settings = new_settings
      @course.save
      render json: new_settings
    end
  end

  # @API Update course settings
  # Can update the following course settings:
  #
  # @argument allow_final_grade_override [Boolean]
  #   Let student final grades for a grading period or the total grades for the course be overridden
  #
  # @argument allow_student_discussion_topics [Boolean]
  #   Let students create discussion topics
  #
  # @argument allow_student_forum_attachments [Boolean]
  #   Let students attach files to discussions
  #
  # @argument allow_student_discussion_editing [Boolean]
  #   Let students edit or delete their own discussion replies
  #
  # @argument allow_student_organized_groups [Boolean]
  #   Let students organize their own groups
  #
  # @argument allow_student_discussion_reporting [Boolean]
  #   Let students report offensive discussion content
  #
  # @argument allow_student_anonymous_discussion_topics [Boolean]
  #   Let students create anonymous discussion topics
  #
  # @argument filter_speed_grader_by_student_group [Boolean]
  #   Filter SpeedGrader to only the selected student group
  #
  # @argument hide_final_grades [Boolean]
  #   Hide totals in student grades summary
  #
  # @argument hide_distribution_graphs [Boolean]
  #   Hide grade distribution graphs from students
  #
  # @argument hide_sections_on_course_users_page [Boolean]
  #   Disallow students from viewing students in sections they do not belong to
  #
  # @argument lock_all_announcements [Boolean]
  #   Disable comments on announcements
  #
  # @argument usage_rights_required [Boolean]
  #   Copyright and license information must be provided for files before they are published.
  #
  # @argument restrict_student_past_view [Boolean]
  #   Restrict students from viewing courses after end date
  #
  # @argument restrict_student_future_view [Boolean]
  #   Restrict students from viewing courses before start date
  #
  # @argument show_announcements_on_home_page [Boolean]
  #   Show the most recent announcements on the Course home page (if a Wiki, defaults to five announcements, configurable via home_page_announcement_limit).
  #   Canvas for Elementary subjects ignore this setting.
  #
  # @argument home_page_announcement_limit [Integer]
  #   Limit the number of announcements on the home page if enabled via show_announcements_on_home_page
  #
  # @argument syllabus_course_summary [Boolean]
  #   Show the course summary (list of assignments and calendar events) on the syllabus page. Default is true.
  #
  # @argument default_due_time [String]
  #   Set the default due time for assignments. This is the time that will be pre-selected in the Canvas user interface
  #   when setting a due date for an assignment. It does not change when any existing assignment is due. It should be
  #   given in 24-hour HH:MM:SS format. The default is "23:59:59". Use "inherit" to inherit the account setting.
  #
  # @argument conditional_release [Boolean]
  #   Enable or disable individual learning paths for students based on assessment
  #
  # @example_request
  #   curl https://<canvas>/api/v1/courses/<course_id>/settings \
  #     -X PUT \
  #     -H 'Authorization: Bearer <token>' \
  #     -d 'allow_student_discussion_topics=false'
  def update_settings
    return unless api_request?

    @course = api_find(Course, params[:course_id])
    return unless authorized_action(@course, @current_user, :manage_course_content_edit)

    old_settings = @course.settings

    if (default_due_time = params.delete(:default_due_time))
      @course.default_due_time = normalize_due_time(default_due_time)
    end

    # Remove the conditional release param if the account is locking the feature
    params[:conditional_release] = nil if params.key?(:conditional_release) && @course.account.conditional_release[:locked]

    @course.attributes = params.permit(
      :allow_final_grade_override,
      :allow_student_discussion_topics,
      :allow_student_forum_attachments,
      :allow_student_discussion_editing,
      :allow_student_discussion_reporting,
      :allow_student_anonymous_discussion_topics,
      :filter_speed_grader_by_student_group,
      :show_total_grade_as_points,
      :allow_student_organized_groups,
      :hide_final_grades,
      :hide_distribution_graphs,
      :hide_sections_on_course_users_page,
      :lock_all_announcements,
      :usage_rights_required,
      :restrict_student_past_view,
      :restrict_student_future_view,
      :restrict_quantitative_data,
      :show_announcements_on_home_page,
      :syllabus_course_summary,
      :home_page_announcement_limit,
      :homeroom_course,
      :sync_enrollments_from_homeroom,
      :homeroom_course_id,
      :course_color,
      :friendly_name,
      :enable_course_paces,
      :conditional_release,
      :show_student_only_module_id,
      :show_teacher_only_module_id,
      :horizon_course
    )
    changes = changed_settings(@course.changes, @course.settings, old_settings)

    @course.delay_if_production(priority: Delayed::LOW_PRIORITY)
           .touch_content_if_public_visibility_changed(changes)

    disable_conditional_release if changes[:conditional_release]&.last == false

    SubmissionLifecycleManager.with_executing_user(@current_user) do
      if @course.save
        Auditors::Course.record_updated(@course, @current_user, changes, source: :api)
        render json: course_settings_json(@course)
      else
        render json: @course.errors, status: :bad_request
      end
    end
  end

  # @API Return test student for course
  #
  # Returns information for a test student in this course. Creates a test
  # student if one does not already exist for the course. The caller must have
  # permission to access the course's student view.
  #
  # @example_request
  #   curl https://<canvas>/api/v1/courses/<course_id>/student_view_student \
  #     -X GET \
  #     -H 'Authorization: Bearer <token>'
  #
  # @returns User
  def student_view_student
    get_context
    if authorized_action(@context, @current_user, :use_student_view)
      render json: user_json(@context.student_view_student, @current_user, session)
    end
  end

  def observer_pairing_codes_csv
    get_context
    return render_unauthorized_action unless @context.root_account.self_registration?
    return unless authorized_action(@context, @current_user, :generate_observer_pairing_code)

    res = CSV.generate do |csv|
      csv << [
        I18n.t("Last Name"),
        I18n.t("First Name"),
        I18n.t("SIS ID"),
        I18n.t("Pairing Code"),
        I18n.t("Expires At"),
      ]
      @context.students.each do |u|
        opc = ObserverPairingCode.create(user: u, expires_at: 1.week.from_now, code: SecureRandom.hex(3))
        row = []
        row << opc.user.last_name
        row << opc.user.first_name
        row << opc.user.pseudonym&.sis_user_id
        row << ('="' + opc.code + '"')
        row << opc.expires_at
        csv << row
      end
    end
    send_data res, type: "text/csv", filename: "#{@context.course_code}_Pairing_Codes.csv"
  end

  def update_nav
    get_context
    if authorized_action(@context, @current_user, :update)
      @context.tab_configuration = JSON.parse(params[:tabs_json]).compact
      @context.save
      respond_to do |format|
        format.html { redirect_to named_context_url(@context, :context_details_url) }
        format.json { render json: { update_nav: true } }
      end
    end
  end

  def re_send_invitations
    get_context
    if authorized_action(@context, @current_user, %i[manage_students allow_course_admin_actions])
      @context.delay_if_production.re_send_invitations!(@current_user)

      respond_to do |format|
        format.html { redirect_to course_settings_url }
        format.json { render json: { re_sent: true } }
      end
    end
  end

  def enrollment_invitation
    get_context

    return if check_enrollment(true)
    return !!redirect_to(course_url(@context.id)) unless @pending_enrollment

    if params[:reject]
      reject_enrollment(@pending_enrollment)
    elsif params[:accept]
      if params[:action] == "show"
        # If a user has invites to multiple sections in a course, accept all of them
        Enrollment.invited_by_date.where(
          user_id: @pending_enrollment.user_id,
          course_id: @pending_enrollment.course_id
        ).find_each { |e| accept_enrollment(e) }
      else
        accept_enrollment(@pending_enrollment)
      end
    else
      redirect_to course_url(@context.id)
    end
  end

  # Internal: Accept an enrollment invitation and redirect.
  #
  # enrollment - An enrollment object to accept.
  #
  # Returns nothing.
  def accept_enrollment(enrollment)
    if @current_user && enrollment.user == @current_user
      if enrollment.invited?
        GuardRail.activate(:primary) do
          SubmissionLifecycleManager.with_executing_user(@current_user) do
            enrollment.accept! && RequestCache.clear
          end
        end
        @pending_enrollment = nil
        flash[:notice] = t("notices.invitation_accepted", "Invitation accepted!  Welcome to %{course}!", course: @context.name)
      end

      session[:accepted_enrollment_uuid] = enrollment.uuid

      if params[:action] == "show"
        @context_enrollment = enrollment
        enrollment = nil
        false
      else
        # Redirects back to HTTP_REFERER if it exists (so if you accept from an assignent page it will put
        # you back on the same page you were looking at). Otherwise, it redirects back to the course homepage
        redirect_back(fallback_location: course_url(@context.id))
      end
    elsif (!@current_user && enrollment.user.registered?) || !enrollment.user.email_channel
      session[:return_to] = course_url(@context.id)
      flash[:notice] = t("notices.login_to_accept", "You'll need to log in before you can accept the enrollment.")
      return redirect_to login_url(force_login: 1) if @current_user

      redirect_to login_url
    else
      # defer to CommunicationChannelsController#confirm for the logic of merging users
      redirect_to registration_confirmation_path(enrollment.user.email_channel.confirmation_code, enrollment: enrollment.uuid)
    end
  end
  protected :accept_enrollment

  # Internal: Reject an enrollment invitation and redirect.
  #
  # enrollment - An enrollment object to reject.
  #
  # Returns nothing.
  def reject_enrollment(enrollment)
    if enrollment.invited?
      GuardRail.activate(:primary) do
        enrollment.reject!
      end
      flash[:notice] = t("notices.invitation_cancelled", "Invitation canceled.")
    end

    session.delete(:enrollment_uuid)
    session[:permissions_key] = SecureRandom.uuid

    redirect_to(@current_user ? dashboard_url : root_url)
  end
  protected :reject_enrollment

  def claim_course
    if params[:verification] == @context.uuid
      session[:claim_course_uuid] = @context.uuid
      # session[:course_uuid] = @context.uuid
    end
    if session[:claim_course_uuid] == @context.uuid && @current_user && @context.state == :created
      claim_session_course(@context, @current_user)
    end
  end
  protected :claim_course

  # Protected: Check a user's enrollment in the current course and redirect
  #   them/clean up the session as needed.
  #
  # ignore_restricted_courses - if true, don't exit on enrollments to non-active,
  #   date-restricted courses.
  #
  # Returns boolean (true if parent request should be cancelled).
  def check_enrollment(ignore_restricted_courses = false)
    return false if @pending_enrollment

    if (enrollment = fetch_enrollment)
      if enrollment.state_based_on_date == :inactive && !ignore_restricted_courses
        flash[:notice] = t("notices.enrollment_not_active", "Your membership in the course, %{course}, is not yet activated", course: @context.name)
        return !!redirect_to((enrollment.workflow_state == "invited") ? courses_url : dashboard_url)
      end

      if enrollment.rejected?
        enrollment.workflow_state = "invited"
        GuardRail.activate(:primary) { enrollment.save_without_broadcasting }
      end

      if enrollment.self_enrolled?
        return !!redirect_to(registration_confirmation_path(enrollment.user.email_channel.confirmation_code, enrollment: enrollment.uuid))
      end

      session[:enrollment_uuid] = enrollment.uuid
      session[:enrollment_uuid_course_id] = enrollment.course_id
      session[:permissions_key] = SecureRandom.uuid

      @pending_enrollment = enrollment

      if @context.root_account.allow_invitation_previews?
        flash[:notice] = t("notices.preview_course", "You've been invited to join this course.  You can look around, but you'll need to accept the enrollment invitation before you can participate.")
      elsif params[:action] != "enrollment_invitation"
        # directly call the next action; it's just going to redirect anyway, so no need to have
        # an additional redirect to get to it
        params[:accept] = 1
        return enrollment_invitation
      end
    end

    if session[:accepted_enrollment_uuid].present? &&
       (enrollment = @context.enrollments.where(uuid: session[:accepted_enrollment_uuid]).first)

      if enrollment.invited?
        enrollment.accept! && RequestCache.clear
        flash[:notice] = t("notices.invitation_accepted", "Invitation accepted!  Welcome to %{course}!", course: @context.name)
      end

      if session[:enrollment_uuid] == session[:accepted_enrollment_uuid]
        session.delete(:enrollment_uuid)
        session[:permissions_key] = SecureRandom.uuid
      end
      session.delete(:accepted_enrollment_uuid)
      session.delete(:enrollment_uuid_course_id)
    end

    false
  end
  protected :check_enrollment

  # Internal: Get the current user's enrollment (if any) in the requested course.
  #
  # Returns enrollment (or nil).
  def fetch_enrollment
    # Use the enrollment we already fetched, if possible
    enrollment = @context_enrollment if @context_enrollment&.pending? && (@context_enrollment.uuid == params[:invitation] || params[:invitation].blank?)
    @current_user.reload if @context_enrollment&.enrollment_state&.user_needs_touch # needed to prevent permission caching

    # Overwrite with the session enrollment, if one exists, and it's different than the current user's
    if session[:enrollment_uuid] && enrollment.try(:uuid) != session[:enrollment_uuid] &&
       params[:invitation].blank? && session[:enrollment_uuid_course_id] == @context.id

      enrollment = @context.enrollments.where(uuid: session[:enrollment_uuid], workflow_state: "invited").first
    end

    # Look for enrollments to matching temporary users
    if @current_user
      enrollment ||= @current_user.temporary_invitations.find do |invitation|
        invitation.course_id == @context.id
      end
    end

    # Look up the explicitly provided invitation
    unless params[:invitation].blank?
      enrollment ||= @context.enrollments.where("enrollments.uuid=? AND enrollments.workflow_state IN ('invited', 'rejected')", params[:invitation]).first
    end

    enrollment
  end
  protected :fetch_enrollment

  def locks
    if authorized_action(@context, @current_user, :read)
      assets = params[:assets].split(",")
      types = {}
      assets.each do |asset|
        split = asset.split("_")
        id = split.pop
        (types[split.join("_")] ||= []) << id
      end
      locks_hash = Rails.cache.fetch(["locked_for_results", @current_user, Digest::SHA256.hexdigest(params[:assets])].cache_key) do
        locks = {}
        types.each do |type, ids|
          case type
          when "assignment"
            @context.assignments.active.where(id: ids).each do |assignment|
              locks[assignment.asset_string] = assignment.locked_for?(@current_user)
            end
          when "quiz"
            @context.quizzes.active.include_assignment.where(id: ids).each do |quiz|
              locks[quiz.asset_string] = quiz.locked_for?(@current_user)
            end
          when "discussion_topic"
            @context.discussion_topics.active.where(id: ids).each do |topic|
              locks[topic.asset_string] = topic.locked_for?(@current_user)
            end
          end
        end
        locks
      end
      render json: locks_hash
    end
  end

  def self_unenrollment
    get_context
    if @context_enrollment && params[:self_unenrollment] && params[:self_unenrollment] == @context_enrollment.uuid && @context_enrollment.self_enrolled?
      @context_enrollment.conclude
      render json: ""
    else
      render json: "", status: :bad_request
    end
  end

  # DEPRECATED
  def self_enrollment
    get_context
    unless params[:self_enrollment] &&
           @context.self_enrollment_codes.include?(params[:self_enrollment]) &&
           @context.self_enrollment_code
      return redirect_to course_url(@context)
    end

    redirect_to enroll_url(@context.self_enrollment_code)
  end

  def check_pending_teacher
    store_location if @context.created?
    if session[:saved_course_uuid] == @context.uuid
      @context_just_saved = true
      session.delete(:saved_course_uuid)
    end
    return unless session[:claimed_course_uuids] && session[:claimed_enrollment_uuids]

    if session[:claimed_course_uuids].include?(@context.uuid)
      session[:claimed_enrollment_uuids].each do |uuid|
        e = @context.enrollments.where(uuid:).first
        @pending_teacher = e.user if e
      end
    end
  end
  protected :check_pending_teacher

  def check_unknown_user
    @public_view = true unless @current_user && @context.grants_right?(@current_user, session, :read_roster)
  end
  protected :check_unknown_user

  def check_for_xlist
    return false unless @current_user.present? && @context_enrollment.blank?

    xlist_enrollment_scope = @current_user.enrollments.active.joins(:course_section)
                                          .where(course_sections: { nonxlist_course_id: @context })

    if observee_selected?
      xlist_enrollment_scope = xlist_enrollment_scope.where(associated_user_id: @selected_observed_user)
    end

    xlist_enrollment = xlist_enrollment_scope.first

    if xlist_enrollment.present?
      redirect_params = {}
      redirect_params[:invitation] = params[:invitation] if params[:invitation].present?
      redirect_to course_path(xlist_enrollment.course_id, redirect_params)
      return true
    end
    false
  end
  protected :check_for_xlist

  include Api::V1::ContextModule
  include ContextModulesController::ModuleIndexHelper
  include AnnouncementsController::AnnouncementsIndexHelper

  # @API Get a single course
  # Return information on a single course.
  #
  # Accepts the same include[] parameters as the list action plus:
  #
  # @argument include[] [String, "needs_grading_count"|"syllabus_body"|"public_description"|"total_scores"|"current_grading_period_scores"|"term"|"account"|"course_progress"|"sections"|"storage_quota_used_mb"|"total_students"|"passback_status"|"favorites"|"teachers"|"observed_users"|"all_courses"|"permissions"|"course_image"|"banner_image"|"concluded"|"lti_context_id"|"post_manually"]
  #   - "all_courses": Also search recently deleted courses.
  #   - "permissions": Include permissions the current user has
  #     for the course.
  #   - "observed_users": Include observed users in the enrollments
  #   - "course_image": Include course image url if a course image has been set
  #   - "banner_image": Include course banner image url if the course is a Canvas for
  #     Elementary subject and a banner image has been set
  #   - "concluded": Optional information to include with Course. Indicates whether
  #     the course has been concluded, taking course and term dates into account.
  #   - "lti_context_id": Include course LTI tool id.
  #   - "post_manually": Include course post policy. If the post policy is manually post grades,
  #     the value will be true. If the post policy is automatically post grades, the value will be false.
  #
  # @argument teacher_limit [Integer]
  #   The maximum number of teacher enrollments to show.
  #   If the course contains more teachers than this, instead of giving the teacher
  #   enrollments, the count of teachers will be given under a _teacher_count_ key.
  #
  # @returns Course
  def show
    GuardRail.activate(:secondary) do
      if api_request?
        includes = Set.new(Array(params[:include]))

        if params[:account_id]
          @account = api_find(Account.active, params[:account_id])
          scope = @account.associated_courses
        else
          scope = Course
        end

        unless includes.member?("all_courses")
          scope = scope.not_deleted
        end
        @context = @course = api_find(scope, params[:id])
        @context_membership = @context.enrollments.where(user_id: @current_user).except(:preload).first # for AUA

        if authorized_action(@course, @current_user, :read)
          log_asset_access(["home", @context], "home", "other", nil, @context_membership.class.to_s, context: @context)
          enrollments = @course.current_enrollments.where(user_id: @current_user).to_a
          if includes.include?("observed_users") &&
             enrollments.any?(&:assigned_observer?)
            enrollments.concat(ObserverEnrollment.observed_enrollments_for_courses(@course, @current_user))
          end

          includes << :hide_final_grades
          render json: course_json(@course, @current_user, session, includes, enrollments)
        end
        return
      end

      @context ||= api_find(Course.active, params[:id])

      # can't run in before_action because it needs @context
      return if load_canvas_career

      assign_localizer
      if request.xhr?
        if authorized_action(@context, @current_user, [:read, :read_as_admin])
          render json: @context
        end
        return
      end

      if @context && @current_user
        observed_users(@current_user, session, @context.id) # sets @selected_observed_user
        context_enrollment_scope = @context.enrollments.where(user_id: @current_user)
        if observee_selected?
          context_enrollment_scope = context_enrollment_scope.where(associated_user_id: @selected_observed_user)
        end
        @context_enrollment = context_enrollment_scope.first
        js_env({ OBSERVER_OPTIONS: {
                 OBSERVED_USERS_LIST: observed_users(@current_user, session, @context.id),
                 CAN_ADD_OBSERVEE: @current_user
                                    .profile
                                    .tabs_available(@current_user, root_account: @domain_root_account)
                                    .any? { |t| t[:id] == UserProfile::TAB_OBSERVEES }
               } })

        if @context_enrollment
          @context_membership = @context_enrollment # for AUA
          @context_enrollment.course = @context
          @context_enrollment.user = @current_user
          @course_notifications_enabled = NotificationPolicyOverride.enabled_for(@current_user, @context)
        end

        @accessibility_scan_enabled =
          @context.root_account.enable_content_a11y_checker? ? !@context.exceeds_accessibility_scan_limit? : false
      end

      return if check_for_xlist

      @unauthorized_message = t("unauthorized.invalid_link", "The enrollment link you used appears to no longer be valid.  Please contact the course instructor and make sure you're still correctly enrolled.") if params[:invitation]
      GuardRail.activate(:primary) do
        Course.process_as_sis do
          claim_course if session[:claim_course_uuid] || params[:verification]
          @context.claim if @context.created?
        end
      end
      return if check_enrollment

      check_pending_teacher
      check_unknown_user
      @user_groups = @current_user.group_memberships_for(@context) if @current_user

      if !@context.grants_right?(@current_user, session, :read) && @context.grants_right?(@current_user, session, :read_as_admin)
        return redirect_to course_settings_path(@context.id)
      end

      @context_enrollment ||= @pending_enrollment
      if @context.grants_right?(@current_user, session, :read)
        # No matter who the user is we want the course dashboard to hide the left nav
        set_k5_mode
        @show_left_side = !@context.elementary_subject_course?

        check_for_readonly_enrollment_state

        log_asset_access(["home", @context], "home", "other", nil, @context_enrollment.class.to_s, context: @context)

        check_incomplete_registration

        unless @context.elementary_subject_course?
          add_crumb(@context.nickname_for(@current_user, :short_name), url_for(@context), id: "crumb_#{@context.asset_string}")
        end
        GuardRail.activate(:primary) do
          set_badge_counts_for(@context, @current_user)
        end

        set_tutorial_js_env

        default_view = @context.default_view || @context.default_home_page
        @course_home_view = "feed" if params[:view] == "feed"
        @course_home_view ||= default_view
        @course_home_view = "k5_dashboard" if @context.elementary_subject_course?
        @course_home_view = "announcements" if @context.elementary_homeroom_course?
        @course_home_view = "syllabus" if @context.elementary_homeroom_course? && !@context.grants_right?(@current_user, session, :read_announcements)

        course_env_variables = {}
        # env.COURSE variables that apply to both classic and k5 courses
        course_env_variables.merge!({
                                      id: @context.id.to_s,
                                      long_name: "#{@context.name} - #{@context.short_name}",
                                      pages_url: polymorphic_url([@context, :wiki_pages]),
                                      is_student: @context.user_is_student?(@current_user),
                                      is_instructor: @context.user_is_instructor?(@current_user) || @context.grants_right?(@current_user, session, :read_as_admin),
                                      is_published: @context.published?
                                    })
        # env.COURSE variables that only apply to classic courses
        unless @context.elementary_subject_course?
          course_env_variables[:front_page_title] = @context&.wiki&.front_page&.title
          course_env_variables[:default_view] = default_view
        end
        js_env({ COURSE: course_env_variables })

        # make sure the wiki front page exists
        if @course_home_view == "wiki" && @context.wiki.front_page.nil?
          @course_home_view = @context.default_home_page
        end

        if @context.show_announcements_on_home_page? && @context.grants_right?(@current_user, session, :read_announcements)
          js_env(SHOW_ANNOUNCEMENTS: true, ANNOUNCEMENT_LIMIT: @context.home_page_announcement_limit)
        end

        return render_course_notification_settings if params[:view] == "notifications"

        # Differentiation Tag Converter Message
        if @context.is_a?(Course) && !@context.account.allow_assign_to_differentiation_tags? && @context.grants_any_right?(@current_user, session, *RoleOverride::GRANULAR_MANAGE_TAGS_PERMISSIONS)
          tag_overrides = AssignmentOverride.active.joins(:group).where(groups: { context: @context, non_collaborative: true })
          if tag_overrides.any?
            @display_tag_converter_message = true

            active_tag_conversion_job = @context.progresses.where(tag: DifferentiationTag::DELAYED_JOB_TAG, workflow_state: ["queued", "running"]).first
            if active_tag_conversion_job
              js_env(ACTIVE_TAG_CONVERSION_JOB: true)
            end
          end
        end

        @contexts = [@context]
        case @course_home_view
        when "wiki"
          @wiki = @context.wiki
          @page = @wiki.front_page
          set_js_rights [:wiki, :page]
          set_js_wiki_data course_home: true
          @padless = true
        when "assignments"
          add_crumb(t("#crumbs.assignments", "Assignments"))
          set_js_assignment_data
          js_env(SIS_NAME: AssignmentUtil.post_to_sis_friendly_name(@context))
          js_env(
            SHOW_SPEED_GRADER_LINK: @current_user.present? && context.allows_speed_grader? && context.grants_any_right?(@current_user, :manage_grades, :view_all_grades),
            QUIZ_LTI_ENABLED: @context.feature_enabled?(:quizzes_next) &&
              !@context.root_account.feature_enabled?(:newquizzes_on_quiz_page) &&
              @context.quiz_lti_tool.present?,
            FLAGS: {
              newquizzes_on_quiz_page: @context.root_account.feature_enabled?(:newquizzes_on_quiz_page),
              show_additional_speed_grader_link: Account.site_admin.feature_enabled?(:additional_speedgrader_links),
            }
          )
          js_env(COURSE_HOME: true)
          @upcoming_assignments = get_upcoming_assignments(@context)
        when "modules"
          add_crumb(t("#crumbs.modules", "Modules"))
          load_modules
        when "syllabus"
          set_active_tab "syllabus"
          rce_js_env
          add_crumb @context.elementary_enabled? ? t("Important Info") : t("#crumbs.syllabus", "Syllabus")
          @groups = @context.assignment_groups.active.order(
            :position,
            AssignmentGroup.best_unicode_collation_key("name")
          ).to_a
          @syllabus_body = syllabus_user_content
        when "k5_dashboard"
          load_modules # hidden until the modules tab of the k5 course is active
        when "announcements"
          add_crumb(t("Announcements"))
          set_active_tab "announcements"
          load_announcements
        else
          set_active_tab "home"
          if @context.grants_any_right?(@current_user, session, *RoleOverride::GRANULAR_MANAGE_GROUPS_PERMISSIONS)
            @contexts += @context.groups
          elsif @user_groups
            @contexts += @user_groups
          end
          web_conferences = @context.web_conferences.active.to_a
          @current_conferences = web_conferences.select { |c| c.active?(false, false) && c.users.include?(@current_user) }
          @scheduled_conferences = web_conferences.select { |c| c.scheduled? && c.users.include?(@current_user) }
          @stream_items = @current_user.try(:cached_recent_stream_items, { contexts: @contexts }) || []
        end

        if @current_user && (@show_recent_feedback = @context.user_is_student?(@current_user))
          @recent_feedback = @current_user.recent_feedback(contexts: @contexts) || []
        end

        flash.now[:notice] = t("notices.updated", "Course was successfully updated.") if params[:for_reload]

        can_see_admin_tools = @context.grants_any_right?(
          @current_user, session, *RoleOverride::GRANULAR_MANAGE_COURSE_CONTENT_PERMISSIONS
        )
        @course_home_sub_navigation_tools = Lti::ContextToolFinder.new(
          @context,
          type: :course_home_sub_navigation,
          current_user: @current_user
        ).all_tools_sorted_array(exclude_admin_visibility: !can_see_admin_tools)

        css_bundle :dashboard
        css_bundle :react_todo_sidebar if planner_enabled?
        case @course_home_view
        when "wiki"
          js_bundle :wiki_page_show
          css_bundle :wiki_page, :tinymce
        when "modules"
          if @context.use_modules_rewrite_view?(@current_user, session)
            # Load new modules page assets
            context_modules_header_props = {
              title: t("Modules"),
              viewProgress: {
                label: t("links.student_progress", "View Progress"),
                url: progressions_course_context_modules_path(@context),
                visible: @can_view_grades,
              },
              publishMenu: {
                courseId: @context.id,
                runningProgressId: @progress&.id,
                disabled: @modules.empty?,
                visible: @context.grants_right?(@current_user, session, :manage_course_content_edit),
              },
              addModule: {
                label: t("Add Module"),
                visible: @can_add,
              },
              moreMenu: {
                label: t("Modules Settings"),
                menuTools: {
                  items: external_tools_menu_items_raw_with_modules(@menu_tools, %i[module_index_menu module_index_menu_modal]),
                  visible: @allow_menu_tools,
                },
                exportCourseContent: {
                  label: t("Export Course Content"),
                  url: context_url(@context, :context_start_offline_web_export_url),
                  visible: @allow_web_export_download,
                },
              },
              lastExport: {
                label: t("#context_modules.last_export", "Last Export: "),
                url: context_url(@context, :context_offline_web_exports_url),
                date: @last_web_export.nil? ? nil : datetime_string(force_zone(@last_web_export.created_at)),
                visible: !@last_web_export.nil?
              },
            }
            js_env(CONTEXT_MODULES_HEADER_PROPS: context_modules_header_props)

            modules_permissions = {
              canAdd: @can_add,
              canEdit: @can_edit,
              canDelete: @can_delete,
              canView: @can_view,
              canViewUnpublished: @can_view_unpublished,
              canDirectShare: can_do(@context, @current_user, :direct_share),
              readAsAdmin: @context.grants_right?(@current_user, session, :read_as_admin),
              canManageSpeedGrader: @context.allows_speed_grader? && @context.grants_any_right?(@current_user, :manage_grades, :view_all_grades)
            }

            modules_observer_info = observer_module_info

            js_env(MODULES_PERMISSIONS: modules_permissions)
            js_env(MODULES_OBSERVER_INFO: modules_observer_info)

            js_bundle :context_modules_v2
            css_bundle :content_next, :context_modules2, :context_modules_v2
          else
            @progress = Progress.find_by(
              context: @context,
              tag: "context_module_batch_update",
              workflow_state: ["queued", "running"]
            )

            js_env(CONTEXT_MODULE_ASSIGNMENT_INFO_URL: context_url(@context, :context_context_modules_assignment_info_url))
            js_env(CONTEXT_MODULE_ESTIMATED_DURATION_INFO_URL: context_url(@context, :context_context_modules_estimated_duration_info_url))

            js_bundle :context_modules
            css_bundle :content_next, :context_modules2
          end
        when "assignments"
          js_bundle :assignment_index
          css_bundle :new_assignments
          add_body_class("with_item_groups")
        when "syllabus"
          deferred_js_bundle :syllabus
          css_bundle :syllabus, :tinymce
        when "k5_dashboard"
          embed_mode = value_to_boolean(params[:embed])
          @headers = false if embed_mode

          if @context.grants_right?(@current_user, session, :read_announcements)
            start_date = 14.days.ago.beginning_of_day
            end_date = start_date + 28.days
            scope = Announcement.where(context_type: "Course", context_id: @context.id, workflow_state: "active")
                                .ordered_between(start_date, end_date)
            unless @context.grants_any_right?(@current_user, session, :read_as_admin, *RoleOverride::GRANULAR_MANAGE_COURSE_CONTENT_PERMISSIONS) || User.observing_full_course(@context).where(id: @current_user).any?
              scope = scope.visible_to_ungraded_discussion_student_visibilities(@current_user, @context)
            end
            latest_announcement = scope.limit(1).first
          end

          # env variables that apply only to k5 subjects
          grading_standard = @context.grading_standard_or_default
          js_env(
            CONTEXT_MODULE_ASSIGNMENT_INFO_URL: context_url(@context, :context_context_modules_assignment_info_url),
            CONTEXT_MODULE_ESTIMATED_DURATION_INFO_URL: context_url(@context, :context_context_modules_estimated_duration_info_url),
            PERMISSIONS: {
              manage: @context.grants_right?(@current_user, session, :manage),
              manage_groups: @context.grants_any_right?(@current_user,
                                                        session,
                                                        *RoleOverride::GRANULAR_MANAGE_GROUPS_PERMISSIONS),
              read_as_admin: @context.grants_right?(@current_user, session, :read_as_admin),
              read_announcements: @context.grants_right?(@current_user, session, :read_announcements)
            },
            STUDENT_PLANNER_ENABLED: planner_enabled?,
            TABS: @context.tabs_available(@current_user, course_subject_tabs: true, session:),
            OBSERVED_USERS_LIST: observed_users(@current_user, session, @context.id),
            TAB_CONTENT_ONLY: embed_mode,
            SHOW_IMMERSIVE_READER: show_immersive_reader?,
            GRADING_SCHEME: grading_standard.data,
            POINTS_BASED: grading_standard.points_based?,
            SCALING_FACTOR: grading_standard.scaling_factor,
            RESTRICT_QUANTITATIVE_DATA: @context.restrict_quantitative_data?(@current_user)
          )

          self_enrollment_option = visible_self_enrollment_option
          self_enrollment_url = enroll_url(@context.self_enrollment_code) if self_enrollment_option == :enroll
          self_enrollment_url = course_self_unenrollment_path(@context, @context_enrollment.uuid) if self_enrollment_option == :unenroll

          course_env_variables.merge!({
                                        name: @context.nickname_for(@current_user),
                                        image_url: @context.image,
                                        banner_image_url: @context.banner_image,
                                        color: @context.course_color,
                                        course_overview: {
                                          body: @context.wiki&.front_page&.body,
                                          url: @context.wiki&.front_page_url,
                                          canEdit: @context.wiki&.front_page&.grants_any_right?(@current_user, session, :update, :update_content) && !@context.wiki&.front_page&.editing_restricted?(:content)
                                        },
                                        hide_final_grades: @context.hide_final_grades?,
                                        student_outcome_gradebook_enabled: @context.feature_enabled?(:student_outcome_gradebook),
                                        outcome_proficiency: @context.root_account.feature_enabled?(:account_level_mastery_scales) ? @context.resolved_outcome_proficiency&.as_json : @context.account.resolved_outcome_proficiency&.as_json,
                                        show_student_view: can_do(@context, @current_user, :use_student_view),
                                        student_view_path: course_student_view_path(course_id: @context, redirect_to_referer: 1),
                                        settings_path: course_settings_path(@context.id),
                                        groups_path: course_groups_path(@context.id),
                                        latest_announcement: latest_announcement && discussion_topic_api_json(latest_announcement, @context, @current_user, session),
                                        has_wiki_pages: @context.wiki_pages.not_deleted.exists?,
                                        has_syllabus_body: @context.syllabus_body.present?,
                                        is_student_or_fake_student: @context.user_is_student?(@current_user, include_fake_student: true),
                                        self_enrollment: {
                                          option: self_enrollment_option,
                                          url: self_enrollment_url
                                        }
                                      })

          js_env({ COURSE: course_env_variables }, true)
          js_bundle :k5_course, :context_modules
          css_bundle :k5_common, :k5_course, :content_next, :context_modules2, :grade_summary
        when "announcements"
          js_bundle :announcements
          css_bundle :announcements_index
        else
          js_bundle :dashboard
        end

        js_bundle :course, :course_show
        css_bundle :course_show

        if @context_enrollment
          content_for_head helpers.auto_discovery_link_tag(:atom, feeds_course_format_path(@context_enrollment.feed_code, :atom), { title: t("Course Atom Feed") })
        elsif @context.available?
          content_for_head helpers.auto_discovery_link_tag(:atom, feeds_course_format_path(@context.feed_code, :atom), { title: t("Course Atom Feed") })
        end

        set_active_tab "home" unless get_active_tab
        render stream: can_stream_template?
      elsif @context.indexed && @context.available?
        render :description
      else
        # clear notices that would have been displayed as a result of processing
        # an enrollment invitation, since we're giving an error
        flash[:notice] = nil
        # We know this will fail since we got to this block, but this way we can reuse the error handling
        authorized_action(@context, @current_user, :read)
      end
    end
  end

  def render_course_notification_settings
    add_crumb(t("Course Notification Settings"))
    js_env(
      course_name: @context.name,
      NOTIFICATION_PREFERENCES_OPTIONS: {
        allowed_push_categories: Notification.categories_to_send_in_push,
        send_scores_in_emails_text: Notification.where(category: "Grading").first&.related_user_setting(@current_user, @domain_root_account)
      }
    )
    js_bundle :course_notification_settings
    render html: "", layout: true
  end

  def confirm_action
    params[:event] ||= (@context.claimed? || @context.created? || @context.completed?) ? "delete" : "conclude"
    authorized_action(@context, @current_user, permission_for_event(params[:event]))
  end

  def conclude_user
    get_context
    @enrollment = @context.enrollments.find(params[:id])
    if @enrollment.can_be_concluded_by(@current_user, @context, session)
      respond_to do |format|
        if @enrollment.conclude
          format.json { render json: @enrollment }
        else
          format.json { render json: @enrollment, status: :bad_request }
        end
      end
    else
      authorized_action(@context, @current_user, :permission_fail)
    end
  end

  def unconclude_user
    get_context
    @enrollment = @context.enrollments.find(params[:id])
    can_remove = @enrollment.is_a?(StudentEnrollment) && @context.grants_right?(@current_user, session, :manage_students)
    can_remove ||= @context.grants_right?(@current_user, session, :allow_course_admin_actions)
    if can_remove
      respond_to do |format|
        if @enrollment.unconclude
          format.json { render json: @enrollment }
        else
          format.json { render json: @enrollment, status: :bad_request }
        end
      end
    else
      authorized_action(@context, @current_user, :permission_fail)
    end
  end

  def limit_user
    get_context
    @user = @context.users.find(params[:id])
    if authorized_action(@context, @current_user, :allow_course_admin_actions)
      if params[:limit] == "1"
        Enrollment.limit_privileges_to_course_section!(@context, @user, true)
        render json: { limited: true }
      else
        Enrollment.limit_privileges_to_course_section!(@context, @user, false)
        render json: { limited: false }
      end
    else
      authorized_action(@context, @current_user, :permission_fail)
    end
  end

  def unenroll_user
    get_context
    @enrollment = @context.enrollments.find(params[:id])
    if @enrollment.can_be_deleted_by(@current_user, @context, session)
      if (!@enrollment.defined_by_sis? || @context.grants_any_right?(@current_user, session, :manage_account_settings, :manage_sis)) && @enrollment.destroy
        render json: @enrollment
      else
        render json: @enrollment, status: :bad_request
      end
    else
      authorized_action(@context, @current_user, :permission_fail)
    end
  end

  def enroll_users
    get_context
    params[:enrollment_type] ||= "StudentEnrollment"

    custom_role = nil
    if params[:role_id].present? || !Role.get_built_in_role(params[:enrollment_type], root_account_id: @context.root_account_id)
      custom_role = @context.account.get_role_by_id(params[:role_id]) if params[:role_id].present?
      custom_role ||= @context.account.get_role_by_name(params[:enrollment_type]) # backwards compatibility
      if custom_role&.course_role?
        if custom_role.inactive?
          render json: t("errors.role_not_active", "Can't add users for non-active role: '%{role}'", role: custom_role.name), status: :bad_request
          return
        else
          params[:enrollment_type] = custom_role.base_role_type
        end
      else
        render json: t("errors.role_not_found", "Could not find role"), status: :bad_request
        return
      end
    end

    params[:course_section_id] ||= @context.default_section.id
    if @current_user&.can_create_enrollment_for?(@context, session, params[:enrollment_type])
      params[:user_list] ||= ""

      # Enrollment settings hash
      # Change :limit_privileges_to_course_section to be an explicit true/false value
      enrollment_options = params.slice(:course_section_id, :enrollment_type, :limit_privileges_to_course_section)
      limit_privileges = value_to_boolean(enrollment_options[:limit_privileges_to_course_section])
      enrollment_options[:limit_privileges_to_course_section] = limit_privileges
      enrollment_options[:role] = custom_role if custom_role
      enrollment_options[:updating_user] = @current_user

      list =
        if params[:user_tokens]
          Array(params[:user_tokens])
        else
          UserList.new(params[:user_list],
                       root_account: @context.root_account,
                       search_method: @context.user_list_search_mode_for(@current_user),
                       initial_type: params[:enrollment_type],
                       current_user: @current_user)
        end
      if !@context.concluded? && (@enrollments = EnrollmentsFromUserList.process(list, @context, enrollment_options))
        ActiveRecord::Associations.preload(@enrollments, [:course_section, { user: [:communication_channel, :pseudonym] }])
        InstStatsd::Statsd.count("course.#{@context.enable_course_paces ? "paced" : "unpaced"}.student_enrollment_count", @context.student_enrollments.count)
        json = @enrollments.map do |e|
          { "enrollment" =>
            { "associated_user_id" => e.associated_user_id,
              "communication_channel_id" => e.user.communication_channel.try(:id),
              "email" => e.email,
              "id" => e.id,
              "name" => e.user.last_name_first || e.user.name,
              "pseudonym_id" => e.user.pseudonym.try(:id),
              "section" => e.course_section.display_name,
              "short_name" => e.user.short_name,
              "type" => e.type,
              "user_id" => e.user_id,
              "workflow_state" => e.workflow_state,
              "role_id" => e.role_id,
              "already_enrolled" => e.already_enrolled } }
        end
        render json:
      else
        render json: "", status: :bad_request
      end
    else
      authorized_action(@context, @current_user, :permission_fail)
    end
  end

  def link_enrollment
    get_context
    if authorized_action(@context, @current_user, :allow_course_admin_actions)
      enrollment = @context.observer_enrollments.find(params[:enrollment_id])
      student = nil
      student = @context.students.find(params[:student_id]) if params[:student_id] != "none"
      # this is used for linking and un-linking enrollments
      enrollment.associated_user_id = student&.id
      enrollment.save!
      render json: enrollment.as_json(methods: :associated_user_name)
    end
  end

  def move_enrollment
    get_context
    @enrollment = @context.enrollments.find(params[:id])
    can_move = [StudentEnrollment, ObserverEnrollment].include?(@enrollment.class) && @context.grants_right?(@current_user, session, :manage_students)
    can_move ||= @context.grants_right?(@current_user, session, :allow_course_admin_actions)
    can_move &&= @context.grants_any_right?(@current_user, session, :manage_account_settings, :manage_sis) if @enrollment.defined_by_sis?
    if can_move
      respond_to do |format|
        # ensure user_id,section_id,type,associated_user_id is unique (this
        # will become a DB constraint eventually)
        @possible_dup = @context.enrollments.where(
          "id<>? AND user_id=? AND course_section_id=? AND type=? AND (associated_user_id IS NULL OR associated_user_id=?)",
          @enrollment,
          @enrollment.user_id,
          params[:course_section_id],
          @enrollment.type,
          @enrollment.associated_user_id
        ).first
        if @possible_dup.present?
          format.json { render json: @enrollment, status: :forbidden }
        else
          @enrollment.course_section = @context.course_sections.find(params[:course_section_id])
          @enrollment.save!

          format.json { render json: @enrollment }
        end
      end
    else
      authorized_action(@context, @current_user, :permission_fail)
    end
  end

  def copy
    return unless authorized_action(@context, @current_user, :read_as_admin)

    account = @context.account
    unless account.grants_any_right?(@current_user, session, :create_courses, :manage_courses_admin)
      account = @domain_root_account.manually_created_courses_account
    end

    return unless authorized_action(account, @current_user, :create_courses)

    # For warnings messages previous to export
    warnings = @context.export_warnings
    js_env(EXPORT_WARNINGS: warnings) unless warnings.empty?

    # For prepopulating the date fields
    js_env(OLD_START_DATE: datetime_string(@context.start_at, :verbose))
    js_env(OLD_END_DATE: datetime_string(@context.conclude_at, :verbose))
    js_env(QUIZZES_NEXT_ENABLED: new_quizzes_enabled?)
    js_env(NEW_QUIZZES_IMPORT: new_quizzes_import_enabled?)
    js_env(NEW_QUIZZES_MIGRATION: new_quizzes_migration_enabled?)
    js_env(NEW_QUIZZES_MIGRATION_DEFAULT: new_quizzes_migration_default)
    js_env(NEW_QUIZZES_MIGRATION_REQUIRED: new_quizzes_require_migration?)
    js_env(NEW_QUIZZES_UNATTACHED_BANK_MIGRATIONS: new_quizzes_unattached_bank_migrations_enabled?)
  end

  def copy_course
    get_context
    if authorized_action(@context, @current_user, :read) &&
       authorized_action(@context, @current_user, :read_as_admin)
      args = params.require(:course).permit(:name, :course_code)
      account = @context.account
      if params[:course][:account_id]
        account = Account.find(params[:course][:account_id])
      end
      account = nil unless account.grants_any_right?(@current_user, session, :create_courses, :manage_courses_admin)
      account ||= @domain_root_account.manually_created_courses_account
      return unless authorized_action(account, @current_user, :create_courses)

      if account.grants_right?(@current_user, session, :manage_courses_admin)
        root_account = account.root_account
        enrollment_term_id =
          params[:course].delete(:term_id).presence ||
          params[:course].delete(:enrollment_term_id).presence
        if enrollment_term_id
          args[:enrollment_term] =
            root_account.enrollment_terms.where(id: enrollment_term_id).first
        end
      end
      # :manage will be false for teachers in concluded courses (but they may have manage rights due to course dates)
      args[:enrollment_term] ||= @context.enrollment_term if @context.grants_right?(@current_user, session, :manage) && !@context.restrict_enrollments_to_course_dates
      args[:abstract_course] = @context.abstract_course
      args[:account] = account
      @course = @context.account.courses.new
      @course.attributes = args
      %i[start_at conclude_at].each do |timestamp_field|
        if (timestamp = params.dig(:course, timestamp_field))
          @course[timestamp_field] = Time.zone.parse(timestamp)
        end
      rescue ArgumentError
        # ignore
      end
      @course.workflow_state = "claimed"

      Course.suspend_callbacks(:copy_from_course_template) do
        @course.save!
      end
      @course.enroll_user(@current_user, "TeacherEnrollment", enrollment_state: "active")

      @content_migration = @course.content_migrations.build(
        user: @current_user,
        source_course: @context,
        context: @course,
        migration_type: "course_copy_importer",
        initiated_source: if api_request?
                            in_app? ? :api_in_app : :api
                          else
                            :manual
                          end
      )
      @content_migration.migration_settings[:source_course_id] = @context.id
      @content_migration.migration_settings[:import_quizzes_next] = true if params.dig(:settings, :import_quizzes_next)
      @content_migration.migration_settings[:import_blueprint_settings] = true if params.dig(:settings, :import_blueprint_settings)
      @content_migration.workflow_state = "created"
      if (adjust_dates = params[:adjust_dates]) && Canvas::Plugin.value_to_boolean(adjust_dates[:enabled])
        params[:date_shift_options][adjust_dates[:operation]] = "1"
      end
      @content_migration.set_date_shift_options(params[:date_shift_options].to_unsafe_h) if params[:date_shift_options]

      if Canvas::Plugin.value_to_boolean(params[:selective_import])
        @content_migration.migration_settings[:import_immediately] = false
        @content_migration.workflow_state = "exported"
        @content_migration.save
      else
        @content_migration.migration_settings[:import_immediately] = true
        @content_migration.copy_options = { everything: true }
        @content_migration.migration_settings[:migration_ids_to_import] = { copy: { everything: true } }
        @content_migration.workflow_state = "importing"
        @content_migration.save
        @content_migration.queue_migration
      end

      redirect_to course_content_migrations_url(@course)
    end
  end

  # @API Update a course
  # Update an existing course.
  #
  # Arguments are the same as Courses#create, with a few exceptions (enroll_me).
  #
  # If a user has content management rights, but not full course editing rights, the only attribute
  # editable through this endpoint will be "syllabus_body"
  #
  # If an account has set prevent_course_availability_editing_by_teachers, a teacher cannot change
  # +course[start_at]+, +course[conclude_at]+, or +course[restrict_enrollments_to_course_dates]+ here.
  #
  # @argument course[account_id] [Integer]
  #   The unique ID of the account to move the course to.
  #
  # @argument course[name] [String]
  #   The name of the course. If omitted, the course will be named "Unnamed
  #   Course."
  #
  # @argument course[course_code] [String]
  #   The course code for the course.
  #
  # @argument course[start_at] [DateTime]
  #   Course start date in ISO8601 format, e.g. 2011-01-01T01:00Z
  #   This value is ignored unless 'restrict_enrollments_to_course_dates' is set to true,
  #   or the course is already published.
  #
  # @argument course[end_at] [DateTime]
  #   Course end date in ISO8601 format. e.g. 2011-01-01T01:00Z
  #   This value is ignored unless 'restrict_enrollments_to_course_dates' is set to true.
  #
  # @argument course[license] [String]
  #   The name of the licensing. Should be one of the following abbreviations
  #   (a descriptive name is included in parenthesis for reference):
  #   - 'private' (Private Copyrighted)
  #   - 'cc_by_nc_nd' (CC Attribution Non-Commercial No Derivatives)
  #   - 'cc_by_nc_sa' (CC Attribution Non-Commercial Share Alike)
  #   - 'cc_by_nc' (CC Attribution Non-Commercial)
  #   - 'cc_by_nd' (CC Attribution No Derivatives)
  #   - 'cc_by_sa' (CC Attribution Share Alike)
  #   - 'cc_by' (CC Attribution)
  #   - 'public_domain' (Public Domain).
  #
  # @argument course[is_public] [Boolean]
  #   Set to true if course is public to both authenticated and unauthenticated users.
  #
  # @argument course[is_public_to_auth_users] [Boolean]
  #   Set to true if course is public only to authenticated users.
  #
  # @argument course[public_syllabus] [Boolean]
  #   Set to true to make the course syllabus public.
  #
  # @argument course[public_syllabus_to_auth] [Boolean]
  #   Set to true to make the course syllabus to public for authenticated users.
  #
  # @argument course[public_description] [String]
  #   A publicly visible description of the course.
  #
  # @argument course[allow_student_wiki_edits] [Boolean]
  #   If true, students will be able to modify the course wiki.
  #
  # @argument course[allow_wiki_comments] [Boolean]
  #   If true, course members will be able to comment on wiki pages.
  #
  # @argument course[allow_student_forum_attachments] [Boolean]
  #   If true, students can attach files to forum posts.
  #
  # @argument course[open_enrollment] [Boolean]
  #   Set to true if the course is open enrollment.
  #
  # @argument course[self_enrollment] [Boolean]
  #   Set to true if the course is self enrollment.
  #
  # @argument course[restrict_enrollments_to_course_dates] [Boolean]
  #   Set to true to restrict user enrollments to the start and end dates of the
  #   course. Setting this value to false will
  #   remove the course end date (if it exists), as well as the course start date
  #   (if the course is unpublished).
  #
  # @argument course[term_id] [Integer]
  #   The unique ID of the term to create to course in.
  #
  # @argument course[sis_course_id] [String]
  #   The unique SIS identifier.
  #
  # @argument course[integration_id] [String]
  #   The unique Integration identifier.
  #
  # @argument course[hide_final_grades] [Boolean]
  #   If this option is set to true, the totals in student grades summary will
  #   be hidden.
  #
  # @argument course[time_zone] [String]
  #   The time zone for the course. Allowed time zones are
  #   {http://www.iana.org/time-zones IANA time zones} or friendlier
  #   {http://api.rubyonrails.org/classes/ActiveSupport/TimeZone.html Ruby on Rails time zones}.
  #
  # @argument course[apply_assignment_group_weights] [Boolean]
  #   Set to true to weight final grade based on assignment groups percentages.
  #
  # @argument course[storage_quota_mb] [Integer]
  #   Set the storage quota for the course, in megabytes. The caller must have
  #   the "Manage storage quotas" account permission.
  #
  # @argument offer [Boolean]
  #   If this option is set to true, the course will be available to students
  #   immediately.
  #
  # @argument course[event] [String, "claim"|"offer"|"conclude"|"delete"|"undelete"]
  #   The action to take on each course.
  #   * 'claim' makes a course no longer visible to students. This action is also called "unpublish" on the web site.
  #     A course cannot be unpublished if students have received graded submissions.
  #   * 'offer' makes a course visible to students. This action is also called "publish" on the web site.
  #   * 'conclude' prevents future enrollments and makes a course read-only for all participants. The course still appears
  #     in prior-enrollment lists.
  #   * 'delete' completely removes the course from the web site (including course menus and prior-enrollment lists).
  #     All enrollments are deleted. Course content may be physically deleted at a future date.
  #   * 'undelete' attempts to recover a course that has been deleted. This action requires account administrative rights.
  #     (Recovery is not guaranteed; please conclude rather than delete a course if there is any possibility the course
  #     will be used again.) The recovered course will be unpublished. Deleted enrollments will not be recovered.
  #
  # @argument course[default_view]  [String, "feed"|"wiki"|"modules"|"syllabus"|"assignments"]
  #   The type of page that users will see when they first visit the course
  #   * 'feed' Recent Activity Dashboard
  #   * 'wiki' Wiki Front Page
  #   * 'modules' Course Modules/Sections Page
  #   * 'assignments' Course Assignments List
  #   * 'syllabus' Course Syllabus Page
  #   other types may be added in the future
  #
  # @argument course[syllabus_body] [String]
  #   The syllabus body for the course
  #
  # @argument course[syllabus_course_summary] [Boolean]
  #   Optional. Indicates whether the Course Summary (consisting of the course's assignments and calendar events) is displayed on the syllabus page. Defaults to +true+.
  #
  # @argument course[grading_standard_id] [Integer]
  #   The grading standard id to set for the course.  If no value is provided for this argument the current grading_standard will be un-set from this course.
  #
  # @argument course[grade_passback_setting] [String]
  #   Optional. The grade_passback_setting for the course. Only 'nightly_sync' and '' are allowed
  #
  # @argument course[course_format] [String]
  #   Optional. Specifies the format of the course. (Should be either 'on_campus' or 'online')
  #
  # @argument course[image_id] [Integer]
  #   This is a file ID corresponding to an image file in the course that will
  #   be used as the course image.
  #   This will clear the course's image_url setting if set.  If you attempt
  #   to provide image_url and image_id in a request it will fail.
  #
  # @argument course[image_url] [String]
  #   This is a URL to an image to be used as the course image.
  #   This will clear the course's image_id setting if set.  If you attempt
  #   to provide image_url and image_id in a request it will fail.
  #
  # @argument course[remove_image] [Boolean]
  #   If this option is set to true, the course image url and course image
  #   ID are both set to nil
  #
  # @argument course[remove_banner_image] [Boolean]
  #   If this option is set to true, the course banner image url and course
  #   banner image ID are both set to nil
  #
  # @argument course[blueprint] [Boolean]
  #   Sets the course as a blueprint course.
  #
  # @argument course[blueprint_restrictions] [BlueprintRestriction]
  #   Sets a default set to apply to blueprint course objects when restricted,
  #   unless _use_blueprint_restrictions_by_object_type_ is enabled.
  #   See the {api:Blueprint_Courses:BlueprintRestriction Blueprint Restriction} documentation
  #
  # @argument course[use_blueprint_restrictions_by_object_type] [Boolean]
  #   When enabled, the _blueprint_restrictions_ parameter will be ignored in favor of
  #   the _blueprint_restrictions_by_object_type_ parameter
  #
  # @argument course[blueprint_restrictions_by_object_type] [multiple BlueprintRestrictions]
  #   Allows setting multiple {api:Blueprint_Courses:BlueprintRestriction Blueprint Restriction}
  #   to apply to blueprint course objects of the matching type when restricted.
  #   The possible object types are "assignment", "attachment", "discussion_topic", "quiz" and "wiki_page".
  #   Example usage:
  #     course[blueprint_restrictions_by_object_type][assignment][content]=1
  #
  # @argument course[homeroom_course] [Boolean]
  #   Sets the course as a homeroom course. The setting takes effect only when the course is associated
  #   with a Canvas for Elementary-enabled account.
  #
  # @argument course[sync_enrollments_from_homeroom] [String]
  #   Syncs enrollments from the homeroom that is set in homeroom_course_id. The setting only takes effect when the
  #   course is associated with a Canvas for Elementary-enabled account and sync_enrollments_from_homeroom is enabled.
  #
  # @argument course[homeroom_course_id] [String]
  #   Sets the Homeroom Course id to be used with sync_enrollments_from_homeroom. The setting only takes effect when the
  #   course is associated with a Canvas for Elementary-enabled account and sync_enrollments_from_homeroom is enabled.
  #
  # @argument course[template] [Boolean]
  #   Enable or disable the course as a template that can be selected by an account
  #
  # @argument course[course_color] [String]
  #   Sets a color in hex code format to be associated with the course. The setting takes effect only when the course
  #   is associated with a Canvas for Elementary-enabled account.
  #
  # @argument course[friendly_name] [String]
  #   Set a friendly name for the course. If this is provided and the course is associated with a Canvas for
  #   Elementary account, it will be shown instead of the course name. This setting takes priority over
  #   course nicknames defined by individual users.
  #
  # @argument course[enable_course_paces] [Boolean]
  #   Enable or disable Course Pacing for the course. This setting only has an effect when the Course Pacing feature flag is
  #   enabled for the sub-account. Otherwise, Course Pacing are always disabled.
  #
  # @argument course[conditional_release] [Boolean]
  #   Enable or disable individual learning paths for students based on assessment
  #
  # @argument course[post_manually] [Boolean]
  #   When true, all grades in the course will be posted manually.
  #   When false, all grades in the course will be automatically posted.
  #   Use with caution as this setting will override any assignment level post policy.
  #
  # @argument override_sis_stickiness [boolean]
  #   Default is true. If false, any fields containing “sticky” changes will not be updated.
  #   See SIS CSV Format documentation for information on which fields can have SIS stickiness
  #
  # @example_request
  #   curl https://<canvas>/api/v1/courses/<course_id> \
  #     -X PUT \
  #     -H 'Authorization: Bearer <token>' \
  #     -d 'course[name]=New course name' \
  #     -d 'course[start_at]=2012-05-05T00:00:00Z'
  #
  # @example_response
  #   {
  #     "name": "New course name",
  #     "course_code": "COURSE-001",
  #     "start_at": "2012-05-05T00:00:00Z",
  #     "end_at": "2012-08-05T23:59:59Z",
  #     "sis_course_id": "12345"
  #   }
  def update
    @course = api_find(Course, params[:id])
    old_settings = @course.settings
    logging_source = api_request? ? :api : :manual

    params[:course] ||= {}
    params_for_update = course_params
    params[:course][:event] = :offer if value_to_boolean(params[:offer])

    if params[:course][:event] && params[:course].keys.size == 1
      return unless verified_user_check

      event = params[:course][:event].to_s
      # check permissions on processable events
      # allow invalid and non_events to pass through
      return if %w[offer claim conclude delete undelete].include?(event) &&
                !authorized_action(@course, @current_user, permission_for_event(event))

      # authorized, invalid, and non_events are processed
      if process_course_event
        render_update_success
      else
        render_update_failure
      end
      return
    end

    if authorized_action(@course, @current_user, :manage_course_content_edit)
      return render_update_success if params[:for_reload]

      unless @course.grants_right?(@current_user, :update)
        # let users with :manage_couse_content_edit only update the body
        params_for_update = params_for_update.slice(:syllabus_body)
      end
      if params_for_update.key?(:syllabus_body)
        begin
          params_for_update[:syllabus_body] = process_incoming_html_content(params_for_update[:syllabus_body])
        rescue Api::Html::UnparsableContentError => e
          @course.errors.add(:unparsable_content, e.message)
        end
      end
      unless @course.grants_right?(@current_user, :manage_course_visibility)
        params_for_update.delete(:indexed)
      end
      if params_for_update.key?(:template)
        template = value_to_boolean(params_for_update.delete(:template))
        if (template && @course.grants_right?(@current_user, session, :add_course_template)) ||
           (!template && @course.grants_right?(@current_user, session, :delete_course_template))
          @course.template = template
        end
      end

      account_id = params[:course].delete :account_id
      sticky_account_id = params.key?(:override_sis_stickiness) &&
                          !value_to_boolean(params[:override_sis_stickiness]) &&
                          @course.stuck_sis_fields.include?(:account_id)
      if account_id && !sticky_account_id && @course.account.grants_right?(@current_user, session, :manage_courses_admin)
        account = api_find(Account, account_id)
        if account && account != @course.account && account.grants_right?(@current_user, session, :manage_courses_admin)
          @course.account = account
        end
      end

      root_account_id = params[:course].delete :root_account_id
      if root_account_id && Account.site_admin.grants_right?(@current_user, session, :manage_courses_admin)
        @course.root_account = Account.root_accounts.find(root_account_id)
        @course.account = @course.root_account if @course.account.root_account != @course.root_account
      end

      if params[:course].key?(:apply_assignment_group_weights)
        @course.apply_assignment_group_weights =
          value_to_boolean params[:course].delete(:apply_assignment_group_weights)
      end
      if params[:course].key?(:group_weighting_scheme)
        @course.group_weighting_scheme = params[:course].delete(:group_weighting_scheme)
      end

      if @course.group_weighting_scheme_changed? && !can_change_group_weighting_scheme?
        return render_unauthorized_action
      end

      term_id_param_was_sent = params[:course][:term_id] || params[:course][:enrollment_term_id]
      term_id = params[:course].delete(:term_id)
      enrollment_term_id = params[:course].delete(:enrollment_term_id) || term_id
      if enrollment_term_id && @course.account.grants_right?(@current_user, session, :manage_courses_admin)
        enrollment_term = api_find(@course.root_account.enrollment_terms, enrollment_term_id)
        @course.enrollment_term = enrollment_term if enrollment_term && enrollment_term != @course.enrollment_term
      end

      if params_for_update.key? :grading_standard_id
        standard_id = params_for_update.delete :grading_standard_id
        grading_standard = GradingStandard.for(@course).where(id: standard_id).first if standard_id.present?
        if grading_standard != @course.grading_standard
          if standard_id.present?
            @course.grading_standard = grading_standard if grading_standard
          else
            @course.grading_standard = nil
          end
        end
      end

      if params_for_update.key?(:grade_passback_setting)
        grade_passback_setting = params_for_update.delete(:grade_passback_setting)
        return unless authorized_action?(@course, @current_user, :manage_grades)

        update_grade_passback_setting(grade_passback_setting)
      end

      if params_for_update.key?(:post_manually)
        @course.apply_post_policy!(post_manually: value_to_boolean(params_for_update[:post_manually]))

        # attributes in params_for_update will be applied to the course
        # since post_manually is not an attribute on the Course model, it needs to be removed
        params_for_update.delete :post_manually
      end

      unless @course.account.grants_right? @current_user, session, :manage_storage_quotas
        params_for_update.delete :storage_quota
        params_for_update.delete :storage_quota_mb
      end
      if !@course.account.grants_right?(@current_user, session, :manage_courses_admin) &&
         @course.root_account.settings[:prevent_course_renaming_by_teachers]
        params_for_update.delete :name
        params_for_update.delete :course_code
      end
      if !@course.account.grants_right?(@current_user, session, :manage_courses_admin) &&
         @course.root_account.settings[:restrict_grading_scheme_editing_to_admins]
        params_for_update.delete :grading_standard_enabled
        params_for_update.delete :grading_standard_id
      end
      params[:course][:sis_source_id] = params[:course].delete(:sis_course_id) if api_request?
      if (sis_id = params[:course].delete(:sis_source_id)) &&
         sis_id != @course.sis_source_id &&
         @course.root_account.grants_right?(@current_user, session, :manage_sis)
        @course.sis_source_id = sis_id.presence
      end

      lock_announcements = params[:course].delete(:lock_all_announcements)
      unless lock_announcements.nil?
        if value_to_boolean(lock_announcements)
          @course.lock_all_announcements = true
          Announcement.lock_from_course(@course)
        elsif @course.lock_all_announcements
          @course.lock_all_announcements = false
        end
      end

      if params[:course].key?(:usage_rights_required)
        @course.usage_rights_required = value_to_boolean(params[:course].delete(:usage_rights_required))
      end

      if params_for_update.key?(:locale) && params_for_update[:locale].blank?
        params_for_update[:locale] = nil
      end

      if params[:course][:event]
        return unless verified_user_check

        event = params[:course][:event].to_s
        # check permissions on processable events
        # allow invalid and non_events to pass through
        return if %w[offer claim conclude delete undelete].include?(event) &&
                  !authorized_action(@course, @current_user, permission_for_event(event))

        # authorized, invalid, and non_events are processed
        unless process_course_event
          render_update_failure
          return
        end
      end

      color = params[:course][:course_color]
      if color
        if color.strip.empty? || color.length == 1
          @course.course_color = nil
          params_for_update.delete :course_color
        elsif valid_hexcode?(color)
          @course.course_color = normalize_hexcode(color)
          params_for_update.delete :course_color
        else
          @course.errors.add(:course_color, t("Invalid hexcode provided"))
        end
      end

      if (default_due_time = params_for_update.delete(:default_due_time))
        @course.default_due_time = normalize_due_time(default_due_time)
      end

      update_image(params, "image")
      update_image(params, "banner_image")

      params_for_update[:conclude_at] = params[:course].delete(:end_at) if api_request? && params[:course].key?(:end_at)

      # Remove enrollment dates if "Term" enrollment is specified
      if params_for_update.key?(:restrict_enrollments_to_course_dates)
        restrict_enrollments_to_course_dates =
          value_to_boolean(params_for_update[:restrict_enrollments_to_course_dates])
        if restrict_enrollments_to_course_dates.nil?
          unrecognized_message = t("The argument provided is expected to be of type boolean.")
          @course.errors.add(:restrict_enrollments_to_course_dates, unrecognized_message)
        end
      else
        restrict_enrollments_to_course_dates = @course.restrict_enrollments_to_course_dates
      end
      if @course.enrollment_term && !restrict_enrollments_to_course_dates
        params_for_update[:start_at] = nil if @course.unpublished?
        params_for_update[:conclude_at] = nil
      end
      can_change_csp = @course.account.grants_right?(@current_user, session, :manage_courses_admin)
      disable_csp = params_for_update.delete(:disable_csp)
      if can_change_csp && !disable_csp.nil?
        if value_to_boolean(disable_csp)
          @course.disable_csp!
        elsif !@course.csp_inherited?
          @course.inherit_csp!
        end
      end

      @default_wiki_editing_roles_was = @course.default_wiki_editing_roles || "teachers"

      # Saving master course setting for statsd logging later
      @old_save_master_course = false
      @new_save_master_course = false
      if params[:course].key?(:blueprint)
        @old_save_master_course = MasterCourses::MasterTemplate.is_master_course?(@course)
        master_course = value_to_boolean(params[:course].delete(:blueprint))
        if master_course != MasterCourses::MasterTemplate.is_master_course?(@course)
          return unless authorized_action(@course.account, @current_user, :manage_master_courses)

          message = master_course && why_cant_i_enable_master_course(@course)
          if message
            @course.errors.add(:master_course, message)
          else
            action = master_course ? "set" : "remove"
            MasterCourses::MasterTemplate.send(:"#{action}_as_master_course", @course)
            @new_save_master_course = master_course
          end
        end
      end
      blueprint_keys = %i[blueprint_restrictions use_blueprint_restrictions_by_object_type blueprint_restrictions_by_object_type]
      if blueprint_keys.any? { |k| params[:course].key?(k) } && MasterCourses::MasterTemplate.is_master_course?(@course)
        template = MasterCourses::MasterTemplate.full_template_for(@course)

        if params[:course].key?(:use_blueprint_restrictions_by_object_type)
          template.use_default_restrictions_by_type = value_to_boolean(params[:course][:use_blueprint_restrictions_by_object_type])
        end

        if (mc_restrictions = params[:course][:blueprint_restrictions])
          template.default_restrictions = mc_restrictions.to_unsafe_h.to_h { |k, v| [k.to_sym, value_to_boolean(v)] }
        end

        if (mc_restrictions_by_type = params[:course][:blueprint_restrictions_by_object_type])
          parsed_restrictions_by_type = {}
          mc_restrictions_by_type.to_unsafe_h.each do |type, restrictions|
            class_name = (type == "quiz") ? "Quizzes::Quiz" : type.camelcase
            parsed_restrictions_by_type[class_name] = restrictions.to_h { |k, v| [k.to_sym, value_to_boolean(v)] }
          end
          template.default_restrictions_by_type = parsed_restrictions_by_type
        end

        if template.changed?
          return unless authorized_action(@course.account, @current_user, :manage_master_courses)

          @course.errors.add(:master_course_restrictions, t("Invalid restrictions")) unless template.save
        end
      end

      if params.key?(:override_sis_stickiness) && !value_to_boolean(params[:override_sis_stickiness])
        params_for_update = params_for_update.except(*@course.stuck_sis_fields)
      end

      @course.attributes = params_for_update

      if params[:course][:course_visibility].present? && @course.grants_right?(@current_user, :manage_course_visibility)
        visibility_configuration(params[:course])
      end

      if params[:course][:homeroom_course].present? && value_to_boolean(params[:course][:homeroom_course]) && @course.enable_course_paces
        homeroom_message = t("Homeroom Course cannot be used with Course Pacing")
        @course.errors.add(:homeroom_course, homeroom_message)
      end

      if params[:course][:enable_course_paces].present? && value_to_boolean(params[:course][:enable_course_paces]) && @course.homeroom_course
        pacing_message = t("Course Pacing cannot be used with Homeroom Course")
        @course.errors.add(:enable_course_paces, pacing_message)
      end

      if params[:course][:horizon_course].present? && !@course.account.feature_enabled?(:horizon_course_setting)
        horizon_message = t("Canvas Career cannot be set without the feature flag enabled")
        @course.errors.add(:horizon_course, horizon_message)
      end

      changes = changed_settings(@course.changes, @course.settings, old_settings)
      changes.delete(:start_at) if changes.dig(:start_at, 0)&.to_s == changes.dig(:start_at, 1)&.to_s
      changes.delete(:conclude_at) if changes.dig(:conclude_at, 0)&.to_s == changes.dig(:conclude_at, 1)&.to_s
      availability_changes = changes.keys & %w[start_at conclude_at restrict_enrollments_to_course_dates]
      course_availability_changed = availability_changes.present?
      # allow dates to be dropped if using term dates, even if update is done by someone without permission
      unless @course.restrict_enrollments_to_course_dates
        availability_changes -= ["start_at"] if @course.start_at.nil?
        availability_changes -= ["conclude_at"] if @course.conclude_at.nil?
      end
      return if availability_changes.present? && !authorized_action(@course, @current_user, :edit_course_availability)

      # Republish course paces if the course dates have been changed
      term_changed = (@course.enrollment_term_id != enrollment_term_id) && term_id_param_was_sent
      if course_availability_changed || term_changed
        @course.course_paces.find_each(&:create_publish_progress)
      end
      disable_conditional_release if changes[:conditional_release]&.last == false

      @course.delay_if_production(priority: Delayed::LOW_PRIORITY).touch_content_if_public_visibility_changed(changes)
      @course.saving_user = @current_user

      if @course.errors.none? && @course.save
        Auditors::Course.record_updated(@course, @current_user, changes, source: logging_source)
        @current_user.touch
        if params[:update_default_pages]
          @course.wiki.update_default_wiki_page_roles(@course.default_wiki_editing_roles, @default_wiki_editing_roles_was)
        end
        # Sync homeroom enrollments and participation if enabled and course isn't a SIS import
        if @course.can_sync_with_homeroom?
          progress = Progress.new(context: @course, tag: :sync_homeroom_enrollments)
          progress.user = @current_user
          progress.reset!
          progress.process_job(@course, :sync_homeroom_enrollments, { priority: Delayed::LOW_PRIORITY })
          # Participation sync should be done in the normal request flow, as it only needs to update a couple of
          # specific fields, delegating that to a job will cause the controller to return the old values, which will
          # force the user to refresh the page after the job finishes to see the changes
          @course.sync_homeroom_participation
        end

        # Increment a log if both master course and course pacing are on
        if @old_save_master_course == @new_save_master_course
          if !changes[:enable_course_paces].nil? && changes[:enable_course_paces][1] && MasterCourses::MasterTemplate.is_master_course?(@course)
            InstStatsd::Statsd.distributed_increment("course.paced.blueprint_course")
          end
        elsif @old_save_master_course == false && @new_save_master_course == true
          if @course.enable_course_paces == true
            InstStatsd::Statsd.distributed_increment("course.paced.blueprint_course")
          end
        end

        render_update_success
      else
        render_update_failure
      end
    end
  end

  def update_image(params, setting_name)
    if params[:course][:"#{setting_name}_url"] && params[:course][:"#{setting_name}_id"]
      respond_to do |format|
        format.json { render json: { message: "You cannot provide both an #{setting_name}_url and a #{setting_name}_id." }, status: :bad_request }
        return
      end
    end

    if params[:course][:"#{setting_name}_url"]
      @course.send(:"#{setting_name}_url=", params[:course][:"#{setting_name}_url"])
      @course.send(:"#{setting_name}_id=", nil)
    end

    if params[:course][:"#{setting_name}_id"]
      if @course.attachments.active.where(id: params[:course][:"#{setting_name}_id"]).exists?
        @course.send(:"#{setting_name}_id=", params[:course][:"#{setting_name}_id"])
        @course.send(:"#{setting_name}_url=", nil)
      else
        respond_to do |format|
          format.json { render json: { message: "The image_id is not a valid course file id." }, status: :bad_request }
          return
        end
      end
    end

    if params[:course][:"remove_#{setting_name}"]
      @course.send(:"#{setting_name}_url=", nil)
      @course.send(:"#{setting_name}_id=", nil)
    end
  end

  def render_update_failure
    respond_to do |format|
      format.html do
        flash[:error] = t("There was an error saving the changes to the course")
        redirect_to course_url(@course)
      end
      format.json { render json: @course.errors, status: :bad_request }
    end
  end

  # prevent API from failing when a no-op event is given
  def non_event?(course, event)
    case event
    when :offer
      course.available?
    when :claim
      course.claimed?
    when :complete
      course.completed?
    when :delete
      course.deleted?
    else
      false
    end
  end

  def process_course_event
    event = params[:course].delete(:event)
    event = event.to_sym
    event = :complete if event == :conclude
    return true if non_event?(@course, event)

    if event == :claim && !@course.unpublishable?
      cant_unpublish_message = t("errors.unpublish", "Course cannot be unpublished if student submissions exist.")
      respond_to do |format|
        format.json do
          @course.errors.add(:workflow_state, cant_unpublish_message)
        end
        format.html do
          flash[:error] = cant_unpublish_message
          redirect_to(course_url(@course))
        end
      end
      false
    else
      result = @course.process_event(event)
      if result
        opts = { source: api_request? ? :api : :manual }
        case event
        when :offer
          Auditors::Course.record_published(@course, @current_user, opts)
        when :claim
          Auditors::Course.record_claimed(@course, @current_user, opts)
        when :complete
          if Account.site_admin.feature_enabled?(:default_account_grading_scheme) && @course.grading_standard_id.nil? && @course.root_account.grading_standard_id
            @course.update!(grading_standard_id: @course.root_account.grading_standard_id)
          elsif @course.grading_standard_id.nil? && @course.root_account.grading_standard_id.nil?
            @course.set_concluded_assignments_grading_standard
          end
          Auditors::Course.record_concluded(@course, @current_user, opts)
        when :delete
          Auditors::Course.record_deleted(@course, @current_user, opts)
        when :undelete
          Auditors::Course.record_restored(@course, @current_user, opts)
        end
      else
        @course.errors.add(:workflow_state, @course.halted_because)
      end
      result
    end
  end

  def render_update_success
    respond_to do |format|
      format.html do
        flash[:notice] = t("notices.updated", "Course was successfully updated.")
        redirect_to(params[:continue_to].presence || course_url(@course))
      end
      format.json do
        if api_request?
          render json: course_json(@course, @current_user, session, [:hide_final_grades], nil)
        else
          render json: @course.as_json(methods: %i[readable_license quota account_name term_name grading_standard_title storage_quota_mb]), status: :ok
        end
      end
    end
  end

  # @API Update courses
  # Update multiple courses in an account.  Operates asynchronously; use the {api:ProgressController#show progress endpoint}
  # to query the status of an operation.
  #
  # @argument course_ids[] [Required]
  #   List of ids of courses to update. At most 500 courses may be updated in one call.
  # @argument event [Required, String, "offer"|"conclude"|"delete"|"undelete"]
  #   The action to take on each course.  Must be one of 'offer', 'conclude', 'delete', or 'undelete'.
  #   * 'offer' makes a course visible to students. This action is also called "publish" on the web site.
  #   * 'conclude' prevents future enrollments and makes a course read-only for all participants. The course still appears
  #     in prior-enrollment lists.
  #   * 'delete' completely removes the course from the web site (including course menus and prior-enrollment lists).
  #     All enrollments are deleted. Course content may be physically deleted at a future date.
  #   * 'undelete' attempts to recover a course that has been deleted. (Recovery is not guaranteed; please conclude
  #     rather than delete a course if there is any possibility the course will be used again.) The recovered course
  #     will be unpublished. Deleted enrollments will not be recovered.
  # @example_request
  #     curl https://<canvas>/api/v1/accounts/<account_id>/courses \
  #       -X PUT \
  #       -H 'Authorization: Bearer <token>' \
  #       -d 'event=offer' \
  #       -d 'course_ids[]=1' \
  #       -d 'course_ids[]=2'
  #
  # @returns Progress
  def batch_update
    @account = api_find(Account, params[:account_id])
    permission = if params[:event] == "undelete"
                   :undelete_courses
                 else
                   :manage_courses_admin
                 end

    if authorized_action(@account, @current_user, permission)
      return render(json: { message: "must specify course_ids[]" }, status: :bad_request) unless params[:course_ids].is_a?(Array)

      @course_ids = Api.map_ids(params[:course_ids], Course, @domain_root_account, @current_user)
      return render(json: { message: "course batch size limit (500) exceeded" }, status: :forbidden) if @course_ids.size > 500

      update_params = params.permit(:event).to_unsafe_h
      return render(json: { message: "need to specify event" }, status: :bad_request) unless update_params[:event]

      return render(json: { message: "invalid event" }, status: :bad_request) unless %w[offer conclude delete undelete].include? update_params[:event]

      progress = Course.batch_update(@account, @current_user, @course_ids, update_params, :api)
      render json: progress_json(progress, @current_user, session)
    end
  end

  def public_feed
    return unless get_feed_context(only: [:course])

    title = t("titles.rss_feed", "%{course} Feed", course: @context.name)
    link = course_url(@context)

    @entries = []
    @entries.concat Assignments::ScopedToUser.new(@context, @current_user, @context.assignments.published).scope
    @entries.concat @context.calendar_events.active
    @entries.concat(DiscussionTopic::ScopedToUser.new(@context, @current_user, @context.discussion_topics.published).scope.reject do |dt|
      dt.locked_for?(@current_user, check_policies: true)
    end)
    @entries.concat WikiPages::ScopedToUser.new(@context, @current_user, @context.wiki_pages.published).scope
    @entries = @entries.sort_by(&:updated_at)

    respond_to do |format|
      format.atom { render plain: AtomFeedHelper.render_xml(title:, link:, entries: @entries, context: @context) }
    end
  end

  def publish_to_sis
    sis_publish_status(true)
  end

  def sis_publish_status(publish_grades = false)
    get_context
    return unless authorized_action(@context, @current_user, :manage_grades)

    @context.publish_final_grades(@current_user) if publish_grades

    processed_grade_publishing_statuses = {}
    grade_publishing_statuses, overall_status = @context.grade_publishing_statuses
    grade_publishing_statuses.each do |message, enrollments|
      processed_grade_publishing_statuses[message] = enrollments.map do |enrollment|
        { id: enrollment.user.id,
          name: enrollment.user.name,
          sortable_name: enrollment.user.sortable_name,
          url: course_user_url(@context, enrollment.user) }
      end
    end

    render json: { sis_publish_overall_status: overall_status,
                   sis_publish_statuses: processed_grade_publishing_statuses }
  end

  # @API Reset a course
  # Deletes the current course, and creates a new equivalent course with
  # no content, but all sections and users moved over.
  #
  # @returns Course
  def reset_content
    get_context
    return unless authorized_action(@context, @current_user, :reset_content)

    if MasterCourses::MasterTemplate.is_master_course?(@context) || @context.template?
      return render json: {
                      message: "cannot reset_content on a blueprint or template course"
                    },
                    status: :bad_request
    end

    @new_course = @context.reset_content
    Auditors::Course.record_reset(@context, @new_course, @current_user, source: api_request? ? :api : :manual)
    if api_request?
      render json: course_json(@new_course, @current_user, session, [], nil)
    else
      redirect_to course_settings_path(@new_course.id)
    end
  end

  # @API Get effective due dates
  # For each assignment in the course, returns each assigned student's ID
  # and their corresponding due date along with some grading period data.
  # Returns a collection with keys representing assignment IDs and values as a
  # collection containing keys representing student IDs and values representing
  # the student's effective due_at, the grading_period_id of which the due_at falls
  # in, and whether or not the grading period is closed (in_closed_grading_period)
  #
  # @argument assignment_ids[] [Optional, String]
  # The list of assignment IDs for which effective student due dates are
  # requested. If not provided, all assignments in the course will be used.
  #
  # @example_request
  #   curl https://<canvas>/api/v1/courses/<course_id>/effective_due_dates
  #     -X GET \
  #     -H 'Authorization: Bearer <token>'
  #
  # @example_response
  #   {
  #     "1": {
  #        "14": { "due_at": "2015-09-05", "grading_period_id": null, "in_closed_grading_period": false },
  #        "15": { due_at: null, "grading_period_id": 3, "in_closed_grading_period": true }
  #     },
  #     "2": {
  #        "14": { "due_at": "2015-08-05", "grading_period_id": 3, "in_closed_grading_period": true }
  #     }
  #   }
  def effective_due_dates
    return unless authorized_action(@context, @current_user, :read_as_admin)

    assignment_ids = effective_due_dates_params[:assignment_ids]
    unless validate_assignment_ids(assignment_ids)
      return render json: { errors: t("%{assignment_ids} param is invalid", assignment_ids: "assignment_ids") }, status: :unprocessable_entity
    end

    due_dates = if assignment_ids.present?
                  EffectiveDueDates.for_course(@context, assignment_ids)
                else
                  EffectiveDueDates.for_course(@context)
                end

    render json: due_dates.to_hash(%i[
                                     due_at grading_period_id in_closed_grading_period
                                   ])
  end

  # @API Permissions
  # Returns permission information for the calling user in the given course.
  # See also the {api:AccountsController#permissions Account} and
  # {api:GroupsController#permissions Group} counterparts.
  #
  # @argument permissions[] [String]
  #   List of permissions to check against the authenticated user.
  #   Permission names are documented in the {api:RoleOverridesController#manageable_permissions List assignable permissions} endpoint.
  #
  # @example_request
  #     curl https://<canvas>/api/v1/courses/<course_id>/permissions \
  #       -H 'Authorization: Bearer <token>' \
  #       -d 'permissions[]=manage_grades'
  #       -d 'permissions[]=send_messages'
  #
  # @example_response
  #   {'manage_grades': 'false', 'send_messages': 'true'}
  def permissions
    get_context
    return unless authorized_action(@context, @current_user, :read)

    permissions = Array(params[:permissions]).map(&:to_sym)
    render json: @context.rights_status(@current_user, session, *permissions)
  end

  # @API Get bulk user progress
  # Returns progress information for all users enrolled in the given course.
  #
  # You must be a user who has permission to view all grades in the course (such as a teacher or administrator).
  #
  # @example_request
  #     curl https://<canvas>/api/v1/courses/<course_id>/bulk_user_progress \
  #       -H 'Authorization: Bearer <token>'
  #
  # @example_response
  #   [
  #     {
  #       "id": 1,
  #       "display_name": "Test Student 1",
  #       "avatar_image_url": "https://<canvas>/images/messages/avatar-50.png",
  #       "html_url": "https://<canvas>/courses/1/users/1",
  #       "pronouns": null,
  #       "progress": {
  #         "requirement_count": 2,
  #         "requirement_completed_count": 1,
  #         "next_requirement_url": "https://<canvas>/courses/<course_id>/modules/items/<item_id>",
  #         "completed_at": null
  #       }
  #     },
  #     {
  #       "id": 2,
  #       "display_name": "Test Student 2",
  #       "avatar_image_url": "https://<canvas>/images/messages/avatar-50.png",
  #       "html_url": "https://<canvas>/courses/1/users/2",
  #       "pronouns": null,
  #       "progress": {
  #         "requirement_count": 2,
  #         "requirement_completed_count": 2,
  #         "next_requirement_url": null,
  #         "completed_at": "2021-08-10T16:26:08Z"
  #       }
  #     }
  #   ]
  def bulk_user_progress
    get_context
    return unless authorized_action(@context, @current_user, :view_all_grades)

    unless @context.module_based?
      return render json: {
                      error: { message: "No progress available because this course is not module based (meaning, it does not have modules and module completion requirements)." }
                    },
                    status: :bad_request
    end

    # NOTE: Similar to #user_progress, this endpoint should remain on the primary db
    users = Api.paginate(UserSearch.scope_for(@context, @current_user, enrollment_type: %w[Student]), self, api_v1_course_bulk_user_progress_url)
    cmps = ContextModuleProgression.where(user_id: users.map(&:id))
                                   .joins(:context_module)
                                   .where(context_modules: { context: @context, context_type: "Course" })
    cmps_by_user = cmps.group_by(&:user_id)

    progress = users.map do |user|
      progressions = {}
      progressions[@context.id] = cmps_by_user[user.id] || []
      user_display_json(user, @context).merge(progress: CourseProgress.new(@context, user, read_only: true, preloaded_progressions: progressions).to_json)
    end

    render json: progress.to_json, status: :ok
  end

  def student_view
    get_context
    if authorized_action(@context, @current_user, :use_student_view)
      enter_student_view
    end
  end

  def leave_student_view
    session.delete(:become_user_id)
    return_url = session[:masquerade_return_to]
    session.delete(:masquerade_return_to)
    return_to(return_url, request.referer || dashboard_url)
  end

  def reset_test_student
    get_context
    if @current_user.fake_student? && authorized_action(@context, @real_current_user, :use_student_view)
      # destroy the exising student
      @fake_student = @context.student_view_student
      # but first, remove all existing quiz submissions / submissions
      AutoGradeResult.where(submission_id: @fake_student.all_submissions).delete_all
      AssessmentRequest.for_assessee(@fake_student).destroy_all

      @fake_student.destroy

      # destroy these after enrollment so
      # needs_grading_count callbacks work
      ModeratedGrading::Selection.where(student_id: @fake_student).delete_all
      pg_scope = ModeratedGrading::ProvisionalGrade.where(submission_id: @fake_student.all_submissions)
      SubmissionComment.where(provisional_grade_id: pg_scope).delete_all
      pg_scope.delete_all
      OriginalityReport.where(submission_id: @fake_student.all_submissions).delete_all
      AnonymousOrModerationEvent.where(submission: @fake_student.all_submissions).destroy_all
      @fake_student.all_submissions.preload(:all_submission_comments, :submission_drafts, :lti_result, :versions).destroy_all
      @fake_student.quiz_submissions.each { |qs| qs.events.destroy_all }
      @fake_student.quiz_submissions.destroy_all
      @fake_student.learning_outcome_results.preload(:artifact).each { |lor| lor.artifact.destroy }
      @fake_student.learning_outcome_results.destroy_all

      flash[:notice] = t("notices.reset_test_student", "The test student has been reset successfully.")
      enter_student_view
    end
  end

  def enter_student_view
    @fake_student = @context.student_view_student
    session[:become_user_id] = @fake_student.id
    return_url = course_path(@context)
    session.delete(:masquerade_return_to)

    if value_to_boolean(params[:redirect_to_referer])
      referer_url = remove_horizon_params(request.referer)
      return return_to(referer_url, return_url || dashboard_url)
    end

    return_to(return_url, request.referer || dashboard_url)
  end
  protected :enter_student_view

  def permission_for_event(event)
    @context ||= @course
    case event
    when "offer", "claim"
      :manage_courses_publish
    when "conclude", "complete"
      :manage_courses_conclude
    when "delete", "undelete"
      :delete
    else
      :nothing
    end
  end

  def changed_settings(changes, new_settings, old_settings = nil)
    # frd? storing a hash?
    # Settings is stored as a hash in a column which
    # causes us to do some more work if it has been changed.

    # Since course uses write_attribute on settings its not accurate
    # so just ignore it if its in the changes hash
    changes.delete("settings") if changes.key?("settings")

    unless old_settings == new_settings
      settings = Course.settings_options.keys.each_with_object({}) do |key, results|
        old_value = if old_settings.present? && old_settings.key?(key)
                      old_settings[key]
                    else
                      nil
                    end

        new_value = if new_settings.present? && new_settings.key?(key)
                      new_settings[key]
                    else
                      nil
                    end

        results[key.to_s] = [old_value, new_value] unless old_value == new_value
      end
      changes.merge!(settings)
    end

    changes
  end

  def ping
    render json: { success: true }
  end

  def link_validation
    get_context
    return unless authorized_action(@context, @current_user, RoleOverride::GRANULAR_MANAGE_COURSE_CONTENT_PERMISSIONS)

    if (progress = CourseLinkValidator.current_progress(@context))
      render json: progress_json(progress, @current_user, session)
    else
      render json: {}
    end
  end

  # @API Remove quiz migration alert
  #
  # Remove alert about the limitations of quiz migrations that is displayed
  # to a user in a course
  #
  # you must be logged in to use this endpoint
  #
  # @example_response
  #   { "success": "true" }
  def dismiss_migration_limitation_msg
    @course = api_find(Course, params[:id])
    quiz_migration_alert = @course.quiz_migration_alert_for_user(@current_user&.id)
    if quiz_migration_alert
      quiz_migration_alert.destroy
      render json: { success: true }, status: :ok
    else
      render json: { message: "Quiz migration alert not found" }, status: :not_found
    end
  end

  def youtube_migration
    get_context

    unless @context.feature_enabled?(:youtube_migration)
      return render status: :not_found, template: "shared/errors/404_message"
    end

    return unless authorized_action(@context, @current_user, RoleOverride::GRANULAR_MANAGE_COURSE_CONTENT_PERMISSIONS)

    js_env(COURSE_ID: @context.id)
    js_bundle :youtube_migration

    render html: "", layout: true
  end

  def youtube_migration_scan
    get_context

    unless @context.feature_enabled?(:youtube_migration)
      return render status: :not_found, template: "shared/errors/404_message"
    end

    return unless authorized_action(@context, @current_user, RoleOverride::GRANULAR_MANAGE_COURSE_CONTENT_PERMISSIONS)

    progress = YoutubeMigrationService.last_youtube_embed_scan_progress_by_course(@context)

    unless progress
      render json: { id: nil, workflow_state: nil, resources: [], total_count: 0, page: 1, per_page: 25, total_pages: 0 }, status: :ok
      return
    end

    page = params[:page]&.to_i || 1
    per_page = params[:per_page]&.to_i || 25

    page = [page, 1].max
    per_page = [per_page, 1].max.clamp(1, 100) # Limit per_page to max 100
    all_resources = progress.results&.dig(:resources)&.values || []
    total_count = progress.results&.dig(:total_count) || 0
    total_pages = (all_resources.length.to_f / per_page).ceil

    # Calculate pagination
    start_index = (page - 1) * per_page
    end_index = start_index + per_page - 1
    paginated_resources = all_resources[start_index..end_index] || []

    json = {
      id: progress.id,
      workflow_state: progress.workflow_state,
      resources: paginated_resources,
      total_count:,
      page:,
      per_page:,
      total_pages:
    }

    render json:, status: :ok
  end

  def start_youtube_migration_scan
    get_context

    unless @context.feature_enabled?(:youtube_migration)
      return render status: :not_found, template: "shared/errors/404_message"
    end

    return unless authorized_action(@context, @current_user, RoleOverride::GRANULAR_MANAGE_COURSE_CONTENT_PERMISSIONS)

    progress = YoutubeMigrationService.queue_scan_course_for_embeds(@context)

    render json: { id: progress.id, workflow_state: progress.workflow_state, resources: [], total_count: 0 }, status: :ok
  end

  def start_youtube_migration_convert
    get_context

    unless @context.feature_enabled?(:youtube_migration)
      return render status: :not_found, template: "shared/errors/404_message"
    end

    return unless authorized_action(@context, @current_user, RoleOverride::GRANULAR_MANAGE_COURSE_CONTENT_PERMISSIONS)

    embed = params.require(:embed).permit(:width, :height, :field, :id, :content_id, :path, :resource_type, :src, :resource_group_key).to_h.with_indifferent_access
    embed[:id] = embed[:id].to_i
    embed[:field] = embed[:field].to_sym
    scan_id = params.require(:scan_id)

    service = YoutubeMigrationService.new(@context)
    progress = service.convert_embed(scan_id, embed, user_uuid: @current_user.uuid)

    render json: { id: progress.id }, status: :ok
  end

  def youtube_migration_conversion_status
    get_context

    unless @context.feature_enabled?(:youtube_migration)
      return render status: :not_found, template: "shared/errors/404_message"
    end

    return unless authorized_action(@context, @current_user, RoleOverride::GRANULAR_MANAGE_COURSE_CONTENT_PERMISSIONS)

    resource_type = params[:resource_type]
    resource_id = params[:resource_id]

    if resource_type.present? && resource_id.present?
      resource_key = YoutubeMigrationService.generate_resource_key(resource_type, resource_id)
      progresses = Progress.where(tag: "youtube_embed_convert", context: @context, message: resource_key)
                           .is_pending
                           .select(:id, :workflow_state, :results)

      active_conversions = progresses.map do |progress|
        {
          id: progress.id,
          workflow_state: progress.workflow_state,
          original_embed: progress.results&.with_indifferent_access&.dig("original_embed")
        }
      end
    else
      active_conversions = []
    end

    render json: { conversions: active_conversions }, status: :ok
  end

  def update_youtube_migration_scan
    get_context

    unless @context.feature_enabled?(:youtube_migration)
      return render status: :not_found, template: "shared/errors/404_message"
    end

    return unless authorized_action(@context, @current_user, RoleOverride::GRANULAR_MANAGE_COURSE_CONTENT_PERMISSIONS)

    scan_id = params.require(:scan_id).to_i
    required_params = update_youtube_migration_scan_params

    begin
      service = YoutubeMigrationService.new(@context)
      service.process_new_quizzes_scan_update(
        scan_id,
        new_quizzes_scan_status: required_params[:new_quizzes_scan_status],
        new_quizzes_scan_results: required_params[:new_quizzes_scan_results]
      )

      render json: { success: true }, status: :ok
    rescue ActiveRecord::RecordNotFound
<<<<<<< HEAD
      render json: { error: "Youtube Scan not found" }, status: :not_found
    rescue
=======
      reset_progress_with_service if @context
      render json: { error: "Youtube Scan not found" }, status: :not_found
    rescue
      reset_progress_with_service if @context
>>>>>>> 34de21f6
      render json: { error: "An Error occured during updating the youtube scan results" }, status: :internal_server_error
    end
  end

  def start_link_validation
    get_context
    return unless authorized_action(@context, @current_user, RoleOverride::GRANULAR_MANAGE_COURSE_CONTENT_PERMISSIONS)

    CourseLinkValidator.queue_course(@context)
    render json: { success: true }
  end

  def link_validator
    authorized_action(@context, @current_user, RoleOverride::GRANULAR_MANAGE_COURSE_CONTENT_PERMISSIONS)
    # render view
  end

  def retrieve_observed_enrollments(enrollments, active_by_date: false, observed_user_id: nil)
    observer_enrolls = enrollments.select(&:assigned_observer?)
    unless observed_user_id.nil?
      observer_enrolls = observer_enrolls.select { |e| e.associated_user_id == observed_user_id.to_i }
    end
    ObserverEnrollment.observed_enrollments_for_enrollments(observer_enrolls, active_by_date:)
  end

  def courses_for_user(user, paginate_url: api_v1_courses_url)
    include_observed = params.fetch(:include, []).include?("observed_users")

    if params[:state]
      states = Array(params[:state])
      states += %w[created claimed] if states.include?("unpublished")
      conditions = states.filter_map do |state|
        Enrollment::QueryBuilder.new(nil, course_workflow_state: state, enforce_course_workflow_state: true).conditions
      end.join(" OR ")
      enrollments = user.enrollments.eager_load(:course).where(conditions).shard(user.in_region_associated_shards)

      if params[:enrollment_role]
        enrollments = enrollments.joins(:role).where(roles: { name: params[:enrollment_role] })
      elsif params[:enrollment_role_id]
        enrollments = enrollments.where(role_id: params[:enrollment_role_id].to_i)
      elsif params[:enrollment_type]
        e_type = "#{params[:enrollment_type].capitalize}Enrollment"
        enrollments = enrollments.where(type: e_type)
      end

      case params[:enrollment_state]
      when "active"
        enrollments = enrollments.active_by_date
      when "invited_or_pending"
        enrollments = enrollments.invited_or_pending_by_date
      when "completed"
        enrollments = enrollments.completed_by_date
      end

      if value_to_boolean(params[:current_domain_only])
        enrollments = enrollments.where(root_account_id: @domain_root_account)
      elsif params[:root_account_id]
        root_account = api_find_all(Account, [params[:root_account_id]]).take
        enrollments = root_account ? enrollments.where(root_account_id: root_account) : Enrollment.none
      end

      enrollments = enrollments.to_a
    elsif params[:enrollment_state] == "active"
      enrollments = user.participating_enrollments
      ActiveRecord::Associations.preload(enrollments, :course)
    else
      enrollments = user.cached_currentish_enrollments(preload_courses: true)
    end

    if include_observed
      enrollments.concat(
        retrieve_observed_enrollments(enrollments, active_by_date: (params[:enrollment_state] == "active"), observed_user_id: params[:observed_user_id])
      )
    end

    # we always output the role in the JSON, but we need it now in case we're
    # running the condition below
    ActiveRecord::Associations.preload(enrollments, :role)
    # these are all duplicated in the params[:state] block above in SQL. but if
    # used the cached ones, or we added include_observed, we have to re-run them
    # in pure ruby
    if include_observed || !params[:state]
      if params[:enrollment_role]
        enrollments.select! { |e| e.role.name == params[:enrollment_role] }
      elsif params[:enrollment_role_id]
        enrollments.select! { |e| e.role_id == params[:enrollment_role_id].to_i }
      elsif params[:enrollment_type]
        e_type = "#{params[:enrollment_type].capitalize}Enrollment"
        enrollments.select! { |e| e.class.sti_name == e_type }
      end

      if params[:enrollment_state] && params[:enrollment_state] != "active"
        Canvas::Builders::EnrollmentDateBuilder.preload_state(enrollments)
        case params[:enrollment_state]
        when "invited_or_pending"
          enrollments.select! { |e| e.invited? || e.accepted? }
        when "completed"
          enrollments.select!(&:completed?)
        end
      end

      if value_to_boolean(params[:current_domain_only])
        enrollments = enrollments.select { |e| e.root_account_id == @domain_root_account.id }
      elsif params[:root_account_id]
        root_account = api_find_all(Account, [params[:root_account_id]]).take
        enrollments = root_account ? enrollments.select { |e| e.root_account_id == root_account.id } : []
      end
    end

    includes = Set.new(Array(params[:include]))
    includes << "access_restricted_by_date"
    # We only want to return the permissions for single courses and not lists of courses.
    includes.delete "permissions"

    hash = []

    if enrollments.any? && value_to_boolean(params[:exclude_blueprint_courses])
      mc_ids = MasterCourses::MasterTemplate.active.where(course_id: enrollments.map(&:course_id)).pluck(:course_id)
      enrollments.reject! { |e| mc_ids.include?(e.course_id) }
    end

    if value_to_boolean(params[:homeroom])
      homeroom_ids = Course.homeroom.where(id: enrollments.map(&:course_id)).pluck(:id)
      enrollments.reject! { |e| homeroom_ids.exclude?(e.course_id) }
    end

    if params[:account_id]
      account = api_find(Account.active, params[:account_id])
      enrollments = enrollments.select { |e| e.course.account == account }
    end

    Canvas::Builders::EnrollmentDateBuilder.preload_state(enrollments)
    enrollments_by_course = enrollments.group_by(&:course_id).values
    enrollments_by_course.sort_by! do |course_enrollments|
      Canvas::ICU.collation_key(course_enrollments.first.course.nickname_for(@current_user))
    end
    enrollments_by_course = Api.paginate(enrollments_by_course, self, paginate_url) if api_request?
    courses = enrollments_by_course.map { |ces| ces.first.course }
    preloads = %i[account root_account]
    preload_teachers(courses) if includes.include?("teachers")
    preloads << :grading_standard if includes.include?("total_scores")
    preloads << :default_post_policy if includes.include?("post_manually")
    preloads << :account if includes.include?("subaccount") || includes.include?("account")
    if includes.include?("current_grading_period_scores") || includes.include?("grading_periods")
      preloads << { enrollment_term: { grading_period_group: :grading_periods } }
      preloads << { grading_period_groups: :grading_periods }
    end
    preloads << { context_modules: :content_tags } if includes.include?("course_progress")
    preloads << :enrollment_term if includes.include?("term") || includes.include?("concluded")
    ActiveRecord::Associations.preload(courses, preloads)
    MasterCourses::MasterTemplate.preload_is_master_course(courses)

    preloads = []
    preloads << :course_section if includes.include?("sections")
    preloads << { scores: :course } if includes.include?("total_scores") || includes.include?("current_grading_period_scores")

    ActiveRecord::Associations.preload(enrollments, preloads) unless preloads.empty?
    if includes.include?("course_progress")
      progressions = ContextModuleProgression.joins(:context_module).where(user:, context_modules: { course: courses }).select("context_module_progressions.*, context_modules.context_id AS course_id").to_a.group_by { |cmp| cmp["course_id"] }
    end

    permissions_to_precalculate = [:read_sis, :manage_sis]
    if includes.include?("tabs")
      permissions_to_precalculate += SectionTabHelper::PERMISSIONS_TO_PRECALCULATE
    end

    all_precalculated_permissions = @current_user.precalculate_permissions_for_courses(courses, permissions_to_precalculate)
    Course.preload_menu_data_for(courses, @current_user, preload_favorites: true)

    enrollments_by_course.each do |course_enrollments|
      course = course_enrollments.first.course
      hash << course_json(course,
                          @current_user,
                          session,
                          includes,
                          course_enrollments,
                          user,
                          preloaded_progressions: progressions,
                          precalculated_permissions: all_precalculated_permissions&.dig(course.global_id))
    end
    hash
  end

  def require_user_or_observer
    return render_unauthorized_action unless @current_user.present?

    @user = (params[:user_id] == "self") ? @current_user : api_find(User, params[:user_id])
    unless @user.grants_right?(@current_user, :read) || @user.check_accounts_right?(@current_user, :read)
      render_unauthorized_action
    end
  end

  def visibility_configuration(params)
    @course.apply_visibility_configuration(params[:course_visibility])

    if params[:custom_course_visibility].present? && !value_to_boolean(params[:custom_course_visibility])
      Course::CUSTOMIZABLE_PERMISSIONS.each_key do |key|
        @course.apply_custom_visibility_configuration(key, "inherit")
      end
    else
      Course::CUSTOMIZABLE_PERMISSIONS.each_key do |key|
        @course.apply_custom_visibility_configuration(key, params[:"#{key}_visibility_option"])
      end
    end
  end

  def can_change_group_weighting_scheme?
    return true unless @course.grading_periods?
    return true if @course.account_membership_allows(@current_user)

    !@course.any_assignment_in_closed_grading_period?
  end

  def offline_web_exports
    return render status: :not_found, template: "shared/errors/404_message" unless allow_web_export_download?

    if authorized_action(WebZipExport.new(course: @context), @current_user, :create)
      title = t("Exported Package History")
      @page_title = title
      add_crumb(title)
      page_has_instui_topnav
      js_bundle :webzip_export
      css_bundle :webzip_export
      render html: '<div id="course-webzip-export-app"></div>'.html_safe, layout: true
    end
  end

  def start_offline_web_export
    return render status: :not_found, template: "shared/errors/404_message" unless allow_web_export_download?

    if authorized_action(WebZipExport.new(course: @context), @current_user, :create)
      @service = EpubExports::CreateService.new(@context, @current_user, :web_zip_export)
      @service.save
      redirect_to context_url(@context, :context_offline_web_exports_url)
    end
  end

  def visible_self_enrollment_option
    if @context.available? &&
       @context.self_enrollment_enabled? &&
       @context.open_enrollment &&
       (!@context_enrollment || !@context_enrollment.active?)
      :enroll
    elsif @context_enrollment&.self_enrolled && @context_enrollment.active?
      :unenroll
    end
  end
  helper_method :visible_self_enrollment_option

  def accessibility_issues_count(course)
    return 0 if course.exceeds_accessibility_scan_limit?

    AccessibilityIssue.active.where(course:).count
  end
  helper_method :accessibility_issues_count

  private

  def validate_assignment_ids(assignment_ids)
    assignment_ids.nil? || assignment_ids.all?(/\A\d+\z/)
  end

  def observee_selected?
    @selected_observed_user.present? && @selected_observed_user != @current_user
  end

  def update_grade_passback_setting(grade_passback_setting)
    valid_states = ["nightly_sync", "disabled"]
    unless grade_passback_setting.blank? || valid_states.include?(grade_passback_setting)
      @course.errors.add(:grade_passback_setting, t("Invalid grade_passback_setting"))
    end
    @course.grade_passback_setting = grade_passback_setting.presence
  end

  def active_group_memberships(users)
    @active_group_memberships ||= GroupMembership.active_for_context_and_users(@context, users).group_by(&:user_id)
  end

  def effective_due_dates_params
    params.permit(assignment_ids: [])
  end

  def course_params
    return {} unless params[:course]

    params[:course].permit(
      :name,
      :group_weighting_scheme,
      :start_at,
      :conclude_at,
      :grading_standard_id,
      :grade_passback_setting,
      :is_public,
      :is_public_to_auth_users,
      :allow_student_wiki_edits,
      :show_public_context_messages,
      :syllabus_body,
      :syllabus_course_summary,
      :public_description,
      :allow_student_forum_attachments,
      :allow_student_discussion_topics,
      :allow_student_discussion_editing,
      :show_total_grade_as_points,
      :default_wiki_editing_roles,
      :allow_student_organized_groups,
      :course_code,
      :default_view,
      :open_enrollment,
      :allow_wiki_comments,
      :turnitin_comments,
      :self_enrollment,
      :license,
      :indexed,
      :abstract_course,
      :storage_quota,
      :storage_quota_mb,
      :restrict_enrollments_to_course_dates,
      :use_rights_required,
      :restrict_student_past_view,
      :restrict_student_future_view,
      :restrict_quantitative_data,
      :grading_standard,
      :grading_standard_enabled,
      :course_grading_standard_enabled,
      :locale,
      :integration_id,
      :hide_final_grades,
      :hide_distribution_graphs,
      :hide_sections_on_course_users_page,
      :lock_all_announcements,
      :public_syllabus,
      :quiz_engine_selected,
      :public_syllabus_to_auth,
      :course_format,
      :time_zone,
      :organize_epub_by_content_type,
      :enable_offline_web_export,
      :show_announcements_on_home_page,
      :home_page_announcement_limit,
      :allow_final_grade_override,
      :filter_speed_grader_by_student_group,
      :homeroom_course,
      :template,
      :course_color,
      :homeroom_course_id,
      :sync_enrollments_from_homeroom,
      :friendly_name,
      :enable_course_paces,
      :default_due_time,
      :conditional_release,
      :post_manually,
      :horizon_course,
      :disable_csp
    )
  end

  def update_youtube_migration_scan_params
    {
      new_quizzes_scan_status: params.require(:new_quizzes_scan_status),
      new_quizzes_scan_results: params[:new_quizzes_scan_results]&.to_unsafe_h || {}
    }
  end

  def disable_conditional_release
    ConditionalRelease::Service.delay_if_production(priority: Delayed::LOW_PRIORITY,
                                                    n_strand: ["conditional_release_unassignment", @course.global_root_account_id])
                               .release_mastery_paths_content_in_course(@course)
  end

  def reset_progress_with_service
    service = YoutubeMigrationService.new(@context)
    service.reset_scan_status
  rescue => e
    Rails.logger.error("reset_progress failed for course_id=#{@context.id}: #{e.class} #{e.message}")
  end
end<|MERGE_RESOLUTION|>--- conflicted
+++ resolved
@@ -4196,15 +4196,10 @@
 
       render json: { success: true }, status: :ok
     rescue ActiveRecord::RecordNotFound
-<<<<<<< HEAD
-      render json: { error: "Youtube Scan not found" }, status: :not_found
-    rescue
-=======
       reset_progress_with_service if @context
       render json: { error: "Youtube Scan not found" }, status: :not_found
     rescue
       reset_progress_with_service if @context
->>>>>>> 34de21f6
       render json: { error: "An Error occured during updating the youtube scan results" }, status: :internal_server_error
     end
   end
