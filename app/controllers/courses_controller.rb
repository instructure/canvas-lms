--- conflicted
+++ resolved
@@ -1058,13 +1058,9 @@
 
         page_opts = {}
         # don't calculate a total count/last page for this endpoint.
-<<<<<<< HEAD
-        page_opts[:total_entries] = nil unless @domain_root_account.allow_last_page_on_course_users? # doesn't calculate a total count
-=======
         if search_term || !@domain_root_account.allow_last_page_on_course_users?
           page_opts[:total_entries] = nil # doesn't calculate a total count
         end
->>>>>>> 196ccc35
         users = Api.paginate(users, self, api_v1_course_users_url, page_opts)
         includes = Array(params[:include]).concat(['sis_user_id', 'email'])
 
