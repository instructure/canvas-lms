--- conflicted
+++ resolved
@@ -966,16 +966,6 @@
 
       respond_to do |format|
         if @course.save
-<<<<<<< HEAD
-          UserContent.associate_attachments_to_rce_object(
-            @course.syllabus_body,
-            @course,
-            context_field_name: "syllabus_body",
-            user: @current_user,
-            feature_enabled: @course.root_account.feature_enabled?(:disable_file_verifiers_in_public_syllabus)
-          )
-=======
->>>>>>> ee12519a
           Auditors::Course.record_created(@course, @current_user, changes, source: (api_request? ? :api : :manual))
           @course.enroll_user(@current_user, "TeacherEnrollment", enrollment_state: "active") if params[:enroll_me].to_s == "true"
           @course.require_assignment_group
@@ -3468,16 +3458,6 @@
         if params[:update_default_pages]
           @course.wiki.update_default_wiki_page_roles(@course.default_wiki_editing_roles, @default_wiki_editing_roles_was)
         end
-<<<<<<< HEAD
-        UserContent.associate_attachments_to_rce_object(
-          @course.syllabus_body,
-          @course,
-          context_field_name: "syllabus_body",
-          user: @current_user,
-          feature_enabled: @course.root_account.feature_enabled?(:disable_file_verifiers_in_public_syllabus)
-        )
-=======
->>>>>>> ee12519a
         # Sync homeroom enrollments and participation if enabled and course isn't a SIS import
         if @course.can_sync_with_homeroom?
           progress = Progress.new(context: @course, tag: :sync_homeroom_enrollments)
