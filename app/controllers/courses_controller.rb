# frozen_string_literal: true

#
# Copyright (C) 2011 - present Instructure, Inc.
#
# This file is part of Canvas.
#
# Canvas is free software: you can redistribute it and/or modify it under
# the terms of the GNU Affero General Public License as published by the Free
# Software Foundation, version 3 of the License.
#
# Canvas is distributed in the hope that it will be useful, but WITHOUT ANY
# WARRANTY; without even the implied warranty of MERCHANTABILITY or FITNESS FOR
# A PARTICULAR PURPOSE. See the GNU Affero General Public License for more
# details.
#
# You should have received a copy of the GNU Affero General Public License along
# with this program. If not, see <http://www.gnu.org/licenses/>.
#

require "atom"

# @API Courses
# API for accessing course information.
#
# @model Term
#     {
#       "id": "Term",
#       "description": "",
#       "properties": {
#         "id": {
#           "example": 1,
#           "type": "integer"
#         },
#         "name": {
#           "example": "Default Term",
#           "type": "string"
#         },
#         "start_at": {
#           "example": "2012-06-01T00:00:00-06:00",
#           "type": "datetime"
#         },
#         "end_at": {
#           "type": "datetime"
#         }
#       }
#     }
#
# @model CourseProgress
#     {
#       "id": "CourseProgress",
#       "description": "",
#       "properties": {
#         "requirement_count": {
#           "description": "total number of requirements from all modules",
#           "example": 10,
#           "type": "integer"
#         },
#         "requirement_completed_count": {
#           "description": "total number of requirements the user has completed from all modules",
#           "example": 1,
#           "type": "integer"
#         },
#         "next_requirement_url": {
#           "description": "url to next module item that has an unmet requirement. null if the user has completed the course or the current module does not require sequential progress",
#           "example": "http://localhost/courses/1/modules/items/2",
#           "type": "string"
#         },
#         "completed_at": {
#           "description": "date the course was completed. null if the course has not been completed by this user",
#           "example": "2013-06-01T00:00:00-06:00",
#           "type": "datetime"
#         }
#       }
#     }
#
# @model Course
#     {
#       "id": "Course",
#       "description": "",
#       "properties": {
#         "id": {
#           "description": "the unique identifier for the course",
#           "example": 370663,
#           "type": "integer"
#         },
#         "sis_course_id": {
#           "description": "the SIS identifier for the course, if defined. This field is only included if the user has permission to view SIS information.",
#           "type": "string"
#         },
#         "uuid": {
#           "description": "the UUID of the course",
#           "example": "WvAHhY5FINzq5IyRIJybGeiXyFkG3SqHUPb7jZY5",
#           "type": "string"
#         },
#         "integration_id": {
#           "description": "the integration identifier for the course, if defined. This field is only included if the user has permission to view SIS information.",
#           "type": "string"
#         },
#         "sis_import_id": {
#           "description": "the unique identifier for the SIS import. This field is only included if the user has permission to manage SIS information.",
#           "example": 34,
#           "type": "integer"
#         },
#         "name": {
#           "description": "the full name of the course. If the requesting user has set a nickname for the course, the nickname will be shown here.",
#           "example": "InstructureCon 2012",
#           "type": "string"
#         },
#         "course_code": {
#           "description": "the course code",
#           "example": "INSTCON12",
#           "type": "string"
#         },
#         "original_name": {
#           "description": "the actual course name. This field is returned only if the requesting user has set a nickname for the course.",
#           "example": "InstructureCon-2012-01",
#           "type": "string"
#         },
#         "workflow_state": {
#           "description": "the current state of the course one of 'unpublished', 'available', 'completed', or 'deleted'",
#           "example": "available",
#           "type": "string",
#           "allowableValues": {
#             "values": [
#               "unpublished",
#               "available",
#               "completed",
#               "deleted"
#             ]
#           }
#         },
#         "account_id": {
#           "description": "the account associated with the course",
#           "example": 81259,
#           "type": "integer"
#         },
#         "root_account_id": {
#           "description": "the root account associated with the course",
#           "example": 81259,
#           "type": "integer"
#         },
#         "enrollment_term_id": {
#           "description": "the enrollment term associated with the course",
#           "example": 34,
#           "type": "integer"
#         },
#         "grading_periods": {
#           "description": "A list of grading periods associated with the course",
#           "type": "array",
#           "items": { "$ref": "GradingPeriod" }
#         },
#         "grading_standard_id": {
#            "description": "the grading standard associated with the course",
#            "example": 25,
#            "type": "integer"
#         },
#         "grade_passback_setting": {
#            "description": "the grade_passback_setting set on the course",
#            "example": "nightly_sync",
#            "type": "string"
#         },
#         "created_at": {
#           "description": "the date the course was created.",
#           "example": "2012-05-01T00:00:00-06:00",
#           "type": "datetime"
#         },
#         "start_at": {
#           "description": "the start date for the course, if applicable",
#           "example": "2012-06-01T00:00:00-06:00",
#           "type": "datetime"
#         },
#         "end_at": {
#           "description": "the end date for the course, if applicable",
#           "example": "2012-09-01T00:00:00-06:00",
#           "type": "datetime"
#         },
#         "locale": {
#           "description": "the course-set locale, if applicable",
#           "example": "en",
#           "type": "string"
#         },
#         "enrollments": {
#           "description": "A list of enrollments linking the current user to the course. for student enrollments, grading information may be included if include[]=total_scores",
#           "type": "array",
#           "items": { "$ref": "Enrollment" }
#         },
#         "total_students": {
#           "description": "optional: the total number of active and invited students in the course",
#           "example": 32,
#           "type": "integer"
#         },
#         "calendar": {
#           "description": "course calendar",
#           "$ref": "CalendarLink"
#         },
#         "default_view": {
#           "description": "the type of page that users will see when they first visit the course - 'feed': Recent Activity Dashboard - 'wiki': Wiki Front Page - 'modules': Course Modules/Sections Page - 'assignments': Course Assignments List - 'syllabus': Course Syllabus Page other types may be added in the future",
#           "example": "feed",
#           "type": "string",
#           "allowableValues": {
#             "values": [
#               "feed",
#               "wiki",
#               "modules",
#               "syllabus",
#               "assignments"
#             ]
#           }
#         },
#         "syllabus_body": {
#           "description": "optional: user-generated HTML for the course syllabus",
#           "example": "<p>syllabus html goes here</p>",
#           "type": "string"
#         },
#         "needs_grading_count": {
#           "description": "optional: the number of submissions needing grading returned only if the current user has grading rights and include[]=needs_grading_count",
#           "example": 17,
#           "type": "integer"
#         },
#         "term": {
#           "description": "optional: the enrollment term object for the course returned only if include[]=term",
#           "$ref": "Term"
#         },
#         "course_progress": {
#           "description": "optional: information on progress through the course returned only if include[]=course_progress",
#           "$ref": "CourseProgress"
#         },
#         "apply_assignment_group_weights": {
#           "description": "weight final grade based on assignment group percentages",
#           "example": true,
#           "type": "boolean"
#         },
#         "permissions": {
#           "description": "optional: the permissions the user has for the course. returned only for a single course and include[]=permissions",
#           "example": {"create_discussion_topic": true, "create_announcement": true},
#           "type": "object",
#           "key": { "type": "string" },
#           "value": { "type": "boolean" }
#         },
#         "is_public": {
#           "example": true,
#           "type": "boolean"
#         },
#         "is_public_to_auth_users": {
#           "example": true,
#           "type": "boolean"
#         },
#         "public_syllabus": {
#           "example": true,
#           "type": "boolean"
#         },
#         "public_syllabus_to_auth": {
#           "example": true,
#           "type": "boolean"
#         },
#         "public_description": {
#           "description": "optional: the public description of the course",
#           "example": "Come one, come all to InstructureCon 2012!",
#           "type": "string"
#         },
#         "storage_quota_mb": {
#           "example": 5,
#           "type": "integer"
#         },
#         "storage_quota_used_mb": {
#           "example": 5,
#           "type": "number"
#         },
#         "hide_final_grades": {
#           "example": false,
#           "type": "boolean"
#         },
#         "license": {
#           "example": "Creative Commons",
#           "type": "string"
#         },
#         "allow_student_assignment_edits": {
#           "example": false,
#           "type": "boolean"
#         },
#         "allow_wiki_comments": {
#           "example": false,
#           "type": "boolean"
#         },
#         "allow_student_forum_attachments": {
#           "example": false,
#           "type": "boolean"
#         },
#         "open_enrollment": {
#           "example": true,
#           "type": "boolean"
#         },
#         "self_enrollment": {
#           "example": false,
#           "type": "boolean"
#         },
#         "restrict_enrollments_to_course_dates": {
#           "example": false,
#           "type": "boolean"
#         },
#         "course_format": {
#           "example": "online",
#           "type": "string"
#         },
#         "access_restricted_by_date": {
#           "description": "optional: this will be true if this user is currently prevented from viewing the course because of date restriction settings",
#           "example": false,
#           "type": "boolean"
#         },
#         "time_zone": {
#           "description": "The course's IANA time zone name.",
#           "example": "America/Denver",
#           "type": "string"
#         },
#         "blueprint": {
#           "description": "optional: whether the course is set as a Blueprint Course (blueprint fields require the Blueprint Courses feature)",
#           "example": true,
#           "type": "boolean"
#         },
#         "blueprint_restrictions": {
#           "description": "optional: Set of restrictions applied to all locked course objects",
#           "example": {"content": true, "points": true, "due_dates": false, "availability_dates": false},
#           "type": "object"
#         },
#         "blueprint_restrictions_by_object_type": {
#           "description": "optional: Sets of restrictions differentiated by object type applied to locked course objects",
#           "example": {"assignment": {"content": true, "points": true}, "wiki_page": {"content": true}},
#           "type": "object"
#         },
#         "template": {
#           "description": "optional: whether the course is set as a template (requires the Course Templates feature)",
#           "example": true,
#           "type": "boolean"
#         }
#       }
#     }
#
# @model CalendarLink
#     {
#       "id": "CalendarLink",
#       "description": "",
#       "properties": {
#         "ics": {
#           "description": "The URL of the calendar in ICS format",
#           "example": "https://canvas.instructure.com/feeds/calendars/course_abcdef.ics",
#           "type": "string"
#          }
#       }
#     }
#
class CoursesController < ApplicationController
  include SearchHelper
  include ContextExternalToolsHelper
  include CustomColorHelper
  include CustomSidebarLinksHelper
  include SyllabusHelper
  include WebZipExportHelper
  include CoursesHelper
  include NewQuizzesFeaturesHelper
  include ObserverEnrollmentsHelper
  include DefaultDueTimeHelper

  before_action :require_user, only: %i[index activity_stream activity_stream_summary effective_due_dates offline_web_exports start_offline_web_export]
  before_action :require_user_or_observer, only: [:user_index]
  before_action :require_context, only: %i[roster locks create_file ping confirm_action copy effective_due_dates offline_web_exports link_validator settings start_offline_web_export statistics user_progress]
  skip_after_action :update_enrollment_last_activity_at, only: [:enrollment_invitation, :activity_stream_summary]

  include Api::V1::Course
  include Api::V1::Progress
  include K5Mode

  # @API List your courses
  # Returns the paginated list of active courses for the current user.
  #
  # @argument enrollment_type [String, "teacher"|"student"|"ta"|"observer"|"designer"]
  #   When set, only return courses where the user is enrolled as this type. For
  #   example, set to "teacher" to return only courses where the user is
  #   enrolled as a Teacher.  This argument is ignored if enrollment_role is given.
  #
  # @argument enrollment_role [String] Deprecated
  #   When set, only return courses where the user is enrolled with the specified
  #   course-level role.  This can be a role created with the
  #   {api:RoleOverridesController#add_role Add Role API} or a base role type of
  #   'StudentEnrollment', 'TeacherEnrollment', 'TaEnrollment', 'ObserverEnrollment',
  #   or 'DesignerEnrollment'.
  #
  # @argument enrollment_role_id [Integer]
  #   When set, only return courses where the user is enrolled with the specified
  #   course-level role.  This can be a role created with the
  #   {api:RoleOverridesController#add_role Add Role API} or a built_in role type of
  #   'StudentEnrollment', 'TeacherEnrollment', 'TaEnrollment', 'ObserverEnrollment',
  #   or 'DesignerEnrollment'.
  #
  # @argument enrollment_state [String, "active"|"invited_or_pending"|"completed"]
  #   When set, only return courses where the user has an enrollment with the given state.
  #   This will respect section/course/term date overrides.
  #
  # @argument exclude_blueprint_courses [Boolean]
  #   When set, only return courses that are not configured as blueprint courses.
  #
  # @argument include[] [String, "needs_grading_count"|"syllabus_body"|"public_description"|"total_scores"|"current_grading_period_scores"|"grading_periods"|"term"|"account"|"course_progress"|"sections"|"storage_quota_used_mb"|"total_students"|"passback_status"|"favorites"|"teachers"|"observed_users"|"course_image"|"banner_image"|"concluded"]
  #   - "needs_grading_count": Optional information to include with each Course.
  #     When needs_grading_count is given, and the current user has grading
  #     rights, the total number of submissions needing grading for all
  #     assignments is returned.
  #   - "syllabus_body": Optional information to include with each Course.
  #     When syllabus_body is given the user-generated html for the course
  #     syllabus is returned.
  #   - "public_description": Optional information to include with each Course.
  #     When public_description is given the user-generated text for the course
  #     public description is returned.
  #   - "total_scores": Optional information to include with each Course.
  #     When total_scores is given, any student enrollments will also
  #     include the fields 'computed_current_score', 'computed_final_score',
  #     'computed_current_grade', and 'computed_final_grade', as well as (if
  #     the user has permission) 'unposted_current_score',
  #     'unposted_final_score', 'unposted_current_grade', and
  #     'unposted_final_grade' (see Enrollment documentation for more
  #     information on these fields). This argument is ignored if the course is
  #     configured to hide final grades.
  #   - "current_grading_period_scores": Optional information to include with
  #     each Course. When current_grading_period_scores is given and total_scores
  #     is given, any student enrollments will also include the fields
  #     'has_grading_periods',
  #     'totals_for_all_grading_periods_option', 'current_grading_period_title',
  #     'current_grading_period_id', current_period_computed_current_score',
  #     'current_period_computed_final_score',
  #     'current_period_computed_current_grade', and
  #     'current_period_computed_final_grade', as well as (if the user has permission)
  #     'current_period_unposted_current_score',
  #     'current_period_unposted_final_score',
  #     'current_period_unposted_current_grade', and
  #     'current_period_unposted_final_grade' (see Enrollment documentation for
  #     more information on these fields). In addition, when this argument is
  #     passed, the course will have a 'has_grading_periods' attribute
  #     on it. This argument is ignored if the total_scores argument is not
  #     included. If the course is configured to hide final grades, the
  #     following fields are not returned:
  #     'totals_for_all_grading_periods_option',
  #     'current_period_computed_current_score',
  #     'current_period_computed_final_score',
  #     'current_period_computed_current_grade',
  #     'current_period_computed_final_grade',
  #     'current_period_unposted_current_score',
  #     'current_period_unposted_final_score',
  #     'current_period_unposted_current_grade', and
  #     'current_period_unposted_final_grade'
  #   - "grading_periods": Optional information to include with each Course. When
  #     grading_periods is given, a list of the grading periods associated with
  #     each course is returned.
  #   - "term": Optional information to include with each Course. When
  #     term is given, the information for the enrollment term for each course
  #     is returned.
  #   - "account": Optional information to include with each Course. When
  #     account is given, the account json for each course is returned.
  #   - "course_progress": Optional information to include with each Course.
  #     When course_progress is given, each course will include a
  #     'course_progress' object with the fields: 'requirement_count', an integer
  #     specifying the total number of requirements in the course,
  #     'requirement_completed_count', an integer specifying the total number of
  #     requirements in this course that have been completed, and
  #     'next_requirement_url', a string url to the next requirement item, and
  #     'completed_at', the date the course was completed (null if incomplete).
  #     'next_requirement_url' will be null if all requirements have been
  #     completed or the current module does not require sequential progress.
  #     "course_progress" will return an error message if the course is not
  #     module based or the user is not enrolled as a student in the course.
  #   - "sections": Section enrollment information to include with each Course.
  #     Returns an array of hashes containing the section ID (id), section name
  #     (name), start and end dates (start_at, end_at), as well as the enrollment
  #     type (enrollment_role, e.g. 'StudentEnrollment').
  #   - "storage_quota_used_mb": The amount of storage space used by the files in this course
  #   - "total_students": Optional information to include with each Course.
  #     Returns an integer for the total amount of active and invited students.
  #   - "passback_status": Include the grade passback_status
  #   - "favorites": Optional information to include with each Course.
  #     Indicates if the user has marked the course as a favorite course.
  #   - "teachers": Teacher information to include with each Course.
  #     Returns an array of hashes containing the {api:Users:UserDisplay UserDisplay} information
  #     for each teacher in the course.
  #   - "observed_users": Optional information to include with each Course.
  #     Will include data for observed users if the current user has an
  #     observer enrollment.
  #   - "tabs": Optional information to include with each Course.
  #     Will include the list of tabs configured for each course.  See the
  #     {api:TabsController#index List available tabs API} for more information.
  #   - "course_image": Optional information to include with each Course. Returns course
  #     image url if a course image has been set.
  #   - "banner_image": Optional information to include with each Course. Returns course
  #     banner image url if the course is a Canvas for Elementary subject and a banner
  #     image has been set.
  #   - "concluded": Optional information to include with each Course. Indicates whether
  #     the course has been concluded, taking course and term dates into account.
  #
  # @argument state[] [String, "unpublished"|"available"|"completed"|"deleted"]
  #   If set, only return courses that are in the given state(s).
  #   By default, "available" is returned for students and observers, and
  #   anything except "deleted", for all other enrollment types
  #
  # @returns [Course]
  def index
    GuardRail.activate(:secondary) do
      respond_to do |format|
        format.html do
          css_bundle :context_list, :course_list
          js_bundle :course_list

          create_permission_root_account = @current_user.create_courses_right(@domain_root_account)
          create_permission_mcc_account = @current_user.create_courses_right(@domain_root_account.manually_created_courses_account)

          js_env({
                   CREATE_COURSES_PERMISSIONS: {
                     PERMISSION: create_permission_root_account || create_permission_mcc_account,
                     RESTRICT_TO_MCC_ACCOUNT: !!(!create_permission_root_account && create_permission_mcc_account)
                   }
                 })

          set_k5_mode(require_k5_theme: true)

          if @current_user
            content_for_head helpers.auto_discovery_link_tag(:atom, feeds_user_format_path(@current_user.feed_code, :atom), { title: t("titles.rss.course_announcements", "Course Announcements Atom Feed") })
          end

          render stream: can_stream_template?
        end

        format.json do
          render json: courses_for_user(@current_user)
        end
      end
    end
  end

  def load_enrollments_for_index
    all_enrollments = @current_user.enrollments.not_deleted.shard(@current_user.in_region_associated_shards).preload(:enrollment_state, :course, :course_section).to_a
    if @current_user.roles(@domain_root_account).all? { |role| role == "student" || role == "user" }
      all_enrollments = all_enrollments.reject { |e| e.course.elementary_homeroom_course? }
    end
    @past_enrollments = []
    @current_enrollments = []
    @future_enrollments = []

    completed_states = %i[completed rejected]
    active_states = %i[active invited]
    all_enrollments.group_by { |e| [e.course_id, e.type] }.each_value do |enrollments|
      first_enrollment = enrollments.min_by(&:state_with_date_sortable)
      if enrollments.count > 1
        # pick the last one so if all sections have "ended" it still shows up in past enrollments because dates are still terrible
        first_enrollment.course_section = enrollments.map(&:course_section).max_by { |cs| cs.end_at || CanvasSort::Last }
        first_enrollment.readonly!
      end

      state = first_enrollment.state_based_on_date
      if completed_states.include?(state) ||
         (active_states.include?(state) && first_enrollment.section_or_course_date_in_past?) # strictly speaking, these enrollments are perfectly active but enrollment dates are terrible
        @past_enrollments << first_enrollment unless first_enrollment.workflow_state == "invited"
      elsif !first_enrollment.hard_inactive?
        if first_enrollment.enrollment_state.pending? || state == :creation_pending ||
           (first_enrollment.admin? && first_enrollment.course.start_at&.>(Time.now.utc))
          @future_enrollments << first_enrollment unless first_enrollment.restrict_future_listing?
        elsif state != :inactive
          @current_enrollments << first_enrollment
        end
      end
    end

    @past_enrollments.sort_by! { |e| [e.course.published? ? 0 : 1, Canvas::ICU.collation_key(e.long_name)] }
    [@current_enrollments, @future_enrollments].each do |list|
      list.sort_by! do |e|
        [e.course.published? ? 0 : 1, e.active? ? 1 : 0, Canvas::ICU.collation_key(e.long_name)]
      end
    end
  end
  helper_method :load_enrollments_for_index

  def enrollments_for_index(type)
    instance_variable_get(:"@#{type}_enrollments")
  end
  helper_method :enrollments_for_index

  def show_favorites_col_for_index?(type)
    enrollments_for_index(type).any?(&:allows_favoriting?)
  end
  helper_method :show_favorites_col_for_index?

  # @API List courses for a user
  # Returns a paginated list of active courses for this user. To view the course list for a user other than yourself, you must be either an observer of that user or an administrator.
  #
  # @argument include[] [String, "needs_grading_count"|"syllabus_body"|"public_description"|"total_scores"|"current_grading_period_scores"|"grading_periods"|term"|"account"|"course_progress"|"sections"|"storage_quota_used_mb"|"total_students"|"passback_status"|"favorites"|"teachers"|"observed_users"|"course_image"|"banner_image"|"concluded"]
  #   - "needs_grading_count": Optional information to include with each Course.
  #     When needs_grading_count is given, and the current user has grading
  #     rights, the total number of submissions needing grading for all
  #     assignments is returned.
  #   - "syllabus_body": Optional information to include with each Course.
  #     When syllabus_body is given the user-generated html for the course
  #     syllabus is returned.
  #   - "public_description": Optional information to include with each Course.
  #     When public_description is given the user-generated text for the course
  #     public description is returned.
  #   - "total_scores": Optional information to include with each Course.
  #     When total_scores is given, any student enrollments will also
  #     include the fields 'computed_current_score', 'computed_final_score',
  #     'computed_current_grade', and 'computed_final_grade' (see Enrollment
  #     documentation for more information on these fields). This argument
  #     is ignored if the course is configured to hide final grades.
  #   - "current_grading_period_scores": Optional information to include with
  #     each Course. When current_grading_period_scores is given and total_scores
  #     is given, any student enrollments will also include the fields
  #     'has_grading_periods',
  #     'totals_for_all_grading_periods_option', 'current_grading_period_title',
  #     'current_grading_period_id', current_period_computed_current_score',
  #     'current_period_computed_final_score',
  #     'current_period_computed_current_grade', and
  #     'current_period_computed_final_grade', as well as (if the user has permission)
  #     'current_period_unposted_current_score',
  #     'current_period_unposted_final_score',
  #     'current_period_unposted_current_grade', and
  #     'current_period_unposted_final_grade' (see Enrollment documentation for
  #     more information on these fields). In addition, when this argument is
  #     passed, the course will have a 'has_grading_periods' attribute
  #     on it. This argument is ignored if the course is configured to hide final
  #     grades or if the total_scores argument is not included.
  #   - "grading_periods": Optional information to include with each Course. When
  #     grading_periods is given, a list of the grading periods associated with
  #     each course is returned.
  #   - "term": Optional information to include with each Course. When
  #     term is given, the information for the enrollment term for each course
  #     is returned.
  #   - "account": Optional information to include with each Course. When
  #     account is given, the account json for each course is returned.
  #   - "course_progress": Optional information to include with each Course.
  #     When course_progress is given, each course will include a
  #     'course_progress' object with the fields: 'requirement_count', an integer
  #     specifying the total number of requirements in the course,
  #     'requirement_completed_count', an integer specifying the total number of
  #     requirements in this course that have been completed, and
  #     'next_requirement_url', a string url to the next requirement item, and
  #     'completed_at', the date the course was completed (null if incomplete).
  #     'next_requirement_url' will be null if all requirements have been
  #     completed or the current module does not require sequential progress.
  #     "course_progress" will return an error message if the course is not
  #     module based or the user is not enrolled as a student in the course.
  #   - "sections": Section enrollment information to include with each Course.
  #     Returns an array of hashes containing the section ID (id), section name
  #     (name), start and end dates (start_at, end_at), as well as the enrollment
  #     type (enrollment_role, e.g. 'StudentEnrollment').
  #   - "storage_quota_used_mb": The amount of storage space used by the files in this course
  #   - "total_students": Optional information to include with each Course.
  #     Returns an integer for the total amount of active and invited students.
  #   - "passback_status": Include the grade passback_status
  #   - "favorites": Optional information to include with each Course.
  #     Indicates if the user has marked the course as a favorite course.
  #   - "teachers": Teacher information to include with each Course.
  #     Returns an array of hashes containing the {api:Users:UserDisplay UserDisplay} information
  #     for each teacher in the course.
  #   - "observed_users": Optional information to include with each Course.
  #     Will include data for observed users if the current user has an
  #     observer enrollment.
  #   - "tabs": Optional information to include with each Course.
  #     Will include the list of tabs configured for each course.  See the
  #     {api:TabsController#index List available tabs API} for more information.
  #   - "course_image": Optional information to include with each Course. Returns course
  #     image url if a course image has been set.
  #   - "banner_image": Optional information to include with each Course. Returns course
  #     banner image url if the course is a Canvas for Elementary subject and a banner
  #     image has been set.
  #   - "concluded": Optional information to include with each Course. Indicates whether
  #     the course has been concluded, taking course and term dates into account.
  #
  # @argument state[] [String, "unpublished"|"available"|"completed"|"deleted"]
  #   If set, only return courses that are in the given state(s).
  #   By default, "available" is returned for students and observers, and
  #   anything except "deleted", for all other enrollment types
  #
  # @argument enrollment_state [String, "active"|"invited_or_pending"|"completed"]
  #   When set, only return courses where the user has an enrollment with the given state.
  #   This will respect section/course/term date overrides.
  #
  # @argument homeroom [Optional, Boolean]
  #   If set, only return homeroom courses.
  #
  # @returns [Course]
  def user_index
    GuardRail.activate(:secondary) do
      render json: courses_for_user(@user, paginate_url: api_v1_user_courses_url(@user))
    end
  end

  # @API Get user progress
  # Return progress information for the user and course
  #
  # You can supply +self+ as the user_id to query your own progress in a course. To query another user's progress,
  # you must be a teacher in the course, an administrator, or a linked observer of the user.
  #
  # @returns CourseProgress
  def user_progress
    # NOTE: this endpoint must remain on the primary db since it's queried in response to a live event
    target_user = api_find(@context.users, params[:user_id])
    if @context.grants_right?(@current_user, session, :view_all_grades) || target_user.grants_right?(@current_user, session, :read)
      json = CourseProgress.new(@context, target_user, read_only: true).to_json
      render json:, status: json.key?(:error) ? :bad_request : :ok
    else
      render_unauthorized_action
    end
  end

  # @API Create a new course
  # Create a new course
  #
  # @argument course[name] [String]
  #   The name of the course. If omitted, the course will be named "Unnamed
  #   Course."
  #
  # @argument course[course_code] [String]
  #   The course code for the course.
  #
  # @argument course[start_at] [DateTime]
  #   Course start date in ISO8601 format, e.g. 2011-01-01T01:00Z
  #   This value is ignored unless 'restrict_enrollments_to_course_dates' is set to true.
  #
  # @argument course[end_at] [DateTime]
  #   Course end date in ISO8601 format. e.g. 2011-01-01T01:00Z
  #   This value is ignored unless 'restrict_enrollments_to_course_dates' is set to true.
  #
  # @argument course[license] [String]
  #   The name of the licensing. Should be one of the following abbreviations
  #   (a descriptive name is included in parenthesis for reference):
  #   - 'private' (Private Copyrighted)
  #   - 'cc_by_nc_nd' (CC Attribution Non-Commercial No Derivatives)
  #   - 'cc_by_nc_sa' (CC Attribution Non-Commercial Share Alike)
  #   - 'cc_by_nc' (CC Attribution Non-Commercial)
  #   - 'cc_by_nd' (CC Attribution No Derivatives)
  #   - 'cc_by_sa' (CC Attribution Share Alike)
  #   - 'cc_by' (CC Attribution)
  #   - 'public_domain' (Public Domain).
  #
  # @argument course[is_public] [Boolean]
  #   Set to true if course is public to both authenticated and unauthenticated users.
  #
  # @argument course[is_public_to_auth_users] [Boolean]
  #   Set to true if course is public only to authenticated users.
  #
  # @argument course[public_syllabus] [Boolean]
  #   Set to true to make the course syllabus public.
  #
  # @argument course[public_syllabus_to_auth] [Boolean]
  #   Set to true to make the course syllabus public for authenticated users.
  #
  # @argument course[public_description] [String]
  #   A publicly visible description of the course.
  #
  # @argument course[allow_student_wiki_edits] [Boolean]
  #   If true, students will be able to modify the course wiki.
  #
  # @argument course[allow_wiki_comments] [Boolean]
  #   If true, course members will be able to comment on wiki pages.
  #
  # @argument course[allow_student_forum_attachments] [Boolean]
  #   If true, students can attach files to forum posts.
  #
  # @argument course[open_enrollment] [Boolean]
  #   Set to true if the course is open enrollment.
  #
  # @argument course[self_enrollment] [Boolean]
  #   Set to true if the course is self enrollment.
  #
  # @argument course[restrict_enrollments_to_course_dates] [Boolean]
  #   Set to true to restrict user enrollments to the start and end dates of the
  #   course. This value must be set to true
  #   in order to specify a course start date and/or end date.
  #
  # @argument course[term_id] [String]
  #   The unique ID of the term to create to course in.
  #
  # @argument course[sis_course_id] [String]
  #   The unique SIS identifier.
  #
  # @argument course[integration_id] [String]
  #   The unique Integration identifier.
  #
  # @argument course[hide_final_grades] [Boolean]
  #   If this option is set to true, the totals in student grades summary will
  #   be hidden.
  #
  # @argument course[apply_assignment_group_weights] [Boolean]
  #   Set to true to weight final grade based on assignment groups percentages.
  #
  # @argument course[time_zone] [String]
  #   The time zone for the course. Allowed time zones are
  #   {http://www.iana.org/time-zones IANA time zones} or friendlier
  #   {http://api.rubyonrails.org/classes/ActiveSupport/TimeZone.html Ruby on Rails time zones}.
  #
  # @argument offer [Boolean]
  #   If this option is set to true, the course will be available to students
  #   immediately.
  #
  # @argument enroll_me [Boolean]
  #   Set to true to enroll the current user as the teacher.
  #
  # @argument course[default_view]  [String, "feed"|"wiki"|"modules"|"syllabus"|"assignments"]
  #   The type of page that users will see when they first visit the course
  #   * 'feed' Recent Activity Dashboard
  #   * 'modules' Course Modules/Sections Page
  #   * 'assignments' Course Assignments List
  #   * 'syllabus' Course Syllabus Page
  #   other types may be added in the future
  #
  # @argument course[syllabus_body] [String]
  #   The syllabus body for the course
  #
  # @argument course[grading_standard_id] [Integer]
  #   The grading standard id to set for the course.  If no value is provided for this argument the current grading_standard will be un-set from this course.
  #
  # @argument course[grade_passback_setting] [String]
  #   Optional. The grade_passback_setting for the course. Only 'nightly_sync', 'disabled', and '' are allowed
  #
  # @argument course[course_format] [String]
  #   Optional. Specifies the format of the course. (Should be 'on_campus', 'online', or 'blended')
  #
  # @argument enable_sis_reactivation [Boolean]
  #   When true, will first try to re-activate a deleted course with matching sis_course_id if possible.
  #
  # @returns Course
  def create
    @account = params[:account_id] ? api_find(Account, params[:account_id]) : @domain_root_account.manually_created_courses_account

    if authorized_action(@account, @current_user, [:manage_courses, :create_courses])
      params[:course] ||= {}
      params_for_create = course_params

      if params_for_create.key?(:syllabus_body)
        begin
          params_for_create[:syllabus_body] = process_incoming_html_content(params_for_create[:syllabus_body])
        rescue Api::Html::UnparsableContentError => e
          return render json: { errors: { unparsable_content: e.message } }, status: :bad_request
        end
      end

      if (sub_account_id = params[:course].delete(:account_id)) && sub_account_id.to_i != @account.id
        @sub_account = @account.find_child(sub_account_id)
      end

      term_id = params[:course].delete(:term_id).presence || params[:course].delete(:enrollment_term_id).presence
      params_for_create[:enrollment_term] = api_find(@account.root_account.enrollment_terms, term_id) if term_id

      sis_course_id = params[:course].delete(:sis_course_id)
      apply_assignment_group_weights = params[:course].delete(:apply_assignment_group_weights)

      # accept end_at as an alias for conclude_at. continue to accept
      # conclude_at for legacy support, and return conclude_at only if
      # the user uses that name.
      course_end = if params[:course][:end_at].present?
                     params_for_create[:conclude_at] = params[:course].delete(:end_at)
                     :end_at
                   else
                     :conclude_at
                   end

      # If Term enrollment is specified, don't allow setting enrollment dates
      params_for_create = params_for_create.except(:start_at, :conclude_at) unless value_to_boolean(params_for_create[:restrict_enrollments_to_course_dates])

      unless @account.grants_right? @current_user, session, :manage_storage_quotas
        params_for_create.delete :storage_quota
        params_for_create.delete :storage_quota_mb
      end

      # Hang on... caller may not have permission to manage course visibility
      # settings. If not, make sure any attempt doesn't see the light of day.
      unless course_permission_to?("manage_course_visibility", @account)
        params_for_create.delete :public_syllabus
        params_for_create.delete :is_public_to_auth_users
        params_for_create.delete :public_syllabus_to_auth
        params_for_create[:is_public] = false
      end

      can_manage_sis = api_request? && @account.grants_right?(@current_user, :manage_sis)
      if can_manage_sis && value_to_boolean(params[:enable_sis_reactivation])
        @course = @domain_root_account.all_courses.where(
          sis_source_id: sis_course_id, workflow_state: "deleted"
        ).first
        if @course
          @course.workflow_state = "claimed"
          @course.account = @sub_account if @sub_account
        end
      end
      @course ||= (@sub_account || @account).courses.build(params_for_create)

      if can_manage_sis
        @course.sis_source_id = sis_course_id
      end

      if apply_assignment_group_weights
        @course.apply_assignment_group_weights = value_to_boolean apply_assignment_group_weights
      end

      if params_for_create.key?(:grade_passback_setting)
        grade_passback_setting = params_for_create.delete(:grade_passback_setting)
        update_grade_passback_setting(grade_passback_setting)
      end

      changes = changed_settings(@course.changes, @course.settings)

      respond_to do |format|
        if @course.save
          Auditors::Course.record_created(@course, @current_user, changes, source: (api_request? ? :api : :manual))
          @course.enroll_user(@current_user, "TeacherEnrollment", enrollment_state: "active") if params[:enroll_me].to_s == "true"
          @course.require_assignment_group rescue nil
          # offer updates the workflow state, saving the record without doing validation callbacks
          if api_request? && value_to_boolean(params[:offer])
            return unless verified_user_check

            @course.offer
            Auditors::Course.record_published(@course, @current_user, source: :api)
          end
          # Sync homeroom enrollments and participation if enabled and the course isn't a SIS import
          if @course.elementary_enabled? && value_to_boolean(params[:course][:sync_enrollments_from_homeroom]) && params[:course][:homeroom_course_id] && @course.sis_batch_id.blank?
            progress = Progress.new(context: @course, tag: :sync_homeroom_enrollments)
            progress.user = @current_user
            progress.reset!
            progress.process_job(@course, :sync_homeroom_enrollments, { priority: Delayed::LOW_PRIORITY })
            # Participation sync should be done in the normal request flow, as it only needs to update a couple of
            # specific fields, delegating that to a job will cause the controller to return the old values, which will
            # force the user to refresh the page after the job finishes to see the changes
            @course.sync_homeroom_participation
          end
          format.html { redirect_to @course }
          format.json do
            render json: course_json(
              @course,
              @current_user,
              session,
              [:start_at,
               course_end,
               :license,
               :is_public,
               :is_public_to_auth_users,
               :public_syllabus,
               :public_syllabus_to_auth,
               :allow_student_assignment_edits,
               :allow_wiki_comments,
               :allow_student_forum_attachments,
               :open_enrollment,
               :self_enrollment,
               :root_account_id,
               :account_id,
               :public_description,
               :restrict_enrollments_to_course_dates,
               :hide_final_grades],
              nil,
              prefer_friendly_name: false
            )
          end
        else
          flash[:error] = t("errors.create_failed", "Course creation failed")
          format.html { redirect_to :root_url }
          format.json { render json: @course.errors, status: :bad_request }
        end
      end
    end
  end

  # @API Upload a file
  #
  # Upload a file to the course.
  #
  # This API endpoint is the first step in uploading a file to a course.
  # See the {file:file_uploads.html File Upload Documentation} for details on
  # the file upload workflow.
  #
  # Only those with the "Manage Files" permission on a course can upload files
  # to the course. By default, this is Teachers, TAs and Designers.
  def create_file
    @attachment = Attachment.new(context: @context)
    if authorized_action(@attachment, @current_user, :create)
      api_attachment_preflight(@context, request, check_quota: true)
    end
  end

  def unconclude
    get_context
    if authorized_action(@context, @current_user, [:change_course_state, :manage_courses_conclude])
      @context.unconclude
      Auditors::Course.record_unconcluded(@context, @current_user, source: (api_request? ? :api : :manual))
      flash[:notice] = t("notices.unconcluded", "Course un-concluded")
      redirect_to(named_context_url(@context, :context_url))
    end
  end

  include Api::V1::User

  # @API List students
  #
  # Returns the paginated list of students enrolled in this course.
  #
  # DEPRECATED: Please use the {api:CoursesController#users course users} endpoint
  # and pass "student" as the enrollment_type.
  #
  # @returns [User]
  def students
    # DEPRECATED. Needs to stay separate from #users though, because this is un-paginated
    get_context
    if authorized_action(@context, @current_user, :read_roster)
      proxy = @context.students.order_by_sortable_name
      user_json_preloads(proxy, false)
      render json: proxy.map { |u| user_json(u, @current_user, session) }
    end
  end

  # @API List users in course
  # Returns the paginated list of users in this course. And optionally the user's enrollments in the course.
  #
  # @argument search_term [String]
  #   The partial name or full ID of the users to match and return in the results list.
  #
  # @argument sort [String, "username"|"last_login"|"email"|"sis_id"]
  #   When set, sort the results of the search based on the given field.
  #
  # @argument enrollment_type[] [String, "teacher"|"student"|"student_view"|"ta"|"observer"|"designer"]
  #   When set, only return users where the user is enrolled as this type.
  #   "student_view" implies include[]=test_student.
  #   This argument is ignored if enrollment_role is given.
  #
  # @argument enrollment_role [String] Deprecated
  #   When set, only return users enrolled with the specified course-level role.  This can be
  #   a role created with the {api:RoleOverridesController#add_role Add Role API} or a
  #   base role type of 'StudentEnrollment', 'TeacherEnrollment', 'TaEnrollment',
  #   'ObserverEnrollment', or 'DesignerEnrollment'.
  #
  # @argument enrollment_role_id [Integer]
  #   When set, only return courses where the user is enrolled with the specified
  #   course-level role.  This can be a role created with the
  #   {api:RoleOverridesController#add_role Add Role API} or a built_in role id with type
  #   'StudentEnrollment', 'TeacherEnrollment', 'TaEnrollment', 'ObserverEnrollment',
  #   or 'DesignerEnrollment'.
  #
  # @argument include[] [String, "enrollments"|"locked"|"avatar_url"|"test_student"|"bio"|"custom_links"|"current_grading_period_scores"|"uuid"]
  #   - "enrollments":
  #   Optionally include with each Course the user's current and invited
  #   enrollments. If the user is enrolled as a student, and the account has
  #   permission to manage or view all grades, each enrollment will include a
  #   'grades' key with 'current_score', 'final_score', 'current_grade' and
  #   'final_grade' values.
  #   - "locked": Optionally include whether an enrollment is locked.
  #   - "avatar_url": Optionally include avatar_url.
  #   - "bio": Optionally include each user's bio.
  #   - "test_student": Optionally include the course's Test Student,
  #   if present. Default is to not include Test Student.
  #   - "custom_links": Optionally include plugin-supplied custom links for each student,
  #   such as analytics information
  #   - "current_grading_period_scores": if enrollments is included as
  #   well as this directive, the scores returned in the enrollment
  #   will be for the current grading period if there is one. A
  #   'grading_period_id' value will also be included with the
  #   scores. if grading_period_id is nil there is no current grading
  #   period and the score is a total score.
  #   - "uuid": Optionally include the users uuid
  #
  # @argument user_id [String]
  #   If this parameter is given and it corresponds to a user in the course,
  #   the +page+ parameter will be ignored and the page containing the specified user
  #   will be returned instead.
  #
  # @argument user_ids[] [Integer]
  #   If included, the course users set will only include users with IDs
  #   specified by the param. Note: this will not work in conjunction
  #   with the "user_id" argument but multiple user_ids can be included.
  #
  # @argument enrollment_state[] [String, "active"|"invited"|"rejected"|"completed"|"inactive"]
  #  When set, only return users where the enrollment workflow state is of one of the given types.
  #  "active" and "invited" enrollments are returned by default.
  # @returns [User]
  def users
    GuardRail.activate(:secondary) do
      get_context
      if authorized_action(@context, @current_user, %i[read_roster view_all_grades manage_grades])
        log_api_asset_access(["roster", @context], "roster", "other")
        # backcompat limit param
        params[:per_page] ||= params[:limit]

        search_params = params.slice(:search_term, :enrollment_role, :enrollment_role_id, :enrollment_type, :enrollment_state, :sort)
        include_inactive = @context.grants_right?(@current_user, session, :read_as_admin) && value_to_boolean(params[:include_inactive])

        search_params[:include_inactive_enrollments] = true if include_inactive
        search_term = search_params[:search_term].presence

        users = if search_term
                  UserSearch.for_user_in_context(search_term, @context, @current_user, session, search_params)
                else
                  UserSearch.scope_for(@context, @current_user, search_params)
                end

        # If a user_id is passed in, modify the page parameter so that the page
        # that contains that user is returned.
        # We delete it from params so that it is not maintained in pagination links.
        user_id = params[:user_id]
        if user_id.present? && (user = users.where(users: { id: user_id }).first)
          position_scope = users.where("#{User.sortable_name_order_by_clause}<=#{User.best_unicode_collation_key("?")}",
                                       user.sortable_name)
          position = position_scope.distinct.count(:all)
          per_page = Api.per_page_for(self)
          params[:page] = (position.to_f / per_page.to_f).ceil
        end

        user_ids = params[:user_ids]
        if user_ids.present?
          user_ids = user_ids.split(",") if user_ids.is_a?(String)
          users = users.where(id: user_ids)
        end

        user_uuids = params[:user_uuids]
        if user_uuids.present?
          user_uuids = user_uuids.split(",") if user_uuids.is_a?(String)
          users = users.where(uuid: user_uuids)
        end

        # don't calculate a total count/last page for this endpoint.
        # total_entries: nil
        users = Api.paginate(users, self, api_v1_course_users_url, { total_entries: nil })
        includes = Array(params[:include]).push("sis_user_id", "email")

        # user_json_preloads loads both active/accepted and deleted
        # group_memberships when passed "group_memberships: true." In a
        # known case in the wild, each student had thousands of deleted
        # group memberships. Since we only care about active group
        # memberships for this course, load the data in a more targeted way.
        user_json_preloads(users, includes.include?("email"))
        UserPastLtiId.manual_preload_past_lti_ids(users, @context) if ["uuid", "lti_id"].any? { |id| includes.include? id }
        include_group_ids = includes.delete("group_ids").present?

        unless includes.include?("test_student") || Array(params[:enrollment_type]).include?("student_view")
          users.reject! do |u|
            u.preferences[:fake_student]
          end
        end
        if includes.include?("enrollments")
          enrollment_scope = @context.enrollments
                                     .where(user_id: users)
                                     .preload(:course, :scores)

          enrollment_scope = if search_params[:enrollment_state]
                               enrollment_scope.where(workflow_state: search_params[:enrollment_state])
                             elsif include_inactive
                               enrollment_scope.all_active_or_pending
                             else
                               enrollment_scope.active_or_pending
                             end
          enrollments_by_user = enrollment_scope.group_by(&:user_id)
        else
          confirmed_user_ids = @context.enrollments.where.not(workflow_state: %w[invited creation_pending rejected])
                                       .where(user_id: users).distinct.pluck(:user_id)
        end

        render json: users.map { |u|
          enrollments = enrollments_by_user[u.id] || [] if includes.include?("enrollments")
          user_unconfirmed = if enrollments
                               enrollments.all? { |e| %w[invited creation_pending rejected].include?(e.workflow_state) }
                             else
                               !confirmed_user_ids.include?(u.id)
                             end
          excludes = user_unconfirmed ? %w[pseudonym personal_info] : []
          if @context.sections_hidden_on_roster_page?(current_user: @current_user)
            excludes.append("course_section_id")
          end
          user_json(u, @current_user, session, includes, @context, enrollments, excludes).tap do |json|
            json[:group_ids] = active_group_memberships(users)[u.id]&.map(&:group_id) || [] if include_group_ids
          end
        }
      end
    end
  end

  # @API List recently logged in students
  #
  # Returns the paginated list of users in this course, ordered by how recently they have
  # logged in. The records include the 'last_login' field which contains
  # a timestamp of the last time that user logged into canvas.  The querying
  # user must have the 'View usage reports' permission.
  #
  # @example_request
  #     curl -H 'Authorization: Bearer <token>' \
  #          https://<canvas>/api/v1/courses/<course_id>/recent_users
  #
  # @returns [User]
  def recent_students
    get_context
    if authorized_action(@context, @current_user, :read_reports)
      scope = User.for_course_with_last_login(@context, @context.root_account_id, "StudentEnrollment")
      scope = scope.order("last_login DESC NULLS LAST")
      users = Api.paginate(scope, self, api_v1_course_recent_students_url)
      user_json_preloads(users)
      render json: users.map { |u| user_json(u, @current_user, session, ["last_login"]) }
    end
  end

  # @API Get single user
  # Return information on a single user.
  #
  # Accepts the same include[] parameters as the :users: action, and returns a
  # single user with the same fields as that action.
  #
  # @returns User
  def user
    get_context
    if authorized_action(@context, @current_user, :read_roster)
      includes = Array(params[:include])
      users = api_find_all(@context.users_visible_to(@current_user, {
                                                       include_inactive: includes.include?("inactive_enrollments")
                                                     }),
                           [params[:id]])

      user_json_preloads(users, includes.include?("email"))
      user = users.first or raise ActiveRecord::RecordNotFound
      enrollments = user.not_ended_enrollments.where(course_id: @context).preload(:course, :root_account, :sis_pseudonym) if includes.include?("enrollments")
      render json: user_json(user, @current_user, session, includes, @context, enrollments)
    end
  end

  # @API Search for content share users
  #
  # Returns a paginated list of users you can share content with.  Requires the content share
  # feature and the user must have the manage content permission for the course.
  #
  # @argument search_term [Required, String]
  #   Term used to find users.  Will search available share users with the search term in their name.
  #
  # @example_request
  #     curl -H 'Authorization: Bearer <token>' \
  #          https://<canvas>/api/v1/courses/<course_id>/content_share_users \
  #          -d 'search_term=smith'
  #
  # @returns [User]
  def content_share_users
    get_context
    reject!("Search term required") unless params[:search_term]
    return unless authorized_action(@context, @current_user, :read_as_admin)

    users_scope = User.shard(Shard.current).has_created_account.distinct
    union_scope = teacher_scope(name_scope(users_scope), @context.root_account_id)
                  .union(
                    teacher_scope(email_scope(users_scope), @context.root_account_id),
                    admin_scope(name_scope(users_scope), @context.root_account_id).merge(Role.full_account_admin),
                    admin_scope(email_scope(users_scope), @context.root_account_id).merge(Role.full_account_admin),
                    admin_scope(name_scope(users_scope), @context.root_account_id).merge(Role.custom_account_admin_with_permission("manage_content")),
                    admin_scope(email_scope(users_scope), @context.root_account_id).merge(Role.custom_account_admin_with_permission("manage_content"))
                  )
                  .order(:name)
                  .distinct
    users = Api.paginate(union_scope, self, api_v1_course_content_share_users_url)
    render json: users_json(users, @current_user, session, ["avatar_url", "email"], @context, nil, ["pseudonym"])
  end

  def admin_scope(scope, root_account_id)
    scope.joins(account_users: [:account, :role])
         .merge(AccountUser.active)
         .merge(Account.active)
         .where("accounts.id = ? OR accounts.root_account_id = ?", root_account_id, root_account_id)
  end

  def teacher_scope(scope, root_account_id)
    scope.joins(enrollments: :course)
         .merge(Enrollment.active.of_admin_type)
         .merge(Course.active)
         .where(courses: { root_account_id: })
  end

  def name_scope(scope)
    scope.where(UserSearch.like_condition("users.name"), pattern: UserSearch.like_string_for(params[:search_term]))
  end

  def email_scope(scope)
    scope.joins(:communication_channels)
         .where(communication_channels: { workflow_state: ["active", "unconfirmed"], path_type: "email" })
         .where(UserSearch.like_condition("communication_channels.path"), pattern: UserSearch.like_string_for(params[:search_term]))
  end

  include Api::V1::PreviewHtml
  # @API Preview processed html
  #
  # Preview html content processed for this course
  #
  # @argument html The html content to process
  #
  # @example_request
  #     curl https://<canvas>/api/v1/courses/<course_id>/preview_html \
  #          -F 'html=<p><badhtml></badhtml>processed html</p>' \
  #          -H 'Authorization: Bearer <token>'
  #
  # @example_response
  #   {
  #     "html": "<p>processed html</p>"
  #   }
  def preview_html
    get_context
    if @context && authorized_action(@context, @current_user, :read)
      render_preview_html
    end
  end

  include Api::V1::StreamItem
  # @API Course activity stream
  # Returns the current user's course-specific activity stream, paginated.
  #
  # For full documentation, see the API documentation for the user activity
  # stream, in the user api.
  def activity_stream
    get_context
    if authorized_action(@context, @current_user, :read)
      api_render_stream(contexts: [@context], paginate_url: :api_v1_course_activity_stream_url)
    end
  end

  # @API Course activity stream summary
  # Returns a summary of the current user's course-specific activity stream.
  #
  # For full documentation, see the API documentation for the user activity
  # stream summary, in the user api.
  def activity_stream_summary
    get_context
    if authorized_action(@context, @current_user, :read)
      api_render_stream_summary(contexts: [@context])
    end
  end

  include Api::V1::TodoItem
  # @API Course TODO items
  # Returns the current user's course-specific todo items.
  #
  # For full documentation, see the API documentation for the user todo items, in the user api.
  def todo_items
    GuardRail.activate(:secondary) do
      get_context
      if authorized_action(@context, @current_user, :read)
        bookmark = Plannable::Bookmarker.new(Assignment, false, [:due_at, :created_at], :id)

        grading_scope = @current_user.assignments_needing_grading(contexts: [@context], scope_only: true)
                                     .reorder(:due_at, :id).preload(:external_tool_tag, :rubric_association, :rubric, :discussion_topic, :quiz, :duplicate_of)
        submitting_scope = @current_user
                           .assignments_needing_submitting(
                             contexts: [@context],
                             include_ungraded: true,
                             scope_only: true
                           )
                           .reorder(:due_at, :id).preload(:external_tool_tag, :rubric_association, :rubric, :discussion_topic, :quiz).eager_load(:duplicate_of)

        grading_collection = BookmarkedCollection.wrap(bookmark, grading_scope)
        grading_collection = BookmarkedCollection.transform(grading_collection) do |a|
          todo_item_json(a, @current_user, session, "grading")
        end
        submitting_collection = BookmarkedCollection.wrap(bookmark, submitting_scope)
        submitting_collection = BookmarkedCollection.transform(submitting_collection) do |a|
          todo_item_json(a, @current_user, session, "submitting")
        end

        collections = [
          ["grading", grading_collection],
          ["submitting", submitting_collection]
        ]

        if Array(params[:include]).include? "ungraded_quizzes"
          quizzes_bookmark = Plannable::Bookmarker.new(Quizzes::Quiz, false, [:due_at, :created_at], :id)
          quizzes_scope = @current_user
                          .ungraded_quizzes(
                            contexts: [@context],
                            needing_submitting: true,
                            scope_only: true
                          )
                          .reorder(:due_at, :id)
          quizzes_collection = BookmarkedCollection.wrap(quizzes_bookmark, quizzes_scope)
          quizzes_collection = BookmarkedCollection.transform(quizzes_collection) do |a|
            todo_item_json(a, @current_user, session, "submitting")
          end

          collections << ["quizzes", quizzes_collection]
        end

        paginated_collection = BookmarkedCollection.merge(*collections)
        todos = Api.paginate(paginated_collection, self, api_v1_course_todo_list_items_url)

        render json: todos
      end
    end
  end

  # @API Delete/Conclude a course
  # Delete or conclude an existing course
  #
  # @argument event [Required, String, "delete"|"conclude"]
  #   The action to take on the course.
  #
  # @example_response
  #   { "delete": "true" }
  def destroy
    @context = api_find(Course, params[:id])
    if api_request? && !["delete", "conclude"].include?(params[:event])
      return render(json: { message: 'Only "delete" and "conclude" events are allowed.' }, status: :bad_request)
    end
    return unless authorized_action(@context, @current_user, permission_for_event(params[:event]))

    if params[:event] != "conclude" && (@context.created? || @context.claimed? || params[:event] == "delete")
      if (success = @context.destroy)
        Auditors::Course.record_deleted(@context, @current_user, source: (api_request? ? :api : :manual))
        flash[:notice] = t("notices.deleted", "Course successfully deleted")
      else
        flash[:notice] = t("Course cannot be deleted")
      end
    else
      @context.complete
      if (success = @context.save)
        Auditors::Course.record_concluded(@context, @current_user, source: (api_request? ? :api : :manual))
        flash[:notice] = t("notices.concluded", "Course successfully concluded")
      else
        flash[:notice] = t("notices.failed_conclude", "Course failed to conclude")
      end
    end
    @current_user.touch
    respond_to do |format|
      format.html { redirect_to dashboard_url }
      format.json do
        render json: { params[:event] => success }, status: success ? 200 : 400
      end
    end
  end

  def statistics
    if authorized_action(@context, @current_user, :read_reports)
      @student_ids = @context.student_ids

      query = "SELECT COUNT(id), SUM(size) FROM #{Attachment.quoted_table_name} WHERE context_id=%s AND context_type='Course' AND root_attachment_id IS NULL AND file_state != 'deleted'"
      row = Attachment.connection.select_rows(query % [@context.id]).first
      @file_count, @files_size = [row[0].to_i, row[1].to_i]
      query = "SELECT COUNT(id), SUM(max_size) FROM #{MediaObject.quoted_table_name} WHERE context_id=%s AND context_type='Course' AND attachment_id IS NULL AND workflow_state != 'deleted'"
      row = MediaObject.connection.select_rows(query % [@context.id]).first
      @media_file_count, @media_files_size = [row[0].to_i, row[1].to_i]

      respond_to do |format|
        format.html do
          js_env(RECENT_STUDENTS_URL: api_v1_course_recent_students_url(@context))
        end
        format.json { render json: @categories }
      end
    end
  end

  # @API Get course settings
  # Returns some of a course's settings.
  #
  # @example_request
  #   curl https://<canvas>/api/v1/courses/<course_id>/settings \
  #     -X GET \
  #     -H 'Authorization: Bearer <token>'
  #
  # @example_response
  #   {
  #     "allow_student_discussion_topics": true,
  #     "allow_student_forum_attachments": false,
  #     "allow_student_discussion_editing": true,
  #     "grading_standard_enabled": true,
  #     "grading_standard_id": 137,
  #     "allow_student_organized_groups": true,
  #     "hide_final_grades": false,
  #     "hide_distribution_graphs": false,
  #     "hide_sections_on_course_users_page": false,
  #     "lock_all_announcements": true,
  #     "usage_rights_required": false,
  #     "homeroom_course": false,
  #     "default_due_time": "23:59:59",
  #     "conditional_release": false
  #   }
  def api_settings
    get_context
    if authorized_action @context, @current_user, :read
      render json: course_settings_json(@context)
    end
  end

  def settings
    if authorized_action(@context, @current_user, :read_as_admin)
      load_all_contexts(context: @context)

      @all_roles = Role.custom_roles_and_counts_for_course(@context, @current_user, true)

      @invited_count = @context.invited_count_visible_to(@current_user)

      @publishing_enabled = @context.allows_grade_publishing_by(@current_user) &&
                            can_do(@context, @current_user, :manage_grades)

      @homeroom_courses = if can_do(@context.account, @current_user, :manage_courses, :manage_courses_admin)
                            @context.account.courses.active.homeroom.to_a
                          else
                            @current_user.courses_for_enrollments(@current_user.teacher_enrollments).homeroom.to_a
                          end

      if @context.elementary_homeroom_course?
        @synced_subjects = Course.where(homeroom_course_id: @context.id).syncing_subjects.limit(100).select(&:elementary_subject_course?).sort_by { |c| Canvas::ICU.collation_key(c.name) }
      end

      @alerts = @context.alerts
      add_crumb(t("#crumbs.settings", "Settings"), named_context_url(@context, :context_details_url))

      js_permissions = {
        can_manage_courses: @context.account.grants_any_right?(@current_user, session, :manage_courses, :manage_courses_admin),
        manage_students: @context.grants_right?(@current_user, session, :manage_students),
        manage_account_settings: @context.account.grants_right?(@current_user, session, :manage_account_settings),
        manage_feature_flags: @context.grants_right?(@current_user, session, :manage_feature_flags),
        manage: @context.grants_right?(@current_user, session, :manage),
        edit_course_availability: @context.grants_right?(@current_user, session, :edit_course_availability)
      }
      if @context.root_account.feature_enabled?(:granular_permissions_manage_users)
        js_permissions[:can_allow_course_admin_actions] = @context.grants_right?(@current_user, session, :allow_course_admin_actions)
      else
        js_permissions[:manage_admin_users] = @context.grants_right?(@current_user, session, :manage_admin_users)
      end
      if @context.root_account.feature_enabled?(:granular_permissions_manage_lti)
        js_permissions[:add_tool_manually] = @context.grants_right?(@current_user, session, :manage_lti_add)
        js_permissions[:edit_tool_manually] = @context.grants_right?(@current_user, session, :manage_lti_edit)
        js_permissions[:delete_tool_manually] = @context.grants_right?(@current_user, session, :manage_lti_delete)
      else
        js_permissions[:create_tool_manually] = @context.grants_right?(@current_user, session, :create_tool_manually)
      end
      js_env({
               COURSE_ID: @context.id,
               USERS_URL: "/api/v1/courses/#{@context.id}/users",
               ALL_ROLES: @all_roles,
               COURSE_ROOT_URL: "/courses/#{@context.id}",
               SEARCH_URL: search_recipients_url,
               CONTEXTS: @contexts,
               USER_PARAMS: { include: %w[email enrollments locked observed_users] },
               PERMISSIONS: js_permissions,
               APP_CENTER: {
                 enabled: Canvas::Plugin.find(:app_center).enabled?
               },
               LTI_LAUNCH_URL: course_tool_proxy_registration_path(@context),
               EXTERNAL_TOOLS_CREATE_URL: url_for(controller: :external_tools, action: :create, course_id: @context.id),
               TOOL_CONFIGURATION_SHOW_URL: course_show_tool_configuration_url(course_id: @context.id, developer_key_id: ":developer_key_id"),
               MEMBERSHIP_SERVICE_FEATURE_FLAG_ENABLED: @context.root_account.feature_enabled?(:membership_service_for_lti_tools),
               CONTEXT_BASE_URL: "/courses/#{@context.id}",
               COURSE_COLOR: @context.elementary_enabled? && @context.course_color,
               PUBLISHING_ENABLED: @publishing_enabled,
               COURSE_COLORS_ENABLED: @context.elementary_enabled?,
               COURSE_VISIBILITY_OPTION_DESCRIPTIONS: @context.course_visibility_option_descriptions,
               STUDENTS_ENROLLMENT_DATES: @context.enrollment_term&.enrollment_dates_overrides&.detect { |term| term[:enrollment_type] == "StudentEnrollment" }&.slice(:start_at, :end_at),
               DEFAULT_TERM_DATES: @context.enrollment_term&.slice(:start_at, :end_at),
               COURSE_DATES: { start_at: @context.start_at, end_at: @context.conclude_at },
               RESTRICT_STUDENT_PAST_VIEW_LOCKED: @context.account.restrict_student_past_view[:locked],
               RESTRICT_STUDENT_FUTURE_VIEW_LOCKED: @context.account.restrict_student_future_view[:locked],
               RESTRICT_QUANTITATIVE_DATA: @context.account.restrict_quantitative_data[:locked],
               PREVENT_COURSE_AVAILABILITY_EDITING_BY_TEACHERS: @context.root_account.settings[:prevent_course_availability_editing_by_teachers],
               MANUAL_MSFT_SYNC_COOLDOWN: MicrosoftSync::Group.manual_sync_cooldown,
               MSFT_SYNC_ENABLED: !!@context.root_account.settings[:microsoft_sync_enabled],
               MSFT_SYNC_CAN_BYPASS_COOLDOWN: Account.site_admin.account_users_for(@current_user).present?,
               MSFT_SYNC_MAX_ENROLLMENT_MEMBERS: MicrosoftSync::MembershipDiff::MAX_ENROLLMENT_MEMBERS,
               MSFT_SYNC_MAX_ENROLLMENT_OWNERS: MicrosoftSync::MembershipDiff::MAX_ENROLLMENT_OWNERS,
               COURSE_PACES_ENABLED: @context.enable_course_paces?
             })

      set_tutorial_js_env

      master_template = @context.master_course_templates.for_full_course.first
      restrictions_by_object_type = master_template&.default_restrictions_by_type_for_api || {}
      message = !MasterCourses::MasterTemplate.is_master_course?(@context) && why_cant_i_enable_master_course(@context)
      message ||= ""
      js_env({
               IS_MASTER_COURSE: MasterCourses::MasterTemplate.is_master_course?(@context),
               DISABLED_BLUEPRINT_MESSAGE: message,
               BLUEPRINT_RESTRICTIONS: master_template&.default_restrictions || { content: true },
               USE_BLUEPRINT_RESTRICTIONS_BY_OBJECT_TYPE: master_template&.use_default_restrictions_by_type || false,
               BLUEPRINT_RESTRICTIONS_BY_OBJECT_TYPE: restrictions_by_object_type
             })

      @course_settings_sub_navigation_tools = Lti::ContextToolFinder.new(
        @context,
        type: :course_settings_sub_navigation,
        root_account: @domain_root_account,
        current_user: @current_user
      ).all_tools_sorted_array(
        exclude_admin_visibility: !@context.grants_right?(@current_user, session, :read_as_admin)
      )
    end
  end

  def update_user_engine_choice(course, selection_obj)
    new_selections = {}
    new_selections[:user_id] = {
      newquizzes_engine_selected: selection_obj[:newquizzes_engine_selected],
      expiration: selection_obj[:expiration]
    }
    new_selections.reverse_merge!(course.settings[:engine_selected])
    new_selections
  end

  def new_quizzes_selection_update
    @course = api_find(Course, params[:id])
    if @course.root_account.feature_enabled?(:newquizzes_on_quiz_page)
      old_settings = @course.settings
      key_exists = old_settings.key?(:engine_selected)
      selection_obj = {
        newquizzes_engine_selected: params[:newquizzes_engine_selected],
        expiration: Time.zone.today + 30.days
      }

      new_settings = {}

      new_settings[:engine_selected] = if key_exists
                                         update_user_engine_choice(@course, selection_obj)
                                       else
                                         { user_id: selection_obj }
                                       end
      new_settings.reverse_merge!(old_settings)
      @course.settings = new_settings
      @course.save
      render json: new_settings
    end
  end

  # @API Update course settings
  # Can update the following course settings:
  #
  # @argument allow_student_discussion_topics [Boolean]
  #   Let students create discussion topics
  #
  # @argument allow_student_forum_attachments [Boolean]
  #   Let students attach files to discussions
  #
  # @argument allow_student_discussion_editing [Boolean]
  #   Let students edit or delete their own discussion replies
  #
  # @argument allow_student_organized_groups [Boolean]
  #   Let students organize their own groups
  #
  # @argument allow_student_discussion_reporting [Boolean]
  #   Let students report offensive discussion content
  #
  # @argument allow_student_anonymous_discussion_topics [Boolean]
  #   Let students create anonymous discussion topics
  #
  # @argument filter_speed_grader_by_student_group [Boolean]
  #   Filter SpeedGrader to only the selected student group
  #
  # @argument hide_final_grades [Boolean]
  #   Hide totals in student grades summary
  #
  # @argument hide_distribution_graphs [Boolean]
  #   Hide grade distribution graphs from students
  #
  # @argument hide_sections_on_course_users_page [Boolean]
  #   Disallow students from viewing students in sections they do not belong to
  #
  # @argument lock_all_announcements [Boolean]
  #   Disable comments on announcements
  #
  # @argument usage_rights_required [Boolean]
  #   Copyright and license information must be provided for files before they are published.
  #
  # @argument restrict_student_past_view [Boolean]
  #   Restrict students from viewing courses after end date
  #
  # @argument restrict_student_future_view [Boolean]
  #   Restrict students from viewing courses before start date
  #
  # @argument show_announcements_on_home_page [Boolean]
  #   Show the most recent announcements on the Course home page (if a Wiki, defaults to five announcements, configurable via home_page_announcement_limit).
  #   Canvas for Elementary subjects ignore this setting.
  #
  # @argument home_page_announcement_limit [Integer]
  #   Limit the number of announcements on the home page if enabled via show_announcements_on_home_page
  #
  # @argument syllabus_course_summary [Boolean]
  #   Show the course summary (list of assignments and calendar events) on the syllabus page. Default is true.
  #
  # @argument default_due_time [String]
  #   Set the default due time for assignments. This is the time that will be pre-selected in the Canvas user interface
  #   when setting a due date for an assignment. It does not change when any existing assignment is due. It should be
  #   given in 24-hour HH:MM:SS format. The default is "23:59:59". Use "inherit" to inherit the account setting.
  #
  # @argument conditional_release [Boolean]
  #   Enable or disable individual learning paths for students based on assessment
  #
  # @example_request
  #   curl https://<canvas>/api/v1/courses/<course_id>/settings \
  #     -X PUT \
  #     -H 'Authorization: Bearer <token>' \
  #     -d 'allow_student_discussion_topics=false'
  def update_settings
    return unless api_request?

    @course = api_find(Course, params[:course_id])
    return unless authorized_action(@course, @current_user, :update)

    old_settings = @course.settings

    if (default_due_time = params.delete(:default_due_time))
      @course.default_due_time = normalize_due_time(default_due_time)
    end

    # Remove the conditional release param if the account is locking the feature
    params[:conditional_release] = nil if params.key?(:conditional_release) && @course.account.conditional_release[:locked]

    @course.attributes = params.permit(
      :allow_final_grade_override,
      :allow_student_discussion_topics,
      :allow_student_forum_attachments,
      :allow_student_discussion_editing,
      :allow_student_discussion_reporting,
      :allow_student_anonymous_discussion_topics,
      :filter_speed_grader_by_student_group,
      :show_total_grade_as_points,
      :allow_student_organized_groups,
      :hide_final_grades,
      :hide_distribution_graphs,
      :hide_sections_on_course_users_page,
      :lock_all_announcements,
      :usage_rights_required,
      :restrict_student_past_view,
      :restrict_student_future_view,
      :restrict_quantitative_data,
      :show_announcements_on_home_page,
      :syllabus_course_summary,
      :home_page_announcement_limit,
      :homeroom_course,
      :sync_enrollments_from_homeroom,
      :homeroom_course_id,
      :course_color,
      :friendly_name,
      :enable_course_paces,
      :conditional_release
    )
    changes = changed_settings(@course.changes, @course.settings, old_settings)

    @course.delay_if_production(priority: Delayed::LOW_PRIORITY)
           .touch_content_if_public_visibility_changed(changes)

    disable_conditional_release if changes[:conditional_release]&.last == false

    DueDateCacher.with_executing_user(@current_user) do
      if @course.save
        Auditors::Course.record_updated(@course, @current_user, changes, source: :api)
        render json: course_settings_json(@course)
      else
        render json: @course.errors, status: :bad_request
      end
    end
  end

  # @API Return test student for course
  #
  # Returns information for a test student in this course. Creates a test
  # student if one does not already exist for the course. The caller must have
  # permission to access the course's student view.
  #
  # @example_request
  #   curl https://<canvas>/api/v1/courses/<course_id>/student_view_student \
  #     -X GET \
  #     -H 'Authorization: Bearer <token>'
  #
  # @returns User
  def student_view_student
    get_context
    if authorized_action(@context, @current_user, :use_student_view)
      render json: user_json(@context.student_view_student, @current_user, session)
    end
  end

  def observer_pairing_codes_csv
    get_context
    return render_unauthorized_action unless @context.root_account.self_registration? && @context.grants_right?(@current_user, :generate_observer_pairing_code)

    res = CSV.generate do |csv|
      csv << [
        I18n.t("Last Name"),
        I18n.t("First Name"),
        I18n.t("Pairing Code"),
        I18n.t("Expires At"),
      ]
      @context.students.each do |u|
        opc = ObserverPairingCode.create(user: u, expires_at: 1.week.from_now, code: SecureRandom.hex(3))
        row = []
        row << opc.user.last_name
        row << opc.user.first_name
        row << ('="' + opc.code + '"')
        row << opc.expires_at
        csv << row
      end
    end
    send_data res, type: "text/csv", filename: "#{@context.course_code}_Pairing_Codes.csv"
  end

  def update_nav
    get_context
    if authorized_action(@context, @current_user, :update)
      @context.tab_configuration = JSON.parse(params[:tabs_json]).compact
      @context.save
      respond_to do |format|
        format.html { redirect_to named_context_url(@context, :context_details_url) }
        format.json { render json: { update_nav: true } }
      end
    end
  end

  def re_send_invitations
    get_context
    if authorized_action(@context, @current_user, [:manage_students, manage_admin_users_perm])
      @context.delay_if_production.re_send_invitations!(@current_user)

      respond_to do |format|
        format.html { redirect_to course_settings_url }
        format.json { render json: { re_sent: true } }
      end
    end
  end

  def enrollment_invitation
    get_context

    return if check_enrollment(true)
    return !!redirect_to(course_url(@context.id)) unless @pending_enrollment

    if params[:reject]
      reject_enrollment(@pending_enrollment)
    elsif params[:accept]
      accept_enrollment(@pending_enrollment)
    else
      redirect_to course_url(@context.id)
    end
  end

  # Internal: Accept an enrollment invitation and redirect.
  #
  # enrollment - An enrollment object to accept.
  #
  # Returns nothing.
  def accept_enrollment(enrollment)
    if @current_user && enrollment.user == @current_user
      if enrollment.workflow_state == "invited"
        GuardRail.activate(:primary) do
          DueDateCacher.with_executing_user(@current_user) do
            enrollment.accept!
          end
        end
        @pending_enrollment = nil
        flash[:notice] = t("notices.invitation_accepted", "Invitation accepted!  Welcome to %{course}!", course: @context.name)
      end

      session[:accepted_enrollment_uuid] = enrollment.uuid

      if params[:action] == "show"
        @context_enrollment = enrollment
        enrollment = nil
        false
      else
        # Redirects back to HTTP_REFERER if it exists (so if you accept from an assignent page it will put
        # you back on the same page you were looking at). Otherwise, it redirects back to the course homepage
        redirect_back(fallback_location: course_url(@context.id))
      end
    elsif (!@current_user && enrollment.user.registered?) || !enrollment.user.email_channel
      session[:return_to] = course_url(@context.id)
      flash[:notice] = t("notices.login_to_accept", "You'll need to log in before you can accept the enrollment.")
      return redirect_to login_url(force_login: 1) if @current_user

      redirect_to login_url
    else
      # defer to CommunicationChannelsController#confirm for the logic of merging users
      redirect_to registration_confirmation_path(enrollment.user.email_channel.confirmation_code, enrollment: enrollment.uuid)
    end
  end
  protected :accept_enrollment

  # Internal: Reject an enrollment invitation and redirect.
  #
  # enrollment - An enrollment object to reject.
  #
  # Returns nothing.
  def reject_enrollment(enrollment)
    if enrollment.invited?
      GuardRail.activate(:primary) do
        enrollment.reject!
      end
      flash[:notice] = t("notices.invitation_cancelled", "Invitation canceled.")
    end

    session.delete(:enrollment_uuid)
    session[:permissions_key] = SecureRandom.uuid

    redirect_to(@current_user ? dashboard_url : root_url)
  end
  protected :reject_enrollment

  def claim_course
    if params[:verification] == @context.uuid
      session[:claim_course_uuid] = @context.uuid
      # session[:course_uuid] = @context.uuid
    end
    if session[:claim_course_uuid] == @context.uuid && @current_user && @context.state == :created
      claim_session_course(@context, @current_user)
    end
  end
  protected :claim_course

  # Protected: Check a user's enrollment in the current course and redirect
  #   them/clean up the session as needed.
  #
  # ignore_restricted_courses - if true, don't exit on enrollments to non-active,
  #   date-restricted courses.
  #
  # Returns boolean (true if parent request should be cancelled).
  def check_enrollment(ignore_restricted_courses = false)
    return false if @pending_enrollment

    if (enrollment = fetch_enrollment)
      if enrollment.state_based_on_date == :inactive && !ignore_restricted_courses
        flash[:notice] = t("notices.enrollment_not_active", "Your membership in the course, %{course}, is not yet activated", course: @context.name)
        return !!redirect_to((enrollment.workflow_state == "invited") ? courses_url : dashboard_url)
      end

      if enrollment.rejected?
        enrollment.workflow_state = "invited"
        GuardRail.activate(:primary) { enrollment.save_without_broadcasting }
      end

      if enrollment.self_enrolled?
        return !!redirect_to(registration_confirmation_path(enrollment.user.email_channel.confirmation_code, enrollment: enrollment.uuid))
      end

      session[:enrollment_uuid] = enrollment.uuid
      session[:enrollment_uuid_course_id] = enrollment.course_id
      session[:permissions_key] = SecureRandom.uuid

      @pending_enrollment = enrollment

      if @context.root_account.allow_invitation_previews?
        flash[:notice] = t("notices.preview_course", "You've been invited to join this course.  You can look around, but you'll need to accept the enrollment invitation before you can participate.")
      elsif params[:action] != "enrollment_invitation"
        # directly call the next action; it's just going to redirect anyway, so no need to have
        # an additional redirect to get to it
        params[:accept] = 1
        return enrollment_invitation
      end
    end

    if session[:accepted_enrollment_uuid].present? &&
       (enrollment = @context.enrollments.where(uuid: session[:accepted_enrollment_uuid]).first)

      if enrollment.invited?
        enrollment.accept!
        flash[:notice] = t("notices.invitation_accepted", "Invitation accepted!  Welcome to %{course}!", course: @context.name)
      end

      if session[:enrollment_uuid] == session[:accepted_enrollment_uuid]
        session.delete(:enrollment_uuid)
        session[:permissions_key] = SecureRandom.uuid
      end
      session.delete(:accepted_enrollment_uuid)
      session.delete(:enrollment_uuid_course_id)
    end

    false
  end
  protected :check_enrollment

  # Internal: Get the current user's enrollment (if any) in the requested course.
  #
  # Returns enrollment (or nil).
  def fetch_enrollment
    # Use the enrollment we already fetched, if possible
    enrollment = @context_enrollment if @context_enrollment&.pending? && (@context_enrollment.uuid == params[:invitation] || params[:invitation].blank?)
    @current_user.reload if @context_enrollment&.enrollment_state&.user_needs_touch # needed to prevent permission caching

    # Overwrite with the session enrollment, if one exists, and it's different than the current user's
    if session[:enrollment_uuid] && enrollment.try(:uuid) != session[:enrollment_uuid] &&
       params[:invitation].blank? && session[:enrollment_uuid_course_id] == @context.id

      enrollment = @context.enrollments.where(uuid: session[:enrollment_uuid], workflow_state: "invited").first
    end

    # Look for enrollments to matching temporary users
    if @current_user
      enrollment ||= @current_user.temporary_invitations.find do |invitation|
        invitation.course_id == @context.id
      end
    end

    # Look up the explicitly provided invitation
    unless params[:invitation].blank?
      enrollment ||= @context.enrollments.where("enrollments.uuid=? AND enrollments.workflow_state IN ('invited', 'rejected')", params[:invitation]).first
    end

    enrollment
  end
  protected :fetch_enrollment

  def locks
    if authorized_action(@context, @current_user, :read)
      assets = params[:assets].split(",")
      types = {}
      assets.each do |asset|
        split = asset.split("_")
        id = split.pop
        (types[split.join("_")] ||= []) << id
      end
      locks_hash = Rails.cache.fetch(["locked_for_results", @current_user, Digest::SHA256.hexdigest(params[:assets])].cache_key) do
        locks = {}
        types.each do |type, ids|
          case type
          when "assignment"
            @context.assignments.active.where(id: ids).each do |assignment|
              locks[assignment.asset_string] = assignment.locked_for?(@current_user)
            end
          when "quiz"
            @context.quizzes.active.include_assignment.where(id: ids).each do |quiz|
              locks[quiz.asset_string] = quiz.locked_for?(@current_user)
            end
          when "discussion_topic"
            @context.discussion_topics.active.where(id: ids).each do |topic|
              locks[topic.asset_string] = topic.locked_for?(@current_user)
            end
          end
        end
        locks
      end
      render json: locks_hash
    end
  end

  def self_unenrollment
    get_context
    if @context_enrollment && params[:self_unenrollment] && params[:self_unenrollment] == @context_enrollment.uuid && @context_enrollment.self_enrolled?
      @context_enrollment.conclude
      render json: ""
    else
      render json: "", status: :bad_request
    end
  end

  # DEPRECATED
  def self_enrollment
    get_context
    unless params[:self_enrollment] &&
           @context.self_enrollment_codes.include?(params[:self_enrollment]) &&
           @context.self_enrollment_code
      return redirect_to course_url(@context)
    end

    redirect_to enroll_url(@context.self_enrollment_code)
  end

  def check_pending_teacher
    store_location if @context.created?
    if session[:saved_course_uuid] == @context.uuid
      @context_just_saved = true
      session.delete(:saved_course_uuid)
    end
    return unless session[:claimed_course_uuids] && session[:claimed_enrollment_uuids]

    if session[:claimed_course_uuids].include?(@context.uuid)
      session[:claimed_enrollment_uuids].each do |uuid|
        e = @context.enrollments.where(uuid:).first
        @pending_teacher = e.user if e
      end
    end
  end
  protected :check_pending_teacher

  def check_unknown_user
    @public_view = true unless @current_user && @context.grants_right?(@current_user, session, :read_roster)
  end
  protected :check_unknown_user

  def check_for_xlist
    return false unless @current_user.present? && @context_enrollment.blank?

    xlist_enrollment_scope = @current_user.enrollments.active.joins(:course_section)
                                          .where(course_sections: { nonxlist_course_id: @context })

    if observee_selected?
      xlist_enrollment_scope = xlist_enrollment_scope.where(associated_user_id: @selected_observed_user)
    end

    xlist_enrollment = xlist_enrollment_scope.first

    if xlist_enrollment.present?
      redirect_params = {}
      redirect_params[:invitation] = params[:invitation] if params[:invitation].present?
      redirect_to course_path(xlist_enrollment.course_id, redirect_params)
      return true
    end
    false
  end
  protected :check_for_xlist

  include Api::V1::ContextModule
  include ContextModulesController::ModuleIndexHelper
  include AnnouncementsController::AnnouncementsIndexHelper

  # @API Get a single course
  # Return information on a single course.
  #
  # Accepts the same include[] parameters as the list action plus:
  #
  # @argument include[] [String, "needs_grading_count"|"syllabus_body"|"public_description"|"total_scores"|"current_grading_period_scores"|"term"|"account"|"course_progress"|"sections"|"storage_quota_used_mb"|"total_students"|"passback_status"|"favorites"|"teachers"|"observed_users"|"all_courses"|"permissions"|"course_image"|"banner_image"|"concluded"]
  #   - "all_courses": Also search recently deleted courses.
  #   - "permissions": Include permissions the current user has
  #     for the course.
  #   - "observed_users": Include observed users in the enrollments
  #   - "course_image": Include course image url if a course image has been set
  #   - "banner_image": Include course banner image url if the course is a Canvas for
  #     Elementary subject and a banner image has been set
  #   - "concluded": Optional information to include with Course. Indicates whether
  #     the course has been concluded, taking course and term dates into account.
  #
  # @argument teacher_limit [Integer]
  #   The maximum number of teacher enrollments to show.
  #   If the course contains more teachers than this, instead of giving the teacher
  #   enrollments, the count of teachers will be given under a _teacher_count_ key.
  #
  # @returns Course
  def show
    GuardRail.activate(:secondary) do
      if api_request?
        includes = Set.new(Array(params[:include]))

        if params[:account_id]
          @account = api_find(Account.active, params[:account_id])
          scope = @account.associated_courses
        else
          scope = Course
        end

        unless includes.member?("all_courses")
          scope = scope.not_deleted
        end
        @context = @course = api_find(scope, params[:id])
        @context_membership = @context.enrollments.where(user_id: @current_user).except(:preload).first # for AUA

        if authorized_action(@course, @current_user, :read)
          log_asset_access(["home", @context], "home", "other", nil, @context_membership.class.to_s, context: @context)
          enrollments = @course.current_enrollments.where(user_id: @current_user).to_a
          if includes.include?("observed_users") &&
             enrollments.any?(&:assigned_observer?)
            enrollments.concat(ObserverEnrollment.observed_enrollments_for_courses(@course, @current_user))
          end

          includes << :hide_final_grades
          render json: course_json(@course, @current_user, session, includes, enrollments)
        end
        return
      end

      @context = api_find(Course.active, params[:id])

      assign_localizer
      if request.xhr?
        if authorized_action(@context, @current_user, [:read, :read_as_admin])
          render json: @context
        end
        return
      end

      if @context && @current_user
        if Setting.get("assignments_2_observer_view", "false") == "true"
          observed_users(@current_user, session, @context.id) # sets @selected_observed_user
          context_enrollment_scope = @context.enrollments.where(user_id: @current_user)
          if observee_selected?
            context_enrollment_scope = context_enrollment_scope.where(associated_user_id: @selected_observed_user)
          end
          @context_enrollment = context_enrollment_scope.first
          js_env({ OBSERVER_OPTIONS: {
                   OBSERVED_USERS_LIST: observed_users(@current_user, session, @context.id),
                   CAN_ADD_OBSERVEE: @current_user
                                     .profile
                                     .tabs_available(@current_user, root_account: @domain_root_account)
                                     .any? { |t| t[:id] == UserProfile::TAB_OBSERVEES }
                 } })
        else
          @context_enrollment = @context.enrollments.where(user_id: @current_user).first
        end

        if @context_enrollment
          @context_membership = @context_enrollment # for AUA
          @context_enrollment.course = @context
          @context_enrollment.user = @current_user
          @course_notifications_enabled = NotificationPolicyOverride.enabled_for(@current_user, @context)
        end
      end

      return if check_for_xlist

      @unauthorized_message = t("unauthorized.invalid_link", "The enrollment link you used appears to no longer be valid.  Please contact the course instructor and make sure you're still correctly enrolled.") if params[:invitation]
      GuardRail.activate(:primary) do
        claim_course if session[:claim_course_uuid] || params[:verification]
        @context.claim if @context.created?
      end
      return if check_enrollment

      check_pending_teacher
      check_unknown_user
      @user_groups = @current_user.group_memberships_for(@context) if @current_user

      if !@context.grants_right?(@current_user, session, :read) && @context.grants_right?(@current_user, session, :read_as_admin)
        return redirect_to course_settings_path(@context.id)
      end

      @context_enrollment ||= @pending_enrollment
      if @context.grants_right?(@current_user, session, :read)
        # No matter who the user is we want the course dashboard to hide the left nav
        set_k5_mode
        @show_left_side = !@context.elementary_subject_course?

        check_for_readonly_enrollment_state

        log_asset_access(["home", @context], "home", "other", nil, @context_enrollment.class.to_s, context: @context)

        check_incomplete_registration

        unless @context.elementary_subject_course?
          add_crumb(@context.nickname_for(@current_user, :short_name), url_for(@context), id: "crumb_#{@context.asset_string}")
        end
        GuardRail.activate(:primary) do
          set_badge_counts_for(@context, @current_user)
        end

        set_tutorial_js_env

        default_view = @context.default_view || @context.default_home_page
        @course_home_view = "feed" if params[:view] == "feed"
        @course_home_view ||= default_view
        @course_home_view = "k5_dashboard" if @context.elementary_subject_course?
        @course_home_view = "announcements" if @context.elementary_homeroom_course?
        @course_home_view = "syllabus" if @context.elementary_homeroom_course? && !@context.grants_right?(@current_user, session, :read_announcements)

        course_env_variables = {}
        # env.COURSE variables that apply to both classic and k5 courses
        course_env_variables.merge!({
                                      id: @context.id.to_s,
                                      long_name: "#{@context.name} - #{@context.short_name}",
                                      pages_url: polymorphic_url([@context, :wiki_pages]),
                                      is_student: @context.user_is_student?(@current_user),
                                      is_instructor: @context.user_is_instructor?(@current_user) || @context.grants_right?(@current_user, session, :read_as_admin)
                                    })
        # env.COURSE variables that only apply to classic courses
        unless @context.elementary_subject_course?
          course_env_variables[:front_page_title] = @context&.wiki&.front_page&.title
          course_env_variables[:default_view] = default_view
        end
        js_env({ COURSE: course_env_variables })

        # make sure the wiki front page exists
        if @course_home_view == "wiki" && @context.wiki.front_page.nil?
          @course_home_view = @context.default_home_page
        end

        if @context.show_announcements_on_home_page? && @context.grants_right?(@current_user, session, :read_announcements)
          js_env TOTAL_USER_COUNT: @context.enrollments.active.count
          js_env(SHOW_ANNOUNCEMENTS: true, ANNOUNCEMENT_LIMIT: @context.home_page_announcement_limit)
        end

        return render_course_notification_settings if params[:view] == "notifications"

        @contexts = [@context]
        case @course_home_view
        when "wiki"
          @wiki = @context.wiki
          @page = @wiki.front_page
          set_js_rights [:wiki, :page]
          set_js_wiki_data course_home: true
          @padless = true
        when "assignments"
          add_crumb(t("#crumbs.assignments", "Assignments"))
          set_js_assignment_data
          js_env(SIS_NAME: AssignmentUtil.post_to_sis_friendly_name(@context))
          js_env(
            SHOW_SPEED_GRADER_LINK: @current_user.present? && context.allows_speed_grader? && context.grants_any_right?(@current_user, :manage_grades, :view_all_grades),
            QUIZ_LTI_ENABLED: @context.feature_enabled?(:quizzes_next) &&
              !@context.root_account.feature_enabled?(:newquizzes_on_quiz_page) &&
              @context.quiz_lti_tool.present?,
            FLAGS: {
              newquizzes_on_quiz_page: @context.root_account.feature_enabled?(:newquizzes_on_quiz_page),
<<<<<<< HEAD
=======
              show_additional_speed_grader_link: Account.site_admin.feature_enabled?(:additional_speedgrader_links),
>>>>>>> a9d918a9
            }
          )
          js_env(COURSE_HOME: true)
          @upcoming_assignments = get_upcoming_assignments(@context)
        when "modules"
          add_crumb(t("#crumbs.modules", "Modules"))
          load_modules
        when "syllabus"
          set_active_tab "syllabus"
          rce_js_env
          add_crumb @context.elementary_enabled? ? t("Important Info") : t("#crumbs.syllabus", "Syllabus")
          @groups = @context.assignment_groups.active.order(
            :position,
            AssignmentGroup.best_unicode_collation_key("name")
          ).to_a
          @syllabus_body = syllabus_user_content
        when "k5_dashboard"
          load_modules # hidden until the modules tab of the k5 course is active
        when "announcements"
          add_crumb(t("Announcements"))
          set_active_tab "announcements"
          load_announcements
        else
          set_active_tab "home"
          if @context.grants_any_right?(@current_user, session, :manage_groups, *RoleOverride::GRANULAR_MANAGE_GROUPS_PERMISSIONS)
            @contexts += @context.groups
          elsif @user_groups
            @contexts += @user_groups
          end
          web_conferences = @context.web_conferences.active.to_a
          @current_conferences = web_conferences.select { |c| c.active?(false, false) && c.users.include?(@current_user) }
          @scheduled_conferences = web_conferences.select { |c| c.scheduled? && c.users.include?(@current_user) }
          @stream_items = @current_user.try(:cached_recent_stream_items, { contexts: @contexts }) || []
        end

        if @current_user && (@show_recent_feedback = @context.user_is_student?(@current_user))
          @recent_feedback = @current_user.recent_feedback(contexts: @contexts) || []
        end

        flash[:notice] = t("notices.updated", "Course was successfully updated.") if params[:for_reload]

        can_see_admin_tools = @context.grants_any_right?(
          @current_user, session, :manage_content, *RoleOverride::GRANULAR_MANAGE_COURSE_CONTENT_PERMISSIONS
        )
        @course_home_sub_navigation_tools = Lti::ContextToolFinder.new(
          @context,
          type: :course_home_sub_navigation,
          root_account: @domain_root_account,
          current_user: @current_user
        ).all_tools_sorted_array(exclude_admin_visibility: !can_see_admin_tools)

        css_bundle :dashboard
        css_bundle :react_todo_sidebar if planner_enabled?
        case @course_home_view
        when "wiki"
          js_bundle :wiki_page_show
          css_bundle :wiki_page, :tinymce
        when "modules"
          if Account.site_admin.feature_enabled?(:module_publish_menu)
            @progress = Progress.find_by(
              context: @context,
              tag: "context_module_batch_update",
              workflow_state: ["queued", "running"]
            )
          end

          js_env(CONTEXT_MODULE_ASSIGNMENT_INFO_URL: context_url(@context, :context_context_modules_assignment_info_url))

          js_bundle :context_modules
          css_bundle :content_next, :context_modules2
        when "assignments"
          js_bundle :assignment_index
          css_bundle :new_assignments
          add_body_class("hide-content-while-scripts-not-loaded", "with_item_groups")
        when "syllabus"
          deferred_js_bundle :syllabus
          css_bundle :syllabus, :tinymce
        when "k5_dashboard"
          embed_mode = value_to_boolean(params[:embed])
          @headers = false if embed_mode

          if @context.grants_right?(@current_user, session, :read_announcements)
            start_date = 14.days.ago.beginning_of_day
            end_date = start_date + 28.days
            scope = Announcement.where(context_type: "Course", context_id: @context.id, workflow_state: "active")
                                .ordered_between(start_date, end_date)
            unless @context.grants_any_right?(@current_user, session, :read_as_admin, :manage_content, *RoleOverride::GRANULAR_MANAGE_COURSE_CONTENT_PERMISSIONS)
              scope = scope.visible_to_student_sections(@current_user)
            end
            latest_announcement = scope.limit(1).first
          end

          # env variables that apply only to k5 subjects
          js_env(
            CONTEXT_MODULE_ASSIGNMENT_INFO_URL: context_url(@context, :context_context_modules_assignment_info_url),
            PERMISSIONS: {
              manage: @context.grants_right?(@current_user, session, :manage),
              manage_groups: @context.grants_any_right?(@current_user,
                                                        session,
                                                        :manage_groups,
                                                        :manage_groups_add,
                                                        :manage_groups_manage,
                                                        :manage_groups_delete),
              read_as_admin: @context.grants_right?(@current_user, session, :read_as_admin),
              read_announcements: @context.grants_right?(@current_user, session, :read_announcements)
            },
            STUDENT_PLANNER_ENABLED: planner_enabled?,
            TABS: @context.tabs_available(@current_user, course_subject_tabs: true, session:),
            OBSERVED_USERS_LIST: observed_users(@current_user, session, @context.id),
            TAB_CONTENT_ONLY: embed_mode,
            SHOW_IMMERSIVE_READER: show_immersive_reader?,
            GRADING_SCHEME: @context.grading_standard_or_default.data,
            RESTRICT_QUANTITATIVE_DATA: @context.restrict_quantitative_data?(@current_user)
          )

          self_enrollment_option = visible_self_enrollment_option
          self_enrollment_url = enroll_url(@context.self_enrollment_code) if self_enrollment_option == :enroll
          self_enrollment_url = course_self_unenrollment_path(@context, @context_enrollment.uuid) if self_enrollment_option == :unenroll

          course_env_variables.merge!({
                                        name: @context.nickname_for(@current_user),
                                        image_url: @context.image,
                                        banner_image_url: @context.banner_image,
                                        color: @context.course_color,
                                        course_overview: {
                                          body: @context.wiki&.front_page&.body,
                                          url: @context.wiki&.front_page_url,
                                          canEdit: @context.wiki&.front_page&.grants_any_right?(@current_user, session, :update, :update_content) && !@context.wiki&.front_page&.editing_restricted?(:content)
                                        },
                                        hide_final_grades: @context.hide_final_grades?,
                                        student_outcome_gradebook_enabled: @context.feature_enabled?(:student_outcome_gradebook),
                                        outcome_proficiency: @context.root_account.feature_enabled?(:account_level_mastery_scales) ? @context.resolved_outcome_proficiency&.as_json : @context.account.resolved_outcome_proficiency&.as_json,
                                        show_student_view: can_do(@context, @current_user, :use_student_view),
                                        student_view_path: course_student_view_path(course_id: @context, redirect_to_referer: 1),
                                        settings_path: course_settings_path(@context.id),
                                        groups_path: course_groups_path(@context.id),
                                        latest_announcement: latest_announcement && discussion_topic_api_json(latest_announcement, @context, @current_user, session),
                                        has_wiki_pages: @context.wiki_pages.not_deleted.exists?,
                                        has_syllabus_body: @context.syllabus_body.present?,
                                        is_student_or_fake_student: @context.user_is_student?(@current_user, include_fake_student: true),
                                        self_enrollment: {
                                          option: self_enrollment_option,
                                          url: self_enrollment_url
                                        }
                                      })

          js_env({ COURSE: course_env_variables }, true)
          js_bundle :k5_course, :context_modules
          css_bundle :k5_common, :k5_course, :content_next, :context_modules2, :grade_summary
        when "announcements"
          js_bundle :announcements
          css_bundle :announcements_index
        else
          js_bundle :dashboard
        end

        js_bundle :course, :course_show
        css_bundle :course_show

        if @context_enrollment
          content_for_head helpers.auto_discovery_link_tag(:atom, feeds_course_format_path(@context_enrollment.feed_code, :atom), { title: t("Course Atom Feed") })
        elsif @context.available?
          content_for_head helpers.auto_discovery_link_tag(:atom, feeds_course_format_path(@context.feed_code, :atom), { title: t("Course Atom Feed") })
        end

        set_active_tab "home" unless get_active_tab
        render stream: can_stream_template?
      elsif @context.indexed && @context.available?
        render :description
      else
        # clear notices that would have been displayed as a result of processing
        # an enrollment invitation, since we're giving an error
        flash[:notice] = nil
        render_unauthorized_action
      end
    end
  end

  def render_course_notification_settings
    add_crumb(t("Course Notification Settings"))
    js_env(
      course_name: @context.name,
      NOTIFICATION_PREFERENCES_OPTIONS: {
        allowed_push_categories: Notification.categories_to_send_in_push,
        send_scores_in_emails_text: Notification.where(category: "Grading").first&.related_user_setting(@current_user, @domain_root_account)
      }
    )
    js_bundle :course_notification_settings
    render html: "", layout: true
  end

  def confirm_action
    params[:event] ||= (@context.claimed? || @context.created? || @context.completed?) ? "delete" : "conclude"
    return unless authorized_action(@context, @current_user, permission_for_event(params[:event]))
  end

  def conclude_user
    get_context
    @enrollment = @context.enrollments.find(params[:id])
    if @enrollment.can_be_concluded_by(@current_user, @context, session)
      respond_to do |format|
        if @enrollment.conclude
          format.json { render json: @enrollment }
        else
          format.json { render json: @enrollment, status: :bad_request }
        end
      end
    else
      authorized_action(@context, @current_user, :permission_fail)
    end
  end

  def unconclude_user
    get_context
    @enrollment = @context.enrollments.find(params[:id])
    can_remove = @enrollment.is_a?(StudentEnrollment) && @context.grants_right?(@current_user, session, :manage_students)
    can_remove ||= @context.grants_right?(@current_user, session, manage_admin_users_perm)
    if can_remove
      respond_to do |format|
        if @enrollment.unconclude
          format.json { render json: @enrollment }
        else
          format.json { render json: @enrollment, status: :bad_request }
        end
      end
    else
      authorized_action(@context, @current_user, :permission_fail)
    end
  end

  def limit_user
    get_context
    @user = @context.users.find(params[:id])
    if authorized_action(@context, @current_user, manage_admin_users_perm)
      if params[:limit] == "1"
        Enrollment.limit_privileges_to_course_section!(@context, @user, true)
        render json: { limited: true }
      else
        Enrollment.limit_privileges_to_course_section!(@context, @user, false)
        render json: { limited: false }
      end
    else
      authorized_action(@context, @current_user, :permission_fail)
    end
  end

  def unenroll_user
    get_context
    @enrollment = @context.enrollments.find(params[:id])
    if @enrollment.can_be_deleted_by(@current_user, @context, session)
      if (!@enrollment.defined_by_sis? || @context.grants_any_right?(@current_user, session, :manage_account_settings, :manage_sis)) && @enrollment.destroy
        render json: @enrollment
      else
        render json: @enrollment, status: :bad_request
      end
    else
      authorized_action(@context, @current_user, :permission_fail)
    end
  end

  def enroll_users
    get_context
    params[:enrollment_type] ||= "StudentEnrollment"

    custom_role = nil
    if params[:role_id].present? || !Role.get_built_in_role(params[:enrollment_type], root_account_id: @context.root_account_id)
      custom_role = @context.account.get_role_by_id(params[:role_id]) if params[:role_id].present?
      custom_role ||= @context.account.get_role_by_name(params[:enrollment_type]) # backwards compatibility
      if custom_role&.course_role?
        if custom_role.inactive?
          render json: t("errors.role_not_active", "Can't add users for non-active role: '%{role}'", role: custom_role.name), status: :bad_request
          return
        else
          params[:enrollment_type] = custom_role.base_role_type
        end
      else
        render json: t("errors.role_not_found", "Could not find role"), status: :bad_request
        return
      end
    end

    params[:course_section_id] ||= @context.default_section.id
    if @current_user&.can_create_enrollment_for?(@context, session, params[:enrollment_type])
      params[:user_list] ||= ""

      # Enrollment settings hash
      # Change :limit_privileges_to_course_section to be an explicit true/false value
      enrollment_options = params.slice(:course_section_id, :enrollment_type, :limit_privileges_to_course_section)
      limit_privileges = value_to_boolean(enrollment_options[:limit_privileges_to_course_section])
      enrollment_options[:limit_privileges_to_course_section] = limit_privileges
      enrollment_options[:role] = custom_role if custom_role
      enrollment_options[:updating_user] = @current_user

      list =
        if params[:user_tokens]
          Array(params[:user_tokens])
        else
          UserList.new(params[:user_list],
                       root_account: @context.root_account,
                       search_method: @context.user_list_search_mode_for(@current_user),
                       initial_type: params[:enrollment_type],
                       current_user: @current_user)
        end
      if !@context.concluded? && (@enrollments = EnrollmentsFromUserList.process(list, @context, enrollment_options))
        ActiveRecord::Associations.preload(@enrollments, [:course_section, { user: [:communication_channel, :pseudonym] }])
        InstStatsd::Statsd.count("course.#{@context.enable_course_paces ? "paced" : "unpaced"}.student_enrollment_count", @context.student_enrollments.count)
        json = @enrollments.map do |e|
          { "enrollment" =>
            { "associated_user_id" => e.associated_user_id,
              "communication_channel_id" => e.user.communication_channel.try(:id),
              "email" => e.email,
              "id" => e.id,
              "name" => (e.user.last_name_first || e.user.name),
              "pseudonym_id" => e.user.pseudonym.try(:id),
              "section" => e.course_section.display_name,
              "short_name" => e.user.short_name,
              "type" => e.type,
              "user_id" => e.user_id,
              "workflow_state" => e.workflow_state,
              "role_id" => e.role_id,
              "already_enrolled" => e.already_enrolled } }
        end
        render json:
      else
        render json: "", status: :bad_request
      end
    else
      authorized_action(@context, @current_user, :permission_fail)
    end
  end

  def link_enrollment
    get_context
    if authorized_action(@context, @current_user, manage_admin_users_perm)
      enrollment = @context.observer_enrollments.find(params[:enrollment_id])
      student = nil
      student = @context.students.find(params[:student_id]) if params[:student_id] != "none"
      # this is used for linking and un-linking enrollments
      enrollment.associated_user_id = student ? student.id : nil
      enrollment.save!
      render json: enrollment.as_json(methods: :associated_user_name)
    end
  end

  def move_enrollment
    get_context
    @enrollment = @context.enrollments.find(params[:id])
    can_move = [StudentEnrollment, ObserverEnrollment].include?(@enrollment.class) && @context.grants_right?(@current_user, session, :manage_students)
    can_move ||= @context.grants_right?(@current_user, session, manage_admin_users_perm)
    can_move &&= @context.grants_any_right?(@current_user, session, :manage_account_settings, :manage_sis) if @enrollment.defined_by_sis?
    if can_move
      respond_to do |format|
        # ensure user_id,section_id,type,associated_user_id is unique (this
        # will become a DB constraint eventually)
        @possible_dup = @context.enrollments.where(
          "id<>? AND user_id=? AND course_section_id=? AND type=? AND (associated_user_id IS NULL OR associated_user_id=?)",
          @enrollment,
          @enrollment.user_id,
          params[:course_section_id],
          @enrollment.type,
          @enrollment.associated_user_id
        ).first
        if @possible_dup.present?
          format.json { render json: @enrollment, status: :forbidden }
        else
          @enrollment.course_section = @context.course_sections.find(params[:course_section_id])
          @enrollment.save!

          format.json { render json: @enrollment }
        end
      end
    else
      authorized_action(@context, @current_user, :permission_fail)
    end
  end

  def copy
    return unless authorized_action(@context, @current_user, :read_as_admin)

    account = @context.account
    unless account.grants_any_right?(@current_user, session, :create_courses, :manage_courses, :manage_courses_admin)
      account = @domain_root_account.manually_created_courses_account
    end
    return unless authorized_action(account, @current_user, [:manage_courses, :create_courses])

    # For prepopulating the date fields
    js_env(OLD_START_DATE: datetime_string(@context.start_at, :verbose))
    js_env(OLD_END_DATE: datetime_string(@context.conclude_at, :verbose))
    js_env(QUIZZES_NEXT_ENABLED: new_quizzes_enabled?)
    js_env(NEW_QUIZZES_IMPORT: new_quizzes_import_enabled?)
    js_env(NEW_QUIZZES_MIGRATION: new_quizzes_migration_enabled?)
    js_env(NEW_QUIZZES_MIGRATION_DEFAULT: new_quizzes_migration_default)
  end

  def copy_course
    get_context
    if authorized_action(@context, @current_user, :read) &&
       authorized_action(@context, @current_user, :read_as_admin)
      args = params.require(:course).permit(:name, :course_code)
      account = @context.account
      if params[:course][:account_id]
        account = Account.find(params[:course][:account_id])
      end
      account = nil unless account.grants_any_right?(@current_user, session, :create_courses, :manage_courses, :manage_courses_admin)
      account ||= @domain_root_account.manually_created_courses_account
      return unless authorized_action(account, @current_user, [:manage_courses, :create_courses])

      if account.grants_any_right?(@current_user, session, :manage_courses, :manage_courses_admin)
        root_account = account.root_account
        enrollment_term_id =
          params[:course].delete(:term_id).presence ||
          params[:course].delete(:enrollment_term_id).presence
        if enrollment_term_id
          args[:enrollment_term] =
            root_account.enrollment_terms.where(id: enrollment_term_id).first
        end
      end
      # :manage will be false for teachers in concluded courses (but they may have manage rights due to course dates)
      args[:enrollment_term] ||= @context.enrollment_term if @context.grants_right?(@current_user, session, :manage) && !@context.restrict_enrollments_to_course_dates
      args[:abstract_course] = @context.abstract_course
      args[:account] = account
      @course = @context.account.courses.new
      @course.attributes = args
      @course.start_at = DateTime.parse(params[:course][:start_at]).utc rescue nil
      @course.conclude_at = DateTime.parse(params[:course][:conclude_at]).utc rescue nil
      @course.workflow_state = "claimed"

      Course.suspend_callbacks(:copy_from_course_template) do
        @course.save!
      end
      @course.enroll_user(@current_user, "TeacherEnrollment", enrollment_state: "active")

      @content_migration = @course.content_migrations.build(
        user: @current_user,
        source_course: @context,
        context: @course,
        migration_type: "course_copy_importer",
        initiated_source: if api_request?
                            in_app? ? :api_in_app : :api
                          else
                            :manual
                          end
      )
      @content_migration.migration_settings[:source_course_id] = @context.id
      @content_migration.migration_settings[:import_quizzes_next] = true if params.dig(:settings, :import_quizzes_next)
      @content_migration.migration_settings[:import_blueprint_settings] = true if params.dig(:settings, :import_blueprint_settings)
      @content_migration.workflow_state = "created"
      if (adjust_dates = params[:adjust_dates]) && Canvas::Plugin.value_to_boolean(adjust_dates[:enabled])
        params[:date_shift_options][adjust_dates[:operation]] = "1"
      end
      @content_migration.set_date_shift_options(params[:date_shift_options].to_unsafe_h) if params[:date_shift_options]

      if Canvas::Plugin.value_to_boolean(params[:selective_import])
        @content_migration.migration_settings[:import_immediately] = false
        @content_migration.workflow_state = "exported"
        @content_migration.save
      else
        @content_migration.migration_settings[:import_immediately] = true
        @content_migration.copy_options = { everything: true }
        @content_migration.migration_settings[:migration_ids_to_import] = { copy: { everything: true } }
        @content_migration.workflow_state = "importing"
        @content_migration.save
        @content_migration.queue_migration
      end

      redirect_to course_content_migrations_url(@course)
    end
  end

  # @API Update a course
  # Update an existing course.
  #
  # Arguments are the same as Courses#create, with a few exceptions (enroll_me).
  #
  # If a user has content management rights, but not full course editing rights, the only attribute
  # editable through this endpoint will be "syllabus_body"
  #
  # If an account has set prevent_course_availability_editing_by_teachers, a teacher cannot change
  # course[start_at], course[conclude_at], or course[restrict_enrollments_to_course_dates] here.
  #
  # @argument course[account_id] [Integer]
  #   The unique ID of the account to move the course to.
  #
  # @argument course[name] [String]
  #   The name of the course. If omitted, the course will be named "Unnamed
  #   Course."
  #
  # @argument course[course_code] [String]
  #   The course code for the course.
  #
  # @argument course[start_at] [DateTime]
  #   Course start date in ISO8601 format, e.g. 2011-01-01T01:00Z
  #   This value is ignored unless 'restrict_enrollments_to_course_dates' is set to true,
  #   or the course is already published.
  #
  # @argument course[end_at] [DateTime]
  #   Course end date in ISO8601 format. e.g. 2011-01-01T01:00Z
  #   This value is ignored unless 'restrict_enrollments_to_course_dates' is set to true.
  #
  # @argument course[license] [String]
  #   The name of the licensing. Should be one of the following abbreviations
  #   (a descriptive name is included in parenthesis for reference):
  #   - 'private' (Private Copyrighted)
  #   - 'cc_by_nc_nd' (CC Attribution Non-Commercial No Derivatives)
  #   - 'cc_by_nc_sa' (CC Attribution Non-Commercial Share Alike)
  #   - 'cc_by_nc' (CC Attribution Non-Commercial)
  #   - 'cc_by_nd' (CC Attribution No Derivatives)
  #   - 'cc_by_sa' (CC Attribution Share Alike)
  #   - 'cc_by' (CC Attribution)
  #   - 'public_domain' (Public Domain).
  #
  # @argument course[is_public] [Boolean]
  #   Set to true if course is public to both authenticated and unauthenticated users.
  #
  # @argument course[is_public_to_auth_users] [Boolean]
  #   Set to true if course is public only to authenticated users.
  #
  # @argument course[public_syllabus] [Boolean]
  #   Set to true to make the course syllabus public.
  #
  # @argument course[public_syllabus_to_auth] [Boolean]
  #   Set to true to make the course syllabus to public for authenticated users.
  #
  # @argument course[public_description] [String]
  #   A publicly visible description of the course.
  #
  # @argument course[allow_student_wiki_edits] [Boolean]
  #   If true, students will be able to modify the course wiki.
  #
  # @argument course[allow_wiki_comments] [Boolean]
  #   If true, course members will be able to comment on wiki pages.
  #
  # @argument course[allow_student_forum_attachments] [Boolean]
  #   If true, students can attach files to forum posts.
  #
  # @argument course[open_enrollment] [Boolean]
  #   Set to true if the course is open enrollment.
  #
  # @argument course[self_enrollment] [Boolean]
  #   Set to true if the course is self enrollment.
  #
  # @argument course[restrict_enrollments_to_course_dates] [Boolean]
  #   Set to true to restrict user enrollments to the start and end dates of the
  #   course. Setting this value to false will
  #   remove the course end date (if it exists), as well as the course start date
  #   (if the course is unpublished).
  #
  # @argument course[term_id] [Integer]
  #   The unique ID of the term to create to course in.
  #
  # @argument course[sis_course_id] [String]
  #   The unique SIS identifier.
  #
  # @argument course[integration_id] [String]
  #   The unique Integration identifier.
  #
  # @argument course[hide_final_grades] [Boolean]
  #   If this option is set to true, the totals in student grades summary will
  #   be hidden.
  #
  # @argument course[time_zone] [String]
  #   The time zone for the course. Allowed time zones are
  #   {http://www.iana.org/time-zones IANA time zones} or friendlier
  #   {http://api.rubyonrails.org/classes/ActiveSupport/TimeZone.html Ruby on Rails time zones}.
  #
  # @argument course[apply_assignment_group_weights] [Boolean]
  #   Set to true to weight final grade based on assignment groups percentages.
  #
  # @argument course[storage_quota_mb] [Integer]
  #   Set the storage quota for the course, in megabytes. The caller must have
  #   the "Manage storage quotas" account permission.
  #
  # @argument offer [Boolean]
  #   If this option is set to true, the course will be available to students
  #   immediately.
  #
  # @argument course[event] [String, "claim"|"offer"|"conclude"|"delete"|"undelete"]
  #   The action to take on each course.
  #   * 'claim' makes a course no longer visible to students. This action is also called "unpublish" on the web site.
  #     A course cannot be unpublished if students have received graded submissions.
  #   * 'offer' makes a course visible to students. This action is also called "publish" on the web site.
  #   * 'conclude' prevents future enrollments and makes a course read-only for all participants. The course still appears
  #     in prior-enrollment lists.
  #   * 'delete' completely removes the course from the web site (including course menus and prior-enrollment lists).
  #     All enrollments are deleted. Course content may be physically deleted at a future date.
  #   * 'undelete' attempts to recover a course that has been deleted. This action requires account administrative rights.
  #     (Recovery is not guaranteed; please conclude rather than delete a course if there is any possibility the course
  #     will be used again.) The recovered course will be unpublished. Deleted enrollments will not be recovered.
  #
  # @argument course[default_view]  [String, "feed"|"wiki"|"modules"|"syllabus"|"assignments"]
  #   The type of page that users will see when they first visit the course
  #   * 'feed' Recent Activity Dashboard
  #   * 'wiki' Wiki Front Page
  #   * 'modules' Course Modules/Sections Page
  #   * 'assignments' Course Assignments List
  #   * 'syllabus' Course Syllabus Page
  #   other types may be added in the future
  #
  # @argument course[syllabus_body] [String]
  #   The syllabus body for the course
  #
  # @argument course[syllabus_course_summary] [Boolean]
  #   Optional. Indicates whether the Course Summary (consisting of the course's assignments and calendar events) is displayed on the syllabus page. Defaults to +true+.
  #
  # @argument course[grading_standard_id] [Integer]
  #   The grading standard id to set for the course.  If no value is provided for this argument the current grading_standard will be un-set from this course.
  #
  # @argument course[grade_passback_setting] [String]
  #   Optional. The grade_passback_setting for the course. Only 'nightly_sync' and '' are allowed
  #
  # @argument course[course_format] [String]
  #   Optional. Specifies the format of the course. (Should be either 'on_campus' or 'online')
  #
  # @argument course[image_id] [Integer]
  #   This is a file ID corresponding to an image file in the course that will
  #   be used as the course image.
  #   This will clear the course's image_url setting if set.  If you attempt
  #   to provide image_url and image_id in a request it will fail.
  #
  # @argument course[image_url] [String]
  #   This is a URL to an image to be used as the course image.
  #   This will clear the course's image_id setting if set.  If you attempt
  #   to provide image_url and image_id in a request it will fail.
  #
  # @argument course[remove_image] [Boolean]
  #   If this option is set to true, the course image url and course image
  #   ID are both set to nil
  #
  # @argument course[remove_banner_image] [Boolean]
  #   If this option is set to true, the course banner image url and course
  #   banner image ID are both set to nil
  #
  # @argument course[blueprint] [Boolean]
  #   Sets the course as a blueprint course.
  #
  # @argument course[blueprint_restrictions] [BlueprintRestriction]
  #   Sets a default set to apply to blueprint course objects when restricted,
  #   unless _use_blueprint_restrictions_by_object_type_ is enabled.
  #   See the {api:Blueprint_Courses:BlueprintRestriction Blueprint Restriction} documentation
  #
  # @argument course[use_blueprint_restrictions_by_object_type] [Boolean]
  #   When enabled, the _blueprint_restrictions_ parameter will be ignored in favor of
  #   the _blueprint_restrictions_by_object_type_ parameter
  #
  # @argument course[blueprint_restrictions_by_object_type] [multiple BlueprintRestrictions]
  #   Allows setting multiple {api:Blueprint_Courses:BlueprintRestriction Blueprint Restriction}
  #   to apply to blueprint course objects of the matching type when restricted.
  #   The possible object types are "assignment", "attachment", "discussion_topic", "quiz" and "wiki_page".
  #   Example usage:
  #     course[blueprint_restrictions_by_object_type][assignment][content]=1
  #
  # @argument course[homeroom_course] [Boolean]
  #   Sets the course as a homeroom course. The setting takes effect only when the course is associated
  #   with a Canvas for Elementary-enabled account.
  #
  # @argument course[sync_enrollments_from_homeroom] [String]
  #   Syncs enrollments from the homeroom that is set in homeroom_course_id. The setting only takes effect when the
  #   course is associated with a Canvas for Elementary-enabled account and sync_enrollments_from_homeroom is enabled.
  #
  # @argument course[homeroom_course_id] [String]
  #   Sets the Homeroom Course id to be used with sync_enrollments_from_homeroom. The setting only takes effect when the
  #   course is associated with a Canvas for Elementary-enabled account and sync_enrollments_from_homeroom is enabled.
  #
  # @argument course[template] [Boolean]
  #   Enable or disable the course as a template that can be selected by an account
  #
  # @argument course[course_color] [String]
  #   Sets a color in hex code format to be associated with the course. The setting takes effect only when the course
  #   is associated with a Canvas for Elementary-enabled account.
  #
  # @argument course[friendly_name] [String]
  #   Set a friendly name for the course. If this is provided and the course is associated with a Canvas for
  #   Elementary account, it will be shown instead of the course name. This setting takes priority over
  #   course nicknames defined by individual users.
  #
  # @argument course[enable_course_paces] [Boolean]
  #   Enable or disable Course Pacing for the course. This setting only has an effect when the Course Pacing feature flag is
  #   enabled for the sub-account. Otherwise, Course Pacing are always disabled.
  #     Note: Course Pacing is in active development.
  #
  # @argument course[conditional_release] [Boolean]
  #   Enable or disable individual learning paths for students based on assessment
  #
  # @argument override_sis_stickiness [boolean]
  #   Default is true. If false, any fields containing “sticky” changes will not be updated.
  #   See SIS CSV Format documentation for information on which fields can have SIS stickiness
  #
  # @example_request
  #   curl https://<canvas>/api/v1/courses/<course_id> \
  #     -X PUT \
  #     -H 'Authorization: Bearer <token>' \
  #     -d 'course[name]=New course name' \
  #     -d 'course[start_at]=2012-05-05T00:00:00Z'
  #
  # @example_response
  #   {
  #     "name": "New course name",
  #     "course_code": "COURSE-001",
  #     "start_at": "2012-05-05T00:00:00Z",
  #     "end_at": "2012-08-05T23:59:59Z",
  #     "sis_course_id": "12345"
  #   }
  def update
    @course = api_find(Course, params[:id])
    old_settings = @course.settings
    logging_source = api_request? ? :api : :manual

    params[:course] ||= {}
    params_for_update = course_params
    params[:course][:event] = :offer if value_to_boolean(params[:offer])

    if params[:course][:event] && params[:course].keys.size == 1
      return unless verified_user_check

      event = params[:course][:event].to_s
      # check permissions on processable events
      # allow invalid and non_events to pass through
      return if %w[offer claim conclude delete undelete].include?(event) &&
                !authorized_action(@course, @current_user, permission_for_event(event))

      # authorized, invalid, and non_events are processed
      if process_course_event
        render_update_success
      else
        render_update_failure
      end
      return
    end

    if authorized_action(@course, @current_user, %i[update manage_content manage_course_content_edit])
      return render_update_success if params[:for_reload]

      unless @course.grants_right?(@current_user, :update)
        # let users with :manage_couse_content_edit only update the body
        params_for_update = params_for_update.slice(:syllabus_body)
      end
      if params_for_update.key?(:syllabus_body)
        begin
          params_for_update[:syllabus_body] = process_incoming_html_content(params_for_update[:syllabus_body])
        rescue Api::Html::UnparsableContentError => e
          @course.errors.add(:unparsable_content, e.message)
        end
      end
      unless @course.grants_right?(@current_user, :manage_course_visibility)
        params_for_update.delete(:indexed)
      end
      if params_for_update.key?(:template)
        template = value_to_boolean(params_for_update.delete(:template))
        if (template && @course.grants_right?(@current_user, session, :add_course_template)) ||
           (!template && @course.grants_right?(@current_user, session, :delete_course_template))
          @course.template = template
        end
      end

      account_id = params[:course].delete :account_id
      if account_id && @course.account.grants_any_right?(@current_user, session, :manage_courses, :manage_courses_admin)
        account = api_find(Account, account_id)
        if account && account != @course.account && account.grants_any_right?(@current_user, session, :manage_courses, :manage_courses_admin)
          @course.account = account
        end
      end

      root_account_id = params[:course].delete :root_account_id
      if root_account_id && Account.site_admin.grants_any_right?(@current_user, session, :manage_courses, :manage_courses_admin)
        @course.root_account = Account.root_accounts.find(root_account_id)
        @course.account = @course.root_account if @course.account.root_account != @course.root_account
      end

      if params[:course].key?(:apply_assignment_group_weights)
        @course.apply_assignment_group_weights =
          value_to_boolean params[:course].delete(:apply_assignment_group_weights)
      end
      if params[:course].key?(:group_weighting_scheme)
        @course.group_weighting_scheme = params[:course].delete(:group_weighting_scheme)
      end

      if @course.group_weighting_scheme_changed? && !can_change_group_weighting_scheme?
        return render_unauthorized_action
      end

      term_id_param_was_sent = params[:course][:term_id] || params[:course][:enrollment_term_id]
      term_id = params[:course].delete(:term_id)
      enrollment_term_id = params[:course].delete(:enrollment_term_id) || term_id
      if enrollment_term_id && @course.account.grants_any_right?(@current_user, session, :manage_courses, :manage_courses_admin)
        enrollment_term = api_find(@course.root_account.enrollment_terms, enrollment_term_id)
        @course.enrollment_term = enrollment_term if enrollment_term && enrollment_term != @course.enrollment_term
      end

      if params_for_update.key? :grading_standard_id
        standard_id = params_for_update.delete :grading_standard_id
        grading_standard = GradingStandard.for(@course).where(id: standard_id).first if standard_id.present?
        if grading_standard != @course.grading_standard
          if authorized_action?(@course, @current_user, :manage_grades)
            if standard_id.present?
              @course.grading_standard = grading_standard if grading_standard
            else
              @course.grading_standard = nil
            end
          else
            return
          end
        end
      end

      if params_for_update.key?(:grade_passback_setting)
        grade_passback_setting = params_for_update.delete(:grade_passback_setting)
        return unless authorized_action?(@course, @current_user, :manage_grades)

        update_grade_passback_setting(grade_passback_setting)
      end

      unless @course.account.grants_right? @current_user, session, :manage_storage_quotas
        params_for_update.delete :storage_quota
        params_for_update.delete :storage_quota_mb
      end
      if !@course.account.grants_any_right?(@current_user, session, :manage_courses, :manage_courses_admin) &&
         @course.root_account.settings[:prevent_course_renaming_by_teachers]
        params_for_update.delete :name
        params_for_update.delete :course_code
      end
      params[:course][:sis_source_id] = params[:course].delete(:sis_course_id) if api_request?
      if (sis_id = params[:course].delete(:sis_source_id)) &&
         sis_id != @course.sis_source_id &&
         @course.root_account.grants_right?(@current_user, session, :manage_sis)
        @course.sis_source_id = sis_id.presence
      end

      lock_announcements = params[:course].delete(:lock_all_announcements)
      unless lock_announcements.nil?
        if value_to_boolean(lock_announcements)
          @course.lock_all_announcements = true
          Announcement.lock_from_course(@course)
        elsif @course.lock_all_announcements
          @course.lock_all_announcements = false
        end
      end

      if params[:course].key?(:usage_rights_required)
        @course.usage_rights_required = value_to_boolean(params[:course].delete(:usage_rights_required))
      end

      if params_for_update.key?(:locale) && params_for_update[:locale].blank?
        params_for_update[:locale] = nil
      end

      if params[:course][:event]
        return unless verified_user_check

        event = params[:course][:event].to_s
        # check permissions on processable events
        # allow invalid and non_events to pass through
        return if %w[offer claim conclude delete undelete].include?(event) &&
                  !authorized_action(@course, @current_user, permission_for_event(event))

        # authorized, invalid, and non_events are processed
        unless process_course_event
          render_update_failure
          return
        end
      end

      color = params[:course][:course_color]
      if color
        if color.strip.empty? || color.length == 1
          @course.course_color = nil
          params_for_update.delete :course_color
        elsif valid_hexcode?(color)
          @course.course_color = normalize_hexcode(color)
          params_for_update.delete :course_color
        else
          @course.errors.add(:course_color, t("Invalid hexcode provided"))
        end
      end

      if (default_due_time = params_for_update.delete(:default_due_time))
        @course.default_due_time = normalize_due_time(default_due_time)
      end

      update_image(params, "image")
      update_image(params, "banner_image")

      params_for_update[:conclude_at] = params[:course].delete(:end_at) if api_request? && params[:course].key?(:end_at)

      # Remove enrollment dates if "Term" enrollment is specified
      if params_for_update.key?(:restrict_enrollments_to_course_dates)
        restrict_enrollments_to_course_dates =
          value_to_boolean(params_for_update[:restrict_enrollments_to_course_dates])
        if restrict_enrollments_to_course_dates.nil?
          unrecognized_message = t("The argument provided is expected to be of type boolean.")
          @course.errors.add(:restrict_enrollments_to_course_dates, unrecognized_message)
        end
      else
        restrict_enrollments_to_course_dates = @course.restrict_enrollments_to_course_dates
      end
      if @course.enrollment_term && !restrict_enrollments_to_course_dates
        params_for_update[:start_at] = nil if @course.unpublished?
        params_for_update[:conclude_at] = nil
      end

      @default_wiki_editing_roles_was = @course.default_wiki_editing_roles || "teachers"

      # Saving master course setting for statsd logging later
      @old_save_master_course = false
      @new_save_master_course = false
      if params[:course].key?(:blueprint)
        @old_save_master_course = MasterCourses::MasterTemplate.is_master_course?(@course)
        master_course = value_to_boolean(params[:course].delete(:blueprint))
        if master_course != MasterCourses::MasterTemplate.is_master_course?(@course)
          return unless authorized_action(@course.account, @current_user, :manage_master_courses)

          message = master_course && why_cant_i_enable_master_course(@course)
          if message
            @course.errors.add(:master_course, message)
          else
            action = master_course ? "set" : "remove"
            MasterCourses::MasterTemplate.send("#{action}_as_master_course", @course)
            @new_save_master_course = master_course
          end
        end
      end
      blueprint_keys = %i[blueprint_restrictions use_blueprint_restrictions_by_object_type blueprint_restrictions_by_object_type]
      if blueprint_keys.any? { |k| params[:course].key?(k) } && MasterCourses::MasterTemplate.is_master_course?(@course)
        template = MasterCourses::MasterTemplate.full_template_for(@course)

        if params[:course].key?(:use_blueprint_restrictions_by_object_type)
          template.use_default_restrictions_by_type = value_to_boolean(params[:course][:use_blueprint_restrictions_by_object_type])
        end

        if (mc_restrictions = params[:course][:blueprint_restrictions])
          template.default_restrictions = mc_restrictions.to_unsafe_h.to_h { |k, v| [k.to_sym, value_to_boolean(v)] }
        end

        if (mc_restrictions_by_type = params[:course][:blueprint_restrictions_by_object_type])
          parsed_restrictions_by_type = {}
          mc_restrictions_by_type.to_unsafe_h.each do |type, restrictions|
            class_name = (type == "quiz") ? "Quizzes::Quiz" : type.camelcase
            parsed_restrictions_by_type[class_name] = restrictions.to_h { |k, v| [k.to_sym, value_to_boolean(v)] }
          end
          template.default_restrictions_by_type = parsed_restrictions_by_type
        end

        if template.changed?
          return unless authorized_action(@course.account, @current_user, :manage_master_courses)

          @course.errors.add(:master_course_restrictions, t("Invalid restrictions")) unless template.save
        end
      end

      if params[:override_sis_stickiness] && !value_to_boolean(params[:override_sis_stickiness])
        params_for_update -= [*@course.stuck_sis_fields]
      end

      @course.attributes = params_for_update

      if params[:course][:course_visibility].present? && @course.grants_right?(@current_user, :manage_course_visibility)
        visibility_configuration(params[:course])
      end

      if params[:course][:homeroom_course].present? && value_to_boolean(params[:course][:homeroom_course]) && @course.enable_course_paces
        homeroom_message = t("Homeroom Course cannot be used with Course Pacing")
        @course.errors.add(:homeroom_course, homeroom_message)
      end

      if params[:course][:enable_course_paces].present? && value_to_boolean(params[:course][:enable_course_paces]) && @course.homeroom_course
        pacing_message = t("Course Pacing cannot be used with Homeroom Course")
        @course.errors.add(:enable_course_paces, pacing_message)
      end

      changes = changed_settings(@course.changes, @course.settings, old_settings)
      changes.delete(:start_at) if changes.dig(:start_at, 0)&.to_s == changes.dig(:start_at, 1)&.to_s
      changes.delete(:conclude_at) if changes.dig(:conclude_at, 0)&.to_s == changes.dig(:conclude_at, 1)&.to_s
      availability_changes = changes.keys & %w[start_at conclude_at restrict_enrollments_to_course_dates]
      course_availability_changed = availability_changes.present?
      # allow dates to be dropped if using term dates, even if update is done by someone without permission
      unless @course.restrict_enrollments_to_course_dates
        availability_changes -= ["start_at"] if @course.start_at.nil?
        availability_changes -= ["conclude_at"] if @course.conclude_at.nil?
      end
      return render_unauthorized_action if availability_changes.present? && !@course.grants_right?(@current_user, :edit_course_availability)

      # Republish course paces if the course dates have been changed
      term_changed = (@course.enrollment_term_id != enrollment_term_id) && term_id_param_was_sent
      if @course.account.feature_enabled?(:course_paces) && (course_availability_changed || term_changed)
        @course.course_paces.find_each(&:create_publish_progress)
      end
      disable_conditional_release if changes[:conditional_release]&.last == false

      # RUBY 3.0 - **{} can go away, because data won't implicitly convert to kwargs
      @course.delay_if_production(priority: Delayed::LOW_PRIORITY).touch_content_if_public_visibility_changed(changes, **{})

      if @course.errors.none? && @course.save
        Auditors::Course.record_updated(@course, @current_user, changes, source: logging_source)
        @current_user.touch
        if params[:update_default_pages]
          @course.wiki.update_default_wiki_page_roles(@course.default_wiki_editing_roles, @default_wiki_editing_roles_was)
        end
        # Sync homeroom enrollments and participation if enabled and course isn't a SIS import
        if @course.can_sync_with_homeroom?
          progress = Progress.new(context: @course, tag: :sync_homeroom_enrollments)
          progress.user = @current_user
          progress.reset!
          progress.process_job(@course, :sync_homeroom_enrollments, { priority: Delayed::LOW_PRIORITY })
          # Participation sync should be done in the normal request flow, as it only needs to update a couple of
          # specific fields, delegating that to a job will cause the controller to return the old values, which will
          # force the user to refresh the page after the job finishes to see the changes
          @course.sync_homeroom_participation
        end

        # Increment a log if both master course and course pacing are on
        if @old_save_master_course == @new_save_master_course
          if !changes[:enable_course_paces].nil? && (changes[:enable_course_paces][1] && MasterCourses::MasterTemplate.is_master_course?(@course))
            InstStatsd::Statsd.increment("course.paced.blueprint_course")
          end
        elsif @old_save_master_course == false && @new_save_master_course == true
          if @course.enable_course_paces == true
            InstStatsd::Statsd.increment("course.paced.blueprint_course")
          end
        end

        render_update_success
      else
        render_update_failure
      end
    end
  end

  def update_image(params, setting_name)
    if params[:course][:"#{setting_name}_url"] && params[:course][:"#{setting_name}_id"]
      respond_to do |format|
        format.json { render json: { message: "You cannot provide both an #{setting_name}_url and a #{setting_name}_id." }, status: :bad_request }
        return
      end
    end

    if params[:course][:"#{setting_name}_url"]
      @course.send("#{setting_name}_url=", params[:course][:"#{setting_name}_url"])
      @course.send("#{setting_name}_id=", nil)
    end

    if params[:course][:"#{setting_name}_id"]
      if @course.attachments.active.where(id: params[:course][:"#{setting_name}_id"]).exists?
        @course.send("#{setting_name}_id=", params[:course][:"#{setting_name}_id"])
        @course.send("#{setting_name}_url=", nil)
      else
        respond_to do |format|
          format.json { render json: { message: "The image_id is not a valid course file id." }, status: :bad_request }
          return
        end
      end
    end

    if params[:course][:"remove_#{setting_name}"]
      @course.send("#{setting_name}_url=", nil)
      @course.send("#{setting_name}_id=", nil)
    end
  end

  def render_update_failure
    respond_to do |format|
      format.html do
        flash[:error] = t("There was an error saving the changes to the course")
        redirect_to course_url(@course)
      end
      format.json { render json: @course.errors, status: :bad_request }
    end
  end

  # prevent API from failing when a no-op event is given
  def non_event?(course, event)
    case event
    when :offer
      course.available?
    when :claim
      course.claimed?
    when :complete
      course.completed?
    when :delete
      course.deleted?
    else
      false
    end
  end

  def process_course_event
    event = params[:course].delete(:event)
    event = event.to_sym
    event = :complete if event == :conclude
    return true if non_event?(@course, event)

    if event == :claim && !@course.unpublishable?
      cant_unpublish_message = t("errors.unpublish", "Course cannot be unpublished if student submissions exist.")
      respond_to do |format|
        format.json do
          @course.errors.add(:workflow_state, cant_unpublish_message)
        end
        format.html do
          flash[:error] = cant_unpublish_message
          redirect_to(course_url(@course))
        end
      end
      false
    else
      result = @course.process_event(event)
      if result
        opts = { source: api_request? ? :api : :manual }
        case event
        when :offer
          Auditors::Course.record_published(@course, @current_user, opts)
        when :claim
          Auditors::Course.record_claimed(@course, @current_user, opts)
        when :complete
          Auditors::Course.record_concluded(@course, @current_user, opts)
        when :delete
          Auditors::Course.record_deleted(@course, @current_user, opts)
        when :undelete
          Auditors::Course.record_restored(@course, @current_user, opts)
        end
      else
        @course.errors.add(:workflow_state, @course.halted_because)
      end
      result
    end
  end

  def render_update_success
    respond_to do |format|
      format.html do
        flash[:notice] = t("notices.updated", "Course was successfully updated.")
        redirect_to(params[:continue_to].presence || course_url(@course))
      end
      format.json do
        if api_request?
          render json: course_json(@course, @current_user, session, [:hide_final_grades], nil)
        else
          render json: @course.as_json(methods: %i[readable_license quota account_name term_name grading_standard_title storage_quota_mb]), status: :ok
        end
      end
    end
  end

  # @API Update courses
  # Update multiple courses in an account.  Operates asynchronously; use the {api:ProgressController#show progress endpoint}
  # to query the status of an operation.
  #
  # @argument course_ids[] [Required]
  #   List of ids of courses to update. At most 500 courses may be updated in one call.
  # @argument event [Required, String, "offer"|"conclude"|"delete"|"undelete"]
  #   The action to take on each course.  Must be one of 'offer', 'conclude', 'delete', or 'undelete'.
  #   * 'offer' makes a course visible to students. This action is also called "publish" on the web site.
  #   * 'conclude' prevents future enrollments and makes a course read-only for all participants. The course still appears
  #     in prior-enrollment lists.
  #   * 'delete' completely removes the course from the web site (including course menus and prior-enrollment lists).
  #     All enrollments are deleted. Course content may be physically deleted at a future date.
  #   * 'undelete' attempts to recover a course that has been deleted. (Recovery is not guaranteed; please conclude
  #     rather than delete a course if there is any possibility the course will be used again.) The recovered course
  #     will be unpublished. Deleted enrollments will not be recovered.
  # @example_request
  #     curl https://<canvas>/api/v1/accounts/<account_id>/courses \
  #       -X PUT \
  #       -H 'Authorization: Bearer <token>' \
  #       -d 'event=offer' \
  #       -d 'course_ids[]=1' \
  #       -d 'course_ids[]=2'
  #
  # @returns Progress
  def batch_update
    @account = api_find(Account, params[:account_id])
    permission = if params[:event] == "undelete"
                   :undelete_courses
                 else
                   [:manage_courses, :manage_courses_admin]
                 end

    if authorized_action(@account, @current_user, permission)
      return render(json: { message: "must specify course_ids[]" }, status: :bad_request) unless params[:course_ids].is_a?(Array)

      @course_ids = Api.map_ids(params[:course_ids], Course, @domain_root_account, @current_user)
      return render(json: { message: "course batch size limit (500) exceeded" }, status: :forbidden) if @course_ids.size > 500

      update_params = params.permit(:event).to_unsafe_h
      return render(json: { message: "need to specify event" }, status: :bad_request) unless update_params[:event]

      return render(json: { message: "invalid event" }, status: :bad_request) unless %w[offer conclude delete undelete].include? update_params[:event]

      progress = Course.batch_update(@account, @current_user, @course_ids, update_params, :api)
      render json: progress_json(progress, @current_user, session)
    end
  end

  def public_feed
    return unless get_feed_context(only: [:course])

    feed = Atom::Feed.new do |f|
      f.title = t("titles.rss_feed", "%{course} Feed", course: @context.name)
      f.links << Atom::Link.new(href: course_url(@context), rel: "self")
      f.updated = Time.now
      f.id = course_url(@context)
    end

    @entries = []
    @entries.concat Assignments::ScopedToUser.new(@context, @current_user, @context.assignments.published).scope
    @entries.concat @context.calendar_events.active
    @entries.concat(DiscussionTopic::ScopedToUser.new(@context, @current_user, @context.discussion_topics.published).scope.reject do |dt|
      dt.locked_for?(@current_user, check_policies: true)
    end)
    @entries.concat WikiPages::ScopedToUser.new(@context, @current_user, @context.wiki_pages.published).scope
    @entries = @entries.sort_by(&:updated_at)
    @entries.each do |entry|
      feed.entries << entry.to_atom(context: @context)
    end
    respond_to do |format|
      format.atom { render plain: feed.to_xml }
    end
  end

  def publish_to_sis
    sis_publish_status(true)
  end

  def sis_publish_status(publish_grades = false)
    get_context
    return unless authorized_action(@context, @current_user, :manage_grades)

    @context.publish_final_grades(@current_user) if publish_grades

    processed_grade_publishing_statuses = {}
    grade_publishing_statuses, overall_status = @context.grade_publishing_statuses
    grade_publishing_statuses.each do |message, enrollments|
      processed_grade_publishing_statuses[message] = enrollments.map do |enrollment|
        { id: enrollment.user.id,
          name: enrollment.user.name,
          sortable_name: enrollment.user.sortable_name,
          url: course_user_url(@context, enrollment.user) }
      end
    end

    render json: { sis_publish_overall_status: overall_status,
                   sis_publish_statuses: processed_grade_publishing_statuses }
  end

  # @API Reset a course
  # Deletes the current course, and creates a new equivalent course with
  # no content, but all sections and users moved over.
  #
  # @returns Course
  def reset_content
    get_context
    return unless authorized_action(@context, @current_user, :reset_content)

    if MasterCourses::MasterTemplate.is_master_course?(@context) || @context.template?
      return render json: {
                      message: "cannot reset_content on a blueprint or template course"
                    },
                    status: :bad_request
    end

    @new_course = @context.reset_content
    Auditors::Course.record_reset(@context, @new_course, @current_user, source: api_request? ? :api : :manual)
    if api_request?
      render json: course_json(@new_course, @current_user, session, [], nil)
    else
      redirect_to course_settings_path(@new_course.id)
    end
  end

  # @API Get effective due dates
  # For each assignment in the course, returns each assigned student's ID
  # and their corresponding due date along with some grading period data.
  # Returns a collection with keys representing assignment IDs and values as a
  # collection containing keys representing student IDs and values representing
  # the student's effective due_at, the grading_period_id of which the due_at falls
  # in, and whether or not the grading period is closed (in_closed_grading_period)
  #
  # @argument assignment_ids[] [Optional, String]
  # The list of assignment IDs for which effective student due dates are
  # requested. If not provided, all assignments in the course will be used.
  #
  # @example_request
  #   curl https://<canvas>/api/v1/courses/<course_id>/effective_due_dates
  #     -X GET \
  #     -H 'Authorization: Bearer <token>'
  #
  # @example_response
  #   {
  #     "1": {
  #        "14": { "due_at": "2015-09-05", "grading_period_id": null, "in_closed_grading_period": false },
  #        "15": { due_at: null, "grading_period_id": 3, "in_closed_grading_period": true }
  #     },
  #     "2": {
  #        "14": { "due_at": "2015-08-05", "grading_period_id": 3, "in_closed_grading_period": true }
  #     }
  #   }
  def effective_due_dates
    return unless authorized_action(@context, @current_user, :read_as_admin)

    assignment_ids = effective_due_dates_params[:assignment_ids]
    unless validate_assignment_ids(assignment_ids)
      return render json: { errors: t("%{assignment_ids} param is invalid", assignment_ids: "assignment_ids") }, status: :unprocessable_entity
    end

    due_dates = if assignment_ids.present?
                  EffectiveDueDates.for_course(@context, assignment_ids)
                else
                  EffectiveDueDates.for_course(@context)
                end

    render json: due_dates.to_hash(%i[
                                     due_at grading_period_id in_closed_grading_period
                                   ])
  end

  # @API Permissions
  # Returns permission information for the calling user in the given course.
  # See also the {api:AccountsController#permissions Account} and
  # {api:GroupsController#permissions Group} counterparts.
  #
  # @argument permissions[] [String]
  #   List of permissions to check against the authenticated user.
  #   Permission names are documented in the {api:RoleOverridesController#add_role Create a role} endpoint.
  #
  # @example_request
  #     curl https://<canvas>/api/v1/courses/<course_id>/permissions \
  #       -H 'Authorization: Bearer <token>' \
  #       -d 'permissions[]=manage_grades'
  #       -d 'permissions[]=send_messages'
  #
  # @example_response
  #   {'manage_grades': 'false', 'send_messages': 'true'}
  def permissions
    get_context
    return unless authorized_action(@context, @current_user, :read)

    permissions = Array(params[:permissions]).map(&:to_sym)
    render json: @context.rights_status(@current_user, session, *permissions)
  end

  # @API Get bulk user progress
  # Returns progress information for all users enrolled in the given course.
  #
  # You must be a user who has permission to view all grades in the course (such as a teacher or administrator).
  #
  # @example_request
  #     curl https://<canvas>/api/v1/courses/<course_id>/bulk_user_progress \
  #       -H 'Authorization: Bearer <token>'
  #
  # @example_response
  #   [
  #     {
  #       "id": 1,
  #       "display_name": "Test Student 1",
  #       "avatar_image_url": "https://<canvas>/images/messages/avatar-50.png",
  #       "html_url": "https://<canvas>/courses/1/users/1",
  #       "pronouns": null,
  #       "progress": {
  #         "requirement_count": 2,
  #         "requirement_completed_count": 1,
  #         "next_requirement_url": "https://<canvas>/courses/<course_id>/modules/items/<item_id>",
  #         "completed_at": null
  #       }
  #     },
  #     {
  #       "id": 2,
  #       "display_name": "Test Student 2",
  #       "avatar_image_url": "https://<canvas>/images/messages/avatar-50.png",
  #       "html_url": "https://<canvas>/courses/1/users/2",
  #       "pronouns": null,
  #       "progress": {
  #         "requirement_count": 2,
  #         "requirement_completed_count": 2,
  #         "next_requirement_url": null,
  #         "completed_at": "2021-08-10T16:26:08Z"
  #       }
  #     }
  #   ]
  def bulk_user_progress
    get_context
    return render_unauthorized_action unless @context.grants_right?(@current_user, session, :view_all_grades)

    unless @context.module_based?
      return render json: {
                      error: { message: "No progress available because this course is not module based (meaning, it does not have modules and module completion requirements)." }
                    },
                    status: :bad_request
    end

    # NOTE: Similar to #user_progress, this endpoint should remain on the primary db
    users = Api.paginate(UserSearch.scope_for(@context, @current_user, enrollment_type: %w[Student]), self, api_v1_course_bulk_user_progress_url)
    cmps = ContextModuleProgression.where(user_id: users.map(&:id))
                                   .joins(:context_module)
                                   .where(context_modules: { context: @context, context_type: "Course" })
    cmps_by_user = cmps.group_by(&:user_id)

    progress = users.map do |user|
      progressions = {}
      progressions[@context.id] = cmps_by_user[user.id] || []
      user_display_json(user, @context).merge(progress: CourseProgress.new(@context, user, read_only: true, preloaded_progressions: progressions).to_json)
    end

    render json: progress.to_json, status: :ok
  end

  def student_view
    get_context
    if authorized_action(@context, @current_user, :use_student_view)
      enter_student_view
    end
  end

  def leave_student_view
    session.delete(:become_user_id)
    return_url = session[:masquerade_return_to]
    session.delete(:masquerade_return_to)
    return_to(return_url, request.referer || dashboard_url)
  end

  def reset_test_student
    get_context
    if @current_user.fake_student? && authorized_action(@context, @real_current_user, :use_student_view)
      # destroy the exising student
      @fake_student = @context.student_view_student
      # but first, remove all existing quiz submissions / submissions

      AssessmentRequest.for_assessee(@fake_student).destroy_all

      @fake_student.destroy

      # destroy these after enrollment so
      # needs_grading_count callbacks work
      ModeratedGrading::Selection.where(student_id: @fake_student).delete_all
      pg_scope = ModeratedGrading::ProvisionalGrade.where(submission_id: @fake_student.all_submissions)
      SubmissionComment.where(provisional_grade_id: pg_scope).delete_all
      pg_scope.delete_all
      OriginalityReport.where(submission_id: @fake_student.all_submissions).delete_all
      AnonymousOrModerationEvent.where(submission: @fake_student.all_submissions).destroy_all
      @fake_student.all_submissions.preload(:all_submission_comments, :submission_drafts, :lti_result, :versions).destroy_all
      @fake_student.quiz_submissions.each { |qs| qs.events.destroy_all }
      @fake_student.quiz_submissions.destroy_all
      @fake_student.learning_outcome_results.preload(:artifact).each { |lor| lor.artifact.destroy }
      @fake_student.learning_outcome_results.destroy_all

      flash[:notice] = t("notices.reset_test_student", "The test student has been reset successfully.")
      enter_student_view
    end
  end

  def enter_student_view
    @fake_student = @context.student_view_student
    session[:become_user_id] = @fake_student.id
    return_url = course_path(@context)
    session.delete(:masquerade_return_to)
    return return_to(request.referer, return_url || dashboard_url) if value_to_boolean(params[:redirect_to_referer])

    return_to(return_url, request.referer || dashboard_url)
  end
  protected :enter_student_view

  def permission_for_event(event)
    @context ||= @course
    case event
    when "offer", "claim"
      if @context.root_account.feature_enabled?(:granular_permissions_manage_courses)
        :manage_courses_publish
      else
        :change_course_state
      end
    when "conclude", "complete"
      if @context.root_account.feature_enabled?(:granular_permissions_manage_courses)
        :manage_courses_conclude
      else
        :change_course_state
      end
    when "delete"
      :delete
    when "undelete"
      if @context.root_account.feature_enabled?(:granular_permissions_manage_courses)
        :delete
      else
        :change_course_state
      end
    else
      :nothing
    end
  end

  def changed_settings(changes, new_settings, old_settings = nil)
    # frd? storing a hash?
    # Settings is stored as a hash in a column which
    # causes us to do some more work if it has been changed.

    # Since course uses write_attribute on settings its not accurate
    # so just ignore it if its in the changes hash
    changes.delete("settings") if changes.key?("settings")

    unless old_settings == new_settings
      settings = Course.settings_options.keys.each_with_object({}) do |key, results|
        old_value = if old_settings.present? && old_settings.key?(key)
                      old_settings[key]
                    else
                      nil
                    end

        new_value = if new_settings.present? && new_settings.key?(key)
                      new_settings[key]
                    else
                      nil
                    end

        results[key.to_s] = [old_value, new_value] unless old_value == new_value
      end
      changes.merge!(settings)
    end

    changes
  end

  def ping
    render json: { success: true }
  end

  def link_validation
    get_context
    return unless authorized_action(@context, @current_user, [:manage_content, *RoleOverride::GRANULAR_MANAGE_COURSE_CONTENT_PERMISSIONS])

    if (progress = CourseLinkValidator.current_progress(@context))
      render json: progress_json(progress, @current_user, session)
    else
      render json: {}
    end
  end

  # @API Remove quiz migration alert
  #
  # Remove alert about the limitations of quiz migrations that is displayed
  # to a user in a course
  #
  # you must be logged in to use this endpoint
  #
  # @example_response
  #   { "success": "true" }
  def dismiss_migration_limitation_msg
    @course = api_find(Course, params[:id])
    quiz_migration_alert = @course.quiz_migration_alert_for_user(@current_user&.id)
    if quiz_migration_alert
      quiz_migration_alert.destroy
      render json: { success: true }, status: :ok
    else
      render json: { message: "Quiz migration alert not found" }, status: :not_found
    end
  end

  def start_link_validation
    get_context
    return unless authorized_action(@context, @current_user, [:manage_content, *RoleOverride::GRANULAR_MANAGE_COURSE_CONTENT_PERMISSIONS])

    CourseLinkValidator.queue_course(@context)
    render json: { success: true }
  end

  def link_validator
    return unless authorized_action(@context, @current_user, [:manage_content, *RoleOverride::GRANULAR_MANAGE_COURSE_CONTENT_PERMISSIONS])
    # render view
  end

  def retrieve_observed_enrollments(enrollments, active_by_date: false)
    observer_enrolls = enrollments.select(&:assigned_observer?)
    ObserverEnrollment.observed_enrollments_for_enrollments(observer_enrolls, active_by_date:)
  end

  def courses_for_user(user, paginate_url: api_v1_courses_url)
    include_observed = params.fetch(:include, []).include?("observed_users")

    if params[:state]
      states = Array(params[:state])
      states += %w[created claimed] if states.include?("unpublished")
      conditions = states.filter_map do |state|
        Enrollment::QueryBuilder.new(nil, course_workflow_state: state, enforce_course_workflow_state: true).conditions
      end.join(" OR ")
      enrollments = user.enrollments.eager_load(:course).where(conditions).shard(user.in_region_associated_shards)

      if params[:enrollment_role]
        enrollments = enrollments.joins(:role).where(roles: { name: params[:enrollment_role] })
      elsif params[:enrollment_role_id]
        enrollments = enrollments.where(role_id: params[:enrollment_role_id].to_i)
      elsif params[:enrollment_type]
        e_type = "#{params[:enrollment_type].capitalize}Enrollment"
        enrollments = enrollments.where(type: e_type)
      end

      case params[:enrollment_state]
      when "active"
        enrollments = enrollments.active_by_date
      when "invited_or_pending"
        enrollments = enrollments.invited_or_pending_by_date
      when "completed"
        enrollments = enrollments.completed_by_date
      end

      if value_to_boolean(params[:current_domain_only])
        enrollments = enrollments.where(root_account_id: @domain_root_account)
      elsif params[:root_account_id]
        root_account = api_find_all(Account, [params[:root_account_id]]).take
        enrollments = root_account ? enrollments.where(root_account_id: root_account) : Enrollment.none
      end

      enrollments = enrollments.to_a
    elsif params[:enrollment_state] == "active"
      enrollments = user.participating_enrollments
      ActiveRecord::Associations.preload(enrollments, :course)
    else
      enrollments = user.cached_currentish_enrollments(preload_courses: true)
    end

    if include_observed
      enrollments.concat(
        retrieve_observed_enrollments(enrollments, active_by_date: (params[:enrollment_state] == "active"))
      )
    end

    # we always output the role in the JSON, but we need it now in case we're
    # running the condition below
    ActiveRecord::Associations.preload(enrollments, :role)
    # these are all duplicated in the params[:state] block above in SQL. but if
    # used the cached ones, or we added include_observed, we have to re-run them
    # in pure ruby
    if include_observed || !params[:state]
      if params[:enrollment_role]
        enrollments.select! { |e| e.role.name == params[:enrollment_role] }
      elsif params[:enrollment_role_id]
        enrollments.select! { |e| e.role_id == params[:enrollment_role_id].to_i }
      elsif params[:enrollment_type]
        e_type = "#{params[:enrollment_type].capitalize}Enrollment"
        enrollments.select! { |e| e.class.sti_name == e_type }
      end

      if params[:enrollment_state] && params[:enrollment_state] != "active"
        Canvas::Builders::EnrollmentDateBuilder.preload_state(enrollments)
        case params[:enrollment_state]
        when "invited_or_pending"
          enrollments.select! { |e| e.invited? || e.accepted? }
        when "completed"
          enrollments.select!(&:completed?)
        end
      end

      if value_to_boolean(params[:current_domain_only])
        enrollments = enrollments.select { |e| e.root_account_id == @domain_root_account.id }
      elsif params[:root_account_id]
        root_account = api_find_all(Account, [params[:root_account_id]]).take
        enrollments = root_account ? enrollments.select { |e| e.root_account_id == root_account.id } : []
      end
    end

    includes = Set.new(Array(params[:include]))
    includes << "access_restricted_by_date"
    # We only want to return the permissions for single courses and not lists of courses.
    includes.delete "permissions"

    hash = []

    if enrollments.any? && value_to_boolean(params[:exclude_blueprint_courses])
      mc_ids = MasterCourses::MasterTemplate.active.where(course_id: enrollments.map(&:course_id)).pluck(:course_id)
      enrollments.reject! { |e| mc_ids.include?(e.course_id) }
    end

    if value_to_boolean(params[:homeroom])
      homeroom_ids = Course.homeroom.where(id: enrollments.map(&:course_id)).pluck(:id)
      enrollments.reject! { |e| homeroom_ids.exclude?(e.course_id) }
    end

    Canvas::Builders::EnrollmentDateBuilder.preload_state(enrollments)
    enrollments_by_course = enrollments.group_by(&:course_id).values
    enrollments_by_course.sort_by! do |course_enrollments|
      Canvas::ICU.collation_key(course_enrollments.first.course.nickname_for(@current_user))
    end
    enrollments_by_course = Api.paginate(enrollments_by_course, self, paginate_url) if api_request?
    courses = enrollments_by_course.map(&:first).map(&:course)
    preloads = %i[account root_account]
    preload_teachers(courses) if includes.include?("teachers")
    preloads << :grading_standard if includes.include?("total_scores")
    preloads << :account if includes.include?("subaccount") || includes.include?("account")
    if includes.include?("current_grading_period_scores") || includes.include?("grading_periods")
      preloads << { enrollment_term: { grading_period_group: :grading_periods } }
      preloads << { grading_period_groups: :grading_periods }
    end
    preloads << { context_modules: :content_tags } if includes.include?("course_progress")
    preloads << :enrollment_term if includes.include?("term") || includes.include?("concluded")
    ActiveRecord::Associations.preload(courses, preloads)
    MasterCourses::MasterTemplate.preload_is_master_course(courses)

    preloads = []
    preloads << :course_section if includes.include?("sections")
    preloads << { scores: :course } if includes.include?("total_scores") || includes.include?("current_grading_period_scores")

    ActiveRecord::Associations.preload(enrollments, preloads) unless preloads.empty?
    if includes.include?("course_progress")
      progressions = ContextModuleProgression.joins(:context_module).where(user:, context_modules: { course: courses }).select("context_module_progressions.*, context_modules.context_id AS course_id").to_a.group_by { |cmp| cmp["course_id"] }
    end

    permissions_to_precalculate = [:read_sis, :manage_sis]
    if includes.include?("tabs")
      permissions_to_precalculate += SectionTabHelper::PERMISSIONS_TO_PRECALCULATE

      # TODO: move granular user permissions to SectionTabHelper::PERMISSIONS_TO_PRECALCULATE
      # when removing :granular_permissions_manage_users flag
      if @domain_root_account.feature_enabled?(:granular_permissions_manage_users)
        permissions_to_precalculate += RoleOverride::GRANULAR_MANAGE_USER_PERMISSIONS
      end
    end

    all_precalculated_permissions = @current_user.precalculate_permissions_for_courses(courses, permissions_to_precalculate)
    Course.preload_menu_data_for(courses, @current_user, preload_favorites: true)

    enrollments_by_course.each do |course_enrollments|
      course = course_enrollments.first.course
      hash << course_json(course,
                          @current_user,
                          session,
                          includes,
                          course_enrollments,
                          user,
                          preloaded_progressions: progressions,
                          precalculated_permissions: all_precalculated_permissions&.dig(course.global_id))
    end
    hash
  end

  def require_user_or_observer
    return render_unauthorized_action unless @current_user.present?

    @user = (params[:user_id] == "self") ? @current_user : api_find(User, params[:user_id])
    authorized_action(@user, @current_user, :read)
  end

  def visibility_configuration(params)
    @course.apply_visibility_configuration(params[:course_visibility])

    if params[:custom_course_visibility].present? && !value_to_boolean(params[:custom_course_visibility])
      Course::CUSTOMIZABLE_PERMISSIONS.each do |key, _|
        @course.apply_custom_visibility_configuration(key, "inherit")
      end
    else
      Course::CUSTOMIZABLE_PERMISSIONS.each do |key, _|
        @course.apply_custom_visibility_configuration(key, params[:"#{key}_visibility_option"])
      end
    end
  end

  def can_change_group_weighting_scheme?
    return true unless @course.grading_periods?
    return true if @course.account_membership_allows(@current_user)

    !@course.any_assignment_in_closed_grading_period?
  end

  def offline_web_exports
    return render status: :not_found, template: "shared/errors/404_message" unless allow_web_export_download?

    if authorized_action(WebZipExport.new(course: @context), @current_user, :create)
      title = t("Exported Package History")
      @page_title = title
      add_crumb(title)
      js_bundle :webzip_export
      css_bundle :webzip_export
      render html: '<div id="course-webzip-export-app"></div>'.html_safe, layout: true
    end
  end

  def start_offline_web_export
    return render status: :not_found, template: "shared/errors/404_message" unless allow_web_export_download?

    if authorized_action(WebZipExport.new(course: @context), @current_user, :create)
      @service = EpubExports::CreateService.new(@context, @current_user, :web_zip_export)
      @service.save
      redirect_to context_url(@context, :context_offline_web_exports_url)
    end
  end

  def visible_self_enrollment_option
    if @context.available? &&
       @context.self_enrollment_enabled? &&
       @context.open_enrollment &&
       (!@context_enrollment || !@context_enrollment.active?)
      :enroll
    elsif @context_enrollment&.self_enrolled && @context_enrollment&.active?
      :unenroll
    end
  end
  helper_method :visible_self_enrollment_option

  private

  def validate_assignment_ids(assignment_ids)
    assignment_ids.nil? || assignment_ids.all?(/\A\d+\z/)
  end

  def observee_selected?
    @selected_observed_user.present? && @selected_observed_user != @current_user
  end

  def update_grade_passback_setting(grade_passback_setting)
    valid_states = Setting.get("valid_grade_passback_settings", "nightly_sync,disabled").split(",")
    unless grade_passback_setting.blank? || valid_states.include?(grade_passback_setting)
      @course.errors.add(:grade_passback_setting, t("Invalid grade_passback_setting"))
    end
    @course.grade_passback_setting = grade_passback_setting.presence
  end

  def active_group_memberships(users)
    @active_group_memberships ||= GroupMembership.active_for_context_and_users(@context, users).group_by(&:user_id)
  end

  def effective_due_dates_params
    params.permit(assignment_ids: [])
  end

  def manage_admin_users_perm
    if @context.root_account.feature_enabled?(:granular_permissions_manage_users)
      :allow_course_admin_actions
    else
      :manage_admin_users
    end
  end

  def course_params
    return {} unless params[:course]

    params[:course].permit(
      :name,
      :group_weighting_scheme,
      :start_at,
      :conclude_at,
      :grading_standard_id,
      :grade_passback_setting,
      :is_public,
      :is_public_to_auth_users,
      :allow_student_wiki_edits,
      :show_public_context_messages,
      :syllabus_body,
      :syllabus_course_summary,
      :public_description,
      :allow_student_forum_attachments,
      :allow_student_discussion_topics,
      :allow_student_discussion_editing,
      :show_total_grade_as_points,
      :default_wiki_editing_roles,
      :allow_student_organized_groups,
      :course_code,
      :default_view,
      :open_enrollment,
      :allow_wiki_comments,
      :turnitin_comments,
      :self_enrollment,
      :license,
      :indexed,
      :abstract_course,
      :storage_quota,
      :storage_quota_mb,
      :restrict_enrollments_to_course_dates,
      :use_rights_required,
      :restrict_student_past_view,
      :restrict_student_future_view,
      :restrict_quantitative_data,
      :grading_standard,
      :grading_standard_enabled,
      :locale,
      :integration_id,
      :hide_final_grades,
      :hide_distribution_graphs,
      :hide_sections_on_course_users_page,
      :lock_all_announcements,
      :public_syllabus,
      :quiz_engine_selected,
      :public_syllabus_to_auth,
      :course_format,
      :time_zone,
      :organize_epub_by_content_type,
      :enable_offline_web_export,
      :show_announcements_on_home_page,
      :home_page_announcement_limit,
      :allow_final_grade_override,
      :filter_speed_grader_by_student_group,
      :homeroom_course,
      :template,
      :course_color,
      :homeroom_course_id,
      :sync_enrollments_from_homeroom,
      :friendly_name,
      :enable_course_paces,
      :default_due_time,
      :conditional_release
    )
  end

  def disable_conditional_release
    ConditionalRelease::Service.delay_if_production(priority: Delayed::LOW_PRIORITY,
                                                    n_strand: ["conditional_release_unassignment", @course.global_root_account_id])
                               .release_mastery_paths_content_in_course(@course)
  end
end<|MERGE_RESOLUTION|>--- conflicted
+++ resolved
@@ -2274,10 +2274,7 @@
               @context.quiz_lti_tool.present?,
             FLAGS: {
               newquizzes_on_quiz_page: @context.root_account.feature_enabled?(:newquizzes_on_quiz_page),
-<<<<<<< HEAD
-=======
               show_additional_speed_grader_link: Account.site_admin.feature_enabled?(:additional_speedgrader_links),
->>>>>>> a9d918a9
             }
           )
           js_env(COURSE_HOME: true)
