# frozen_string_literal: true

#
# Copyright (C) 2011 - present Instructure, Inc.
#
# This file is part of Canvas.
#
# Canvas is free software: you can redistribute it and/or modify it under
# the terms of the GNU Affero General Public License as published by the Free
# Software Foundation, version 3 of the License.
#
# Canvas is distributed in the hope that it will be useful, but WITHOUT ANY
# WARRANTY; without even the implied warranty of MERCHANTABILITY or FITNESS FOR
# A PARTICULAR PURPOSE. See the GNU Affero General Public License for more
# details.
#
# You should have received a copy of the GNU Affero General Public License along
# with this program. If not, see <http://www.gnu.org/licenses/>.
#

# @API Courses
# API for accessing course information.
#
# @model Term
#     {
#       "id": "Term",
#       "description": "",
#       "properties": {
#         "id": {
#           "example": 1,
#           "type": "integer"
#         },
#         "name": {
#           "example": "Default Term",
#           "type": "string"
#         },
#         "start_at": {
#           "example": "2012-06-01T00:00:00-06:00",
#           "type": "datetime"
#         },
#         "end_at": {
#           "type": "datetime"
#         }
#       }
#     }
#
# @model CourseProgress
#     {
#       "id": "CourseProgress",
#       "description": "",
#       "properties": {
#         "requirement_count": {
#           "description": "total number of requirements from all modules",
#           "example": 10,
#           "type": "integer"
#         },
#         "requirement_completed_count": {
#           "description": "total number of requirements the user has completed from all modules",
#           "example": 1,
#           "type": "integer"
#         },
#         "next_requirement_url": {
#           "description": "url to next module item that has an unmet requirement. null if the user has completed the course or the current module does not require sequential progress",
#           "example": "http://localhost/courses/1/modules/items/2",
#           "type": "string"
#         },
#         "completed_at": {
#           "description": "date the course was completed. null if the course has not been completed by this user",
#           "example": "2013-06-01T00:00:00-06:00",
#           "type": "datetime"
#         }
#       }
#     }
#
# @model Course
#     {
#       "id": "Course",
#       "description": "",
#       "properties": {
#         "id": {
#           "description": "the unique identifier for the course",
#           "example": 370663,
#           "type": "integer"
#         },
#         "sis_course_id": {
#           "description": "the SIS identifier for the course, if defined. This field is only included if the user has permission to view SIS information.",
#           "type": "string"
#         },
#         "uuid": {
#           "description": "the UUID of the course",
#           "example": "WvAHhY5FINzq5IyRIJybGeiXyFkG3SqHUPb7jZY5",
#           "type": "string"
#         },
#         "integration_id": {
#           "description": "the integration identifier for the course, if defined. This field is only included if the user has permission to view SIS information.",
#           "type": "string"
#         },
#         "sis_import_id": {
#           "description": "the unique identifier for the SIS import. This field is only included if the user has permission to manage SIS information.",
#           "example": 34,
#           "type": "integer"
#         },
#         "name": {
#           "description": "the full name of the course. If the requesting user has set a nickname for the course, the nickname will be shown here.",
#           "example": "InstructureCon 2012",
#           "type": "string"
#         },
#         "course_code": {
#           "description": "the course code",
#           "example": "INSTCON12",
#           "type": "string"
#         },
#         "original_name": {
#           "description": "the actual course name. This field is returned only if the requesting user has set a nickname for the course.",
#           "example": "InstructureCon-2012-01",
#           "type": "string"
#         },
#         "workflow_state": {
#           "description": "the current state of the course, also known as ‘status’.  The value will be one of the following values: 'unpublished', 'available', 'completed', or 'deleted'.  NOTE: When fetching a singular course that has a 'deleted' workflow state value, an error will be returned with a message of 'The specified resource does not exist.'",
#           "example": "available",
#           "type": "string",
#           "allowableValues": {
#             "values": [
#               "unpublished",
#               "available",
#               "completed",
#               "deleted"
#             ]
#           }
#         },
#         "account_id": {
#           "description": "the account associated with the course",
#           "example": 81259,
#           "type": "integer"
#         },
#         "root_account_id": {
#           "description": "the root account associated with the course",
#           "example": 81259,
#           "type": "integer"
#         },
#         "enrollment_term_id": {
#           "description": "the enrollment term associated with the course",
#           "example": 34,
#           "type": "integer"
#         },
#         "grading_periods": {
#           "description": "A list of grading periods associated with the course",
#           "type": "array",
#           "items": { "$ref": "GradingPeriod" }
#         },
#         "grading_standard_id": {
#            "description": "the grading standard associated with the course",
#            "example": 25,
#            "type": "integer"
#         },
#         "grade_passback_setting": {
#            "description": "the grade_passback_setting set on the course",
#            "example": "nightly_sync",
#            "type": "string"
#         },
#         "created_at": {
#           "description": "the date the course was created.",
#           "example": "2012-05-01T00:00:00-06:00",
#           "type": "datetime"
#         },
#         "start_at": {
#           "description": "the start date for the course, if applicable",
#           "example": "2012-06-01T00:00:00-06:00",
#           "type": "datetime"
#         },
#         "end_at": {
#           "description": "the end date for the course, if applicable",
#           "example": "2012-09-01T00:00:00-06:00",
#           "type": "datetime"
#         },
#         "locale": {
#           "description": "the course-set locale, if applicable",
#           "example": "en",
#           "type": "string"
#         },
#         "enrollments": {
#           "description": "A list of enrollments linking the current user to the course. for student enrollments, grading information may be included if include[]=total_scores",
#           "type": "array",
#           "items": { "$ref": "Enrollment" }
#         },
#         "total_students": {
#           "description": "optional: the total number of active and invited students in the course",
#           "example": 32,
#           "type": "integer"
#         },
#         "calendar": {
#           "description": "course calendar",
#           "$ref": "CalendarLink"
#         },
#         "default_view": {
#           "description": "the type of page that users will see when they first visit the course - 'feed': Recent Activity Dashboard - 'wiki': Wiki Front Page - 'modules': Course Modules/Sections Page - 'assignments': Course Assignments List - 'syllabus': Course Syllabus Page other types may be added in the future",
#           "example": "feed",
#           "type": "string",
#           "allowableValues": {
#             "values": [
#               "feed",
#               "wiki",
#               "modules",
#               "syllabus",
#               "assignments"
#             ]
#           }
#         },
#         "syllabus_body": {
#           "description": "optional: user-generated HTML for the course syllabus",
#           "example": "<p>syllabus html goes here</p>",
#           "type": "string"
#         },
#         "needs_grading_count": {
#           "description": "optional: the number of submissions needing grading returned only if the current user has grading rights and include[]=needs_grading_count",
#           "example": 17,
#           "type": "integer"
#         },
#         "term": {
#           "description": "optional: the enrollment term object for the course returned only if include[]=term",
#           "$ref": "Term"
#         },
#         "course_progress": {
#           "description": "optional: information on progress through the course returned only if include[]=course_progress",
#           "$ref": "CourseProgress"
#         },
#         "apply_assignment_group_weights": {
#           "description": "weight final grade based on assignment group percentages",
#           "example": true,
#           "type": "boolean"
#         },
#         "permissions": {
#           "description": "optional: the permissions the user has for the course. returned only for a single course and include[]=permissions",
#           "example": {"create_discussion_topic": true, "create_announcement": true},
#           "type": "object",
#           "key": { "type": "string" },
#           "value": { "type": "boolean" }
#         },
#         "is_public": {
#           "example": true,
#           "type": "boolean"
#         },
#         "is_public_to_auth_users": {
#           "example": true,
#           "type": "boolean"
#         },
#         "public_syllabus": {
#           "example": true,
#           "type": "boolean"
#         },
#         "public_syllabus_to_auth": {
#           "example": true,
#           "type": "boolean"
#         },
#         "public_description": {
#           "description": "optional: the public description of the course",
#           "example": "Come one, come all to InstructureCon 2012!",
#           "type": "string"
#         },
#         "storage_quota_mb": {
#           "example": 5,
#           "type": "integer"
#         },
#         "storage_quota_used_mb": {
#           "example": 5,
#           "type": "number"
#         },
#         "hide_final_grades": {
#           "example": false,
#           "type": "boolean"
#         },
#         "license": {
#           "example": "Creative Commons",
#           "type": "string"
#         },
#         "allow_student_assignment_edits": {
#           "example": false,
#           "type": "boolean"
#         },
#         "allow_wiki_comments": {
#           "example": false,
#           "type": "boolean"
#         },
#         "allow_student_forum_attachments": {
#           "example": false,
#           "type": "boolean"
#         },
#         "open_enrollment": {
#           "example": true,
#           "type": "boolean"
#         },
#         "self_enrollment": {
#           "example": false,
#           "type": "boolean"
#         },
#         "restrict_enrollments_to_course_dates": {
#           "example": false,
#           "type": "boolean"
#         },
#         "course_format": {
#           "example": "online",
#           "type": "string"
#         },
#         "access_restricted_by_date": {
#           "description": "optional: this will be true if this user is currently prevented from viewing the course because of date restriction settings",
#           "example": false,
#           "type": "boolean"
#         },
#         "time_zone": {
#           "description": "The course's IANA time zone name.",
#           "example": "America/Denver",
#           "type": "string"
#         },
#         "blueprint": {
#           "description": "optional: whether the course is set as a Blueprint Course (blueprint fields require the Blueprint Courses feature)",
#           "example": true,
#           "type": "boolean"
#         },
#         "blueprint_restrictions": {
#           "description": "optional: Set of restrictions applied to all locked course objects",
#           "example": {"content": true, "points": true, "due_dates": false, "availability_dates": false},
#           "type": "object"
#         },
#         "blueprint_restrictions_by_object_type": {
#           "description": "optional: Sets of restrictions differentiated by object type applied to locked course objects",
#           "example": {"assignment": {"content": true, "points": true}, "wiki_page": {"content": true}},
#           "type": "object"
#         },
#         "template": {
#           "description": "optional: whether the course is set as a template (requires the Course Templates feature)",
#           "example": true,
#           "type": "boolean"
#         }
#       }
#     }
#
# @model CalendarLink
#     {
#       "id": "CalendarLink",
#       "description": "",
#       "properties": {
#         "ics": {
#           "description": "The URL of the calendar in ICS format",
#           "example": "https://canvas.instructure.com/feeds/calendars/course_abcdef.ics",
#           "type": "string"
#          }
#       }
#     }
#
class CoursesController < ApplicationController
  include SearchHelper
  include ContextExternalToolsHelper
  include CustomColorHelper
  include CustomSidebarLinksHelper
  include SyllabusHelper
  include WebZipExportHelper
  include CoursesHelper
  include NewQuizzesFeaturesHelper
  include ObserverEnrollmentsHelper
  include DefaultDueTimeHelper
  include AccessibilityHelper

  before_action :require_user, only: %i[index activity_stream activity_stream_summary effective_due_dates offline_web_exports start_offline_web_export]
  before_action :require_user_or_observer, only: [:user_index]
  before_action :require_context, only: %i[roster locks create_file ping confirm_action copy effective_due_dates offline_web_exports link_validator settings start_offline_web_export statistics user_progress]
  skip_after_action :update_enrollment_last_activity_at, only: [:enrollment_invitation, :activity_stream_summary]
  before_action :check_limited_access_for_students, only: %i[create_file]
  before_action :check_horizon_redirect, only: [:show]

  include HorizonMode
  before_action :load_canvas_career, only: %i[settings index]

  include Api::V1::Course
  include Api::V1::Progress
  include K5Mode

  # @API List your courses
  # Returns the paginated list of active courses for the current user.
  #
  # @argument enrollment_type [String, "teacher"|"student"|"ta"|"observer"|"designer"]
  #   When set, only return courses where the user is enrolled as this type. For
  #   example, set to "teacher" to return only courses where the user is
  #   enrolled as a Teacher.  This argument is ignored if enrollment_role is given.
  #
  # @argument enrollment_role [String] Deprecated
  #   When set, only return courses where the user is enrolled with the specified
  #   course-level role.  This can be a role created with the
  #   {api:RoleOverridesController#add_role Add Role API} or a base role type of
  #   'StudentEnrollment', 'TeacherEnrollment', 'TaEnrollment', 'ObserverEnrollment',
  #   or 'DesignerEnrollment'.
  #
  # @argument enrollment_role_id [Integer]
  #   When set, only return courses where the user is enrolled with the specified
  #   course-level role.  This can be a role created with the
  #   {api:RoleOverridesController#add_role Add Role API} or a built_in role type of
  #   'StudentEnrollment', 'TeacherEnrollment', 'TaEnrollment', 'ObserverEnrollment',
  #   or 'DesignerEnrollment'.
  #
  # @argument enrollment_state [String, "active"|"invited_or_pending"|"completed"]
  #   When set, only return courses where the user has an enrollment with the given state.
  #   This will respect section/course/term date overrides.
  #
  # @argument exclude_blueprint_courses [Boolean]
  #   When set, only return courses that are not configured as blueprint courses.
  #
  # @argument include[] [String, "needs_grading_count"|"syllabus_body"|"public_description"|"total_scores"|"current_grading_period_scores"|"grading_periods"|"term"|"account"|"course_progress"|"sections"|"storage_quota_used_mb"|"total_students"|"passback_status"|"favorites"|"teachers"|"observed_users"|"course_image"|"banner_image"|"concluded"|"post_manually"]
  #   - "needs_grading_count": Optional information to include with each Course.
  #     When needs_grading_count is given, and the current user has grading
  #     rights, the total number of submissions needing grading for all
  #     assignments is returned.
  #   - "syllabus_body": Optional information to include with each Course.
  #     When syllabus_body is given the user-generated html for the course
  #     syllabus is returned.
  #   - "public_description": Optional information to include with each Course.
  #     When public_description is given the user-generated text for the course
  #     public description is returned.
  #   - "total_scores": Optional information to include with each Course.
  #     When total_scores is given, any student enrollments will also
  #     include the fields 'computed_current_score', 'computed_final_score',
  #     'computed_current_grade', and 'computed_final_grade', as well as (if
  #     the user has permission) 'unposted_current_score',
  #     'unposted_final_score', 'unposted_current_grade', and
  #     'unposted_final_grade' (see Enrollment documentation for more
  #     information on these fields). This argument is ignored if the course is
  #     configured to hide final grades.
  #   - "current_grading_period_scores": Optional information to include with
  #     each Course. When current_grading_period_scores is given and total_scores
  #     is given, any student enrollments will also include the fields
  #     'has_grading_periods',
  #     'totals_for_all_grading_periods_option', 'current_grading_period_title',
  #     'current_grading_period_id', current_period_computed_current_score',
  #     'current_period_computed_final_score',
  #     'current_period_computed_current_grade', and
  #     'current_period_computed_final_grade', as well as (if the user has permission)
  #     'current_period_unposted_current_score',
  #     'current_period_unposted_final_score',
  #     'current_period_unposted_current_grade', and
  #     'current_period_unposted_final_grade' (see Enrollment documentation for
  #     more information on these fields). In addition, when this argument is
  #     passed, the course will have a 'has_grading_periods' attribute
  #     on it. This argument is ignored if the total_scores argument is not
  #     included. If the course is configured to hide final grades, the
  #     following fields are not returned:
  #     'totals_for_all_grading_periods_option',
  #     'current_period_computed_current_score',
  #     'current_period_computed_final_score',
  #     'current_period_computed_current_grade',
  #     'current_period_computed_final_grade',
  #     'current_period_unposted_current_score',
  #     'current_period_unposted_final_score',
  #     'current_period_unposted_current_grade', and
  #     'current_period_unposted_final_grade'
  #   - "grading_periods": Optional information to include with each Course. When
  #     grading_periods is given, a list of the grading periods associated with
  #     each course is returned.
  #   - "term": Optional information to include with each Course. When
  #     term is given, the information for the enrollment term for each course
  #     is returned.
  #   - "account": Optional information to include with each Course. When
  #     account is given, the account json for each course is returned.
  #   - "course_progress": Optional information to include with each Course.
  #     When course_progress is given, each course will include a
  #     'course_progress' object with the fields: 'requirement_count', an integer
  #     specifying the total number of requirements in the course,
  #     'requirement_completed_count', an integer specifying the total number of
  #     requirements in this course that have been completed, and
  #     'next_requirement_url', a string url to the next requirement item, and
  #     'completed_at', the date the course was completed (null if incomplete).
  #     'next_requirement_url' will be null if all requirements have been
  #     completed or the current module does not require sequential progress.
  #     "course_progress" will return an error message if the course is not
  #     module based or the user is not enrolled as a student in the course.
  #   - "sections": Section enrollment information to include with each Course.
  #     Returns an array of hashes containing the section ID (id), section name
  #     (name), start and end dates (start_at, end_at), as well as the enrollment
  #     type (enrollment_role, e.g. 'StudentEnrollment').
  #   - "storage_quota_used_mb": The amount of storage space used by the files in this course
  #   - "total_students": Optional information to include with each Course.
  #     Returns an integer for the total amount of active and invited students.
  #   - "passback_status": Include the grade passback_status
  #   - "favorites": Optional information to include with each Course.
  #     Indicates if the user has marked the course as a favorite course.
  #   - "teachers": Teacher information to include with each Course.
  #     Returns an array of hashes containing the {api:Users:UserDisplay UserDisplay} information
  #     for each teacher in the course.
  #   - "observed_users": Optional information to include with each Course.
  #     Will include data for observed users if the current user has an
  #     observer enrollment.
  #   - "tabs": Optional information to include with each Course.
  #     Will include the list of tabs configured for each course.  See the
  #     {api:TabsController#index List available tabs API} for more information.
  #   - "course_image": Optional information to include with each Course. Returns course
  #     image url if a course image has been set.
  #   - "banner_image": Optional information to include with each Course. Returns course
  #     banner image url if the course is a Canvas for Elementary subject and a banner
  #     image has been set.
  #   - "concluded": Optional information to include with each Course. Indicates whether
  #     the course has been concluded, taking course and term dates into account.
  #   - "post_manually": Optional information to include with each Course. Returns true if
  #     the course post policy is set to Manually post grades. Returns false if the the course
  #     post policy is set to Automatically post grades.
  #
  # @argument state[] [String, "unpublished"|"available"|"completed"|"deleted"]
  #   If set, only return courses that are in the given state(s).
  #   By default, "available" is returned for students and observers, and
  #   anything except "deleted", for all other enrollment types
  #
  # @returns [Course]
  def index
    GuardRail.activate(:secondary) do
      respond_to do |format|
        format.html do
          css_bundle :context_list, :course_list
          js_bundle :course_list

          course_permissions = @current_user.create_courses_permissions(@domain_root_account)
          js_env({
                   CREATE_COURSES_PERMISSIONS: {
                     PERMISSION: course_permissions[:can_create],
                     RESTRICT_TO_MCC_ACCOUNT: course_permissions[:restrict_to_mcc]
                   }
                 })

          set_k5_mode(require_k5_theme: true)

          if @current_user
            content_for_head helpers.auto_discovery_link_tag(:atom, feeds_user_format_path(@current_user.feed_code, :atom), { title: t("titles.rss.course_announcements", "Course Announcements Atom Feed") })
          end

          render stream: can_stream_template?
        end

        format.json do
          render json: courses_for_user(@current_user)
        end
      end
    end
  end

  def load_enrollments_for_index
    all_enrollments = @current_user.enrollments.not_deleted.shard(@current_user.in_region_associated_shards).preload(:enrollment_state, :course, :course_section).to_a
    if @current_user.roles(@domain_root_account).all? { |role| role == "student" || role == "user" }
      all_enrollments = all_enrollments.reject { |e| e.course.elementary_homeroom_course? || e.course.horizon_course? }
    end
    @past_enrollments = []
    @current_enrollments = []
    @future_enrollments = []

    completed_states = %i[completed rejected]
    active_states = %i[active invited]
    all_enrollments.group_by { |e| [e.course_id, e.type] }.each_value do |enrollments|
      first_enrollment = enrollments.min_by(&:state_with_date_sortable)
      if enrollments.count > 1
        # pick the last one so if all sections have "ended" it still shows up in past enrollments because dates are still terrible
        first_enrollment.course_section = enrollments.map(&:course_section).max_by { |cs| cs.end_at || CanvasSort::Last }
        first_enrollment.readonly!
      end

      state = first_enrollment.state_based_on_date
      if completed_states.include?(state) ||
         (active_states.include?(state) && first_enrollment.section_or_course_date_in_past?) # strictly speaking, these enrollments are perfectly active but enrollment dates are terrible
        @past_enrollments << first_enrollment unless first_enrollment.workflow_state == "invited"
      elsif !first_enrollment.hard_inactive?
        if first_enrollment.enrollment_state.pending? || state == :creation_pending ||
           (first_enrollment.admin? &&
               first_enrollment.course.restrict_enrollments_to_course_dates &&
               first_enrollment.course.start_at&.>(Time.now.utc) &&
               (first_enrollment.course_section&.start_at&.>(Time.now.utc) || first_enrollment.course_section&.start_at.nil?)

           )
          @future_enrollments << first_enrollment unless first_enrollment.restrict_future_listing?
        elsif state != :inactive
          @current_enrollments << first_enrollment
        end
      end
    end

    @current_enrollments = sort_enrollments(@current_enrollments, "current")
    @past_enrollments = sort_enrollments(@past_enrollments, "past")
    @future_enrollments = sort_enrollments(@future_enrollments, "future")
  end
  helper_method :load_enrollments_for_index

  def sort_enrollments(enrollments, type)
    sort_column = nil
    order = nil
    case type
    when "current"
      sort_column = params[:cc_sort]
      order = params[:cc_order]
    when "past"
      sort_column = params[:pc_sort]
      order = params[:pc_order]
    when "future"
      sort_column = params[:fc_sort]
      order = params[:fc_order]
    end
    sorted_enrollments = enrollments.sort_by! do |e|
      case sort_column
      when "favorite"
        @current_user.courses_with_primary_enrollment(:favorite_courses).map(&:id).include?(e.course_id) ? 0 : 1
      when "course"
        e.course.name
      when "nickname"
        nickname = e.course.nickname_for(@current_user, nil)
        [nickname.nil? ? 1 : 0, nickname]
      when "term"
        [e.course.enrollment_term.default_term? ? 1 : 0, e.course.enrollment_term.name]
      when "enrolled_as"
        e.readable_role_name
      else
        if type == "past"
          [e.course.published? ? 0 : 1, Canvas::ICU.collation_key(e.long_name)]
        else
          [e.course.published? ? 0 : 1, e.active? ? 1 : 0, Canvas::ICU.collation_key(e.long_name)]
        end
      end
    end
    (order == "desc") ? sorted_enrollments.reverse : sorted_enrollments
  end

  def enrollments_for_index(type)
    instance_variable_get(:"@#{type}_enrollments")
  end
  helper_method :enrollments_for_index

  def show_favorites_col_for_index?(type)
    enrollments_for_index(type).any?(&:allows_favoriting?)
  end
  helper_method :show_favorites_col_for_index?

  # @API List courses for a user
  # Returns a paginated list of active courses for this user. To view the course list for a user other than yourself, you must be either an observer of that user or an administrator.
  #
  # @argument include[] [String, "needs_grading_count"|"syllabus_body"|"public_description"|"total_scores"|"current_grading_period_scores"|"grading_periods"|term"|"account"|"course_progress"|"sections"|"storage_quota_used_mb"|"total_students"|"passback_status"|"favorites"|"teachers"|"observed_users"|"course_image"|"banner_image"|"concluded"|"post_manually"]
  #   - "needs_grading_count": Optional information to include with each Course.
  #     When needs_grading_count is given, and the current user has grading
  #     rights, the total number of submissions needing grading for all
  #     assignments is returned.
  #   - "syllabus_body": Optional information to include with each Course.
  #     When syllabus_body is given the user-generated html for the course
  #     syllabus is returned.
  #   - "public_description": Optional information to include with each Course.
  #     When public_description is given the user-generated text for the course
  #     public description is returned.
  #   - "total_scores": Optional information to include with each Course.
  #     When total_scores is given, any student enrollments will also
  #     include the fields 'computed_current_score', 'computed_final_score',
  #     'computed_current_grade', and 'computed_final_grade' (see Enrollment
  #     documentation for more information on these fields). This argument
  #     is ignored if the course is configured to hide final grades.
  #   - "current_grading_period_scores": Optional information to include with
  #     each Course. When current_grading_period_scores is given and total_scores
  #     is given, any student enrollments will also include the fields
  #     'has_grading_periods',
  #     'totals_for_all_grading_periods_option', 'current_grading_period_title',
  #     'current_grading_period_id', current_period_computed_current_score',
  #     'current_period_computed_final_score',
  #     'current_period_computed_current_grade', and
  #     'current_period_computed_final_grade', as well as (if the user has permission)
  #     'current_period_unposted_current_score',
  #     'current_period_unposted_final_score',
  #     'current_period_unposted_current_grade', and
  #     'current_period_unposted_final_grade' (see Enrollment documentation for
  #     more information on these fields). In addition, when this argument is
  #     passed, the course will have a 'has_grading_periods' attribute
  #     on it. This argument is ignored if the course is configured to hide final
  #     grades or if the total_scores argument is not included.
  #   - "grading_periods": Optional information to include with each Course. When
  #     grading_periods is given, a list of the grading periods associated with
  #     each course is returned.
  #   - "term": Optional information to include with each Course. When
  #     term is given, the information for the enrollment term for each course
  #     is returned.
  #   - "account": Optional information to include with each Course. When
  #     account is given, the account json for each course is returned.
  #   - "course_progress": Optional information to include with each Course.
  #     When course_progress is given, each course will include a
  #     'course_progress' object with the fields: 'requirement_count', an integer
  #     specifying the total number of requirements in the course,
  #     'requirement_completed_count', an integer specifying the total number of
  #     requirements in this course that have been completed, and
  #     'next_requirement_url', a string url to the next requirement item, and
  #     'completed_at', the date the course was completed (null if incomplete).
  #     'next_requirement_url' will be null if all requirements have been
  #     completed or the current module does not require sequential progress.
  #     "course_progress" will return an error message if the course is not
  #     module based or the user is not enrolled as a student in the course.
  #   - "sections": Section enrollment information to include with each Course.
  #     Returns an array of hashes containing the section ID (id), section name
  #     (name), start and end dates (start_at, end_at), as well as the enrollment
  #     type (enrollment_role, e.g. 'StudentEnrollment').
  #   - "storage_quota_used_mb": The amount of storage space used by the files in this course
  #   - "total_students": Optional information to include with each Course.
  #     Returns an integer for the total amount of active and invited students.
  #   - "passback_status": Include the grade passback_status
  #   - "favorites": Optional information to include with each Course.
  #     Indicates if the user has marked the course as a favorite course.
  #   - "teachers": Teacher information to include with each Course.
  #     Returns an array of hashes containing the {api:Users:UserDisplay UserDisplay} information
  #     for each teacher in the course.
  #   - "observed_users": Optional information to include with each Course.
  #     Will include data for observed users if the current user has an
  #     observer enrollment.
  #   - "tabs": Optional information to include with each Course.
  #     Will include the list of tabs configured for each course.  See the
  #     {api:TabsController#index List available tabs API} for more information.
  #   - "course_image": Optional information to include with each Course. Returns course
  #     image url if a course image has been set.
  #   - "banner_image": Optional information to include with each Course. Returns course
  #     banner image url if the course is a Canvas for Elementary subject and a banner
  #     image has been set.
  #   - "concluded": Optional information to include with each Course. Indicates whether
  #     the course has been concluded, taking course and term dates into account.
  #   - "post_manually": Optional information to include with each Course. Returns true if
  #     the course post policy is set to "Manually". Returns false if the the course post
  #     policy is set to "Automatically".
  #
  # @argument state[] [String, "unpublished"|"available"|"completed"|"deleted"]
  #   If set, only return courses that are in the given state(s).
  #   By default, "available" is returned for students and observers, and
  #   anything except "deleted", for all other enrollment types
  #
  # @argument enrollment_state [String, "active"|"invited_or_pending"|"completed"]
  #   When set, only return courses where the user has an enrollment with the given state.
  #   This will respect section/course/term date overrides.
  #
  # @argument homeroom [Optional, Boolean]
  #   If set, only return homeroom courses.
  #
  # @argument account_id [Optional, String]
  #   If set, only include courses associated with this account
  #
  # @returns [Course]
  def user_index
    GuardRail.activate(:secondary) do
      render json: courses_for_user(@user, paginate_url: api_v1_user_courses_url(@user))
    end
  end

  # @API Get user progress
  # Return progress information for the user and course
  #
  # You can supply +self+ as the user_id to query your own progress in a course. To query another user's progress,
  # you must be a teacher in the course, an administrator, or a linked observer of the user.
  #
  # @returns CourseProgress
  def user_progress
    # NOTE: this endpoint must remain on the primary db since it's queried in response to a live event
    target_user = api_find(@context.users, params[:user_id])
    if @context.grants_right?(@current_user, session, :view_all_grades) || target_user.grants_right?(@current_user, session, :read)
      json = CourseProgress.new(@context, target_user, read_only: true).to_json
      render json:, status: json.key?(:error) ? :bad_request : :ok
    else
      render_unauthorized_action
    end
  end

  # @API Create a new course
  # Create a new course
  #
  # @argument course[name] [String]
  #   The name of the course. If omitted, the course will be named "Unnamed
  #   Course."
  #
  # @argument course[course_code] [String]
  #   The course code for the course.
  #
  # @argument course[start_at] [DateTime]
  #   Course start date in ISO8601 format, e.g. 2011-01-01T01:00Z
  #   This value is ignored unless 'restrict_enrollments_to_course_dates' is set to true.
  #
  # @argument course[end_at] [DateTime]
  #   Course end date in ISO8601 format. e.g. 2011-01-01T01:00Z
  #   This value is ignored unless 'restrict_enrollments_to_course_dates' is set to true.
  #
  # @argument course[license] [String]
  #   The name of the licensing. Should be one of the following abbreviations
  #   (a descriptive name is included in parenthesis for reference):
  #   - 'private' (Private Copyrighted)
  #   - 'cc_by_nc_nd' (CC Attribution Non-Commercial No Derivatives)
  #   - 'cc_by_nc_sa' (CC Attribution Non-Commercial Share Alike)
  #   - 'cc_by_nc' (CC Attribution Non-Commercial)
  #   - 'cc_by_nd' (CC Attribution No Derivatives)
  #   - 'cc_by_sa' (CC Attribution Share Alike)
  #   - 'cc_by' (CC Attribution)
  #   - 'public_domain' (Public Domain).
  #
  # @argument course[is_public] [Boolean]
  #   Set to true if course is public to both authenticated and unauthenticated users.
  #
  # @argument course[is_public_to_auth_users] [Boolean]
  #   Set to true if course is public only to authenticated users.
  #
  # @argument course[public_syllabus] [Boolean]
  #   Set to true to make the course syllabus public.
  #
  # @argument course[public_syllabus_to_auth] [Boolean]
  #   Set to true to make the course syllabus public for authenticated users.
  #
  # @argument course[public_description] [String]
  #   A publicly visible description of the course.
  #
  # @argument course[allow_student_wiki_edits] [Boolean]
  #   If true, students will be able to modify the course wiki.
  #
  # @argument course[allow_wiki_comments] [Boolean]
  #   If true, course members will be able to comment on wiki pages.
  #
  # @argument course[allow_student_forum_attachments] [Boolean]
  #   If true, students can attach files to forum posts.
  #
  # @argument course[open_enrollment] [Boolean]
  #   Set to true if the course is open enrollment.
  #
  # @argument course[self_enrollment] [Boolean]
  #   Set to true if the course is self enrollment.
  #
  # @argument course[restrict_enrollments_to_course_dates] [Boolean]
  #   Set to true to restrict user enrollments to the start and end dates of the
  #   course. This value must be set to true
  #   in order to specify a course start date and/or end date.
  #
  # @argument course[term_id] [String]
  #   The unique ID of the term to create to course in.
  #
  # @argument course[sis_course_id] [String]
  #   The unique SIS identifier.
  #
  # @argument course[integration_id] [String]
  #   The unique Integration identifier.
  #
  # @argument course[hide_final_grades] [Boolean]
  #   If this option is set to true, the totals in student grades summary will
  #   be hidden.
  #
  # @argument course[apply_assignment_group_weights] [Boolean]
  #   Set to true to weight final grade based on assignment groups percentages.
  #
  # @argument course[time_zone] [String]
  #   The time zone for the course. Allowed time zones are
  #   {http://www.iana.org/time-zones IANA time zones} or friendlier
  #   {http://api.rubyonrails.org/classes/ActiveSupport/TimeZone.html Ruby on Rails time zones}.
  #
  # @argument offer [Boolean]
  #   If this option is set to true, the course will be available to students
  #   immediately.
  #
  # @argument enroll_me [Boolean]
  #   Set to true to enroll the current user as the teacher.
  #
  # @argument skip_course_template [Boolean]
  #   If this option is set to true, the template of the account will not be applied to this course
  #   It means copy_from_course_template will not be executed. This option is thought for a course copy.
  #
  # @argument course[default_view]  [String, "feed"|"wiki"|"modules"|"syllabus"|"assignments"]
  #   The type of page that users will see when they first visit the course
  #   * 'feed' Recent Activity Dashboard
  #   * 'modules' Course Modules/Sections Page
  #   * 'assignments' Course Assignments List
  #   * 'syllabus' Course Syllabus Page
  #   other types may be added in the future
  #
  # @argument course[syllabus_body] [String]
  #   The syllabus body for the course
  #
  # @argument course[grading_standard_id] [Integer]
  #   The grading standard id to set for the course.  If no value is provided for this argument the current grading_standard will be un-set from this course.
  #
  # @argument course[grade_passback_setting] [String]
  #   Optional. The grade_passback_setting for the course. Only 'nightly_sync', 'disabled', and '' are allowed
  #
  # @argument course[course_format] [String]
  #   Optional. Specifies the format of the course. (Should be 'on_campus', 'online', or 'blended')
  #
  # @argument course[post_manually] [Boolean]
  #   Default is false.
  #   When true, all grades in the course must be posted manually, and will not be automatically posted.
  #   When false, all grades in the course will be automatically posted.
  #
  # @argument enable_sis_reactivation [Boolean]
  #   When true, will first try to re-activate a deleted course with matching sis_course_id if possible.
  #
  # @returns Course
  def create
    @account = params[:account_id] ? api_find(Account, params[:account_id]) : @domain_root_account.manually_created_courses_account

    if authorized_action(@account, @current_user, :create_courses)
      params[:course] ||= {}
      params_for_create = course_params

      if params_for_create.key?(:syllabus_body)
        begin
          params_for_create[:syllabus_body] = process_incoming_html_content(params_for_create[:syllabus_body])
        rescue Api::Html::UnparsableContentError => e
          return render json: { errors: { unparsable_content: e.message } }, status: :bad_request
        end
      end

      if (sub_account_id = params[:course].delete(:account_id)) && sub_account_id.to_i != @account.id
        @sub_account = @account.find_child(sub_account_id)
      end

      term_id = params[:course].delete(:term_id).presence || params[:course].delete(:enrollment_term_id).presence
      params_for_create[:enrollment_term] = api_find(@account.root_account.enrollment_terms, term_id) if term_id

      sis_course_id = params[:course].delete(:sis_course_id)
      apply_assignment_group_weights = params[:course].delete(:apply_assignment_group_weights)

      # params_for_create is used to build the course object
      # since post_manually is not an actual attribute of the course object,
      # we need to remove it from the params. We will use it later to
      # apply the post policy to the course after the course is saved.
      post_manually = params_for_create.delete(:post_manually) if params_for_create.key?(:post_manually)

      # accept end_at as an alias for conclude_at. continue to accept
      # conclude_at for legacy support, and return conclude_at only if
      # the user uses that name.
      course_end = if params[:course][:end_at].present?
                     params_for_create[:conclude_at] = params[:course].delete(:end_at)
                     :end_at
                   else
                     :conclude_at
                   end

      # If Term enrollment is specified, don't allow setting enrollment dates
      params_for_create = params_for_create.except(:start_at, :conclude_at) unless value_to_boolean(params_for_create[:restrict_enrollments_to_course_dates])

      unless @account.grants_right? @current_user, session, :manage_storage_quotas
        params_for_create.delete :storage_quota
        params_for_create.delete :storage_quota_mb
      end

      # Hang on... caller may not have permission to manage course visibility
      # settings. If not, make sure any attempt doesn't see the light of day.
      unless course_permission_to?("manage_course_visibility", @account)
        params_for_create.delete :public_syllabus
        params_for_create.delete :is_public_to_auth_users
        params_for_create.delete :public_syllabus_to_auth
        params_for_create[:is_public] = false
      end

      can_manage_sis = api_request? && @account.grants_right?(@current_user, :manage_sis)
      if can_manage_sis && value_to_boolean(params[:enable_sis_reactivation])
        @course = @domain_root_account.all_courses.where(
          sis_source_id: sis_course_id, workflow_state: "deleted"
        ).first
        if @course
          @course.workflow_state = "claimed"
          @course.account = @sub_account if @sub_account
        end
      end

      @course ||= (@sub_account || @account).courses.build(params_for_create)
      @course.saving_user = @current_user

      if can_manage_sis
        @course.sis_source_id = sis_course_id
      end

      if apply_assignment_group_weights
        @course.apply_assignment_group_weights = value_to_boolean apply_assignment_group_weights
      end

      if params_for_create.key?(:grade_passback_setting)
        grade_passback_setting = params_for_create.delete(:grade_passback_setting)
        update_grade_passback_setting(grade_passback_setting)
      end

      changes = changed_settings(@course.changes, @course.settings)

      respond_to do |format|
        success = if value_to_boolean(params[:skip_course_template])
                    Course.suspend_callbacks(:copy_from_course_template) do
                      @course.save
                    end
                  else
                    @course.save
                  end

        if success
          Auditors::Course.record_created(@course, @current_user, changes, source: (api_request? ? :api : :manual))
          @course.enroll_user(@current_user, "TeacherEnrollment", enrollment_state: "active") if params[:enroll_me].to_s == "true"
          @course.require_assignment_group
          # offer updates the workflow state, saving the record without doing validation callbacks
          if api_request? && value_to_boolean(params[:offer])
            return unless verified_user_check

            @course.offer
            Auditors::Course.record_published(@course, @current_user, source: :api)
          end
          # Sync homeroom enrollments and participation if enabled and the course isn't a SIS import
          if @course.elementary_enabled? && value_to_boolean(params[:course][:sync_enrollments_from_homeroom]) && params[:course][:homeroom_course_id] && @course.sis_batch_id.blank?
            progress = Progress.new(context: @course, tag: :sync_homeroom_enrollments)
            progress.user = @current_user
            progress.reset!
            progress.process_job(@course, :sync_homeroom_enrollments, { priority: Delayed::LOW_PRIORITY })
            # Participation sync should be done in the normal request flow, as it only needs to update a couple of
            # specific fields, delegating that to a job will cause the controller to return the old values, which will
            # force the user to refresh the page after the job finishes to see the changes
            @course.sync_homeroom_participation
          end

          # Cannot set the course PostPolicy until the course has saved a PostPolicy
          # is a polymorphic association
          @course.apply_post_policy!(post_manually: value_to_boolean(post_manually)) unless post_manually.nil?

          format.html { redirect_to @course }
          format.json do
            render json: course_json(
              @course,
              @current_user,
              session,
              [:start_at,
               course_end,
               :license,
               :is_public,
               :is_public_to_auth_users,
               :public_syllabus,
               :public_syllabus_to_auth,
               :allow_student_assignment_edits,
               :allow_wiki_comments,
               :allow_student_forum_attachments,
               :open_enrollment,
               :self_enrollment,
               :root_account_id,
               :account_id,
               :public_description,
               :restrict_enrollments_to_course_dates,
               :hide_final_grades],
              nil,
              prefer_friendly_name: false
            )
          end
        else
          flash[:error] = t("errors.create_failed", "Course creation failed")
          format.html { redirect_to :root_url }
          format.json { render json: @course.errors, status: :bad_request }
        end
      end
    end
  end

  # @API Upload a file
  #
  # Upload a file to the course.
  #
  # This API endpoint is the first step in uploading a file to a course.
  # See the {file:file.file_uploads.html File Upload Documentation} for details on
  # the file upload workflow.
  #
  # Only those with the "Manage Files" permission on a course can upload files
  # to the course. By default, this is Teachers, TAs and Designers.
  def create_file
    @attachment = Attachment.new(context: @context)
    if authorized_action(@attachment, @current_user, :create)
      api_attachment_preflight(@context, request, check_quota: true)
    end
  end

  def unconclude
    get_context
    if authorized_action(@context, @current_user, :manage_courses_conclude)
      @context.unconclude
      Auditors::Course.record_unconcluded(@context, @current_user, source: (api_request? ? :api : :manual))
      flash[:notice] = t("notices.unconcluded", "Course un-concluded")
      redirect_to(named_context_url(@context, :context_url))
    end
  end

  include Api::V1::User

  # @API List students
  #
  # Returns the paginated list of students enrolled in this course.
  #
  # DEPRECATED: Please use the {api:CoursesController#users course users} endpoint
  # and pass "student" as the enrollment_type.
  #
  # @returns [User]
  def students
    # DEPRECATED. Needs to stay separate from #users though, because this is un-paginated
    get_context
    if authorized_action(@context, @current_user, :read_roster)
      proxy = @context.students.order_by_sortable_name
      user_json_preloads(proxy, false)
      render json: proxy.map { |u| user_json(u, @current_user, session) }
    end
  end

  # @API List users in course
  # Returns the paginated list of users in this course. And optionally the user's enrollments in the course.
  #
  # @argument search_term [String]
  #   The partial name or full ID of the users to match and return in the results list.
  #
  # @argument sort [String, "username"|"last_login"|"email"|"sis_id"]
  #   When set, sort the results of the search based on the given field.
  #
  # @argument enrollment_type[] [String, "teacher"|"student"|"student_view"|"ta"|"observer"|"designer"]
  #   When set, only return users where the user is enrolled as this type.
  #   "student_view" implies include[]=test_student.
  #   This argument is ignored if enrollment_role is given.
  #
  # @argument enrollment_role [String] Deprecated
  #   When set, only return users enrolled with the specified course-level role.  This can be
  #   a role created with the {api:RoleOverridesController#add_role Add Role API} or a
  #   base role type of 'StudentEnrollment', 'TeacherEnrollment', 'TaEnrollment',
  #   'ObserverEnrollment', or 'DesignerEnrollment'.
  #
  # @argument enrollment_role_id [Integer]
  #   When set, only return courses where the user is enrolled with the specified
  #   course-level role.  This can be a role created with the
  #   {api:RoleOverridesController#add_role Add Role API} or a built_in role id with type
  #   'StudentEnrollment', 'TeacherEnrollment', 'TaEnrollment', 'ObserverEnrollment',
  #   or 'DesignerEnrollment'.
  #
  # @argument include[] [String, "enrollments"|"locked"|"avatar_url"|"test_student"|"bio"|"custom_links"|"current_grading_period_scores"|"uuid"]
  #   - "enrollments":
  #   Optionally include with each Course the user's current and invited
  #   enrollments. If the user is enrolled as a student, and the account has
  #   permission to manage or view all grades, each enrollment will include a
  #   'grades' key with 'current_score', 'final_score', 'current_grade' and
  #   'final_grade' values.
  #   - "locked": Optionally include whether an enrollment is locked.
  #   - "avatar_url": Optionally include avatar_url.
  #   - "bio": Optionally include each user's bio.
  #   - "test_student": Optionally include the course's Test Student,
  #   if present. Default is to not include Test Student.
  #   - "custom_links": Optionally include plugin-supplied custom links for each student,
  #   such as analytics information
  #   - "current_grading_period_scores": if enrollments is included as
  #   well as this directive, the scores returned in the enrollment
  #   will be for the current grading period if there is one. A
  #   'grading_period_id' value will also be included with the
  #   scores. if grading_period_id is nil there is no current grading
  #   period and the score is a total score.
  #   - "uuid": Optionally include the users uuid
  #
  # @argument user_id [String]
  #   If this parameter is given and it corresponds to a user in the course,
  #   the +page+ parameter will be ignored and the page containing the specified user
  #   will be returned instead.
  #
  # @argument user_ids[] [Integer]
  #   If included, the course users set will only include users with IDs
  #   specified by the param. Note: this will not work in conjunction
  #   with the "user_id" argument but multiple user_ids can be included.
  #
  # @argument enrollment_state[] [String, "active"|"invited"|"rejected"|"completed"|"inactive"]
  #  When set, only return users where the enrollment workflow state is of one of the given types.
  #  "active" and "invited" enrollments are returned by default.
  # @returns [User]
  def users
    GuardRail.activate(:secondary) do
      get_context
      if authorized_action(@context, @current_user, %i[read_roster view_all_grades manage_grades])
        log_api_asset_access(["roster", @context], "roster", "other")
        # backcompat limit param
        params[:per_page] ||= params[:limit]

        search_params = params.slice(:search_term, :enrollment_role, :enrollment_role_id, :enrollment_type, :enrollment_state, :sort, :differentiation_tag_id)
        include_inactive = @context.grants_right?(@current_user, session, :read_as_admin) && value_to_boolean(params[:include_inactive])

        search_params[:include_inactive_enrollments] = true if include_inactive
        search_term = search_params[:search_term].presence

        users = if search_term
                  UserSearch.for_user_in_context(search_term, @context, @current_user, session, search_params)
                else
                  UserSearch.scope_for(@context, @current_user, search_params)
                end

        # If a user_id is passed in, modify the page parameter so that the page
        # that contains that user is returned.
        # We delete it from params so that it is not maintained in pagination links.
        user_id = params[:user_id]
        if user_id.present? && (user = users.where(users: { id: user_id }).first)
          position_scope = users.where("#{User.sortable_name_order_by_clause}<=#{User.best_unicode_collation_key("?")}",
                                       user.sortable_name)
          position = position_scope.distinct.count(:all)
          per_page = Api.per_page_for(self)
          params[:page] = (position.to_f / per_page.to_f).ceil
        end

        user_ids = params[:user_ids]
        if user_ids.present?
          user_ids = user_ids.split(",") if user_ids.is_a?(String)
          users = users.where(id: user_ids)
        end

        user_uuids = params[:user_uuids]
        if user_uuids.present?
          user_uuids = user_uuids.split(",") if user_uuids.is_a?(String)
          users = users.where(uuid: user_uuids)
        end

        # don't calculate a total count/last page for this endpoint.
        # total_entries: nil
        users = Api.paginate(users, self, api_v1_course_users_url, { total_entries: nil })
        includes = Array(params[:include]).push("sis_user_id", "email")

        # user_json_preloads loads both active/accepted and deleted
        # group_memberships when passed "group_memberships: true." In a
        # known case in the wild, each student had thousands of deleted
        # group memberships. Since we only care about active group
        # memberships for this course, load the data in a more targeted way.
        user_json_preloads(users, includes.include?("email"))
        UserPastLtiId.manual_preload_past_lti_ids(users, @context) if ["uuid", "lti_id"].any? { |id| includes.include? id }
        include_group_ids = includes.delete("group_ids").present?

        unless includes.include?("test_student") || Array(params[:enrollment_type]).include?("student_view")
          users.reject! do |u|
            u.preferences[:fake_student]
          end
        end
        if includes.include?("enrollments")
          enrollment_scope = @context.enrollments
                                     .where(user_id: users)
                                     .preload(:course, :scores, :course_section)
                                     .joins(:course_section)
                                     .order("course_sections.name")

          enrollment_scope = if search_params[:enrollment_state]
                               enrollment_scope.where(workflow_state: search_params[:enrollment_state])
                             elsif include_inactive
                               enrollment_scope.all_active_or_pending
                             else
                               enrollment_scope.active_or_pending
                             end

          enrollment_types = UserSearch.validate_enrollment_types(search_params[:enrollment_type]) if search_params[:enrollment_type].present?

          enrollment_scope = enrollment_scope.where(type: enrollment_types) if enrollment_types.present?
          enrollments_by_user = enrollment_scope.group_by(&:user_id)
        else
          confirmed_user_ids = @context.enrollments.where.not(workflow_state: %w[invited creation_pending rejected])
                                       .where(user_id: users).distinct.pluck(:user_id)
        end

        render json: users.map { |u|
          enrollments = enrollments_by_user[u.id] || [] if includes.include?("enrollments")
          user_unconfirmed = if enrollments
                               enrollments.all? { |e| %w[invited creation_pending rejected].include?(e.workflow_state) }
                             else
                               !confirmed_user_ids.include?(u.id)
                             end
          excludes = user_unconfirmed ? %w[pseudonym personal_info] : []
          if @context.sections_hidden_on_roster_page?(current_user: @current_user)
            excludes.append("course_section_id")
          end
          user_json(u, @current_user, session, includes, @context, enrollments, excludes).tap do |json|
            json[:group_ids] = active_group_memberships(users)[u.id]&.map(&:group_id) || [] if include_group_ids
            json[:has_non_collaborative_groups] = u.current_differentiation_tags.where(context: @context).count > 0 if can_do(@context, @current_user, :manage_tags_manage)
          end
        }
      end
    end
  end

  # @API List recently logged in students
  #
  # Returns the paginated list of users in this course, ordered by how recently they have
  # logged in. The records include the 'last_login' field which contains
  # a timestamp of the last time that user logged into canvas.  The querying
  # user must have the 'View usage reports' permission.
  #
  # @example_request
  #     curl -H 'Authorization: Bearer <token>' \
  #          https://<canvas>/api/v1/courses/<course_id>/recent_users
  #
  # @returns [User]
  def recent_students
    get_context
    if authorized_action(@context, @current_user, :read_reports)
      scope = User.for_course_with_last_login(@context, @context.root_account_id, "StudentEnrollment")
      scope = scope.order("last_login DESC NULLS LAST")
      users = Api.paginate(scope, self, api_v1_course_recent_students_url)
      user_json_preloads(users)
      render json: users.map { |u| user_json(u, @current_user, session, ["last_login"]) }
    end
  end

  # @API Get single user
  # Return information on a single user.
  #
  # Accepts the same include[] parameters as the :users: action, and returns a
  # single user with the same fields as that action.
  #
  # @returns User
  def user
    get_context
    if authorized_action(@context, @current_user, :read_roster)
      includes = Array(params[:include])
      users = api_find_all(@context.users_visible_to(@current_user, {
                                                       include_inactive: includes.include?("inactive_enrollments")
                                                     }),
                           [params[:id]])

      user_json_preloads(users, includes.include?("email"))
      user = users.first or raise ActiveRecord::RecordNotFound
      enrollments = user.not_ended_enrollments.where(course_id: @context).preload(:course, :root_account, :sis_pseudonym) if includes.include?("enrollments")
      render json: user_json(user, @current_user, session, includes, @context, enrollments)
    end
  end

  # @API Search for content share users
  #
  # Returns a paginated list of users you can share content with.  Requires the content share
  # feature and the user must have the manage content permission for the course.
  #
  # @argument search_term [Required, String]
  #   Term used to find users.  Will search available share users with the search term in their name.
  #
  # @example_request
  #     curl -H 'Authorization: Bearer <token>' \
  #          https://<canvas>/api/v1/courses/<course_id>/content_share_users \
  #          -d 'search_term=smith'
  #
  # @returns [User]
  def content_share_users
    get_context
    reject!("Search term required") unless params[:search_term]
    return unless authorized_action(@context, @current_user, :read_as_admin)

    users_scope = User.shard(Shard.current).has_created_account.distinct
    union_scope = teacher_scope(name_scope(users_scope), @context.root_account_id)
                  .union(
                    teacher_scope(email_scope(users_scope), @context.root_account_id),
                    admin_scope(name_scope(users_scope), @context.root_account_id).merge(Role.full_account_admin),
                    admin_scope(email_scope(users_scope), @context.root_account_id).merge(Role.full_account_admin),
                    admin_scope(name_scope(users_scope), @context.root_account_id).merge(Role.custom_account_admin_with_permission("manage_course_content_add")),
                    admin_scope(email_scope(users_scope), @context.root_account_id).merge(Role.custom_account_admin_with_permission("manage_course_content_add"))
                  )
                  .order(:name)
                  .distinct
    users = Api.paginate(union_scope, self, api_v1_course_content_share_users_url)
    render json: users_json(users, @current_user, session, ["avatar_url", "email"], @context, nil, ["pseudonym"])
  end

  def admin_scope(scope, root_account_id)
    scope.joins(account_users: [:account, :role])
         .merge(AccountUser.active)
         .merge(Account.active)
         .where("accounts.id = ? OR accounts.root_account_id = ?", root_account_id, root_account_id)
  end

  def teacher_scope(scope, root_account_id)
    scope.joins(enrollments: :course)
         .merge(Enrollment.active.of_admin_type)
         .merge(Course.active)
         .where(courses: { root_account_id: })
  end

  def name_scope(scope)
    scope.where(UserSearch.like_condition("users.name"), pattern: UserSearch.like_string_for(params[:search_term]))
  end

  def email_scope(scope)
    scope.joins(:communication_channels)
         .where(communication_channels: { workflow_state: ["active", "unconfirmed"], path_type: "email" })
         .where(UserSearch.like_condition("communication_channels.path"), pattern: UserSearch.like_string_for(params[:search_term]))
  end

  include Api::V1::PreviewHtml
  # @API Preview processed html
  #
  # Preview html content processed for this course
  #
  # @argument html The html content to process
  #
  # @example_request
  #     curl https://<canvas>/api/v1/courses/<course_id>/preview_html \
  #          -F 'html=<p><badhtml></badhtml>processed html</p>' \
  #          -H 'Authorization: Bearer <token>'
  #
  # @example_response
  #   {
  #     "html": "<p>processed html</p>"
  #   }
  def preview_html
    get_context
    if @context && authorized_action(@context, @current_user, :read)
      render_preview_html
    end
  end

  include Api::V1::StreamItem
  # @API Course activity stream
  # Returns the current user's course-specific activity stream, paginated.
  #
  # For full documentation, see the API documentation for the user activity
  # stream, in the user api.
  def activity_stream
    get_context
    if authorized_action(@context, @current_user, :read)
      api_render_stream(contexts: [@context], paginate_url: :api_v1_course_activity_stream_url)
    end
  end

  # @API Course activity stream summary
  # Returns a summary of the current user's course-specific activity stream.
  #
  # For full documentation, see the API documentation for the user activity
  # stream summary, in the user api.
  def activity_stream_summary
    get_context
    if authorized_action(@context, @current_user, :read)
      api_render_stream_summary(contexts: [@context])
    end
  end

  include Api::V1::TodoItem
  # @API Course TODO items
  # Returns the current user's course-specific todo items.
  #
  # For full documentation, see the API documentation for the user todo items, in the user api.
  def todo_items
    GuardRail.activate(:secondary) do
      get_context
      if authorized_action(@context, @current_user, :read)
        bookmark = Plannable::Bookmarker.new(Assignment, false, [:due_at, :created_at], :id)

        grading_scope = @current_user.assignments_needing_grading(contexts: [@context], scope_only: true)
                                     .reorder(:due_at, :id).preload(:external_tool_tag, :rubric_association, :rubric, :discussion_topic, :quiz, :duplicate_of)
        submitting_scope = @current_user
                           .assignments_needing_submitting(
                             contexts: [@context],
                             include_ungraded: true,
                             scope_only: true
                           )
                           .reorder(:due_at, :id).preload(:external_tool_tag, :rubric_association, :rubric, :discussion_topic, :quiz).eager_load(:duplicate_of)

        grading_collection = BookmarkedCollection.wrap(bookmark, grading_scope)
        grading_collection = BookmarkedCollection.transform(grading_collection) do |a|
          todo_item_json(a, @current_user, session, "grading")
        end
        submitting_collection = BookmarkedCollection.wrap(bookmark, submitting_scope)
        submitting_collection = BookmarkedCollection.transform(submitting_collection) do |a|
          todo_item_json(a, @current_user, session, "submitting")
        end

        collections = [
          ["grading", grading_collection],
          ["submitting", submitting_collection]
        ]

        if Array(params[:include]).include? "ungraded_quizzes"
          quizzes_bookmark = Plannable::Bookmarker.new(Quizzes::Quiz, false, [:due_at, :created_at], :id)
          quizzes_scope = @current_user
                          .ungraded_quizzes(
                            contexts: [@context],
                            needing_submitting: true,
                            scope_only: true
                          )
                          .reorder(:due_at, :id)
          quizzes_collection = BookmarkedCollection.wrap(quizzes_bookmark, quizzes_scope)
          quizzes_collection = BookmarkedCollection.transform(quizzes_collection) do |a|
            todo_item_json(a, @current_user, session, "submitting")
          end

          collections << ["quizzes", quizzes_collection]
        end

        paginated_collection = BookmarkedCollection.merge(*collections)
        todos = Api.paginate(paginated_collection, self, api_v1_course_todo_list_items_url)

        render json: todos
      end
    end
  end

  # @API Delete/Conclude a course
  # Delete or conclude an existing course
  #
  # @argument event [Required, String, "delete"|"conclude"]
  #   The action to take on the course.
  #
  # @example_response
  #   { "delete": "true" }
  def destroy
    @context = api_find(Course, params[:id])
    if api_request? && !["delete", "conclude"].include?(params[:event])
      return render(json: { message: 'Only "delete" and "conclude" events are allowed.' }, status: :bad_request)
    end
    return unless authorized_action(@context, @current_user, permission_for_event(params[:event]))

    if params[:event] != "conclude" && (@context.created? || @context.claimed? || params[:event] == "delete")
      if (success = @context.destroy)
        Auditors::Course.record_deleted(@context, @current_user, source: (api_request? ? :api : :manual))
        flash[:notice] = t("notices.deleted", "Course successfully deleted")
      else
        flash[:notice] = t("Course cannot be deleted")
      end
    else
      @context.complete
      if (success = @context.save)
        if Account.site_admin.feature_enabled?(:default_account_grading_scheme) && @context.grading_standard_id.nil? && @context.root_account.grading_standard_id
          @context.update!(grading_standard_id: @context.root_account.grading_standard_id)
        elsif @context.grading_standard_id.nil? && @context.root_account.grading_standard_id.nil?
          @context.set_concluded_assignments_grading_standard
        end
        Auditors::Course.record_concluded(@context, @current_user, source: (api_request? ? :api : :manual))
        flash[:notice] = t("notices.concluded", "Course successfully concluded")
      else
        flash[:notice] = t("notices.failed_conclude", "Course failed to conclude")
      end
    end
    @current_user.touch
    respond_to do |format|
      format.html { redirect_to dashboard_url }
      format.json do
        render json: { params[:event] => success }, status: success ? 200 : 400
      end
    end
  end

  def statistics
    if authorized_action(@context, @current_user, :read_reports)
      @student_ids = @context.student_ids

      query = "SELECT COUNT(id), SUM(size) FROM #{Attachment.quoted_table_name} WHERE context_id=%s AND context_type='Course' AND root_attachment_id IS NULL AND file_state != 'deleted'"
      row = Attachment.connection.select_rows(query % [@context.id]).first
      @file_count, @files_size = [row[0].to_i, row[1].to_i]
      query = "SELECT COUNT(id), SUM(max_size) FROM #{MediaObject.quoted_table_name} WHERE context_id=%s AND context_type='Course' AND attachment_id IS NULL AND workflow_state != 'deleted'"
      row = MediaObject.connection.select_rows(query % [@context.id]).first
      @media_file_count, @media_files_size = [row[0].to_i, row[1].to_i]

      respond_to do |format|
        format.html do
          js_env(RECENT_STUDENTS_URL: api_v1_course_recent_students_url(@context))
        end
        format.json { render json: @categories }
      end
    end
  end

  # @API Get course settings
  # Returns some of a course's settings.
  #
  # @example_request
  #   curl https://<canvas>/api/v1/courses/<course_id>/settings \
  #     -X GET \
  #     -H 'Authorization: Bearer <token>'
  #
  # @example_response
  #   {
  #     "allow_student_discussion_topics": true,
  #     "allow_student_forum_attachments": false,
  #     "allow_student_discussion_editing": true,
  #     "grading_standard_enabled": true,
  #     "grading_standard_id": 137,
  #     "allow_student_organized_groups": true,
  #     "hide_final_grades": false,
  #     "hide_distribution_graphs": false,
  #     "hide_sections_on_course_users_page": false,
  #     "lock_all_announcements": true,
  #     "usage_rights_required": false,
  #     "homeroom_course": false,
  #     "default_due_time": "23:59:59",
  #     "conditional_release": false
  #   }
  def api_settings
    get_context
    if authorized_action @context, @current_user, :read
      render json: course_settings_json(@context)
    end
  end

  def settings
    if authorized_action(@context, @current_user, :read_as_admin)
      load_all_contexts(context: @context)

      @all_roles = Role.custom_roles_and_counts_for_course(@context, @current_user, true)

      @invited_count = @context.invited_count_visible_to(@current_user)

      @publishing_enabled = @context.allows_grade_publishing_by(@current_user) &&
                            can_do(@context, @current_user, :manage_grades)

      @homeroom_courses = if can_do(@context.account, @current_user, :manage_courses_admin)
                            @context.account.courses.active.homeroom.to_a
                          else
                            @current_user.courses_for_enrollments(@current_user.teacher_enrollments).homeroom.to_a
                          end

      if @context.elementary_homeroom_course?
        @synced_subjects = Course.where(homeroom_course_id: @context.id).syncing_subjects.limit(100).select(&:elementary_subject_course?).sort_by { |c| Canvas::ICU.collation_key(c.name) }
      end

      @alerts = @context.alerts
      add_crumb(t("#crumbs.settings", "Settings"), named_context_url(@context, :context_details_url))

      js_permissions = {
        can_manage_courses: @context.account.grants_right?(@current_user, session, :manage_courses_admin),
        manage_grading_schemes: @context.grants_right?(@current_user, session, :manage_grades),
        manage_students: @context.grants_right?(@current_user, session, :manage_students),
        manage_account_settings: @context.account.grants_right?(@current_user, session, :manage_account_settings),
        manage_feature_flags: @context.grants_right?(@current_user, session, :manage_feature_flags),
        manage: @context.grants_right?(@current_user, session, :manage),
        edit_course_availability: @context.grants_right?(@current_user, session, :edit_course_availability),
        can_allow_course_admin_actions: @context.grants_right?(@current_user, session, :allow_course_admin_actions),
        add_tool_manually: @context.grants_right?(@current_user, session, :manage_lti_add),
        edit_tool_manually: @context.grants_right?(@current_user, session, :manage_lti_edit),
        delete_tool_manually: @context.grants_right?(@current_user, session, :manage_lti_delete)
      }

      js_env({
               COURSE_ID: @context.id,
               USERS_URL: "/api/v1/courses/#{@context.id}/users",
               ALL_ROLES: @all_roles,
               COURSE_ROOT_URL: "/courses/#{@context.id}",
               SEARCH_URL: search_recipients_url,
               CONTEXTS: @contexts,
               USER_PARAMS: { include: %w[email enrollments locked observed_users] },
               PERMISSIONS: js_permissions,
               APP_CENTER: {
                 enabled: Canvas::Plugin.find(:app_center).enabled?
               },
               LTI_LAUNCH_URL: course_tool_proxy_registration_path(@context),
               EXTERNAL_TOOLS_CREATE_URL: url_for(controller: :external_tools, action: :create, course_id: @context.id),
               TOOL_CONFIGURATION_SHOW_URL: course_show_tool_configuration_url(course_id: @context.id, developer_key_id: ":developer_key_id"),
               MEMBERSHIP_SERVICE_FEATURE_FLAG_ENABLED: @context.root_account.feature_enabled?(:membership_service_for_lti_tools),
               CONTEXT_BASE_URL: "/courses/#{@context.id}",
               COURSE_COLOR: @context.elementary_enabled? && @context.course_color,
               PUBLISHING_ENABLED: @publishing_enabled,
               COURSE_COLORS_ENABLED: @context.elementary_enabled?,
               COURSE_VISIBILITY_OPTION_DESCRIPTIONS: @context.course_visibility_option_descriptions,
               STUDENTS_ENROLLMENT_DATES: @context.enrollment_term&.enrollment_dates_overrides&.detect { |term| term[:enrollment_type] == "StudentEnrollment" }&.slice(:start_at, :end_at),
               DEFAULT_TERM_DATES: @context.enrollment_term&.slice(:start_at, :end_at),
               COURSE_DATES: { start_at: @context.start_at, end_at: @context.conclude_at },
               RESTRICT_STUDENT_PAST_VIEW_LOCKED: @context.account.restrict_student_past_view[:locked],
               RESTRICT_STUDENT_FUTURE_VIEW_LOCKED: @context.account.restrict_student_future_view[:locked],
               CAN_EDIT_RESTRICT_QUANTITATIVE_DATA: @context.restrict_quantitative_data_setting_changeable?,
               PREVENT_COURSE_AVAILABILITY_EDITING_BY_TEACHERS: @context.root_account.settings[:prevent_course_availability_editing_by_teachers],
               MANUAL_MSFT_SYNC_COOLDOWN: MicrosoftSync::Group.manual_sync_cooldown,
               MSFT_SYNC_ENABLED: !!@context.root_account.settings[:microsoft_sync_enabled],
               MSFT_SYNC_CAN_BYPASS_COOLDOWN: Account.site_admin.account_users_for(@current_user).present?,
               MSFT_SYNC_MAX_ENROLLMENT_MEMBERS: MicrosoftSync::MembershipDiff::MAX_ENROLLMENT_MEMBERS,
               MSFT_SYNC_MAX_ENROLLMENT_OWNERS: MicrosoftSync::MembershipDiff::MAX_ENROLLMENT_OWNERS,
               COURSE_PACES_ENABLED: @context.enable_course_paces?,
               ARCHIVED_GRADING_SCHEMES_ENABLED: Account.site_admin.feature_enabled?(:archived_grading_schemes),
               COURSE_PUBLISHED: @context.published?,
               ALERTS: {
                 data: @alerts,
               }
             })

      set_tutorial_js_env

      master_template = @context.master_course_templates.for_full_course.first
      restrictions_by_object_type = master_template&.default_restrictions_by_type_for_api || {}
      message = !MasterCourses::MasterTemplate.is_master_course?(@context) && why_cant_i_enable_master_course(@context)
      message ||= ""
      js_env({
               IS_MASTER_COURSE: MasterCourses::MasterTemplate.is_master_course?(@context),
               DISABLED_BLUEPRINT_MESSAGE: message,
               BLUEPRINT_RESTRICTIONS: master_template&.default_restrictions || { content: true },
               USE_BLUEPRINT_RESTRICTIONS_BY_OBJECT_TYPE: master_template&.use_default_restrictions_by_type || false,
               BLUEPRINT_RESTRICTIONS_BY_OBJECT_TYPE: restrictions_by_object_type
             })

      @course_settings_sub_navigation_tools = Lti::ContextToolFinder.new(
        @context,
        type: :course_settings_sub_navigation,
        current_user: @current_user
      ).all_tools_sorted_array(
        exclude_admin_visibility: !@context.grants_right?(@current_user, session, :read_as_admin)
      )
    end
  end

  def update_user_engine_choice(course, selection_obj)
    new_selections = {}
    new_selections[:user_id] = {
      newquizzes_engine_selected: selection_obj[:newquizzes_engine_selected],
      expiration: selection_obj[:expiration]
    }
    new_selections.reverse_merge!(course.settings[:engine_selected])
    new_selections
  end

  def new_quizzes_selection_update
    @course = api_find(Course, params[:id])
    if @course.root_account.feature_enabled?(:newquizzes_on_quiz_page)
      old_settings = @course.settings
      key_exists = old_settings.key?(:engine_selected)
      selection_obj = {
        newquizzes_engine_selected: params[:newquizzes_engine_selected],
        expiration: Time.zone.today + 30.days
      }

      new_settings = {}

      new_settings[:engine_selected] = if key_exists
                                         update_user_engine_choice(@course, selection_obj)
                                       else
                                         { user_id: selection_obj }
                                       end
      new_settings.reverse_merge!(old_settings)
      @course.settings = new_settings
      @course.save
      render json: new_settings
    end
  end

  # @API Update course settings
  # Can update the following course settings:
  #
  # @argument allow_final_grade_override [Boolean]
  #   Let student final grades for a grading period or the total grades for the course be overridden
  #
  # @argument allow_student_discussion_topics [Boolean]
  #   Let students create discussion topics
  #
  # @argument allow_student_forum_attachments [Boolean]
  #   Let students attach files to discussions
  #
  # @argument allow_student_discussion_editing [Boolean]
  #   Let students edit or delete their own discussion replies
  #
  # @argument allow_student_organized_groups [Boolean]
  #   Let students organize their own groups
  #
  # @argument allow_student_discussion_reporting [Boolean]
  #   Let students report offensive discussion content
  #
  # @argument allow_student_anonymous_discussion_topics [Boolean]
  #   Let students create anonymous discussion topics
  #
  # @argument filter_speed_grader_by_student_group [Boolean]
  #   Filter SpeedGrader to only the selected student group
  #
  # @argument hide_final_grades [Boolean]
  #   Hide totals in student grades summary
  #
  # @argument hide_distribution_graphs [Boolean]
  #   Hide grade distribution graphs from students
  #
  # @argument hide_sections_on_course_users_page [Boolean]
  #   Disallow students from viewing students in sections they do not belong to
  #
  # @argument lock_all_announcements [Boolean]
  #   Disable comments on announcements
  #
  # @argument usage_rights_required [Boolean]
  #   Copyright and license information must be provided for files before they are published.
  #
  # @argument restrict_student_past_view [Boolean]
  #   Restrict students from viewing courses after end date
  #
  # @argument restrict_student_future_view [Boolean]
  #   Restrict students from viewing courses before start date
  #
  # @argument show_announcements_on_home_page [Boolean]
  #   Show the most recent announcements on the Course home page (if a Wiki, defaults to five announcements, configurable via home_page_announcement_limit).
  #   Canvas for Elementary subjects ignore this setting.
  #
  # @argument home_page_announcement_limit [Integer]
  #   Limit the number of announcements on the home page if enabled via show_announcements_on_home_page
  #
  # @argument syllabus_course_summary [Boolean]
  #   Show the course summary (list of assignments and calendar events) on the syllabus page. Default is true.
  #
  # @argument default_due_time [String]
  #   Set the default due time for assignments. This is the time that will be pre-selected in the Canvas user interface
  #   when setting a due date for an assignment. It does not change when any existing assignment is due. It should be
  #   given in 24-hour HH:MM:SS format. The default is "23:59:59". Use "inherit" to inherit the account setting.
  #
  # @argument conditional_release [Boolean]
  #   Enable or disable individual learning paths for students based on assessment
  #
  # @example_request
  #   curl https://<canvas>/api/v1/courses/<course_id>/settings \
  #     -X PUT \
  #     -H 'Authorization: Bearer <token>' \
  #     -d 'allow_student_discussion_topics=false'
  def update_settings
    return unless api_request?

    @course = api_find(Course, params[:course_id])
    return unless authorized_action(@course, @current_user, :manage_course_content_edit)

    old_settings = @course.settings

    if (default_due_time = params.delete(:default_due_time))
      @course.default_due_time = normalize_due_time(default_due_time)
    end

    # Remove the conditional release param if the account is locking the feature
    params[:conditional_release] = nil if params.key?(:conditional_release) && @course.account.conditional_release[:locked]

    @course.attributes = params.permit(
      :allow_final_grade_override,
      :allow_student_discussion_topics,
      :allow_student_forum_attachments,
      :allow_student_discussion_editing,
      :allow_student_discussion_reporting,
      :allow_student_anonymous_discussion_topics,
      :filter_speed_grader_by_student_group,
      :show_total_grade_as_points,
      :allow_student_organized_groups,
      :hide_final_grades,
      :hide_distribution_graphs,
      :hide_sections_on_course_users_page,
      :lock_all_announcements,
      :usage_rights_required,
      :restrict_student_past_view,
      :restrict_student_future_view,
      :restrict_quantitative_data,
      :show_announcements_on_home_page,
      :syllabus_course_summary,
      :home_page_announcement_limit,
      :homeroom_course,
      :sync_enrollments_from_homeroom,
      :homeroom_course_id,
      :course_color,
      :friendly_name,
      :enable_course_paces,
      :conditional_release,
      :show_student_only_module_id,
      :show_teacher_only_module_id,
      :horizon_course
    )
    changes = changed_settings(@course.changes, @course.settings, old_settings)

    @course.delay_if_production(priority: Delayed::LOW_PRIORITY)
           .touch_content_if_public_visibility_changed(changes)

    disable_conditional_release if changes[:conditional_release]&.last == false

    SubmissionLifecycleManager.with_executing_user(@current_user) do
      if @course.save
        Auditors::Course.record_updated(@course, @current_user, changes, source: :api)
        render json: course_settings_json(@course)
      else
        render json: @course.errors, status: :bad_request
      end
    end
  end

  # @API Return test student for course
  #
  # Returns information for a test student in this course. Creates a test
  # student if one does not already exist for the course. The caller must have
  # permission to access the course's student view.
  #
  # @example_request
  #   curl https://<canvas>/api/v1/courses/<course_id>/student_view_student \
  #     -X GET \
  #     -H 'Authorization: Bearer <token>'
  #
  # @returns User
  def student_view_student
    get_context
    if authorized_action(@context, @current_user, :use_student_view)
      render json: user_json(@context.student_view_student, @current_user, session)
    end
  end

  def observer_pairing_codes_csv
    get_context
    return render_unauthorized_action unless @context.root_account.self_registration?
    return unless authorized_action(@context, @current_user, :generate_observer_pairing_code)

    res = CSV.generate do |csv|
      csv << [
        I18n.t("Last Name"),
        I18n.t("First Name"),
        I18n.t("SIS ID"),
        I18n.t("Pairing Code"),
        I18n.t("Expires At"),
      ]
      @context.students.each do |u|
        opc = ObserverPairingCode.create(user: u, expires_at: 1.week.from_now, code: SecureRandom.hex(3))
        row = []
        row << opc.user.last_name
        row << opc.user.first_name
        row << opc.user.pseudonym&.sis_user_id
        row << ('="' + opc.code + '"')
        row << opc.expires_at
        csv << row
      end
    end
    send_data res, type: "text/csv", filename: "#{@context.course_code}_Pairing_Codes.csv"
  end

  def update_nav
    get_context
    if authorized_action(@context, @current_user, :update)
      @context.tab_configuration = JSON.parse(params[:tabs_json]).compact
      @context.save
      respond_to do |format|
        format.html { redirect_to named_context_url(@context, :context_details_url) }
        format.json { render json: { update_nav: true } }
      end
    end
  end

  def re_send_invitations
    get_context
    if authorized_action(@context, @current_user, %i[manage_students allow_course_admin_actions])
      @context.delay_if_production.re_send_invitations!(@current_user)

      respond_to do |format|
        format.html { redirect_to course_settings_url }
        format.json { render json: { re_sent: true } }
      end
    end
  end

  def enrollment_invitation
    get_context

    return if check_enrollment(true)
    return !!redirect_to(course_url(@context.id)) unless @pending_enrollment

    if params[:reject]
      reject_enrollment(@pending_enrollment)
    elsif params[:accept]
      accept_enrollment(@pending_enrollment)
    else
      redirect_to course_url(@context.id)
    end
  end

  # Internal: Accept an enrollment invitation and redirect.
  #
  # enrollment - An enrollment object to accept.
  #
  # Returns nothing.
  def accept_enrollment(enrollment)
    if @current_user && enrollment.user == @current_user
      if enrollment.invited?
        GuardRail.activate(:primary) do
          SubmissionLifecycleManager.with_executing_user(@current_user) do
            enrollment.accept! && RequestCache.clear
          end
        end
        @pending_enrollment = nil
        flash[:notice] = t("notices.invitation_accepted", "Invitation accepted!  Welcome to %{course}!", course: @context.name)
      end

      session[:accepted_enrollment_uuid] = enrollment.uuid

      if params[:action] == "show"
        @context_enrollment = enrollment
        enrollment = nil
        false
      else
        # Redirects back to HTTP_REFERER if it exists (so if you accept from an assignent page it will put
        # you back on the same page you were looking at). Otherwise, it redirects back to the course homepage
        redirect_back(fallback_location: course_url(@context.id))
      end
    elsif (!@current_user && enrollment.user.registered?) || !enrollment.user.email_channel
      session[:return_to] = course_url(@context.id)
      flash[:notice] = t("notices.login_to_accept", "You'll need to log in before you can accept the enrollment.")
      return redirect_to login_url(force_login: 1) if @current_user

      redirect_to login_url
    else
      # defer to CommunicationChannelsController#confirm for the logic of merging users
      redirect_to registration_confirmation_path(enrollment.user.email_channel.confirmation_code, enrollment: enrollment.uuid)
    end
  end
  protected :accept_enrollment

  # Internal: Reject an enrollment invitation and redirect.
  #
  # enrollment - An enrollment object to reject.
  #
  # Returns nothing.
  def reject_enrollment(enrollment)
    if enrollment.invited?
      GuardRail.activate(:primary) do
        enrollment.reject!
      end
      flash[:notice] = t("notices.invitation_cancelled", "Invitation canceled.")
    end

    session.delete(:enrollment_uuid)
    session[:permissions_key] = SecureRandom.uuid

    redirect_to(@current_user ? dashboard_url : root_url)
  end
  protected :reject_enrollment

  def claim_course
    if params[:verification] == @context.uuid
      session[:claim_course_uuid] = @context.uuid
      # session[:course_uuid] = @context.uuid
    end
    if session[:claim_course_uuid] == @context.uuid && @current_user && @context.state == :created
      claim_session_course(@context, @current_user)
    end
  end
  protected :claim_course

  # Protected: Check a user's enrollment in the current course and redirect
  #   them/clean up the session as needed.
  #
  # ignore_restricted_courses - if true, don't exit on enrollments to non-active,
  #   date-restricted courses.
  #
  # Returns boolean (true if parent request should be cancelled).
  def check_enrollment(ignore_restricted_courses = false)
    return false if @pending_enrollment

    if (enrollment = fetch_enrollment)
      if enrollment.state_based_on_date == :inactive && !ignore_restricted_courses
        flash[:notice] = t("notices.enrollment_not_active", "Your membership in the course, %{course}, is not yet activated", course: @context.name)
        return !!redirect_to((enrollment.workflow_state == "invited") ? courses_url : dashboard_url)
      end

      if enrollment.rejected?
        enrollment.workflow_state = "invited"
        GuardRail.activate(:primary) { enrollment.save_without_broadcasting }
      end

      if enrollment.self_enrolled?
        return !!redirect_to(registration_confirmation_path(enrollment.user.email_channel.confirmation_code, enrollment: enrollment.uuid))
      end

      session[:enrollment_uuid] = enrollment.uuid
      session[:enrollment_uuid_course_id] = enrollment.course_id
      session[:permissions_key] = SecureRandom.uuid

      @pending_enrollment = enrollment

      if @context.root_account.allow_invitation_previews?
        flash[:notice] = t("notices.preview_course", "You've been invited to join this course.  You can look around, but you'll need to accept the enrollment invitation before you can participate.")
      elsif params[:action] != "enrollment_invitation"
        # directly call the next action; it's just going to redirect anyway, so no need to have
        # an additional redirect to get to it
        params[:accept] = 1
        return enrollment_invitation
      end
    end

    if session[:accepted_enrollment_uuid].present? &&
       (enrollment = @context.enrollments.where(uuid: session[:accepted_enrollment_uuid]).first)

      if enrollment.invited?
        enrollment.accept! && RequestCache.clear
        flash[:notice] = t("notices.invitation_accepted", "Invitation accepted!  Welcome to %{course}!", course: @context.name)
      end

      if session[:enrollment_uuid] == session[:accepted_enrollment_uuid]
        session.delete(:enrollment_uuid)
        session[:permissions_key] = SecureRandom.uuid
      end
      session.delete(:accepted_enrollment_uuid)
      session.delete(:enrollment_uuid_course_id)
    end

    false
  end
  protected :check_enrollment

  # Internal: Get the current user's enrollment (if any) in the requested course.
  #
  # Returns enrollment (or nil).
  def fetch_enrollment
    # Use the enrollment we already fetched, if possible
    enrollment = @context_enrollment if @context_enrollment&.pending? && (@context_enrollment.uuid == params[:invitation] || params[:invitation].blank?)
    @current_user.reload if @context_enrollment&.enrollment_state&.user_needs_touch # needed to prevent permission caching

    # Overwrite with the session enrollment, if one exists, and it's different than the current user's
    if session[:enrollment_uuid] && enrollment.try(:uuid) != session[:enrollment_uuid] &&
       params[:invitation].blank? && session[:enrollment_uuid_course_id] == @context.id

      enrollment = @context.enrollments.where(uuid: session[:enrollment_uuid], workflow_state: "invited").first
    end

    # Look for enrollments to matching temporary users
    if @current_user
      enrollment ||= @current_user.temporary_invitations.find do |invitation|
        invitation.course_id == @context.id
      end
    end

    # Look up the explicitly provided invitation
    unless params[:invitation].blank?
      enrollment ||= @context.enrollments.where("enrollments.uuid=? AND enrollments.workflow_state IN ('invited', 'rejected')", params[:invitation]).first
    end

    enrollment
  end
  protected :fetch_enrollment

  def locks
    if authorized_action(@context, @current_user, :read)
      assets = params[:assets].split(",")
      types = {}
      assets.each do |asset|
        split = asset.split("_")
        id = split.pop
        (types[split.join("_")] ||= []) << id
      end
      locks_hash = Rails.cache.fetch(["locked_for_results", @current_user, Digest::SHA256.hexdigest(params[:assets])].cache_key) do
        locks = {}
        types.each do |type, ids|
          case type
          when "assignment"
            @context.assignments.active.where(id: ids).each do |assignment|
              locks[assignment.asset_string] = assignment.locked_for?(@current_user)
            end
          when "quiz"
            @context.quizzes.active.include_assignment.where(id: ids).each do |quiz|
              locks[quiz.asset_string] = quiz.locked_for?(@current_user)
            end
          when "discussion_topic"
            @context.discussion_topics.active.where(id: ids).each do |topic|
              locks[topic.asset_string] = topic.locked_for?(@current_user)
            end
          end
        end
        locks
      end
      render json: locks_hash
    end
  end

  def self_unenrollment
    get_context
    if @context_enrollment && params[:self_unenrollment] && params[:self_unenrollment] == @context_enrollment.uuid && @context_enrollment.self_enrolled?
      @context_enrollment.conclude
      render json: ""
    else
      render json: "", status: :bad_request
    end
  end

  # DEPRECATED
  def self_enrollment
    get_context
    unless params[:self_enrollment] &&
           @context.self_enrollment_codes.include?(params[:self_enrollment]) &&
           @context.self_enrollment_code
      return redirect_to course_url(@context)
    end

    redirect_to enroll_url(@context.self_enrollment_code)
  end

  def check_pending_teacher
    store_location if @context.created?
    if session[:saved_course_uuid] == @context.uuid
      @context_just_saved = true
      session.delete(:saved_course_uuid)
    end
    return unless session[:claimed_course_uuids] && session[:claimed_enrollment_uuids]

    if session[:claimed_course_uuids].include?(@context.uuid)
      session[:claimed_enrollment_uuids].each do |uuid|
        e = @context.enrollments.where(uuid:).first
        @pending_teacher = e.user if e
      end
    end
  end
  protected :check_pending_teacher

  def check_unknown_user
    @public_view = true unless @current_user && @context.grants_right?(@current_user, session, :read_roster)
  end
  protected :check_unknown_user

  def check_for_xlist
    return false unless @current_user.present? && @context_enrollment.blank?

    xlist_enrollment_scope = @current_user.enrollments.active.joins(:course_section)
                                          .where(course_sections: { nonxlist_course_id: @context })

    if observee_selected?
      xlist_enrollment_scope = xlist_enrollment_scope.where(associated_user_id: @selected_observed_user)
    end

    xlist_enrollment = xlist_enrollment_scope.first

    if xlist_enrollment.present?
      redirect_params = {}
      redirect_params[:invitation] = params[:invitation] if params[:invitation].present?
      redirect_to course_path(xlist_enrollment.course_id, redirect_params)
      return true
    end
    false
  end
  protected :check_for_xlist

  include Api::V1::ContextModule
  include ContextModulesController::ModuleIndexHelper
  include AnnouncementsController::AnnouncementsIndexHelper

  # @API Get a single course
  # Return information on a single course.
  #
  # Accepts the same include[] parameters as the list action plus:
  #
  # @argument include[] [String, "needs_grading_count"|"syllabus_body"|"public_description"|"total_scores"|"current_grading_period_scores"|"term"|"account"|"course_progress"|"sections"|"storage_quota_used_mb"|"total_students"|"passback_status"|"favorites"|"teachers"|"observed_users"|"all_courses"|"permissions"|"course_image"|"banner_image"|"concluded"|"lti_context_id"|"post_manually"]
  #   - "all_courses": Also search recently deleted courses.
  #   - "permissions": Include permissions the current user has
  #     for the course.
  #   - "observed_users": Include observed users in the enrollments
  #   - "course_image": Include course image url if a course image has been set
  #   - "banner_image": Include course banner image url if the course is a Canvas for
  #     Elementary subject and a banner image has been set
  #   - "concluded": Optional information to include with Course. Indicates whether
  #     the course has been concluded, taking course and term dates into account.
  #   - "lti_context_id": Include course LTI tool id.
  #   - "post_manually": Include course post policy. If the post policy is manually post grades,
  #     the value will be true. If the post policy is automatically post grades, the value will be false.
  #
  # @argument teacher_limit [Integer]
  #   The maximum number of teacher enrollments to show.
  #   If the course contains more teachers than this, instead of giving the teacher
  #   enrollments, the count of teachers will be given under a _teacher_count_ key.
  #
  # @returns Course
  def show
    GuardRail.activate(:secondary) do
      if api_request?
        includes = Set.new(Array(params[:include]))

        if params[:account_id]
          @account = api_find(Account.active, params[:account_id])
          scope = @account.associated_courses
        else
          scope = Course
        end

        unless includes.member?("all_courses")
          scope = scope.not_deleted
        end
        @context = @course = api_find(scope, params[:id])
        @context_membership = @context.enrollments.where(user_id: @current_user).except(:preload).first # for AUA

        if authorized_action(@course, @current_user, :read)
          log_asset_access(["home", @context], "home", "other", nil, @context_membership.class.to_s, context: @context)
          enrollments = @course.current_enrollments.where(user_id: @current_user).to_a
          if includes.include?("observed_users") &&
             enrollments.any?(&:assigned_observer?)
            enrollments.concat(ObserverEnrollment.observed_enrollments_for_courses(@course, @current_user))
          end

          includes << :hide_final_grades
          render json: course_json(@course, @current_user, session, includes, enrollments)
        end
        return
      end

      @context ||= api_find(Course.active, params[:id])

      # can't run in before_action because it needs @context
      return if load_canvas_career

      assign_localizer
      if request.xhr?
        if authorized_action(@context, @current_user, [:read, :read_as_admin])
          render json: @context
        end
        return
      end

      if @context && @current_user
        observed_users(@current_user, session, @context.id) # sets @selected_observed_user
        context_enrollment_scope = @context.enrollments.where(user_id: @current_user)
        if observee_selected?
          context_enrollment_scope = context_enrollment_scope.where(associated_user_id: @selected_observed_user)
        end
        @context_enrollment = context_enrollment_scope.first
        js_env({ OBSERVER_OPTIONS: {
                 OBSERVED_USERS_LIST: observed_users(@current_user, session, @context.id),
                 CAN_ADD_OBSERVEE: @current_user
                                    .profile
                                    .tabs_available(@current_user, root_account: @domain_root_account)
                                    .any? { |t| t[:id] == UserProfile::TAB_OBSERVEES }
               } })

        if @context_enrollment
          @context_membership = @context_enrollment # for AUA
          @context_enrollment.course = @context
          @context_enrollment.user = @current_user
          @course_notifications_enabled = NotificationPolicyOverride.enabled_for(@current_user, @context)
        end

        @accessibility_scan_enabled =
<<<<<<< HEAD
          @context.feature_enabled?(:accessibility_tab_enable) ? !exceeds_accessibility_scan_limit? : false
=======
          @context.feature_enabled?(:accessibility_tab_enable) ? !@context.exceeds_accessibility_scan_limit? : false
>>>>>>> b04c431f
      end

      return if check_for_xlist

      @unauthorized_message = t("unauthorized.invalid_link", "The enrollment link you used appears to no longer be valid.  Please contact the course instructor and make sure you're still correctly enrolled.") if params[:invitation]
      GuardRail.activate(:primary) do
        claim_course if session[:claim_course_uuid] || params[:verification]
        @context.claim if @context.created?
      end
      return if check_enrollment

      check_pending_teacher
      check_unknown_user
      @user_groups = @current_user.group_memberships_for(@context) if @current_user

      if !@context.grants_right?(@current_user, session, :read) && @context.grants_right?(@current_user, session, :read_as_admin)
        return redirect_to course_settings_path(@context.id)
      end

      @context_enrollment ||= @pending_enrollment
      if @context.grants_right?(@current_user, session, :read)
        # No matter who the user is we want the course dashboard to hide the left nav
        set_k5_mode
        @show_left_side = !@context.elementary_subject_course?

        check_for_readonly_enrollment_state

        log_asset_access(["home", @context], "home", "other", nil, @context_enrollment.class.to_s, context: @context)

        check_incomplete_registration

        unless @context.elementary_subject_course?
          add_crumb(@context.nickname_for(@current_user, :short_name), url_for(@context), id: "crumb_#{@context.asset_string}")
        end
        GuardRail.activate(:primary) do
          set_badge_counts_for(@context, @current_user)
        end

        set_tutorial_js_env

        default_view = @context.default_view || @context.default_home_page
        @course_home_view = "feed" if params[:view] == "feed"
        @course_home_view ||= default_view
        @course_home_view = "k5_dashboard" if @context.elementary_subject_course?
        @course_home_view = "announcements" if @context.elementary_homeroom_course?
        @course_home_view = "syllabus" if @context.elementary_homeroom_course? && !@context.grants_right?(@current_user, session, :read_announcements)

        course_env_variables = {}
        # env.COURSE variables that apply to both classic and k5 courses
        course_env_variables.merge!({
                                      id: @context.id.to_s,
                                      long_name: "#{@context.name} - #{@context.short_name}",
                                      pages_url: polymorphic_url([@context, :wiki_pages]),
                                      is_student: @context.user_is_student?(@current_user),
                                      is_instructor: @context.user_is_instructor?(@current_user) || @context.grants_right?(@current_user, session, :read_as_admin),
                                      is_published: @context.published?
                                    })
        # env.COURSE variables that only apply to classic courses
        unless @context.elementary_subject_course?
          course_env_variables[:front_page_title] = @context&.wiki&.front_page&.title
          course_env_variables[:default_view] = default_view
        end
        js_env({ COURSE: course_env_variables })

        # make sure the wiki front page exists
        if @course_home_view == "wiki" && @context.wiki.front_page.nil?
          @course_home_view = @context.default_home_page
        end

        if @context.show_announcements_on_home_page? && @context.grants_right?(@current_user, session, :read_announcements)
          js_env(SHOW_ANNOUNCEMENTS: true, ANNOUNCEMENT_LIMIT: @context.home_page_announcement_limit)
        end

        return render_course_notification_settings if params[:view] == "notifications"

        # Differentiation Tag Converter Message
        if @context.is_a?(Course) && !@context.account.allow_assign_to_differentiation_tags? && @context.grants_any_right?(@current_user, session, *RoleOverride::GRANULAR_MANAGE_TAGS_PERMISSIONS)
          tag_overrides = AssignmentOverride.active.joins(:group).where(groups: { context: @context, non_collaborative: true })
          if tag_overrides.any?
            @display_tag_converter_message = true

            active_tag_conversion_job = @context.progresses.where(tag: DifferentiationTag::DELAYED_JOB_TAG, workflow_state: ["queued", "running"]).first
            if active_tag_conversion_job
              js_env(ACTIVE_TAG_CONVERSION_JOB: true)
            end
          end
        end

        @contexts = [@context]
        case @course_home_view
        when "wiki"
          @wiki = @context.wiki
          @page = @wiki.front_page
          set_js_rights [:wiki, :page]
          set_js_wiki_data course_home: true
          @padless = true
        when "assignments"
          add_crumb(t("#crumbs.assignments", "Assignments"))
          set_js_assignment_data
          js_env(SIS_NAME: AssignmentUtil.post_to_sis_friendly_name(@context))
          js_env(
            SHOW_SPEED_GRADER_LINK: @current_user.present? && context.allows_speed_grader? && context.grants_any_right?(@current_user, :manage_grades, :view_all_grades),
            QUIZ_LTI_ENABLED: @context.feature_enabled?(:quizzes_next) &&
              !@context.root_account.feature_enabled?(:newquizzes_on_quiz_page) &&
              @context.quiz_lti_tool.present?,
            FLAGS: {
              newquizzes_on_quiz_page: @context.root_account.feature_enabled?(:newquizzes_on_quiz_page),
              show_additional_speed_grader_link: Account.site_admin.feature_enabled?(:additional_speedgrader_links),
            }
          )
          js_env(COURSE_HOME: true)
          @upcoming_assignments = get_upcoming_assignments(@context)
        when "modules"
          add_crumb(t("#crumbs.modules", "Modules"))
          load_modules
        when "syllabus"
          set_active_tab "syllabus"
          rce_js_env
          add_crumb @context.elementary_enabled? ? t("Important Info") : t("#crumbs.syllabus", "Syllabus")
          @groups = @context.assignment_groups.active.order(
            :position,
            AssignmentGroup.best_unicode_collation_key("name")
          ).to_a
          @syllabus_body = syllabus_user_content
        when "k5_dashboard"
          load_modules # hidden until the modules tab of the k5 course is active
        when "announcements"
          add_crumb(t("Announcements"))
          set_active_tab "announcements"
          load_announcements
        else
          set_active_tab "home"
          if @context.grants_any_right?(@current_user, session, *RoleOverride::GRANULAR_MANAGE_GROUPS_PERMISSIONS)
            @contexts += @context.groups
          elsif @user_groups
            @contexts += @user_groups
          end
          web_conferences = @context.web_conferences.active.to_a
          @current_conferences = web_conferences.select { |c| c.active?(false, false) && c.users.include?(@current_user) }
          @scheduled_conferences = web_conferences.select { |c| c.scheduled? && c.users.include?(@current_user) }
          @stream_items = @current_user.try(:cached_recent_stream_items, { contexts: @contexts }) || []
        end

        if @current_user && (@show_recent_feedback = @context.user_is_student?(@current_user))
          @recent_feedback = @current_user.recent_feedback(contexts: @contexts) || []
        end

        flash.now[:notice] = t("notices.updated", "Course was successfully updated.") if params[:for_reload]

        can_see_admin_tools = @context.grants_any_right?(
          @current_user, session, *RoleOverride::GRANULAR_MANAGE_COURSE_CONTENT_PERMISSIONS
        )
        @course_home_sub_navigation_tools = Lti::ContextToolFinder.new(
          @context,
          type: :course_home_sub_navigation,
          current_user: @current_user
        ).all_tools_sorted_array(exclude_admin_visibility: !can_see_admin_tools)

        css_bundle :dashboard
        css_bundle :react_todo_sidebar if planner_enabled?
        case @course_home_view
        when "wiki"
          js_bundle :wiki_page_show
          css_bundle :wiki_page, :tinymce
        when "modules"
          if @context.use_modules_rewrite_view?(@current_user, session)
            # Load new modules page assets
            context_modules_header_props = {
              title: t("Modules"),
              viewProgress: {
                label: t("links.student_progress", "View Progress"),
                url: progressions_course_context_modules_path(@context),
                visible: @can_view_grades,
              },
              publishMenu: {
                courseId: @context.id,
                runningProgressId: @progress&.id,
                disabled: @modules.empty?,
                visible: @context.grants_right?(@current_user, session, :manage_course_content_edit),
              },
              addModule: {
                label: t("Add Module"),
                visible: @can_add,
              },
              moreMenu: {
                label: t("Modules Settings"),
                menuTools: {
                  items: external_tools_menu_items_raw_with_modules(@menu_tools, %i[module_index_menu module_index_menu_modal]),
                  visible: @allow_menu_tools,
                },
                exportCourseContent: {
                  label: t("Export Course Content"),
                  url: context_url(@context, :context_start_offline_web_export_url),
                  visible: @allow_web_export_download,
                },
              },
              lastExport: {
                label: t("#context_modules.last_export", "Last Export: "),
                url: context_url(@context, :context_offline_web_exports_url),
                date: @last_web_export.nil? ? nil : datetime_string(force_zone(@last_web_export.created_at)),
                visible: !@last_web_export.nil?
              },
            }
            js_env(CONTEXT_MODULES_HEADER_PROPS: context_modules_header_props)

            modules_permissions = {
              canAdd: @can_add,
              canEdit: @can_edit,
              canDelete: @can_delete,
              canViewUnpublished: @can_view_unpublished,
              canDirectShare: can_do(@context, @current_user, :direct_share),
              readAsAdmin: @context.grants_right?(@current_user, session, :read_as_admin)
            }

            js_env(MODULES_PERMISSIONS: modules_permissions)

            js_bundle :context_modules_v2
            css_bundle :content_next, :context_modules2, :context_modules_v2
          else
            @progress = Progress.find_by(
              context: @context,
              tag: "context_module_batch_update",
              workflow_state: ["queued", "running"]
            )

            js_env(CONTEXT_MODULE_ASSIGNMENT_INFO_URL: context_url(@context, :context_context_modules_assignment_info_url))
            js_env(CONTEXT_MODULE_ESTIMATED_DURATION_INFO_URL: context_url(@context, :context_context_modules_estimated_duration_info_url))

            js_bundle :context_modules
            css_bundle :content_next, :context_modules2
          end
        when "assignments"
          js_bundle :assignment_index
          css_bundle :new_assignments
          add_body_class("with_item_groups")
        when "syllabus"
          deferred_js_bundle :syllabus
          css_bundle :syllabus, :tinymce
        when "k5_dashboard"
          embed_mode = value_to_boolean(params[:embed])
          @headers = false if embed_mode

          if @context.grants_right?(@current_user, session, :read_announcements)
            start_date = 14.days.ago.beginning_of_day
            end_date = start_date + 28.days
            scope = Announcement.where(context_type: "Course", context_id: @context.id, workflow_state: "active")
                                .ordered_between(start_date, end_date)
            unless @context.grants_any_right?(@current_user, session, :read_as_admin, *RoleOverride::GRANULAR_MANAGE_COURSE_CONTENT_PERMISSIONS) || User.observing_full_course(@context).where(id: @current_user).any?
              scope = scope.visible_to_ungraded_discussion_student_visibilities(@current_user, @context)
            end
            latest_announcement = scope.limit(1).first
          end

          # env variables that apply only to k5 subjects
          grading_standard = @context.grading_standard_or_default
          js_env(
            CONTEXT_MODULE_ASSIGNMENT_INFO_URL: context_url(@context, :context_context_modules_assignment_info_url),
            CONTEXT_MODULE_ESTIMATED_DURATION_INFO_URL: context_url(@context, :context_context_modules_estimated_duration_info_url),
            PERMISSIONS: {
              manage: @context.grants_right?(@current_user, session, :manage),
              manage_groups: @context.grants_any_right?(@current_user,
                                                        session,
                                                        *RoleOverride::GRANULAR_MANAGE_GROUPS_PERMISSIONS),
              read_as_admin: @context.grants_right?(@current_user, session, :read_as_admin),
              read_announcements: @context.grants_right?(@current_user, session, :read_announcements)
            },
            STUDENT_PLANNER_ENABLED: planner_enabled?,
            TABS: @context.tabs_available(@current_user, course_subject_tabs: true, session:),
            OBSERVED_USERS_LIST: observed_users(@current_user, session, @context.id),
            TAB_CONTENT_ONLY: embed_mode,
            SHOW_IMMERSIVE_READER: show_immersive_reader?,
            GRADING_SCHEME: grading_standard.data,
            POINTS_BASED: grading_standard.points_based?,
            SCALING_FACTOR: grading_standard.scaling_factor,
            RESTRICT_QUANTITATIVE_DATA: @context.restrict_quantitative_data?(@current_user)
          )

          self_enrollment_option = visible_self_enrollment_option
          self_enrollment_url = enroll_url(@context.self_enrollment_code) if self_enrollment_option == :enroll
          self_enrollment_url = course_self_unenrollment_path(@context, @context_enrollment.uuid) if self_enrollment_option == :unenroll

          course_env_variables.merge!({
                                        name: @context.nickname_for(@current_user),
                                        image_url: @context.image,
                                        banner_image_url: @context.banner_image,
                                        color: @context.course_color,
                                        course_overview: {
                                          body: @context.wiki&.front_page&.body,
                                          url: @context.wiki&.front_page_url,
                                          canEdit: @context.wiki&.front_page&.grants_any_right?(@current_user, session, :update, :update_content) && !@context.wiki&.front_page&.editing_restricted?(:content)
                                        },
                                        hide_final_grades: @context.hide_final_grades?,
                                        student_outcome_gradebook_enabled: @context.feature_enabled?(:student_outcome_gradebook),
                                        outcome_proficiency: @context.root_account.feature_enabled?(:account_level_mastery_scales) ? @context.resolved_outcome_proficiency&.as_json : @context.account.resolved_outcome_proficiency&.as_json,
                                        show_student_view: can_do(@context, @current_user, :use_student_view),
                                        student_view_path: course_student_view_path(course_id: @context, redirect_to_referer: 1),
                                        settings_path: course_settings_path(@context.id),
                                        groups_path: course_groups_path(@context.id),
                                        latest_announcement: latest_announcement && discussion_topic_api_json(latest_announcement, @context, @current_user, session),
                                        has_wiki_pages: @context.wiki_pages.not_deleted.exists?,
                                        has_syllabus_body: @context.syllabus_body.present?,
                                        is_student_or_fake_student: @context.user_is_student?(@current_user, include_fake_student: true),
                                        self_enrollment: {
                                          option: self_enrollment_option,
                                          url: self_enrollment_url
                                        }
                                      })

          js_env({ COURSE: course_env_variables }, true)
          js_bundle :k5_course, :context_modules
          css_bundle :k5_common, :k5_course, :content_next, :context_modules2, :grade_summary
        when "announcements"
          js_bundle :announcements
          css_bundle :announcements_index
        else
          js_bundle :dashboard
        end

        js_bundle :course, :course_show
        css_bundle :course_show

        if @context_enrollment
          content_for_head helpers.auto_discovery_link_tag(:atom, feeds_course_format_path(@context_enrollment.feed_code, :atom), { title: t("Course Atom Feed") })
        elsif @context.available?
          content_for_head helpers.auto_discovery_link_tag(:atom, feeds_course_format_path(@context.feed_code, :atom), { title: t("Course Atom Feed") })
        end

        set_active_tab "home" unless get_active_tab
        render stream: can_stream_template?
      elsif @context.indexed && @context.available?
        render :description
      else
        # clear notices that would have been displayed as a result of processing
        # an enrollment invitation, since we're giving an error
        flash[:notice] = nil
        # We know this will fail since we got to this block, but this way we can reuse the error handling
        authorized_action(@context, @current_user, :read)
      end
    end
  end

  def render_course_notification_settings
    add_crumb(t("Course Notification Settings"))
    js_env(
      course_name: @context.name,
      NOTIFICATION_PREFERENCES_OPTIONS: {
        allowed_push_categories: Notification.categories_to_send_in_push,
        send_scores_in_emails_text: Notification.where(category: "Grading").first&.related_user_setting(@current_user, @domain_root_account)
      }
    )
    js_bundle :course_notification_settings
    render html: "", layout: true
  end

  def confirm_action
    params[:event] ||= (@context.claimed? || @context.created? || @context.completed?) ? "delete" : "conclude"
    authorized_action(@context, @current_user, permission_for_event(params[:event]))
  end

  def conclude_user
    get_context
    @enrollment = @context.enrollments.find(params[:id])
    if @enrollment.can_be_concluded_by(@current_user, @context, session)
      respond_to do |format|
        if @enrollment.conclude
          format.json { render json: @enrollment }
        else
          format.json { render json: @enrollment, status: :bad_request }
        end
      end
    else
      authorized_action(@context, @current_user, :permission_fail)
    end
  end

  def unconclude_user
    get_context
    @enrollment = @context.enrollments.find(params[:id])
    can_remove = @enrollment.is_a?(StudentEnrollment) && @context.grants_right?(@current_user, session, :manage_students)
    can_remove ||= @context.grants_right?(@current_user, session, :allow_course_admin_actions)
    if can_remove
      respond_to do |format|
        if @enrollment.unconclude
          format.json { render json: @enrollment }
        else
          format.json { render json: @enrollment, status: :bad_request }
        end
      end
    else
      authorized_action(@context, @current_user, :permission_fail)
    end
  end

  def limit_user
    get_context
    @user = @context.users.find(params[:id])
    if authorized_action(@context, @current_user, :allow_course_admin_actions)
      if params[:limit] == "1"
        Enrollment.limit_privileges_to_course_section!(@context, @user, true)
        render json: { limited: true }
      else
        Enrollment.limit_privileges_to_course_section!(@context, @user, false)
        render json: { limited: false }
      end
    else
      authorized_action(@context, @current_user, :permission_fail)
    end
  end

  def unenroll_user
    get_context
    @enrollment = @context.enrollments.find(params[:id])
    if @enrollment.can_be_deleted_by(@current_user, @context, session)
      if (!@enrollment.defined_by_sis? || @context.grants_any_right?(@current_user, session, :manage_account_settings, :manage_sis)) && @enrollment.destroy
        render json: @enrollment
      else
        render json: @enrollment, status: :bad_request
      end
    else
      authorized_action(@context, @current_user, :permission_fail)
    end
  end

  def enroll_users
    get_context
    params[:enrollment_type] ||= "StudentEnrollment"

    custom_role = nil
    if params[:role_id].present? || !Role.get_built_in_role(params[:enrollment_type], root_account_id: @context.root_account_id)
      custom_role = @context.account.get_role_by_id(params[:role_id]) if params[:role_id].present?
      custom_role ||= @context.account.get_role_by_name(params[:enrollment_type]) # backwards compatibility
      if custom_role&.course_role?
        if custom_role.inactive?
          render json: t("errors.role_not_active", "Can't add users for non-active role: '%{role}'", role: custom_role.name), status: :bad_request
          return
        else
          params[:enrollment_type] = custom_role.base_role_type
        end
      else
        render json: t("errors.role_not_found", "Could not find role"), status: :bad_request
        return
      end
    end

    params[:course_section_id] ||= @context.default_section.id
    if @current_user&.can_create_enrollment_for?(@context, session, params[:enrollment_type])
      params[:user_list] ||= ""

      # Enrollment settings hash
      # Change :limit_privileges_to_course_section to be an explicit true/false value
      enrollment_options = params.slice(:course_section_id, :enrollment_type, :limit_privileges_to_course_section)
      limit_privileges = value_to_boolean(enrollment_options[:limit_privileges_to_course_section])
      enrollment_options[:limit_privileges_to_course_section] = limit_privileges
      enrollment_options[:role] = custom_role if custom_role
      enrollment_options[:updating_user] = @current_user

      list =
        if params[:user_tokens]
          Array(params[:user_tokens])
        else
          UserList.new(params[:user_list],
                       root_account: @context.root_account,
                       search_method: @context.user_list_search_mode_for(@current_user),
                       initial_type: params[:enrollment_type],
                       current_user: @current_user)
        end
      if !@context.concluded? && (@enrollments = EnrollmentsFromUserList.process(list, @context, enrollment_options))
        ActiveRecord::Associations.preload(@enrollments, [:course_section, { user: [:communication_channel, :pseudonym] }])
        InstStatsd::Statsd.count("course.#{@context.enable_course_paces ? "paced" : "unpaced"}.student_enrollment_count", @context.student_enrollments.count)
        json = @enrollments.map do |e|
          { "enrollment" =>
            { "associated_user_id" => e.associated_user_id,
              "communication_channel_id" => e.user.communication_channel.try(:id),
              "email" => e.email,
              "id" => e.id,
              "name" => e.user.last_name_first || e.user.name,
              "pseudonym_id" => e.user.pseudonym.try(:id),
              "section" => e.course_section.display_name,
              "short_name" => e.user.short_name,
              "type" => e.type,
              "user_id" => e.user_id,
              "workflow_state" => e.workflow_state,
              "role_id" => e.role_id,
              "already_enrolled" => e.already_enrolled } }
        end
        render json:
      else
        render json: "", status: :bad_request
      end
    else
      authorized_action(@context, @current_user, :permission_fail)
    end
  end

  def link_enrollment
    get_context
    if authorized_action(@context, @current_user, :allow_course_admin_actions)
      enrollment = @context.observer_enrollments.find(params[:enrollment_id])
      student = nil
      student = @context.students.find(params[:student_id]) if params[:student_id] != "none"
      # this is used for linking and un-linking enrollments
      enrollment.associated_user_id = student&.id
      enrollment.save!
      render json: enrollment.as_json(methods: :associated_user_name)
    end
  end

  def move_enrollment
    get_context
    @enrollment = @context.enrollments.find(params[:id])
    can_move = [StudentEnrollment, ObserverEnrollment].include?(@enrollment.class) && @context.grants_right?(@current_user, session, :manage_students)
    can_move ||= @context.grants_right?(@current_user, session, :allow_course_admin_actions)
    can_move &&= @context.grants_any_right?(@current_user, session, :manage_account_settings, :manage_sis) if @enrollment.defined_by_sis?
    if can_move
      respond_to do |format|
        # ensure user_id,section_id,type,associated_user_id is unique (this
        # will become a DB constraint eventually)
        @possible_dup = @context.enrollments.where(
          "id<>? AND user_id=? AND course_section_id=? AND type=? AND (associated_user_id IS NULL OR associated_user_id=?)",
          @enrollment,
          @enrollment.user_id,
          params[:course_section_id],
          @enrollment.type,
          @enrollment.associated_user_id
        ).first
        if @possible_dup.present?
          format.json { render json: @enrollment, status: :forbidden }
        else
          @enrollment.course_section = @context.course_sections.find(params[:course_section_id])
          @enrollment.save!

          format.json { render json: @enrollment }
        end
      end
    else
      authorized_action(@context, @current_user, :permission_fail)
    end
  end

  def copy
    return unless authorized_action(@context, @current_user, :read_as_admin)

    account = @context.account
    unless account.grants_any_right?(@current_user, session, :create_courses, :manage_courses_admin)
      account = @domain_root_account.manually_created_courses_account
    end

    return unless authorized_action(account, @current_user, :create_courses)

    # For warnings messages previous to export
    warnings = @context.export_warnings
    js_env(EXPORT_WARNINGS: warnings) unless warnings.empty?

    # For prepopulating the date fields
    js_env(OLD_START_DATE: datetime_string(@context.start_at, :verbose))
    js_env(OLD_END_DATE: datetime_string(@context.conclude_at, :verbose))
    js_env(QUIZZES_NEXT_ENABLED: new_quizzes_enabled?)
    js_env(NEW_QUIZZES_IMPORT: new_quizzes_import_enabled?)
    js_env(NEW_QUIZZES_MIGRATION: new_quizzes_migration_enabled?)
    js_env(NEW_QUIZZES_MIGRATION_DEFAULT: new_quizzes_migration_default)
    js_env(NEW_QUIZZES_MIGRATION_REQUIRED: new_quizzes_require_migration?)
    js_env(NEW_QUIZZES_UNATTACHED_BANK_MIGRATIONS: new_quizzes_unattached_bank_migrations_enabled?)
  end

  def copy_course
    get_context
    if authorized_action(@context, @current_user, :read) &&
       authorized_action(@context, @current_user, :read_as_admin)
      args = params.require(:course).permit(:name, :course_code)
      account = @context.account
      if params[:course][:account_id]
        account = Account.find(params[:course][:account_id])
      end
      account = nil unless account.grants_any_right?(@current_user, session, :create_courses, :manage_courses_admin)
      account ||= @domain_root_account.manually_created_courses_account
      return unless authorized_action(account, @current_user, :create_courses)

      if account.grants_right?(@current_user, session, :manage_courses_admin)
        root_account = account.root_account
        enrollment_term_id =
          params[:course].delete(:term_id).presence ||
          params[:course].delete(:enrollment_term_id).presence
        if enrollment_term_id
          args[:enrollment_term] =
            root_account.enrollment_terms.where(id: enrollment_term_id).first
        end
      end
      # :manage will be false for teachers in concluded courses (but they may have manage rights due to course dates)
      args[:enrollment_term] ||= @context.enrollment_term if @context.grants_right?(@current_user, session, :manage) && !@context.restrict_enrollments_to_course_dates
      args[:abstract_course] = @context.abstract_course
      args[:account] = account
      @course = @context.account.courses.new
      @course.attributes = args
      %i[start_at conclude_at].each do |timestamp_field|
        if (timestamp = params.dig(:course, timestamp_field))
          @course[timestamp_field] = Time.zone.parse(timestamp)
        end
      rescue ArgumentError
        # ignore
      end
      @course.workflow_state = "claimed"

      Course.suspend_callbacks(:copy_from_course_template) do
        @course.save!
      end
      @course.enroll_user(@current_user, "TeacherEnrollment", enrollment_state: "active")

      @content_migration = @course.content_migrations.build(
        user: @current_user,
        source_course: @context,
        context: @course,
        migration_type: "course_copy_importer",
        initiated_source: if api_request?
                            in_app? ? :api_in_app : :api
                          else
                            :manual
                          end
      )
      @content_migration.migration_settings[:source_course_id] = @context.id
      @content_migration.migration_settings[:import_quizzes_next] = true if params.dig(:settings, :import_quizzes_next)
      @content_migration.migration_settings[:import_blueprint_settings] = true if params.dig(:settings, :import_blueprint_settings)
      @content_migration.workflow_state = "created"
      if (adjust_dates = params[:adjust_dates]) && Canvas::Plugin.value_to_boolean(adjust_dates[:enabled])
        params[:date_shift_options][adjust_dates[:operation]] = "1"
      end
      @content_migration.set_date_shift_options(params[:date_shift_options].to_unsafe_h) if params[:date_shift_options]

      if Canvas::Plugin.value_to_boolean(params[:selective_import])
        @content_migration.migration_settings[:import_immediately] = false
        @content_migration.workflow_state = "exported"
        @content_migration.save
      else
        @content_migration.migration_settings[:import_immediately] = true
        @content_migration.copy_options = { everything: true }
        @content_migration.migration_settings[:migration_ids_to_import] = { copy: { everything: true } }
        @content_migration.workflow_state = "importing"
        @content_migration.save
        @content_migration.queue_migration
      end

      redirect_to course_content_migrations_url(@course)
    end
  end

  # @API Update a course
  # Update an existing course.
  #
  # Arguments are the same as Courses#create, with a few exceptions (enroll_me).
  #
  # If a user has content management rights, but not full course editing rights, the only attribute
  # editable through this endpoint will be "syllabus_body"
  #
  # If an account has set prevent_course_availability_editing_by_teachers, a teacher cannot change
  # +course[start_at]+, +course[conclude_at]+, or +course[restrict_enrollments_to_course_dates]+ here.
  #
  # @argument course[account_id] [Integer]
  #   The unique ID of the account to move the course to.
  #
  # @argument course[name] [String]
  #   The name of the course. If omitted, the course will be named "Unnamed
  #   Course."
  #
  # @argument course[course_code] [String]
  #   The course code for the course.
  #
  # @argument course[start_at] [DateTime]
  #   Course start date in ISO8601 format, e.g. 2011-01-01T01:00Z
  #   This value is ignored unless 'restrict_enrollments_to_course_dates' is set to true,
  #   or the course is already published.
  #
  # @argument course[end_at] [DateTime]
  #   Course end date in ISO8601 format. e.g. 2011-01-01T01:00Z
  #   This value is ignored unless 'restrict_enrollments_to_course_dates' is set to true.
  #
  # @argument course[license] [String]
  #   The name of the licensing. Should be one of the following abbreviations
  #   (a descriptive name is included in parenthesis for reference):
  #   - 'private' (Private Copyrighted)
  #   - 'cc_by_nc_nd' (CC Attribution Non-Commercial No Derivatives)
  #   - 'cc_by_nc_sa' (CC Attribution Non-Commercial Share Alike)
  #   - 'cc_by_nc' (CC Attribution Non-Commercial)
  #   - 'cc_by_nd' (CC Attribution No Derivatives)
  #   - 'cc_by_sa' (CC Attribution Share Alike)
  #   - 'cc_by' (CC Attribution)
  #   - 'public_domain' (Public Domain).
  #
  # @argument course[is_public] [Boolean]
  #   Set to true if course is public to both authenticated and unauthenticated users.
  #
  # @argument course[is_public_to_auth_users] [Boolean]
  #   Set to true if course is public only to authenticated users.
  #
  # @argument course[public_syllabus] [Boolean]
  #   Set to true to make the course syllabus public.
  #
  # @argument course[public_syllabus_to_auth] [Boolean]
  #   Set to true to make the course syllabus to public for authenticated users.
  #
  # @argument course[public_description] [String]
  #   A publicly visible description of the course.
  #
  # @argument course[allow_student_wiki_edits] [Boolean]
  #   If true, students will be able to modify the course wiki.
  #
  # @argument course[allow_wiki_comments] [Boolean]
  #   If true, course members will be able to comment on wiki pages.
  #
  # @argument course[allow_student_forum_attachments] [Boolean]
  #   If true, students can attach files to forum posts.
  #
  # @argument course[open_enrollment] [Boolean]
  #   Set to true if the course is open enrollment.
  #
  # @argument course[self_enrollment] [Boolean]
  #   Set to true if the course is self enrollment.
  #
  # @argument course[restrict_enrollments_to_course_dates] [Boolean]
  #   Set to true to restrict user enrollments to the start and end dates of the
  #   course. Setting this value to false will
  #   remove the course end date (if it exists), as well as the course start date
  #   (if the course is unpublished).
  #
  # @argument course[term_id] [Integer]
  #   The unique ID of the term to create to course in.
  #
  # @argument course[sis_course_id] [String]
  #   The unique SIS identifier.
  #
  # @argument course[integration_id] [String]
  #   The unique Integration identifier.
  #
  # @argument course[hide_final_grades] [Boolean]
  #   If this option is set to true, the totals in student grades summary will
  #   be hidden.
  #
  # @argument course[time_zone] [String]
  #   The time zone for the course. Allowed time zones are
  #   {http://www.iana.org/time-zones IANA time zones} or friendlier
  #   {http://api.rubyonrails.org/classes/ActiveSupport/TimeZone.html Ruby on Rails time zones}.
  #
  # @argument course[apply_assignment_group_weights] [Boolean]
  #   Set to true to weight final grade based on assignment groups percentages.
  #
  # @argument course[storage_quota_mb] [Integer]
  #   Set the storage quota for the course, in megabytes. The caller must have
  #   the "Manage storage quotas" account permission.
  #
  # @argument offer [Boolean]
  #   If this option is set to true, the course will be available to students
  #   immediately.
  #
  # @argument course[event] [String, "claim"|"offer"|"conclude"|"delete"|"undelete"]
  #   The action to take on each course.
  #   * 'claim' makes a course no longer visible to students. This action is also called "unpublish" on the web site.
  #     A course cannot be unpublished if students have received graded submissions.
  #   * 'offer' makes a course visible to students. This action is also called "publish" on the web site.
  #   * 'conclude' prevents future enrollments and makes a course read-only for all participants. The course still appears
  #     in prior-enrollment lists.
  #   * 'delete' completely removes the course from the web site (including course menus and prior-enrollment lists).
  #     All enrollments are deleted. Course content may be physically deleted at a future date.
  #   * 'undelete' attempts to recover a course that has been deleted. This action requires account administrative rights.
  #     (Recovery is not guaranteed; please conclude rather than delete a course if there is any possibility the course
  #     will be used again.) The recovered course will be unpublished. Deleted enrollments will not be recovered.
  #
  # @argument course[default_view]  [String, "feed"|"wiki"|"modules"|"syllabus"|"assignments"]
  #   The type of page that users will see when they first visit the course
  #   * 'feed' Recent Activity Dashboard
  #   * 'wiki' Wiki Front Page
  #   * 'modules' Course Modules/Sections Page
  #   * 'assignments' Course Assignments List
  #   * 'syllabus' Course Syllabus Page
  #   other types may be added in the future
  #
  # @argument course[syllabus_body] [String]
  #   The syllabus body for the course
  #
  # @argument course[syllabus_course_summary] [Boolean]
  #   Optional. Indicates whether the Course Summary (consisting of the course's assignments and calendar events) is displayed on the syllabus page. Defaults to +true+.
  #
  # @argument course[grading_standard_id] [Integer]
  #   The grading standard id to set for the course.  If no value is provided for this argument the current grading_standard will be un-set from this course.
  #
  # @argument course[grade_passback_setting] [String]
  #   Optional. The grade_passback_setting for the course. Only 'nightly_sync' and '' are allowed
  #
  # @argument course[course_format] [String]
  #   Optional. Specifies the format of the course. (Should be either 'on_campus' or 'online')
  #
  # @argument course[image_id] [Integer]
  #   This is a file ID corresponding to an image file in the course that will
  #   be used as the course image.
  #   This will clear the course's image_url setting if set.  If you attempt
  #   to provide image_url and image_id in a request it will fail.
  #
  # @argument course[image_url] [String]
  #   This is a URL to an image to be used as the course image.
  #   This will clear the course's image_id setting if set.  If you attempt
  #   to provide image_url and image_id in a request it will fail.
  #
  # @argument course[remove_image] [Boolean]
  #   If this option is set to true, the course image url and course image
  #   ID are both set to nil
  #
  # @argument course[remove_banner_image] [Boolean]
  #   If this option is set to true, the course banner image url and course
  #   banner image ID are both set to nil
  #
  # @argument course[blueprint] [Boolean]
  #   Sets the course as a blueprint course.
  #
  # @argument course[blueprint_restrictions] [BlueprintRestriction]
  #   Sets a default set to apply to blueprint course objects when restricted,
  #   unless _use_blueprint_restrictions_by_object_type_ is enabled.
  #   See the {api:Blueprint_Courses:BlueprintRestriction Blueprint Restriction} documentation
  #
  # @argument course[use_blueprint_restrictions_by_object_type] [Boolean]
  #   When enabled, the _blueprint_restrictions_ parameter will be ignored in favor of
  #   the _blueprint_restrictions_by_object_type_ parameter
  #
  # @argument course[blueprint_restrictions_by_object_type] [multiple BlueprintRestrictions]
  #   Allows setting multiple {api:Blueprint_Courses:BlueprintRestriction Blueprint Restriction}
  #   to apply to blueprint course objects of the matching type when restricted.
  #   The possible object types are "assignment", "attachment", "discussion_topic", "quiz" and "wiki_page".
  #   Example usage:
  #     course[blueprint_restrictions_by_object_type][assignment][content]=1
  #
  # @argument course[homeroom_course] [Boolean]
  #   Sets the course as a homeroom course. The setting takes effect only when the course is associated
  #   with a Canvas for Elementary-enabled account.
  #
  # @argument course[sync_enrollments_from_homeroom] [String]
  #   Syncs enrollments from the homeroom that is set in homeroom_course_id. The setting only takes effect when the
  #   course is associated with a Canvas for Elementary-enabled account and sync_enrollments_from_homeroom is enabled.
  #
  # @argument course[homeroom_course_id] [String]
  #   Sets the Homeroom Course id to be used with sync_enrollments_from_homeroom. The setting only takes effect when the
  #   course is associated with a Canvas for Elementary-enabled account and sync_enrollments_from_homeroom is enabled.
  #
  # @argument course[template] [Boolean]
  #   Enable or disable the course as a template that can be selected by an account
  #
  # @argument course[course_color] [String]
  #   Sets a color in hex code format to be associated with the course. The setting takes effect only when the course
  #   is associated with a Canvas for Elementary-enabled account.
  #
  # @argument course[friendly_name] [String]
  #   Set a friendly name for the course. If this is provided and the course is associated with a Canvas for
  #   Elementary account, it will be shown instead of the course name. This setting takes priority over
  #   course nicknames defined by individual users.
  #
  # @argument course[enable_course_paces] [Boolean]
  #   Enable or disable Course Pacing for the course. This setting only has an effect when the Course Pacing feature flag is
  #   enabled for the sub-account. Otherwise, Course Pacing are always disabled.
  #
  # @argument course[conditional_release] [Boolean]
  #   Enable or disable individual learning paths for students based on assessment
  #
  # @argument course[post_manually] [Boolean]
  #   When true, all grades in the course will be posted manually.
  #   When false, all grades in the course will be automatically posted.
  #   Use with caution as this setting will override any assignment level post policy.
  #
  # @argument override_sis_stickiness [boolean]
  #   Default is true. If false, any fields containing “sticky” changes will not be updated.
  #   See SIS CSV Format documentation for information on which fields can have SIS stickiness
  #
  # @example_request
  #   curl https://<canvas>/api/v1/courses/<course_id> \
  #     -X PUT \
  #     -H 'Authorization: Bearer <token>' \
  #     -d 'course[name]=New course name' \
  #     -d 'course[start_at]=2012-05-05T00:00:00Z'
  #
  # @example_response
  #   {
  #     "name": "New course name",
  #     "course_code": "COURSE-001",
  #     "start_at": "2012-05-05T00:00:00Z",
  #     "end_at": "2012-08-05T23:59:59Z",
  #     "sis_course_id": "12345"
  #   }
  def update
    @course = api_find(Course, params[:id])
    old_settings = @course.settings
    logging_source = api_request? ? :api : :manual

    params[:course] ||= {}
    params_for_update = course_params
    params[:course][:event] = :offer if value_to_boolean(params[:offer])

    if params[:course][:event] && params[:course].keys.size == 1
      return unless verified_user_check

      event = params[:course][:event].to_s
      # check permissions on processable events
      # allow invalid and non_events to pass through
      return if %w[offer claim conclude delete undelete].include?(event) &&
                !authorized_action(@course, @current_user, permission_for_event(event))

      # authorized, invalid, and non_events are processed
      if process_course_event
        render_update_success
      else
        render_update_failure
      end
      return
    end

    if authorized_action(@course, @current_user, :manage_course_content_edit)
      return render_update_success if params[:for_reload]

      unless @course.grants_right?(@current_user, :update)
        # let users with :manage_couse_content_edit only update the body
        params_for_update = params_for_update.slice(:syllabus_body)
      end
      if params_for_update.key?(:syllabus_body)
        begin
          params_for_update[:syllabus_body] = process_incoming_html_content(params_for_update[:syllabus_body])
        rescue Api::Html::UnparsableContentError => e
          @course.errors.add(:unparsable_content, e.message)
        end
      end
      unless @course.grants_right?(@current_user, :manage_course_visibility)
        params_for_update.delete(:indexed)
      end
      if params_for_update.key?(:template)
        template = value_to_boolean(params_for_update.delete(:template))
        if (template && @course.grants_right?(@current_user, session, :add_course_template)) ||
           (!template && @course.grants_right?(@current_user, session, :delete_course_template))
          @course.template = template
        end
      end

      account_id = params[:course].delete :account_id
      sticky_account_id = params.key?(:override_sis_stickiness) &&
                          !value_to_boolean(params[:override_sis_stickiness]) &&
                          @course.stuck_sis_fields.include?(:account_id)
      if account_id && !sticky_account_id && @course.account.grants_right?(@current_user, session, :manage_courses_admin)
        account = api_find(Account, account_id)
        if account && account != @course.account && account.grants_right?(@current_user, session, :manage_courses_admin)
          @course.account = account
        end
      end

      root_account_id = params[:course].delete :root_account_id
      if root_account_id && Account.site_admin.grants_right?(@current_user, session, :manage_courses_admin)
        @course.root_account = Account.root_accounts.find(root_account_id)
        @course.account = @course.root_account if @course.account.root_account != @course.root_account
      end

      if params[:course].key?(:apply_assignment_group_weights)
        @course.apply_assignment_group_weights =
          value_to_boolean params[:course].delete(:apply_assignment_group_weights)
      end
      if params[:course].key?(:group_weighting_scheme)
        @course.group_weighting_scheme = params[:course].delete(:group_weighting_scheme)
      end

      if @course.group_weighting_scheme_changed? && !can_change_group_weighting_scheme?
        return render_unauthorized_action
      end

      term_id_param_was_sent = params[:course][:term_id] || params[:course][:enrollment_term_id]
      term_id = params[:course].delete(:term_id)
      enrollment_term_id = params[:course].delete(:enrollment_term_id) || term_id
      if enrollment_term_id && @course.account.grants_right?(@current_user, session, :manage_courses_admin)
        enrollment_term = api_find(@course.root_account.enrollment_terms, enrollment_term_id)
        @course.enrollment_term = enrollment_term if enrollment_term && enrollment_term != @course.enrollment_term
      end

      if params_for_update.key? :grading_standard_id
        standard_id = params_for_update.delete :grading_standard_id
        grading_standard = GradingStandard.for(@course).where(id: standard_id).first if standard_id.present?
        if grading_standard != @course.grading_standard
          if standard_id.present?
            @course.grading_standard = grading_standard if grading_standard
          else
            @course.grading_standard = nil
          end
        end
      end

      if params_for_update.key?(:grade_passback_setting)
        grade_passback_setting = params_for_update.delete(:grade_passback_setting)
        return unless authorized_action?(@course, @current_user, :manage_grades)

        update_grade_passback_setting(grade_passback_setting)
      end

      if params_for_update.key?(:post_manually)
        @course.apply_post_policy!(post_manually: value_to_boolean(params_for_update[:post_manually]))

        # attributes in params_for_update will be applied to the course
        # since post_manually is not an attribute on the Course model, it needs to be removed
        params_for_update.delete :post_manually
      end

      unless @course.account.grants_right? @current_user, session, :manage_storage_quotas
        params_for_update.delete :storage_quota
        params_for_update.delete :storage_quota_mb
      end
      if !@course.account.grants_right?(@current_user, session, :manage_courses_admin) &&
         @course.root_account.settings[:prevent_course_renaming_by_teachers]
        params_for_update.delete :name
        params_for_update.delete :course_code
      end
      params[:course][:sis_source_id] = params[:course].delete(:sis_course_id) if api_request?
      if (sis_id = params[:course].delete(:sis_source_id)) &&
         sis_id != @course.sis_source_id &&
         @course.root_account.grants_right?(@current_user, session, :manage_sis)
        @course.sis_source_id = sis_id.presence
      end

      lock_announcements = params[:course].delete(:lock_all_announcements)
      unless lock_announcements.nil?
        if value_to_boolean(lock_announcements)
          @course.lock_all_announcements = true
          Announcement.lock_from_course(@course)
        elsif @course.lock_all_announcements
          @course.lock_all_announcements = false
        end
      end

      if params[:course].key?(:usage_rights_required)
        @course.usage_rights_required = value_to_boolean(params[:course].delete(:usage_rights_required))
      end

      if params_for_update.key?(:locale) && params_for_update[:locale].blank?
        params_for_update[:locale] = nil
      end

      if params[:course][:event]
        return unless verified_user_check

        event = params[:course][:event].to_s
        # check permissions on processable events
        # allow invalid and non_events to pass through
        return if %w[offer claim conclude delete undelete].include?(event) &&
                  !authorized_action(@course, @current_user, permission_for_event(event))

        # authorized, invalid, and non_events are processed
        unless process_course_event
          render_update_failure
          return
        end
      end

      color = params[:course][:course_color]
      if color
        if color.strip.empty? || color.length == 1
          @course.course_color = nil
          params_for_update.delete :course_color
        elsif valid_hexcode?(color)
          @course.course_color = normalize_hexcode(color)
          params_for_update.delete :course_color
        else
          @course.errors.add(:course_color, t("Invalid hexcode provided"))
        end
      end

      if (default_due_time = params_for_update.delete(:default_due_time))
        @course.default_due_time = normalize_due_time(default_due_time)
      end

      update_image(params, "image")
      update_image(params, "banner_image")

      params_for_update[:conclude_at] = params[:course].delete(:end_at) if api_request? && params[:course].key?(:end_at)

      # Remove enrollment dates if "Term" enrollment is specified
      if params_for_update.key?(:restrict_enrollments_to_course_dates)
        restrict_enrollments_to_course_dates =
          value_to_boolean(params_for_update[:restrict_enrollments_to_course_dates])
        if restrict_enrollments_to_course_dates.nil?
          unrecognized_message = t("The argument provided is expected to be of type boolean.")
          @course.errors.add(:restrict_enrollments_to_course_dates, unrecognized_message)
        end
      else
        restrict_enrollments_to_course_dates = @course.restrict_enrollments_to_course_dates
      end
      if @course.enrollment_term && !restrict_enrollments_to_course_dates
        params_for_update[:start_at] = nil if @course.unpublished?
        params_for_update[:conclude_at] = nil
      end

      @default_wiki_editing_roles_was = @course.default_wiki_editing_roles || "teachers"

      # Saving master course setting for statsd logging later
      @old_save_master_course = false
      @new_save_master_course = false
      if params[:course].key?(:blueprint)
        @old_save_master_course = MasterCourses::MasterTemplate.is_master_course?(@course)
        master_course = value_to_boolean(params[:course].delete(:blueprint))
        if master_course != MasterCourses::MasterTemplate.is_master_course?(@course)
          return unless authorized_action(@course.account, @current_user, :manage_master_courses)

          message = master_course && why_cant_i_enable_master_course(@course)
          if message
            @course.errors.add(:master_course, message)
          else
            action = master_course ? "set" : "remove"
            MasterCourses::MasterTemplate.send(:"#{action}_as_master_course", @course)
            @new_save_master_course = master_course
          end
        end
      end
      blueprint_keys = %i[blueprint_restrictions use_blueprint_restrictions_by_object_type blueprint_restrictions_by_object_type]
      if blueprint_keys.any? { |k| params[:course].key?(k) } && MasterCourses::MasterTemplate.is_master_course?(@course)
        template = MasterCourses::MasterTemplate.full_template_for(@course)

        if params[:course].key?(:use_blueprint_restrictions_by_object_type)
          template.use_default_restrictions_by_type = value_to_boolean(params[:course][:use_blueprint_restrictions_by_object_type])
        end

        if (mc_restrictions = params[:course][:blueprint_restrictions])
          template.default_restrictions = mc_restrictions.to_unsafe_h.to_h { |k, v| [k.to_sym, value_to_boolean(v)] }
        end

        if (mc_restrictions_by_type = params[:course][:blueprint_restrictions_by_object_type])
          parsed_restrictions_by_type = {}
          mc_restrictions_by_type.to_unsafe_h.each do |type, restrictions|
            class_name = (type == "quiz") ? "Quizzes::Quiz" : type.camelcase
            parsed_restrictions_by_type[class_name] = restrictions.to_h { |k, v| [k.to_sym, value_to_boolean(v)] }
          end
          template.default_restrictions_by_type = parsed_restrictions_by_type
        end

        if template.changed?
          return unless authorized_action(@course.account, @current_user, :manage_master_courses)

          @course.errors.add(:master_course_restrictions, t("Invalid restrictions")) unless template.save
        end
      end

      if params.key?(:override_sis_stickiness) && !value_to_boolean(params[:override_sis_stickiness])
        params_for_update = params_for_update.except(*@course.stuck_sis_fields)
      end

      @course.attributes = params_for_update

      if params[:course][:course_visibility].present? && @course.grants_right?(@current_user, :manage_course_visibility)
        visibility_configuration(params[:course])
      end

      if params[:course][:homeroom_course].present? && value_to_boolean(params[:course][:homeroom_course]) && @course.enable_course_paces
        homeroom_message = t("Homeroom Course cannot be used with Course Pacing")
        @course.errors.add(:homeroom_course, homeroom_message)
      end

      if params[:course][:enable_course_paces].present? && value_to_boolean(params[:course][:enable_course_paces]) && @course.homeroom_course
        pacing_message = t("Course Pacing cannot be used with Homeroom Course")
        @course.errors.add(:enable_course_paces, pacing_message)
      end

      if params[:course][:horizon_course].present? && !@course.account.feature_enabled?(:horizon_course_setting)
        horizon_message = t("Canvas Career cannot be set without the feature flag enabled")
        @course.errors.add(:horizon_course, horizon_message)
      end

      changes = changed_settings(@course.changes, @course.settings, old_settings)
      changes.delete(:start_at) if changes.dig(:start_at, 0)&.to_s == changes.dig(:start_at, 1)&.to_s
      changes.delete(:conclude_at) if changes.dig(:conclude_at, 0)&.to_s == changes.dig(:conclude_at, 1)&.to_s
      availability_changes = changes.keys & %w[start_at conclude_at restrict_enrollments_to_course_dates]
      course_availability_changed = availability_changes.present?
      # allow dates to be dropped if using term dates, even if update is done by someone without permission
      unless @course.restrict_enrollments_to_course_dates
        availability_changes -= ["start_at"] if @course.start_at.nil?
        availability_changes -= ["conclude_at"] if @course.conclude_at.nil?
      end
      return if availability_changes.present? && !authorized_action(@course, @current_user, :edit_course_availability)

      # Republish course paces if the course dates have been changed
      term_changed = (@course.enrollment_term_id != enrollment_term_id) && term_id_param_was_sent
      if course_availability_changed || term_changed
        @course.course_paces.find_each(&:create_publish_progress)
      end
      disable_conditional_release if changes[:conditional_release]&.last == false

      @course.delay_if_production(priority: Delayed::LOW_PRIORITY).touch_content_if_public_visibility_changed(changes)
      @course.saving_user = @current_user

      if @course.errors.none? && @course.save
        Auditors::Course.record_updated(@course, @current_user, changes, source: logging_source)
        @current_user.touch
        if params[:update_default_pages]
          @course.wiki.update_default_wiki_page_roles(@course.default_wiki_editing_roles, @default_wiki_editing_roles_was)
        end
        # Sync homeroom enrollments and participation if enabled and course isn't a SIS import
        if @course.can_sync_with_homeroom?
          progress = Progress.new(context: @course, tag: :sync_homeroom_enrollments)
          progress.user = @current_user
          progress.reset!
          progress.process_job(@course, :sync_homeroom_enrollments, { priority: Delayed::LOW_PRIORITY })
          # Participation sync should be done in the normal request flow, as it only needs to update a couple of
          # specific fields, delegating that to a job will cause the controller to return the old values, which will
          # force the user to refresh the page after the job finishes to see the changes
          @course.sync_homeroom_participation
        end

        # Increment a log if both master course and course pacing are on
        if @old_save_master_course == @new_save_master_course
          if !changes[:enable_course_paces].nil? && changes[:enable_course_paces][1] && MasterCourses::MasterTemplate.is_master_course?(@course)
            InstStatsd::Statsd.distributed_increment("course.paced.blueprint_course")
          end
        elsif @old_save_master_course == false && @new_save_master_course == true
          if @course.enable_course_paces == true
            InstStatsd::Statsd.distributed_increment("course.paced.blueprint_course")
          end
        end

        render_update_success
      else
        render_update_failure
      end
    end
  end

  def update_image(params, setting_name)
    if params[:course][:"#{setting_name}_url"] && params[:course][:"#{setting_name}_id"]
      respond_to do |format|
        format.json { render json: { message: "You cannot provide both an #{setting_name}_url and a #{setting_name}_id." }, status: :bad_request }
        return
      end
    end

    if params[:course][:"#{setting_name}_url"]
      @course.send(:"#{setting_name}_url=", params[:course][:"#{setting_name}_url"])
      @course.send(:"#{setting_name}_id=", nil)
    end

    if params[:course][:"#{setting_name}_id"]
      if @course.attachments.active.where(id: params[:course][:"#{setting_name}_id"]).exists?
        @course.send(:"#{setting_name}_id=", params[:course][:"#{setting_name}_id"])
        @course.send(:"#{setting_name}_url=", nil)
      else
        respond_to do |format|
          format.json { render json: { message: "The image_id is not a valid course file id." }, status: :bad_request }
          return
        end
      end
    end

    if params[:course][:"remove_#{setting_name}"]
      @course.send(:"#{setting_name}_url=", nil)
      @course.send(:"#{setting_name}_id=", nil)
    end
  end

  def render_update_failure
    respond_to do |format|
      format.html do
        flash[:error] = t("There was an error saving the changes to the course")
        redirect_to course_url(@course)
      end
      format.json { render json: @course.errors, status: :bad_request }
    end
  end

  # prevent API from failing when a no-op event is given
  def non_event?(course, event)
    case event
    when :offer
      course.available?
    when :claim
      course.claimed?
    when :complete
      course.completed?
    when :delete
      course.deleted?
    else
      false
    end
  end

  def process_course_event
    event = params[:course].delete(:event)
    event = event.to_sym
    event = :complete if event == :conclude
    return true if non_event?(@course, event)

    if event == :claim && !@course.unpublishable?
      cant_unpublish_message = t("errors.unpublish", "Course cannot be unpublished if student submissions exist.")
      respond_to do |format|
        format.json do
          @course.errors.add(:workflow_state, cant_unpublish_message)
        end
        format.html do
          flash[:error] = cant_unpublish_message
          redirect_to(course_url(@course))
        end
      end
      false
    else
      result = @course.process_event(event)
      if result
        opts = { source: api_request? ? :api : :manual }
        case event
        when :offer
          Auditors::Course.record_published(@course, @current_user, opts)
        when :claim
          Auditors::Course.record_claimed(@course, @current_user, opts)
        when :complete
          if Account.site_admin.feature_enabled?(:default_account_grading_scheme) && @course.grading_standard_id.nil? && @course.root_account.grading_standard_id
            @course.update!(grading_standard_id: @course.root_account.grading_standard_id)
          elsif @course.grading_standard_id.nil? && @course.root_account.grading_standard_id.nil?
            @course.set_concluded_assignments_grading_standard
          end
          Auditors::Course.record_concluded(@course, @current_user, opts)
        when :delete
          Auditors::Course.record_deleted(@course, @current_user, opts)
        when :undelete
          Auditors::Course.record_restored(@course, @current_user, opts)
        end
      else
        @course.errors.add(:workflow_state, @course.halted_because)
      end
      result
    end
  end

  def render_update_success
    respond_to do |format|
      format.html do
        flash[:notice] = t("notices.updated", "Course was successfully updated.")
        redirect_to(params[:continue_to].presence || course_url(@course))
      end
      format.json do
        if api_request?
          render json: course_json(@course, @current_user, session, [:hide_final_grades], nil)
        else
          render json: @course.as_json(methods: %i[readable_license quota account_name term_name grading_standard_title storage_quota_mb]), status: :ok
        end
      end
    end
  end

  # @API Update courses
  # Update multiple courses in an account.  Operates asynchronously; use the {api:ProgressController#show progress endpoint}
  # to query the status of an operation.
  #
  # @argument course_ids[] [Required]
  #   List of ids of courses to update. At most 500 courses may be updated in one call.
  # @argument event [Required, String, "offer"|"conclude"|"delete"|"undelete"]
  #   The action to take on each course.  Must be one of 'offer', 'conclude', 'delete', or 'undelete'.
  #   * 'offer' makes a course visible to students. This action is also called "publish" on the web site.
  #   * 'conclude' prevents future enrollments and makes a course read-only for all participants. The course still appears
  #     in prior-enrollment lists.
  #   * 'delete' completely removes the course from the web site (including course menus and prior-enrollment lists).
  #     All enrollments are deleted. Course content may be physically deleted at a future date.
  #   * 'undelete' attempts to recover a course that has been deleted. (Recovery is not guaranteed; please conclude
  #     rather than delete a course if there is any possibility the course will be used again.) The recovered course
  #     will be unpublished. Deleted enrollments will not be recovered.
  # @example_request
  #     curl https://<canvas>/api/v1/accounts/<account_id>/courses \
  #       -X PUT \
  #       -H 'Authorization: Bearer <token>' \
  #       -d 'event=offer' \
  #       -d 'course_ids[]=1' \
  #       -d 'course_ids[]=2'
  #
  # @returns Progress
  def batch_update
    @account = api_find(Account, params[:account_id])
    permission = if params[:event] == "undelete"
                   :undelete_courses
                 else
                   :manage_courses_admin
                 end

    if authorized_action(@account, @current_user, permission)
      return render(json: { message: "must specify course_ids[]" }, status: :bad_request) unless params[:course_ids].is_a?(Array)

      @course_ids = Api.map_ids(params[:course_ids], Course, @domain_root_account, @current_user)
      return render(json: { message: "course batch size limit (500) exceeded" }, status: :forbidden) if @course_ids.size > 500

      update_params = params.permit(:event).to_unsafe_h
      return render(json: { message: "need to specify event" }, status: :bad_request) unless update_params[:event]

      return render(json: { message: "invalid event" }, status: :bad_request) unless %w[offer conclude delete undelete].include? update_params[:event]

      progress = Course.batch_update(@account, @current_user, @course_ids, update_params, :api)
      render json: progress_json(progress, @current_user, session)
    end
  end

  def public_feed
    return unless get_feed_context(only: [:course])

    title = t("titles.rss_feed", "%{course} Feed", course: @context.name)
    link = course_url(@context)

    @entries = []
    @entries.concat Assignments::ScopedToUser.new(@context, @current_user, @context.assignments.published).scope
    @entries.concat @context.calendar_events.active
    @entries.concat(DiscussionTopic::ScopedToUser.new(@context, @current_user, @context.discussion_topics.published).scope.reject do |dt|
      dt.locked_for?(@current_user, check_policies: true)
    end)
    @entries.concat WikiPages::ScopedToUser.new(@context, @current_user, @context.wiki_pages.published).scope
    @entries = @entries.sort_by(&:updated_at)

    respond_to do |format|
      format.atom { render plain: AtomFeedHelper.render_xml(title:, link:, entries: @entries, context: @context) }
    end
  end

  def publish_to_sis
    sis_publish_status(true)
  end

  def sis_publish_status(publish_grades = false)
    get_context
    return unless authorized_action(@context, @current_user, :manage_grades)

    @context.publish_final_grades(@current_user) if publish_grades

    processed_grade_publishing_statuses = {}
    grade_publishing_statuses, overall_status = @context.grade_publishing_statuses
    grade_publishing_statuses.each do |message, enrollments|
      processed_grade_publishing_statuses[message] = enrollments.map do |enrollment|
        { id: enrollment.user.id,
          name: enrollment.user.name,
          sortable_name: enrollment.user.sortable_name,
          url: course_user_url(@context, enrollment.user) }
      end
    end

    render json: { sis_publish_overall_status: overall_status,
                   sis_publish_statuses: processed_grade_publishing_statuses }
  end

  # @API Reset a course
  # Deletes the current course, and creates a new equivalent course with
  # no content, but all sections and users moved over.
  #
  # @returns Course
  def reset_content
    get_context
    return unless authorized_action(@context, @current_user, :reset_content)

    if MasterCourses::MasterTemplate.is_master_course?(@context) || @context.template?
      return render json: {
                      message: "cannot reset_content on a blueprint or template course"
                    },
                    status: :bad_request
    end

    @new_course = @context.reset_content
    Auditors::Course.record_reset(@context, @new_course, @current_user, source: api_request? ? :api : :manual)
    if api_request?
      render json: course_json(@new_course, @current_user, session, [], nil)
    else
      redirect_to course_settings_path(@new_course.id)
    end
  end

  # @API Get effective due dates
  # For each assignment in the course, returns each assigned student's ID
  # and their corresponding due date along with some grading period data.
  # Returns a collection with keys representing assignment IDs and values as a
  # collection containing keys representing student IDs and values representing
  # the student's effective due_at, the grading_period_id of which the due_at falls
  # in, and whether or not the grading period is closed (in_closed_grading_period)
  #
  # @argument assignment_ids[] [Optional, String]
  # The list of assignment IDs for which effective student due dates are
  # requested. If not provided, all assignments in the course will be used.
  #
  # @example_request
  #   curl https://<canvas>/api/v1/courses/<course_id>/effective_due_dates
  #     -X GET \
  #     -H 'Authorization: Bearer <token>'
  #
  # @example_response
  #   {
  #     "1": {
  #        "14": { "due_at": "2015-09-05", "grading_period_id": null, "in_closed_grading_period": false },
  #        "15": { due_at: null, "grading_period_id": 3, "in_closed_grading_period": true }
  #     },
  #     "2": {
  #        "14": { "due_at": "2015-08-05", "grading_period_id": 3, "in_closed_grading_period": true }
  #     }
  #   }
  def effective_due_dates
    return unless authorized_action(@context, @current_user, :read_as_admin)

    assignment_ids = effective_due_dates_params[:assignment_ids]
    unless validate_assignment_ids(assignment_ids)
      return render json: { errors: t("%{assignment_ids} param is invalid", assignment_ids: "assignment_ids") }, status: :unprocessable_entity
    end

    due_dates = if assignment_ids.present?
                  EffectiveDueDates.for_course(@context, assignment_ids)
                else
                  EffectiveDueDates.for_course(@context)
                end

    render json: due_dates.to_hash(%i[
                                     due_at grading_period_id in_closed_grading_period
                                   ])
  end

  # @API Permissions
  # Returns permission information for the calling user in the given course.
  # See also the {api:AccountsController#permissions Account} and
  # {api:GroupsController#permissions Group} counterparts.
  #
  # @argument permissions[] [String]
  #   List of permissions to check against the authenticated user.
  #   Permission names are documented in the {api:RoleOverridesController#add_role Create a role} endpoint.
  #
  # @example_request
  #     curl https://<canvas>/api/v1/courses/<course_id>/permissions \
  #       -H 'Authorization: Bearer <token>' \
  #       -d 'permissions[]=manage_grades'
  #       -d 'permissions[]=send_messages'
  #
  # @example_response
  #   {'manage_grades': 'false', 'send_messages': 'true'}
  def permissions
    get_context
    return unless authorized_action(@context, @current_user, :read)

    permissions = Array(params[:permissions]).map(&:to_sym)
    render json: @context.rights_status(@current_user, session, *permissions)
  end

  # @API Get bulk user progress
  # Returns progress information for all users enrolled in the given course.
  #
  # You must be a user who has permission to view all grades in the course (such as a teacher or administrator).
  #
  # @example_request
  #     curl https://<canvas>/api/v1/courses/<course_id>/bulk_user_progress \
  #       -H 'Authorization: Bearer <token>'
  #
  # @example_response
  #   [
  #     {
  #       "id": 1,
  #       "display_name": "Test Student 1",
  #       "avatar_image_url": "https://<canvas>/images/messages/avatar-50.png",
  #       "html_url": "https://<canvas>/courses/1/users/1",
  #       "pronouns": null,
  #       "progress": {
  #         "requirement_count": 2,
  #         "requirement_completed_count": 1,
  #         "next_requirement_url": "https://<canvas>/courses/<course_id>/modules/items/<item_id>",
  #         "completed_at": null
  #       }
  #     },
  #     {
  #       "id": 2,
  #       "display_name": "Test Student 2",
  #       "avatar_image_url": "https://<canvas>/images/messages/avatar-50.png",
  #       "html_url": "https://<canvas>/courses/1/users/2",
  #       "pronouns": null,
  #       "progress": {
  #         "requirement_count": 2,
  #         "requirement_completed_count": 2,
  #         "next_requirement_url": null,
  #         "completed_at": "2021-08-10T16:26:08Z"
  #       }
  #     }
  #   ]
  def bulk_user_progress
    get_context
    return unless authorized_action(@context, @current_user, :view_all_grades)

    unless @context.module_based?
      return render json: {
                      error: { message: "No progress available because this course is not module based (meaning, it does not have modules and module completion requirements)." }
                    },
                    status: :bad_request
    end

    # NOTE: Similar to #user_progress, this endpoint should remain on the primary db
    users = Api.paginate(UserSearch.scope_for(@context, @current_user, enrollment_type: %w[Student]), self, api_v1_course_bulk_user_progress_url)
    cmps = ContextModuleProgression.where(user_id: users.map(&:id))
                                   .joins(:context_module)
                                   .where(context_modules: { context: @context, context_type: "Course" })
    cmps_by_user = cmps.group_by(&:user_id)

    progress = users.map do |user|
      progressions = {}
      progressions[@context.id] = cmps_by_user[user.id] || []
      user_display_json(user, @context).merge(progress: CourseProgress.new(@context, user, read_only: true, preloaded_progressions: progressions).to_json)
    end

    render json: progress.to_json, status: :ok
  end

  def student_view
    get_context
    if authorized_action(@context, @current_user, :use_student_view)
      enter_student_view
    end
  end

  def leave_student_view
    session.delete(:become_user_id)
    return_url = session[:masquerade_return_to]
    session.delete(:masquerade_return_to)
    return_to(return_url, request.referer || dashboard_url)
  end

  def check_horizon_redirect
    if params[:stop_acting_as_user] && @user != @real_current_user
      session[:masquerade_return_to] = params[:stop_acting_as_user]
      redirect_to user_masquerade_url(@real_current_user.id, stop_acting_as_user: true)
      return
    end

    if @current_user&.fake_student?
      if params[:leave_student_view]
        session[:masquerade_return_to] = params[:leave_student_view]
        leave_student_view
      elsif params[:reset_test_student]
        @context ||= api_find(Course.active, params[:id])
        reset_test_student
      end
    end
  end

  def reset_test_student
    get_context
    if @current_user.fake_student? && authorized_action(@context, @real_current_user, :use_student_view)
      # destroy the exising student
      @fake_student = @context.student_view_student
      # but first, remove all existing quiz submissions / submissions
      AutoGradeResult.where(submission_id: @fake_student.all_submissions).delete_all
      AssessmentRequest.for_assessee(@fake_student).destroy_all

      @fake_student.destroy

      # destroy these after enrollment so
      # needs_grading_count callbacks work
      ModeratedGrading::Selection.where(student_id: @fake_student).delete_all
      pg_scope = ModeratedGrading::ProvisionalGrade.where(submission_id: @fake_student.all_submissions)
      SubmissionComment.where(provisional_grade_id: pg_scope).delete_all
      pg_scope.delete_all
      OriginalityReport.where(submission_id: @fake_student.all_submissions).delete_all
      AnonymousOrModerationEvent.where(submission: @fake_student.all_submissions).destroy_all
      @fake_student.all_submissions.preload(:all_submission_comments, :submission_drafts, :lti_result, :versions).destroy_all
      @fake_student.quiz_submissions.each { |qs| qs.events.destroy_all }
      @fake_student.quiz_submissions.destroy_all
      @fake_student.learning_outcome_results.preload(:artifact).each { |lor| lor.artifact.destroy }
      @fake_student.learning_outcome_results.destroy_all

      flash[:notice] = t("notices.reset_test_student", "The test student has been reset successfully.")
      enter_student_view
    end
  end

  def enter_student_view
    @fake_student = @context.student_view_student
    session[:become_user_id] = @fake_student.id
    session.delete(:masquerade_return_to)
    return_url = course_path(@context)
    is_preview = params[:preview] == "true" && @context.account.feature_enabled?(:horizon_course_setting)

    if @context.root_account.horizon_domain.present? && (is_preview || @context.horizon_course?)
      canvas_url = params[:reset_test_student] || request.referer
      redirect_to @context.root_account.horizon_redirect_url(canvas_url, reauthenticate: true, preview: is_preview)
    elsif value_to_boolean(params[:redirect_to_referer])
      return_to(request.referer, return_url || dashboard_url)
    else
      return_to(return_url, request.referer || dashboard_url)
    end
  end
  protected :enter_student_view

  def permission_for_event(event)
    @context ||= @course
    case event
    when "offer", "claim"
      :manage_courses_publish
    when "conclude", "complete"
      :manage_courses_conclude
    when "delete", "undelete"
      :delete
    else
      :nothing
    end
  end

  def changed_settings(changes, new_settings, old_settings = nil)
    # frd? storing a hash?
    # Settings is stored as a hash in a column which
    # causes us to do some more work if it has been changed.

    # Since course uses write_attribute on settings its not accurate
    # so just ignore it if its in the changes hash
    changes.delete("settings") if changes.key?("settings")

    unless old_settings == new_settings
      settings = Course.settings_options.keys.each_with_object({}) do |key, results|
        old_value = if old_settings.present? && old_settings.key?(key)
                      old_settings[key]
                    else
                      nil
                    end

        new_value = if new_settings.present? && new_settings.key?(key)
                      new_settings[key]
                    else
                      nil
                    end

        results[key.to_s] = [old_value, new_value] unless old_value == new_value
      end
      changes.merge!(settings)
    end

    changes
  end

  def ping
    render json: { success: true }
  end

  def link_validation
    get_context
    return unless authorized_action(@context, @current_user, RoleOverride::GRANULAR_MANAGE_COURSE_CONTENT_PERMISSIONS)

    if (progress = CourseLinkValidator.current_progress(@context))
      render json: progress_json(progress, @current_user, session)
    else
      render json: {}
    end
  end

  # @API Remove quiz migration alert
  #
  # Remove alert about the limitations of quiz migrations that is displayed
  # to a user in a course
  #
  # you must be logged in to use this endpoint
  #
  # @example_response
  #   { "success": "true" }
  def dismiss_migration_limitation_msg
    @course = api_find(Course, params[:id])
    quiz_migration_alert = @course.quiz_migration_alert_for_user(@current_user&.id)
    if quiz_migration_alert
      quiz_migration_alert.destroy
      render json: { success: true }, status: :ok
    else
      render json: { message: "Quiz migration alert not found" }, status: :not_found
    end
  end

  def youtube_migration
    get_context

    unless @context.root_account.feature_enabled?(:youtube_migration)
      return render status: :not_found, template: "shared/errors/404_message"
    end

    authorized_action(@context, @current_user, RoleOverride::GRANULAR_MANAGE_COURSE_CONTENT_PERMISSIONS)

    js_env(COURSE_ID: @context.id)
    js_bundle :youtube_migration

    render html: "", layout: true
  end

  def youtube_migration_scan
    get_context

    unless @context.root_account.feature_enabled?(:youtube_migration)
      return render status: :not_found, template: "shared/errors/404_message"
    end

    authorized_action(@context, @current_user, RoleOverride::GRANULAR_MANAGE_COURSE_CONTENT_PERMISSIONS)

    progress = YoutubeMigrationService.last_youtube_embed_scan_progress_by_course(@context)

    unless progress
      render json: { id: nil, workflow_state: nil, resources: [], total_count: 0 }, status: :ok
      return
    end

    json = {
      id: progress.id,
      workflow_state: progress.workflow_state,
      resources: progress.results&.dig(:resources)&.values || [],
      total_count: progress.results&.dig(:total_count) || 0
    }

    render json:, status: :ok
  end

  def start_youtube_migration_scan
    get_context

    unless @context.root_account.feature_enabled?(:youtube_migration)
      return render status: :not_found, template: "shared/errors/404_message"
    end

    authorized_action(@context, @current_user, RoleOverride::GRANULAR_MANAGE_COURSE_CONTENT_PERMISSIONS)

    progress = YoutubeMigrationService.queue_scan_course_for_embeds(@context)

    render json: { id: progress.id, workflow_state: progress.workflow_state, resources: [], total_count: 0 }, status: :ok
  end

  def start_youtube_migration_convert
    get_context

    unless @context.root_account.feature_enabled?(:youtube_migration)
      return render status: :not_found, template: "shared/errors/404_message"
    end

    authorized_action(@context, @current_user, RoleOverride::GRANULAR_MANAGE_COURSE_CONTENT_PERMISSIONS)

    embed = params.require(:embed).permit(:field, :id, :path, :resource_type, :src, :resource_group_key).to_h.with_indifferent_access
    embed[:id] = embed[:id].to_i
    embed[:field] = embed[:field].to_sym
    scan_id = params.require(:scan_id)

    service = YoutubeMigrationService.new(@context)
    progress = service.convert_embed(scan_id, embed)

    render json: { id: progress.id }, status: :ok
  end

  def start_link_validation
    get_context
    return unless authorized_action(@context, @current_user, RoleOverride::GRANULAR_MANAGE_COURSE_CONTENT_PERMISSIONS)

    CourseLinkValidator.queue_course(@context)
    render json: { success: true }
  end

  def link_validator
    authorized_action(@context, @current_user, RoleOverride::GRANULAR_MANAGE_COURSE_CONTENT_PERMISSIONS)
    # render view
  end

  def retrieve_observed_enrollments(enrollments, active_by_date: false, observed_user_id: nil)
    observer_enrolls = enrollments.select(&:assigned_observer?)
    unless observed_user_id.nil?
      observer_enrolls = observer_enrolls.select { |e| e.associated_user_id == observed_user_id.to_i }
    end
    ObserverEnrollment.observed_enrollments_for_enrollments(observer_enrolls, active_by_date:)
  end

  def courses_for_user(user, paginate_url: api_v1_courses_url)
    include_observed = params.fetch(:include, []).include?("observed_users")

    if params[:state]
      states = Array(params[:state])
      states += %w[created claimed] if states.include?("unpublished")
      conditions = states.filter_map do |state|
        Enrollment::QueryBuilder.new(nil, course_workflow_state: state, enforce_course_workflow_state: true).conditions
      end.join(" OR ")
      enrollments = user.enrollments.eager_load(:course).where(conditions).shard(user.in_region_associated_shards)

      if params[:enrollment_role]
        enrollments = enrollments.joins(:role).where(roles: { name: params[:enrollment_role] })
      elsif params[:enrollment_role_id]
        enrollments = enrollments.where(role_id: params[:enrollment_role_id].to_i)
      elsif params[:enrollment_type]
        e_type = "#{params[:enrollment_type].capitalize}Enrollment"
        enrollments = enrollments.where(type: e_type)
      end

      case params[:enrollment_state]
      when "active"
        enrollments = enrollments.active_by_date
      when "invited_or_pending"
        enrollments = enrollments.invited_or_pending_by_date
      when "completed"
        enrollments = enrollments.completed_by_date
      end

      if value_to_boolean(params[:current_domain_only])
        enrollments = enrollments.where(root_account_id: @domain_root_account)
      elsif params[:root_account_id]
        root_account = api_find_all(Account, [params[:root_account_id]]).take
        enrollments = root_account ? enrollments.where(root_account_id: root_account) : Enrollment.none
      end

      enrollments = enrollments.to_a
    elsif params[:enrollment_state] == "active"
      enrollments = user.participating_enrollments
      ActiveRecord::Associations.preload(enrollments, :course)
    else
      enrollments = user.cached_currentish_enrollments(preload_courses: true)
    end

    if include_observed
      enrollments.concat(
        retrieve_observed_enrollments(enrollments, active_by_date: (params[:enrollment_state] == "active"), observed_user_id: params[:observed_user_id])
      )
    end

    # we always output the role in the JSON, but we need it now in case we're
    # running the condition below
    ActiveRecord::Associations.preload(enrollments, :role)
    # these are all duplicated in the params[:state] block above in SQL. but if
    # used the cached ones, or we added include_observed, we have to re-run them
    # in pure ruby
    if include_observed || !params[:state]
      if params[:enrollment_role]
        enrollments.select! { |e| e.role.name == params[:enrollment_role] }
      elsif params[:enrollment_role_id]
        enrollments.select! { |e| e.role_id == params[:enrollment_role_id].to_i }
      elsif params[:enrollment_type]
        e_type = "#{params[:enrollment_type].capitalize}Enrollment"
        enrollments.select! { |e| e.class.sti_name == e_type }
      end

      if params[:enrollment_state] && params[:enrollment_state] != "active"
        Canvas::Builders::EnrollmentDateBuilder.preload_state(enrollments)
        case params[:enrollment_state]
        when "invited_or_pending"
          enrollments.select! { |e| e.invited? || e.accepted? }
        when "completed"
          enrollments.select!(&:completed?)
        end
      end

      if value_to_boolean(params[:current_domain_only])
        enrollments = enrollments.select { |e| e.root_account_id == @domain_root_account.id }
      elsif params[:root_account_id]
        root_account = api_find_all(Account, [params[:root_account_id]]).take
        enrollments = root_account ? enrollments.select { |e| e.root_account_id == root_account.id } : []
      end
    end

    includes = Set.new(Array(params[:include]))
    includes << "access_restricted_by_date"
    # We only want to return the permissions for single courses and not lists of courses.
    includes.delete "permissions"

    hash = []

    if enrollments.any? && value_to_boolean(params[:exclude_blueprint_courses])
      mc_ids = MasterCourses::MasterTemplate.active.where(course_id: enrollments.map(&:course_id)).pluck(:course_id)
      enrollments.reject! { |e| mc_ids.include?(e.course_id) }
    end

    if value_to_boolean(params[:homeroom])
      homeroom_ids = Course.homeroom.where(id: enrollments.map(&:course_id)).pluck(:id)
      enrollments.reject! { |e| homeroom_ids.exclude?(e.course_id) }
    end

    if params[:account_id]
      account = api_find(Account.active, params[:account_id])
      enrollments = enrollments.select { |e| e.course.account == account }
    end

    Canvas::Builders::EnrollmentDateBuilder.preload_state(enrollments)
    enrollments_by_course = enrollments.group_by(&:course_id).values
    enrollments_by_course.sort_by! do |course_enrollments|
      Canvas::ICU.collation_key(course_enrollments.first.course.nickname_for(@current_user))
    end
    enrollments_by_course = Api.paginate(enrollments_by_course, self, paginate_url) if api_request?
    courses = enrollments_by_course.map { |ces| ces.first.course }
    preloads = %i[account root_account]
    preload_teachers(courses) if includes.include?("teachers")
    preloads << :grading_standard if includes.include?("total_scores")
    preloads << :default_post_policy if includes.include?("post_manually")
    preloads << :account if includes.include?("subaccount") || includes.include?("account")
    if includes.include?("current_grading_period_scores") || includes.include?("grading_periods")
      preloads << { enrollment_term: { grading_period_group: :grading_periods } }
      preloads << { grading_period_groups: :grading_periods }
    end
    preloads << { context_modules: :content_tags } if includes.include?("course_progress")
    preloads << :enrollment_term if includes.include?("term") || includes.include?("concluded")
    ActiveRecord::Associations.preload(courses, preloads)
    MasterCourses::MasterTemplate.preload_is_master_course(courses)

    preloads = []
    preloads << :course_section if includes.include?("sections")
    preloads << { scores: :course } if includes.include?("total_scores") || includes.include?("current_grading_period_scores")

    ActiveRecord::Associations.preload(enrollments, preloads) unless preloads.empty?
    if includes.include?("course_progress")
      progressions = ContextModuleProgression.joins(:context_module).where(user:, context_modules: { course: courses }).select("context_module_progressions.*, context_modules.context_id AS course_id").to_a.group_by { |cmp| cmp["course_id"] }
    end

    permissions_to_precalculate = [:read_sis, :manage_sis]
    if includes.include?("tabs")
      permissions_to_precalculate += SectionTabHelper::PERMISSIONS_TO_PRECALCULATE
    end

    all_precalculated_permissions = @current_user.precalculate_permissions_for_courses(courses, permissions_to_precalculate)
    Course.preload_menu_data_for(courses, @current_user, preload_favorites: true)

    enrollments_by_course.each do |course_enrollments|
      course = course_enrollments.first.course
      hash << course_json(course,
                          @current_user,
                          session,
                          includes,
                          course_enrollments,
                          user,
                          preloaded_progressions: progressions,
                          precalculated_permissions: all_precalculated_permissions&.dig(course.global_id))
    end
    hash
  end

  def require_user_or_observer
    return render_unauthorized_action unless @current_user.present?

    @user = (params[:user_id] == "self") ? @current_user : api_find(User, params[:user_id])
    unless @user.grants_right?(@current_user, :read) || @user.check_accounts_right?(@current_user, :read)
      render_unauthorized_action
    end
  end

  def visibility_configuration(params)
    @course.apply_visibility_configuration(params[:course_visibility])

    if params[:custom_course_visibility].present? && !value_to_boolean(params[:custom_course_visibility])
      Course::CUSTOMIZABLE_PERMISSIONS.each_key do |key|
        @course.apply_custom_visibility_configuration(key, "inherit")
      end
    else
      Course::CUSTOMIZABLE_PERMISSIONS.each_key do |key|
        @course.apply_custom_visibility_configuration(key, params[:"#{key}_visibility_option"])
      end
    end
  end

  def can_change_group_weighting_scheme?
    return true unless @course.grading_periods?
    return true if @course.account_membership_allows(@current_user)

    !@course.any_assignment_in_closed_grading_period?
  end

  def offline_web_exports
    return render status: :not_found, template: "shared/errors/404_message" unless allow_web_export_download?

    if authorized_action(WebZipExport.new(course: @context), @current_user, :create)
      title = t("Exported Package History")
      @page_title = title
      add_crumb(title)
      page_has_instui_topnav
      js_bundle :webzip_export
      css_bundle :webzip_export
      render html: '<div id="course-webzip-export-app"></div>'.html_safe, layout: true
    end
  end

  def start_offline_web_export
    return render status: :not_found, template: "shared/errors/404_message" unless allow_web_export_download?

    if authorized_action(WebZipExport.new(course: @context), @current_user, :create)
      @service = EpubExports::CreateService.new(@context, @current_user, :web_zip_export)
      @service.save
      redirect_to context_url(@context, :context_offline_web_exports_url)
    end
  end

  def visible_self_enrollment_option
    if @context.available? &&
       @context.self_enrollment_enabled? &&
       @context.open_enrollment &&
       (!@context_enrollment || !@context_enrollment.active?)
      :enroll
    elsif @context_enrollment&.self_enrolled && @context_enrollment&.active?
      :unenroll
    end
  end
  helper_method :visible_self_enrollment_option

  private

  def validate_assignment_ids(assignment_ids)
    assignment_ids.nil? || assignment_ids.all?(/\A\d+\z/)
  end

  def observee_selected?
    @selected_observed_user.present? && @selected_observed_user != @current_user
  end

  def update_grade_passback_setting(grade_passback_setting)
    valid_states = ["nightly_sync", "disabled"]
    unless grade_passback_setting.blank? || valid_states.include?(grade_passback_setting)
      @course.errors.add(:grade_passback_setting, t("Invalid grade_passback_setting"))
    end
    @course.grade_passback_setting = grade_passback_setting.presence
  end

  def active_group_memberships(users)
    @active_group_memberships ||= GroupMembership.active_for_context_and_users(@context, users).group_by(&:user_id)
  end

  def effective_due_dates_params
    params.permit(assignment_ids: [])
  end

  def course_params
    return {} unless params[:course]

    params[:course].permit(
      :name,
      :group_weighting_scheme,
      :start_at,
      :conclude_at,
      :grading_standard_id,
      :grade_passback_setting,
      :is_public,
      :is_public_to_auth_users,
      :allow_student_wiki_edits,
      :show_public_context_messages,
      :syllabus_body,
      :syllabus_course_summary,
      :public_description,
      :allow_student_forum_attachments,
      :allow_student_discussion_topics,
      :allow_student_discussion_editing,
      :show_total_grade_as_points,
      :default_wiki_editing_roles,
      :allow_student_organized_groups,
      :course_code,
      :default_view,
      :open_enrollment,
      :allow_wiki_comments,
      :turnitin_comments,
      :self_enrollment,
      :license,
      :indexed,
      :abstract_course,
      :storage_quota,
      :storage_quota_mb,
      :restrict_enrollments_to_course_dates,
      :use_rights_required,
      :restrict_student_past_view,
      :restrict_student_future_view,
      :restrict_quantitative_data,
      :grading_standard,
      :grading_standard_enabled,
      :course_grading_standard_enabled,
      :locale,
      :integration_id,
      :hide_final_grades,
      :hide_distribution_graphs,
      :hide_sections_on_course_users_page,
      :lock_all_announcements,
      :public_syllabus,
      :quiz_engine_selected,
      :public_syllabus_to_auth,
      :course_format,
      :time_zone,
      :organize_epub_by_content_type,
      :enable_offline_web_export,
      :show_announcements_on_home_page,
      :home_page_announcement_limit,
      :allow_final_grade_override,
      :filter_speed_grader_by_student_group,
      :homeroom_course,
      :template,
      :course_color,
      :homeroom_course_id,
      :sync_enrollments_from_homeroom,
      :friendly_name,
      :enable_course_paces,
      :default_due_time,
      :conditional_release,
      :post_manually,
      :horizon_course
    )
  end

  def disable_conditional_release
    ConditionalRelease::Service.delay_if_production(priority: Delayed::LOW_PRIORITY,
                                                    n_strand: ["conditional_release_unassignment", @course.global_root_account_id])
                               .release_mastery_paths_content_in_course(@course)
  end
end<|MERGE_RESOLUTION|>--- conflicted
+++ resolved
@@ -358,7 +358,6 @@
   include NewQuizzesFeaturesHelper
   include ObserverEnrollmentsHelper
   include DefaultDueTimeHelper
-  include AccessibilityHelper
 
   before_action :require_user, only: %i[index activity_stream activity_stream_summary effective_due_dates offline_web_exports start_offline_web_export]
   before_action :require_user_or_observer, only: [:user_index]
@@ -2284,11 +2283,7 @@
         end
 
         @accessibility_scan_enabled =
-<<<<<<< HEAD
-          @context.feature_enabled?(:accessibility_tab_enable) ? !exceeds_accessibility_scan_limit? : false
-=======
           @context.feature_enabled?(:accessibility_tab_enable) ? !@context.exceeds_accessibility_scan_limit? : false
->>>>>>> b04c431f
       end
 
       return if check_for_xlist
