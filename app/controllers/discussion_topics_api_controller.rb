--- conflicted
+++ resolved
@@ -88,11 +88,8 @@
   # @response_field created_at The creation time of the entry, in ISO8601
   #   format.
   #
-<<<<<<< HEAD
-=======
   # @response_field updated_at The updated time of the entry, in ISO8601 format.
   #
->>>>>>> 84343d31
   # @response_field attachment JSON representation of the attachment for the
   #   entry, if any. Present only if there is an attachment.
   #
