--- conflicted
+++ resolved
@@ -187,7 +187,6 @@
       end
 
       return unless authorized_action(assignment, @current_user, :read)
-<<<<<<< HEAD
 
       launch_url = assignment.external_tool_tag.url
     end
@@ -232,52 +231,6 @@
       launch_settings['tool_settings'] = adapter.generate_post_payload
     end
 
-=======
-
-      launch_url = assignment.external_tool_tag.url
-    end
-
-    unless tool_id || launch_url
-      @context.errors.add(:id, 'An id or a url must be provided')
-      @context.errors.add(:url, 'An id or a url must be provided')
-      render :json => @context.errors, :status => :bad_request
-      return
-    end
-
-    # locate the tool
-    if launch_url
-      @tool = ContextExternalTool.find_external_tool(launch_url, @context, tool_id)
-    else
-      return unless find_tool(tool_id, params[:launch_type])
-    end
-    if !@tool
-      flash[:error] = t "#application.errors.invalid_external_tool", "Couldn't find valid settings for this link"
-      redirect_to named_context_url(@context, :context_url)
-      return
-    end
-
-    # generate the launch
-    opts = {
-        launch_url: launch_url,
-        resource_type: params[:launch_type],
-        custom_substitutions: common_variable_substitutions
-    }
-
-    adapter = Lti::LtiOutboundAdapter.new(@tool, @current_user, @context).prepare_tool_launch(url_for(@context), opts)
-
-    launch_settings = {
-      'launch_url' => adapter.launch_url,
-      'tool_name' => @tool.name,
-      'analytics_id' => @tool.tool_id
-    }
-
-    if assignment
-      launch_settings['tool_settings'] = adapter.generate_post_payload_for_assignment(assignment, lti_grade_passback_api_url(@tool), blti_legacy_grade_passback_api_url(@tool))
-    else
-      launch_settings['tool_settings'] = adapter.generate_post_payload
-    end
-
->>>>>>> 84e04f12
     # store the launch settings and return to the user
     verifier = SecureRandom.hex(64)
     Canvas.redis.setex("#{@context.class.name}:#{REDIS_PREFIX}#{verifier}", 5.minutes, launch_settings.to_json)
