--- conflicted
+++ resolved
@@ -558,21 +558,12 @@
 #           "description": "The message type identifier (e.g., 'LtiEulaRequest')",
 #           "example": "LtiEulaRequest",
 #           "type": "string"
-<<<<<<< HEAD
 #         },
 #         "enabled": {
 #           "description": "Whether this message type is enabled",
 #           "example": true,
 #           "type": "boolean"
 #         },
-=======
-#         },
-#         "enabled": {
-#           "description": "Whether this message type is enabled",
-#           "example": true,
-#           "type": "boolean"
-#         },
->>>>>>> 8d1d98d9
 #         "target_link_uri": {
 #           "description": "The target URI for launching this message type",
 #           "example": "https://example.com/eula",
