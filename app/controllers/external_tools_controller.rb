#
# Copyright (C) 2011 Instructure, Inc.
#
# This file is part of Canvas.
#
# Canvas is free software: you can redistribute it and/or modify it under
# the terms of the GNU Affero General Public License as published by the Free
# Software Foundation, version 3 of the License.
#
# Canvas is distributed in the hope that it will be useful, but WITHOUT ANY
# WARRANTY; without even the implied warranty of MERCHANTABILITY or FITNESS FOR
# A PARTICULAR PURPOSE. See the GNU Affero General Public License for more
# details.
#
# You should have received a copy of the GNU Affero General Public License along
# with this program. If not, see <http://www.gnu.org/licenses/>.
#

# @API External Tools
# API for accessing and configuring external tools on accounts and courses.
# "External tools" are IMS LTI links: http://www.imsglobal.org/developers/LTI/index.cfm
class ExternalToolsController < ApplicationController
  before_filter :require_context
  before_filter :require_user, :except => [:sessionless_launch]
  before_filter :get_context, :only => [:retrieve, :show, :resource_selection]
  include Api::V1::ExternalTools

  REDIS_PREFIX = 'external_tool:sessionless_launch:'

  TOOL_DISPLAY_TEMPLATES = {
    'borderless' => {template: 'lti/unframed_launch', layout: 'borderless_lti'},
    'full_width' => {template: 'lti/full_width_launch'},
    'in_context' => {template: 'lti/framed_launch'},
    'default' =>    {template: 'lti/framed_launch'},
  }

  # @API List external tools
  # Returns the paginated list of external tools for the current context.
  # See the get request docs for a single tool for a list of properties on an external tool.
  #
  # @argument search_term [String]
  #   The partial name of the tools to match and return.
  #
  # @argument selectable [Boolean]
  #   If true, then only tools that are meant to be selectable are returned
  #
  # @example_response
  #     [
  #      {
  #        "id":1,
  #        "name":"BLTI Example",
  #        "description":"This is for cool things"
  #        "url":"http://www.example.com/ims/lti",
  #        "domain":null,
  #        "privacy_level":anonymous
  #        "consumer_key":null,
  #        "created_at":"2037-07-21T13:29:31Z",
  #        "updated_at":"2037-07-28T19:38:31Z",
  #        "custom_fields":{"key":"value"},
  #        "account_navigation":{"url":"...", "text":"..."},
  #        "user_navigation":{"url":"...", "text":"..."},
  #        "course_navigation":{"url":"...", "text":"...", "visibility":"members", "default":true},
  #        "editor_button":{"url":"...", "text":"...", "selection_width":50, "selection_height":50, "icon_url":"..."},
  #        "resource_selection":{"url":"...", "text":"...", "selection_width":50, "selection_height":50}
  #      },
  #      {
  #        "id":2,
  #        "name":"Another BLTI Example",
  #        "description":"This one isn't very cool."
  #        "url":null,
  #        "domain":"example.com",
  #        "privacy_level":anonymous
  #        "consumer_key":null,
  #        "created_at":"2037-07-21T13:29:31Z",
  #        "updated_at":"2037-07-28T19:38:31Z"
  #      }
  #     ]
  def index
    if authorized_action(@context, @current_user, :update)
      if params[:include_parents]
        @tools = ContextExternalTool.all_tools_for(@context, :user => (params[:include_personal] ? @current_user : nil))
      else
        @tools = @context.context_external_tools.active
      end
      @tools = ContextExternalTool.search_by_attribute(@tools, :name, params[:search_term])

      if Canvas::Plugin.value_to_boolean(params[:selectable])
        @tools = @tools.select{|t| t.selectable }
      end
      respond_to do |format|
        @tools = Api.paginate(@tools, self, tool_pagination_url)
        format.json { render :json => external_tools_json(@tools, @context, @current_user, session) }
      end
    end
  end

  def homework_submissions
    if authorized_action(@context, @current_user, :read)
      @tools = ContextExternalTool.all_tools_for(@context, :user => @current_user, :type => :has_homework_submission)
      respond_to do |format|
        format.json { render :json => external_tools_json(@tools, @context, @current_user, session) }
      end
    end
  end

  def finished
    @headers = false
    if authorized_action(@context, @current_user, :read)
    end
  end

  def retrieve
    if authorized_action(@context, @current_user, :read)
      @tool = ContextExternalTool.find_external_tool(params[:url], @context)
      if !@tool
        flash[:error] = t "#application.errors.invalid_external_tool", "Couldn't find valid settings for this link"
        redirect_to named_context_url(@context, :context_url)
        return
      end
      add_crumb(@context.name, named_context_url(@context, :context_url))

      @lti_launch = Lti::Launch.new

      opts = {
          resource_type: @resource_type,
          launch_url: params[:url],
          custom_substitutions: common_variable_substitutions
      }
      adapter = Lti::LtiOutboundAdapter.new(@tool, @current_user, @context).prepare_tool_launch(url_for(@context), opts)
      @lti_launch.params = adapter.generate_post_payload

      @lti_launch.resource_url = params[:url]
      @lti_launch.link_text =  @tool.name
      @lti_launch.analytics_id =  @tool.tool_id

      display = (params['borderless'] ? 'borderless' : params['display'])
      render TOOL_DISPLAY_TEMPLATES[display] || TOOL_DISPLAY_TEMPLATES['default']
    end
  end

  # @API Get a sessionless launch url for an external tool.
  # Returns a sessionless launch url for an external tool.
  #
  # Either the id or url must be provided.
  #
  # @argument id [String]
  #   The external id of the tool to launch.
  #
  # @argument url [String]
  #   The LTI launch url for the external tool.
  #
  # @argument assignment_id [String]
  #   The assignment id for an assignment launch.
  #
  # @argument launch_type [String]
  #   The type of launch to perform on the external tool.
  #
  # @response_field id The id for the external tool to be launched.
  # @response_field name The name of the external tool to be launched.
  # @response_field url The url to load to launch the external tool for the user.
  def generate_sessionless_launch
    if authorized_action(@context, @current_user, :read)
      # prerequisite checks
      unless Canvas.redis_enabled?
        @context.errors.add(:redis, 'Redis is not enabled, but is required for sessionless LTI launch')
        render :json => @context.errors, :status => :service_unavailable
        return
      end

      tool_id = params[:id]
      launch_url = params[:url]

      #extra permissions for assignments
      assignment = nil
      if params[:launch_type] == 'assessment'
        unless params[:assignment_id]
          @context.errors.add(:assignment_id, 'An assignment id must be provided for assessment LTI launch')
          render :json => @context.errors, :status => :bad_request
          return
        end

        assignment = @context.assignments.find_by_id(params[:assignment_id])
        unless assignment
          @context.errors.add(:assignment_id, 'The assignment was not found in this course')
          render :json => @context.errors, :status => :bad_request
          return
        end

        unless assignment.external_tool_tag
          @context.errors.add(:assignment_id, 'The assignment must have an external tool tag')
          render :json => @context.errors, :status => :bad_request
          return
        end

        return unless authorized_action(assignment, @current_user, :read)

        launch_url = assignment.external_tool_tag.url
      end

      unless tool_id || launch_url
        @context.errors.add(:id, 'An id or a url must be provided')
        @context.errors.add(:url, 'An id or a url must be provided')
        render :json => @context.errors, :status => :bad_request
        return
      end

      # locate the tool
      if launch_url
        @tool = ContextExternalTool.find_external_tool(launch_url, @context, tool_id)
      else
        return unless find_tool(tool_id, params[:launch_type])
      end
      if !@tool
        flash[:error] = t "#application.errors.invalid_external_tool", "Couldn't find valid settings for this link"
        redirect_to named_context_url(@context, :context_url)
        return
      end

      # generate the launch
      opts = {
          launch_url: launch_url,
          resource_type: params[:launch_type],
          custom_substitution: common_variable_substitutions
      }
      adapter = Lti::LtiOutboundAdapter.new(@tool, @current_user, @context).prepare_tool_launch(url_for(@context), opts)

      launch_settings = {
        'launch_url' => adapter.launch_url,
        'tool_name' => @tool.name,
        'analytics_id' => @tool.tool_id
      }

      if assignment
        launch_settings['tool_settings'] = adapter.generate_post_payload_for_assignment(assignment, lti_grade_passback_api_url(@tool), blti_legacy_grade_passback_api_url(@tool))
      else
        launch_settings['tool_settings'] = adapter.generate_post_payload
      end

      # store the launch settings and return to the user
      verifier = SecureRandom.hex(64)
      Canvas.redis.setex("#{@context.class.name}:#{REDIS_PREFIX}#{verifier}", 5.minutes, launch_settings.to_json)

      if @context.is_a?(Account)
        uri = URI(account_external_tools_sessionless_launch_url(@context))
      else
        uri = URI(course_external_tools_sessionless_launch_url(@context))
      end
      uri.query = {:verifier => verifier}.to_query

      render :json => {:id => @tool.id, :name => @tool.name, :url => uri.to_s}
    end
  end

  def sessionless_launch
    if Canvas.redis_enabled?
      redis_key = "#{@context.class.name}:#{REDIS_PREFIX}#{params[:verifier]}"
      launch_settings = Canvas.redis.get(redis_key)
      Canvas.redis.del(redis_key)
    end
    unless launch_settings
      render :text => t(:cannot_locate_launch_request, 'Cannot locate launch request, please try again.'), :status => :not_found
      return
    end

    launch_settings = JSON.parse(launch_settings)

    @lti_launch = Lti::Launch.new
    @lti_launch.params = launch_settings['tool_settings']
    @lti_launch.resource_url = launch_settings['launch_url']
    @lti_launch.link_text =  launch_settings['tool_name']
    @lti_launch.analytics_id =  launch_settings['analytics_id']

    render TOOL_DISPLAY_TEMPLATES['borderless']
  end

  # @API Get a single external tool
  # Returns the specified external tool.
  #
  # @response_field id The unique identifier for the tool
  # @response_field name The name of the tool
  # @response_field description A description of the tool
  # @response_field url The url to match links against
  # @response_field domain The domain to match links against
  # @response_field privacy_level What information to send to the external tool, "anonymous", "name_only", "public"
  # @response_field consumer_key The consumer key used by the tool (The associated shared secret is not returned)
  # @response_field created_at Timestamp of creation
  # @response_field updated_at Timestamp of last update
  # @response_field custom_fields Custom fields that will be sent to the tool consumer
  # @response_field account_navigation The configuration for account navigation links (see create API for values)
  # @response_field user_navigation The configuration for user navigation links (see create API for values)
  # @response_field course_navigation The configuration for course navigation links (see create API for values)
  # @response_field editor_button The configuration for a WYSIWYG editor button (see create API for values)
  # @response_field resource_selection The configuration for a resource selector in modules (see create API for values)
  #
  # @example_response
  #      {
  #        "id":1,
  #        "name":"BLTI Example",
  #        "description":"This is for cool things"
  #        "url":"http://www.example.com/ims/lti",
  #        "domain":null,
  #        "privacy_level":anonymous
  #        "consumer_key":null,
  #        "created_at":"2037-07-21T13:29:31Z",
  #        "updated_at":"2037-07-28T19:38:31Z",
  #        "custom_fields":{"key":"value"},
  #        "account_navigation":{"url":"...", "text":"..."},
  #        "user_navigation":{"url":"...", "text":"..."},
  #        "course_navigation":{"url":"...", "text":"...", "visibility":"members", "default":true},
  #        "editor_button":{"url":"...", "selection_width":50, "selection_height":50, "icon_url":"..."},
  #        "resource_selection":{"url":"...", "selection_width":50, "selection_height":50}
  #      }
  def show
    if api_request?
      if tool = @context.context_external_tools.active.find_by_id(params[:external_tool_id])
        render :json => external_tool_json(tool, @context, @current_user, session)
      else
        raise(ActiveRecord::RecordNotFound, "Couldn't find external tool with API id '#{params[:external_tool_id]}'")
      end
    else
      selection_type = params[:launch_type] || "#{@context.class.base_ar_class.to_s.downcase}_navigation"
      if find_tool(params[:id], selection_type)

        @return_url = external_content_success_url('external_tool_redirect')
        @redirect_return = true

        success_url = tool_return_success_url(selection_type)
        cancel_url = tool_return_cancel_url(selection_type) || success_url
        js_env(:redirect_return_success_url => success_url,
               :redirect_return_cancel_url => cancel_url)
        js_env(:course_id => @context.id) if @context.is_a?(Course)

        @active_tab = @tool.asset_string
        @show_embedded_chat = false if @tool.tool_id == 'chat'

        @lti_launch = lti_launch(@tool, selection_type)
        render tool_launch_template(@tool, selection_type)
      end
      add_crumb(@context.name, named_context_url(@context, :context_url))
    end
  end

  def tool_return_success_url(selection_type=nil)
    case @context
    when Course
      case selection_type
      when "course_settings_sub_navigation"
        course_settings_url(@context)
      when "course_home_sub_navigation"
        course_content_migrations_url(@context) # TODO: make course_home_sub_navigation more general
      else
        course_url(@context)
      end
    when Account
      case selection_type
      when "global_navigation"
        dashboard_url
      else
        account_url(@context)
      end
    else
      dashboard_url
    end
  end

  def tool_return_cancel_url(selection_type)
    case @context
    when Course
      if selection_type == "course_home_sub_navigation"
        course_url(@context)
      end
    else
      nil
    end
  end

  def resource_selection
    return unless authorized_action(@context, @current_user, :read)
    add_crumb(@context.name, named_context_url(@context, :context_url))

    selection_type = params[:launch_type] || 'resource_selection'
    selection_type = 'editor_button' if params[:editor]
    selection_type = 'homework_submission' if params[:homework]

    @return_url = external_content_success_url('external_tool_dialog')
    @headers = false

    tool = find_tool(params[:external_tool_id], selection_type)
    if tool
      @lti_launch = lti_launch(@tool, selection_type)
      render TOOL_DISPLAY_TEMPLATES['borderless']
    end
  end

  def find_tool(id, selection_type)
    if selection_type.nil? || ContextExternalTool::EXTENSION_TYPES.include?(selection_type.to_sym)
      @tool = ContextExternalTool.find_for(id, @context, selection_type, false)
    end

    if !@tool
      flash[:error] = t "#application.errors.invalid_external_tool_id", "Couldn't find valid settings for this tool"
      redirect_to named_context_url(@context, :context_url)
    end

    @tool
  end
  protected :find_tool

  def lti_launch(tool, selection_type)
    @return_url ||= url_for(@context)
    message_type = tool.extension_setting(selection_type, 'message_type')
    case message_type
      when 'ContentItemSelectionResponse'
        content_item_selection_response(tool, selection_type)
      else
        basic_lti_launch_request(tool, selection_type)
    end
  end
  protected :lti_launch

  def basic_lti_launch_request(tool, selection_type)
    lti_launch = Lti::Launch.new

    opts = {
        resource_type: selection_type,
        selected_html: params[:selection],
        custom_substitutions: common_variable_substitutions
    }

    adapter = Lti::LtiOutboundAdapter.new(tool, @current_user, @context).prepare_tool_launch(@return_url, opts)
    if selection_type == 'homework_submission'
      assignment = @context.assignments.active.find(params[:assignment_id])
      lti_launch.params = adapter.generate_post_payload_for_homework_submission(assignment)
    else
      lti_launch.params = adapter.generate_post_payload
    end

    lti_launch.resource_url = adapter.launch_url
    lti_launch.link_text = tool.label_for(selection_type.to_sym)
    lti_launch.analytics_id = tool.tool_id
    lti_launch
  end
  protected :basic_lti_launch_request

  def content_item_selection_response(tool, placement)
<<<<<<< HEAD
    lti_launch = Lti::Launch.new

    lti_launch.resource_url = tool.extension_setting(placement, :url)
    lti_launch.link_text = tool.label_for(placement.to_sym)
    lti_launch.analytics_id = tool.tool_id

    #contstruct query params for the export endpoint
    query_params = {"export_type" => "common_cartridge"}
    media_types = []
    [:assignments, :modules, :pages, :quizzes].each do |type|
      if params[type]
        query_params[type] = params[type]
=======
    #contstruct query params for the export endpoint
    query_params = {"export_type" => "common_cartridge"}
    media_types = []
    [:assignments, :discussion_topics, :modules, :module_items, :pages, :quizzes].each do |type|
      if params[type]
        query_params['select'] ||= {}
        query_params['select'][type] = params[type]
>>>>>>> 343c3ce5
        media_types << (params[type].size == 1 ? type : :course)
      end
    end

    #find the content title
    media_type = media_types.size == 1 ? media_types.first.to_s.singularize : 'course'
    case media_type
      when 'assignment'
        title = @context.assignments.where(id: params[:assignments].first).first.title
<<<<<<< HEAD
=======
      when 'discussion_topic'
        title = @context.discussion_topics.where(id: params[:discussion_topics].first).first.title
>>>>>>> 343c3ce5
      when 'module'
        title = @context.context_modules.where(id: params[:modules].first).first.name
      when 'page'
        title = @context.wiki.wiki_pages.where(id: params[:pages].first).first.title
      when 'quiz'
        title = @context.quizzes.where(id: params[:quizzes].first).first.title
<<<<<<< HEAD
=======
      when 'module_item'
        tag = @context.context_module_tags.where(id: params[:module_items].first).first

        case tag.content
        when Assignment
          media_type = 'assignment'
        when DiscussionTopic
          media_type = 'discussion_topic'
        when Quizzes::Quiz
          media_type = 'quiz'
        when WikiPage
          media_type = 'page'
        end

        title = tag.title
>>>>>>> 343c3ce5
      when 'course'
        title = @context.name
    end

    content_json = {
        "@context" => "http://purl.imsglobal.org/ctx/lti/v1/ContentItemPlacement",
        "@graph" => [
            {
                "@type" => "ContentItemPlacement",
                "placementOf" => {
                    "@type" => "FileItem",
                    "@id" => api_v1_course_content_exports_url(@context) + '?' + query_params.to_query,
                    "mediaType" => "application/vnd.instructure.api.content-exports.#{media_type}",
                    "title" => title
                }
            }
        ]
    }

<<<<<<< HEAD
    params = {
        #message params
        lti_message_type: 'ContentItemSelectionResponse',
        lti_version: 'LTI-1p0',
        content_items: content_json.to_json,

        #common params
        context_id: Lti::Asset.opaque_identifier_for(@context),
        resource_link_id: Lti::Asset.opaque_identifier_for(@context),
        tool_consumer_instance_guid: @domain_root_account.lti_guid,
        tool_consumer_instance_name: @domain_root_account.name,
        context_title: @context.name,
        launch_presentation_return_url: @return_url,
    }

    params.merge!({ user_id: Lti::Asset.opaque_identifier_for(@current_user) }) if @current_user

    #adds custom fields to the launch params
    custom_fields = {}
    tool.set_custom_fields(custom_fields, placement)

    #replaces custom fields with their values
    substitutions = common_variable_substitutions()
    custom_fields.each do |k,v|
      if substitutions.has_key?(v)
        if substitutions[v].respond_to?(:call)
          custom_fields[k] = substitutions[v].call
        else
          custom_fields[k] = substitutions[v]
        end
      end
    end

    #add custom params to launch params
    params.merge!(custom_fields)

    #sign the launch params
    lti_launch.params = LtiOutbound::ToolLaunch.generate_params(params, lti_launch.resource_url, tool.consumer_key, tool.shared_secret)
=======
    params = default_lti_params.merge({
        #required params
        lti_message_type: 'ContentItemSelectionResponse',
        lti_version: 'LTI-1p0',
        resource_link_id: Lti::Asset.opaque_identifier_for(@context),
        content_items: content_json.to_json,
        launch_presentation_return_url: @return_url,
        context_title: @context.name,
        tool_consumer_instance_name: @domain_root_account.name,
        tool_consumer_instance_contact_email: HostUrl.outgoing_email_address,
    }).merge(tool.substituted_custom_fields(placement, common_variable_substitutions))

    lti_launch = Lti::Launch.new
    lti_launch.resource_url = tool.extension_setting(placement, :url)
    lti_launch.params = LtiOutbound::ToolLaunch.generate_params(params, lti_launch.resource_url, tool.consumer_key, tool.shared_secret)
    lti_launch.link_text = tool.label_for(placement.to_sym)
    lti_launch.analytics_id = tool.tool_id
>>>>>>> 343c3ce5

    lti_launch
  end
  protected :content_item_selection_response

  def tool_launch_template(tool, selection_type)
    TOOL_DISPLAY_TEMPLATES[tool.display_type(selection_type)] || TOOL_DISPLAY_TEMPLATES['default']
  end
  protected :tool_launch_template

  # @API Create an external tool
  # Create an external tool in the specified course/account.
  # The created tool will be returned, see the "show" endpoint for an example.
  #
  # @argument name [Required, String]
  #   The name of the tool
  #
  # @argument privacy_level [Required, String, "anonymous"|"name_only"|"public"]
  #   What information to send to the external tool.
  #
  # @argument consumer_key [Required, String]
  #   The consumer key for the external tool
  #
  # @argument shared_secret [Required, String]
  #   The shared secret with the external tool
  #
  # @argument description [String]
  #   A description of the tool
  #
  # @argument url [String]
  #   The url to match links against. Either "url" or "domain" should be set,
  #   not both.
  #
  # @argument domain [String]
  #   The domain to match links against. Either "url" or "domain" should be
  #   set, not both.
  #
  # @argument icon_url [String]
  #   The url of the icon to show for this tool
  #
  # @argument text [String]
  #   The default text to show for this tool
  #
  # @argument not_selectable [Boolean]
  #   Default: false, if set to true the tool won't show up in the external tool
  #   selection UI in modules and assignments
  #
  # @argument custom_fields [String]
  #   Custom fields that will be sent to the tool consumer, specified as
  #   custom_fields[field_name]
  #
  # @argument account_navigation[url] [String]
  #   The url of the external tool for account navigation
  #
  # @argument account_navigation[enabled] [Boolean]
  #   Set this to enable this feature
  #
  # @argument account_navigation[text] [String]
  #   The text that will show on the left-tab in the account navigation
  #
  # @argument user_navigation[url] [String]
  #   The url of the external tool for user navigation
  #
  # @argument user_navigation[enabled] [Boolean]
  #   Set this to enable this feature
  #
  # @argument user_navigation[text] [String]
  #   The text that will show on the left-tab in the user navigation
  #
  # @argument course_navigation[url] [String]
  #   The url of the external tool for course navigation
  #
  # @argument course_navigation[enabled] [Boolean]
  #   Set this to enable this feature
  #
  # @argument course_navigation[text] [String]
  #   The text that will show on the left-tab in the course navigation
  #
  # @argument course_navigation[visibility] [String, "admins"|"members"]
  #   Who will see the navigation tab. "admins" for course admins, "members" for
  #   students, null for everyone
  #
  # @argument course_navigation[default] [Boolean]
  #   Whether the navigation option will show in the course by default or
  #   whether the teacher will have to explicitly enable it
  #
  # @argument editor_button[url] [String]
  #   The url of the external tool
  #
  # @argument editor_button[enabled] [Boolean]
  #   Set this to enable this feature
  #
  # @argument editor_button[icon_url] [String]
  #   The url of the icon to show in the WYSIWYG editor
  #
  # @argument editor_button[selection_width] [String]
  #   The width of the dialog the tool is launched in
  #
  # @argument editor_button[selection_height] [String]
  #   The height of the dialog the tool is launched in
  #
  # @argument resource_selection[url] [String]
  #   The url of the external tool
  #
  # @argument resource_selection[enabled] [Boolean]
  #   Set this to enable this feature
  #
  # @argument resource_selection[icon_url] [String]
  #   The url of the icon to show in the module external tool list
  #
  # @argument resource_selection[selection_width] [String]
  #   The width of the dialog the tool is launched in
  #
  # @argument resource_selection[selection_height] [String]
  #   The height of the dialog the tool is launched in
  #
  # @argument config_type [String]
  #   Configuration can be passed in as CC xml instead of using query
  #   parameters. If this value is "by_url" or "by_xml" then an xml
  #   configuration will be expected in either the "config_xml" or "config_url"
  #   parameter. Note that the name parameter overrides the tool name provided
  #   in the xml
  #
  # @argument config_xml [String]
  #   XML tool configuration, as specified in the CC xml specification. This is
  #   required if "config_type" is set to "by_xml"
  #
  # @argument config_url [String]
  #   URL where the server can retrieve an XML tool configuration, as specified
  #   in the CC xml specification. This is required if "config_type" is set to
  #   "by_url"
  #
  # @example_request
  #
  #   This would create a tool on this course with two custom fields and a course navigation tab
  #   curl 'https://<canvas>/api/v1/courses/<course_id>/external_tools' \
  #        -H "Authorization: Bearer <token>" \ 
  #        -F 'name=LTI Example' \ 
  #        -F 'consumer_key=asdfg' \ 
  #        -F 'shared_secret=lkjh' \ 
  #        -F 'url=https://example.com/ims/lti' \
  #        -F 'privacy_level=name_only' \ 
  #        -F 'custom_fields[key1]=value1' \ 
  #        -F 'custom_fields[key2]=value2' \ 
  #        -F 'course_navigation[text]=Course Materials' \
  #        -F 'course_navigation[default]=false'
  #        -F 'course_navigation[enabled]=true'
  #
  # @example_request
  #
  #   This would create a tool on the account with navigation for the user profile page
  #   curl 'https://<canvas>/api/v1/accounts/<account_id>/external_tools' \
  #        -H "Authorization: Bearer <token>" \ 
  #        -F 'name=LTI Example' \ 
  #        -F 'consumer_key=asdfg' \ 
  #        -F 'shared_secret=lkjh' \ 
  #        -F 'url=https://example.com/ims/lti' \
  #        -F 'privacy_level=name_only' \ 
  #        -F 'user_navigation[url]=https://example.com/ims/lti/user_endpoint' \
  #        -F 'user_navigation[text]=Something Cool'
  #        -F 'user_navigation[enabled]=true'
  #
  # @example_request
  #
  #   This would create a tool on the account with configuration pulled from an external URL
  #   curl 'https://<canvas>/api/v1/accounts/<account_id>/external_tools' \
  #        -H "Authorization: Bearer <token>" \ 
  #        -F 'name=LTI Example' \ 
  #        -F 'consumer_key=asdfg' \ 
  #        -F 'shared_secret=lkjh' \ 
  #        -F 'config_type=by_url' \ 
  #        -F 'config_url=https://example.com/ims/lti/tool_config.xml'
  def create
    if authorized_action(@context, @current_user, :update)
      @tool = @context.context_external_tools.new
      set_tool_attributes(@tool, params[:external_tool] || params)
      respond_to do |format|
        if @tool.save
          invalidate_nav_tabs_cache(@tool)
          if api_request?
            format.json { render :json => external_tool_json(@tool, @context, @current_user, session) }
          else
            format.json { render :json => @tool.as_json(:methods => [:readable_state, :custom_fields_string, :vendor_help_link], :include_root => false) }
          end
        else
          format.json { render :json => @tool.errors, :status => :bad_request }
        end
      end
    end
  end

  # @API Edit an external tool
  # Update the specified external tool. Uses same parameters as create
  #
  # @example_request
  #
  #   This would update the specified keys on this external tool
  #   curl -X PUT 'https://<canvas>/api/v1/courses/<course_id>/external_tools/<external_tool_id>' \
  #        -H "Authorization: Bearer <token>" \ 
  #        -F 'name=Public Example' \ 
  #        -F 'privacy_level=public'
  def update
    @tool = @context.context_external_tools.active.find(params[:id] || params[:external_tool_id])
    if authorized_action(@tool, @current_user, :update)
      respond_to do |format|
        set_tool_attributes(@tool, params[:external_tool] || params)
        if @tool.save
          invalidate_nav_tabs_cache(@tool)
          if api_request?
            format.json { render :json => external_tool_json(@tool, @context, @current_user, session) }
          else
            format.json { render :json => @tool.as_json(:methods => [:readable_state, :custom_fields_string], :include_root => false) }
          end
        else
          format.json { render :json => @tool.errors, :status => :bad_request }
        end
      end
    end
  end

  # @API Delete an external tool
  # Remove the specified external tool
  #
  # @example_request
  #
  #   This would delete the specified external tool
  #   curl -X DELETE 'https://<canvas>/api/v1/courses/<course_id>/external_tools/<external_tool_id>' \
  #        -H "Authorization: Bearer <token>"
  def destroy
    @tool = @context.context_external_tools.active.find(params[:id] || params[:external_tool_id])
    if authorized_action(@tool, @current_user, :delete)
      respond_to do |format|
        if @tool.destroy
          if api_request?
            invalidate_nav_tabs_cache(@tool)
            format.json { render :json => external_tool_json(@tool, @context, @current_user, session) }
          else
            format.json { render :json => @tool.as_json(:methods => [:readable_state, :custom_fields_string], :include_root => false) }
          end
        else
          format.json { render :json => @tool.errors, :status => :bad_request }
        end
      end
    end
  end

  private

  def set_tool_attributes(tool, params)
    attrs = ContextExternalTool::EXTENSION_TYPES
    attrs += [:name, :description, :url, :icon_url, :domain, :privacy_level, :consumer_key, :shared_secret,
              :custom_fields, :custom_fields_string, :text, :config_type, :config_url, :config_xml, :not_selectable]
    attrs.each do |prop|
      tool.send("#{prop}=", params[prop]) if params.has_key?(prop)
    end
  end

  def invalidate_nav_tabs_cache(tool)
    if tool.has_placement?(:user_navigation) || tool.has_placement?(:course_navigation) || tool.has_placement?(:account_navigation)
      Lti::NavigationCache.new(@domain_root_account).invalidate_cache_key
    end
  end

end<|MERGE_RESOLUTION|>--- conflicted
+++ resolved
@@ -443,20 +443,6 @@
   protected :basic_lti_launch_request
 
   def content_item_selection_response(tool, placement)
-<<<<<<< HEAD
-    lti_launch = Lti::Launch.new
-
-    lti_launch.resource_url = tool.extension_setting(placement, :url)
-    lti_launch.link_text = tool.label_for(placement.to_sym)
-    lti_launch.analytics_id = tool.tool_id
-
-    #contstruct query params for the export endpoint
-    query_params = {"export_type" => "common_cartridge"}
-    media_types = []
-    [:assignments, :modules, :pages, :quizzes].each do |type|
-      if params[type]
-        query_params[type] = params[type]
-=======
     #contstruct query params for the export endpoint
     query_params = {"export_type" => "common_cartridge"}
     media_types = []
@@ -464,7 +450,6 @@
       if params[type]
         query_params['select'] ||= {}
         query_params['select'][type] = params[type]
->>>>>>> 343c3ce5
         media_types << (params[type].size == 1 ? type : :course)
       end
     end
@@ -474,19 +459,14 @@
     case media_type
       when 'assignment'
         title = @context.assignments.where(id: params[:assignments].first).first.title
-<<<<<<< HEAD
-=======
       when 'discussion_topic'
         title = @context.discussion_topics.where(id: params[:discussion_topics].first).first.title
->>>>>>> 343c3ce5
       when 'module'
         title = @context.context_modules.where(id: params[:modules].first).first.name
       when 'page'
         title = @context.wiki.wiki_pages.where(id: params[:pages].first).first.title
       when 'quiz'
         title = @context.quizzes.where(id: params[:quizzes].first).first.title
-<<<<<<< HEAD
-=======
       when 'module_item'
         tag = @context.context_module_tags.where(id: params[:module_items].first).first
 
@@ -502,7 +482,6 @@
         end
 
         title = tag.title
->>>>>>> 343c3ce5
       when 'course'
         title = @context.name
     end
@@ -522,46 +501,6 @@
         ]
     }
 
-<<<<<<< HEAD
-    params = {
-        #message params
-        lti_message_type: 'ContentItemSelectionResponse',
-        lti_version: 'LTI-1p0',
-        content_items: content_json.to_json,
-
-        #common params
-        context_id: Lti::Asset.opaque_identifier_for(@context),
-        resource_link_id: Lti::Asset.opaque_identifier_for(@context),
-        tool_consumer_instance_guid: @domain_root_account.lti_guid,
-        tool_consumer_instance_name: @domain_root_account.name,
-        context_title: @context.name,
-        launch_presentation_return_url: @return_url,
-    }
-
-    params.merge!({ user_id: Lti::Asset.opaque_identifier_for(@current_user) }) if @current_user
-
-    #adds custom fields to the launch params
-    custom_fields = {}
-    tool.set_custom_fields(custom_fields, placement)
-
-    #replaces custom fields with their values
-    substitutions = common_variable_substitutions()
-    custom_fields.each do |k,v|
-      if substitutions.has_key?(v)
-        if substitutions[v].respond_to?(:call)
-          custom_fields[k] = substitutions[v].call
-        else
-          custom_fields[k] = substitutions[v]
-        end
-      end
-    end
-
-    #add custom params to launch params
-    params.merge!(custom_fields)
-
-    #sign the launch params
-    lti_launch.params = LtiOutbound::ToolLaunch.generate_params(params, lti_launch.resource_url, tool.consumer_key, tool.shared_secret)
-=======
     params = default_lti_params.merge({
         #required params
         lti_message_type: 'ContentItemSelectionResponse',
@@ -579,7 +518,6 @@
     lti_launch.params = LtiOutbound::ToolLaunch.generate_params(params, lti_launch.resource_url, tool.consumer_key, tool.shared_secret)
     lti_launch.link_text = tool.label_for(placement.to_sym)
     lti_launch.analytics_id = tool.tool_id
->>>>>>> 343c3ce5
 
     lti_launch
   end
