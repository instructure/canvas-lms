--- conflicted
+++ resolved
@@ -324,14 +324,10 @@
   end
 
   def find_tool(id, selection_type)
-<<<<<<< HEAD
-    @tool = ContextExternalTool.find_for(id, @context, selection_type, false)
-=======
     if selection_type.nil? || ContextExternalTool::EXTENSION_TYPES.include?(selection_type.to_sym)
       @tool = ContextExternalTool.find_for(id, @context, selection_type, false)
     end
 
->>>>>>> e43ae5cd
     if !@tool
       flash[:error] = t "#application.errors.invalid_external_tool_id", "Couldn't find valid settings for this tool"
       redirect_to named_context_url(@context, :context_url)
