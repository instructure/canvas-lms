--- conflicted
+++ resolved
@@ -589,11 +589,7 @@
     assignment = @context.assignments.active.find(params[:assignment_id]) if params[:assignment_id]
     adapter = Lti::LtiOutboundAdapter.new(tool, @current_user, @context).prepare_tool_launch(
       @return_url,
-<<<<<<< HEAD
-      variable_expander(assignment: assignment, tool: tool, launch: lti_launch),
-=======
       variable_expander(assignment: assignment, tool: tool, launch: lti_launch, post_message_token: opts[:launch_token]),
->>>>>>> 6267d971
       opts
     )
 
