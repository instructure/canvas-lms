# frozen_string_literal: true

#
# Copyright (C) 2011 - present Instructure, Inc.
#
# This file is part of Canvas.
#
# Canvas is free software: you can redistribute it and/or modify it under
# the terms of the GNU Affero General Public License as published by the Free
# Software Foundation, version 3 of the License.
#
# Canvas is distributed in the hope that it will be useful, but WITHOUT ANY
# WARRANTY; without even the implied warranty of MERCHANTABILITY or FITNESS FOR
# A PARTICULAR PURPOSE. See the GNU Affero General Public License for more
# details.
#
# You should have received a copy of the GNU Affero General Public License along
# with this program. If not, see <http://www.gnu.org/licenses/>.
#

# @API Media Objects
#
# When you upload or record webcam video/audio to kaltura, it makes a Media Object
#
# @object MediaObject
#   {
#     // whether or not the current user can upload media_tracks (subtitles) to this Media Object
#     "can_add_captions": true,
#     "user_entered_title": "User Entered Title",
#     "title": "filename-or-user-title-or-untitled",
#     "media_id": "m-JYmy6TLsHkxcrhgYmqa7XW1HCH3wEYc",
#     "media_type": "video",
#     // an array of all the media_tracks uploaded to this Media Object
#     "media_tracks": [{
#       "kind": "captions",
#       "created_at": "2012-09-27T16:46:50-06:00",
#       "updated_at": "2012-09-27T16:46:50-06:00",
#       "url": "https://<canvas>/media_objects/0_r949z9lk/media_tracks/1",
#       "id": 1,
#       "locale": "af"
#     }, {
#       "kind": "subtitles",
#       "created_at": "2012-09-27T20:29:17-06:00",
#       "updated_at": "2012-09-27T20:29:17-06:00",
#       "url": "https://<canvas>/media_objects/0_r949z9lk/media_tracks/14",
#       "id": 14,
#       "locale": "cs"
#     }],
#     // an array of all the transcoded files (flavors) available for this Media Object
#     "media_sources": [{
#       "height": "240",
#       "width": "336",
#       "content_type": "video/mp4",
#       "containerFormat": "isom",
#       "url": "http://example.com/p/100/sp/10000/download/entry_id/0_r949z9lk/flavor/0_xdp3qrpc/ks/MjUxNjY4MjlhMTkxN2VmNTA0OGRkZjY2ODNjMjgxNTkwYWE3NGMyNHwxMDA7MTAwOzEzNDkyNzU5MDY7MDsxMzQ5MTg5NTA2LjUxOTk7O2Rvd25sb2FkOjBfcjk0OXo5bGs7/relocate/download.mp4",
#       "bitrate": "382",
#       "size": "204",
#       "isOriginal": "0",
#       "fileExt": "mp4"
#     }, {
#       "height": "252",
#       "width": "336",
#       "content_type": "video/x-flv",
#       "containerFormat": "flash video",
#       "url": "http://example.com/p/100/sp/10000/download/entry_id/0_r949z9lk/flavor/0_0f2x4odx/ks/NmY2M2Q2MDdhMjBlMzA2ZmRhMWZjZjAxNWUyOTg0MzA5MDI5NGE4ZXwxMDA7MTAwOzEzNDkyNzU5MDY7MDsxMzQ5MTg5NTA2LjI5MDM7O2Rvd25sb2FkOjBfcjk0OXo5bGs7/relocate/download.flv",
#       "bitrate": "797",
#       "size": "347",
#       "isOriginal": "1",
#       "fileExt": "flv"
#     }]
#   }
#
class MediaObjectsController < ApplicationController
  include Api::V1::MediaObject
  include AttachmentHelper

  MISSED_MEDIA_ADDITIONAL_COST = 200

  before_action :load_media_object, except: %i[create_media_object index]
  before_action :load_media_object_from_service, only: %i[show iframe_media_player]
  before_action :check_media_permissions, except: %i[create_media_object index media_object_thumbnail update_media_object]
  before_action(only: %i[update_media_object]) { check_media_permissions(access_type: :update) }
  before_action :require_user, only: %i[index update_media_object]
  protect_from_forgery only: %i[create_media_object media_object_redirect media_object_inline media_object_thumbnail], with: :exception

  def token_auth_allowed?
    %w[media_object_redirect iframe_media_player].include?(params[:action])
  end

  # @{not an}API Show Media Object Details
  # This isn't an API because it needs to work for non-logged in users (video in public course)
  #
  # Returns the Details of the given Media Object.
  #
  # @example_request
  #     curl https://<canvas>/media_objects/<media_object_id>/info \
  #          -H 'Authorization: Bearer <token>'
  #
  # @example_request
  #     curl https://<canvas>/media_attachments/<attachment_id>/info \
  #          -H 'Authorization: Bearer <token>'
  #
  # @returns MediaObject
  def show
    if @attachment
      render json: media_attachment_api_json(@attachment, @media_object, @current_user, session)
    else
      render json: media_object_api_json(@media_object, @current_user, session)
    end
  end

  # @API List Media Objects
  #
  # Returns media objects created by the user making the request. When
  # using the second version, returns media objects associated with
  # the given course.
  #
  # @argument sort [String, "title"|"created_at"]
  #   Field to sort on. Default is "title"
  #
  #   title:: sorts on user_entered_title if available, title if not.
  #
  #   created_at:: sorts on the object's creation time.
  # @argument order [String, "asc"|"desc"]
  #   Sort direction. Default is "asc"
  #
  # @argument exclude[] [String, "sources"|"tracks"]
  #   Array of data to exclude. By excluding "sources" and "tracks",
  #   the api will not need to query kaltura, which greatly
  #   speeds up its response.
  #
  #   sources:: Do not query kaltura for media_sources
  #   tracks:: Do not query kaltura for media_tracks
  #
  # @example_request
  #     curl https://<canvas>/api/v1/media_objects?exclude[]=sources&exclude[]=tracks \
  #          -H 'Authorization: Bearer <token>'
  #
  #     curl https://<canvas>/api/v1/courses/17/media_objects?exclude[]=sources&exclude[]=tracks \
  #          -H 'Authorization: Bearer <token>'
  #
  # @returns [MediaObject]
  def index
    url = if params[:course_id]
            context = Course.find(params[:course_id])
            api_v1_course_media_attachments_url
          elsif params[:group_id]
            context = Group.find(params[:group_id])
            api_v1_group_media_attachments_url
          else
            api_v1_media_attachments_url
          end
    scope = if context
              root_folder = Folder.root_folders(context).first

              if root_folder.grants_right?(@current_user, :read_contents)
                attachment_scope = Attachment.not_deleted.is_media_object.where(context:)
                attachment_scope = attachment_scope.select { |att| access_allowed(attachment: att, user: @current_user, access_type: :download) }
                MediaObject.by_media_id(attachment_scope.pluck(:media_entry_id))
              else
                render_unauthorized_action # not allowed to view files in the context
              end
            else
              attachment_scope = Attachment.not_deleted.is_media_object.where(context: @current_user)
              MediaObject.by_media_id(attachment_scope.pluck(:media_entry_id))
            end

    order_dir = (params[:order] == "desc") ? "desc" : "asc"
    order_by = params[:sort] || "title"
    if order_by == "title"
      order_by = MediaObject.best_unicode_collation_key("COALESCE(user_entered_title, title)")
    end
    scope = scope.order(order_by => order_dir)
    scope = MediaObject.search_by_attribute(scope, :title, params[:search_term])

    exclude = params[:exclude] || []
    media_objects =
      Api.paginate(scope, self, url).map do |mo|
        media_object_api_json(mo, @current_user, session, exclude)
      end
    render json: media_objects
  end

  # @API Update Media Object
  # Updates the title of a media object.
  # @argument user_entered_title [String] The new title.
  #
  def update_media_object
    # media objects don't have any permissions associated with them,
    # so we just check that this is the user's media unless the media
    # is linked by attachment
    if params[:media_object_id]
      return render_unauthorized_action unless @current_user&.id
      return render_unauthorized_action unless @media_object.user_id == @current_user.id
    end

    if params[:user_entered_title].blank?
      return render json: { message: "The user_entered_title parameter must have a value" },
                    status: :bad_request
    end
    extend TextHelper

    @media_object.user_entered_title =
      CanvasTextHelper.truncate_text(params[:user_entered_title], max_length: 255)
    @media_object.save!
    render json: media_object_api_json(@media_object, @current_user, session, %w[sources tracks])
  end

  def create_media_object
    @context = Context.find_by_asset_string(params[:context_code])

    if authorized_action(@context, @current_user, :read)
      if params[:id] && params[:type] && @context.respond_to?(:media_objects)
        extend TextHelper

        # The MediaObject will be created on the current shard,
        # not the @context's shard.
        @media_object = MediaObject.where(
          media_id: params[:id],
          media_type: params[:type],
          context: @context
        ).first_or_initialize

        @media_object.title = CanvasTextHelper.truncate_text(params[:title], max_length: 255) if params[:title]
        @media_object.user = @current_user
        @media_object.media_type = params[:type]
        @media_object.root_account_id = @domain_root_account.id if @domain_root_account && @media_object.respond_to?(:root_account_id)
        @media_object.user_entered_title = CanvasTextHelper.truncate_text(params[:user_entered_title], max_length: 255) if params[:user_entered_title].present?
        @media_object.save
      end
      media_object_json = @media_object.as_json
      embedded_iframe_url = media_attachment_iframe_url(@media_object.attachment_id)
      media_object_json["media_object"]["uuid"] = @media_object.attachment.uuid
      render json: media_object_json.merge(embedded_iframe_url:)
    end
  end

  def media_object_inline
    @show_embedded_chat = false
    @show_left_side = false
    @show_right_side = false
    js_env(MEDIA_OBJECT_ID: params[:id],
           MEDIA_OBJECT_TYPE: @media_object ? @media_object.media_type.to_s : "video")
    render
  end

  def media_object_redirect
    @media_object&.viewed!
    config = CanvasKaltura::ClientV3.config
    if config
      if Account.site_admin.feature_enabled?(:authenticated_iframe_content)
        begin
          media_source = @media_object.media_sources.find { |ms| ms[:bitrate].to_s == params[:bitrate].to_s } || @media_object.media_sources.min_by { |ms| ms[:bitrate]&.to_i }
          url = media_source[:url]
          # keep track of the redirects and use the last one
          redirect_spy = ->(res) { url = res.header["location"] }
          CanvasHttp.get(url, redirect_spy:) do |res|
            raise CanvasHttp::InvalidResponseCodeError, res.code.to_i unless /^2/.match?(res.code.to_s)

            # don't load body
          end
          redirect_to url
        rescue CanvasHttp::InvalidResponseCodeError => e
          render plain: e.message, status: e.code
        rescue Errno::ECONNREFUSED, CanvasHttp::Error => e
          render plain: e.message, status: :bad_request
        end
      else
        redirect_to CanvasKaltura::ClientV3.new.assetSwfUrl(params[:id])
      end
    else
      render plain: t(:media_objects_not_configured, "Media Objects not configured")
    end
  end

  def media_object_thumbnail
    width = params[:width]
    height = params[:height]
    type = (params[:type].presence || 2).to_i
    config = CanvasKaltura::ClientV3.config
    if config
      redirect_to CanvasKaltura::ClientV3.new.thumbnail_url(@media_object.try(:media_id) || @media_id,
                                                            width:,
                                                            height:,
                                                            type:),
                  status: :moved_permanently
    else
      render plain: t(:media_objects_not_configured, "Media Objects not configured")
    end
  end

  def iframe_media_player
    # Exclude all global includes from this page
    @exclude_account_js = true
    @embeddable = true

    media_api_json = if @attachment && @media_object
                       media_attachment_api_json(
                         @attachment,
                         @media_object,
                         @current_user,
                         session,
                         verifier: params[:verifier],
                         access_token: params[:access_token],
                         instfs_id: params[:instfs_id],
                         location: params[:location]
                       )
                     elsif @media_object
                       media_object_api_json(@media_object, @current_user, session)
                     end

    js_env media_object: media_api_json if media_api_json
    js_env attachment: !!@attachment
    js_env attachment_id: @attachment.id if @attachment
    consolidated_media_player_enabled = Account.site_admin.feature_enabled?(:consolidated_media_player)
    # this flag is also injected through the normal js_env for the RCE
    # but it needs to be added separately here for the iframe because of subaccount weirdness
    js_env[:FEATURES][:consolidated_media_player_iframe] = true if consolidated_media_player_enabled && js_env[:FEATURES]
    if @attachment&.context.is_a?(Course)
      js_env[:FEATURES][:rce_studio_embed_improvements] = @attachment.context.feature_enabled?(:rce_studio_embed_improvements)
    end

    js_bundle :media_player_iframe_content
    css_bundle :media_player
    render html: "<div id='player_container'>#{I18n.t("Loading...")}</div>".html_safe,
           layout: "layouts/bare"
  end

  def immersive_view
    media_api_json = if @attachment && @media_object
                       media_attachment_api_json(
                         @attachment,
                         @media_object,
                         @current_user,
                         session,
                         verifier: params[:verifier],
                         access_token: params[:access_token],
                         instfs_id: params[:instfs_id],
                         location: params[:location]
                       )
                     elsif @media_object
                       media_object_api_json(@media_object, @current_user, session)
                     end

    js_env media_object: media_api_json if media_api_json

<<<<<<< HEAD
=======
    # Add custom body class for responsive padding control
    @body_classes ||= []
    @body_classes.push("immersive-media-view", "content-only")

>>>>>>> 8d1d98d9
    deferred_js_bundle :media_immersive_view
    render html: '<div id="immersive_view_container"></div>'.html_safe,
           layout: "layouts/application"
  end

  private

  def load_media_object_from_service
    return unless params[:media_object_id].present?

    unless @media_object
      # Unfortunately, we don't have media_object entities created for everything,
      # so we use this opportunity to create the object if it does not exist.
      @media_object = MediaObject.create_if_id_exists(params[:media_object_id])
      raise ActiveRecord::RecordNotFound, "invalid media_object_id" unless @media_object

      @media_object.delay(singleton: "retrieve_media_details:#{@media_object.media_id}").retrieve_details
      increment_request_cost(MISSED_MEDIA_ADDITIONAL_COST)
    end

    @media_object.viewed!
  end
end<|MERGE_RESOLUTION|>--- conflicted
+++ resolved
@@ -344,13 +344,10 @@
 
     js_env media_object: media_api_json if media_api_json
 
-<<<<<<< HEAD
-=======
     # Add custom body class for responsive padding control
     @body_classes ||= []
     @body_classes.push("immersive-media-view", "content-only")
 
->>>>>>> 8d1d98d9
     deferred_js_bundle :media_immersive_view
     render html: '<div id="immersive_view_container"></div>'.html_safe,
            layout: "layouts/application"
