--- conflicted
+++ resolved
@@ -142,20 +142,12 @@
 
               if root_folder.grants_right?(@current_user, :read_contents)
                 if media_attachment
-<<<<<<< HEAD
-                  attachment_scope = Attachment.not_deleted.is_media_object.where(context: context)
-=======
                   attachment_scope = Attachment.not_deleted.is_media_object.where(context:)
->>>>>>> a9d918a9
                   attachment_scope = attachment_scope.select { |att| access_allowed(att, @current_user, :download) }
 
                   MediaObject.by_media_id(attachment_scope.pluck(:media_entry_id))
                 else
-<<<<<<< HEAD
-                  MediaObject.active.where(context: context)
-=======
                   MediaObject.active.where(context:)
->>>>>>> a9d918a9
                 end
               else
                 render_unauthorized_action # not allowed to view files in the context
