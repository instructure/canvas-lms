# frozen_string_literal: true

#
# Copyright (C) 2011 - present Instructure, Inc.
#
# This file is part of Canvas.
#
# Canvas is free software: you can redistribute it and/or modify it under
# the terms of the GNU Affero General Public License as published by the Free
# Software Foundation, version 3 of the License.
#
# Canvas is distributed in the hope that it will be useful, but WITHOUT ANY
# WARRANTY; without even the implied warranty of MERCHANTABILITY or FITNESS FOR
# A PARTICULAR PURPOSE. See the GNU Affero General Public License for more
# details.
#
# You should have received a copy of the GNU Affero General Public License along
# with this program. If not, see <http://www.gnu.org/licenses/>.
#

class ContextModulesController < ApplicationController
  include Api::V1::ContextModule
  include WebZipExportHelper
  include ContextExternalToolsHelper
  include ObserverModuleInfo

  before_action :require_context

  include HorizonMode

  before_action :load_canvas_career, only: [:index, :show]

  add_crumb(proc { t("#crumbs.modules", "Modules") }) { |c| c.send :named_context_url, c.instance_variable_get(:@context), :context_context_modules_url }
  before_action { |c| c.active_tab = "modules" }

  include K5Mode

  LINK_ITEM_TYPES = %w[ExternalUrl ContextExternalTool].freeze

  module ModuleIndexHelper
    include ContextModulesHelper

    def load_module_file_details
      attachment_tags = GuardRail.activate(:secondary) { @context.module_items_visible_to(@current_user).where(content_type: "Attachment").preload(content: :folder).to_a }
      attachment_tags.each_with_object({}) do |file_tag, items|
        items[file_tag.id] = {
          id: file_tag.id,
          content_id: file_tag.content_id,
          content_details: content_details(file_tag, @current_user, for_admin: true),
          module_id: file_tag.context_module_id
        }
      end
    end

    def modules_cache_key
      @modules_cache_key ||= begin
        visible_assignments = @current_user.try(:learning_object_visibilities, @context)
        cache_key_items = [@context.cache_key,
                           @can_view,
                           @can_add,
                           @can_edit,
                           @can_delete,
                           @is_student,
                           @can_view_unpublished,
                           @context.is_a?(Course) ? @context.restrict_quantitative_data?(@current_user) : false,
                           "all_context_modules_draft_10",
                           collection_cache_key(@modules),
                           Time.zone,
                           Digest::SHA256.hexdigest([visible_assignments, @section_visibility, @module_ids_with_overrides].join("/"))]
        cache_key = cache_key_items.join("/")
        cache_key = add_menu_tools_to_cache_key(cache_key)
        add_mastery_paths_to_cache_key(cache_key, @context, @current_user)
      end
    end

    def load_modules
      @modules = @context.modules_visible_to(@current_user).limit(1000)
      @modules.each(&:check_for_stale_cache_after_unlocking!)
      module_collapsed_base = ContextModuleProgression.for_user(@current_user)
                                                      .for_modules(@modules)
                                                      .pluck(:context_module_id, :collapsed)
      @collapsed_modules = module_collapsed_base.select { |_cm_id, collapsed| collapsed == true }.map(&:first)
      @expanded_modules = module_collapsed_base.select { |_cm_id, collapsed| collapsed == false }.map(&:first)
      @section_visibility = @context.course_section_visibility(@current_user)
      @combined_active_quizzes = combined_active_quizzes

      load_permissions
      @viewable_module_ids = @modules.pluck(:id)

      @module_ids_with_overrides = AssignmentOverride.where(context_module_id: @modules).active.distinct.pluck(:context_module_id)

      modules_cache_key

      @is_cyoe_on = @current_user && ConditionalRelease::Service.enabled_in_context?(@context)
      if allow_web_export_download?
        @allow_web_export_download = true
        @last_web_export = @context.web_zip_exports.visible_to(@current_user).order("epub_exports.created_at").last
      end

      load_menu_tools

      if @context.grants_any_right?(@current_user, session, *RoleOverride::GRANULAR_MANAGE_COURSE_CONTENT_PERMISSIONS)
        module_file_details = load_module_file_details
      end

      @allow_menu_tools = @context.grants_right?(@current_user, session, :manage_course_content_add) &&
                          (@menu_tools[:module_index_menu].present? || @menu_tools[:module_index_menu_modal].present?)

      assign_to_tags = @context.account.feature_enabled?(:assign_to_differentiation_tags) && @context.account.allow_assign_to_differentiation_tags?

      new_quizzes_enabled = NewQuizzesFeaturesHelper.new_quizzes_enabled?(@context)

      hash = {
        course_id: @context.id,
        CONTEXT_URL_ROOT: polymorphic_path([@context]),
        FILES_CONTEXTS: [{ asset_string: @context.asset_string }],
        MODULE_FILE_DETAILS: module_file_details,
        MODULE_FILE_PERMISSIONS: {
          usage_rights_required: @context.usage_rights_required?,
          manage_files_edit: @context.grants_right?(@current_user, session, :manage_files_edit)
        },
        ALLOW_ASSIGN_TO_DIFFERENTIATION_TAGS: assign_to_tags,
        CAN_MANAGE_DIFFERENTIATION_TAGS: @context.grants_any_right?(@current_user, *RoleOverride::GRANULAR_MANAGE_TAGS_PERMISSIONS) && assign_to_tags,
        MODULE_TOOLS: module_tool_definitions,
        DEFAULT_POST_TO_SIS: @context.account.sis_default_grade_export[:value] && !AssignmentUtil.due_date_required_for_account?(@context.account),
        PUBLISH_FINAL_GRADE: Canvas::Plugin.find!("grade_export").enabled?,
        restrict_quantitative_data: @context.is_a?(Course) ? @context.restrict_quantitative_data?(@current_user) : false,
        NEW_QUIZZES_ENABLED: new_quizzes_enabled,
        NEW_QUIZZES_BY_DEFAULT: new_quizzes_enabled && @context.feature_enabled?(:new_quizzes_by_default)
      }

      is_master_course = MasterCourses::MasterTemplate.is_master_course?(@context)
      @is_child_course = MasterCourses::ChildSubscription.is_child_course?(@context)
      if is_master_course || @is_child_course
        hash[:MASTER_COURSE_SETTINGS] = {
          IS_MASTER_COURSE: is_master_course,
          IS_CHILD_COURSE: @is_child_course,
          MASTER_COURSE_DATA_URL: context_url(@context, :context_context_modules_master_course_info_url)
        }
      end
      if !@is_student && @is_child_course &&
         @context.account.feature_enabled?(:modules_page_hide_blueprint_lock_icon_for_children)
        hash[:HIDE_BLUEPRINT_LOCK_ICON_FOR_CHILDREN] = true
      end

      load_module_show_setting

      @feature_student_module_selection = @context.account.feature_enabled?(:modules_student_module_selection)
      @feature_teacher_module_selection = @context.account.feature_enabled?(:modules_teacher_module_selection)
      hash[:MODULE_FEATURES] = {}
      if @can_edit && (@feature_student_module_selection || @feature_teacher_module_selection)
        hash[:MODULE_FEATURES][:STUDENT_MODULE_SELECTION] = true if @feature_student_module_selection
        hash[:MODULE_FEATURES][:TEACHER_MODULE_SELECTION] = true if @feature_teacher_module_selection
      end

      if @context.use_modules_rewrite_view?(@current_user, session)
        tags_count = GuardRail.activate(:secondary) { context.module_items_visible_to(@current_user).count }
        module_perf_threshold = Setting.get("module_perf_threshold", 100).to_i
        module_perf_page_size = Setting.get("module_perf_page_size", 10).to_i
        modules_are_paginated = tags_count > module_perf_threshold
        page_size = modules_are_paginated ? module_perf_page_size : module_perf_threshold

        hash[:MODULE_FEATURES][:PAGE_SIZE] = page_size
        hash[:MODULE_FEATURES][:MODULES_ARE_PAGINATED] = modules_are_paginated
      end

      append_default_due_time_js_env(@context, hash)
      js_env(hash)
      set_js_module_data
      conditional_release_js_env(includes: :active_rules)
    end

    def load_permissions
      @can_view = @context.grants_any_right?(@current_user, session, *RoleOverride::GRANULAR_MANAGE_COURSE_CONTENT_PERMISSIONS)
      @can_add = @context.grants_right?(@current_user, session, :manage_course_content_add)
      @can_edit = @context.grants_right?(@current_user, session, :manage_course_content_edit)
      @can_delete = @context.grants_right?(@current_user, session, :manage_course_content_delete)
      @can_view_grades = can_do(@context, @current_user, :view_all_grades)
      @is_student = @context.grants_right?(@current_user, session, :participate_as_student)
      @can_view_unpublished = @context.grants_right?(@current_user, session, :read_as_admin)
    end

    def load_menu_tools
      placements = %i[
        assignment_menu
        discussion_topic_menu
        file_menu
        module_menu
        quiz_menu
        wiki_page_menu
        module_index_menu
        module_group_menu
        module_index_menu_modal
        module_menu_modal
      ]
      tools = GuardRail.activate(:secondary) do
        Lti::ContextToolFinder.new(
          @context,
          placements:,
          current_user: @current_user
        ).all_tools_sorted_array
      end

      @menu_tools = {}
      placements.each do |p|
        @menu_tools[p] = tools.select { |t| t.has_placement? p }
      end
      @menu_tools
    end

    def load_module_show_setting
      @can_edit = @context.grants_right?(@current_user, session, :manage_course_content_edit)
      @feature_student_module_selection = @context.account.feature_enabled?(:modules_student_module_selection)
      @feature_teacher_module_selection = @context.account.feature_enabled?(:modules_teacher_module_selection)

      if @feature_student_module_selection || @feature_teacher_module_selection
        is_teacher = @context.user_has_been_teacher?(@current_user)
        has_admin_permissions = @context.grants_right?(@current_user, :read_as_admin)
        @module_show_setting = if @feature_teacher_module_selection && is_teacher
                                 @context.show_teacher_only_module_id
                               elsif @feature_student_module_selection && !has_admin_permissions
                                 @context.show_student_only_module_id
                               else
                                 0
                               end&.to_i
        @module_show_setting = nil if @module_show_setting&.zero?
      end
    end

    private

    def module_tool_definitions
      tools = {}
      # commons favorites tray placements expect tool in display_hash format
      %i[module_index_menu module_group_menu module_menu].each do |type|
        tools[type] = @menu_tools[type].map { |t| external_tool_display_hash(t, type) }
      end
      # newer modal placements expect tool in launch_definition format
      %i[module_index_menu_modal module_menu_modal].each do |type|
        tools[type] = Lti::AppLaunchCollator.launch_definitions(@menu_tools[type], [type])
      end
      tools
    end

    def combined_active_quizzes
      classic_quizzes = @context
                        .active_quizzes
                        .reorder(Quizzes::Quiz.best_unicode_collation_key("title"))
                        .limit(400)
                        .pluck(:id, :title, Arel.sql("'quiz' AS type"))

      lti_quizzes = @context
                    .active_assignments
                    .type_quiz_lti
                    .reorder(Assignment.best_unicode_collation_key("title"))
                    .limit(400)
                    .pluck(:id, :title, Arel.sql("'assignment' AS type"))

      @combined_active_quizzes_includes_both_types = !classic_quizzes.empty? && !lti_quizzes.empty?
      (classic_quizzes + lti_quizzes).sort_by { |quiz_attrs| Canvas::ICU.collation_key(quiz_attrs[1] || CanvasSort::First) }.take(400)
    end
  end
  include ModuleIndexHelper

  def index
    if authorized_action(@context, @current_user, :read)
      log_asset_access(["modules", @context], "modules", "other")

      load_modules

      set_tutorial_js_env

      @progress = Progress.find_by(
        context: @context,
        tag: "context_module_batch_update",
        workflow_state: ["queued", "running"]
      )

      if @is_student
        return unless tab_enabled?(@context.class::TAB_MODULES)

        @modules.each { |m| m.evaluate_for(@current_user) }
        session[:module_progressions_initialized] = true
      end
      add_body_class("padless-content")

      js_env(CONTEXT_MODULE_ASSIGNMENT_INFO_URL: context_url(@context, :context_context_modules_assignment_info_url))
      js_env(CONTEXT_MODULE_ESTIMATED_DURATION_INFO_URL: context_url(@context, :context_context_modules_estimated_duration_info_url))

      if @context.use_modules_rewrite_view?(@current_user, session)
        # Load new modules page assets
        context_modules_header_props = {
          title: t("Modules"),
          viewProgress: {
            label: t("links.student_progress", "View Progress"),
            url: progressions_course_context_modules_path(@context),
            visible: @can_view_grades,
          },
          publishMenu: {
            courseId: @context.id,
            runningProgressId: @progress&.id,
            disabled: @modules.empty?,
            visible: @context.grants_right?(@current_user, session, :manage_course_content_edit),
          },
          addModule: {
            label: t("Add Module"),
            visible: @can_add,
          },
          moreMenu: {
            label: t("Modules Settings"),
            menuTools: {
              items: external_tools_menu_items_raw_with_modules(@menu_tools, %i[module_index_menu module_index_menu_modal]),
              visible: @allow_menu_tools,
            },
            exportCourseContent: {
              label: t("Export Course Content"),
              url: context_url(@context, :context_start_offline_web_export_url),
              visible: @allow_web_export_download,
            },
          },
          lastExport: {
            label: t("#context_modules.last_export", "Last Export: "),
            url: context_url(@context, :context_offline_web_exports_url),
            date: @last_web_export.nil? ? nil : datetime_string(force_zone(@last_web_export.created_at)),
            visible: !@last_web_export.nil?
          },
        }
        js_env(CONTEXT_MODULES_HEADER_PROPS: context_modules_header_props)

        modules_permissions = {
          canAdd: @can_add,
          canEdit: @can_edit,
          canDelete: @can_delete,
          canViewUnpublished: @can_view_unpublished,
          canDirectShare: can_do(@context, @current_user, :direct_share),
          readAsAdmin: @context.grants_right?(@current_user, session, :read_as_admin),
          canManageSpeedGrader: @context.allows_speed_grader? && @context.grants_any_right?(@current_user, :manage_grades, :view_all_grades)
        }

<<<<<<< HEAD
        modules_observer_info = observer_module_info

        js_env(MODULES_PERMISSIONS: modules_permissions)
        js_env(MODULES_OBSERVER_INFO: modules_observer_info)
=======
        # Only set observer options if user has observer data
        if @current_user
          observed_users_list = observed_users(@current_user, session, @context.id)
          if observed_users_list.present?
            js_env({ OBSERVER_OPTIONS: {
                     OBSERVED_USERS_LIST: observed_users_list,
                     CAN_ADD_OBSERVEE: @current_user
                                        .profile
                                        .tabs_available(@current_user, root_account: @domain_root_account)
                                        .any? { |t| t[:id] == UserProfile::TAB_OBSERVEES }
                   } })
          end
        end

        js_env(MODULES_PERMISSIONS: modules_permissions)
        js_env(MODULES_OBSERVER_INFO: observer_module_info)

>>>>>>> 2ec7b1b5
        js_env(PAGE_TITLE: "#{t("titles.course_modules", "Course Modules")}: #{@context.name}")

        js_bundle :context_modules_v2
        css_bundle :content_next, :context_modules2, :context_modules_v2

        render html: "", layout: true
      else
        # Load legacy modules page assets
        js_bundle :context_modules
        css_bundle :content_next, :context_modules2
        render stream: can_stream_template?
      end
    end
  end

  def choose_mastery_path
    if authorized_action(@context, @current_user, :participate_as_student)
      id = params[:id]
      item = @context.context_module_tags.not_deleted.find(params[:id])

      if item.present? && item.published? && item.context_module.published?
        rules = ConditionalRelease::Service.rules_for(@context, @current_user, session)
        rule = conditional_release_rule_for_module_item(item, conditional_release_rules: rules)

        # locked assignments always have 0 sets, so this check makes it not return 404 if locked
        # but instead progress forward and return a warning message if is locked later on
        if rule.present? && (rule[:locked] || !rule[:selected_set_id] || rule[:assignment_sets].length > 1)
          if rule[:locked]
            flash[:warning] = t("Module Item is locked.")
            return redirect_to named_context_url(@context, :context_context_modules_url)
          else
            options = rule[:assignment_sets].map do |set|
              option = {
                setId: set[:id]
              }

              option[:assignments] = (set[:assignments] || set[:assignment_set_associations]).map do |a|
                assg = assignment_json(a[:model], @current_user, session)
                assg[:assignmentId] = a[:assignment_id]
                assg
              end

              option
            end

            js_env({
                     CHOOSE_MASTERY_PATH_DATA: {
                       options:,
                       selectedOption: rule[:selected_set_id],
                       courseId: @context.id,
                       moduleId: item.context_module.id,
                       itemId: id
                     }
                   })

            css_bundle :choose_mastery_path
            js_bundle :choose_mastery_path

            @page_title = join_title(t("Choose Assignment Set"), @context.name)

            return render html: "", layout: true
          end
        end
      end
      render status: :not_found, template: "shared/errors/404_message"
    end
  end

  def items_html
    unless @context.account.feature_enabled?(:modules_perf)
      return render status: :not_found, template: "shared/errors/404_message"
    end

    if authorized_action(@context, @current_user, :read)
      @module = @context.modules_visible_to(@current_user).find_by(id: params[:context_module_id])
      return render status: :not_found, template: "shared/errors/404_message" unless @module

      @items = load_content_tags(@module, @current_user)
      @items_count = @items.count
      unless params[:no_pagination]
        @items = Api.paginate(@items, self, course_context_module_context_modules_items_html_url)
      end
      load_menu_tools
      load_permissions

      render template: "context_modules/items_html", layout: false
    end
  end

  def module_html
    unless @context.account.feature_enabled?(:modules_perf)
      return render status: :not_found, template: "shared/errors/404_message"
    end

    if authorized_action(@context, @current_user, :read)
      @module = @context.modules_visible_to(@current_user).find_by(id: params[:context_module_id])
      return render status: :not_found, template: "shared/errors/404_message" unless @module

      @modules = [@module]
      load_module_show_setting
      load_menu_tools
      load_permissions

      render template: "context_modules/module_html", layout: false
    end
  end

  def item_redirect
    if authorized_action(@context, @current_user, :read)
      @tag = @context.context_module_tags.not_deleted.find(params[:id])

      if !(@tag.unpublished? || @tag.context_module.unpublished?) || authorized_action(@tag.context_module, @current_user, :view_unpublished_items)
        reevaluate_modules_if_locked(@tag)
        @progression = @tag.context_module.evaluate_for(@current_user) if @tag.context_module
        @progression.uncollapse! if @progression&.collapsed?
        content_tag_redirect(@context, @tag, :context_context_modules_url, :modules)
      end
    end
  end

  def item_redirect_mastery_paths
    @tag = @context.context_module_tags.not_deleted.find(params[:id])

    type_controllers = {
      assignment: "assignments",
      quiz: "quizzes/quizzes",
      discussion_topic: "discussion_topics",
      "lti-quiz": "assignments"
    }

    if @tag
      if authorized_action(@tag.content, @current_user, :update)
        controller = type_controllers[@tag.content_type_class.to_sym]

        if controller.present?
          redirect_to url_for(
            controller:,
            action: "edit",
            id: @tag.content_id,
            anchor: "mastery-paths-editor",
            return_to: params[:return_to]
          )
        else
          render status: :not_found, template: "shared/errors/404_message"
        end
      end
    else
      render status: :not_found, template: "shared/errors/404_message"
    end
  end

  def module_redirect
    if authorized_action(@context, @current_user, :read)
      @module = @context.context_modules.not_deleted.find(params[:context_module_id])
      @tags = @module.content_tags_visible_to(@current_user)
      if params[:last]
        @tags.pop while @tags.last && @tags.last.content_type == "ContextModuleSubHeader"
      else
        @tags.shift while @tags.first && @tags.first.content_type == "ContextModuleSubHeader"
      end
      @tag = params[:last] ? @tags.last : @tags.first
      unless @tag
        flash[:notice] = t "module_empty", %(There are no items in the module "%{module}"), module: @module.name
        redirect_to named_context_url(@context, :context_context_modules_url, anchor: "module_#{@module.id}")
        return
      end

      reevaluate_modules_if_locked(@tag)
      @progression = @tag.context_module.evaluate_for(@current_user) if @tag&.context_module
      @progression.uncollapse! if @progression&.collapsed?
      content_tag_redirect(@context, @tag, :context_context_modules_url)
    end
  end

  def reevaluate_modules_if_locked(tag)
    # if the object is locked for this user, reevaluate all the modules and clear the cache so it will be checked again when loaded
    if tag.content.respond_to?(:locked_for?)
      locked = tag.content.locked_for?(@current_user, context: @context)
      if locked
        @context.context_modules.active.each { |m| m.evaluate_for(@current_user) }
      end
    end
  end

  def create
    if authorized_action(@context.context_modules.temp_record, @current_user, :create)
      @module = @context.context_modules.build
      @module.workflow_state = "unpublished"
      @module.attributes = context_module_params
      respond_to do |format|
        if @module.save
          format.html { redirect_to named_context_url(@context, :context_context_modules_url) }
          format.json { render json: @module.as_json(include: :content_tags, methods: :workflow_state, permissions: { user: @current_user, session: }) }
        else
          format.html
          format.json { render json: @module.errors, status: :bad_request }
        end
      end
    end
  end

  def reorder
    if authorized_action(@context.context_modules.temp_record, @current_user, :update)
      first_module = @context.context_modules.not_deleted.first

      # A hash where the key is the module id and the value is the module position
      order_before = @context.context_modules.not_deleted.pluck(:id, :position).to_h

      first_module.update_order(params[:order].split(","))
      # Need to invalidate the ordering cache used by context_module.rb
      @context.touch

      # I'd like to get rid of this saving every module, but we have to
      # update the list of prerequisites since a reorder can cause
      # prerequisites to no longer be valid
      @modules = @context.context_modules.not_deleted.to_a
      @modules.each do |m|
        m.updated_at = Time.zone.now
        m.save_without_touching_context
        Canvas::LiveEvents.module_updated(m) if m.position != order_before[m.id]
      end
      # Update course paces if enabled
      if @context.enable_course_paces
        @context.course_paces.published.find_each(&:create_publish_progress)
      end
      @context.touch

      # # Background this, not essential that it happen right away
      # ContextModule.delay.update_tag_order(@context)
      render json: @modules.map { |m| m.as_json(include: :content_tags, methods: :workflow_state) }
    end
  end

  def content_tag_assignment_data
    if authorized_action(@context, @current_user, :read)
      info = {}

      all_tags = GuardRail.activate(:secondary) do
        if context.account.feature_enabled?(:modules_perf) && params[:context_module_id]
          @module = @context.modules_visible_to(@current_user).find_by(id: params[:context_module_id])
          return render json: {}, status: :not_found unless @module

          @context.visible_module_items_by_module(@current_user, @module).to_a
        else
          @context.module_items_visible_to(@current_user).to_a
        end
      end
      user_is_admin = @context.grants_right?(@current_user, session, :read_as_admin)

      all_tags.each_slice(1000) do |tags|
        ActiveRecord::Associations.preload(tags, content: [:context, :external_tool_tag])
      end

      preload_assignments_and_quizzes(all_tags, user_is_admin)

      assignment_ids = []
      quiz_ids = []
      all_tags.each do |tag|
        if tag.can_have_assignment? && tag.assignment
          assignment_ids << tag.assignment.id
        elsif tag.content_type_quiz?
          quiz_ids << tag.content.id
        end
      end

      submitted_assignment_ids = if @current_user && assignment_ids.any?
                                   assignments_key = Digest::SHA256.hexdigest(assignment_ids.sort.join(","))
                                   Rails.cache.fetch_with_batched_keys("submitted_assignment_ids/#{assignments_key}",
                                                                       batch_object: @current_user,
                                                                       batched_keys: :submissions) do
                                     @current_user.submissions.shard(@context.shard)
                                                  .having_submission.where(assignment_id: assignment_ids).pluck(:assignment_id)
                                   end
                                 end
      if @current_user && quiz_ids.any?
        submitted_quiz_ids = @current_user.quiz_submissions.shard(@context.shard)
                                          .completed.where(quiz_id: quiz_ids).pluck(:quiz_id)
      end
      submitted_assignment_ids ||= []
      submitted_quiz_ids ||= []
      all_tags.each do |tag|
        info[tag.id] = if tag.can_have_assignment? && tag.assignment
                         tag.assignment.context_module_tag_info(@current_user,
                                                                @context,
                                                                user_is_admin:,
                                                                has_submission: submitted_assignment_ids.include?(tag.assignment.id))
                       elsif tag.content_type_quiz?
                         tag.content.context_module_tag_info(@current_user,
                                                             @context,
                                                             user_is_admin:,
                                                             has_submission: submitted_quiz_ids.include?(tag.content.id))
                       else
                         { points_possible: nil, due_date: nil }
                       end
        info[tag.id][:todo_date] = tag.content && tag.content[:todo_date]

        if tag.try(:assignment).try(:external_tool_tag).try(:external_data).try(:[], "key") == "https://canvas.instructure.com/lti/mastery_connect_assessment"
          info[tag.id][:mc_objectives] = tag.assignment.external_tool_tag.external_data["objectives"]
        end
      end
      render json: info
    end
  end

  def content_tag_estimated_duration_data
    if authorized_action(@context, @current_user, :read)
      info = {}
      all_tags = GuardRail.activate(:secondary) do
        if context.account.feature_enabled?(:modules_perf) && params[:context_module_id]
          @module = @context.modules_visible_to(@current_user).find_by(id: params[:context_module_id])
          return render json: {}, status: :not_found unless @module

          @context.visible_module_items_by_module(@current_user, @module).to_a
        else
          @context.module_items_visible_to(@current_user).to_a
        end
      end

      all_tags.each do |tag|
        info[tag.context_module_id] ||= {}
        info[tag.context_module_id][tag.id] = { estimated_duration_minutes: tag.estimated_duration_minutes, can_set_estimated_duration: tag.can_set_estimated_duration }
      end
      render json: info
    end
  end

  def content_tag_master_course_data
    if authorized_action(@context, @current_user, :read_as_admin)
      info = {}
      is_child_course = MasterCourses::ChildSubscription.is_child_course?(@context)
      is_master_course = MasterCourses::MasterTemplate.is_master_course?(@context)

      if is_child_course || is_master_course
        tag_ids = GuardRail.activate(:secondary) do
          if context.account.feature_enabled?(:modules_perf) && params[:context_module_id]
            @module = @context.modules_visible_to(@current_user).find_by(id: params[:context_module_id])
            return render json: { tag_restrictions: {} }, status: :not_found unless @module

            tag_scope = @context.visible_module_items_by_module(@current_user, @module)
          else
            tag_scope = @context.module_items_visible_to(@current_user)
          end

          tag_scope = tag_scope.where(content_type: %w[Assignment Attachment DiscussionTopic Quizzes::Quiz WikiPage])
          tag_scope = tag_scope.where(id: params[:tag_id]) if params[:tag_id]
          tag_scope.pluck(:id)
        end
        restriction_info = {}
        if tag_ids.any?
          restriction_info = if is_child_course
                               MasterCourses::MasterContentTag.fetch_module_item_restrictions_for_child(tag_ids)
                             else
                               MasterCourses::MasterContentTag.fetch_module_item_restrictions_for_master(tag_ids)
                             end
        end
        info[:tag_restrictions] = restriction_info
      end
      render json: info
    end
  end

  def prerequisites_needing_finishing_for(mod, progression, before_tag = nil)
    tags = mod.content_tags_visible_to(@current_user)
    pres = []
    tags.each do |tag|
      next unless (req = (mod.completion_requirements || []).detect { |r| r[:id] == tag.id })

      progression.requirements_met ||= []
      next unless progression.requirements_met.none? { |r| r[:id] == req[:id] && r[:type] == req[:type] } &&
                  (!before_tag || tag.position <= before_tag.position)

      pre = {
        url: named_context_url(@context, :context_context_modules_item_redirect_url, tag.id),
        id: tag.id,
        context_module_id: mod.id,
        title: tag.title
      }
      pre[:requirement] = req
      pre[:requirement_description] = ContextModule.requirement_description(req)
      pre[:available] = !progression.locked? && (!mod.require_sequential_progress || tag.position <= progression.current_position)
      pres << pre
    end
    pres
  end
  protected :prerequisites_needing_finishing_for

  def content_tag_prerequisites_needing_finishing
    type, id = ActiveRecord::Base.parse_asset_string params[:code]
    raise ActiveRecord::RecordNotFound if id == 0

    @tag = if type == "ContentTag"
             @context.context_module_tags.active.where(id:).first
           else
             @context.context_module_tags.active.where(context_module_id: params[:context_module_id], content_id: id, content_type: type).first
           end
    @module = @context.context_modules.active.find(params[:context_module_id])
    @progression = @module.evaluate_for(@current_user)
    @progression.current_position ||= 0 if @progression
    res = {}
    if !@progression
      # do nothing
    elsif @progression.locked?
      res[:locked] = true
      res[:modules] = []
      previous_modules = @context.context_modules.active.where("position<?", @module.position).ordered.to_a
      previous_modules.reverse!
      valid_previous_modules = []
      prereq_ids = @module.prerequisites.select { |p| p[:type] == "context_module" }.pluck(:id)
      previous_modules.each do |mod|
        if prereq_ids.include?(mod.id)
          valid_previous_modules << mod
          prereq_ids += mod.prerequisites.select { |p| p[:type] == "context_module" }.pluck(:id)
        end
      end
      valid_previous_modules.reverse!
      valid_previous_modules.each do |mod|
        prog = mod.evaluate_for(@current_user)
        next if prog.completed?

        res[:modules] << {
          id: mod.id,
          name: mod.name,
          prerequisites: prerequisites_needing_finishing_for(mod, prog),
          locked: prog.locked?
        }
      end
    elsif @module.require_sequential_progress && @progression.current_position && @tag&.position && @progression.current_position < @tag.position
      res[:locked] = true
      pres = prerequisites_needing_finishing_for(@module, @progression, @tag)
      res[:modules] = [{
        id: @module.id,
        name: @module.name,
        prerequisites: pres,
        locked: false
      }]
    else
      res[:locked] = false
    end
    render json: res
  end

  def collapse(mod, should_collapse)
    progression = mod.evaluate_for(@current_user)
    progression ||= ContextModuleProgression.new
    if value_to_boolean(should_collapse)
      progression.collapse!(skip_save: progression.new_record?)
    else
      progression.uncollapse!(skip_save: progression.new_record?)
    end
    progression
  end

  def toggle_collapse
    if authorized_action(@context, @current_user, :read)
      return unless params.key?(:collapse)

      @module = @context.modules_visible_to(@current_user).find(params[:context_module_id])
      progression = collapse(@module, params[:collapse])
      respond_to do |format|
        format.html { redirect_to named_context_url(@context, :context_context_modules_url) }
        format.json do
          if progression.collapsed
            render json: progression
          else
            # Preload content associations to prevent N+1 queries when rendering JSON
            content_tags = @module.content_tags_visible_to(@current_user)
            assignment_ids = content_tags.filter_map { |ct| ct.content_id if ct.content_type == "Assignment" }

            if assignment_ids.any?
              assignments = Assignment.where(id: assignment_ids).index_by(&:id)
              content_tags.each do |ct|
                if ct.content_type == "Assignment" && assignments[ct.content_id]
                  ct.association(:content).target = assignments[ct.content_id]
                end
              end
            end

            render json: content_tags
          end
        end
      end
    end
  end

  def toggle_collapse_all
    if authorized_action(@context, @current_user, :read)
      return unless params.key?(:collapse)

      @modules = @context.modules_visible_to(@current_user)
      @modules.each do |mod|
        collapse(mod, params[:collapse])
      end
    end
  end

  def show
    @module = @context.context_modules.not_deleted.find(params[:id])
    if authorized_action @module, @current_user, :read
      respond_to do |format|
        format.html { redirect_to named_context_url(@context, :context_context_modules_url, anchor: "module_#{params[:id]}") }
        format.json { render json: @module.content_tags_visible_to(@current_user) }
      end
    end
  end

  def reorder_items
    @module = @context.context_modules.not_deleted.find(params[:context_module_id])
    if authorized_action(@module, @current_user, :update)
      order = params[:order].split(",").map(&:to_i)
      tags = @context.context_module_tags.not_deleted.where(id: order)
      affected_module_ids = (tags.map(&:context_module_id) + [@module.id]).uniq.compact
      affected_items = []
      items = order.filter_map { |id| tags.detect { |t| t.id == id.to_i } }.uniq
      items.each_with_index do |item, idx|
        item.position = idx + 1
        item.context_module_id = @module.id
        next unless item.changed?

        item.skip_touch = true
        item.save
        affected_items << item
      end
      ContentTag.touch_context_modules(affected_module_ids)
      ContentTag.update_could_be_locked(affected_items)
      @context.touch
      @module.reload
      render json: @module.as_json(include: :content_tags, methods: :workflow_state, permissions: { user: @current_user, session: })
    end
  end

  def item_details
    if authorized_action(@context, @current_user, :read)
      # namespaced models are separated by : in the url
      code = params[:id].tr(":", "/").split("_")
      id = code.pop.to_i
      type = code.join("_").classify
      @modules = @context.modules_visible_to(@current_user)
      @tags = @context.context_module_tags.active.sort_by { |t| t.position ||= 999 }
      result = {}
      possible_tags = @tags.find_all { |t| t.content_type == type && t.content_id == id }
      if possible_tags.size > 1
        # if there's more than one tag for the item, but the caller didn't
        # specify which one they want, we don't want to return any information.
        # this way the module item prev/next links won't appear with misleading navigation info.
        if params[:module_item_id]
          result[:current_item] = possible_tags.detect { |t| t.id == params[:module_item_id].to_i }
        end
      else
        result[:current_item] = possible_tags.first
        unless result[:current_item]
          obj = @context.find_asset(params[:id], %i[attachment discussion_topic assignment quiz wiki_page content_tag])
          if obj.is_a?(ContentTag)
            result[:current_item] = @tags.detect { |t| t.id == obj.id }
          elsif (obj.is_a?(DiscussionTopic) && obj.assignment_id) ||
                (obj.is_a?(Quizzes::Quiz) && obj.assignment_id)
            result[:current_item] = @tags.detect { |t| t.content_type == "Assignment" && t.content_id == obj.assignment_id }
          end
        end
      end
      result[:current_item].try(:evaluate_for, @current_user)
      if result[:current_item]&.position
        result[:previous_item] = @tags.reverse.detect { |t| t.id != result[:current_item].id && t.context_module_id == result[:current_item].context_module_id && t.position && t.position <= result[:current_item].position && t.content_type != "ContextModuleSubHeader" }
        result[:next_item] = @tags.detect { |t| t.id != result[:current_item].id && t.context_module_id == result[:current_item].context_module_id && t.position && t.position >= result[:current_item].position && t.content_type != "ContextModuleSubHeader" }
        current_module = @modules.detect { |m| m.id == result[:current_item].context_module_id }
        if current_module
          result[:previous_module] = @modules.reverse.detect { |m| (m.position || 0) < (current_module.position || 0) }
          result[:next_module] = @modules.detect { |m| (m.position || 0) > (current_module.position || 0) }
        end
      end
      render json: result
    end
  end

  include ContextModulesHelper

  def add_item
    @module = @context.context_modules.not_deleted.find(params[:context_module_id])

    if authorized_action(@context, @current_user, %i[manage_course_content_add manage_course_content_edit])
      params[:item][:link_settings] = launch_dimensions
      @tag = @module.add_item(params[:item])
      unless @tag&.valid?
        body = @tag.nil? ? { error: "Could not find item to tag" } : @tag.errors
        return render json: body, status: :bad_request
      end
      update_module_link_default_tab(@tag)
      json = @tag.as_json
      json["content_tag"].merge!(
        publishable: module_item_publishable?(@tag),
        published: @tag.published?,
        publishable_id: module_item_publishable_id(@tag),
        unpublishable: module_item_unpublishable?(@tag),
        publish_at: module_item_publish_at(@tag),
        graded: @tag.graded?,
        content_details: content_details(@tag, @current_user),
        assignment_id: @tag.assignment.try(:id),
        is_checkpointed: @tag.assignment.try(:has_sub_assignments),
        is_cyoe_able: cyoe_able?(@tag),
        is_duplicate_able: @tag.duplicate_able?,
        can_manage_assign_to: @tag.content&.grants_right?(@current_user, session, :manage_assign_to)
      )
      @context.touch
      render json:
    end
  end

  def remove_item
    @tag = @context.context_module_tags.not_deleted.find(params[:id])
    if authorized_action(@tag.context_module, @current_user, :update)
      @module = @tag.context_module
      @tag.destroy
      render json: @tag
    end
  end

  def create_estimated_duration(reference, duration)
    unless reference.can_set_estimated_duration
      return nil
    end

    reference_mapping = {
      "Assignment" => :assignment_id,
      "Quizzes::Quiz" => :quiz_id,
      "WikiPage" => :wiki_page_id,
      "DiscussionTopic" => :discussion_topic_id,
      "Attachment" => :attachment_id
    }

    reference_type = reference.respond_to?(:content_type) ? reference.content_type : reference.class.name
    reference_key = reference_mapping[reference_type] ||= :content_tag_id

    content_id = reference.tap do |ref|
      break ref.id if reference_key == :content_tag_id
      break ref.content_id if ref.respond_to?(:content_id)

      break ref.id
    end

    estimated_duration = EstimatedDuration.new(reference_key => content_id, :duration => duration)

    if estimated_duration.save
      estimated_duration
    else
      nil
    end
  end

  def get_estimated_duration(minutes)
    return nil if minutes.zero?

    "PT#{minutes}M"
  end

  def update_item
    @tag = @context.context_module_tags.not_deleted.find(params[:id])
    if authorized_action(@tag.context_module, @current_user, :update)
      @tag.title = params[:content_tag][:title] if params[:content_tag] && params[:content_tag][:title]
      if LINK_ITEM_TYPES.include?(@tag.content_type) && params[:content_tag] && params[:content_tag][:url]
        @tag.url = params[:content_tag][:url]
        @tag.reassociate_external_tool = true
      end
      @tag.indent = params[:content_tag][:indent] if params[:content_tag] && params[:content_tag][:indent] && !@context.horizon_course?
      @tag.new_tab = params[:content_tag][:new_tab] if params[:content_tag] && params[:content_tag][:new_tab]

      if @context.horizon_course?
        duration = get_estimated_duration(params[:content_tag][:estimated_duration_minutes].to_i)

        if duration.nil?
          @tag.estimated_duration&.destroy!
        elsif @tag.estimated_duration
          @tag.estimated_duration.update(duration:)
        else
          @tag.estimated_duration = create_estimated_duration(@tag, duration)
        end
      end

      unless @tag.save
        return render json: @tag.errors, status: :bad_request
      end

      update_module_link_default_tab(@tag)
      @tag.update_asset_name!(@current_user) if params[:content_tag][:title]
      render json: @tag
    end
  end

  def progressions
    if authorized_action(@context, @current_user, :read)
      if request.format == :json
        base_modules_query = @context.context_modules.active
        if context.account.feature_enabled?(:modules_perf) && params[:context_module_id]
          base_modules_query = base_modules_query.where(id: params[:context_module_id])
          return render json: [], status: :not_found if base_modules_query.empty?
        end
        if @context.grants_right?(@current_user, session, :view_all_grades)
          if params[:user_id] && (@user = @context.students.find(params[:user_id]))
            @progressions = base_modules_query.map { |m| m.evaluate_for(@user) }
          elsif @context.large_roster
            @progressions = []
          else
            context_module_ids = base_modules_query.pluck(:id)
            @progressions = ContextModuleProgression.where(context_module_id: context_module_ids).each(&:evaluate)
          end
        elsif @context.grants_right?(@current_user, session, :participate_as_student)
          @progressions = base_modules_query.order(:id).map { |m| m.evaluate_for(@current_user) }
        else
          # module progressions don't apply, but unlock_at still does
          @progressions = base_modules_query.order(:id).map do |m|
            { context_module_progression: { context_module_id: m.id,
                                            workflow_state: (m.to_be_unlocked ? "locked" : "unlocked"),
                                            requirements_met: [],
                                            incomplete_requirements: [] } }
          end
        end
        render json: @progressions
      elsif !@context.grants_right?(@current_user, session, :view_all_grades)
        @restrict_student_list = true
        student_ids = @context.observer_enrollments.for_user(@current_user).map(&:associated_user_id)
        student_ids << @current_user.id if @context.user_is_student?(@current_user)
        students = UserSearch.scope_for(@context, @current_user, { enrollment_type: "student" }).where(id: student_ids)
        @visible_students = students.map { |u| user_json(u, @current_user, session) }
      end
    end
  end

  def update
    @module = @context.context_modules.not_deleted.find(params[:id])
    if authorized_action(@module, @current_user, :update)
      if params[:publish]
        @module.publish
        @module.publish_items!
      elsif params[:unpublish]
        @module.unpublish
      end
      if @module.update(context_module_params)
        json = @module.as_json(include: :content_tags, methods: :workflow_state, permissions: { user: @current_user, session: })
        json["context_module"]["relock_warning"] = true if @module.relock_warning?
        render json:
      else
        render json: @module.errors, status: :bad_request
      end
    end
  end

  def destroy
    @module = @context.context_modules.not_deleted.find(params[:id])
    if authorized_action(@module, @current_user, :delete)
      @module.destroy
      respond_to do |format|
        format.html { redirect_to named_context_url(@context, :context_context_modules_url) }
        format.json { render json: @module.as_json(methods: :workflow_state) }
      end
    end
  end

  private

  def preload_assignments_and_quizzes(tags, user_is_admin)
    assignment_tags = tags.select(&:can_have_assignment?)
    return unless assignment_tags.any?

    content_with_assignments = assignment_tags
                               .select { |ct| ct.content_type != "Assignment" && ct.content.assignment_id }.map(&:content)
    ActiveRecord::Associations.preload(content_with_assignments, :assignment) if content_with_assignments.any?
    DatesOverridable.preload_override_data_for_objects(content_with_assignments.map(&:assignment))
    override_preload_types = %w[Assignment Quizzes::Quiz WikiPage DiscussionTopic].freeze
    DatesOverridable.preload_override_data_for_objects(tags.select { |ct| override_preload_types.include?(ct.content_type) }.map(&:content))

    if user_is_admin && should_preload_override_data?
      assignments = assignment_tags.filter_map(&:assignment)
      plain_quizzes = assignment_tags.select { |ct| ct.content.is_a?(Quizzes::Quiz) && !ct.content.assignment }.map(&:content)
      preload_has_too_many_overrides(assignments, :assignment_id)
      preload_has_too_many_overrides(plain_quizzes, :quiz_id)

      sub_assignments = []
      if @context.discussion_checkpoints_enabled?
        ActiveRecord::Associations.preload(assignments, :sub_assignments) if assignments.any?
        sub_assignments = assignments.flat_map(&:sub_assignments)
        preload_has_too_many_overrides(sub_assignments, :assignment_id)
      end

      overrideables = (assignments + plain_quizzes + sub_assignments).reject(&:has_too_many_overrides)

      if overrideables.any?
        ActiveRecord::Associations.preload(overrideables, :assignment_overrides)
        overrideables.each { |o| o.has_no_overrides = true if o.assignment_overrides.empty? }
      end
    end
  end

  def should_preload_override_data?
    key = ["preloaded_module_override_data2", @context.global_asset_string, @current_user.cache_key(:enrollments), @current_user.cache_key(:groups)].cache_key
    # if the user has been touched we should preload all of the overrides because it's almost certain we'll need them all
    if Rails.cache.read(key)
      false
    else
      Rails.cache.write(key, true)
      true
    end
  end

  def preload_has_too_many_overrides(assignments_or_quizzes, override_column)
    # find the assignments/quizzes with too many active overrides and mark them as such
    if assignments_or_quizzes.any?
      ids = AssignmentOverride.active.where(override_column => assignments_or_quizzes)
                              .group(override_column).having("COUNT(*) > ?", Api::V1::Assignment::ALL_DATES_LIMIT)
                              .active.pluck(override_column)
      if ids.any?
        assignments_or_quizzes.each { |o| o.has_too_many_overrides = true if ids.include?(o.id) }
      end
    end
  end

  def context_module_params
    params.require(:context_module).permit(:name,
                                           :unlock_at,
                                           :require_sequential_progress,
                                           :publish_final_grade,
                                           :requirement_count,
                                           completion_requirements: strong_anything,
                                           prerequisites: strong_anything)
  end

  def update_module_link_default_tab(tag)
    if LINK_ITEM_TYPES.include?(tag.content_type)
      current_value = @current_user.get_preference(:module_links_default_new_tab)
      if current_value && !tag.new_tab
        @current_user.set_preference(:module_links_default_new_tab, false)
      elsif !current_value && tag.new_tab
        @current_user.set_preference(:module_links_default_new_tab, true)
      end
    end
  end

  def launch_dimensions
    return nil unless (iframe = params[:item][:iframe])

    {
      selection_width: iframe[:width],
      selection_height: iframe[:height]
    }
  end
end<|MERGE_RESOLUTION|>--- conflicted
+++ resolved
@@ -337,12 +337,6 @@
           canManageSpeedGrader: @context.allows_speed_grader? && @context.grants_any_right?(@current_user, :manage_grades, :view_all_grades)
         }
 
-<<<<<<< HEAD
-        modules_observer_info = observer_module_info
-
-        js_env(MODULES_PERMISSIONS: modules_permissions)
-        js_env(MODULES_OBSERVER_INFO: modules_observer_info)
-=======
         # Only set observer options if user has observer data
         if @current_user
           observed_users_list = observed_users(@current_user, session, @context.id)
@@ -360,7 +354,6 @@
         js_env(MODULES_PERMISSIONS: modules_permissions)
         js_env(MODULES_OBSERVER_INFO: observer_module_info)
 
->>>>>>> 2ec7b1b5
         js_env(PAGE_TITLE: "#{t("titles.course_modules", "Course Modules")}: #{@context.name}")
 
         js_bundle :context_modules_v2
