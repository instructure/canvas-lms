# frozen_string_literal: true

#
# Copyright (C) 2011 - present Instructure, Inc.
#
# This file is part of Canvas.
#
# Canvas is free software: you can redistribute it and/or modify it under
# the terms of the GNU Affero General Public License as published by the Free
# Software Foundation, version 3 of the License.
#
# Canvas is distributed in the hope that it will be useful, but WITHOUT ANY
# WARRANTY; without even the implied warranty of MERCHANTABILITY or FITNESS FOR
# A PARTICULAR PURPOSE. See the GNU Affero General Public License for more
# details.
#
# You should have received a copy of the GNU Affero General Public License along
# with this program. If not, see <http://www.gnu.org/licenses/>.
#

class ContextModulesController < ApplicationController
  include Api::V1::ContextModule
  include WebZipExportHelper

  before_action :require_context
  add_crumb(proc { t("#crumbs.modules", "Modules") }) { |c| c.send :named_context_url, c.instance_variable_get(:@context), :context_context_modules_url }
  before_action { |c| c.active_tab = "modules" }

  include K5Mode

  LINK_ITEM_TYPES = %w[ExternalUrl ContextExternalTool].freeze

  module ModuleIndexHelper
    include ContextModulesHelper

    def load_module_file_details
      attachment_tags = GuardRail.activate(:secondary) { @context.module_items_visible_to(@current_user).where(content_type: "Attachment").preload(content: :folder).to_a }
      attachment_tags.each_with_object({}) do |file_tag, items|
        items[file_tag.id] = {
          id: file_tag.id,
          content_id: file_tag.content_id,
          content_details: content_details(file_tag, @current_user, for_admin: true),
          module_id: file_tag.context_module_id
        }
      end
    end

    def modules_cache_key
      @modules_cache_key ||= begin
        visible_assignments = @current_user.try(:learning_object_visibilities, @context)
        cache_key_items = [@context.cache_key,
                           @can_view,
                           @can_add,
                           @can_edit,
                           @can_delete,
                           @is_student,
                           @can_view_unpublished,
                           @context.is_a?(Course) ? @context.restrict_quantitative_data?(@current_user) : false,
                           "all_context_modules_draft_10",
                           collection_cache_key(@modules),
                           Time.zone,
                           Digest::SHA256.hexdigest([visible_assignments, @section_visibility, @module_ids_with_overrides].join("/"))]
        cache_key = cache_key_items.join("/")
        cache_key = add_menu_tools_to_cache_key(cache_key)
        add_mastery_paths_to_cache_key(cache_key, @context, @current_user)
      end
    end

    def load_modules
      @modules = @context.modules_visible_to(@current_user).limit(1000)
      @modules.each(&:check_for_stale_cache_after_unlocking!)
      @collapsed_modules = ContextModuleProgression.for_user(@current_user)
                                                   .for_modules(@modules)
                                                   .pluck(:context_module_id, :collapsed)
                                                   .select { |_cm_id, collapsed| collapsed }.map(&:first)
      @section_visibility = @context.course_section_visibility(@current_user)
      @combined_active_quizzes = combined_active_quizzes

      @can_view = @context.grants_any_right?(@current_user, session, *RoleOverride::GRANULAR_MANAGE_COURSE_CONTENT_PERMISSIONS)
      @can_add = @context.grants_right?(@current_user, session, :manage_course_content_add)
      @can_edit = @context.grants_right?(@current_user, session, :manage_course_content_edit)
      @can_delete = @context.grants_right?(@current_user, session, :manage_course_content_delete)
      @can_view_grades = can_do(@context, @current_user, :view_all_grades)
      @is_student = @context.grants_right?(@current_user, session, :participate_as_student)
      @can_view_unpublished = @context.grants_right?(@current_user, session, :read_as_admin)
      @viewable_module_ids = @modules.pluck(:id)

      @module_ids_with_overrides = AssignmentOverride.where(context_module_id: @modules).active.distinct.pluck(:context_module_id)

      modules_cache_key

      @is_cyoe_on = @current_user && ConditionalRelease::Service.enabled_in_context?(@context)
      if allow_web_export_download?
        @allow_web_export_download = true
        @last_web_export = @context.web_zip_exports.visible_to(@current_user).order("epub_exports.created_at").last
      end

      placements = %i[
        assignment_menu
        discussion_topic_menu
        file_menu
        module_menu
        quiz_menu
        wiki_page_menu
        module_index_menu
        module_group_menu
        module_index_menu_modal
        module_menu_modal
      ]
      tools = GuardRail.activate(:secondary) do
        Lti::ContextToolFinder.new(
          @context,
          placements:,
          root_account: @domain_root_account,
          current_user: @current_user
        ).all_tools_sorted_array
      end

      @menu_tools = {}
      placements.each do |p|
        @menu_tools[p] = tools.select { |t| t.has_placement? p }
      end

      if @context.grants_any_right?(@current_user, session, *RoleOverride::GRANULAR_MANAGE_COURSE_CONTENT_PERMISSIONS)
        module_file_details = load_module_file_details
      end

      @allow_menu_tools = @context.grants_right?(@current_user, session, :manage_course_content_add) &&
                          (@menu_tools[:module_index_menu].present? || @menu_tools[:module_index_menu_modal].present?)

      assign_to_tags = @context.account.feature_enabled?(:assign_to_differentiation_tags) && @context.account.allow_assign_to_differentiation_tags?

      hash = {
        course_id: @context.id,
        CONTEXT_URL_ROOT: polymorphic_path([@context]),
        FILES_CONTEXTS: [{ asset_string: @context.asset_string }],
        MODULE_FILE_DETAILS: module_file_details,
        MODULE_FILE_PERMISSIONS: {
          usage_rights_required: @context.usage_rights_required?,
          manage_files_edit: @context.grants_right?(@current_user, session, :manage_files_edit)
        },
        ALLOW_ASSIGN_TO_DIFFERENTIATION_TAGS: assign_to_tags,
<<<<<<< HEAD
=======
        CAN_MANAGE_DIFFERENTIATION_TAGS: @context.grants_any_right?(@current_user, *RoleOverride::GRANULAR_MANAGE_TAGS_PERMISSIONS) && assign_to_tags,
>>>>>>> 7fab6966
        MODULE_TOOLS: module_tool_definitions,
        DEFAULT_POST_TO_SIS: @context.account.sis_default_grade_export[:value] && !AssignmentUtil.due_date_required_for_account?(@context.account),
        PUBLISH_FINAL_GRADE: Canvas::Plugin.find!("grade_export").enabled?
      }

      is_master_course = MasterCourses::MasterTemplate.is_master_course?(@context)
      @is_child_course = MasterCourses::ChildSubscription.is_child_course?(@context)
      if is_master_course || @is_child_course
        hash[:MASTER_COURSE_SETTINGS] = {
          IS_MASTER_COURSE: is_master_course,
          IS_CHILD_COURSE: @is_child_course,
          MASTER_COURSE_DATA_URL: context_url(@context, :context_context_modules_master_course_info_url)
        }
      end
      if !@is_student && @is_child_course &&
         @context.account.feature_enabled?(:modules_page_hide_blueprint_lock_icon_for_children)
        hash[:HIDE_BLUEPRINT_LOCK_ICON_FOR_CHILDREN] = true
      end

      @feature_student_module_selection = @context.account.feature_enabled?(:modules_student_module_selection)
      @feature_teacher_module_selection = @context.account.feature_enabled?(:modules_teacher_module_selection)
      if @feature_student_module_selection || @feature_teacher_module_selection
        # if the feature is enabled, and you can edit course content, you get the teacher version
        # everyone else, if the feature is enabled gets the student limited version (so students and unenrolled)
        # default is show all the things
        @module_show_setting = if @can_edit && @feature_teacher_module_selection
                                 @context.show_teacher_only_module_id
                               elsif @feature_student_module_selection
                                 @context.show_student_only_module_id
                               else
                                 0
                               end&.to_i
        @module_show_setting = nil if @module_show_setting&.zero?
        if @can_edit
          hash[:MODULE_FEATURES] = {}
          hash[:MODULE_FEATURES][:STUDENT_MODULE_SELECTION] = true if @feature_student_module_selection
          hash[:MODULE_FEATURES][:TEACHER_MODULE_SELECTION] = true if @feature_teacher_module_selection
        end
      end

      append_default_due_time_js_env(@context, hash)
      js_env(hash)
      set_js_module_data
      conditional_release_js_env(includes: :active_rules)
    end

    private

    def module_tool_definitions
      tools = {}
      # commons favorites tray placements expect tool in display_hash format
      %i[module_index_menu module_group_menu].each do |type|
        tools[type] = @menu_tools[type].map { |t| external_tool_display_hash(t, type) }
      end
      # newer modal placements expect tool in launch_definition format
      %i[module_index_menu_modal module_menu_modal].each do |type|
        tools[type] = Lti::AppLaunchCollator.launch_definitions(@menu_tools[type], [type])
      end
      tools
    end

    def combined_active_quizzes
      classic_quizzes = @context
                        .active_quizzes
                        .reorder(Quizzes::Quiz.best_unicode_collation_key("title"))
                        .limit(400)
                        .pluck(:id, :title, Arel.sql("'quiz' AS type"))

      lti_quizzes = @context
                    .active_assignments
                    .type_quiz_lti
                    .reorder(Assignment.best_unicode_collation_key("title"))
                    .limit(400)
                    .pluck(:id, :title, Arel.sql("'assignment' AS type"))

      @combined_active_quizzes_includes_both_types = !classic_quizzes.empty? && !lti_quizzes.empty?
      (classic_quizzes + lti_quizzes).sort_by { |quiz_attrs| Canvas::ICU.collation_key(quiz_attrs[1] || CanvasSort::First) }.take(400)
    end
  end
  include ModuleIndexHelper

  def index
    if authorized_action(@context, @current_user, :read)
      log_asset_access(["modules", @context], "modules", "other")
      load_modules

      set_tutorial_js_env

      @progress = Progress.find_by(
        context: @context,
        tag: "context_module_batch_update",
        workflow_state: ["queued", "running"]
      )

      if @is_student
        return unless tab_enabled?(@context.class::TAB_MODULES)

        @modules.each { |m| m.evaluate_for(@current_user) }
        session[:module_progressions_initialized] = true
      end
      add_body_class("padless-content")
      js_bundle :context_modules
      js_env(CONTEXT_MODULE_ASSIGNMENT_INFO_URL: context_url(@context, :context_context_modules_assignment_info_url))
      js_env(CONTEXT_MODULE_ESTIMATED_DURATION_INFO_URL: context_url(@context, :context_context_modules_estimated_duration_info_url))
      css_bundle :content_next, :context_modules2
      render stream: can_stream_template?
    end
  end

  def choose_mastery_path
    if authorized_action(@context, @current_user, :participate_as_student)
      id = params[:id]
      item = @context.context_module_tags.not_deleted.find(params[:id])

      if item.present? && item.published? && item.context_module.published?
        rules = ConditionalRelease::Service.rules_for(@context, @current_user, session)
        rule = conditional_release_rule_for_module_item(item, conditional_release_rules: rules)

        # locked assignments always have 0 sets, so this check makes it not return 404 if locked
        # but instead progress forward and return a warning message if is locked later on
        if rule.present? && (rule[:locked] || !rule[:selected_set_id] || rule[:assignment_sets].length > 1)
          if rule[:locked]
            flash[:warning] = t("Module Item is locked.")
            return redirect_to named_context_url(@context, :context_context_modules_url)
          else
            options = rule[:assignment_sets].map do |set|
              option = {
                setId: set[:id]
              }

              option[:assignments] = (set[:assignments] || set[:assignment_set_associations]).map do |a|
                assg = assignment_json(a[:model], @current_user, session)
                assg[:assignmentId] = a[:assignment_id]
                assg
              end

              option
            end

            js_env({
                     CHOOSE_MASTERY_PATH_DATA: {
                       options:,
                       selectedOption: rule[:selected_set_id],
                       courseId: @context.id,
                       moduleId: item.context_module.id,
                       itemId: id
                     }
                   })

            css_bundle :choose_mastery_path
            js_bundle :choose_mastery_path

            @page_title = join_title(t("Choose Assignment Set"), @context.name)

            return render html: "", layout: true
          end
        end
      end
      render status: :not_found, template: "shared/errors/404_message"
    end
  end

  def item_redirect
    if authorized_action(@context, @current_user, :read)
      @tag = @context.context_module_tags.not_deleted.find(params[:id])

      if !(@tag.unpublished? || @tag.context_module.unpublished?) || authorized_action(@tag.context_module, @current_user, :view_unpublished_items)
        reevaluate_modules_if_locked(@tag)
        @progression = @tag.context_module.evaluate_for(@current_user) if @tag.context_module
        @progression.uncollapse! if @progression&.collapsed?
        content_tag_redirect(@context, @tag, :context_context_modules_url, :modules)
      end
    end
  end

  def item_redirect_mastery_paths
    @tag = @context.context_module_tags.not_deleted.find(params[:id])

    type_controllers = {
      assignment: "assignments",
      quiz: "quizzes/quizzes",
      discussion_topic: "discussion_topics",
      "lti-quiz": "assignments"
    }

    if @tag
      if authorized_action(@tag.content, @current_user, :update)
        controller = type_controllers[@tag.content_type_class.to_sym]

        if controller.present?
          redirect_to url_for(
            controller:,
            action: "edit",
            id: @tag.content_id,
            anchor: "mastery-paths-editor",
            return_to: params[:return_to]
          )
        else
          render status: :not_found, template: "shared/errors/404_message"
        end
      end
    else
      render status: :not_found, template: "shared/errors/404_message"
    end
  end

  def module_redirect
    if authorized_action(@context, @current_user, :read)
      @module = @context.context_modules.not_deleted.find(params[:context_module_id])
      @tags = @module.content_tags_visible_to(@current_user)
      if params[:last]
        @tags.pop while @tags.last && @tags.last.content_type == "ContextModuleSubHeader"
      else
        @tags.shift while @tags.first && @tags.first.content_type == "ContextModuleSubHeader"
      end
      @tag = params[:last] ? @tags.last : @tags.first
      unless @tag
        flash[:notice] = t "module_empty", %(There are no items in the module "%{module}"), module: @module.name
        redirect_to named_context_url(@context, :context_context_modules_url, anchor: "module_#{@module.id}")
        return
      end

      reevaluate_modules_if_locked(@tag)
      @progression = @tag.context_module.evaluate_for(@current_user) if @tag&.context_module
      @progression.uncollapse! if @progression&.collapsed?
      content_tag_redirect(@context, @tag, :context_context_modules_url)
    end
  end

  def reevaluate_modules_if_locked(tag)
    # if the object is locked for this user, reevaluate all the modules and clear the cache so it will be checked again when loaded
    if tag.content.respond_to?(:locked_for?)
      locked = tag.content.locked_for?(@current_user, context: @context)
      if locked
        @context.context_modules.active.each { |m| m.evaluate_for(@current_user) }
      end
    end
  end

  def create
    if authorized_action(@context.context_modules.temp_record, @current_user, :create)
      @module = @context.context_modules.build
      @module.workflow_state = "unpublished"
      @module.attributes = context_module_params
      respond_to do |format|
        if @module.save
          format.html { redirect_to named_context_url(@context, :context_context_modules_url) }
          format.json { render json: @module.as_json(include: :content_tags, methods: :workflow_state, permissions: { user: @current_user, session: }) }
        else
          format.html
          format.json { render json: @module.errors, status: :bad_request }
        end
      end
    end
  end

  def reorder
    if authorized_action(@context.context_modules.temp_record, @current_user, :update)
      first_module = @context.context_modules.not_deleted.first

      # A hash where the key is the module id and the value is the module position
      order_before = @context.context_modules.not_deleted.pluck(:id, :position).to_h

      first_module.update_order(params[:order].split(","))
      # Need to invalidate the ordering cache used by context_module.rb
      @context.touch

      # I'd like to get rid of this saving every module, but we have to
      # update the list of prerequisites since a reorder can cause
      # prerequisites to no longer be valid
      @modules = @context.context_modules.not_deleted.to_a
      @modules.each do |m|
        m.updated_at = Time.zone.now
        m.save_without_touching_context
        Canvas::LiveEvents.module_updated(m) if m.position != order_before[m.id]
      end
      # Update course paces if enabled
      if @context.account.feature_enabled?(:course_paces) && @context.enable_course_paces
        @context.course_paces.published.find_each(&:create_publish_progress)
      end
      @context.touch

      # # Background this, not essential that it happen right away
      # ContextModule.delay.update_tag_order(@context)
      render json: @modules.map { |m| m.as_json(include: :content_tags, methods: :workflow_state) }
    end
  end

  def content_tag_assignment_data
    if authorized_action(@context, @current_user, :read)
      info = {}

      all_tags = GuardRail.activate(:secondary) { @context.module_items_visible_to(@current_user).to_a }
      user_is_admin = @context.grants_right?(@current_user, session, :read_as_admin)

      all_tags.each_slice(1000) do |tags|
        ActiveRecord::Associations.preload(tags, content: [:context, :external_tool_tag])
      end

      preload_assignments_and_quizzes(all_tags, user_is_admin)

      assignment_ids = []
      quiz_ids = []
      all_tags.each do |tag|
        if tag.can_have_assignment? && tag.assignment
          assignment_ids << tag.assignment.id
        elsif tag.content_type_quiz?
          quiz_ids << tag.content.id
        end
      end

      submitted_assignment_ids = if @current_user && assignment_ids.any?
                                   assignments_key = Digest::SHA256.hexdigest(assignment_ids.sort.join(","))
                                   Rails.cache.fetch_with_batched_keys("submitted_assignment_ids/#{assignments_key}",
                                                                       batch_object: @current_user,
                                                                       batched_keys: :submissions) do
                                     @current_user.submissions.shard(@context.shard)
                                                  .having_submission.where(assignment_id: assignment_ids).pluck(:assignment_id)
                                   end
                                 end
      if @current_user && quiz_ids.any?
        submitted_quiz_ids = @current_user.quiz_submissions.shard(@context.shard)
                                          .completed.where(quiz_id: quiz_ids).pluck(:quiz_id)
      end
      submitted_assignment_ids ||= []
      submitted_quiz_ids ||= []
      all_tags.each do |tag|
        info[tag.id] = if tag.can_have_assignment? && tag.assignment
                         tag.assignment.context_module_tag_info(@current_user,
                                                                @context,
                                                                user_is_admin:,
                                                                has_submission: submitted_assignment_ids.include?(tag.assignment.id))
                       elsif tag.content_type_quiz?
                         tag.content.context_module_tag_info(@current_user,
                                                             @context,
                                                             user_is_admin:,
                                                             has_submission: submitted_quiz_ids.include?(tag.content.id))
                       else
                         { points_possible: nil, due_date: nil }
                       end
        info[tag.id][:todo_date] = tag.content && tag.content[:todo_date]

        if tag.try(:assignment).try(:external_tool_tag).try(:external_data).try(:[], "key") == "https://canvas.instructure.com/lti/mastery_connect_assessment"
          info[tag.id][:mc_objectives] = tag.assignment.external_tool_tag.external_data["objectives"]
        end
      end
      render json: info
    end
  end

  def content_tag_estimated_duration_data
    if authorized_action(@context, @current_user, :read)
      info = {}
      all_tags = GuardRail.activate(:secondary) { @context.module_items_visible_to(@current_user).to_a }

      all_tags.each do |tag|
        info[tag.context_module_id] ||= {}
        info[tag.context_module_id][tag.id] = { estimated_duration_minutes: tag.estimated_duration_minutes, can_set_estimated_duration: tag.can_set_estimated_duration }
      end
      render json: info
    end
  end

  def content_tag_master_course_data
    if authorized_action(@context, @current_user, :read_as_admin)
      info = {}
      is_child_course = MasterCourses::ChildSubscription.is_child_course?(@context)
      is_master_course = MasterCourses::MasterTemplate.is_master_course?(@context)

      if is_child_course || is_master_course
        tag_ids = GuardRail.activate(:secondary) do
          tag_scope = @context.module_items_visible_to(@current_user).where(content_type: %w[Assignment Attachment DiscussionTopic Quizzes::Quiz WikiPage])
          tag_scope = tag_scope.where(id: params[:tag_id]) if params[:tag_id]
          tag_scope.pluck(:id)
        end
        restriction_info = {}
        if tag_ids.any?
          restriction_info = if is_child_course
                               MasterCourses::MasterContentTag.fetch_module_item_restrictions_for_child(tag_ids)
                             else
                               MasterCourses::MasterContentTag.fetch_module_item_restrictions_for_master(tag_ids)
                             end
        end
        info[:tag_restrictions] = restriction_info
      end
      render json: info
    end
  end

  def prerequisites_needing_finishing_for(mod, progression, before_tag = nil)
    tags = mod.content_tags_visible_to(@current_user)
    pres = []
    tags.each do |tag|
      next unless (req = (mod.completion_requirements || []).detect { |r| r[:id] == tag.id })

      progression.requirements_met ||= []
      next unless progression.requirements_met.none? { |r| r[:id] == req[:id] && r[:type] == req[:type] } &&
                  (!before_tag || tag.position <= before_tag.position)

      pre = {
        url: named_context_url(@context, :context_context_modules_item_redirect_url, tag.id),
        id: tag.id,
        context_module_id: mod.id,
        title: tag.title
      }
      pre[:requirement] = req
      pre[:requirement_description] = ContextModule.requirement_description(req)
      pre[:available] = !progression.locked? && (!mod.require_sequential_progress || tag.position <= progression.current_position)
      pres << pre
    end
    pres
  end
  protected :prerequisites_needing_finishing_for

  def content_tag_prerequisites_needing_finishing
    type, id = ActiveRecord::Base.parse_asset_string params[:code]
    raise ActiveRecord::RecordNotFound if id == 0

    @tag = if type == "ContentTag"
             @context.context_module_tags.active.where(id:).first
           else
             @context.context_module_tags.active.where(context_module_id: params[:context_module_id], content_id: id, content_type: type).first
           end
    @module = @context.context_modules.active.find(params[:context_module_id])
    @progression = @module.evaluate_for(@current_user)
    @progression.current_position ||= 0 if @progression
    res = {}
    if !@progression
      nil
    elsif @progression.locked?
      res[:locked] = true
      res[:modules] = []
      previous_modules = @context.context_modules.active.where("position<?", @module.position).ordered.to_a
      previous_modules.reverse!
      valid_previous_modules = []
      prereq_ids = @module.prerequisites.select { |p| p[:type] == "context_module" }.pluck(:id)
      previous_modules.each do |mod|
        if prereq_ids.include?(mod.id)
          valid_previous_modules << mod
          prereq_ids += mod.prerequisites.select { |p| p[:type] == "context_module" }.pluck(:id)
        end
      end
      valid_previous_modules.reverse!
      valid_previous_modules.each do |mod|
        prog = mod.evaluate_for(@current_user)
        next if prog.completed?

        res[:modules] << {
          id: mod.id,
          name: mod.name,
          prerequisites: prerequisites_needing_finishing_for(mod, prog),
          locked: prog.locked?
        }
      end
    elsif @module.require_sequential_progress && @progression.current_position && @tag&.position && @progression.current_position < @tag.position
      res[:locked] = true
      pres = prerequisites_needing_finishing_for(@module, @progression, @tag)
      res[:modules] = [{
        id: @module.id,
        name: @module.name,
        prerequisites: pres,
        locked: false
      }]
    else
      res[:locked] = false
    end
    render json: res
  end

  def collapse(mod, should_collapse)
    progression = mod.evaluate_for(@current_user)
    progression ||= ContextModuleProgression.new
    if value_to_boolean(should_collapse)
      progression.collapse!(skip_save: progression.new_record?)
    else
      progression.uncollapse!(skip_save: progression.new_record?)
    end
    progression
  end

  def toggle_collapse
    if authorized_action(@context, @current_user, :read)
      return unless params.key?(:collapse)

      @module = @context.modules_visible_to(@current_user).find(params[:context_module_id])
      progression = collapse(@module, params[:collapse])
      respond_to do |format|
        format.html { redirect_to named_context_url(@context, :context_context_modules_url) }
        format.json { render json: (progression.collapsed ? progression : @module.content_tags_visible_to(@current_user)) }
      end
    end
  end

  def toggle_collapse_all
    if authorized_action(@context, @current_user, :read)
      return unless params.key?(:collapse)

      @modules = @context.modules_visible_to(@current_user)
      @modules.each do |mod|
        collapse(mod, params[:collapse])
      end
    end
  end

  def show
    @module = @context.context_modules.not_deleted.find(params[:id])
    if authorized_action @module, @current_user, :read
      respond_to do |format|
        format.html { redirect_to named_context_url(@context, :context_context_modules_url, anchor: "module_#{params[:id]}") }
        format.json { render json: @module.content_tags_visible_to(@current_user) }
      end
    end
  end

  def reorder_items
    @module = @context.context_modules.not_deleted.find(params[:context_module_id])
    if authorized_action(@module, @current_user, :update)
      order = params[:order].split(",").map(&:to_i)
      tags = @context.context_module_tags.not_deleted.where(id: order)
      affected_module_ids = (tags.map(&:context_module_id) + [@module.id]).uniq.compact
      affected_items = []
      items = order.filter_map { |id| tags.detect { |t| t.id == id.to_i } }.uniq
      items.each_with_index do |item, idx|
        item.position = idx + 1
        item.context_module_id = @module.id
        next unless item.changed?

        item.skip_touch = true
        item.save
        affected_items << item
      end
      ContentTag.touch_context_modules(affected_module_ids)
      ContentTag.update_could_be_locked(affected_items)
      @context.touch
      @module.reload
      render json: @module.as_json(include: :content_tags, methods: :workflow_state, permissions: { user: @current_user, session: })
    end
  end

  def item_details
    if authorized_action(@context, @current_user, :read)
      # namespaced models are separated by : in the url
      code = params[:id].tr(":", "/").split("_")
      id = code.pop.to_i
      type = code.join("_").classify
      @modules = @context.modules_visible_to(@current_user)
      @tags = @context.context_module_tags.active.sort_by { |t| t.position ||= 999 }
      result = {}
      possible_tags = @tags.find_all { |t| t.content_type == type && t.content_id == id }
      if possible_tags.size > 1
        # if there's more than one tag for the item, but the caller didn't
        # specify which one they want, we don't want to return any information.
        # this way the module item prev/next links won't appear with misleading navigation info.
        if params[:module_item_id]
          result[:current_item] = possible_tags.detect { |t| t.id == params[:module_item_id].to_i }
        end
      else
        result[:current_item] = possible_tags.first
        unless result[:current_item]
          obj = @context.find_asset(params[:id], %i[attachment discussion_topic assignment quiz wiki_page content_tag])
          if obj.is_a?(ContentTag)
            result[:current_item] = @tags.detect { |t| t.id == obj.id }
          elsif (obj.is_a?(DiscussionTopic) && obj.assignment_id) ||
                (obj.is_a?(Quizzes::Quiz) && obj.assignment_id)
            result[:current_item] = @tags.detect { |t| t.content_type == "Assignment" && t.content_id == obj.assignment_id }
          end
        end
      end
      result[:current_item].try(:evaluate_for, @current_user)
      if result[:current_item]&.position
        result[:previous_item] = @tags.reverse.detect { |t| t.id != result[:current_item].id && t.context_module_id == result[:current_item].context_module_id && t.position && t.position <= result[:current_item].position && t.content_type != "ContextModuleSubHeader" }
        result[:next_item] = @tags.detect { |t| t.id != result[:current_item].id && t.context_module_id == result[:current_item].context_module_id && t.position && t.position >= result[:current_item].position && t.content_type != "ContextModuleSubHeader" }
        current_module = @modules.detect { |m| m.id == result[:current_item].context_module_id }
        if current_module
          result[:previous_module] = @modules.reverse.detect { |m| (m.position || 0) < (current_module.position || 0) }
          result[:next_module] = @modules.detect { |m| (m.position || 0) > (current_module.position || 0) }
        end
      end
      render json: result
    end
  end

  include ContextModulesHelper
  def add_item
    @module = @context.context_modules.not_deleted.find(params[:context_module_id])

    if authorized_action(@context, @current_user, %i[manage_course_content_add manage_course_content_edit])
      params[:item][:link_settings] = launch_dimensions
      @tag = @module.add_item(params[:item])
      unless @tag&.valid?
        body = @tag.nil? ? { error: "Could not find item to tag" } : @tag.errors
        return render json: body, status: :bad_request
      end
      update_module_link_default_tab(@tag)
      json = @tag.as_json
      json["content_tag"].merge!(
        publishable: module_item_publishable?(@tag),
        published: @tag.published?,
        publishable_id: module_item_publishable_id(@tag),
        unpublishable: module_item_unpublishable?(@tag),
        publish_at: module_item_publish_at(@tag),
        graded: @tag.graded?,
        content_details: content_details(@tag, @current_user),
        assignment_id: @tag.assignment.try(:id),
        is_checkpointed: @tag.assignment.try(:has_sub_assignments),
        is_cyoe_able: cyoe_able?(@tag),
        is_duplicate_able: @tag.duplicate_able?,
        can_manage_assign_to: @tag.content&.grants_right?(@current_user, session, :manage_assign_to)
      )
      @context.touch
      render json:
    end
  end

  def remove_item
    @tag = @context.context_module_tags.not_deleted.find(params[:id])
    if authorized_action(@tag.context_module, @current_user, :update)
      @module = @tag.context_module
      @tag.destroy
      render json: @tag
    end
  end

  def create_estimated_duration(reference, duration)
    unless reference.can_set_estimated_duration
      return nil
    end

    reference_mapping = {
      "Assignment" => :assignment_id,
      "Quizzes::Quiz" => :quiz_id,
      "WikiPage" => :wiki_page_id,
      "DiscussionTopic" => :discussion_topic_id,
      "Attachment" => :attachment_id
    }

    reference_type = reference.respond_to?(:content_type) ? reference.content_type : reference.class.name
    reference_key = reference_mapping[reference_type] ||= :content_tag_id

    content_id = reference.tap do |ref|
      break ref.id if reference_key == :content_tag_id
      break ref.content_id if ref.respond_to?(:content_id)

      break ref.id
    end

    estimated_duration = EstimatedDuration.new(reference_key => content_id, :duration => duration)

    if estimated_duration.save
      estimated_duration
    else
      nil
    end
  end

  def get_estimated_duration(minutes)
    return nil if minutes.zero?

    "PT#{minutes}M"
  end

  def update_item
    @tag = @context.context_module_tags.not_deleted.find(params[:id])
    if authorized_action(@tag.context_module, @current_user, :update)
      @tag.title = params[:content_tag][:title] if params[:content_tag] && params[:content_tag][:title]
      if LINK_ITEM_TYPES.include?(@tag.content_type) && params[:content_tag] && params[:content_tag][:url]
        @tag.url = params[:content_tag][:url]
        @tag.reassociate_external_tool = true
      end
      @tag.indent = params[:content_tag][:indent] if params[:content_tag] && params[:content_tag][:indent] && !@context.horizon_course?
      @tag.new_tab = params[:content_tag][:new_tab] if params[:content_tag] && params[:content_tag][:new_tab]

      duration = get_estimated_duration(params[:content_tag][:estimated_duration_minutes].to_i)

      if duration.nil?
        @tag.estimated_duration&.destroy!
        @tag.estimated_duration = nil
      elsif @tag.estimated_duration
        @tag.estimated_duration.update(duration: duration)
      else
        @tag.estimated_duration = create_estimated_duration(@tag, duration)
      end

      unless @tag.save
        return render json: @tag.errors, status: :bad_request
      end

      update_module_link_default_tab(@tag)
      @tag.update_asset_name!(@current_user) if params[:content_tag][:title]
      render json: @tag
    end
  end

  def progressions
    if authorized_action(@context, @current_user, :read)
      if request.format == :json
        if @context.grants_right?(@current_user, session, :view_all_grades)
          if params[:user_id] && (@user = @context.students.find(params[:user_id]))
            @progressions = @context.context_modules.active.map { |m| m.evaluate_for(@user) }
          elsif @context.large_roster
            @progressions = []
          else
            context_module_ids = @context.context_modules.active.pluck(:id)
            @progressions = ContextModuleProgression.where(context_module_id: context_module_ids).each(&:evaluate)
          end
        elsif @context.grants_right?(@current_user, session, :participate_as_student)
          @progressions = @context.context_modules.active.order(:id).map { |m| m.evaluate_for(@current_user) }
        else
          # module progressions don't apply, but unlock_at still does
          @progressions = @context.context_modules.active.order(:id).map do |m|
            { context_module_progression: { context_module_id: m.id,
                                            workflow_state: (m.to_be_unlocked ? "locked" : "unlocked"),
                                            requirements_met: [],
                                            incomplete_requirements: [] } }
          end
        end
        render json: @progressions
      elsif !@context.grants_right?(@current_user, session, :view_all_grades)
        @restrict_student_list = true
        student_ids = @context.observer_enrollments.for_user(@current_user).map(&:associated_user_id)
        student_ids << @current_user.id if @context.user_is_student?(@current_user)
        students = UserSearch.scope_for(@context, @current_user, { enrollment_type: "student" }).where(id: student_ids)
        @visible_students = students.map { |u| user_json(u, @current_user, session) }
      end
    end
  end

  def update
    @module = @context.context_modules.not_deleted.find(params[:id])
    if authorized_action(@module, @current_user, :update)
      if params[:publish]
        @module.publish
        @module.publish_items!
      elsif params[:unpublish]
        @module.unpublish
      end
      if @module.update(context_module_params)
        json = @module.as_json(include: :content_tags, methods: :workflow_state, permissions: { user: @current_user, session: })
        json["context_module"]["relock_warning"] = true if @module.relock_warning?
        render json:
      else
        render json: @module.errors, status: :bad_request
      end
    end
  end

  def destroy
    @module = @context.context_modules.not_deleted.find(params[:id])
    if authorized_action(@module, @current_user, :delete)
      @module.destroy
      respond_to do |format|
        format.html { redirect_to named_context_url(@context, :context_context_modules_url) }
        format.json { render json: @module.as_json(methods: :workflow_state) }
      end
    end
  end

  private

  def preload_assignments_and_quizzes(tags, user_is_admin)
    assignment_tags = tags.select(&:can_have_assignment?)
    return unless assignment_tags.any?

    content_with_assignments = assignment_tags
                               .select { |ct| ct.content_type != "Assignment" && ct.content.assignment_id }.map(&:content)
    ActiveRecord::Associations.preload(content_with_assignments, :assignment) if content_with_assignments.any?
    DatesOverridable.preload_override_data_for_objects(content_with_assignments.map(&:assignment))
    override_preload_types = %w[Assignment Quizzes::Quiz WikiPage DiscussionTopic].freeze
    DatesOverridable.preload_override_data_for_objects(tags.select { |ct| override_preload_types.include?(ct.content_type) }.map(&:content))

    if user_is_admin && should_preload_override_data?
      assignments = assignment_tags.filter_map(&:assignment)
      plain_quizzes = assignment_tags.select { |ct| ct.content.is_a?(Quizzes::Quiz) && !ct.content.assignment }.map(&:content)
      preload_has_too_many_overrides(assignments, :assignment_id)
      preload_has_too_many_overrides(plain_quizzes, :quiz_id)

      sub_assignments = []
      if @context.root_account.feature_enabled?(:discussion_checkpoints)
        ActiveRecord::Associations.preload(assignments, :sub_assignments) if assignments.any?
        sub_assignments = assignments.flat_map(&:sub_assignments)
        preload_has_too_many_overrides(sub_assignments, :assignment_id)
      end

      overrideables = (assignments + plain_quizzes + sub_assignments).reject(&:has_too_many_overrides)

      if overrideables.any?
        ActiveRecord::Associations.preload(overrideables, :assignment_overrides)
        overrideables.each { |o| o.has_no_overrides = true if o.assignment_overrides.empty? }
      end
    end
  end

  def should_preload_override_data?
    key = ["preloaded_module_override_data2", @context.global_asset_string, @current_user.cache_key(:enrollments), @current_user.cache_key(:groups)].cache_key
    # if the user has been touched we should preload all of the overrides because it's almost certain we'll need them all
    if Rails.cache.read(key)
      false
    else
      Rails.cache.write(key, true)
      true
    end
  end

  def preload_has_too_many_overrides(assignments_or_quizzes, override_column)
    # find the assignments/quizzes with too many active overrides and mark them as such
    if assignments_or_quizzes.any?
      ids = AssignmentOverride.active.where(override_column => assignments_or_quizzes)
                              .group(override_column).having("COUNT(*) > ?", Api::V1::Assignment::ALL_DATES_LIMIT)
                              .active.pluck(override_column)
      if ids.any?
        assignments_or_quizzes.each { |o| o.has_too_many_overrides = true if ids.include?(o.id) }
      end
    end
  end

  def context_module_params
    params.require(:context_module).permit(:name,
                                           :unlock_at,
                                           :require_sequential_progress,
                                           :publish_final_grade,
                                           :requirement_count,
                                           completion_requirements: strong_anything,
                                           prerequisites: strong_anything)
  end

  def update_module_link_default_tab(tag)
    if LINK_ITEM_TYPES.include?(tag.content_type)
      current_value = @current_user.get_preference(:module_links_default_new_tab)
      if current_value && !tag.new_tab
        @current_user.set_preference(:module_links_default_new_tab, false)
      elsif !current_value && tag.new_tab
        @current_user.set_preference(:module_links_default_new_tab, true)
      end
    end
  end

  def launch_dimensions
    return nil unless (iframe = params[:item][:iframe])

    {
      selection_width: iframe[:width],
      selection_height: iframe[:height]
    }
  end
end<|MERGE_RESOLUTION|>--- conflicted
+++ resolved
@@ -140,10 +140,7 @@
           manage_files_edit: @context.grants_right?(@current_user, session, :manage_files_edit)
         },
         ALLOW_ASSIGN_TO_DIFFERENTIATION_TAGS: assign_to_tags,
-<<<<<<< HEAD
-=======
         CAN_MANAGE_DIFFERENTIATION_TAGS: @context.grants_any_right?(@current_user, *RoleOverride::GRANULAR_MANAGE_TAGS_PERMISSIONS) && assign_to_tags,
->>>>>>> 7fab6966
         MODULE_TOOLS: module_tool_definitions,
         DEFAULT_POST_TO_SIS: @context.account.sis_default_grade_export[:value] && !AssignmentUtil.due_date_required_for_account?(@context.account),
         PUBLISH_FINAL_GRADE: Canvas::Plugin.find!("grade_export").enabled?
