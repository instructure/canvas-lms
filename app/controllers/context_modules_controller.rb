--- conflicted
+++ resolved
@@ -215,44 +215,6 @@
         @module_show_setting
       end
       nil
-    end
-
-    def load_permissions
-      @can_view = @context.grants_any_right?(@current_user, session, *RoleOverride::GRANULAR_MANAGE_COURSE_CONTENT_PERMISSIONS)
-      @can_add = @context.grants_right?(@current_user, session, :manage_course_content_add)
-      @can_edit = @context.grants_right?(@current_user, session, :manage_course_content_edit)
-      @can_delete = @context.grants_right?(@current_user, session, :manage_course_content_delete)
-      @can_view_grades = can_do(@context, @current_user, :view_all_grades)
-      @is_student = @context.grants_right?(@current_user, session, :participate_as_student)
-      @can_view_unpublished = @context.grants_right?(@current_user, session, :read_as_admin)
-    end
-
-    def load_menu_tools
-      placements = %i[
-        assignment_menu
-        discussion_topic_menu
-        file_menu
-        module_menu
-        quiz_menu
-        wiki_page_menu
-        module_index_menu
-        module_group_menu
-        module_index_menu_modal
-        module_menu_modal
-      ]
-      tools = GuardRail.activate(:secondary) do
-        Lti::ContextToolFinder.new(
-          @context,
-          placements:,
-          current_user: @current_user
-        ).all_tools_sorted_array
-      end
-
-      @menu_tools = {}
-      placements.each do |p|
-        @menu_tools[p] = tools.select { |t| t.has_placement? p }
-      end
-      @menu_tools
     end
 
     private
@@ -456,8 +418,6 @@
     end
   end
 
-<<<<<<< HEAD
-=======
   def module_html
     unless @context.account.feature_enabled?(:modules_perf)
       return render status: :not_found, template: "shared/errors/404_message"
@@ -476,7 +436,6 @@
     end
   end
 
->>>>>>> 005bce2c
   def item_redirect
     if authorized_action(@context, @current_user, :read)
       @tag = @context.context_module_tags.not_deleted.find(params[:id])
