--- conflicted
+++ resolved
@@ -33,14 +33,13 @@
 
     def load_module_file_details
       attachment_tags = GuardRail.activate(:secondary) { @context.module_items_visible_to(@current_user).where(content_type: 'Attachment').preload(:content => :folder).to_a }
-      attachment_tags.inject({}) do |items, file_tag|
+      attachment_tags.each_with_object({}) do |file_tag, items|
         items[file_tag.id] = {
           id: file_tag.id,
           content_id: file_tag.content_id,
           content_details: content_details(file_tag, @current_user, :for_admin => true),
           module_id: file_tag.context_module_id
         }
-        items
       end
     end
 
@@ -79,7 +78,7 @@
       end
 
       @menu_tools = {}
-      placements = [:assignment_menu, :discussion_topic_menu, :file_menu, :module_menu, :quiz_menu, :wiki_page_menu]
+      placements = %i[assignment_menu discussion_topic_menu file_menu module_menu quiz_menu wiki_page_menu]
       tools = GuardRail.activate(:secondary) do
         ContextExternalTool.all_tools_for(@context, placements: placements,
                                                     :root_account => @domain_root_account, :current_user => @current_user).to_a
@@ -89,6 +88,11 @@
       favorites_enabled = @domain_root_account&.feature_enabled?(:commons_favorites)
       @module_index_tools = favorites_enabled ? external_tools_display_hashes(:module_index_menu) : []
       @module_group_tools = favorites_enabled ? external_tools_display_hashes(:module_group_menu) : []
+      @module_menu_tools = GuardRail.activate(:secondary) do
+        ContextExternalTool.all_tools_for(@context, placements: :module_index_menu_modal,
+                                                    root_account: @domain_root_account, current_user: @current_user).to_a
+      end
+      module_menu_tool_definitions = Lti::AppLaunchCollator.launch_definitions(@module_menu_tools, [:module_index_menu_modal])
 
       module_file_details = load_module_file_details if @context.grants_right?(@current_user, session, :manage_content)
       js_env :course_id => @context.id,
@@ -100,6 +104,7 @@
                manage_files_edit: @context.grants_right?(@current_user, session, :manage_files_edit)
              },
              :MODULE_TRAY_TOOLS => { :module_index_menu => @module_index_tools, :module_group_menu => @module_group_tools },
+             MODULE_MENU_TOOLS: module_menu_tool_definitions,
              :DEFAULT_POST_TO_SIS => @context.account.sis_default_grade_export[:value] && !AssignmentUtil.due_date_required_for_account?(@context.account),
              :new_quizzes_modules_support => Account.site_admin.feature_enabled?(:new_quizzes_modules_support)
 
@@ -171,16 +176,11 @@
         # locked assignments always have 0 sets, so this check makes it not return 404 if locked
         # but instead progress forward and return a warning message if is locked later on
         if rule.present? && (rule[:locked] || !rule[:selected_set_id] || rule[:assignment_sets].length > 1)
-<<<<<<< HEAD
-          if !rule[:locked]
-            options = rule[:assignment_sets].map { |set|
-=======
           if rule[:locked]
             flash[:warning] = t('Module Item is locked.')
             return redirect_to named_context_url(@context, :context_context_modules_url)
           else
             options = rule[:assignment_sets].map do |set|
->>>>>>> 2bda9f78
               option = {
                 setId: set[:id]
               }
@@ -210,13 +210,10 @@
             @page_title = join_title(t('Choose Assignment Set'), @context.name)
 
             return render :html => '', :layout => true
-          else
-            flash[:warning] = t('Module Item is locked.')
-            return redirect_to named_context_url(@context, :context_context_modules_url)
           end
         end
       end
-      return render status: 404, template: 'shared/errors/404_message'
+      render status: :not_found, template: 'shared/errors/404_message'
     end
   end
 
@@ -227,7 +224,7 @@
       if !(@tag.unpublished? || @tag.context_module.unpublished?) || authorized_action(@tag.context_module, @current_user, :view_unpublished_items)
         reevaluate_modules_if_locked(@tag)
         @progression = @tag.context_module.evaluate_for(@current_user) if @tag.context_module
-        @progression.uncollapse! if @progression && @progression.collapsed?
+        @progression.uncollapse! if @progression&.collapsed?
         content_tag_redirect(@context, @tag, :context_context_modules_url, :modules)
       end
     end
@@ -240,7 +237,7 @@
       assignment: 'assignments',
       quiz: 'quizzes/quizzes',
       discussion_topic: 'discussion_topics',
-      :'lti-quiz' => 'assignments'
+      :"lti-quiz" => 'assignments'
     }
 
     if @tag
@@ -256,11 +253,11 @@
             return_to: params[:return_to]
           )
         else
-          render status: 404, template: 'shared/errors/404_message'
+          render status: :not_found, template: 'shared/errors/404_message'
         end
       end
     else
-      render status: 404, template: 'shared/errors/404_message'
+      render status: :not_found, template: 'shared/errors/404_message'
     end
   end
 
@@ -274,22 +271,22 @@
         @tags.shift while @tags.first && @tags.first.content_type == 'ContextModuleSubHeader'
       end
       @tag = params[:last] ? @tags.last : @tags.first
-      if !@tag
-        flash[:notice] = t 'module_empty', %{There are no items in the module "%{module}"}, :module => @module.name
+      unless @tag
+        flash[:notice] = t 'module_empty', %(There are no items in the module "%{module}"), :module => @module.name
         redirect_to named_context_url(@context, :context_context_modules_url, :anchor => "module_#{@module.id}")
         return
       end
 
       reevaluate_modules_if_locked(@tag)
-      @progression = @tag.context_module.evaluate_for(@current_user) if @tag && @tag.context_module
-      @progression.uncollapse! if @progression && @progression.collapsed?
+      @progression = @tag.context_module.evaluate_for(@current_user) if @tag&.context_module
+      @progression.uncollapse! if @progression&.collapsed?
       content_tag_redirect(@context, @tag, :context_context_modules_url)
     end
   end
 
   def reevaluate_modules_if_locked(tag)
     # if the object is locked for this user, reevaluate all the modules and clear the cache so it will be checked again when loaded
-    if tag.content && tag.content.respond_to?(:locked_for?)
+    if tag.content.respond_to?(:locked_for?)
       locked = tag.content.locked_for?(@current_user, :context => @context)
       if locked
         @context.context_modules.active.each { |m| m.evaluate_for(@current_user) }
@@ -319,7 +316,7 @@
       first_module = @context.context_modules.not_deleted.first
 
       # A hash where the key is the module id and the value is the module position
-      order_before = Hash[@context.context_modules.not_deleted.pluck(:id, :position)]
+      order_before = @context.context_modules.not_deleted.pluck(:id, :position).to_h
 
       first_module.update_order(params[:order].split(","))
       # Need to invalidate the ordering cache used by context_module.rb
@@ -371,8 +368,10 @@
                                                   .having_submission.where(:assignment_id => assignment_ids).pluck(:assignment_id)
                                    end
                                  end
-      submitted_quiz_ids = @current_user.quiz_submissions.shard(@context.shard)
-                                        .completed.where(:quiz_id => quiz_ids).pluck(:quiz_id) if @current_user && quiz_ids.any?
+      if @current_user && quiz_ids.any?
+        submitted_quiz_ids = @current_user.quiz_submissions.shard(@context.shard)
+                                          .completed.where(:quiz_id => quiz_ids).pluck(:quiz_id)
+      end
       submitted_assignment_ids ||= []
       submitted_quiz_ids ||= []
       all_tags.each do |tag|
@@ -403,15 +402,17 @@
 
       if is_child_course || is_master_course
         tag_ids = GuardRail.activate(:secondary) do
-          tag_scope = @context.module_items_visible_to(@current_user).where(:content_type => %w{Assignment Attachment DiscussionTopic Quizzes::Quiz WikiPage})
+          tag_scope = @context.module_items_visible_to(@current_user).where(:content_type => %w[Assignment Attachment DiscussionTopic Quizzes::Quiz WikiPage])
           tag_scope = tag_scope.where(:id => params[:tag_id]) if params[:tag_id]
           tag_scope.pluck(:id)
         end
         restriction_info = {}
         if tag_ids.any?
-          restriction_info = is_child_course ?
-            MasterCourses::MasterContentTag.fetch_module_item_restrictions_for_child(tag_ids) :
-            MasterCourses::MasterContentTag.fetch_module_item_restrictions_for_master(tag_ids)
+          restriction_info = if is_child_course
+                               MasterCourses::MasterContentTag.fetch_module_item_restrictions_for_child(tag_ids)
+                             else
+                               MasterCourses::MasterContentTag.fetch_module_item_restrictions_for_master(tag_ids)
+                             end
         end
         info[:tag_restrictions] = restriction_info
       end
@@ -423,23 +424,22 @@
     tags = mod.content_tags_visible_to(@current_user)
     pres = []
     tags.each do |tag|
-      if (req = (mod.completion_requirements || []).detect { |r| r[:id] == tag.id })
-        progression.requirements_met ||= []
-        if !progression.requirements_met.any? { |r| r[:id] == req[:id] && r[:type] == req[:type] }
-          if !before_tag || tag.position <= before_tag.position
-            pre = {
-              :url => named_context_url(@context, :context_context_modules_item_redirect_url, tag.id),
-              :id => tag.id,
-              :context_module_id => mod.id,
-              :title => tag.title
-            }
-            pre[:requirement] = req
-            pre[:requirement_description] = ContextModule.requirement_description(req)
-            pre[:available] = !progression.locked? && (!mod.require_sequential_progress || tag.position <= progression.current_position)
-            pres << pre
-          end
-        end
-      end
+      next unless (req = (mod.completion_requirements || []).detect { |r| r[:id] == tag.id })
+
+      progression.requirements_met ||= []
+      next unless progression.requirements_met.none? { |r| r[:id] == req[:id] && r[:type] == req[:type] } &&
+                  (!before_tag || tag.position <= before_tag.position)
+
+      pre = {
+        :url => named_context_url(@context, :context_context_modules_item_redirect_url, tag.id),
+        :id => tag.id,
+        :context_module_id => mod.id,
+        :title => tag.title
+      }
+      pre[:requirement] = req
+      pre[:requirement_description] = ContextModule.requirement_description(req)
+      pre[:available] = !progression.locked? && (!mod.require_sequential_progress || tag.position <= progression.current_position)
+      pres << pre
     end
     pres
   end
@@ -449,15 +449,15 @@
     type, id = ActiveRecord::Base.parse_asset_string params[:code]
     raise ActiveRecord::RecordNotFound if id == 0
 
-    if type == 'ContentTag'
-      @tag = @context.context_module_tags.active.where(id: id).first
-    else
-      @tag = @context.context_module_tags.active.where(context_module_id: params[:context_module_id], content_id: id, content_type: type).first
-    end
+    @tag = if type == 'ContentTag'
+             @context.context_module_tags.active.where(id: id).first
+           else
+             @context.context_module_tags.active.where(context_module_id: params[:context_module_id], content_id: id, content_type: type).first
+           end
     @module = @context.context_modules.active.find(params[:context_module_id])
     @progression = @module.evaluate_for(@current_user)
     @progression.current_position ||= 0 if @progression
-    res = {};
+    res = {}
     if !@progression
       nil
     elsif @progression.locked?
@@ -466,22 +466,24 @@
       previous_modules = @context.context_modules.active.where('position<?', @module.position).ordered.to_a
       previous_modules.reverse!
       valid_previous_modules = []
-      prereq_ids = @module.prerequisites.select { |p| p[:type] == 'context_module' }.map { |p| p[:id] }
+      prereq_ids = @module.prerequisites.select { |p| p[:type] == 'context_module' }.pluck(:id)
       previous_modules.each do |mod|
         if prereq_ids.include?(mod.id)
           valid_previous_modules << mod
-          prereq_ids += mod.prerequisites.select { |p| p[:type] == 'context_module' }.map { |p| p[:id] }
+          prereq_ids += mod.prerequisites.select { |p| p[:type] == 'context_module' }.pluck(:id)
         end
       end
       valid_previous_modules.reverse!
       valid_previous_modules.each do |mod|
         prog = mod.evaluate_for(@current_user)
+        next if prog.completed?
+
         res[:modules] << {
           :id => mod.id,
           :name => mod.name,
           :prerequisites => prerequisites_needing_finishing_for(mod, prog),
           :locked => prog.locked?
-        } unless prog.completed?
+        }
       end
     elsif @module.require_sequential_progress && @progression.current_position && @tag && @tag.position && @progression.current_position < @tag.position
       res[:locked] = true
@@ -506,7 +508,7 @@
     else
       progression.uncollapse!(skip_save: progression.new_record?)
     end
-    return progression
+    progression
   end
 
   def toggle_collapse
@@ -546,19 +548,19 @@
   def reorder_items
     @module = @context.context_modules.not_deleted.find(params[:context_module_id])
     if authorized_action(@module, @current_user, :update)
-      order = params[:order].split(",").map { |id| id.to_i }
+      order = params[:order].split(",").map(&:to_i)
       tags = @context.context_module_tags.not_deleted.where(id: order)
       affected_module_ids = (tags.map(&:context_module_id) + [@module.id]).uniq.compact
       affected_items = []
-      items = order.map { |id| tags.detect { |t| t.id == id.to_i } }.compact.uniq
+      items = order.filter_map { |id| tags.detect { |t| t.id == id.to_i } }.uniq
       items.each_with_index do |item, idx|
         item.position = idx + 1
         item.context_module_id = @module.id
-        if item.changed?
-          item.skip_touch = true
-          item.save
-          affected_items << item
-        end
+        next unless item.changed?
+
+        item.skip_touch = true
+        item.save
+        affected_items << item
       end
       ContentTag.touch_context_modules(affected_module_ids)
       ContentTag.update_could_be_locked(affected_items)
@@ -571,7 +573,7 @@
   def item_details
     if authorized_action(@context, @current_user, :read)
       # namespaced models are separated by : in the url
-      code = params[:id].gsub(":", "/").split("_")
+      code = params[:id].tr(":", "/").split("_")
       id = code.pop.to_i
       type = code.join("_").classify
       @modules = @context.modules_visible_to(@current_user)
@@ -587,8 +589,8 @@
         end
       else
         result[:current_item] = possible_tags.first
-        if !result[:current_item]
-          obj = @context.find_asset(params[:id], [:attachment, :discussion_topic, :assignment, :quiz, :wiki_page, :content_tag])
+        unless result[:current_item]
+          obj = @context.find_asset(params[:id], %i[attachment discussion_topic assignment quiz wiki_page content_tag])
           if obj.is_a?(ContentTag)
             result[:current_item] = @tags.detect { |t| t.id == obj.id }
           elsif (obj.is_a?(DiscussionTopic) && obj.assignment_id) ||
@@ -598,7 +600,7 @@
         end
       end
       result[:current_item].evaluate_for(@current_user) rescue nil
-      if result[:current_item] && result[:current_item].position
+      if result[:current_item]&.position
         result[:previous_item] = @tags.reverse.detect { |t| t.id != result[:current_item].id && t.context_module_id == result[:current_item].context_module_id && t.position && t.position <= result[:current_item].position && t.content_type != "ContextModuleSubHeader" }
         result[:next_item] = @tags.detect { |t| t.id != result[:current_item].id && t.context_module_id == result[:current_item].context_module_id && t.position && t.position >= result[:current_item].position && t.content_type != "ContextModuleSubHeader" }
         current_module = @modules.detect { |m| m.id == result[:current_item].context_module_id }
@@ -630,7 +632,7 @@
         content_details: content_details(@tag, @current_user),
         assignment_id: @tag.assignment.try(:id),
         is_cyoe_able: cyoe_able?(@tag),
-        is_duplicate_able: @tag.duplicate_able?,
+        is_duplicate_able: @tag.duplicate_able?
       )
       @context.touch
       render json: json
@@ -650,7 +652,7 @@
     @tag = @context.context_module_tags.not_deleted.find(params[:id])
     if authorized_action(@tag.context_module, @current_user, :update)
       @tag.title = params[:content_tag][:title] if params[:content_tag] && params[:content_tag][:title]
-      @tag.url = params[:content_tag][:url] if %w(ExternalUrl ContextExternalTool).include?(@tag.content_type) && params[:content_tag] && params[:content_tag][:url]
+      @tag.url = params[:content_tag][:url] if %w[ExternalUrl ContextExternalTool].include?(@tag.content_type) && params[:content_tag] && params[:content_tag][:url]
       @tag.indent = params[:content_tag][:indent] if params[:content_tag] && params[:content_tag][:indent]
       @tag.new_tab = params[:content_tag][:new_tab] if params[:content_tag] && params[:content_tag][:new_tab]
 
@@ -669,13 +671,11 @@
         if @context.grants_right?(@current_user, session, :view_all_grades)
           if params[:user_id] && (@user = @context.students.find(params[:user_id]))
             @progressions = @context.context_modules.active.map { |m| m.evaluate_for(@user) }
+          elsif @context.large_roster
+            @progressions = []
           else
-            if @context.large_roster
-              @progressions = []
-            else
-              context_module_ids = @context.context_modules.active.pluck(:id)
-              @progressions = ContextModuleProgression.where(:context_module_id => context_module_ids).each { |p| p.evaluate }
-            end
+            context_module_ids = @context.context_modules.active.pluck(:id)
+            @progressions = ContextModuleProgression.where(:context_module_id => context_module_ids).each(&:evaluate)
           end
         elsif @context.grants_right?(@current_user, session, :participate_as_student)
           @progressions = @context.context_modules.active.order(:id).map { |m| m.evaluate_for(@current_user) }
@@ -733,7 +733,7 @@
   private
 
   def preload_assignments_and_quizzes(tags, user_is_admin)
-    assignment_tags = tags.select { |ct| ct.can_have_assignment? }
+    assignment_tags = tags.select(&:can_have_assignment?)
     return unless assignment_tags.any?
 
     content_with_assignments = assignment_tags
@@ -741,16 +741,16 @@
     ActiveRecord::Associations::Preloader.new.preload(content_with_assignments, :assignment) if content_with_assignments.any?
 
     if user_is_admin && should_preload_override_data?
-      assignments = assignment_tags.map(&:assignment).compact
+      assignments = assignment_tags.filter_map(&:assignment)
       plain_quizzes = assignment_tags.select { |ct| ct.content.is_a?(Quizzes::Quiz) && !ct.content.assignment }.map(&:content)
 
       preload_has_too_many_overrides(assignments, :assignment_id)
       preload_has_too_many_overrides(plain_quizzes, :quiz_id)
-      overrideables = (assignments + plain_quizzes).select { |o| !o.has_too_many_overrides }
+      overrideables = (assignments + plain_quizzes).reject(&:has_too_many_overrides)
 
       if overrideables.any?
         ActiveRecord::Associations::Preloader.new.preload(overrideables, :assignment_overrides)
-        overrideables.each { |o| o.has_no_overrides = true if o.assignment_overrides.size == 0 }
+        overrideables.each { |o| o.has_no_overrides = true if o.assignment_overrides.empty? }
       end
     end
   end
