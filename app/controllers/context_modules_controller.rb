#
# Copyright (C) 2011 - 2014 Instructure, Inc.
#
# This file is part of Canvas.
#
# Canvas is free software: you can redistribute it and/or modify it under
# the terms of the GNU Affero General Public License as published by the Free
# Software Foundation, version 3 of the License.
#
# Canvas is distributed in the hope that it will be useful, but WITHOUT ANY
# WARRANTY; without even the implied warranty of MERCHANTABILITY or FITNESS FOR
# A PARTICULAR PURPOSE. See the GNU Affero General Public License for more
# details.
#
# You should have received a copy of the GNU Affero General Public License along
# with this program. If not, see <http://www.gnu.org/licenses/>.
#

class ContextModulesController < ApplicationController
  include Api::V1::ContextModule

  before_filter :require_context
  add_crumb(proc { t('#crumbs.modules', "Modules") }) { |c| c.send :named_context_url, c.instance_variable_get("@context"), :context_context_modules_url }
  before_filter { |c| c.active_tab = "modules" }

  module ModuleIndexHelper
    def load_module_file_details
      attachment_tags = @context.module_items_visible_to(@current_user).where(content_type: 'Attachment').preload(:content => :folder)
      attachment_tags.inject({}) do |items, file_tag|
        items[file_tag.id] = {
            id: file_tag.id,
            content_id: file_tag.content_id,
            content_details: content_details(file_tag, @current_user, :for_admin => true)
        }
        items
      end
    end

    def load_modules
      @modules = @context.modules_visible_to(@current_user)
      @collapsed_modules = ContextModuleProgression.for_user(@current_user).for_modules(@modules).select([:context_module_id, :collapsed]).select{|p| p.collapsed? }.map(&:context_module_id)

      @menu_tools = {}
      placements = [:assignment_menu, :discussion_topic_menu, :file_menu, :module_menu, :quiz_menu, :wiki_page_menu]
      tools = ContextExternalTool.all_tools_for(@context, placements: placements,
                                        :root_account => @domain_root_account, :current_user => @current_user).to_a
      placements.select { |p| @menu_tools[p] = tools.select{|t| t.has_placement? p} }

      module_file_details = load_module_file_details if @context.grants_right?(@current_user, session, :manage_content)
      js_env :course_id => @context.id,
        :FILES_CONTEXTS => [{asset_string: @context.asset_string}],
        :MODULE_FILE_DETAILS => module_file_details,
        :MODULE_FILE_PERMISSIONS => {
           usage_rights_required: @context.feature_enabled?(:usage_rights_required),
           manage_files: @context.grants_right?(@current_user, session, :manage_files)
        }
    end
  end
  include ModuleIndexHelper

  def index
    if authorized_action(@context, @current_user, :read)
      log_asset_access([ "modules", @context ], "modules", "other")
      load_modules

      if @context.grants_right?(@current_user, session, :participate_as_student)
        return unless tab_enabled?(@context.class::TAB_MODULES)
        ActiveRecord::Associations::Preloader.new.preload(@modules, :content_tags)
        @modules.each{|m| m.evaluate_for(@current_user) }
        session[:module_progressions_initialized] = true
      end
    end
  end

  def item_redirect
    if authorized_action(@context, @current_user, :read)
      @tag = @context.context_module_tags.not_deleted.find(params[:id])

      if !(@tag.unpublished? || @tag.context_module.unpublished?) || authorized_action(@tag.context_module, @current_user, :view_unpublished_items)
        reevaluate_modules_if_locked(@tag)
        @progression = @tag.context_module.evaluate_for(@current_user) if @tag.context_module
        @progression.uncollapse! if @progression && @progression.collapsed?
        content_tag_redirect(@context, @tag, :context_context_modules_url, :modules)
      end
    end
  end

  def module_redirect
    if authorized_action(@context, @current_user, :read)
      @module = @context.context_modules.not_deleted.find(params[:context_module_id])
      @tags = @module.content_tags_visible_to(@current_user)
      if params[:last]
        @tags.pop while @tags.last && @tags.last.content_type == 'ContextModuleSubHeader'
      else
        @tags.shift while @tags.first && @tags.first.content_type == 'ContextModuleSubHeader'
      end
      @tag = params[:last] ? @tags.last : @tags.first
      if !@tag
        flash[:notice] = t 'module_empty', %{There are no items in the module "%{module}"}, :module => @module.name
        redirect_to named_context_url(@context, :context_context_modules_url, :anchor => "module_#{@module.id}")
        return
      end

      reevaluate_modules_if_locked(@tag)
      @progression = @tag.context_module.evaluate_for(@current_user) if @tag && @tag.context_module
      @progression.uncollapse! if @progression && @progression.collapsed?
      content_tag_redirect(@context, @tag, :context_context_modules_url)
    end
  end

  def reevaluate_modules_if_locked(tag)
    # if the object is locked for this user, reevaluate all the modules and clear the cache so it will be checked again when loaded
    if tag.content && tag.content.respond_to?(:locked_for?)
      locked = tag.content.locked_for?(@current_user, :context => @context)
      if locked
        @context.context_modules.active.each { |m| m.evaluate_for(@current_user) }
        if tag.content.respond_to?(:clear_locked_cache)
          tag.content.clear_locked_cache(@current_user)
        end
      end
    end
  end

  def create
    if authorized_action(@context.context_modules.temp_record, @current_user, :create)
      @module = @context.context_modules.build
      @module.workflow_state = 'unpublished'
      @module.attributes = params[:context_module]
      respond_to do |format|
        if @module.save
          format.html { redirect_to named_context_url(@context, :context_context_modules_url) }
          format.json { render :json => @module.as_json(:include => :content_tags, :methods => :workflow_state, :permissions => {:user => @current_user, :session => session}) }
        else
          format.html
          format.json { render :json => @module.errors, :status => :bad_request }
        end
      end
    end
  end

  def reorder
    if authorized_action(@context.context_modules.temp_record, @current_user, :update)
      m = @context.context_modules.not_deleted.first

      m.update_order(params[:order].split(","))
      # Need to invalidate the ordering cache used by context_module.rb
      @context.touch

      # I'd like to get rid of this saving every module, but we have to
      # update the list of prerequisites since a reorder can cause
      # prerequisites to no longer be valid
      @modules = @context.context_modules.not_deleted
      @modules.each{|m| m.save_without_touching_context }
      @context.touch

      # # Background this, not essential that it happen right away
      # ContextModule.send_later(:update_tag_order, @context)
      render :json => @modules.map{ |m| m.as_json(include: :content_tags, methods: :workflow_state) }
    end
  end

  def content_tag_assignment_data
    if authorized_action(@context, @current_user, :read)
      info = {}
      now = Time.now.utc.iso8601
      @context.module_items_visible_to(@current_user).each do |tag|
        info[tag.id] = if tag.can_have_assignment? && tag.assignment
          tag.assignment.context_module_tag_info(@current_user, @context)
        elsif tag.content_type_quiz?
          tag.content.context_module_tag_info(@current_user, @context)
        else
          {:points_possible => nil, :due_date => nil}
        end
      end
      render :json => info
    end
  end

  def prerequisites_needing_finishing_for(mod, progression, before_tag=nil)
    tags = mod.content_tags_visible_to(@current_user)
    pres = []
    tags.each do |tag|
      if req = (mod.completion_requirements || []).detect{|r| r[:id] == tag.id }
        progression.requirements_met ||= []
        if !progression.requirements_met.any?{|r| r[:id] == req[:id] && r[:type] == req[:type] }
          if !before_tag || tag.position <= before_tag.position
            pre = {
              :url => named_context_url(@context, :context_context_modules_item_redirect_url, tag.id),
              :id => tag.id,
              :context_module_id => mod.id,
              :title => tag.title
            }
            pre[:requirement] = req
            pre[:requirement_description] = ContextModule.requirement_description(req)
            pre[:available] = !progression.locked? && (!mod.require_sequential_progress || tag.position <= progression.current_position)
            pres << pre
          end
        end
      end
    end
    pres
  end
  protected :prerequisites_needing_finishing_for

  def content_tag_prerequisites_needing_finishing
    type, id = ActiveRecord::Base.parse_asset_string params[:code]
    raise ActiveRecord::RecordNotFound if id == 0
    if type == 'ContentTag'
      @tag = @context.context_module_tags.active.where(id: id).first
    else
      @tag = @context.context_module_tags.active.where(context_module_id: params[:context_module_id], content_id: id, content_type: type).first
    end
    @module = @context.context_modules.active.find(params[:context_module_id])
    @progression = @module.evaluate_for(@current_user)
    @progression.current_position ||= 0 if @progression
    res = {};
    if !@progression
    elsif @progression.locked?
      res[:locked] = true
      res[:modules] = []
      previous_modules = @context.context_modules.active.where('position<?', @module.position).order(:position).to_a
      previous_modules.reverse!
      valid_previous_modules = []
      prereq_ids = @module.prerequisites.select{|p| p[:type] == 'context_module' }.map{|p| p[:id] }
      previous_modules.each do |mod|
        if prereq_ids.include?(mod.id)
          valid_previous_modules << mod
          prereq_ids += mod.prerequisites.select{|p| p[:type] == 'context_module' }.map{|p| p[:id] }
        end
      end
      valid_previous_modules.reverse!
      valid_previous_modules.each do |mod|
        prog = mod.evaluate_for(@current_user)
        res[:modules] << {
          :id => mod.id,
          :name => mod.name,
          :prerequisites => prerequisites_needing_finishing_for(mod, prog),
          :locked => prog.locked?
        } unless prog.completed?
      end
    elsif @module.require_sequential_progress && @progression.current_position && @tag && @tag.position && @progression.current_position < @tag.position
      res[:locked] = true
      pres = prerequisites_needing_finishing_for(@module, @progression, @tag)
      res[:modules] = [{
        :id => @module.id,
        :name => @module.name,
        :prerequisites => pres,
        :locked => false
      }]
    else
      res[:locked] = false
    end
    render :json => res
  end

  def toggle_collapse
    if authorized_action(@context, @current_user, :read)
      @module = @context.modules_visible_to(@current_user).find(params[:context_module_id])
      @progression = @module.evaluate_for(@current_user) #context_module_progressions.find_by_user_id(@current_user)
      @progression ||= ContextModuleProgression.new
      if params[:collapse] == '1'
        @progression.collapsed = true
      elsif params[:collapse]
        @progression.uncollapse!
      else
        @progression.collapsed = !@progression.collapsed
      end
      @progression.save
      respond_to do |format|
        format.html { redirect_to named_context_url(@context, :context_context_modules_url) }
        format.json { render :json => (@progression.collapsed ? @progression : @module.content_tags_visible_to(@current_user) )}
      end
    end
  end

  def show
    @module = @context.context_modules.not_deleted.find(params[:id])
    if authorized_action @module, @current_user, :read
      respond_to do |format|
        format.html { redirect_to named_context_url(@context, :context_context_modules_url, :anchor => "module_#{params[:id]}") }
        format.json { render :json => @module.content_tags_visible_to(@current_user) }
      end
    end
  end

  def reorder_items
    @module = @context.context_modules.not_deleted.find(params[:context_module_id])
    if authorized_action(@module, @current_user, :update)
      order = params[:order].split(",").map{|id| id.to_i}
      tags = @context.context_module_tags.not_deleted.where(id: order)
      affected_module_ids = (tags.map(&:context_module_id) + [@module.id]).uniq.compact
      affected_items = []
      items = order.map{|id| tags.detect{|t| t.id == id.to_i } }.compact.uniq
      items.each_with_index do |item, idx|
        item.position = idx
        item.context_module_id = @module.id
        if item.changed?
          item.skip_touch = true
          item.save
          affected_items << item
        end
      end
      ContentTag.touch_context_modules(affected_module_ids)
      ContentTag.update_could_be_locked(affected_items)
      @context.touch
      @module.reload
      render :json => @module.as_json(:include => :content_tags, :methods => :workflow_state, :permissions => {:user => @current_user, :session => session})
    end
  end


  def item_details
    if authorized_action(@context, @current_user, :read)
      # namespaced models are separated by : in the url
      code = params[:id].gsub(":", "/").split("_")
      id = code.pop.to_i
      type = code.join("_").classify
      @modules = @context.modules_visible_to(@current_user)
      @tags = @context.context_module_tags.active.sort_by{|t| t.position ||= 999}
      result = {}
      possible_tags = @tags.find_all {|t| t.content_type == type && t.content_id == id }
      if possible_tags.size > 1
        # if there's more than one tag for the item, but the caller didn't
        # specify which one they want, we don't want to return any information.
        # this way the module item prev/next links won't appear with misleading navigation info.
        if params[:module_item_id]
          result[:current_item] = possible_tags.detect { |t| t.id == params[:module_item_id].to_i }
        end
      else
        result[:current_item] = possible_tags.first
        if !result[:current_item]
          obj = @context.find_asset(params[:id], [:attachment, :discussion_topic, :assignment, :quiz, :wiki_page, :content_tag])
          if obj.is_a?(ContentTag)
            result[:current_item] = @tags.detect{|t| t.id == obj.id }
          elsif obj.is_a?(DiscussionTopic) && obj.assignment_id
            result[:current_item] = @tags.detect{|t| t.content_type == 'Assignment' && t.content_id == obj.assignment_id }
          elsif obj.is_a?(Quizzes::Quiz) && obj.assignment_id
            result[:current_item] = @tags.detect{|t| t.content_type == 'Assignment' && t.content_id == obj.assignment_id }
          end
        end
      end
      result[:current_item].evaluate_for(@current_user) rescue nil
      if result[:current_item] && result[:current_item].position
        result[:previous_item] = @tags.reverse.detect{|t| t.id != result[:current_item].id && t.context_module_id == result[:current_item].context_module_id && t.position && t.position <= result[:current_item].position && t.content_type != "ContextModuleSubHeader" }
        result[:next_item] = @tags.detect{|t| t.id != result[:current_item].id && t.context_module_id == result[:current_item].context_module_id && t.position && t.position >= result[:current_item].position && t.content_type != "ContextModuleSubHeader" }
        current_module = @modules.detect{|m| m.id == result[:current_item].context_module_id}
        if current_module
          result[:previous_module] = @modules.reverse.detect{|m| (m.position || 0) < (current_module.position || 0) }
          result[:next_module] = @modules.detect{|m| (m.position || 0) > (current_module.position || 0) }
        end
      end
      render :json => result
    end
  end

  include ContextModulesHelper
  def add_item
    @module = @context.context_modules.not_deleted.find(params[:context_module_id])
    if authorized_action(@module, @current_user, :update)
<<<<<<< HEAD
      prms = params[:item]
      prms[:section_restrict] = params[:section_restrict]
      @tag = @module.add_item(prms)
=======
      @tag = @module.add_item(params[:item])
      unless @tag.valid?
        return render :json => @tag.errors, :status => :bad_request
      end
>>>>>>> f5bd3cc4
      json = @tag.as_json
      json['content_tag'].merge!(
          publishable: module_item_publishable?(@tag),
          published: @tag.published?,
          publishable_id: module_item_publishable_id(@tag),
          unpublishable:  module_item_unpublishable?(@tag),
          graded: @tag.graded?,
          content_details: content_details(@tag, @current_user)
        )
      render json: json
    end
  end

  def remove_item
    @tag = @context.context_module_tags.not_deleted.find(params[:id])
    if authorized_action(@tag.context_module, @current_user, :update)
      @module = @tag.context_module
      @tag.destroy
      render :json => @tag
    end
  end

  def update_item
    @tag = @context.context_module_tags.not_deleted.find(params[:id])
    if authorized_action(@tag.context_module, @current_user, :update)
      @tag.title = params[:content_tag][:title] if params[:content_tag] && params[:content_tag][:title]
      @tag.url = params[:content_tag][:url] if %w(ExternalUrl ContextExternalTool).include?(@tag.content_type) && params[:content_tag] && params[:content_tag][:url]
      @tag.indent = params[:content_tag][:indent] if params[:content_tag] && params[:content_tag][:indent]
      @tag.new_tab = params[:content_tag][:new_tab] if params[:content_tag] && params[:content_tag][:new_tab]
<<<<<<< HEAD
      @tag.save


      if params[:section_restrict_any]
        ContentTagSectionRestriction.where(:content_tag_id => @tag.id).delete_all
        if params[:section_restrict_any] == "yes"
          params[:section_restrict].each do |sr|
            ContentTagSectionRestriction.create(
              :content_tag_id => @tag.id,
              :section_id => sr
            )
          end
        end
      end


=======

      unless @tag.save
        return render :json => @tag.errors, :status => :bad_request
      end

>>>>>>> f5bd3cc4
      @tag.update_asset_name! if params[:content_tag][:title]
      render :json => @tag
    end
  end

  def progressions
    if authorized_action(@context, @current_user, :read)
      if request.format == :json
        if @context.grants_right?(@current_user, session, :view_all_grades)
          if params[:user_id] && @user = @context.students.find(params[:user_id])
            @progressions = @context.context_modules.active.map{|m| m.evaluate_for(@user) }
          else
            if @context.large_roster
              @progressions = []
            else
              context_module_ids = @context.context_modules.active.pluck(:id)
              @progressions = ContextModuleProgression.where(:context_module_id => context_module_ids).each{|p| p.evaluate }
            end
          end
        elsif @context.grants_right?(@current_user, session, :participate_as_student)
          @progressions = @context.context_modules.active.order(:id).map{|m| m.evaluate_for(@current_user) }
        else
          # module progressions don't apply, but unlock_at still does
          @progressions = @context.context_modules.active.order(:id).map do |m|
            { :context_module_progression =>
                { :context_module_id => m.id,
                  :workflow_state => (m.to_be_unlocked ? 'locked' : 'unlocked'),
                  :requirements_met => [],
                  :incomplete_requirements => [] } }
          end
        end
        render :json => @progressions
      elsif !@context.grants_right?(@current_user, session, :view_all_grades)
        @restrict_student_list = true
        student_ids = @context.observer_enrollments.for_user(@current_user).map(&:associated_user_id)
        student_ids << @current_user.id if @context.user_is_student?(@current_user)
        students = UserSearch.scope_for(@context, @current_user, {:enrollment_type => 'student'}).where(:id => student_ids)
        @visible_students = students.map { |u| user_json(u, @current_user, session) }
      end
    end
  end

  def update
    @module = @context.context_modules.not_deleted.find(params[:id])
    if authorized_action(@module, @current_user, :update)
      if params[:publish]
        @module.publish
        @module.publish_items!
      elsif params[:unpublish]
        @module.unpublish
      end
      if @module.update_attributes(params[:context_module])
        json = @module.as_json(:include => :content_tags, :methods => :workflow_state, :permissions => {:user => @current_user, :session => session})
        json['context_module']['relock_warning'] = true if @module.relock_warning?
        render :json => json
      else
        render :json => @module.errors, :status => :bad_request
      end
    end
  end

  def destroy
    @module = @context.context_modules.not_deleted.find(params[:id])
    if authorized_action(@module, @current_user, :delete)
      @module.destroy
      respond_to do |format|
        format.html { redirect_to named_context_url(@context, :context_context_modules_url) }
        format.json { render :json => @module.as_json(:methods => :workflow_state) }
      end
    end
  end
end<|MERGE_RESOLUTION|>--- conflicted
+++ resolved
@@ -357,16 +357,12 @@
   def add_item
     @module = @context.context_modules.not_deleted.find(params[:context_module_id])
     if authorized_action(@module, @current_user, :update)
-<<<<<<< HEAD
       prms = params[:item]
       prms[:section_restrict] = params[:section_restrict]
       @tag = @module.add_item(prms)
-=======
-      @tag = @module.add_item(params[:item])
       unless @tag.valid?
         return render :json => @tag.errors, :status => :bad_request
       end
->>>>>>> f5bd3cc4
       json = @tag.as_json
       json['content_tag'].merge!(
           publishable: module_item_publishable?(@tag),
@@ -396,9 +392,9 @@
       @tag.url = params[:content_tag][:url] if %w(ExternalUrl ContextExternalTool).include?(@tag.content_type) && params[:content_tag] && params[:content_tag][:url]
       @tag.indent = params[:content_tag][:indent] if params[:content_tag] && params[:content_tag][:indent]
       @tag.new_tab = params[:content_tag][:new_tab] if params[:content_tag] && params[:content_tag][:new_tab]
-<<<<<<< HEAD
-      @tag.save
-
+      unless @tag.save
+        return render :json => @tag.errors, :status => :bad_request
+      end
 
       if params[:section_restrict_any]
         ContentTagSectionRestriction.where(:content_tag_id => @tag.id).delete_all
@@ -412,14 +408,6 @@
         end
       end
 
-
-=======
-
-      unless @tag.save
-        return render :json => @tag.errors, :status => :bad_request
-      end
-
->>>>>>> f5bd3cc4
       @tag.update_asset_name! if params[:content_tag][:title]
       render :json => @tag
     end
