--- conflicted
+++ resolved
@@ -166,22 +166,10 @@
       info = {}
       now = Time.now.utc.iso8601
       @context.module_items_visible_to(@current_user).each do |tag|
-<<<<<<< HEAD
-        if tag.can_have_assignment?
-          info[tag.id] = if tag.assignment
-            tag.assignment.context_module_tag_info(@current_user, @context)
-          else
-            {
-              :points_possible => nil,
-              :due_date => (tag.content_type_quiz? && tag.content.due_at ? tag.content.due_at.utc.iso8601 : nil)
-            }
-          end
-=======
         info[tag.id] = if tag.can_have_assignment? && tag.assignment
           tag.assignment.context_module_tag_info(@current_user, @context)
         elsif tag.content_type_quiz?
           tag.content.context_module_tag_info(@current_user, @context)
->>>>>>> cf4c1fc8
         else
           {:points_possible => nil, :due_date => nil}
         end
