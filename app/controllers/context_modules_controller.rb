#
# Copyright (C) 2011 - present Instructure, Inc.
#
# This file is part of Canvas.
#
# Canvas is free software: you can redistribute it and/or modify it under
# the terms of the GNU Affero General Public License as published by the Free
# Software Foundation, version 3 of the License.
#
# Canvas is distributed in the hope that it will be useful, but WITHOUT ANY
# WARRANTY; without even the implied warranty of MERCHANTABILITY or FITNESS FOR
# A PARTICULAR PURPOSE. See the GNU Affero General Public License for more
# details.
#
# You should have received a copy of the GNU Affero General Public License along
# with this program. If not, see <http://www.gnu.org/licenses/>.
#

class ContextModulesController < ApplicationController
  include Api::V1::ContextModule
  include WebZipExportHelper

  before_action :require_context
  add_crumb(proc { t('#crumbs.modules', "Modules") }) { |c| c.send :named_context_url, c.instance_variable_get("@context"), :context_context_modules_url }
  before_action { |c| c.active_tab = "modules" }

  module ModuleIndexHelper
    include ContextModulesHelper

    def load_module_file_details
      attachment_tags = @context.module_items_visible_to(@current_user).where(content_type: 'Attachment').preload(:content => :folder)
      attachment_tags.inject({}) do |items, file_tag|
        items[file_tag.id] = {
          id: file_tag.id,
          content_id: file_tag.content_id,
          content_details: content_details(file_tag, @current_user, :for_admin => true)
        }
        items
      end
    end

    def modules_cache_key
      @modules_cache_key ||= begin
        visible_assignments = @current_user.try(:assignment_and_quiz_visibilities, @context)
        cache_key_items = [@context.cache_key, @can_edit, @is_student, @can_view_unpublished, 'all_context_modules_draft_10', collection_cache_key(@modules), Time.zone, Digest::MD5.hexdigest(visible_assignments.to_s)]
        cache_key = cache_key_items.join('/')
        cache_key = add_menu_tools_to_cache_key(cache_key)
        cache_key = add_mastery_paths_to_cache_key(cache_key, @context, @modules, @current_user)
      end
    end

    def load_modules
      @modules = @context.modules_visible_to(@current_user)
      @modules.each(&:check_for_stale_cache_after_unlocking!)
      @collapsed_modules = ContextModuleProgression.for_user(@current_user).for_modules(@modules).pluck(:context_module_id, :collapsed).select{|cm_id, collapsed| !!collapsed }.map(&:first)

      @can_edit = can_do(@context, @current_user, :manage_content)
      @is_student = @context.grants_right?(@current_user, session, :participate_as_student)
      @can_view_unpublished = @context.grants_right?(@current_user, session, :read_as_admin)

      modules_cache_key

      @is_cyoe_on = @current_user && ConditionalRelease::Service.enabled_in_context?(@context)
      if allow_web_export_download?
        @allow_web_export_download = true
        @last_web_export = @context.web_zip_exports.visible_to(@current_user).order('epub_exports.created_at').last
      end

      @menu_tools = {}
      placements = [:assignment_menu, :discussion_topic_menu, :file_menu, :module_menu, :quiz_menu, :wiki_page_menu]
      tools = ContextExternalTool.all_tools_for(@context, placements: placements,
                                        :root_account => @domain_root_account, :current_user => @current_user).to_a
      placements.select { |p| @menu_tools[p] = tools.select{|t| t.has_placement? p} }

      module_file_details = load_module_file_details if @context.grants_right?(@current_user, session, :manage_content)
      js_env :course_id => @context.id,
        :CONTEXT_URL_ROOT => polymorphic_path([@context]),
        :DUPLICATE_ENABLED => @domain_root_account.feature_enabled?(:duplicate_modules),
        :FILES_CONTEXTS => [{asset_string: @context.asset_string}],
        :MODULE_FILE_DETAILS => module_file_details,
        :MODULE_FILE_PERMISSIONS => {
           usage_rights_required: @context.feature_enabled?(:usage_rights_required),
           manage_files: @context.grants_right?(@current_user, session, :manage_files)
        }

      if master_courses?
        is_master_course = MasterCourses::MasterTemplate.is_master_course?(@context)
        is_child_course = MasterCourses::ChildSubscription.is_child_course?(@context)
        if is_master_course || is_child_course
          js_env(:MASTER_COURSE_SETTINGS => {
            :IS_MASTER_COURSE => is_master_course,
            :IS_CHILD_COURSE => is_child_course,
            :MASTER_COURSE_DATA_URL => context_url(@context, :context_context_modules_master_course_info_url)
          })
        end
      end

      conditional_release_js_env(includes: :active_rules)
    end
  end
  include ModuleIndexHelper

  def index
    if authorized_action(@context, @current_user, :read)
      log_asset_access([ "modules", @context ], "modules", "other")
      load_modules

      set_tutorial_js_env

      if @is_student && tab_enabled?(@context.class::TAB_MODULES)
        @modules.each{|m| m.evaluate_for(@current_user) }
        session[:module_progressions_initialized] = true
      end
    end
  end

  def choose_mastery_path
    if authorized_action(@context, @current_user, :participate_as_student)
      id = params[:id]
      item = @context.context_module_tags.not_deleted.find(params[:id])

      if item.present? && item.published? && item.context_module.published?
        rules = ConditionalRelease::Service.rules_for(@context, @current_user, item, session)
        rule = conditional_release_rule_for_module_item(item, conditional_release_rules: rules)

        # locked assignments always have 0 sets, so this check makes it not return 404 if locked
        # but instead progress forward and return a warning message if is locked later on
        if rule.present? && (rule[:locked] || !rule[:selected_set_id] || rule[:assignment_sets].length > 1)
          if !rule[:locked]
            options = rule[:assignment_sets].map { |set|
              option = {
                setId: set[:id]
              }

              option[:assignments] = set[:assignments].map { |a|
                assg = assignment_json(a[:model], @current_user, session)
                assg[:assignmentId] = a[:assignment_id]
                assg
              }

              option
            }

            js_env({
              CHOOSE_MASTERY_PATH_DATA: {
                options: options,
                selectedOption: rule[:selected_set_id],
                courseId: @context.id,
                moduleId: item.context_module.id,
                itemId: id
              }
            })

            css_bundle :choose_mastery_path
            js_bundle :choose_mastery_path

            @page_title = join_title(t('Choose Assignment Set'), @context.name)

            return render :html => '', :layout => true
          else
            flash[:warning] = t('Module Item is locked.')
            return redirect_to named_context_url(@context, :context_context_modules_url)
          end
        end
      end
      return render status: 404, template: 'shared/errors/404_message'
    end
  end

  def item_redirect
    if authorized_action(@context, @current_user, :read)
      @tag = @context.context_module_tags.not_deleted.find(params[:id])

      if !(@tag.unpublished? || @tag.context_module.unpublished?) || authorized_action(@tag.context_module, @current_user, :view_unpublished_items)
        reevaluate_modules_if_locked(@tag)
        @progression = @tag.context_module.evaluate_for(@current_user) if @tag.context_module
        @progression.uncollapse! if @progression && @progression.collapsed?
        content_tag_redirect(@context, @tag, :context_context_modules_url, :modules)
      end
    end
  end

  def item_redirect_mastery_paths
    @tag = @context.context_module_tags.not_deleted.find(params[:id])

    type_controllers = {
      assignment: 'assignments',
      quiz: 'quizzes/quizzes',
      discussion_topic: 'discussion_topics'
    }

    if @tag
      if authorized_action(@tag.content, @current_user, :update)
        controller = type_controllers[@tag.content_type_class.to_sym]

        if controller.present?
          redirect_to url_for(
            controller: controller,
            action: 'edit',
            id: @tag.content_id,
            anchor: 'mastery-paths-editor',
            return_to: params[:return_to]
          )
        else
          render status: 404, template: 'shared/errors/404_message'
        end
      end
    else
      render status: 404, template: 'shared/errors/404_message'
    end
  end

  def module_redirect
    if authorized_action(@context, @current_user, :read)
      @module = @context.context_modules.not_deleted.find(params[:context_module_id])
      @tags = @module.content_tags_visible_to(@current_user)
      if params[:last]
        @tags.pop while @tags.last && @tags.last.content_type == 'ContextModuleSubHeader'
      else
        @tags.shift while @tags.first && @tags.first.content_type == 'ContextModuleSubHeader'
      end
      @tag = params[:last] ? @tags.last : @tags.first
      if !@tag
        flash[:notice] = t 'module_empty', %{There are no items in the module "%{module}"}, :module => @module.name
        redirect_to named_context_url(@context, :context_context_modules_url, :anchor => "module_#{@module.id}")
        return
      end

      reevaluate_modules_if_locked(@tag)
      @progression = @tag.context_module.evaluate_for(@current_user) if @tag && @tag.context_module
      @progression.uncollapse! if @progression && @progression.collapsed?
      content_tag_redirect(@context, @tag, :context_context_modules_url)
    end
  end

  def reevaluate_modules_if_locked(tag)
    # if the object is locked for this user, reevaluate all the modules and clear the cache so it will be checked again when loaded
    if tag.content && tag.content.respond_to?(:locked_for?)
      locked = tag.content.locked_for?(@current_user, :context => @context)
      if locked
        @context.context_modules.active.each { |m| m.evaluate_for(@current_user) }
        if tag.content.respond_to?(:clear_locked_cache)
          tag.content.clear_locked_cache(@current_user)
        end
      end
    end
  end

  def create
    if authorized_action(@context.context_modules.temp_record, @current_user, :create)
      @module = @context.context_modules.build
      @module.workflow_state = 'unpublished'
      @module.attributes = context_module_params
      respond_to do |format|
        if @module.save
          format.html { redirect_to named_context_url(@context, :context_context_modules_url) }
          format.json { render :json => @module.as_json(:include => :content_tags, :methods => :workflow_state, :permissions => {:user => @current_user, :session => session}) }
        else
          format.html
          format.json { render :json => @module.errors, :status => :bad_request }
        end
      end
    end
  end

  def reorder
    if authorized_action(@context.context_modules.temp_record, @current_user, :update)
      m = @context.context_modules.not_deleted.first

      # A hash where the key is the module id and the value is the module position
      order_before = Hash[@context.context_modules.not_deleted.pluck(:id, :position)]

      m.update_order(params[:order].split(","))
      # Need to invalidate the ordering cache used by context_module.rb
      @context.touch

      # I'd like to get rid of this saving every module, but we have to
      # update the list of prerequisites since a reorder can cause
      # prerequisites to no longer be valid
      @modules = @context.context_modules.not_deleted.to_a
      @modules.each do |m|
        m.updated_at = Time.now
        m.save_without_touching_context
        Canvas::LiveEvents.module_updated(m) if m.position != order_before[m.id]
      end
      @context.touch

      # # Background this, not essential that it happen right away
      # ContextModule.send_later(:update_tag_order, @context)
      render :json => @modules.map{ |m| m.as_json(include: :content_tags, methods: :workflow_state) }
    end
  end

  def content_tag_assignment_data
    if authorized_action(@context, @current_user, :read)
      info = {}
      now = Time.now.utc.iso8601

      all_tags = @context.module_items_visible_to(@current_user)
      user_is_admin = @context.grants_right?(@current_user, session, :read_as_admin)

      preload_assignments_and_quizzes(all_tags, user_is_admin)

      all_tags.each do |tag|
        info[tag.id] = if tag.can_have_assignment? && tag.assignment
          tag.assignment.context_module_tag_info(@current_user, @context, user_is_admin: user_is_admin)
        elsif tag.content_type_quiz?
          tag.content.context_module_tag_info(@current_user, @context, user_is_admin: user_is_admin)
        else
          {:points_possible => nil, :due_date => nil}
        end
<<<<<<< HEAD
        info[tag.id][:todo_date] = tag.content[:todo_date] || nil
=======
        info[tag.id][:todo_date] = tag.content && tag.content[:todo_date]
>>>>>>> 40c903ed
      end
      render :json => info
    end
  end

  def content_tag_master_course_data
    return not_found unless master_courses?
    if authorized_action(@context, @current_user, :read_as_admin)
      info = {}
      is_child_course = MasterCourses::ChildSubscription.is_child_course?(@context)
      is_master_course = MasterCourses::MasterTemplate.is_master_course?(@context)

      if is_child_course || is_master_course
        tag_scope = @context.module_items_visible_to(@current_user).where(:content_type => %w{Assignment Attachment DiscussionTopic Quizzes::Quiz WikiPage})
        tag_scope = tag_scope.where(:id => params[:tag_id]) if params[:tag_id]
        tag_ids = tag_scope.pluck(:id)
        restriction_info = {}
        if tag_ids.any?
          restriction_info = is_child_course ?
            MasterCourses::MasterContentTag.fetch_module_item_restrictions_for_child(tag_ids) :
            MasterCourses::MasterContentTag.fetch_module_item_restrictions_for_master(tag_ids)
        end
        info[:tag_restrictions] = restriction_info
      end
      render :json => info
    end
  end

  def prerequisites_needing_finishing_for(mod, progression, before_tag=nil)
    tags = mod.content_tags_visible_to(@current_user)
    pres = []
    tags.each do |tag|
      if req = (mod.completion_requirements || []).detect{|r| r[:id] == tag.id }
        progression.requirements_met ||= []
        if !progression.requirements_met.any?{|r| r[:id] == req[:id] && r[:type] == req[:type] }
          if !before_tag || tag.position <= before_tag.position
            pre = {
              :url => named_context_url(@context, :context_context_modules_item_redirect_url, tag.id),
              :id => tag.id,
              :context_module_id => mod.id,
              :title => tag.title
            }
            pre[:requirement] = req
            pre[:requirement_description] = ContextModule.requirement_description(req)
            pre[:available] = !progression.locked? && (!mod.require_sequential_progress || tag.position <= progression.current_position)
            pres << pre
          end
        end
      end
    end
    pres
  end
  protected :prerequisites_needing_finishing_for

  def content_tag_prerequisites_needing_finishing
    type, id = ActiveRecord::Base.parse_asset_string params[:code]
    raise ActiveRecord::RecordNotFound if id == 0
    if type == 'ContentTag'
      @tag = @context.context_module_tags.active.where(id: id).first
    else
      @tag = @context.context_module_tags.active.where(context_module_id: params[:context_module_id], content_id: id, content_type: type).first
    end
    @module = @context.context_modules.active.find(params[:context_module_id])
    @progression = @module.evaluate_for(@current_user)
    @progression.current_position ||= 0 if @progression
    res = {};
    if !@progression
    elsif @progression.locked?
      res[:locked] = true
      res[:modules] = []
      previous_modules = @context.context_modules.active.where('position<?', @module.position).order(:position).to_a
      previous_modules.reverse!
      valid_previous_modules = []
      prereq_ids = @module.prerequisites.select{|p| p[:type] == 'context_module' }.map{|p| p[:id] }
      previous_modules.each do |mod|
        if prereq_ids.include?(mod.id)
          valid_previous_modules << mod
          prereq_ids += mod.prerequisites.select{|p| p[:type] == 'context_module' }.map{|p| p[:id] }
        end
      end
      valid_previous_modules.reverse!
      valid_previous_modules.each do |mod|
        prog = mod.evaluate_for(@current_user)
        res[:modules] << {
          :id => mod.id,
          :name => mod.name,
          :prerequisites => prerequisites_needing_finishing_for(mod, prog),
          :locked => prog.locked?
        } unless prog.completed?
      end
    elsif @module.require_sequential_progress && @progression.current_position && @tag && @tag.position && @progression.current_position < @tag.position
      res[:locked] = true
      pres = prerequisites_needing_finishing_for(@module, @progression, @tag)
      res[:modules] = [{
        :id => @module.id,
        :name => @module.name,
        :prerequisites => pres,
        :locked => false
      }]
    else
      res[:locked] = false
    end
    render :json => res
  end

  def toggle_collapse
    if authorized_action(@context, @current_user, :read)
      @module = @context.modules_visible_to(@current_user).find(params[:context_module_id])
      @progression = @module.evaluate_for(@current_user) #context_module_progressions.find_by_user_id(@current_user)
      @progression ||= ContextModuleProgression.new
      if params[:collapse] == '1'
        @progression.collapsed = true
      elsif params[:collapse]
        @progression.uncollapse!
      else
        @progression.collapsed = !@progression.collapsed
      end
      @progression.save unless @progression.new_record?
      respond_to do |format|
        format.html { redirect_to named_context_url(@context, :context_context_modules_url) }
        format.json { render :json => (@progression.collapsed ? @progression : @module.content_tags_visible_to(@current_user) )}
      end
    end
  end

  def show
    @module = @context.context_modules.not_deleted.find(params[:id])
    if authorized_action @module, @current_user, :read
      respond_to do |format|
        format.html { redirect_to named_context_url(@context, :context_context_modules_url, :anchor => "module_#{params[:id]}") }
        format.json { render :json => @module.content_tags_visible_to(@current_user) }
      end
    end
  end

  def reorder_items
    @module = @context.context_modules.not_deleted.find(params[:context_module_id])
    if authorized_action(@module, @current_user, :update)
      order = params[:order].split(",").map{|id| id.to_i}
      tags = @context.context_module_tags.not_deleted.where(id: order)
      affected_module_ids = (tags.map(&:context_module_id) + [@module.id]).uniq.compact
      affected_items = []
      items = order.map{|id| tags.detect{|t| t.id == id.to_i } }.compact.uniq
      items.each_with_index do |item, idx|
        item.position = idx + 1
        item.context_module_id = @module.id
        if item.changed?
          item.skip_touch = true
          item.save
          affected_items << item
        end
      end
      ContentTag.touch_context_modules(affected_module_ids)
      ContentTag.update_could_be_locked(affected_items)
      @context.touch
      @module.reload
      render :json => @module.as_json(:include => :content_tags, :methods => :workflow_state, :permissions => {:user => @current_user, :session => session})
    end
  end


  def item_details
    if authorized_action(@context, @current_user, :read)
      # namespaced models are separated by : in the url
      code = params[:id].gsub(":", "/").split("_")
      id = code.pop.to_i
      type = code.join("_").classify
      @modules = @context.modules_visible_to(@current_user)
      @tags = @context.context_module_tags.active.sort_by{|t| t.position ||= 999}
      result = {}
      possible_tags = @tags.find_all {|t| t.content_type == type && t.content_id == id }
      if possible_tags.size > 1
        # if there's more than one tag for the item, but the caller didn't
        # specify which one they want, we don't want to return any information.
        # this way the module item prev/next links won't appear with misleading navigation info.
        if params[:module_item_id]
          result[:current_item] = possible_tags.detect { |t| t.id == params[:module_item_id].to_i }
        end
      else
        result[:current_item] = possible_tags.first
        if !result[:current_item]
          obj = @context.find_asset(params[:id], [:attachment, :discussion_topic, :assignment, :quiz, :wiki_page, :content_tag])
          if obj.is_a?(ContentTag)
            result[:current_item] = @tags.detect{|t| t.id == obj.id }
          elsif obj.is_a?(DiscussionTopic) && obj.assignment_id
            result[:current_item] = @tags.detect{|t| t.content_type == 'Assignment' && t.content_id == obj.assignment_id }
          elsif obj.is_a?(Quizzes::Quiz) && obj.assignment_id
            result[:current_item] = @tags.detect{|t| t.content_type == 'Assignment' && t.content_id == obj.assignment_id }
          end
        end
      end
      result[:current_item].evaluate_for(@current_user) rescue nil
      if result[:current_item] && result[:current_item].position
        result[:previous_item] = @tags.reverse.detect{|t| t.id != result[:current_item].id && t.context_module_id == result[:current_item].context_module_id && t.position && t.position <= result[:current_item].position && t.content_type != "ContextModuleSubHeader" }
        result[:next_item] = @tags.detect{|t| t.id != result[:current_item].id && t.context_module_id == result[:current_item].context_module_id && t.position && t.position >= result[:current_item].position && t.content_type != "ContextModuleSubHeader" }
        current_module = @modules.detect{|m| m.id == result[:current_item].context_module_id}
        if current_module
          result[:previous_module] = @modules.reverse.detect{|m| (m.position || 0) < (current_module.position || 0) }
          result[:next_module] = @modules.detect{|m| (m.position || 0) > (current_module.position || 0) }
        end
      end
      render :json => result
    end
  end

  include ContextModulesHelper
  def add_item
    @module = @context.context_modules.not_deleted.find(params[:context_module_id])
    if authorized_action(@module, @current_user, :update)
      @tag = @module.add_item(params[:item])
      unless @tag.valid?
        return render :json => @tag.errors, :status => :bad_request
      end
      json = @tag.as_json
      json['content_tag'].merge!(
        publishable: module_item_publishable?(@tag),
        published: @tag.published?,
        publishable_id: module_item_publishable_id(@tag),
        unpublishable:  module_item_unpublishable?(@tag),
        graded: @tag.graded?,
        content_details: content_details(@tag, @current_user),
        assignment_id: @tag.assignment.try(:id),
        is_cyoe_able: cyoe_able?(@tag),
        is_duplicate_able: @tag.duplicate_able?,
      )
      @context.touch
      render json: json
    end
  end

  def remove_item
    @tag = @context.context_module_tags.not_deleted.find(params[:id])
    if authorized_action(@tag.context_module, @current_user, :update)
      @module = @tag.context_module
      @tag.destroy
      render :json => @tag
    end
  end

  def update_item
    @tag = @context.context_module_tags.not_deleted.find(params[:id])
    if authorized_action(@tag.context_module, @current_user, :update)
      @tag.title = params[:content_tag][:title] if params[:content_tag] && params[:content_tag][:title]
      @tag.url = params[:content_tag][:url] if %w(ExternalUrl ContextExternalTool).include?(@tag.content_type) && params[:content_tag] && params[:content_tag][:url]
      @tag.indent = params[:content_tag][:indent] if params[:content_tag] && params[:content_tag][:indent]
      @tag.new_tab = params[:content_tag][:new_tab] if params[:content_tag] && params[:content_tag][:new_tab]

      unless @tag.save
        return render :json => @tag.errors, :status => :bad_request
      end

      @tag.update_asset_name!(@current_user) if params[:content_tag][:title]
      render :json => @tag
    end
  end

  def progressions
    if authorized_action(@context, @current_user, :read)
      if request.format == :json
        if @context.grants_right?(@current_user, session, :view_all_grades)
          if params[:user_id] && @user = @context.students.find(params[:user_id])
            @progressions = @context.context_modules.active.map{|m| m.evaluate_for(@user) }
          else
            if @context.large_roster
              @progressions = []
            else
              context_module_ids = @context.context_modules.active.pluck(:id)
              @progressions = ContextModuleProgression.where(:context_module_id => context_module_ids).each{|p| p.evaluate }
            end
          end
        elsif @context.grants_right?(@current_user, session, :participate_as_student)
          @progressions = @context.context_modules.active.order(:id).map{|m| m.evaluate_for(@current_user) }
        else
          # module progressions don't apply, but unlock_at still does
          @progressions = @context.context_modules.active.order(:id).map do |m|
            { :context_module_progression =>
                { :context_module_id => m.id,
                  :workflow_state => (m.to_be_unlocked ? 'locked' : 'unlocked'),
                  :requirements_met => [],
                  :incomplete_requirements => [] } }
          end
        end
        render :json => @progressions
      elsif !@context.grants_right?(@current_user, session, :view_all_grades)
        @restrict_student_list = true
        student_ids = @context.observer_enrollments.for_user(@current_user).map(&:associated_user_id)
        student_ids << @current_user.id if @context.user_is_student?(@current_user)
        students = UserSearch.scope_for(@context, @current_user, {:enrollment_type => 'student'}).where(:id => student_ids)
        @visible_students = students.map { |u| user_json(u, @current_user, session) }
      end
    end
  end

  def update
    @module = @context.context_modules.not_deleted.find(params[:id])
    if authorized_action(@module, @current_user, :update)
      if params[:publish]
        @module.publish
        @module.publish_items!
      elsif params[:unpublish]
        @module.unpublish
      end
      if @module.update_attributes(context_module_params)
        json = @module.as_json(:include => :content_tags, :methods => :workflow_state, :permissions => {:user => @current_user, :session => session})
        json['context_module']['relock_warning'] = true if @module.relock_warning?
        render :json => json
      else
        render :json => @module.errors, :status => :bad_request
      end
    end
  end

  def destroy
    @module = @context.context_modules.not_deleted.find(params[:id])
    if authorized_action(@module, @current_user, :delete)
      @module.destroy
      respond_to do |format|
        format.html { redirect_to named_context_url(@context, :context_context_modules_url) }
        format.json { render :json => @module.as_json(:methods => :workflow_state) }
      end
    end
  end

  private
  def preload_assignments_and_quizzes(tags, user_is_admin)
    assignment_tags = tags.select{|ct| ct.can_have_assignment?}
    return unless assignment_tags.any?
    ActiveRecord::Associations::Preloader.new.preload(assignment_tags, :content)

    content_with_assignments = assignment_tags.
      select{|ct| ct.content_type != "Assignment" && ct.content.assignment_id}.map(&:content)
    ActiveRecord::Associations::Preloader.new.preload(content_with_assignments, :assignment) if content_with_assignments.any?

    if user_is_admin && should_preload_override_data?
      assignments = assignment_tags.map(&:assignment).compact
      plain_quizzes = assignment_tags.select{|ct| ct.content.is_a?(Quizzes::Quiz) && !ct.content.assignment}.map(&:content)

      preload_has_too_many_overrides(assignments, :assignment_id)
      preload_has_too_many_overrides(plain_quizzes, :quiz_id)
      overrideables = (assignments + plain_quizzes).select{|o| !o.has_too_many_overrides}

      if overrideables.any?
        ActiveRecord::Associations::Preloader.new.preload(overrideables, :assignment_overrides)
        overrideables.each { |o| o.has_no_overrides = true if o.assignment_overrides.size == 0 }
      end
    end
  end

  def should_preload_override_data?
    key = ['preloaded_module_override_data', @context.global_asset_string, @current_user].cache_key
    # if the user has been touched we should preload all of the overrides because it's almost certain we'll need them all
    if Rails.cache.read(key)
      false
    else
      Rails.cache.write(key, true)
      true
    end
  end

  def preload_has_too_many_overrides(assignments_or_quizzes, override_column)
    # find the assignments/quizzes with too many active overrides and mark them as such
    if assignments_or_quizzes.any?
      ids = AssignmentOverride.active.where(override_column => assignments_or_quizzes).
        group(override_column).having("COUNT(*) > ?", Setting.get('assignment_all_dates_too_many_threshold', '25').to_i).
        active.pluck(override_column)

      if ids.any?
        assignments_or_quizzes.each{|o| o.has_too_many_overrides = true if ids.include?(o.id) }
      end
    end
  end

  def context_module_params
    params.require(:context_module).permit(:name, :unlock_at, :require_sequential_progress, :publish_final_grade, :requirement_count,
      :completion_requirements => strong_anything, :prerequisites => strong_anything)
  end
end<|MERGE_RESOLUTION|>--- conflicted
+++ resolved
@@ -309,11 +309,7 @@
         else
           {:points_possible => nil, :due_date => nil}
         end
-<<<<<<< HEAD
-        info[tag.id][:todo_date] = tag.content[:todo_date] || nil
-=======
         info[tag.id][:todo_date] = tag.content && tag.content[:todo_date]
->>>>>>> 40c903ed
       end
       render :json => info
     end
