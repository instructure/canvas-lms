#
# Copyright (C) 2011 - present Instructure, Inc.
#
# This file is part of Canvas.
#
# Canvas is free software: you can redistribute it and/or modify it under
# the terms of the GNU Affero General Public License as published by the Free
# Software Foundation, version 3 of the License.
#
# Canvas is distributed in the hope that it will be useful, but WITHOUT ANY
# WARRANTY; without even the implied warranty of MERCHANTABILITY or FITNESS FOR
# A PARTICULAR PURPOSE. See the GNU Affero General Public License for more
# details.
#
# You should have received a copy of the GNU Affero General Public License along
# with this program. If not, see <http://www.gnu.org/licenses/>.
#

class ContextModulesController < ApplicationController
  include Api::V1::ContextModule
  include WebZipExportHelper

  before_action :require_context
  add_crumb(proc { t('#crumbs.modules', "Modules") }) { |c| c.send :named_context_url, c.instance_variable_get("@context"), :context_context_modules_url }
  before_action { |c| c.active_tab = "modules" }

  module ModuleIndexHelper
    include ContextModulesHelper

    def load_module_file_details
      attachment_tags = @context.module_items_visible_to(@current_user).where(content_type: 'Attachment').preload(:content => :folder)
      attachment_tags.inject({}) do |items, file_tag|
        items[file_tag.id] = {
          id: file_tag.id,
          content_id: file_tag.content_id,
          content_details: content_details(file_tag, @current_user, :for_admin => true)
        }
        items
      end
    end

    def modules_cache_key
      @modules_cache_key ||= begin
        visible_assignments = @current_user.try(:assignment_and_quiz_visibilities, @context)
        cache_key_items = [@context.cache_key, @can_edit, @is_student, @can_view_unpublished, 'all_context_modules_draft_10', collection_cache_key(@modules), Time.zone, Digest::MD5.hexdigest(visible_assignments.to_s)]
        cache_key = cache_key_items.join('/')
        cache_key = add_menu_tools_to_cache_key(cache_key)
        cache_key = add_mastery_paths_to_cache_key(cache_key, @context, @modules, @current_user)
      end
    end

    def load_modules
      @modules = @context.modules_visible_to(@current_user)
      @modules.each(&:check_for_stale_cache_after_unlocking!)
      @collapsed_modules = ContextModuleProgression.for_user(@current_user).for_modules(@modules).pluck(:context_module_id, :collapsed).select{|cm_id, collapsed| !!collapsed }.map(&:first)
      @current_modules = ContextModuleProgression.for_user(@current_user).for_modules(@modules).pluck(:context_module_id, :workflow_state).select{|cm_id, workflow_state| workflow_state === "started"}.map(&:first)
      @workflow_modules = ContextModuleProgression.for_user(@current_user).for_modules(@modules).order(:created_at).pluck(:context_module_id, :workflow_state)
      @can_edit = can_do(@context, @current_user, :manage_content)
      @is_student = @context.grants_right?(@current_user, session, :participate_as_student)
      @can_view_unpublished = @context.grants_right?(@current_user, session, :read_as_admin)

      modules_cache_key

      @is_cyoe_on = ConditionalRelease::Service.enabled_in_context?(@context)
      if allow_web_export_download?
        @allow_web_export_download = true
        @last_web_export = @context.web_zip_exports.visible_to(@current_user).order('epub_exports.created_at').last
      end

      @menu_tools = {}
      placements = [:assignment_menu, :discussion_topic_menu, :file_menu, :module_menu, :quiz_menu, :wiki_page_menu]
      tools = ContextExternalTool.all_tools_for(@context, placements: placements,
                                        :root_account => @domain_root_account, :current_user => @current_user).to_a
      placements.select { |p| @menu_tools[p] = tools.select{|t| t.has_placement? p} }

      module_file_details = load_module_file_details if @context.grants_right?(@current_user, session, :manage_content)
      sequence_control = true # True by default
      enrollment = Enrollment.find_by(course_id: @context.id, user_id: @current_user.id)
<<<<<<< HEAD
      settings = SettingsService.get_enrollment_settings(id: enrollment.id)
      sequence_control = settings["sequence_control"]
=======
      if enrollment
        settings = SettingsService.get_enrollment_settings(id: enrollment.id)
        sequence_control = !settings.any? {|item| item['setting'] == "sequence_control" and item["value"] == "false" }
      end
>>>>>>> 1bf8744f

      js_env :course_id => @context.id,
        :SEQUENCE_CONTROL => sequence_control,
        :CONTEXT_URL_ROOT => polymorphic_path([@context]),
        :FILES_CONTEXTS => [{asset_string: @context.asset_string}],
        :MODULE_FILE_DETAILS => module_file_details,
        :MODULE_FILE_PERMISSIONS => {
           usage_rights_required: @context.feature_enabled?(:usage_rights_required),
           manage_files: @context.grants_right?(@current_user, session, :manage_files)
        }

      if master_courses?
        is_master_course = MasterCourses::MasterTemplate.is_master_course?(@context)
        is_child_course = MasterCourses::ChildSubscription.is_child_course?(@context)
        if is_master_course || is_child_course
          js_env(:MASTER_COURSE_SETTINGS => {
            :IS_MASTER_COURSE => is_master_course,
            :IS_CHILD_COURSE => is_child_course,
            :MASTER_COURSE_DATA_URL => context_url(@context, :context_context_modules_master_course_info_url)
          })
        end
      end

      conditional_release_js_env(includes: :active_rules)
    end
  end
  include ModuleIndexHelper

  def index
    if authorized_action(@context, @current_user, :read)
      log_asset_access([ "modules", @context ], "modules", "other")
      load_modules

      def image
        if @context.image_id.present?
          @context.shard.activate do
            @context.attachments.active.where(id: @context.image_id).first.download_url rescue nil
          end
        elsif @context.image_url
          @context.image_url
        end
      end

      @image = image
      if @image != ""
        @display_header_image = true
      else
        @display_header_image = false
      end


      set_tutorial_js_env

      if @is_student && tab_enabled?(@context.class::TAB_MODULES)
        @modules.each{|m| m.evaluate_for(@current_user) }
        session[:module_progressions_initialized] = true
      end
    end
  end

  def choose_mastery_path
    if authorized_action(@context, @current_user, :participate_as_student)
      id = params[:id]
      item = @context.context_module_tags.not_deleted.find(params[:id])

      if item.present? && item.published? && item.context_module.published?
        rules = ConditionalRelease::Service.rules_for(@context, @current_user, item, session)
        rule = conditional_release(item, conditional_release_rules: rules)

        # locked assignments always have 0 sets, so this check makes it not return 404 if locked
        # but instead progress forward and return a warning message if is locked later on
        if rule.present? && (rule[:locked] || !rule[:selected_set_id] || rule[:assignment_sets].length > 1)
          if !rule[:locked]
            options = rule[:assignment_sets].map { |set|
              option = {
                setId: set[:id]
              }

              option[:assignments] = set[:assignments].map { |a|
                assg = assignment_json(a[:model], @current_user, session)
                assg[:assignmentId] = a[:assignment_id]
                assg
              }

              option
            }

            js_env({
              CHOOSE_MASTERY_PATH_DATA: {
                options: options,
                selectedOption: rule[:selected_set_id],
                courseId: @context.id,
                moduleId: item.context_module.id,
                itemId: id
              }
            })

            css_bundle :choose_mastery_path
            js_bundle :choose_mastery_path

            @page_title = join_title(t('Choose Assignment Set'), @context.name)

            return render :html => '', :layout => true
          else
            flash[:warning] = t('Module Item is locked.')
            return redirect_to named_context_url(@context, :context_context_modules_url)
          end
        end
      end
      return render status: 404, template: 'shared/errors/404_message'
    end
  end

  def item_redirect
    if authorized_action(@context, @current_user, :read)
      @tag = @context.context_module_tags.not_deleted.find(params[:id])
      @distraction_free = true
      if !(@tag.unpublished? || @tag.context_module.unpublished?) || authorized_action(@tag.context_module, @current_user, :view_unpublished_items)
        reevaluate_modules_if_locked(@tag)
        @progression = @tag.context_module.evaluate_for(@current_user) if @tag.context_module
        @progression.uncollapse! if @progression && @progression.collapsed?
        content_tag_redirect(@context, @tag, :context_context_modules_url, :modules)
      end
    end
  end

  def item_redirect_mastery_paths
    @tag = @context.context_module_tags.not_deleted.find(params[:id])

    type_controllers = {
      assignment: 'assignments',
      quiz: 'quizzes/quizzes',
      discussion_topic: 'discussion_topics'
    }

    if @tag
      if authorized_action(@tag.content, @current_user, :update)
        controller = type_controllers[@tag.content_type_class.to_sym]

        if controller.present?
          redirect_to url_for(
            controller: controller,
            action: 'edit',
            id: @tag.content_id,
            anchor: 'mastery-paths-editor',
            return_to: params[:return_to]
          )
        else
          render status: 404, template: 'shared/errors/404_message'
        end
      end
    else
      render status: 404, template: 'shared/errors/404_message'
    end
  end

  def module_redirect
    if authorized_action(@context, @current_user, :read)
      @module = @context.context_modules.not_deleted.find(params[:context_module_id])
      @tags = @module.content_tags_visible_to(@current_user)
      if params[:last]
        @tags.pop while @tags.last && @tags.last.content_type == 'ContextModuleSubHeader'
      else
        @tags.shift while @tags.first && @tags.first.content_type == 'ContextModuleSubHeader'
      end
      @tag = params[:last] ? @tags.last : @tags.first
      if !@tag
        flash[:notice] = t 'module_empty', %{There are no items in the module "%{module}"}, :module => @module.name
        redirect_to named_context_url(@context, :context_context_modules_url, :anchor => "module_#{@module.id}")
        return
      end

      reevaluate_modules_if_locked(@tag)
      @progression = @tag.context_module.evaluate_for(@current_user) if @tag && @tag.context_module
      @progression.uncollapse! if @progression && @progression.collapsed?
      content_tag_redirect(@context, @tag, :context_context_modules_url)
    end
  end

  def reevaluate_modules_if_locked(tag)
    # if the object is locked for this user, reevaluate all the modules and clear the cache so it will be checked again when loaded
    if tag.content && tag.content.respond_to?(:locked_for?)
      locked = tag.content.locked_for?(@current_user, :context => @context)
      if locked
        @context.context_modules.active.each { |m| m.evaluate_for(@current_user) }
        if tag.content.respond_to?(:clear_locked_cache)
          tag.content.clear_locked_cache(@current_user)
        end
      end
    end
  end

  def create
    if authorized_action(@context.context_modules.temp_record, @current_user, :create)
      @module = @context.context_modules.build
      @module.workflow_state = 'unpublished'
      @module.attributes = context_module_params
      respond_to do |format|
        if @module.save
          format.html { redirect_to named_context_url(@context, :context_context_modules_url) }
          format.json { render :json => @module.as_json(:include => :content_tags, :methods => :workflow_state, :permissions => {:user => @current_user, :session => session}) }
        else
          format.html
          format.json { render :json => @module.errors, :status => :bad_request }
        end
      end
    end
  end

  def reorder
    if authorized_action(@context.context_modules.temp_record, @current_user, :update)
      m = @context.context_modules.not_deleted.first

      m.update_order(params[:order].split(","))
      # Need to invalidate the ordering cache used by context_module.rb
      @context.touch

      # I'd like to get rid of this saving every module, but we have to
      # update the list of prerequisites since a reorder can cause
      # prerequisites to no longer be valid
      @modules = @context.context_modules.not_deleted
      @modules.each{|m| m.save_without_touching_context }
      @context.touch

      # # Background this, not essential that it happen right away
      # ContextModule.send_later(:update_tag_order, @context)
      render :json => @modules.map{ |m| m.as_json(include: :content_tags, methods: :workflow_state) }
    end
  end

  def content_tag_assignment_data
    if authorized_action(@context, @current_user, :read)
      info = {}
      now = Time.now.utc.iso8601

      all_tags = @context.module_items_visible_to(@current_user)
      user_is_admin = @context.grants_right?(@current_user, session, :read_as_admin)

      preload_assignments_and_quizzes(all_tags, user_is_admin)

      all_tags.each do |tag|
        info[tag.id] = if tag.can_have_assignment? && tag.assignment
          tag.assignment.context_module_tag_info(@current_user, @context, user_is_admin: user_is_admin)
        elsif tag.content_type_quiz?
          tag.content.context_module_tag_info(@current_user, @context, user_is_admin: user_is_admin)
        else
          {:points_possible => nil, :due_date => nil}
        end
      end
      render :json => info
    end
  end

  def content_tag_master_course_data
    return not_found unless master_courses?
    if authorized_action(@context, @current_user, :read_as_admin)
      info = {}
      is_child_course = MasterCourses::ChildSubscription.is_child_course?(@context)
      is_master_course = MasterCourses::MasterTemplate.is_master_course?(@context)

      if is_child_course || is_master_course
        tag_scope = @context.module_items_visible_to(@current_user).where(:content_type => %w{Assignment Attachment DiscussionTopic Quizzes::Quiz WikiPage})
        tag_scope = tag_scope.where(:id => params[:tag_id]) if params[:tag_id]
        tag_ids = tag_scope.pluck(:id)
        restriction_info = {}
        if tag_ids.any?
          restriction_info = is_child_course ?
            MasterCourses::MasterContentTag.fetch_module_item_restrictions_for_child(tag_ids) :
            MasterCourses::MasterContentTag.fetch_module_item_restrictions_for_master(tag_ids)
        end
        info[:tag_restrictions] = restriction_info
      end
      render :json => info
    end
  end

  def prerequisites_needing_finishing_for(mod, progression, before_tag=nil)
    tags = mod.content_tags_visible_to(@current_user)
    pres = []
    tags.each do |tag|
      if req = (mod.completion_requirements || []).detect{|r| r[:id] == tag.id }
        progression.requirements_met ||= []
        if !progression.requirements_met.any?{|r| r[:id] == req[:id] && r[:type] == req[:type] }
          if !before_tag || tag.position <= before_tag.position
            pre = {
              :url => named_context_url(@context, :context_context_modules_item_redirect_url, tag.id),
              :id => tag.id,
              :context_module_id => mod.id,
              :title => tag.title
            }
            pre[:requirement] = req
            pre[:requirement_description] = ContextModule.requirement_description(req)
            pre[:available] = !progression.locked? && (!mod.require_sequential_progress || tag.position <= progression.current_position)
            pres << pre
          end
        end
      end
    end
    pres
  end
  protected :prerequisites_needing_finishing_for

  def content_tag_prerequisites_needing_finishing
    type, id = ActiveRecord::Base.parse_asset_string params[:code]
    raise ActiveRecord::RecordNotFound if id == 0
    if type == 'ContentTag'
      @tag = @context.context_module_tags.active.where(id: id).first
    else
      @tag = @context.context_module_tags.active.where(context_module_id: params[:context_module_id], content_id: id, content_type: type).first
    end
    @module = @context.context_modules.active.find(params[:context_module_id])
    @progression = @module.evaluate_for(@current_user)
    @progression.current_position ||= 0 if @progression
    res = {};
    if !@progression
    elsif @progression.locked?
      res[:locked] = true
      res[:modules] = []
      previous_modules = @context.context_modules.active.where('position<?', @module.position).order(:position).to_a
      previous_modules.reverse!
      valid_previous_modules = []
      prereq_ids = @module.prerequisites.select{|p| p[:type] == 'context_module' }.map{|p| p[:id] }
      previous_modules.each do |mod|
        if prereq_ids.include?(mod.id)
          valid_previous_modules << mod
          prereq_ids += mod.prerequisites.select{|p| p[:type] == 'context_module' }.map{|p| p[:id] }
        end
      end
      valid_previous_modules.reverse!
      valid_previous_modules.each do |mod|
        prog = mod.evaluate_for(@current_user)
        res[:modules] << {
          :id => mod.id,
          :name => mod.name,
          :prerequisites => prerequisites_needing_finishing_for(mod, prog),
          :locked => prog.locked?
        } unless prog.completed?
      end
    elsif @module.require_sequential_progress && @progression.current_position && @tag && @tag.position && @progression.current_position < @tag.position
      res[:locked] = true
      pres = prerequisites_needing_finishing_for(@module, @progression, @tag)
      res[:modules] = [{
        :id => @module.id,
        :name => @module.name,
        :prerequisites => pres,
        :locked => false
      }]
    else
      res[:locked] = false
    end
    render :json => res
  end

  def toggle_collapse
    if authorized_action(@context, @current_user, :read)
      @module = @context.modules_visible_to(@current_user).find(params[:context_module_id])
      @progression = @module.evaluate_for(@current_user) #context_module_progressions.find_by_user_id(@current_user)
      @progression ||= ContextModuleProgression.new
      if params[:collapse] == '1'
        @progression.collapsed = true
      elsif params[:collapse]
        @progression.uncollapse!
      else
        @progression.collapsed = !@progression.collapsed
      end
      @progression.save unless @progression.new_record?
      respond_to do |format|
        format.html { redirect_to named_context_url(@context, :context_context_modules_url) }
        format.json { render :json => (@progression.collapsed ? @progression : @module.content_tags_visible_to(@current_user) )}
      end
    end
  end

  def show
    @module = @context.context_modules.not_deleted.find(params[:id])
    if authorized_action @module, @current_user, :read
      respond_to do |format|
        format.html { redirect_to named_context_url(@context, :context_context_modules_url, :anchor => "module_#{params[:id]}") }
        format.json { render :json => @module.content_tags_visible_to(@current_user) }
      end
    end
  end

  def reorder_items
    @module = @context.context_modules.not_deleted.find(params[:context_module_id])
    if authorized_action(@module, @current_user, :update)
      order = params[:order].split(",").map{|id| id.to_i}
      tags = @context.context_module_tags.not_deleted.where(id: order)
      affected_module_ids = (tags.map(&:context_module_id) + [@module.id]).uniq.compact
      affected_items = []
      items = order.map{|id| tags.detect{|t| t.id == id.to_i } }.compact.uniq
      items.each_with_index do |item, idx|
        item.position = idx + 1
        item.context_module_id = @module.id
        if item.changed?
          item.skip_touch = true
          item.save
          affected_items << item
        end
      end
      ContentTag.touch_context_modules(affected_module_ids)
      ContentTag.update_could_be_locked(affected_items)
      @context.touch
      @module.reload
      render :json => @module.as_json(:include => :content_tags, :methods => :workflow_state, :permissions => {:user => @current_user, :session => session})
    end
  end


  def item_details
    if authorized_action(@context, @current_user, :read)
      # namespaced models are separated by : in the url
      code = params[:id].gsub(":", "/").split("_")
      id = code.pop.to_i
      type = code.join("_").classify
      @modules = @context.modules_visible_to(@current_user)
      @tags = @context.context_module_tags.active.sort_by{|t| t.position ||= 999}
      result = {}
      possible_tags = @tags.find_all {|t| t.content_type == type && t.content_id == id }
      if possible_tags.size > 1
        # if there's more than one tag for the item, but the caller didn't
        # specify which one they want, we don't want to return any information.
        # this way the module item prev/next links won't appear with misleading navigation info.
        if params[:module_item_id]
          result[:current_item] = possible_tags.detect { |t| t.id == params[:module_item_id].to_i }
        end
      else
        result[:current_item] = possible_tags.first
        if !result[:current_item]
          obj = @context.find_asset(params[:id], [:attachment, :discussion_topic, :assignment, :quiz, :wiki_page, :content_tag])
          if obj.is_a?(ContentTag)
            result[:current_item] = @tags.detect{|t| t.id == obj.id }
          elsif obj.is_a?(DiscussionTopic) && obj.assignment_id
            result[:current_item] = @tags.detect{|t| t.content_type == 'Assignment' && t.content_id == obj.assignment_id }
          elsif obj.is_a?(Quizzes::Quiz) && obj.assignment_id
            result[:current_item] = @tags.detect{|t| t.content_type == 'Assignment' && t.content_id == obj.assignment_id }
          end
        end
      end
      result[:current_item].evaluate_for(@current_user) rescue nil
      if result[:current_item] && result[:current_item].position
        result[:previous_item] = @tags.reverse.detect{|t| t.id != result[:current_item].id && t.context_module_id == result[:current_item].context_module_id && t.position && t.position <= result[:current_item].position && t.content_type != "ContextModuleSubHeader" }
        result[:next_item] = @tags.detect{|t| t.id != result[:current_item].id && t.context_module_id == result[:current_item].context_module_id && t.position && t.position >= result[:current_item].position && t.content_type != "ContextModuleSubHeader" }
        current_module = @modules.detect{|m| m.id == result[:current_item].context_module_id}
        if current_module
          result[:previous_module] = @modules.reverse.detect{|m| (m.position || 0) < (current_module.position || 0) }
          result[:next_module] = @modules.detect{|m| (m.position || 0) > (current_module.position || 0) }
        end
      end
      render :json => result
    end
  end

  include ContextModulesHelper
  def add_item
    @module = @context.context_modules.not_deleted.find(params[:context_module_id])
    if authorized_action(@module, @current_user, :update)
      @tag = @module.add_item(params[:item])
      unless @tag.valid?
        return render :json => @tag.errors, :status => :bad_request
      end
      json = @tag.as_json
      json['content_tag'].merge!(
        publishable: module_item_publishable?(@tag),
        published: @tag.published?,
        publishable_id: module_item_publishable_id(@tag),
        unpublishable:  module_item_unpublishable?(@tag),
        graded: @tag.graded?,
        content_details: content_details(@tag, @current_user),
        assignment_id: @tag.assignment.try(:id),
        is_cyoe_able: cyoe_able?(@tag)
      )
      render json: json
    end
  end

  def remove_item
    @tag = @context.context_module_tags.not_deleted.find(params[:id])
    if authorized_action(@tag.context_module, @current_user, :update)
      @module = @tag.context_module
      @tag.destroy
      render :json => @tag
    end
  end

  def update_item
    @tag = @context.context_module_tags.not_deleted.find(params[:id])
    if authorized_action(@tag.context_module, @current_user, :update)
      @tag.title = params[:content_tag][:title] if params[:content_tag] && params[:content_tag][:title]
      @tag.url = params[:content_tag][:url] if %w(ExternalUrl ContextExternalTool).include?(@tag.content_type) && params[:content_tag] && params[:content_tag][:url]
      @tag.indent = params[:content_tag][:indent] if params[:content_tag] && params[:content_tag][:indent]
      @tag.new_tab = params[:content_tag][:new_tab] if params[:content_tag] && params[:content_tag][:new_tab]

      unless @tag.save
        return render :json => @tag.errors, :status => :bad_request
      end

      @tag.update_asset_name!(@current_user) if params[:content_tag][:title]
      render :json => @tag
    end
  end

  def progressions
    if authorized_action(@context, @current_user, :read)
      if request.format == :json
        if @context.grants_right?(@current_user, session, :view_all_grades)
          if params[:user_id] && @user = @context.students.find(params[:user_id])
            @progressions = @context.context_modules.active.map{|m| m.evaluate_for(@user) }
          else
            if @context.large_roster
              @progressions = []
            else
              context_module_ids = @context.context_modules.active.pluck(:id)
              @progressions = ContextModuleProgression.where(:context_module_id => context_module_ids).each{|p| p.evaluate }
            end
          end
        elsif @context.grants_right?(@current_user, session, :participate_as_student)
          @progressions = @context.context_modules.active.order(:id).map{|m| m.evaluate_for(@current_user) }
        else
          # module progressions don't apply, but unlock_at still does
          @progressions = @context.context_modules.active.order(:id).map do |m|
            { :context_module_progression =>
                { :context_module_id => m.id,
                  :workflow_state => (m.to_be_unlocked ? 'locked' : 'unlocked'),
                  :requirements_met => [],
                  :incomplete_requirements => [] } }
          end
        end
        render :json => @progressions
      elsif !@context.grants_right?(@current_user, session, :view_all_grades)
        @restrict_student_list = true
        student_ids = @context.observer_enrollments.for_user(@current_user).map(&:associated_user_id)
        student_ids << @current_user.id if @context.user_is_student?(@current_user)
        students = UserSearch.scope_for(@context, @current_user, {:enrollment_type => 'student'}).where(:id => student_ids)
        @visible_students = students.map { |u| user_json(u, @current_user, session) }
      end
    end
  end

  def update
    @module = @context.context_modules.not_deleted.find(params[:id])
    if authorized_action(@module, @current_user, :update)
      if params[:publish]
        @module.publish
        @module.publish_items!
      elsif params[:unpublish]
        @module.unpublish
      end
      if @module.update_attributes(context_module_params)
        json = @module.as_json(:include => :content_tags, :methods => :workflow_state, :permissions => {:user => @current_user, :session => session})
        json['context_module']['relock_warning'] = true if @module.relock_warning?
        render :json => json
      else
        render :json => @module.errors, :status => :bad_request
      end
    end
  end

  def destroy
    @module = @context.context_modules.not_deleted.find(params[:id])
    if authorized_action(@module, @current_user, :delete)
      @module.destroy
      respond_to do |format|
        format.html { redirect_to named_context_url(@context, :context_context_modules_url) }
        format.json { render :json => @module.as_json(:methods => :workflow_state) }
      end
    end
  end

  private
  def preload_assignments_and_quizzes(tags, user_is_admin)
    assignment_tags = tags.select{|ct| ct.can_have_assignment?}
    return unless assignment_tags.any?
    ActiveRecord::Associations::Preloader.new.preload(assignment_tags, :content)

    content_with_assignments = assignment_tags.
      select{|ct| ct.content_type != "Assignment" && ct.content.assignment_id}.map(&:content)
    ActiveRecord::Associations::Preloader.new.preload(content_with_assignments, :assignment) if content_with_assignments.any?

    if user_is_admin && should_preload_override_data?
      assignments = assignment_tags.map(&:assignment).compact
      plain_quizzes = assignment_tags.select{|ct| ct.content.is_a?(Quizzes::Quiz) && !ct.content.assignment}.map(&:content)

      preload_has_too_many_overrides(assignments, :assignment_id)
      preload_has_too_many_overrides(plain_quizzes, :quiz_id)
      overrideables = (assignments + plain_quizzes).select{|o| !o.has_too_many_overrides}

      if overrideables.any?
        ActiveRecord::Associations::Preloader.new.preload(overrideables, :assignment_overrides)
        overrideables.each { |o| o.has_no_overrides = true if o.assignment_overrides.size == 0 }
      end
    end
  end

  def should_preload_override_data?
    key = ['preloaded_module_override_data', @context.global_asset_string, @current_user].cache_key
    # if the user has been touched we should preload all of the overrides because it's almost certain we'll need them all
    if Rails.cache.read(key)
      false
    else
      Rails.cache.write(key, true)
      true
    end
  end

  def preload_has_too_many_overrides(assignments_or_quizzes, override_column)
    # find the assignments/quizzes with too many active overrides and mark them as such
    if assignments_or_quizzes.any?
      ids = AssignmentOverride.active.where(override_column => assignments_or_quizzes).
        group(override_column).having("COUNT(*) > ?", Setting.get('assignment_all_dates_too_many_threshold', '25').to_i).
        active.pluck(override_column)

      if ids.any?
        assignments_or_quizzes.each{|o| o.has_too_many_overrides = true if ids.include?(o.id) }
      end
    end
  end

  def context_module_params
    params.require(:context_module).permit(:name, :unlock_at, :require_sequential_progress, :publish_final_grade, :requirement_count,
      :completion_requirements => strong_anything, :prerequisites => strong_anything)
  end
end<|MERGE_RESOLUTION|>--- conflicted
+++ resolved
@@ -76,15 +76,8 @@
       module_file_details = load_module_file_details if @context.grants_right?(@current_user, session, :manage_content)
       sequence_control = true # True by default
       enrollment = Enrollment.find_by(course_id: @context.id, user_id: @current_user.id)
-<<<<<<< HEAD
       settings = SettingsService.get_enrollment_settings(id: enrollment.id)
-      sequence_control = settings["sequence_control"]
-=======
-      if enrollment
-        settings = SettingsService.get_enrollment_settings(id: enrollment.id)
-        sequence_control = !settings.any? {|item| item['setting'] == "sequence_control" and item["value"] == "false" }
-      end
->>>>>>> 1bf8744f
+      sequence_control = settings["sequence_control"] && settings["sequence_control"] == "false"
 
       js_env :course_id => @context.id,
         :SEQUENCE_CONTROL => sequence_control,
