# frozen_string_literal: true

#
# Copyright (C) 2011 - present Instructure, Inc.
#
# This file is part of Canvas.
#
# Canvas is free software: you can redistribute it and/or modify it under
# the terms of the GNU Affero General Public License as published by the Free
# Software Foundation, version 3 of the License.
#
# Canvas is distributed in the hope that it will be useful, but WITHOUT ANY
# WARRANTY; without even the implied warranty of MERCHANTABILITY or FITNESS FOR
# A PARTICULAR PURPOSE. See the GNU Affero General Public License for more
# details.
#
# You should have received a copy of the GNU Affero General Public License along
# with this program. If not, see <http://www.gnu.org/licenses/>.
#

class ContextModulesController < ApplicationController
  include Api::V1::ContextModule
  include WebZipExportHelper

  before_action :require_context
  add_crumb(proc { t("#crumbs.modules", "Modules") }) { |c| c.send :named_context_url, c.instance_variable_get(:@context), :context_context_modules_url }
  before_action { |c| c.active_tab = "modules" }

  include K5Mode

  LINK_ITEM_TYPES = %w[ExternalUrl ContextExternalTool].freeze

  module ModuleIndexHelper
    include ContextModulesHelper

    def load_module_file_details
      attachment_tags = GuardRail.activate(:secondary) { @context.module_items_visible_to(@current_user).where(content_type: "Attachment").preload(content: :folder).to_a }
      attachment_tags.each_with_object({}) do |file_tag, items|
        items[file_tag.id] = {
          id: file_tag.id,
          content_id: file_tag.content_id,
          content_details: content_details(file_tag, @current_user, for_admin: true),
          module_id: file_tag.context_module_id
        }
      end
    end

    def modules_cache_key
      @modules_cache_key ||= begin
        visible_assignments = @current_user.try(:learning_object_visibilities, @context)
        cache_key_items = [@context.cache_key,
                           @can_view,
                           @can_add,
                           @can_edit,
                           @can_delete,
                           @is_student,
                           @can_view_unpublished,
                           @context.is_a?(Course) ? @context.restrict_quantitative_data?(@current_user) : false,
                           "all_context_modules_draft_10",
                           collection_cache_key(@modules),
                           Time.zone,
                           Digest::SHA256.hexdigest([visible_assignments, @section_visibility, @module_ids_with_overrides].join("/"))]
        cache_key = cache_key_items.join("/")
        cache_key = add_menu_tools_to_cache_key(cache_key)
        add_mastery_paths_to_cache_key(cache_key, @context, @current_user)
      end
    end

    def load_modules
      @modules = @context.modules_visible_to(@current_user).limit(1000)
      @modules.each(&:check_for_stale_cache_after_unlocking!)
      @collapsed_modules = ContextModuleProgression.for_user(@current_user)
                                                   .for_modules(@modules)
                                                   .pluck(:context_module_id, :collapsed)
                                                   .select { |_cm_id, collapsed| collapsed }.map(&:first)
      @section_visibility = @context.course_section_visibility(@current_user)
      @combined_active_quizzes = combined_active_quizzes

      @can_view = @context.grants_any_right?(@current_user, session, :manage_content, *RoleOverride::GRANULAR_MANAGE_COURSE_CONTENT_PERMISSIONS)
      @can_add = @context.grants_any_right?(@current_user, session, :manage_content, :manage_course_content_add)
      @can_edit = @context.grants_any_right?(@current_user, session, :manage_content, :manage_course_content_edit)
      @can_delete = @context.grants_any_right?(@current_user, session, :manage_content, :manage_course_content_delete)
      @can_view_grades = can_do(@context, @current_user, :view_all_grades)
      @is_student = @context.grants_right?(@current_user, session, :participate_as_student)
      @can_view_unpublished = @context.grants_right?(@current_user, session, :read_as_admin)
      @viewable_module_ids = @context.modules_visible_to(@current_user).pluck(:id)

      if Account.site_admin.feature_enabled?(:selective_release_backend)
        @module_ids_with_overrides = AssignmentOverride.where(context_module_id: @modules).active.distinct.pluck(:context_module_id)
      end

      modules_cache_key

      @is_cyoe_on = @current_user && ConditionalRelease::Service.enabled_in_context?(@context)
      if allow_web_export_download?
        @allow_web_export_download = true
        @last_web_export = @context.web_zip_exports.visible_to(@current_user).order("epub_exports.created_at").last
      end

      placements = %i[
        assignment_menu
        discussion_topic_menu
        file_menu
        module_menu
        quiz_menu
        wiki_page_menu
        module_index_menu
        module_group_menu
        module_index_menu_modal
        module_menu_modal
      ]
      tools = GuardRail.activate(:secondary) do
        Lti::ContextToolFinder.new(
          @context,
          placements:,
          root_account: @domain_root_account,
          current_user: @current_user
        ).all_tools_sorted_array
      end

      @menu_tools = {}
      placements.each do |p|
        @menu_tools[p] = tools.select { |t| t.has_placement? p }
      end

      if @context.grants_any_right?(@current_user, session, :manage_content, *RoleOverride::GRANULAR_MANAGE_COURSE_CONTENT_PERMISSIONS)
        module_file_details = load_module_file_details
      end

      @allow_menu_tools = @context.grants_any_right?(@current_user, session, :manage_content, :manage_course_content_add) &&
                          (@menu_tools[:module_index_menu].present? || @menu_tools[:module_index_menu_modal].present?)

      hash = {
        course_id: @context.id,
        CONTEXT_URL_ROOT: polymorphic_path([@context]),
        FILES_CONTEXTS: [{ asset_string: @context.asset_string }],
        MODULE_FILE_DETAILS: module_file_details,
        MODULE_FILE_PERMISSIONS: {
          usage_rights_required: @context.usage_rights_required?,
          manage_files_edit: @context.grants_right?(@current_user, session, :manage_files_edit)
        },
        MODULE_TOOLS: module_tool_definitions,
        DEFAULT_POST_TO_SIS: @context.account.sis_default_grade_export[:value] && !AssignmentUtil.due_date_required_for_account?(@context.account),
        PUBLISH_FINAL_GRADE: Canvas::Plugin.find!("grade_export").enabled?
      }

      is_master_course = MasterCourses::MasterTemplate.is_master_course?(@context)
      is_child_course = MasterCourses::ChildSubscription.is_child_course?(@context)
      if is_master_course || is_child_course
        hash[:MASTER_COURSE_SETTINGS] = {
          IS_MASTER_COURSE: is_master_course,
          IS_CHILD_COURSE: is_child_course,
          MASTER_COURSE_DATA_URL: context_url(@context, :context_context_modules_master_course_info_url)
        }
      end

      append_default_due_time_js_env(@context, hash)
      js_env(hash)
      set_js_module_data
      conditional_release_js_env(includes: :active_rules)
    end

    private

    def module_tool_definitions
      tools = {}
      # commons favorites tray placements expect tool in display_hash format
      %i[module_index_menu module_group_menu].each do |type|
        tools[type] = @menu_tools[type].map { |t| external_tool_display_hash(t, type) }
      end
      # newer modal placements expect tool in launch_definition format
      %i[module_index_menu_modal module_menu_modal].each do |type|
        tools[type] = Lti::AppLaunchCollator.launch_definitions(@menu_tools[type], [type])
      end
      tools
    end

    def combined_active_quizzes
      classic_quizzes = @context
                        .active_quizzes
                        .reorder(Quizzes::Quiz.best_unicode_collation_key("title"))
                        .limit(400)
                        .pluck(:id, :title, Arel.sql("'quiz' AS type"))

      lti_quizzes = @context
                    .active_assignments
                    .type_quiz_lti
                    .reorder(Assignment.best_unicode_collation_key("title"))
                    .limit(400)
                    .pluck(:id, :title, Arel.sql("'assignment' AS type"))

      @combined_active_quizzes_includes_both_types = !classic_quizzes.empty? && !lti_quizzes.empty?
      (classic_quizzes + lti_quizzes).sort_by { |quiz_attrs| Canvas::ICU.collation_key(quiz_attrs[1] || CanvasSort::First) }.take(400)
    end
  end
  include ModuleIndexHelper

  def index
    if authorized_action(@context, @current_user, :read)
      log_asset_access(["modules", @context], "modules", "other")
      load_modules

      set_tutorial_js_env

      @progress = Progress.find_by(
        context: @context,
        tag: "context_module_batch_update",
        workflow_state: ["queued", "running"]
      )

      if @is_student
        return unless tab_enabled?(@context.class::TAB_MODULES)

        @modules.each { |m| m.evaluate_for(@current_user) }
        session[:module_progressions_initialized] = true
      end
      add_body_class("padless-content")
      js_bundle :context_modules
      js_env(CONTEXT_MODULE_ASSIGNMENT_INFO_URL: context_url(@context, :context_context_modules_assignment_info_url))
      css_bundle :content_next, :context_modules2
      render stream: can_stream_template?
    end
  end

  def choose_mastery_path
    if authorized_action(@context, @current_user, :participate_as_student)
      id = params[:id]
      item = @context.context_module_tags.not_deleted.find(params[:id])

      if item.present? && item.published? && item.context_module.published?
        rules = ConditionalRelease::Service.rules_for(@context, @current_user, session)
        rule = conditional_release_rule_for_module_item(item, conditional_release_rules: rules)

        # locked assignments always have 0 sets, so this check makes it not return 404 if locked
        # but instead progress forward and return a warning message if is locked later on
        if rule.present? && (rule[:locked] || !rule[:selected_set_id] || rule[:assignment_sets].length > 1)
          if rule[:locked]
            flash[:warning] = t("Module Item is locked.")
            return redirect_to named_context_url(@context, :context_context_modules_url)
          else
            options = rule[:assignment_sets].map do |set|
              option = {
                setId: set[:id]
              }

              option[:assignments] = (set[:assignments] || set[:assignment_set_associations]).map do |a|
                assg = assignment_json(a[:model], @current_user, session)
                assg[:assignmentId] = a[:assignment_id]
                assg
              end

              option
            end

            js_env({
                     CHOOSE_MASTERY_PATH_DATA: {
                       options:,
                       selectedOption: rule[:selected_set_id],
                       courseId: @context.id,
                       moduleId: item.context_module.id,
                       itemId: id
                     }
                   })

            css_bundle :choose_mastery_path
            js_bundle :choose_mastery_path

            @page_title = join_title(t("Choose Assignment Set"), @context.name)

            return render html: "", layout: true
          end
        end
      end
      render status: :not_found, template: "shared/errors/404_message"
    end
  end

  def item_redirect
    if authorized_action(@context, @current_user, :read)
      @tag = @context.context_module_tags.not_deleted.find(params[:id])

      if !(@tag.unpublished? || @tag.context_module.unpublished?) || authorized_action(@tag.context_module, @current_user, :view_unpublished_items)
        reevaluate_modules_if_locked(@tag)
        @progression = @tag.context_module.evaluate_for(@current_user) if @tag.context_module
        @progression.uncollapse! if @progression&.collapsed?
        content_tag_redirect(@context, @tag, :context_context_modules_url, :modules)
      end
    end
  end

  def item_redirect_mastery_paths
    @tag = @context.context_module_tags.not_deleted.find(params[:id])

    type_controllers = {
      assignment: "assignments",
      quiz: "quizzes/quizzes",
      discussion_topic: "discussion_topics",
      "lti-quiz": "assignments"
    }

    if @tag
      if authorized_action(@tag.content, @current_user, :update)
        controller = type_controllers[@tag.content_type_class.to_sym]

        if controller.present?
          redirect_to url_for(
            controller:,
            action: "edit",
            id: @tag.content_id,
            anchor: "mastery-paths-editor",
            return_to: params[:return_to]
          )
        else
          render status: :not_found, template: "shared/errors/404_message"
        end
      end
    else
      render status: :not_found, template: "shared/errors/404_message"
    end
  end

  def module_redirect
    if authorized_action(@context, @current_user, :read)
      @module = @context.context_modules.not_deleted.find(params[:context_module_id])
      @tags = @module.content_tags_visible_to(@current_user)
      if params[:last]
        @tags.pop while @tags.last && @tags.last.content_type == "ContextModuleSubHeader"
      else
        @tags.shift while @tags.first && @tags.first.content_type == "ContextModuleSubHeader"
      end
      @tag = params[:last] ? @tags.last : @tags.first
      unless @tag
        flash[:notice] = t "module_empty", %(There are no items in the module "%{module}"), module: @module.name
        redirect_to named_context_url(@context, :context_context_modules_url, anchor: "module_#{@module.id}")
        return
      end

      reevaluate_modules_if_locked(@tag)
      @progression = @tag.context_module.evaluate_for(@current_user) if @tag&.context_module
      @progression.uncollapse! if @progression&.collapsed?
      content_tag_redirect(@context, @tag, :context_context_modules_url)
    end
  end

  def reevaluate_modules_if_locked(tag)
    # if the object is locked for this user, reevaluate all the modules and clear the cache so it will be checked again when loaded
    if tag.content.respond_to?(:locked_for?)
      locked = tag.content.locked_for?(@current_user, context: @context)
      if locked
        @context.context_modules.active.each { |m| m.evaluate_for(@current_user) }
      end
    end
  end

  def create
    if authorized_action(@context.context_modules.temp_record, @current_user, :create)
      @module = @context.context_modules.build
      @module.workflow_state = "unpublished"
      @module.attributes = context_module_params
      respond_to do |format|
        if @module.save
          format.html { redirect_to named_context_url(@context, :context_context_modules_url) }
          format.json { render json: @module.as_json(include: :content_tags, methods: :workflow_state, permissions: { user: @current_user, session: }) }
        else
          format.html
          format.json { render json: @module.errors, status: :bad_request }
        end
      end
    end
  end

  def reorder
    if authorized_action(@context.context_modules.temp_record, @current_user, :update)
      first_module = @context.context_modules.not_deleted.first

      # A hash where the key is the module id and the value is the module position
      order_before = @context.context_modules.not_deleted.pluck(:id, :position).to_h

      first_module.update_order(params[:order].split(","))
      # Need to invalidate the ordering cache used by context_module.rb
      @context.touch

      # I'd like to get rid of this saving every module, but we have to
      # update the list of prerequisites since a reorder can cause
      # prerequisites to no longer be valid
      @modules = @context.context_modules.not_deleted.to_a
      @modules.each do |m|
        m.updated_at = Time.now
        m.save_without_touching_context
        Canvas::LiveEvents.module_updated(m) if m.position != order_before[m.id]
      end
      # Update course paces if enabled
      if @context.account.feature_enabled?(:course_paces) && @context.enable_course_paces
        @context.course_paces.published.find_each(&:create_publish_progress)
      end
      @context.touch

      # # Background this, not essential that it happen right away
      # ContextModule.delay.update_tag_order(@context)
      render json: @modules.map { |m| m.as_json(include: :content_tags, methods: :workflow_state) }
    end
  end

  def content_tag_assignment_data
    if authorized_action(@context, @current_user, :read)
      info = {}

      all_tags = GuardRail.activate(:secondary) { @context.module_items_visible_to(@current_user).to_a }
      user_is_admin = @context.grants_right?(@current_user, session, :read_as_admin)

      ActiveRecord::Associations.preload(all_tags, :content)

      preload_assignments_and_quizzes(all_tags, user_is_admin)

      assignment_ids = []
      quiz_ids = []
      all_tags.each do |tag|
        if tag.can_have_assignment? && tag.assignment
          assignment_ids << tag.assignment.id
        elsif tag.content_type_quiz?
          quiz_ids << tag.content.id
        end
      end

      submitted_assignment_ids = if @current_user && assignment_ids.any?
                                   assignments_key = Digest::SHA256.hexdigest(assignment_ids.sort.join(","))
                                   Rails.cache.fetch_with_batched_keys("submitted_assignment_ids/#{assignments_key}",
                                                                       batch_object: @current_user,
                                                                       batched_keys: :submissions) do
                                     @current_user.submissions.shard(@context.shard)
                                                  .having_submission.where(assignment_id: assignment_ids).pluck(:assignment_id)
                                   end
                                 end
      if @current_user && quiz_ids.any?
        submitted_quiz_ids = @current_user.quiz_submissions.shard(@context.shard)
                                          .completed.where(quiz_id: quiz_ids).pluck(:quiz_id)
      end
      submitted_assignment_ids ||= []
      submitted_quiz_ids ||= []
      all_tags.each do |tag|
        info[tag.id] = if tag.can_have_assignment? && tag.assignment
                         tag.assignment.context_module_tag_info(@current_user,
                                                                @context,
                                                                user_is_admin:,
                                                                has_submission: submitted_assignment_ids.include?(tag.assignment.id))
                       elsif tag.content_type_quiz?
                         tag.content.context_module_tag_info(@current_user,
                                                             @context,
                                                             user_is_admin:,
                                                             has_submission: submitted_quiz_ids.include?(tag.content.id))
                       else
                         { points_possible: nil, due_date: nil }
                       end
        info[tag.id][:todo_date] = tag.content && tag.content[:todo_date]

        if tag.try(:assignment).try(:external_tool_tag).try(:external_data).try(:[], "key") == "https://canvas.instructure.com/lti/mastery_connect_assessment"
          info[tag.id][:mc_objectives] = tag.assignment.external_tool_tag.external_data["objectives"]
        end
      end
      render json: info
    end
  end

  def content_tag_master_course_data
    if authorized_action(@context, @current_user, :read_as_admin)
      info = {}
      is_child_course = MasterCourses::ChildSubscription.is_child_course?(@context)
      is_master_course = MasterCourses::MasterTemplate.is_master_course?(@context)

      if is_child_course || is_master_course
        tag_ids = GuardRail.activate(:secondary) do
          tag_scope = @context.module_items_visible_to(@current_user).where(content_type: %w[Assignment Attachment DiscussionTopic Quizzes::Quiz WikiPage])
          tag_scope = tag_scope.where(id: params[:tag_id]) if params[:tag_id]
          tag_scope.pluck(:id)
        end
        restriction_info = {}
        if tag_ids.any?
          restriction_info = if is_child_course
                               MasterCourses::MasterContentTag.fetch_module_item_restrictions_for_child(tag_ids)
                             else
                               MasterCourses::MasterContentTag.fetch_module_item_restrictions_for_master(tag_ids)
                             end
        end
        info[:tag_restrictions] = restriction_info
      end
      render json: info
    end
  end

  def prerequisites_needing_finishing_for(mod, progression, before_tag = nil)
    tags = mod.content_tags_visible_to(@current_user)
    pres = []
    tags.each do |tag|
      next unless (req = (mod.completion_requirements || []).detect { |r| r[:id] == tag.id })

      progression.requirements_met ||= []
      next unless progression.requirements_met.none? { |r| r[:id] == req[:id] && r[:type] == req[:type] } &&
                  (!before_tag || tag.position <= before_tag.position)

      pre = {
        url: named_context_url(@context, :context_context_modules_item_redirect_url, tag.id),
        id: tag.id,
        context_module_id: mod.id,
        title: tag.title
      }
      pre[:requirement] = req
      pre[:requirement_description] = ContextModule.requirement_description(req)
      pre[:available] = !progression.locked? && (!mod.require_sequential_progress || tag.position <= progression.current_position)
      pres << pre
    end
    pres
  end
  protected :prerequisites_needing_finishing_for

  def content_tag_prerequisites_needing_finishing
    type, id = ActiveRecord::Base.parse_asset_string params[:code]
    raise ActiveRecord::RecordNotFound if id == 0

    @tag = if type == "ContentTag"
             @context.context_module_tags.active.where(id:).first
           else
             @context.context_module_tags.active.where(context_module_id: params[:context_module_id], content_id: id, content_type: type).first
           end
    @module = @context.context_modules.active.find(params[:context_module_id])
    @progression = @module.evaluate_for(@current_user)
    @progression.current_position ||= 0 if @progression
    res = {}
    if !@progression
      nil
    elsif @progression.locked?
      res[:locked] = true
      res[:modules] = []
      previous_modules = @context.context_modules.active.where("position<?", @module.position).ordered.to_a
      previous_modules.reverse!
      valid_previous_modules = []
      prereq_ids = @module.prerequisites.select { |p| p[:type] == "context_module" }.pluck(:id)
      previous_modules.each do |mod|
        if prereq_ids.include?(mod.id)
          valid_previous_modules << mod
          prereq_ids += mod.prerequisites.select { |p| p[:type] == "context_module" }.pluck(:id)
        end
      end
      valid_previous_modules.reverse!
      valid_previous_modules.each do |mod|
        prog = mod.evaluate_for(@current_user)
        next if prog.completed?

        res[:modules] << {
          id: mod.id,
          name: mod.name,
          prerequisites: prerequisites_needing_finishing_for(mod, prog),
          locked: prog.locked?
        }
      end
    elsif @module.require_sequential_progress && @progression.current_position && @tag && @tag.position && @progression.current_position < @tag.position
      res[:locked] = true
      pres = prerequisites_needing_finishing_for(@module, @progression, @tag)
      res[:modules] = [{
        id: @module.id,
        name: @module.name,
        prerequisites: pres,
        locked: false
      }]
    else
      res[:locked] = false
    end
    render json: res
  end

  def collapse(mod, should_collapse)
    progression = mod.evaluate_for(@current_user)
    progression ||= ContextModuleProgression.new
    if value_to_boolean(should_collapse)
      progression.collapse!(skip_save: progression.new_record?)
    else
      progression.uncollapse!(skip_save: progression.new_record?)
    end
    progression
  end

  def toggle_collapse
    if authorized_action(@context, @current_user, :read)
      return unless params.key?(:collapse)

      @module = @context.modules_visible_to(@current_user).find(params[:context_module_id])
      progression = collapse(@module, params[:collapse])
      respond_to do |format|
        format.html { redirect_to named_context_url(@context, :context_context_modules_url) }
        format.json { render json: (progression.collapsed ? progression : @module.content_tags_visible_to(@current_user)) }
      end
    end
  end

  def toggle_collapse_all
    if authorized_action(@context, @current_user, :read)
      return unless params.key?(:collapse)

      @modules = @context.modules_visible_to(@current_user)
      @modules.each do |mod|
        collapse(mod, params[:collapse])
      end
    end
  end

  def show
    @module = @context.context_modules.not_deleted.find(params[:id])
    if authorized_action @module, @current_user, :read
      respond_to do |format|
        format.html { redirect_to named_context_url(@context, :context_context_modules_url, anchor: "module_#{params[:id]}") }
        format.json { render json: @module.content_tags_visible_to(@current_user) }
      end
    end
  end

  def reorder_items
    @module = @context.context_modules.not_deleted.find(params[:context_module_id])
    if authorized_action(@module, @current_user, :update)
      order = params[:order].split(",").map(&:to_i)
      tags = @context.context_module_tags.not_deleted.where(id: order)
      affected_module_ids = (tags.map(&:context_module_id) + [@module.id]).uniq.compact
      affected_items = []
      items = order.filter_map { |id| tags.detect { |t| t.id == id.to_i } }.uniq
      items.each_with_index do |item, idx|
        item.position = idx + 1
        item.context_module_id = @module.id
        next unless item.changed?

        item.skip_touch = true
        item.save
        affected_items << item
      end
      ContentTag.touch_context_modules(affected_module_ids)
      ContentTag.update_could_be_locked(affected_items)
      @context.touch
      @module.reload
      render json: @module.as_json(include: :content_tags, methods: :workflow_state, permissions: { user: @current_user, session: })
    end
  end

  def item_details
    if authorized_action(@context, @current_user, :read)
      # namespaced models are separated by : in the url
      code = params[:id].tr(":", "/").split("_")
      id = code.pop.to_i
      type = code.join("_").classify
      @modules = @context.modules_visible_to(@current_user)
      @tags = @context.context_module_tags.active.sort_by { |t| t.position ||= 999 }
      result = {}
      possible_tags = @tags.find_all { |t| t.content_type == type && t.content_id == id }
      if possible_tags.size > 1
        # if there's more than one tag for the item, but the caller didn't
        # specify which one they want, we don't want to return any information.
        # this way the module item prev/next links won't appear with misleading navigation info.
        if params[:module_item_id]
          result[:current_item] = possible_tags.detect { |t| t.id == params[:module_item_id].to_i }
        end
      else
        result[:current_item] = possible_tags.first
        unless result[:current_item]
          obj = @context.find_asset(params[:id], %i[attachment discussion_topic assignment quiz wiki_page content_tag])
          if obj.is_a?(ContentTag)
            result[:current_item] = @tags.detect { |t| t.id == obj.id }
          elsif (obj.is_a?(DiscussionTopic) && obj.assignment_id) ||
                (obj.is_a?(Quizzes::Quiz) && obj.assignment_id)
            result[:current_item] = @tags.detect { |t| t.content_type == "Assignment" && t.content_id == obj.assignment_id }
          end
        end
      end
      result[:current_item].evaluate_for(@current_user) rescue nil
      if result[:current_item]&.position
        result[:previous_item] = @tags.reverse.detect { |t| t.id != result[:current_item].id && t.context_module_id == result[:current_item].context_module_id && t.position && t.position <= result[:current_item].position && t.content_type != "ContextModuleSubHeader" }
        result[:next_item] = @tags.detect { |t| t.id != result[:current_item].id && t.context_module_id == result[:current_item].context_module_id && t.position && t.position >= result[:current_item].position && t.content_type != "ContextModuleSubHeader" }
        current_module = @modules.detect { |m| m.id == result[:current_item].context_module_id }
        if current_module
          result[:previous_module] = @modules.reverse.detect { |m| (m.position || 0) < (current_module.position || 0) }
          result[:next_module] = @modules.detect { |m| (m.position || 0) > (current_module.position || 0) }
        end
      end
      render json: result
    end
  end

  include ContextModulesHelper
  def add_item
    @module = @context.context_modules.not_deleted.find(params[:context_module_id])

    if authorized_action(@context, @current_user, %i[manage_content manage_course_content_add manage_course_content_edit])
      params[:item][:link_settings] = launch_dimensions
      @tag = @module.add_item(params[:item])
      unless @tag&.valid?
        body = @tag.nil? ? { error: "Could not find item to tag" } : @tag.errors
        return render json: body, status: :bad_request
      end
      update_module_link_default_tab(@tag)
      json = @tag.as_json
      json["content_tag"].merge!(
        publishable: module_item_publishable?(@tag),
        published: @tag.published?,
        publishable_id: module_item_publishable_id(@tag),
        unpublishable: module_item_unpublishable?(@tag),
        publish_at: module_item_publish_at(@tag),
        graded: @tag.graded?,
        content_details: content_details(@tag, @current_user),
        assignment_id: @tag.assignment.try(:id),
        is_cyoe_able: cyoe_able?(@tag),
        is_duplicate_able: @tag.duplicate_able?,
        can_manage_assign_to: @tag.content&.grants_right?(@current_user, session, :manage_assign_to)
      )
      @context.touch
      render json:
    end
  end

  def remove_item
    @tag = @context.context_module_tags.not_deleted.find(params[:id])
    if authorized_action(@tag.context_module, @current_user, :update)
      @module = @tag.context_module
      @tag.destroy
      render json: @tag
    end
  end

  def update_item
    @tag = @context.context_module_tags.not_deleted.find(params[:id])
    if authorized_action(@tag.context_module, @current_user, :update)
      @tag.title = params[:content_tag][:title] if params[:content_tag] && params[:content_tag][:title]
      if LINK_ITEM_TYPES.include?(@tag.content_type) && params[:content_tag] && params[:content_tag][:url]
        @tag.url = params[:content_tag][:url]
        @tag.reassociate_external_tool = true
      end
      @tag.indent = params[:content_tag][:indent] if params[:content_tag] && params[:content_tag][:indent]
      @tag.new_tab = params[:content_tag][:new_tab] if params[:content_tag] && params[:content_tag][:new_tab]

      unless @tag.save
        return render json: @tag.errors, status: :bad_request
      end

      update_module_link_default_tab(@tag)
      @tag.update_asset_name!(@current_user) if params[:content_tag][:title]
      render json: @tag
    end
  end

  def progressions
    if authorized_action(@context, @current_user, :read)
      if request.format == :json
        if @context.grants_right?(@current_user, session, :view_all_grades)
          if params[:user_id] && (@user = @context.students.find(params[:user_id]))
            @progressions = @context.context_modules.active.map { |m| m.evaluate_for(@user) }
          elsif @context.large_roster
            @progressions = []
          else
            context_module_ids = @context.context_modules.active.pluck(:id)
            @progressions = ContextModuleProgression.where(context_module_id: context_module_ids).each(&:evaluate)
          end
        elsif @context.grants_right?(@current_user, session, :participate_as_student)
          @progressions = @context.context_modules.active.order(:id).map { |m| m.evaluate_for(@current_user) }
        else
          # module progressions don't apply, but unlock_at still does
          @progressions = @context.context_modules.active.order(:id).map do |m|
            { context_module_progression: { context_module_id: m.id,
                                            workflow_state: (m.to_be_unlocked ? "locked" : "unlocked"),
                                            requirements_met: [],
                                            incomplete_requirements: [] } }
          end
        end
        render json: @progressions
      elsif !@context.grants_right?(@current_user, session, :view_all_grades)
        @restrict_student_list = true
        student_ids = @context.observer_enrollments.for_user(@current_user).map(&:associated_user_id)
        student_ids << @current_user.id if @context.user_is_student?(@current_user)
        students = UserSearch.scope_for(@context, @current_user, { enrollment_type: "student" }).where(id: student_ids)
        @visible_students = students.map { |u| user_json(u, @current_user, session) }
      end
    end
  end

  def update
    @module = @context.context_modules.not_deleted.find(params[:id])
    if authorized_action(@module, @current_user, :update)
      if params[:publish]
        @module.publish
        @module.publish_items!
      elsif params[:unpublish]
        @module.unpublish
      end
      if @module.update(context_module_params)
        json = @module.as_json(include: :content_tags, methods: :workflow_state, permissions: { user: @current_user, session: })
        json["context_module"]["relock_warning"] = true if @module.relock_warning?
        render json:
      else
        render json: @module.errors, status: :bad_request
      end
    end
  end

  def destroy
    @module = @context.context_modules.not_deleted.find(params[:id])
    if authorized_action(@module, @current_user, :delete)
      @module.destroy
      respond_to do |format|
        format.html { redirect_to named_context_url(@context, :context_context_modules_url) }
        format.json { render json: @module.as_json(methods: :workflow_state) }
      end
    end
  end

  private

  def preload_assignments_and_quizzes(tags, user_is_admin)
    assignment_tags = tags.select(&:can_have_assignment?)
    return unless assignment_tags.any?

    content_with_assignments = assignment_tags
                               .select { |ct| ct.content_type != "Assignment" && ct.content.assignment_id }.map(&:content)
    ActiveRecord::Associations.preload(content_with_assignments, :assignment) if content_with_assignments.any?
    DatesOverridable.preload_override_data_for_objects(content_with_assignments.map(&:assignment))
    DatesOverridable.preload_override_data_for_objects(tags.select { |ct| %w[Assignment Quizzes::Quiz WikiPage DiscussionTopic].include?(ct.content_type) }.map(&:content))

    if user_is_admin && should_preload_override_data?
      assignments = assignment_tags.filter_map(&:assignment)
      plain_quizzes = assignment_tags.select { |ct| ct.content.is_a?(Quizzes::Quiz) && !ct.content.assignment }.map(&:content)
<<<<<<< HEAD
      sub_assignments = assignments.flat_map(&:sub_assignments)
=======
>>>>>>> e1aaee22
      preload_has_too_many_overrides(assignments, :assignment_id)
      preload_has_too_many_overrides(sub_assignments, :assignment_id)
      preload_has_too_many_overrides(plain_quizzes, :quiz_id)
<<<<<<< HEAD
=======

      sub_assignments = []
      if @context.root_account.feature_enabled?(:discussion_checkpoints)
        ActiveRecord::Associations.preload(content_with_assignments, assignment: :sub_assignments) if content_with_assignments.any?
        sub_assignments = assignments.flat_map(&:sub_assignments)
        preload_has_too_many_overrides(sub_assignments, :assignment_id)
      end

>>>>>>> e1aaee22
      overrideables = (assignments + plain_quizzes + sub_assignments).reject(&:has_too_many_overrides)

      if overrideables.any?
        ActiveRecord::Associations.preload(overrideables, :assignment_overrides)
        overrideables.each { |o| o.has_no_overrides = true if o.assignment_overrides.empty? }
      end
    end
  end

  def should_preload_override_data?
    key = ["preloaded_module_override_data2", @context.global_asset_string, @current_user.cache_key(:enrollments), @current_user.cache_key(:groups)].cache_key
    # if the user has been touched we should preload all of the overrides because it's almost certain we'll need them all
    if Rails.cache.read(key)
      false
    else
      Rails.cache.write(key, true)
      true
    end
  end

  def preload_has_too_many_overrides(assignments_or_quizzes, override_column)
    # find the assignments/quizzes with too many active overrides and mark them as such
    if assignments_or_quizzes.any?
      ids = AssignmentOverride.active.where(override_column => assignments_or_quizzes)
                              .group(override_column).having("COUNT(*) > ?", Api::V1::Assignment::ALL_DATES_LIMIT)
                              .active.pluck(override_column)
      if ids.any?
        assignments_or_quizzes.each { |o| o.has_too_many_overrides = true if ids.include?(o.id) }
      end
    end
  end

  def context_module_params
    params.require(:context_module).permit(:name,
                                           :unlock_at,
                                           :require_sequential_progress,
                                           :publish_final_grade,
                                           :requirement_count,
                                           completion_requirements: strong_anything,
                                           prerequisites: strong_anything)
  end

  def update_module_link_default_tab(tag)
    if LINK_ITEM_TYPES.include?(tag.content_type)
      current_value = @current_user.get_preference(:module_links_default_new_tab)
      if current_value && !tag.new_tab
        @current_user.set_preference(:module_links_default_new_tab, false)
      elsif !current_value && tag.new_tab
        @current_user.set_preference(:module_links_default_new_tab, true)
      end
    end
  end

  def launch_dimensions
    return nil unless (iframe = params[:item][:iframe])

    {
      selection_width: iframe[:width],
      selection_height: iframe[:height]
    }
  end
end<|MERGE_RESOLUTION|>--- conflicted
+++ resolved
@@ -820,15 +820,8 @@
     if user_is_admin && should_preload_override_data?
       assignments = assignment_tags.filter_map(&:assignment)
       plain_quizzes = assignment_tags.select { |ct| ct.content.is_a?(Quizzes::Quiz) && !ct.content.assignment }.map(&:content)
-<<<<<<< HEAD
-      sub_assignments = assignments.flat_map(&:sub_assignments)
-=======
->>>>>>> e1aaee22
       preload_has_too_many_overrides(assignments, :assignment_id)
-      preload_has_too_many_overrides(sub_assignments, :assignment_id)
       preload_has_too_many_overrides(plain_quizzes, :quiz_id)
-<<<<<<< HEAD
-=======
 
       sub_assignments = []
       if @context.root_account.feature_enabled?(:discussion_checkpoints)
@@ -837,7 +830,6 @@
         preload_has_too_many_overrides(sub_assignments, :assignment_id)
       end
 
->>>>>>> e1aaee22
       overrideables = (assignments + plain_quizzes + sub_assignments).reject(&:has_too_many_overrides)
 
       if overrideables.any?
