# frozen_string_literal: true

#
# Copyright (C) 2011 - present Instructure, Inc.
#
# This file is part of Canvas.
#
# Canvas is free software: you can redistribute it and/or modify it under
# the terms of the GNU Affero General Public License as published by the Free
# Software Foundation, version 3 of the License.
#
# Canvas is distributed in the hope that it will be useful, but WITHOUT ANY
# WARRANTY; without even the implied warranty of MERCHANTABILITY or FITNESS FOR
# A PARTICULAR PURPOSE. See the GNU Affero General Public License for more
# details.
#
# You should have received a copy of the GNU Affero General Public License along
# with this program. If not, see <http://www.gnu.org/licenses/>.
#

class ContextModulesController < ApplicationController
  include Api::V1::ContextModule
  include WebZipExportHelper

  before_action :require_context

  include HorizonMode
  before_action :redirect_student_to_horizon, only: [:index, :show]

  add_crumb(proc { t("#crumbs.modules", "Modules") }) { |c| c.send :named_context_url, c.instance_variable_get(:@context), :context_context_modules_url }
  before_action { |c| c.active_tab = "modules" }

  include K5Mode

  LINK_ITEM_TYPES = %w[ExternalUrl ContextExternalTool].freeze

  module ModuleIndexHelper
    include ContextModulesHelper

    def load_module_file_details
      attachment_tags = GuardRail.activate(:secondary) { @context.module_items_visible_to(@current_user).where(content_type: "Attachment").preload(content: :folder).to_a }
      attachment_tags.each_with_object({}) do |file_tag, items|
        items[file_tag.id] = {
          id: file_tag.id,
          content_id: file_tag.content_id,
          content_details: content_details(file_tag, @current_user, for_admin: true),
          module_id: file_tag.context_module_id
        }
      end
    end

    def modules_cache_key
      @modules_cache_key ||= begin
        visible_assignments = @current_user.try(:learning_object_visibilities, @context)
        cache_key_items = [@context.cache_key,
                           @can_view,
                           @can_add,
                           @can_edit,
                           @can_delete,
                           @is_student,
                           @can_view_unpublished,
                           @context.is_a?(Course) ? @context.restrict_quantitative_data?(@current_user) : false,
                           "all_context_modules_draft_10",
                           collection_cache_key(@modules),
                           Time.zone,
                           Digest::SHA256.hexdigest([visible_assignments, @section_visibility, @module_ids_with_overrides].join("/"))]
        cache_key = cache_key_items.join("/")
        cache_key = add_menu_tools_to_cache_key(cache_key)
        add_mastery_paths_to_cache_key(cache_key, @context, @current_user)
      end
    end

    def load_modules
      @modules = @context.modules_visible_to(@current_user).limit(1000)
      @modules.each(&:check_for_stale_cache_after_unlocking!)
      @collapsed_modules = ContextModuleProgression.for_user(@current_user)
                                                   .for_modules(@modules)
                                                   .pluck(:context_module_id, :collapsed)
                                                   .select { |_cm_id, collapsed| collapsed }.map(&:first)
      @section_visibility = @context.course_section_visibility(@current_user)
      @combined_active_quizzes = combined_active_quizzes

      @can_view = @context.grants_any_right?(@current_user, session, *RoleOverride::GRANULAR_MANAGE_COURSE_CONTENT_PERMISSIONS)
      @can_add = @context.grants_right?(@current_user, session, :manage_course_content_add)
      @can_edit = @context.grants_right?(@current_user, session, :manage_course_content_edit)
      @can_delete = @context.grants_right?(@current_user, session, :manage_course_content_delete)
      @can_view_grades = can_do(@context, @current_user, :view_all_grades)
      @is_student = @context.grants_right?(@current_user, session, :participate_as_student)
      @can_view_unpublished = @context.grants_right?(@current_user, session, :read_as_admin)
      @viewable_module_ids = @modules.pluck(:id)

      @module_ids_with_overrides = AssignmentOverride.where(context_module_id: @modules).active.distinct.pluck(:context_module_id)

      modules_cache_key

      @is_cyoe_on = @current_user && ConditionalRelease::Service.enabled_in_context?(@context)
      if allow_web_export_download?
        @allow_web_export_download = true
        @last_web_export = @context.web_zip_exports.visible_to(@current_user).order("epub_exports.created_at").last
      end

      placements = %i[
        assignment_menu
        discussion_topic_menu
        file_menu
        module_menu
        quiz_menu
        wiki_page_menu
        module_index_menu
        module_group_menu
        module_index_menu_modal
        module_menu_modal
      ]
      tools = GuardRail.activate(:secondary) do
        Lti::ContextToolFinder.new(
          @context,
          placements:,
          root_account: @domain_root_account,
          current_user: @current_user
        ).all_tools_sorted_array
      end

      @menu_tools = {}
      placements.each do |p|
        @menu_tools[p] = tools.select { |t| t.has_placement? p }
      end

      if @context.grants_any_right?(@current_user, session, *RoleOverride::GRANULAR_MANAGE_COURSE_CONTENT_PERMISSIONS)
        module_file_details = load_module_file_details
      end

      @allow_menu_tools = @context.grants_right?(@current_user, session, :manage_course_content_add) &&
                          (@menu_tools[:module_index_menu].present? || @menu_tools[:module_index_menu_modal].present?)

      assign_to_tags = @context.account.feature_enabled?(:assign_to_differentiation_tags) && @context.account.allow_assign_to_differentiation_tags?

      hash = {
        course_id: @context.id,
        CONTEXT_URL_ROOT: polymorphic_path([@context]),
        FILES_CONTEXTS: [{ asset_string: @context.asset_string }],
        MODULE_FILE_DETAILS: module_file_details,
        MODULE_FILE_PERMISSIONS: {
          usage_rights_required: @context.usage_rights_required?,
          manage_files_edit: @context.grants_right?(@current_user, session, :manage_files_edit)
        },
        ALLOW_ASSIGN_TO_DIFFERENTIATION_TAGS: assign_to_tags,
        CAN_MANAGE_DIFFERENTIATION_TAGS: @context.grants_any_right?(@current_user, *RoleOverride::GRANULAR_MANAGE_TAGS_PERMISSIONS) && assign_to_tags,
        MODULE_TOOLS: module_tool_definitions,
        DEFAULT_POST_TO_SIS: @context.account.sis_default_grade_export[:value] && !AssignmentUtil.due_date_required_for_account?(@context.account),
        PUBLISH_FINAL_GRADE: Canvas::Plugin.find!("grade_export").enabled?
      }

      is_master_course = MasterCourses::MasterTemplate.is_master_course?(@context)
      @is_child_course = MasterCourses::ChildSubscription.is_child_course?(@context)
      if is_master_course || @is_child_course
        hash[:MASTER_COURSE_SETTINGS] = {
          IS_MASTER_COURSE: is_master_course,
          IS_CHILD_COURSE: @is_child_course,
          MASTER_COURSE_DATA_URL: context_url(@context, :context_context_modules_master_course_info_url)
        }
      end
      if !@is_student && @is_child_course &&
         @context.account.feature_enabled?(:modules_page_hide_blueprint_lock_icon_for_children)
        hash[:HIDE_BLUEPRINT_LOCK_ICON_FOR_CHILDREN] = true
      end

      @feature_student_module_selection = @context.account.feature_enabled?(:modules_student_module_selection)
      @feature_teacher_module_selection = @context.account.feature_enabled?(:modules_teacher_module_selection)
      if @feature_student_module_selection || @feature_teacher_module_selection
        # if the feature is enabled, and you can edit course content, you get the teacher version
        # everyone else, if the feature is enabled gets the student limited version (so students and unenrolled)
        # default is show all the things
        @module_show_setting = if @can_edit && @feature_teacher_module_selection
                                 @context.show_teacher_only_module_id
                               elsif @feature_student_module_selection
                                 @context.show_student_only_module_id
                               else
                                 0
                               end&.to_i
        @module_show_setting = nil if @module_show_setting&.zero?
        if @can_edit
          hash[:MODULE_FEATURES] = {}
          hash[:MODULE_FEATURES][:STUDENT_MODULE_SELECTION] = true if @feature_student_module_selection
          hash[:MODULE_FEATURES][:TEACHER_MODULE_SELECTION] = true if @feature_teacher_module_selection
        end
      end

      append_default_due_time_js_env(@context, hash)
      js_env(hash)
      set_js_module_data
      conditional_release_js_env(includes: :active_rules)
    end

    private

    def module_tool_definitions
      tools = {}
      # commons favorites tray placements expect tool in display_hash format
      %i[module_index_menu module_group_menu].each do |type|
        tools[type] = @menu_tools[type].map { |t| external_tool_display_hash(t, type) }
      end
      # newer modal placements expect tool in launch_definition format
      %i[module_index_menu_modal module_menu_modal].each do |type|
        tools[type] = Lti::AppLaunchCollator.launch_definitions(@menu_tools[type], [type])
      end
      tools
    end

    def combined_active_quizzes
      classic_quizzes = @context
                        .active_quizzes
                        .reorder(Quizzes::Quiz.best_unicode_collation_key("title"))
                        .limit(400)
                        .pluck(:id, :title, Arel.sql("'quiz' AS type"))

      lti_quizzes = @context
                    .active_assignments
                    .type_quiz_lti
                    .reorder(Assignment.best_unicode_collation_key("title"))
                    .limit(400)
                    .pluck(:id, :title, Arel.sql("'assignment' AS type"))

      @combined_active_quizzes_includes_both_types = !classic_quizzes.empty? && !lti_quizzes.empty?
      (classic_quizzes + lti_quizzes).sort_by { |quiz_attrs| Canvas::ICU.collation_key(quiz_attrs[1] || CanvasSort::First) }.take(400)
    end
  end
  include ModuleIndexHelper

  def index
    if authorized_action(@context, @current_user, :read)
      log_asset_access(["modules", @context], "modules", "other")
      load_modules

      set_tutorial_js_env

      @progress = Progress.find_by(
        context: @context,
        tag: "context_module_batch_update",
        workflow_state: ["queued", "running"]
      )

      if @is_student
        return unless tab_enabled?(@context.class::TAB_MODULES)

        @modules.each { |m| m.evaluate_for(@current_user) }
        session[:module_progressions_initialized] = true
      end
      add_body_class("padless-content")
      js_bundle :context_modules
      js_env(CONTEXT_MODULE_ASSIGNMENT_INFO_URL: context_url(@context, :context_context_modules_assignment_info_url))
      js_env(CONTEXT_MODULE_ESTIMATED_DURATION_INFO_URL: context_url(@context, :context_context_modules_estimated_duration_info_url))
      css_bundle :content_next, :context_modules2
      render stream: can_stream_template?
    end
  end

  def choose_mastery_path
    if authorized_action(@context, @current_user, :participate_as_student)
      id = params[:id]
      item = @context.context_module_tags.not_deleted.find(params[:id])

      if item.present? && item.published? && item.context_module.published?
        rules = ConditionalRelease::Service.rules_for(@context, @current_user, session)
        rule = conditional_release_rule_for_module_item(item, conditional_release_rules: rules)

        # locked assignments always have 0 sets, so this check makes it not return 404 if locked
        # but instead progress forward and return a warning message if is locked later on
        if rule.present? && (rule[:locked] || !rule[:selected_set_id] || rule[:assignment_sets].length > 1)
          if rule[:locked]
            flash[:warning] = t("Module Item is locked.")
            return redirect_to named_context_url(@context, :context_context_modules_url)
          else
            options = rule[:assignment_sets].map do |set|
              option = {
                setId: set[:id]
              }

              option[:assignments] = (set[:assignments] || set[:assignment_set_associations]).map do |a|
                assg = assignment_json(a[:model], @current_user, session)
                assg[:assignmentId] = a[:assignment_id]
                assg
              end

              option
            end

            js_env({
                     CHOOSE_MASTERY_PATH_DATA: {
                       options:,
                       selectedOption: rule[:selected_set_id],
                       courseId: @context.id,
                       moduleId: item.context_module.id,
                       itemId: id
                     }
                   })

            css_bundle :choose_mastery_path
            js_bundle :choose_mastery_path

            @page_title = join_title(t("Choose Assignment Set"), @context.name)

            return render html: "", layout: true
          end
        end
      end
      render status: :not_found, template: "shared/errors/404_message"
    end
  end

  def item_redirect
    if authorized_action(@context, @current_user, :read)
      @tag = @context.context_module_tags.not_deleted.find(params[:id])

      if !(@tag.unpublished? || @tag.context_module.unpublished?) || authorized_action(@tag.context_module, @current_user, :view_unpublished_items)
        reevaluate_modules_if_locked(@tag)
        @progression = @tag.context_module.evaluate_for(@current_user) if @tag.context_module
        @progression.uncollapse! if @progression&.collapsed?
        content_tag_redirect(@context, @tag, :context_context_modules_url, :modules)
      end
    end
  end

  def item_redirect_mastery_paths
    @tag = @context.context_module_tags.not_deleted.find(params[:id])

    type_controllers = {
      assignment: "assignments",
      quiz: "quizzes/quizzes",
      discussion_topic: "discussion_topics",
      "lti-quiz": "assignments"
    }

    if @tag
      if authorized_action(@tag.content, @current_user, :update)
        controller = type_controllers[@tag.content_type_class.to_sym]

        if controller.present?
          redirect_to url_for(
            controller:,
            action: "edit",
            id: @tag.content_id,
            anchor: "mastery-paths-editor",
            return_to: params[:return_to]
          )
        else
          render status: :not_found, template: "shared/errors/404_message"
        end
      end
    else
      render status: :not_found, template: "shared/errors/404_message"
    end
  end

  def module_redirect
    if authorized_action(@context, @current_user, :read)
      @module = @context.context_modules.not_deleted.find(params[:context_module_id])
      @tags = @module.content_tags_visible_to(@current_user)
      if params[:last]
        @tags.pop while @tags.last && @tags.last.content_type == "ContextModuleSubHeader"
      else
        @tags.shift while @tags.first && @tags.first.content_type == "ContextModuleSubHeader"
      end
      @tag = params[:last] ? @tags.last : @tags.first
      unless @tag
        flash[:notice] = t "module_empty", %(There are no items in the module "%{module}"), module: @module.name
        redirect_to named_context_url(@context, :context_context_modules_url, anchor: "module_#{@module.id}")
        return
      end

      reevaluate_modules_if_locked(@tag)
      @progression = @tag.context_module.evaluate_for(@current_user) if @tag&.context_module
      @progression.uncollapse! if @progression&.collapsed?
      content_tag_redirect(@context, @tag, :context_context_modules_url)
    end
  end

  def reevaluate_modules_if_locked(tag)
    # if the object is locked for this user, reevaluate all the modules and clear the cache so it will be checked again when loaded
    if tag.content.respond_to?(:locked_for?)
      locked = tag.content.locked_for?(@current_user, context: @context)
      if locked
        @context.context_modules.active.each { |m| m.evaluate_for(@current_user) }
      end
    end
  end

  def create
    if authorized_action(@context.context_modules.temp_record, @current_user, :create)
      @module = @context.context_modules.build
      @module.workflow_state = "unpublished"
      @module.attributes = context_module_params
      respond_to do |format|
        if @module.save
          format.html { redirect_to named_context_url(@context, :context_context_modules_url) }
          format.json { render json: @module.as_json(include: :content_tags, methods: :workflow_state, permissions: { user: @current_user, session: }) }
        else
          format.html
          format.json { render json: @module.errors, status: :bad_request }
        end
      end
    end
  end

  def reorder
    if authorized_action(@context.context_modules.temp_record, @current_user, :update)
      first_module = @context.context_modules.not_deleted.first

      # A hash where the key is the module id and the value is the module position
      order_before = @context.context_modules.not_deleted.pluck(:id, :position).to_h

      first_module.update_order(params[:order].split(","))
      # Need to invalidate the ordering cache used by context_module.rb
      @context.touch

      # I'd like to get rid of this saving every module, but we have to
      # update the list of prerequisites since a reorder can cause
      # prerequisites to no longer be valid
      @modules = @context.context_modules.not_deleted.to_a
      @modules.each do |m|
        m.updated_at = Time.zone.now
        m.save_without_touching_context
        Canvas::LiveEvents.module_updated(m) if m.position != order_before[m.id]
      end
      # Update course paces if enabled
      if @context.account.feature_enabled?(:course_paces) && @context.enable_course_paces
        @context.course_paces.published.find_each(&:create_publish_progress)
      end
      @context.touch

      # # Background this, not essential that it happen right away
      # ContextModule.delay.update_tag_order(@context)
      render json: @modules.map { |m| m.as_json(include: :content_tags, methods: :workflow_state) }
    end
  end

  def content_tag_assignment_data
    if authorized_action(@context, @current_user, :read)
      info = {}

      all_tags = GuardRail.activate(:secondary) { @context.module_items_visible_to(@current_user).to_a }
      user_is_admin = @context.grants_right?(@current_user, session, :read_as_admin)

      all_tags.each_slice(1000) do |tags|
        ActiveRecord::Associations.preload(tags, content: [:context, :external_tool_tag])
      end

      preload_assignments_and_quizzes(all_tags, user_is_admin)

      assignment_ids = []
      quiz_ids = []
      all_tags.each do |tag|
        if tag.can_have_assignment? && tag.assignment
          assignment_ids << tag.assignment.id
        elsif tag.content_type_quiz?
          quiz_ids << tag.content.id
        end
      end

      submitted_assignment_ids = if @current_user && assignment_ids.any?
                                   assignments_key = Digest::SHA256.hexdigest(assignment_ids.sort.join(","))
                                   Rails.cache.fetch_with_batched_keys("submitted_assignment_ids/#{assignments_key}",
                                                                       batch_object: @current_user,
                                                                       batched_keys: :submissions) do
                                     @current_user.submissions.shard(@context.shard)
                                                  .having_submission.where(assignment_id: assignment_ids).pluck(:assignment_id)
                                   end
                                 end
      if @current_user && quiz_ids.any?
        submitted_quiz_ids = @current_user.quiz_submissions.shard(@context.shard)
                                          .completed.where(quiz_id: quiz_ids).pluck(:quiz_id)
      end
      submitted_assignment_ids ||= []
      submitted_quiz_ids ||= []
      all_tags.each do |tag|
        info[tag.id] = if tag.can_have_assignment? && tag.assignment
                         tag.assignment.context_module_tag_info(@current_user,
                                                                @context,
                                                                user_is_admin:,
                                                                has_submission: submitted_assignment_ids.include?(tag.assignment.id))
                       elsif tag.content_type_quiz?
                         tag.content.context_module_tag_info(@current_user,
                                                             @context,
                                                             user_is_admin:,
                                                             has_submission: submitted_quiz_ids.include?(tag.content.id))
                       else
                         { points_possible: nil, due_date: nil }
                       end
        info[tag.id][:todo_date] = tag.content && tag.content[:todo_date]

        if tag.try(:assignment).try(:external_tool_tag).try(:external_data).try(:[], "key") == "https://canvas.instructure.com/lti/mastery_connect_assessment"
          info[tag.id][:mc_objectives] = tag.assignment.external_tool_tag.external_data["objectives"]
        end
      end
      render json: info
    end
  end

  def content_tag_estimated_duration_data
    if authorized_action(@context, @current_user, :read)
      info = {}
      all_tags = GuardRail.activate(:secondary) { @context.module_items_visible_to(@current_user).to_a }

      all_tags.each do |tag|
        info[tag.context_module_id] ||= {}
        info[tag.context_module_id][tag.id] = { estimated_duration_minutes: tag.estimated_duration_minutes, can_set_estimated_duration: tag.can_set_estimated_duration }
      end
      render json: info
    end
  end

  def content_tag_master_course_data
    if authorized_action(@context, @current_user, :read_as_admin)
      info = {}
      is_child_course = MasterCourses::ChildSubscription.is_child_course?(@context)
      is_master_course = MasterCourses::MasterTemplate.is_master_course?(@context)

      if is_child_course || is_master_course
        tag_ids = GuardRail.activate(:secondary) do
          tag_scope = @context.module_items_visible_to(@current_user).where(content_type: %w[Assignment Attachment DiscussionTopic Quizzes::Quiz WikiPage])
          tag_scope = tag_scope.where(id: params[:tag_id]) if params[:tag_id]
          tag_scope.pluck(:id)
        end
        restriction_info = {}
        if tag_ids.any?
          restriction_info = if is_child_course
                               MasterCourses::MasterContentTag.fetch_module_item_restrictions_for_child(tag_ids)
                             else
                               MasterCourses::MasterContentTag.fetch_module_item_restrictions_for_master(tag_ids)
                             end
        end
        info[:tag_restrictions] = restriction_info
      end
      render json: info
    end
  end

  def prerequisites_needing_finishing_for(mod, progression, before_tag = nil)
    tags = mod.content_tags_visible_to(@current_user)
    pres = []
    tags.each do |tag|
      next unless (req = (mod.completion_requirements || []).detect { |r| r[:id] == tag.id })

      progression.requirements_met ||= []
      next unless progression.requirements_met.none? { |r| r[:id] == req[:id] && r[:type] == req[:type] } &&
                  (!before_tag || tag.position <= before_tag.position)

      pre = {
        url: named_context_url(@context, :context_context_modules_item_redirect_url, tag.id),
        id: tag.id,
        context_module_id: mod.id,
        title: tag.title
      }
      pre[:requirement] = req
      pre[:requirement_description] = ContextModule.requirement_description(req)
      pre[:available] = !progression.locked? && (!mod.require_sequential_progress || tag.position <= progression.current_position)
      pres << pre
    end
    pres
  end
  protected :prerequisites_needing_finishing_for

  def content_tag_prerequisites_needing_finishing
    type, id = ActiveRecord::Base.parse_asset_string params[:code]
    raise ActiveRecord::RecordNotFound if id == 0

    @tag = if type == "ContentTag"
             @context.context_module_tags.active.where(id:).first
           else
             @context.context_module_tags.active.where(context_module_id: params[:context_module_id], content_id: id, content_type: type).first
           end
    @module = @context.context_modules.active.find(params[:context_module_id])
    @progression = @module.evaluate_for(@current_user)
    @progression.current_position ||= 0 if @progression
    res = {}
    if !@progression
      # do nothing
    elsif @progression.locked?
      res[:locked] = true
      res[:modules] = []
      previous_modules = @context.context_modules.active.where("position<?", @module.position).ordered.to_a
      previous_modules.reverse!
      valid_previous_modules = []
      prereq_ids = @module.prerequisites.select { |p| p[:type] == "context_module" }.pluck(:id)
      previous_modules.each do |mod|
        if prereq_ids.include?(mod.id)
          valid_previous_modules << mod
          prereq_ids += mod.prerequisites.select { |p| p[:type] == "context_module" }.pluck(:id)
        end
      end
      valid_previous_modules.reverse!
      valid_previous_modules.each do |mod|
        prog = mod.evaluate_for(@current_user)
        next if prog.completed?

        res[:modules] << {
          id: mod.id,
          name: mod.name,
          prerequisites: prerequisites_needing_finishing_for(mod, prog),
          locked: prog.locked?
        }
      end
    elsif @module.require_sequential_progress && @progression.current_position && @tag&.position && @progression.current_position < @tag.position
      res[:locked] = true
      pres = prerequisites_needing_finishing_for(@module, @progression, @tag)
      res[:modules] = [{
        id: @module.id,
        name: @module.name,
        prerequisites: pres,
        locked: false
      }]
    else
      res[:locked] = false
    end
    render json: res
  end

  def collapse(mod, should_collapse)
    progression = mod.evaluate_for(@current_user)
    progression ||= ContextModuleProgression.new
    if value_to_boolean(should_collapse)
      progression.collapse!(skip_save: progression.new_record?)
    else
      progression.uncollapse!(skip_save: progression.new_record?)
    end
    progression
  end

  def toggle_collapse
    if authorized_action(@context, @current_user, :read)
      return unless params.key?(:collapse)

      @module = @context.modules_visible_to(@current_user).find(params[:context_module_id])
      progression = collapse(@module, params[:collapse])
      respond_to do |format|
        format.html { redirect_to named_context_url(@context, :context_context_modules_url) }
        format.json { render json: (progression.collapsed ? progression : @module.content_tags_visible_to(@current_user)) }
      end
    end
  end

  def toggle_collapse_all
    if authorized_action(@context, @current_user, :read)
      return unless params.key?(:collapse)

      @modules = @context.modules_visible_to(@current_user)
      @modules.each do |mod|
        collapse(mod, params[:collapse])
      end
    end
  end

  def show
    @module = @context.context_modules.not_deleted.find(params[:id])
    if authorized_action @module, @current_user, :read
      respond_to do |format|
        format.html { redirect_to named_context_url(@context, :context_context_modules_url, anchor: "module_#{params[:id]}") }
        format.json { render json: @module.content_tags_visible_to(@current_user) }
      end
    end
  end

  def reorder_items
    @module = @context.context_modules.not_deleted.find(params[:context_module_id])
    if authorized_action(@module, @current_user, :update)
      order = params[:order].split(",").map(&:to_i)
      tags = @context.context_module_tags.not_deleted.where(id: order)
      affected_module_ids = (tags.map(&:context_module_id) + [@module.id]).uniq.compact
      affected_items = []
      items = order.filter_map { |id| tags.detect { |t| t.id == id.to_i } }.uniq
      items.each_with_index do |item, idx|
        item.position = idx + 1
        item.context_module_id = @module.id
        next unless item.changed?

        item.skip_touch = true
        item.save
        affected_items << item
      end
      ContentTag.touch_context_modules(affected_module_ids)
      ContentTag.update_could_be_locked(affected_items)
      @context.touch
      @module.reload
      render json: @module.as_json(include: :content_tags, methods: :workflow_state, permissions: { user: @current_user, session: })
    end
  end

  def item_details
    if authorized_action(@context, @current_user, :read)
      # namespaced models are separated by : in the url
      code = params[:id].tr(":", "/").split("_")
      id = code.pop.to_i
      type = code.join("_").classify
      @modules = @context.modules_visible_to(@current_user)
      @tags = @context.context_module_tags.active.sort_by { |t| t.position ||= 999 }
      result = {}
      possible_tags = @tags.find_all { |t| t.content_type == type && t.content_id == id }
      if possible_tags.size > 1
        # if there's more than one tag for the item, but the caller didn't
        # specify which one they want, we don't want to return any information.
        # this way the module item prev/next links won't appear with misleading navigation info.
        if params[:module_item_id]
          result[:current_item] = possible_tags.detect { |t| t.id == params[:module_item_id].to_i }
        end
      else
        result[:current_item] = possible_tags.first
        unless result[:current_item]
          obj = @context.find_asset(params[:id], %i[attachment discussion_topic assignment quiz wiki_page content_tag])
          if obj.is_a?(ContentTag)
            result[:current_item] = @tags.detect { |t| t.id == obj.id }
          elsif (obj.is_a?(DiscussionTopic) && obj.assignment_id) ||
                (obj.is_a?(Quizzes::Quiz) && obj.assignment_id)
            result[:current_item] = @tags.detect { |t| t.content_type == "Assignment" && t.content_id == obj.assignment_id }
          end
        end
      end
      result[:current_item].try(:evaluate_for, @current_user)
      if result[:current_item]&.position
        result[:previous_item] = @tags.reverse.detect { |t| t.id != result[:current_item].id && t.context_module_id == result[:current_item].context_module_id && t.position && t.position <= result[:current_item].position && t.content_type != "ContextModuleSubHeader" }
        result[:next_item] = @tags.detect { |t| t.id != result[:current_item].id && t.context_module_id == result[:current_item].context_module_id && t.position && t.position >= result[:current_item].position && t.content_type != "ContextModuleSubHeader" }
        current_module = @modules.detect { |m| m.id == result[:current_item].context_module_id }
        if current_module
          result[:previous_module] = @modules.reverse.detect { |m| (m.position || 0) < (current_module.position || 0) }
          result[:next_module] = @modules.detect { |m| (m.position || 0) > (current_module.position || 0) }
        end
      end
      render json: result
    end
  end

  include ContextModulesHelper
  def add_item
    @module = @context.context_modules.not_deleted.find(params[:context_module_id])

    if authorized_action(@context, @current_user, %i[manage_course_content_add manage_course_content_edit])
      params[:item][:link_settings] = launch_dimensions
      @tag = @module.add_item(params[:item])
      unless @tag&.valid?
        body = @tag.nil? ? { error: "Could not find item to tag" } : @tag.errors
        return render json: body, status: :bad_request
      end
      update_module_link_default_tab(@tag)
      json = @tag.as_json
      json["content_tag"].merge!(
        publishable: module_item_publishable?(@tag),
        published: @tag.published?,
        publishable_id: module_item_publishable_id(@tag),
        unpublishable: module_item_unpublishable?(@tag),
        publish_at: module_item_publish_at(@tag),
        graded: @tag.graded?,
        content_details: content_details(@tag, @current_user),
        assignment_id: @tag.assignment.try(:id),
        is_checkpointed: @tag.assignment.try(:has_sub_assignments),
        is_cyoe_able: cyoe_able?(@tag),
        is_duplicate_able: @tag.duplicate_able?,
        can_manage_assign_to: @tag.content&.grants_right?(@current_user, session, :manage_assign_to)
      )
      @context.touch
      render json:
    end
  end

  def remove_item
    @tag = @context.context_module_tags.not_deleted.find(params[:id])
    if authorized_action(@tag.context_module, @current_user, :update)
      @module = @tag.context_module
      @tag.destroy
      render json: @tag
    end
  end

  def create_estimated_duration(reference, duration)
    unless reference.can_set_estimated_duration
      return nil
    end

    reference_mapping = {
      "Assignment" => :assignment_id,
      "Quizzes::Quiz" => :quiz_id,
      "WikiPage" => :wiki_page_id,
      "DiscussionTopic" => :discussion_topic_id,
      "Attachment" => :attachment_id
    }

    reference_type = reference.respond_to?(:content_type) ? reference.content_type : reference.class.name
    reference_key = reference_mapping[reference_type] ||= :content_tag_id

    content_id = reference.tap do |ref|
      break ref.id if reference_key == :content_tag_id
      break ref.content_id if ref.respond_to?(:content_id)

      break ref.id
    end

    estimated_duration = EstimatedDuration.new(reference_key => content_id, :duration => duration)

    if estimated_duration.save
      estimated_duration
    else
      nil
    end
  end

  def get_estimated_duration(minutes)
    return nil if minutes.zero?

    "PT#{minutes}M"
  end

  def update_item
    @tag = @context.context_module_tags.not_deleted.find(params[:id])
    if authorized_action(@tag.context_module, @current_user, :update)
      @tag.title = params[:content_tag][:title] if params[:content_tag] && params[:content_tag][:title]
      if LINK_ITEM_TYPES.include?(@tag.content_type) && params[:content_tag] && params[:content_tag][:url]
        @tag.url = params[:content_tag][:url]
        @tag.reassociate_external_tool = true
      end
      @tag.indent = params[:content_tag][:indent] if params[:content_tag] && params[:content_tag][:indent] && !@context.horizon_course?
      @tag.new_tab = params[:content_tag][:new_tab] if params[:content_tag] && params[:content_tag][:new_tab]

<<<<<<< HEAD
      duration = get_estimated_duration(params[:content_tag][:estimated_duration_minutes].to_i)

      if duration.nil?
        @tag.estimated_duration&.destroy!
        @tag.estimated_duration = nil
      elsif @tag.estimated_duration
        @tag.estimated_duration.update(duration: duration)
      else
        @tag.estimated_duration = create_estimated_duration(@tag, duration)
=======
      if @context.horizon_course?
        duration = get_estimated_duration(params[:content_tag][:estimated_duration_minutes].to_i)

        if duration.nil?
          @tag.estimated_duration&.destroy!
        elsif @tag.estimated_duration
          @tag.estimated_duration.update(duration: duration)
        else
          @tag.estimated_duration = create_estimated_duration(@tag, duration)
        end
>>>>>>> 0ef5b089
      end

      unless @tag.save
        return render json: @tag.errors, status: :bad_request
      end

      update_module_link_default_tab(@tag)
      @tag.update_asset_name!(@current_user) if params[:content_tag][:title]
      render json: @tag
    end
  end

  def progressions
    if authorized_action(@context, @current_user, :read)
      if request.format == :json
        if @context.grants_right?(@current_user, session, :view_all_grades)
          if params[:user_id] && (@user = @context.students.find(params[:user_id]))
            @progressions = @context.context_modules.active.map { |m| m.evaluate_for(@user) }
          elsif @context.large_roster
            @progressions = []
          else
            context_module_ids = @context.context_modules.active.pluck(:id)
            @progressions = ContextModuleProgression.where(context_module_id: context_module_ids).each(&:evaluate)
          end
        elsif @context.grants_right?(@current_user, session, :participate_as_student)
          @progressions = @context.context_modules.active.order(:id).map { |m| m.evaluate_for(@current_user) }
        else
          # module progressions don't apply, but unlock_at still does
          @progressions = @context.context_modules.active.order(:id).map do |m|
            { context_module_progression: { context_module_id: m.id,
                                            workflow_state: (m.to_be_unlocked ? "locked" : "unlocked"),
                                            requirements_met: [],
                                            incomplete_requirements: [] } }
          end
        end
        render json: @progressions
      elsif !@context.grants_right?(@current_user, session, :view_all_grades)
        @restrict_student_list = true
        student_ids = @context.observer_enrollments.for_user(@current_user).map(&:associated_user_id)
        student_ids << @current_user.id if @context.user_is_student?(@current_user)
        students = UserSearch.scope_for(@context, @current_user, { enrollment_type: "student" }).where(id: student_ids)
        @visible_students = students.map { |u| user_json(u, @current_user, session) }
      end
    end
  end

  def update
    @module = @context.context_modules.not_deleted.find(params[:id])
    if authorized_action(@module, @current_user, :update)
      if params[:publish]
        @module.publish
        @module.publish_items!
      elsif params[:unpublish]
        @module.unpublish
      end
      if @module.update(context_module_params)
        json = @module.as_json(include: :content_tags, methods: :workflow_state, permissions: { user: @current_user, session: })
        json["context_module"]["relock_warning"] = true if @module.relock_warning?
        render json:
      else
        render json: @module.errors, status: :bad_request
      end
    end
  end

  def destroy
    @module = @context.context_modules.not_deleted.find(params[:id])
    if authorized_action(@module, @current_user, :delete)
      @module.destroy
      respond_to do |format|
        format.html { redirect_to named_context_url(@context, :context_context_modules_url) }
        format.json { render json: @module.as_json(methods: :workflow_state) }
      end
    end
  end

  private

  def preload_assignments_and_quizzes(tags, user_is_admin)
    assignment_tags = tags.select(&:can_have_assignment?)
    return unless assignment_tags.any?

    content_with_assignments = assignment_tags
                               .select { |ct| ct.content_type != "Assignment" && ct.content.assignment_id }.map(&:content)
    ActiveRecord::Associations.preload(content_with_assignments, :assignment) if content_with_assignments.any?
    DatesOverridable.preload_override_data_for_objects(content_with_assignments.map(&:assignment))
    override_preload_types = %w[Assignment Quizzes::Quiz WikiPage DiscussionTopic].freeze
    DatesOverridable.preload_override_data_for_objects(tags.select { |ct| override_preload_types.include?(ct.content_type) }.map(&:content))

    if user_is_admin && should_preload_override_data?
      assignments = assignment_tags.filter_map(&:assignment)
      plain_quizzes = assignment_tags.select { |ct| ct.content.is_a?(Quizzes::Quiz) && !ct.content.assignment }.map(&:content)
      preload_has_too_many_overrides(assignments, :assignment_id)
      preload_has_too_many_overrides(plain_quizzes, :quiz_id)

      sub_assignments = []
      if @context.root_account.feature_enabled?(:discussion_checkpoints)
        ActiveRecord::Associations.preload(assignments, :sub_assignments) if assignments.any?
        sub_assignments = assignments.flat_map(&:sub_assignments)
        preload_has_too_many_overrides(sub_assignments, :assignment_id)
      end

      overrideables = (assignments + plain_quizzes + sub_assignments).reject(&:has_too_many_overrides)

      if overrideables.any?
        ActiveRecord::Associations.preload(overrideables, :assignment_overrides)
        overrideables.each { |o| o.has_no_overrides = true if o.assignment_overrides.empty? }
      end
    end
  end

  def should_preload_override_data?
    key = ["preloaded_module_override_data2", @context.global_asset_string, @current_user.cache_key(:enrollments), @current_user.cache_key(:groups)].cache_key
    # if the user has been touched we should preload all of the overrides because it's almost certain we'll need them all
    if Rails.cache.read(key)
      false
    else
      Rails.cache.write(key, true)
      true
    end
  end

  def preload_has_too_many_overrides(assignments_or_quizzes, override_column)
    # find the assignments/quizzes with too many active overrides and mark them as such
    if assignments_or_quizzes.any?
      ids = AssignmentOverride.active.where(override_column => assignments_or_quizzes)
                              .group(override_column).having("COUNT(*) > ?", Api::V1::Assignment::ALL_DATES_LIMIT)
                              .active.pluck(override_column)
      if ids.any?
        assignments_or_quizzes.each { |o| o.has_too_many_overrides = true if ids.include?(o.id) }
      end
    end
  end

  def context_module_params
    params.require(:context_module).permit(:name,
                                           :unlock_at,
                                           :require_sequential_progress,
                                           :publish_final_grade,
                                           :requirement_count,
                                           completion_requirements: strong_anything,
                                           prerequisites: strong_anything)
  end

  def update_module_link_default_tab(tag)
    if LINK_ITEM_TYPES.include?(tag.content_type)
      current_value = @current_user.get_preference(:module_links_default_new_tab)
      if current_value && !tag.new_tab
        @current_user.set_preference(:module_links_default_new_tab, false)
      elsif !current_value && tag.new_tab
        @current_user.set_preference(:module_links_default_new_tab, true)
      end
    end
  end

  def launch_dimensions
    return nil unless (iframe = params[:item][:iframe])

    {
      selection_width: iframe[:width],
      selection_height: iframe[:height]
    }
  end
end<|MERGE_RESOLUTION|>--- conflicted
+++ resolved
@@ -817,17 +817,6 @@
       @tag.indent = params[:content_tag][:indent] if params[:content_tag] && params[:content_tag][:indent] && !@context.horizon_course?
       @tag.new_tab = params[:content_tag][:new_tab] if params[:content_tag] && params[:content_tag][:new_tab]
 
-<<<<<<< HEAD
-      duration = get_estimated_duration(params[:content_tag][:estimated_duration_minutes].to_i)
-
-      if duration.nil?
-        @tag.estimated_duration&.destroy!
-        @tag.estimated_duration = nil
-      elsif @tag.estimated_duration
-        @tag.estimated_duration.update(duration: duration)
-      else
-        @tag.estimated_duration = create_estimated_duration(@tag, duration)
-=======
       if @context.horizon_course?
         duration = get_estimated_duration(params[:content_tag][:estimated_duration_minutes].to_i)
 
@@ -838,7 +827,6 @@
         else
           @tag.estimated_duration = create_estimated_duration(@tag, duration)
         end
->>>>>>> 0ef5b089
       end
 
       unless @tag.save
