--- conflicted
+++ resolved
@@ -332,35 +332,11 @@
           canManageSpeedGrader: @context.allows_speed_grader? && @context.grants_any_right?(@current_user, :manage_grades, :view_all_grades)
         }
 
-<<<<<<< HEAD
-        observer_enrollments = @context.observer_enrollments.for_user(@current_user).active_or_pending
-        is_observer = observer_enrollments.exists?
-        observed_students = if is_observer && @context.grants_right?(@current_user, session, :read_roster)
-                              observer_enrollments.includes(:associated_user).filter_map do |enrollment|
-                                associated_user = enrollment.associated_user
-                                if associated_user && enrollment.associated_user_id &&
-                                   @context.enrollments.where(user_id: associated_user.id, workflow_state: ["active", "completed"]).exists?
-                                  { id: associated_user.id.to_s, name: associated_user.name }
-                                end
-                              end
-                            else
-                              []
-                            end
-
-        modules_observer_info = {
-          isObserver: is_observer,
-          observedStudents: observed_students
-        }
-
-        js_env(MODULES_PERMISSIONS: modules_permissions)
-        js_env(MODULES_OBSERVER_INFO: modules_observer_info)
-=======
         modules_observer_info = observer_module_info
 
         js_env(MODULES_PERMISSIONS: modules_permissions)
         js_env(MODULES_OBSERVER_INFO: modules_observer_info)
         js_env(PAGE_TITLE: "#{t("titles.course_modules", "Course Modules")}: #{@context.name}")
->>>>>>> feeb4546
 
         js_bundle :context_modules_v2
         css_bundle :content_next, :context_modules2, :context_modules_v2
