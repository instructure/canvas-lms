--- conflicted
+++ resolved
@@ -3281,10 +3281,6 @@
           PseudonymSession.new(@pseudonym).save unless @pseudonym.new_record?
         end
 
-<<<<<<< HEAD
-      message_sent = User.transaction do
-=======
->>>>>>> 51db239a
         @user.save!
 
         if @observee && !@user.as_observer_observation_links.where(user_id: @observee, root_account: @context).exists?
@@ -3298,10 +3294,7 @@
         end
         notify_policy.dispatch!(@user, @pseudonym, @cc) if @cc && !skip_confirmation
       end
-<<<<<<< HEAD
-=======
-    end
->>>>>>> 51db239a
+    end
 
     if save_user
       data = if api_request?
