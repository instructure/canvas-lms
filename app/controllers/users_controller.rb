# frozen_string_literal: true

#
# Copyright (C) 2011 - present Instructure, Inc.
#
# This file is part of Canvas.
#
# Canvas is free software: you can redistribute it and/or modify it under
# the terms of the GNU Affero General Public License as published by the Free
# Software Foundation, version 3 of the License.
#
# Canvas is distributed in the hope that it will be useful, but WITHOUT ANY
# WARRANTY; without even the implied warranty of MERCHANTABILITY or FITNESS FOR
# A PARTICULAR PURPOSE. See the GNU Affero General Public License for more
# details.
#
# You should have received a copy of the GNU Affero General Public License along
# with this program. If not, see <http://www.gnu.org/licenses/>.
#

# @API Users
# API for accessing information on the current and other users.
#
# Throughout this API, the `:user_id` parameter can be replaced with `self` as
# a shortcut for the id of the user accessing the API. For instance,
# `users/:user_id/page_views` can be accessed as `users/self/page_views` to
# access the current user's page views.
#
# @model UserDisplay
#     {
#       "id": "UserDisplay",
#       "description": "This mini-object is used for secondary user responses, when we just want to provide enough information to display a user.",
#       "properties": {
#         "id": {
#           "description": "The ID of the user.",
#           "example": 2,
#           "type": "integer",
#           "format": "int64"
#         },
#         "short_name": {
#           "description": "A short name the user has selected, for use in conversations or other less formal places through the site.",
#           "example": "Shelly",
#           "type": "string"
#         },
#         "avatar_image_url": {
#           "description": "If avatars are enabled, this field will be included and contain a url to retrieve the user's avatar.",
#           "example": "https://en.gravatar.com/avatar/d8cb8c8cd40ddf0cd05241443a591868?s=80&r=g",
#           "type": "string"
#         },
#         "html_url": {
#           "description": "URL to access user, either nested to a context or directly.",
#           "example": "https://school.instructure.com/courses/:course_id/users/:user_id",
#           "type": "string"
#         }
#       }
#     }
#
# @model AnonymousUserDisplay
#     {
#       "id": "AnonymousUserDisplay",
#       "description": "This mini-object is returned in place of UserDisplay when returning student data for anonymous assignments, and includes an anonymous ID to identify a user within the scope of a single assignment.",
#       "properties": {
#         "anonymous_id": {
#           "description": "A unique short ID identifying this user within the scope of a particular assignment.",
#           "example": "xn29Q",
#           "type": "string"
#         },
#         "avatar_image_url": {
#           "description": "A URL to retrieve a generic avatar.",
#           "example": "https://en.gravatar.com/avatar/d8cb8c8cd40ddf0cd05241443a591868?s=80&r=g",
#           "type": "string"
#         },
#         "display_name": {
#           "description": "The anonymized display name for the student.",
#           "example": "Student 2",
#           "type": "string"
#         }
#       }
#     }
#
# @model User
#     {
#       "id": "User",
#       "description": "A Canvas user, e.g. a student, teacher, administrator, observer, etc.",
#       "required": ["id"],
#       "properties": {
#         "id": {
#           "description": "The ID of the user.",
#           "example": 2,
#           "type": "integer",
#           "format": "int64"
#         },
#         "name": {
#           "description": "The name of the user.",
#           "example": "Sheldon Cooper",
#           "type": "string"
#         },
#         "sortable_name": {
#           "description": "The name of the user that is should be used for sorting groups of users, such as in the gradebook.",
#           "example": "Cooper, Sheldon",
#           "type": "string"
#         },
#         "last_name": {
#           "description": "The last name of the user.",
#           "example": "Cooper",
#           "type": "string"
#         },
#         "first_name": {
#           "description": "The first name of the user.",
#           "example": "Sheldon",
#           "type": "string"
#         },
#         "short_name": {
#           "description": "A short name the user has selected, for use in conversations or other less formal places through the site.",
#           "example": "Shelly",
#           "type": "string"
#         },
#         "sis_user_id": {
#           "description": "The SIS ID associated with the user.  This field is only included if the user came from a SIS import and has permissions to view SIS information.",
#           "example": "SHEL93921",
#           "type": "string"
#         },
#         "sis_import_id": {
#           "description": "The id of the SIS import.  This field is only included if the user came from a SIS import and has permissions to manage SIS information.",
#           "example": "18",
#           "type": "integer",
#           "format": "int64"
#         },
#         "integration_id": {
#           "description": "The integration_id associated with the user.  This field is only included if the user came from a SIS import and has permissions to view SIS information.",
#           "example": "ABC59802",
#           "type": "string"
#         },
#         "login_id": {
#           "description": "The unique login id for the user.  This is what the user uses to log in to Canvas.",
#           "example": "sheldon@caltech.example.com",
#           "type": "string"
#         },
#         "avatar_url": {
#           "description": "If avatars are enabled, this field will be included and contain a url to retrieve the user's avatar.",
#           "example": "https://en.gravatar.com/avatar/d8cb8c8cd40ddf0cd05241443a591868?s=80&r=g",
#           "type": "string"
#         },
#         "avatar_state": {
#           "description": "Optional: If avatars are enabled and caller is admin, this field can be requested and will contain the current state of the user's avatar.",
#           "example": "approved",
#           "type": "string"
#         },
#         "enrollments": {
#           "description": "Optional: This field can be requested with certain API calls, and will return a list of the users active enrollments. See the List enrollments API for more details about the format of these records.",
#           "type": "array",
#           "items": { "$ref": "Enrollment" }
#         },
#         "email": {
#           "description": "Optional: This field can be requested with certain API calls, and will return the users primary email address.",
#           "example": "sheldon@caltech.example.com",
#           "type": "string"
#         },
#         "locale": {
#           "description": "Optional: This field can be requested with certain API calls, and will return the users locale in RFC 5646 format.",
#           "example": "tlh",
#           "type": "string"
#         },
#         "last_login": {
#           "description": "Optional: This field is only returned in certain API calls, and will return a timestamp representing the last time the user logged in to canvas.",
#           "example": "2012-05-30T17:45:25Z",
#           "type": "string",
#           "format": "date-time"
#         },
#         "time_zone": {
#           "description": "Optional: This field is only returned in certain API calls, and will return the IANA time zone name of the user's preferred timezone.",
#           "example": "America/Denver",
#           "type": "string"
#         },
#         "bio": {
#           "description": "Optional: The user's bio.",
#           "example": "I like the Muppets.",
#           "type": "string"
#         },
#         "pronouns": {
#           "description": "Optional: This field is only returned if pronouns are enabled, and will return the pronouns of the user.",
#           "example": "he/him",
#           "type": "string"
#         }
#       }
#     }
#
#
#
class UsersController < ApplicationController
  include SearchHelper
  include SectionTabHelper
  include I18nUtilities
  include CustomColorHelper
  include DashboardHelper
  include Api::V1::Submission
  include ObserverEnrollmentsHelper
  include HorizonMode

  before_action :require_user, only: %i[grades
                                        merge
                                        kaltura_session
                                        ignore_item
                                        ignore_stream_item
                                        close_notification
                                        mark_avatar_image
                                        user_dashboard
                                        toggle_hide_dashcard_color_overlays
                                        masquerade
                                        external_tool
                                        dashboard_sidebar
                                        settings
                                        activity_stream
                                        activity_stream_summary
                                        pandata_events_token
                                        dashboard_cards
                                        user_graded_submissions
                                        show
                                        terminate_sessions
                                        dashboard_stream_items
                                        show_k5_dashboard
                                        bookmark_search
                                        services]
  before_action :require_registered_user, only: [:delete_user_service,
                                                 :create_user_service]
  before_action :reject_student_view_student, only: %i[delete_user_service
                                                       create_user_service
                                                       merge
                                                       user_dashboard
                                                       masquerade]
  skip_before_action :load_user, only: [:create_self_registered_user]
  before_action :require_self_registration, only: %i[new create create_self_registered_user]
  before_action :check_limited_access_for_students, only: %i[create_file set_custom_color]
  before_action :load_canvas_career, only: %i[user_dashboard]

  MAX_UUIDS_IN_FILTER = 100

  def grades
    @user = User.where(id: params[:user_id]).first if params[:user_id].present?
    @user ||= @current_user
    if authorized_action(@user, @current_user, :read_grades)
      crumb_url = polymorphic_url([@current_user]) if @user.grants_right?(@current_user, session, :view_statistics)
      add_crumb(@current_user.short_name, crumb_url)
      add_crumb(t("crumbs.grades", "Grades"), grades_path)

      current_active_enrollments = @user
                                   .enrollments
                                   .current
                                   .preload(:course, :enrollment_state, :scores)
                                   .shard(@user)
                                   .to_a

      @presenter = GradesPresenter.new(current_active_enrollments)

      if @presenter.has_single_enrollment?
        redirect_to course_grades_url(@presenter.single_enrollment.course_id)
        return
      end

      @grading_periods = collected_grading_periods_for_presenter(
        @presenter, params[:course_id], params[:grading_period_id]
      )
      @grades = grades_for_presenter(@presenter, @grading_periods)
      js_env(grades_for_student_url:)

      ActiveRecord::Associations.preload(@observed_enrollments, :course)

      @page_title = t(:page_title, "Grades")
      js_bundle :user_grades
      css_bundle :user_grades
      render stream: can_stream_template?
    end
  end

  def grades_for_student
    enrollment = Enrollment.active.find(params[:enrollment_id])
    return unless authorized_action(enrollment, @current_user, :read_grades)

    grading_period_id = generate_grading_period_id(params[:grading_period_id])
    opts = { grading_period_id: } if grading_period_id

    grade_data = { hide_final_grades: enrollment.course.hide_final_grades? }

    if enrollment.course.grants_any_right?(@current_user, session, :manage_grades, :view_all_grades)
      grade_data[:unposted_grade] = enrollment.unposted_current_score(opts)
      grade_data[:grade] = enrollment.computed_current_score(opts)
      # since this page is read_only, and enrollment.computed_current_score(opts) is a percentage value,
      # we can convert this into letter-grade
    else
      grade_data[:grade] = enrollment.effective_current_score(opts)
    end
    grading_standard = enrollment.course.grading_standard_or_default
    grade_data[:restrict_quantitative_data] = enrollment.course.restrict_quantitative_data?(@current_user)
    grade_data[:grading_scheme] = grading_standard.data
    grade_data[:points_based_grading_scheme] = grading_standard.points_based?
    grade_data[:scaling_factor] = grading_standard.scaling_factor

    render json: grade_data
  end

  def oauth
    unless feature_and_service_enabled?(params[:service])
      flash[:error] = t("service_not_enabled", "That service has not been enabled")
      return redirect_to(user_profile_url(@current_user))
    end
    return_to_url = params[:return_to] || user_profile_url(@current_user)
    case params[:service]
    when "google_drive"
      redirect_uri = oauth_success_url(service: "google_drive")
      session[:oauth_gdrive_nonce] = SecureRandom.hex
      state = Canvas::Security.create_jwt(redirect_uri:, return_to_url:, nonce: session[:oauth_gdrive_nonce])
      redirect_to GoogleDrive::Client.auth_uri(google_drive_client, state)
    end
  end

  def oauth_success
    oauth_request = nil
    if params[:oauth_token]
      oauth_request = OAuthRequest.where(token: params[:oauth_token], service: params[:service]).first
    elsif params[:code] && params[:state] && params[:service] == "google_drive"

      begin
        drive = google_drive_client
        drive.authorization.code = params[:code]
        drive.authorization.fetch_access_token!

        result = drive.get_about(fields: "user")

        json = Canvas::Security.decode_jwt(params[:state])
        render_unauthorized_action and return unless json["nonce"] && json["nonce"] == session[:oauth_gdrive_nonce]

        session.delete(:oauth_gdrive_nonce)

        if logged_in_user
          UserService.register(
            service: "google_drive",
            service_domain: "drive.google.com",
            token: drive.authorization.refresh_token,
            secret: drive.authorization.access_token,
            user: logged_in_user,
            service_user_id: result.user.permission_id,
            service_user_name: result.user.email_address
          )
        else
          session[:oauth_gdrive_access_token] = drive.authorization.access_token
          session[:oauth_gdrive_refresh_token] = drive.authorization.refresh_token
        end

        flash[:notice] = t("google_drive_added", "Google Drive account successfully added!")
        return redirect_to(json["return_to_url"])
      rescue Signet::AuthorizationError => e
        Canvas::Errors.capture_exception(:oauth, e, :info)
        flash[:error] = t("google_drive_authorization_failure", "Google Drive failed authorization for current user!")
      rescue Google::Apis::Error => e
        Canvas::Errors.capture_exception(:oauth, e, :warn)
        flash[:error] = e.to_s
      end
      return redirect_to(@current_user ? user_profile_url(@current_user) : root_url)
    end

    if !oauth_request || (request.host_with_port == oauth_request.original_host_with_port && oauth_request.user != @current_user)
      flash[:error] = t("oauth_fail", "OAuth Request failed. Couldn't find valid request")
      redirect_to(@current_user ? user_profile_url(@current_user) : root_url)
    elsif request.host_with_port != oauth_request.original_host_with_port
      url = url_for request.parameters.merge(host: oauth_request.original_host_with_port, only_path: false)
      redirect_to url
    else
      return_to(oauth_request.return_url, user_profile_url(@current_user))
    end
  end

  # @API List users in account
  # A paginated list of users associated with this account.
  #
  # @argument search_term [String]
  #   The partial name or full ID of the users to match and return in the
  #   results list. Must be at least 3 characters.
  #
  #   Note that the API will prefer matching on canonical user ID if the ID has
  #   a numeric form. It will only search against other fields if non-numeric
  #   in form, or if the numeric value doesn't yield any matches. Queries by
  #   administrative users will search on SIS ID, Integration ID, login ID,
  #   name, or email address
  #
  # @argument enrollment_type [String]
  #   When set, only return users enrolled with the specified course-level base role.
  #   This can be a base role type of 'student', 'teacher',
  #   'ta', 'observer', or 'designer'.
  #
  # @argument sort [String, "username"|"email"|"sis_id"|"integration_id"|"last_login"|"id"]
  #   The column to sort results by. For efficiency, use +id+ if you intend to retrieve
  #   many pages of results. In the future, other sort options may be rate-limited
  #   after 50 pages.
  #
  # @argument order [String, "asc"|"desc"]
  #   The order to sort the given column by.
  #
  # @argument include_deleted_users [Boolean]
  #   When set to true and used with an account context, returns users who have deleted
  #   pseudonyms for the context
  #
  # @argument uuids [Array]
  #   When set, only return users with the specified UUIDs. UUIDs after the first 100
  #   are ignored.
  #
  #  @example_request
  #    curl https://<canvas>/api/v1/accounts/self/users?search_term=<search value> \
  #       -X GET \
  #       -H 'Authorization: Bearer <token>'
  #
  # @returns [User]
  def api_index
    get_context
    return unless authorized_action(@context, @current_user, :read_roster)

    includes = (params[:include] || []) & %w[avatar_url email last_login time_zone uuid ui_invoked]
    includes << "last_login" if params[:sort] == "last_login" && !includes.include?("last_login")
    include_deleted_users = value_to_boolean(params[:include_deleted_users])
    includes << "deleted_pseudonyms" if include_deleted_users

    search_term = params[:search_term].presence

    if search_term
      users = UserSearch.for_user_in_context(search_term,
                                             @context,
                                             @current_user,
                                             session,
                                             {
                                               order: params[:order],
                                               sort: params[:sort],
                                               enrollment_role_id: params[:role_filter_id],
                                               enrollment_type: params[:enrollment_type],
                                               include_deleted_users:
                                             })
    else
      users = UserSearch.scope_for(@context,
                                   @current_user,
                                   {
                                     order: params[:order],
                                     sort: params[:sort],
                                     enrollment_role_id: params[:role_filter_id],
                                     enrollment_type: params[:enrollment_type],
                                     ui_invoked: includes.include?("ui_invoked"),
                                     temporary_enrollment_recipients: value_to_boolean(params[:temporary_enrollment_recipients]),
                                     temporary_enrollment_providers: value_to_boolean(params[:temporary_enrollment_providers]),
                                     include_deleted_users:
                                   })
      users = users.with_last_login if params[:sort] == "last_login"
    end

    if params[:uuids].present? && Array(params[:uuids]).size > MAX_UUIDS_IN_FILTER
      return render json: { error: "Too many UUIDs in filter. Current limit is #{MAX_UUIDS_IN_FILTER}" }, status: :bad_request
    end

    if params[:uuids].present? && (uuids = Array(params[:uuids]).flatten)
      users = users.where(uuid: uuids)
    end

    users.preload(:pseudonyms) if includes.include? "deleted_pseudonyms"

    page_opts = { total_entries: nil }
    if includes.include?("ui_invoked")
      page_opts = {} # let Folio calculate total entries
      includes.delete("ui_invoked")
    elsif params[:sort] == "id"
      # for a more efficient way to retrieve many pages in bulk
      users = BookmarkedCollection.wrap(UserSearch::Bookmarker.new(order: params[:order]), users)
    end

    GuardRail.activate(:secondary) do
      users = Api.paginate(users, self, api_v1_account_users_url, page_opts)

      user_json_preloads(users, includes.include?("email"))
      User.preload_last_login(users, @context.resolved_root_account_id) if includes.include?("last_login") && params[:sort] != "last_login"
      render json: users.map { |u| user_json(u, @current_user, session, includes) }
    end
  end

  before_action :require_password_session, only: [:masquerade]
  def masquerade
    @user = api_find(User, params[:user_id])
    return render_unauthorized_action unless @user.can_masquerade?(@real_current_user || @current_user, @domain_root_account)

    if request.post? || params[:stop_acting_as_user] == "true"
      if @user == @real_current_user
        session.delete(:become_user_id)
        session.delete(:enrollment_uuid)
      else
        session[:become_user_id] = params[:user_id]
      end
      return_url = session[:masquerade_return_to]
      session.delete(:masquerade_return_to)
      @current_user.associate_with_shard(@user.shard, :shadow) if PageView.db?
      if %r{.*/users/#{@user.id}/masquerade}.match?(request.referer)
        return_to(return_url, dashboard_url)
      else
        return_to(return_url, request.referer || dashboard_url)
      end
    else
      css_bundle :act_as_modal

      @page_title = t("Act as %{user_name}", user_name: @user.short_name)
      js_env act_as_user_data: {
        user: {
          name: @user.name,
          pronouns: @user.pronouns,
          short_name: @user.short_name,
          id: @user.id,
          avatar_image_url: @user.avatar_image_url,
          sortable_name: @user.sortable_name,
          email: @user.email,
          pseudonyms: @user.all_active_pseudonyms.map do |pseudonym|
            { login_id: pseudonym.unique_id,
              sis_id: pseudonym.sis_user_id,
              integration_id: pseudonym.integration_id }
          end
        }
      }
      render html: '<div id="application"></div><div id="act_as_modal"></div>'.html_safe, layout: "layouts/bare"
    end
  end

  def user_dashboard
    if !k5_user? && !@current_user.non_student_enrollment? && @domain_root_account.feature_enabled?(:widget_dashboard)
      # things needed only for widget dashboard (students only)
      js_bundle :widget_dashboard
<<<<<<< HEAD
=======
      css_bundle :dashboard_card
      js_env({
               PREFERENCES: {
                 dashboard_view: @current_user.dashboard_view(@domain_root_account),
                 hide_dashcard_color_overlays: @current_user.preferences[:hide_dashcard_color_overlays],
                 custom_colors: @current_user.custom_colors
               }
             })
>>>>>>> 27a9ef75
      return render html: "", layout: true
    end

    # Use the legacy to do list for non-students until it is ready for other roles
    if planner_enabled? && !@current_user.non_student_enrollment?
      css_bundle :react_todo_sidebar
    end
    session.delete(:parent_registration) if session[:parent_registration]
    check_incomplete_registration
    get_context

    # dont show crumbs on dashboard because it does not make sense to have a breadcrumb
    # trail back to home if you are already home
    clear_crumbs

    @show_footer = true

    if %r{\A/dashboard\z}.match?(request.path)
      return redirect_to(dashboard_url, status: :moved_permanently)
    end

    disable_page_views if @current_pseudonym && @current_pseudonym.unique_id == "pingdom@instructure.com"

    # Reload user settings so we don't get a stale value for K5_USER when switching dashboards
    @current_user.reload
    observed_users_list = observed_users(@current_user, session)
    k5_disabled = k5_disabled?
    k5_user = k5_user?(check_disabled: false)
    js_env({ K5_USER: k5_user && !k5_disabled }, true)

    course_permissions = @current_user.create_courses_permissions(@domain_root_account)
    js_env({
             PREFERENCES: {
               dashboard_view: @current_user.dashboard_view(@domain_root_account),
               hide_dashcard_color_overlays: @current_user.preferences[:hide_dashcard_color_overlays],
               custom_colors: @current_user.custom_colors
             },
             STUDENT_PLANNER_ENABLED: planner_enabled?,
             STUDENT_PLANNER_COURSES: planner_enabled? && map_courses_for_menu(@current_user.courses_with_primary_enrollment),
             STUDENT_PLANNER_GROUPS: planner_enabled? && map_groups_for_planner(@current_user.current_groups),
             ALLOW_ELEMENTARY_DASHBOARD: k5_disabled && k5_user,
             CREATE_COURSES_PERMISSIONS: {
               PERMISSION: course_permissions[:can_create],
               RESTRICT_TO_MCC_ACCOUNT: course_permissions[:restrict_to_mcc],
             },
             OBSERVED_USERS_LIST: observed_users_list,
             CAN_ADD_OBSERVEE: @current_user
                                 .profile
                                 .tabs_available(@current_user, root_account: @domain_root_account)
                                 .any? { |t| t[:id] == UserProfile::TAB_OBSERVEES }
           })

    # prefetch dashboard cards with the right observer url param
    if @current_user.roles(@domain_root_account).include?("observer")
      @cards_prefetch_observed_param = @selected_observed_user&.id
    end

    if k5_user?
      # things needed only for k5 dashboard
      # hide the grades tab if the user does not have active enrollments or if all enrolled courses have the tab hidden
      active_courses = Course.where(id: @current_user.enrollments.active_by_date.select(:course_id), homeroom_course: false)
      calendar_contexts = @current_user.get_preference(:selected_calendar_contexts)
      account_calendar_contexts = @current_user
                                  .enabled_account_calendars
                                  .select(&:enable_as_k5_account?)
                                  .map { |a| { asset_string: a.asset_string, name: a.name } }

      js_env({
               HIDE_K5_DASHBOARD_GRADES_TAB: active_courses.empty? || active_courses.all? { |c| c.tab_hidden?(Course::TAB_GRADES) },
               SELECTED_CONTEXT_CODES: calendar_contexts.is_a?(Array) ? calendar_contexts : [],
               SELECTED_CONTEXTS_LIMIT: @domain_root_account.settings[:calendar_contexts_limit] || 10,
               INITIAL_NUM_K5_CARDS: Rails.cache.read(["last_known_k5_cards_count", @current_user.global_id].cache_key) || 5,
               OPEN_TEACHER_TODOS_IN_NEW_TAB: @current_user.feature_enabled?(:open_todos_in_new_tab),
               ACCOUNT_CALENDAR_CONTEXTS: account_calendar_contexts
             })

      css_bundle :k5_common, :k5_dashboard, :dashboard_card
      css_bundle :k5_font unless use_classic_font? || @current_user.prefers_dyslexic_font? || mobile_device?
      js_bundle :k5_dashboard
    else
      # things needed only for classic dashboard
      css_bundle :dashboard
      js_bundle :dashboard
    end

    @announcements = AccountNotification.for_user_and_account(@current_user, @domain_root_account)
    @pending_invitations = @current_user.cached_invitations(include_enrollment_uuid: session[:enrollment_uuid], preload_course: true)

    if @current_user
      content_for_head helpers.auto_discovery_link_tag(:atom, feeds_user_format_path(@current_user.feed_code, :atom), { title: t("user_atom_feed", "User Atom Feed (All Courses)") })
    end

    add_body_class "dashboard-is-planner" if show_planner?
  end

  def dashboard_stream_items
    cancel_cache_buster

    @user = params[:observed_user_id].present? ? api_find(User, params[:observed_user_id]) : @current_user
    @is_observing_student = @current_user != @user
    course_ids = nil
    if @is_observing_student
      course_ids = @current_user.cached_course_ids_for_observed_user(@user)
      return render_unauthorized_action unless course_ids.any?
    end
    courses = course_ids.present? ? api_find_all(Course, course_ids) : nil
    @stream_items = @user.cached_recent_stream_items(contexts: courses)

    if stale?(etag: @stream_items)
      @stream_items = @stream_items.reject { |i| i&.course&.horizon_course? && !i.course.grants_right?(@user, :read_as_admin) }
      render partial: "shared/recent_activity", layout: false
    end
  end

  DASHBOARD_CARD_TABS = [
    Course::TAB_DISCUSSIONS,
    Course::TAB_ASSIGNMENTS,
    Course::TAB_ANNOUNCEMENTS,
    Course::TAB_FILES
  ].freeze

  def dashboard_cards
    opts = {}
    opts[:observee_user] = User.find_by(id: params[:observed_user_id].to_i) || @current_user if params.key?(:observed_user_id)
    dashboard_courses = map_courses_for_menu(@current_user.menu_courses(nil, opts), tabs: DASHBOARD_CARD_TABS)
    published, unpublished = dashboard_courses.partition { |course| course[:published] }
    Rails.cache.write(["last_known_dashboard_cards_published_count", @current_user.global_id].cache_key, published.count)
    Rails.cache.write(["last_known_dashboard_cards_unpublished_count", @current_user.global_id].cache_key, unpublished.count)
    Rails.cache.write(["last_known_k5_cards_count", @current_user.global_id].cache_key, dashboard_courses.count { |c| !c[:isHomeroom] })
    render json: dashboard_courses
  end

  def cached_upcoming_events(user)
    Rails.cache.fetch(["cached_user_upcoming_events", user].cache_key,
                      expires_in: 3.minutes) do
      user.upcoming_events context_codes: ([user.asset_string] + user.cached_context_codes)
    end
  end

  def cached_submissions(user, upcoming_events)
    Rails.cache.fetch(["cached_user_submissions2", user].cache_key,
                      expires_in: 3.minutes) do
      assignments = upcoming_events.select { |e| e.is_a?(Assignment) }
      Shard.partition_by_shard(assignments) do |shard_assignments|
        Submission.active
                  .select(%i[id assignment_id score grade workflow_state updated_at])
                  .where(assignment_id: shard_assignments, user_id: user)
      end
    end
  end

  def prepare_current_user_dashboard_items
    if @current_user
      @upcoming_events =
        cached_upcoming_events(@current_user)
      @current_user_submissions =
        cached_submissions(@current_user, @upcoming_events)
    else
      @upcoming_events = []
    end
  end

  def dashboard_sidebar
    GuardRail.activate(:secondary) do
      @user = params[:observed_user_id].present? ? api_find(User, params[:observed_user_id]) : @current_user
      @is_observing_student = @current_user != @user
      course_ids = nil

      if @is_observing_student
        course_ids = @current_user.cached_course_ids_for_observed_user(@user)
        return render_unauthorized_action unless course_ids.any?
      end

      if (!@user&.has_student_enrollment? || @user.non_student_enrollment?) && !@is_observing_student
        # it's not even using any of this for students/observers observing students - it's just using planner now
        prepare_current_user_dashboard_items
      end

      if (@show_recent_feedback = @user.student_enrollments.active.exists?)
        @recent_feedback = @user.recent_feedback(course_ids:) || []
      end
    end

    render formats: :html, layout: false
  end

  def toggle_hide_dashcard_color_overlays
    @current_user.preferences[:hide_dashcard_color_overlays] =
      !@current_user.preferences[:hide_dashcard_color_overlays]
    @current_user.save!
    render json: {}
  end

  def dashboard_view
    if request.get?
      render json: {
        dashboard_view: @current_user.dashboard_view(@context)
      }
    elsif request.put?
      valid_options = %w[activity cards planner]

      unless valid_options.include?(params[:dashboard_view])
        return render(json: { message: "Invalid Dashboard View Option" }, status: :bad_request)
      end

      @current_user&.dashboard_view = params[:dashboard_view]
      @current_user&.save!
      render json: {}
    end
  end

  include Api::V1::StreamItem

  # @API List the activity stream
  # Returns the current user's global activity stream, paginated.
  #
  # @argument only_active_courses [Boolean]
  #   If true, will only return objects for courses the user is actively participating in
  #
  # There are many types of objects that can be returned in the activity
  # stream. All object types have the same basic set of shared attributes:
  #   !!!javascript
  #   {
  #     'created_at': '2011-07-13T09:12:00Z',
  #     'updated_at': '2011-07-25T08:52:41Z',
  #     'id': 1234,
  #     'title': 'Stream Item Subject',
  #     'message': 'This is the body text of the activity stream item. It is plain-text, and can be multiple paragraphs.',
  #     'type': 'DiscussionTopic|Conversation|Message|Submission|Conference|Collaboration|AssessmentRequest...',
  #     'read_state': false,
  #     'context_type': 'course', // course|group
  #     'course_id': 1,
  #     'group_id': null,
  #     'html_url': "http://..." // URL to the Canvas web UI for this stream item
  #   }
  #
  # In addition, each item type has its own set of attributes available.
  #
  # DiscussionTopic:
  #
  #   !!!javascript
  #   {
  #     'type': 'DiscussionTopic',
  #     'discussion_topic_id': 1234,
  #     'total_root_discussion_entries': 5,
  #     'require_initial_post': true,
  #     'user_has_posted': true,
  #     'root_discussion_entries': {
  #       ...
  #     }
  #   }
  #
  # For DiscussionTopic, the message is truncated at 4kb.
  #
  # Announcement:
  #
  #   !!!javascript
  #   {
  #     'type': 'Announcement',
  #     'announcement_id': 1234,
  #     'total_root_discussion_entries': 5,
  #     'require_initial_post': true,
  #     'user_has_posted': null,
  #     'root_discussion_entries': {
  #       ...
  #     }
  #   }
  #
  # For Announcement, the message is truncated at 4kb.
  #
  # Conversation:
  #
  #   !!!javascript
  #   {
  #     'type': 'Conversation',
  #     'conversation_id': 1234,
  #     'private': false,
  #     'participant_count': 3,
  #   }
  #
  # Message:
  #
  #   !!!javascript
  #   {
  #     'type': 'Message',
  #     'message_id': 1234,
  #     'notification_category': 'Assignment Graded'
  #   }
  #
  # Submission:
  #
  # Returns an {api:Submissions:Submission Submission} with its Course and Assignment data.
  #
  # Conference:
  #
  #   !!!javascript
  #   {
  #     'type': 'Conference',
  #     'web_conference_id': 1234
  #   }
  #
  # Collaboration:
  #
  #   !!!javascript
  #   {
  #     'type': 'Collaboration',
  #     'collaboration_id': 1234
  #   }
  #
  # AssessmentRequest:
  #
  #   !!!javascript
  #   {
  #     'type': 'AssessmentRequest',
  #     'assessment_request_id': 1234
  #   }
  def activity_stream
    if @current_user
      # this endpoint has undocumented params (context_code, submission_user_id and asset_type) to
      # support submission comments in the conversations inbox.
      # please replace this with a more reasonable solution at your earliest convenience
      opts = { paginate_url: :api_v1_user_activity_stream_url }
      opts[:asset_type] = params[:asset_type] if params.key?(:asset_type)
      opts[:context] = Context.find_by_asset_string(params[:context_code]) if params[:context_code]
      opts[:submission_user_id] = params[:submission_user_id] if params.key?(:submission_user_id)
      opts[:only_active_courses] = value_to_boolean(params[:only_active_courses]) if params.key?(:only_active_courses)
      opts[:notification_categories] = params[:notification_categories] if params.key?(:notification_categories)
      api_render_stream(opts)
    else
      render_unauthorized_action
    end
  end

  # @API Activity stream summary
  # Returns a summary of the current user's global activity stream.
  # @argument only_active_courses [Boolean]
  #   If true, will only return objects for courses the user is actively participating in
  #
  # @example_response
  #   [
  #     {
  #       "type": "DiscussionTopic",
  #       "unread_count": 2,
  #       "count": 7
  #     },
  #     {
  #       "type": "Conversation",
  #       "unread_count": 0,
  #       "count": 3
  #     }
  #   ]
  def activity_stream_summary
    if @current_user
      opts = {}
      opts[:only_active_courses] = value_to_boolean(params[:only_active_courses]) if params.key?(:only_active_courses)
      api_render_stream_summary(opts)
    else
      render_unauthorize_action
    end
  end

  def manageable_courses
    get_context
    return unless authorized_action(@context, @current_user, :manage)

    # include concluded enrollments as well as active ones if requested
    include_concluded = params[:include].try(:include?, "concluded")
    limit = 100
    @query = params[:course].try(:[], :name) || params[:term]
    @courses = []
    Shard.with_each_shard(@context.in_region_associated_shards) do
      scope = if @query.present?
                @context.manageable_courses_by_query(@query, include_concluded)
              else
                @context.manageable_courses(include_concluded).limit(limit)
              end
      @courses += scope.select("courses.*,#{Course.best_unicode_collation_key("name")} AS sort_key").order("sort_key").preload(:enrollment_term).to_a
    end

    @courses = @courses.sort_by do |c|
      [
        c.enrollment_term.default_term? ? CanvasSort::First : CanvasSort::Last, # Default term first
        c.enrollment_term.start_at || CanvasSort::First, # Most recent start_at
        Canvas::ICU.collation_key(c.name) # Alphabetical
      ]
    end[0, limit]

    if params[:enforce_manage_grant_requirement]
      @courses.select! do |c|
        c.grants_any_right?(
          @current_user,
          *RoleOverride::GRANULAR_MANAGE_COURSE_CONTENT_PERMISSIONS
        )
      end
    else
      @courses.select! { |c| c.grants_all_rights?(@current_user, :read_as_admin, :read) }
    end

    current_course = Course.find_by(id: params[:current_course_id]) if params[:current_course_id].present?
    MasterCourses::MasterTemplate.preload_is_master_course(@courses)

    render json: @courses.map { |c|
      {
        label: c.nickname_for(@current_user),
        id: c.id,
        course_code: c.course_code,
        sis_id: c.sis_source_id,
        term: c.enrollment_term.name,
        enrollment_start: c.enrollment_term.start_at,
        account_name: c.enrollment_term.root_account.name,
        account_id: c.enrollment_term.root_account.id,
        start_at: datetime_string(c.start_at, :verbose, nil, true),
        end_at: datetime_string(c.conclude_at, :verbose, nil, true),
        blueprint: MasterCourses::MasterTemplate.is_master_course?(c)
      }.merge(locale_dates_for(c, current_course))
    }
  end

  include Api::V1::TodoItem
  # @API List the TODO items
  # A paginated list of the current user's list of todo items.
  #
  # @argument include[] [String, "ungraded_quizzes"]
  #   "ungraded_quizzes":: Optionally include ungraded quizzes (such as practice quizzes and surveys) in the list.
  #                        These will be returned under a +quiz+ key instead of an +assignment+ key in response elements.
  #
  # There is a limit to the number of items returned.
  #
  # The `ignore` and `ignore_permanently` URLs can be used to update the user's
  # preferences on what items will be displayed.
  # Performing a DELETE request against the `ignore` URL will hide that item
  # from future todo item requests, until the item changes.
  # Performing a DELETE request against the `ignore_permanently` URL will hide
  # that item forever.
  #
  # @example_response
  #   [
  #     {
  #       'type': 'grading',        // an assignment that needs grading
  #       'assignment': { .. assignment object .. },
  #       'ignore': '.. url ..',
  #       'ignore_permanently': '.. url ..',
  #       'html_url': '.. url ..',
  #       'needs_grading_count': 3, // number of submissions that need grading
  #       'context_type': 'course', // course|group
  #       'course_id': 1,
  #       'group_id': null,
  #     },
  #     {
  #       'type' => 'submitting',   // an assignment that needs submitting soon
  #       'assignment' => { .. assignment object .. },
  #       'ignore' => '.. url ..',
  #       'ignore_permanently' => '.. url ..',
  #       'html_url': '.. url ..',
  #       'context_type': 'course',
  #       'course_id': 1,
  #     },
  #     {
  #       'type' => 'submitting',   // a quiz that needs submitting soon
  #       'quiz' => { .. quiz object .. },
  #       'ignore' => '.. url ..',
  #       'ignore_permanently' => '.. url ..',
  #       'html_url': '.. url ..',
  #       'context_type': 'course',
  #       'course_id': 1,
  #     },
  #   ]
  def todo_items
    GuardRail.activate(:secondary) do
      return render_unauthorized_action unless @current_user

      bookmark = Plannable::Bookmarker.new(Assignment, false, [:due_at, :created_at], :id)
      grading_scope = @current_user.assignments_needing_grading(scope_only: true)
                                   .reorder(:due_at, :id).preload(:external_tool_tag, :rubric_association, :rubric, :discussion_topic, :quiz, :duplicate_of)
      submitting_scope = @current_user
                         .assignments_needing_submitting(
                           include_ungraded: true,
                           scope_only: true,
                           course_ids: @current_user.courses.pluck(:id),
                           include_concluded: false
                         )
                         .reorder(:due_at, :id).preload(:external_tool_tag, :rubric_association, :rubric, :discussion_topic, :quiz).eager_load(:duplicate_of)

      grading_collection = BookmarkedCollection.wrap(bookmark, grading_scope)
      grading_collection = BookmarkedCollection.filter(grading_collection) do |assignment|
        assignment.context.grants_right?(@current_user, session, :manage_grades)
      end
      grading_collection = BookmarkedCollection.transform(grading_collection) do |a|
        todo_item_json(a, @current_user, session, "grading")
      end
      submitting_collection = BookmarkedCollection.wrap(bookmark, submitting_scope)
      submitting_collection = BookmarkedCollection.transform(submitting_collection) do |a|
        todo_item_json(a, @current_user, session, "submitting")
      end
      collections = [
        ["grading", grading_collection],
        ["submitting", submitting_collection]
      ]

      if Array(params[:include]).include? "ungraded_quizzes"
        quizzes_bookmark = Plannable::Bookmarker.new(Quizzes::Quiz, false, [:due_at, :created_at], :id)
        quizzes_scope = @current_user
                        .ungraded_quizzes(
                          needing_submitting: true,
                          scope_only: true
                        )
                        .reorder(:due_at, :id)
        quizzes_collection = BookmarkedCollection.wrap(quizzes_bookmark, quizzes_scope)
        quizzes_collection = BookmarkedCollection.transform(quizzes_collection) do |a|
          todo_item_json(a, @current_user, session, "submitting")
        end

        collections << ["quizzes", quizzes_collection]
      end

      paginated_collection = BookmarkedCollection.merge(*collections)
      todos = Api.paginate(paginated_collection, self, api_v1_user_todo_list_items_url)
      render json: todos
    end
  end

  # @API List counts for todo items
  # Counts of different todo items such as the number of assignments needing grading as well as the number of assignments needing submitting.
  #
  # @argument include[] [String, "ungraded_quizzes"]
  #   "ungraded_quizzes":: Optionally include ungraded quizzes (such as practice quizzes and surveys) in the list.
  #                        These will be returned under a +quiz+ key instead of an +assignment+ key in response elements.
  #
  # There is a limit to the number of todo items this endpoint will count.
  # It will only look at the first 100 todo items for the user. If the user has more than 100 todo items this count may not be reliable.
  # The largest reliable number for both counts is 100.
  #
  # @example_response
  #   {
  #     needs_grading_count: 32,
  #     assignments_needing_submitting: 10
  #   }
  def todo_item_count
    GuardRail.activate(:secondary) do
      return render_unauthorized_action unless @current_user

      grading = @current_user.submissions_needing_grading_count
      submitting = @current_user.assignments_needing_submitting(include_ungraded: true, scope_only: true, limit: nil).size
      if Array(params[:include]).include? "ungraded_quizzes"
        submitting += @current_user.ungraded_quizzes(needing_submitting: true, scope_only: true, limit: nil).size
      end
      render json: { needs_grading_count: grading, assignments_needing_submitting: submitting }
    end
  end

  include Api::V1::Assignment
  include Api::V1::CalendarEvent

  # @API List upcoming assignments, calendar events
  # A paginated list of the current user's upcoming events.
  #
  # @example_response
  #   [
  #     {
  #       "id"=>597,
  #       "title"=>"Upcoming Course Event",
  #       "description"=>"Attendance is correlated with passing!",
  #       "start_at"=>"2013-04-27T14:33:14Z",
  #       "end_at"=>"2013-04-27T14:33:14Z",
  #       "location_name"=>"Red brick house",
  #       "location_address"=>"110 Top of the Hill Dr.",
  #       "all_day"=>false,
  #       "all_day_date"=>nil,
  #       "created_at"=>"2013-04-26T14:33:14Z",
  #       "updated_at"=>"2013-04-26T14:33:14Z",
  #       "workflow_state"=>"active",
  #       "context_code"=>"course_12938",
  #       "child_events_count"=>0,
  #       "child_events"=>[],
  #       "parent_event_id"=>nil,
  #       "hidden"=>false,
  #       "url"=>"http://www.example.com/api/v1/calendar_events/597",
  #       "html_url"=>"http://www.example.com/calendar?event_id=597&include_contexts=course_12938"
  #     },
  #     {
  #       "id"=>"assignment_9729",
  #       "title"=>"Upcoming Assignment",
  #       "description"=>nil,
  #       "start_at"=>"2013-04-28T14:47:32Z",
  #       "end_at"=>"2013-04-28T14:47:32Z",
  #       "all_day"=>false,
  #       "all_day_date"=>"2013-04-28",
  #       "created_at"=>"2013-04-26T14:47:32Z",
  #       "updated_at"=>"2013-04-26T14:47:32Z",
  #       "workflow_state"=>"published",
  #       "context_code"=>"course_12942",
  #       "assignment"=>{
  #         "id"=>9729,
  #         "name"=>"Upcoming Assignment",
  #         "description"=>nil,
  #         "points_possible"=>10,
  #         "due_at"=>"2013-04-28T14:47:32Z",
  #         "assignment_group_id"=>2439,
  #         "automatic_peer_reviews"=>false,
  #         "grade_group_students_individually"=>nil,
  #         "grading_standard_id"=>nil,
  #         "grading_type"=>"points",
  #         "group_category_id"=>nil,
  #         "lock_at"=>nil,
  #         "peer_reviews"=>false,
  #         "position"=>1,
  #         "unlock_at"=>nil,
  #         "course_id"=>12942,
  #         "submission_types"=>["none"],
  #         "needs_grading_count"=>0,
  #         "html_url"=>"http://www.example.com/courses/12942/assignments/9729"
  #       },
  #       "url"=>"http://www.example.com/api/v1/calendar_events/assignment_9729",
  #       "html_url"=>"http://www.example.com/courses/12942/assignments/9729"
  #     }
  #   ]
  def upcoming_events
    return render_unauthorized_action unless @current_user

    GuardRail.activate(:secondary) do
      prepare_current_user_dashboard_items

      events = @upcoming_events.map do |e|
        event_json(e, @current_user, session)
      end

      render json: events
    end
  end

  # @API List Missing Submissions
  # A paginated list of past-due assignments for which the student does not have a submission.
  # The user sending the request must either be the student, an admin or a parent observer using the parent app
  #
  # @argument user_id
  #   the student's ID
  #
  # @argument observed_user_id [String]
  #   Return missing submissions for the given observed user. Must be accompanied by course_ids[].
  #   The user making the request must be observing the observed user in all the courses specified by
  #   course_ids[].
  #
  # @argument include[] [String, "planner_overrides"|"course"]
  #   "planner_overrides":: Optionally include the assignment's associated planner override, if it exists, for the current user.
  #                         These will be returned under a +planner_override+ key
  #   "course":: Optionally include the assignments' courses
  #
  # @argument filter[] [String, "submittable"|"current_grading_period"]
  #   "submittable":: Only return assignments that the current user can submit (i.e. filter out locked assignments)
  #   "current_grading_period":: Only return missing assignments that are in the current grading period
  #
  # @argument course_ids[] [String]
  #   Optionally restricts the list of past-due assignments to only those associated with the specified
  #   course IDs. Required if observed_user_id is passed.
  #
  # @returns [Assignment]
  def missing_submissions
    GuardRail.activate(:secondary) do
      user = api_find(User, params[:user_id])
      return unless @current_user && authorized_action(user, @current_user, :read)

      included_course_ids = api_find_all(Course, Array(params[:course_ids])).pluck(:id)

      if params.key?(:observed_user_id)
        return render_unauthorized_action if included_course_ids.empty?

        user = api_find(User, params[:observed_user_id])
        valid_course_ids = @current_user.observer_enrollments.active.where(associated_user_id: params[:observed_user_id]).shard(@current_user).pluck(:course_id)
        return render_unauthorized_action unless (included_course_ids - valid_course_ids).empty?
      end

      filter = Array(params[:filter])
      only_submittable = filter.include?("submittable")
      only_current_grading_period = filter.include?("current_grading_period")

      course_ids = user.participating_student_course_ids
      # participating_student_course_ids returns ids relative to user, but included_course_ids are relative to the current shard
      course_ids.map! { |course_id| Shard.relative_id_for(course_id, user.shard, Shard.current) }
      course_ids = course_ids.select { |id| included_course_ids.include?(id) } unless included_course_ids.empty?

      submissions = Shard.partition_by_shard(course_ids) do |shard_course_ids|
        subs = Submission.active.preload(:assignment)
                         .missing
                         .where(user_id: user.id,
                                assignments: { context_id: shard_course_ids })
                         .where("late_policy_status IS NULL OR late_policy_status != ?", "none")
                         .merge(Assignment.published)
        subs = subs.merge(Assignment.not_locked) if only_submittable
        subs = subs.in_current_grading_period_for_courses(shard_course_ids) if only_current_grading_period
        subs.order(:cached_due_date, :id)
      end
      assignments = Api.paginate(submissions, self, api_v1_user_missing_submissions_url).map(&:assignment)

      includes = Array(params[:include])
      planner_overrides = includes.include?("planner_overrides")
      include_course = includes.include?("course")
      ActiveRecord::Associations.preload(assignments, :context) if include_course
      DatesOverridable.preload_override_data_for_objects(assignments)

      json = assignments.map do |as|
        assmt_json = assignment_json(as, user, session, include_planner_override: planner_overrides)
        assmt_json["course"] = course_json(as.context, user, session, [], nil) if include_course
        assmt_json
      end

      render json:
    end
  end

  def ignore_item
    unless %w[grading submitting reviewing moderation].include?(params[:purpose])
      return render(json: { ignored: false }, status: :bad_request)
    end

    @current_user.ignore_item!(ActiveRecord::Base.find_by_asset_string(params[:asset_string], ["Assignment", "AssessmentRequest", "Quizzes::Quiz", "SubAssignment"]),
                               params[:purpose],
                               params[:permanent] == "1")
    render json: { ignored: true }
  end

  # @API Hide a stream item
  # Hide the given stream item.
  #
  # @example_request
  #    curl https://<canvas>/api/v1/users/self/activity_stream/<stream_item_id> \
  #       -X DELETE \
  #       -H 'Authorization: Bearer <token>'
  #
  # @example_response
  #     {
  #       "hidden": true
  #     }
  def ignore_stream_item
    @current_user.shard.activate do # can't just pass in the user's shard to relative_id_for, since local ids will be incorrectly scoped to the current shard, not the user's
      if (item = @current_user.stream_item_instances.where(stream_item_id: Shard.relative_id_for(params[:id], Shard.current, Shard.current)).first)
        item.update_attribute(:hidden, true) # observer handles cache invalidation
      end
    end
    render json: { hidden: true }
  end

  # @API Hide all stream items
  # Hide all stream items for the user
  #
  # @example_request
  #    curl https://<canvas>/api/v1/users/self/activity_stream \
  #       -X DELETE \
  #       -H 'Authorization: Bearer <token>'
  #
  # @example_response
  #     {
  #       "hidden": true
  #     }
  def ignore_all_stream_items
    @current_user.shard.activate do # can't just pass in the user's shard to relative_id_for, since local ids will be incorrectly scoped to the current shard, not the user's
      @current_user.stream_item_instances.where(hidden: false).each do |item|
        item.update_attribute(:hidden, true) # observer handles cache invalidation
      end
    end
    render json: { hidden: true }
  end

  # @API Upload a file
  #
  # Upload a file to the user's personal files section.
  #
  # This API endpoint is the first step in uploading a file to a user's files.
  # See the {file:file.file_uploads.html File Upload Documentation} for details on
  # the file upload workflow.
  #
  # Note that typically users will only be able to upload files to their
  # own files section. Passing a user_id of +self+ is an easy shortcut
  # to specify the current user.
  def create_file
    @user = api_find(User, params[:user_id])
    @attachment = @user.attachments.build
    if authorized_action(@attachment, @current_user, :create)
      @context = @user
      api_attachment_preflight(@current_user, request, check_quota: true)
    end
  end

  def close_notification
    @current_user.close_announcement(AccountNotification.find(params[:id]))
    render json: @current_user
  end

  def delete_user_service
    deleted = @current_user.user_services.find(params[:id]).destroy
    if deleted.service == "google_drive"
      Rails.cache.delete(["google_drive_tokens", @current_user].cache_key)
    end
    render json: { deleted: true }
  end

  ServiceCredentials = Struct.new(:service_user_name, :decrypted_password)

  def create_user_service
    user_name = params[:user_service][:user_name]
    password = params[:user_service][:password]
    service = ServiceCredentials.new(user_name, password)
    case params[:user_service][:service]
    when "diigo"
      Diigo::Connection.diigo_get_bookmarks(service)
    when "skype"
      true
    else
      return render json: { errors: true }, status: :bad_request
    end
    @service = UserService.register_from_params(@current_user, params[:user_service])
    render json: @service
  rescue => e
    Canvas::Errors.capture_exception(:user_service, e)
    render json: { errors: true }, status: :bad_request
  end

  def services
    params[:service_types] ||= params[:service_type]
    json = Rails.cache.fetch(["user_services", @current_user, params[:service_type]].cache_key) do
      @services = @current_user.user_services
      if params[:service_types]
        @services = @services.of_type(params[:service_types]&.split(","))
      end
      @services.map { |s| s.as_json(only: %i[service_user_id service_user_url service_user_name service type id]) }
    end
    render json:
  end

  def bookmark_search
    service = @current_user.user_services.where(type: "BookmarkService", service: params[:service_type]).first
    render json: service&.find_bookmarks
  end

  def show
    GuardRail.activate(:secondary) do
      # we _don't_ want to get context if the user is the context
      # so that for missing user context we can 401, but for others we can 404
      get_context(user_scope: User) if params[:account_id] || params[:course_id] || params[:group_id]

      @context_account = @context.is_a?(Account) ? @context : @domain_root_account
      scope = (value_to_boolean(params[:include_deleted_users]) && @context.is_a?(Account)) ? @context.pseudonym_users : (@context&.all_users || User)
      @user = api_find_all(scope, [params[:id]]).first
      return render_unauthorized_action unless @user&.grants_right?(@current_user, session, :read_full_profile)

      @context ||= @user

      add_crumb(t("crumbs.profile", "%{user}'s profile", user: @user.short_name), (@user == @current_user) ? user_profile_path(@current_user) : user_path(@user))

      @group_memberships = @user.cached_current_group_memberships_by_date

      # restrict group memberships view for other users
      if @user != @current_user
        @group_memberships = @group_memberships.select { |m| m.grants_right?(@current_user, session, :read) }
      end

      # course_section and enrollment term will only be used if the enrollment dates haven't been cached yet;
      # maybe should just look at the first enrollment and check if it's cached to decide if we should include
      # them here
      @enrollments = @user.enrollments
                          .shard(@user)
                          .where("enrollments.workflow_state<>'deleted' AND courses.workflow_state<>'deleted'")
                          .eager_load(:course)
                          .preload(:associated_user, :course_section, :enrollment_state, course: { enrollment_term: :enrollment_dates_overrides }).to_a

      # restrict course enrollments view for other users
      if @user != @current_user
        @enrollments = @enrollments.select { |e| e.grants_right?(@current_user, session, :read) }
      end

      @enrollments = @enrollments.sort_by { |e| [e.state_sortable, e.rank_sortable, e.course.name] }
      # pre-populate the reverse association
      @enrollments.each { |e| e.user = @user }

      @show_page_views = !!(page_views_enabled? && @user.grants_right?(@current_user, session, :view_statistics))

      status = @user.deleted? ? 404 : 200
      respond_to do |format|
        format.html do
          @body_classes << "full-width"

          js_permissions = {
            can_manage_sis_pseudonyms: @context_account.root_account.grants_right?(@current_user, :manage_sis),
            can_manage_user_details: @user.grants_right?(@current_user, :manage_user_details),
            can_manage_dsr_requests: @context_account.grants_right?(@current_user, :manage_dsr_requests)
          }
          if @context_account.root_account.feature_enabled?(:temporary_enrollments)
            js_permissions[:can_read_sis] = @context_account.grants_right?(@current_user, session, :read_sis)
            js_permissions[:can_add_temporary_enrollments] = @context_account.grants_right?(@current_user, session, :temporary_enrollments_add)
            js_permissions[:can_edit_temporary_enrollments] = @context_account.grants_right?(@current_user, session, :temporary_enrollments_edit)
            js_permissions[:can_delete_temporary_enrollments] = @context_account.grants_right?(@current_user, session, :temporary_enrollments_delete)
            js_permissions[:can_view_temporary_enrollments] =
              @context_account.grants_any_right?(@current_user, session, *RoleOverride::MANAGE_TEMPORARY_ENROLLMENT_PERMISSIONS)
            js_permissions[:can_allow_course_admin_actions] = @context_account.grants_right?(@current_user, session, :allow_course_admin_actions)
            js_permissions[:can_add_ta] = @context_account.grants_right?(@current_user, session, :add_ta_to_course)
            js_permissions[:can_add_student] = @context_account.grants_right?(@current_user, session, :add_student_to_course)
            js_permissions[:can_add_teacher] = @context_account.grants_right?(@current_user, session, :add_teacher_to_course)
            js_permissions[:can_add_designer] = @context_account.grants_right?(@current_user, session, :add_designer_to_course)
            js_permissions[:can_add_observer] = @context_account.grants_right?(@current_user, session, :add_observer_to_course)
          end

          timezones = I18nTimeZone.all.map { |tz| { name: tz.name, name_with_hour_offset: tz.to_s } }
          default_timezone_name = @domain_root_account.try(:default_time_zone)&.name || "Mountain Time (US & Canada)"

          js_env({
                   CONTEXT_USER_DISPLAY_NAME: @user.short_name,
                   USER_ID: @user.id,
                   COURSE_ROLES: Role.course_role_data_for_account(@context_account, @current_user),
                   PERMISSIONS: js_permissions,
                   ROOT_ACCOUNT_ID: @context_account.root_account.id,
                   TIMEZONES: timezones,
                   DEFAULT_TIMEZONE_NAME: default_timezone_name
                 })
          render status:
        end
        format.json do
          includes = %w[locale avatar_url]
          includes << "deleted_pseudonyms" if value_to_boolean(params[:include_deleted_users])
          render json: user_json(@user,
                                 @current_user,
                                 session,
                                 includes,
                                 @current_user.pseudonym.account),
                 status:
        end
      end
    end
  end

  # @API Show user details
  #
  # Shows details for user.
  #
  # Also includes an attribute "permissions", a non-comprehensive list of permissions for the user.
  # Example:
  #   !!!javascript
  #   "permissions": {
  #    "can_update_name": true, // Whether the user can update their name.
  #    "can_update_avatar": false, // Whether the user can update their avatar.
  #    "limit_parent_app_web_access": false // Whether the user can interact with Canvas web from the Canvas Parent app.
  #   }
  #
  # @argument include[] [String, "uuid", "last_login"]
  #   Array of additional information to include on the user record.
  #   "locale", "avatar_url", "permissions", "email", and "effective_locale"
  #   will always be returned
  #
  # @example_request
  #   curl https://<canvas>/api/v1/users/self \
  #       -X GET \
  #       -H 'Authorization: Bearer <token>'
  #
  # @returns User
  def api_show
    @user = api_find(User, params[:id])
    if @user.grants_right?(@current_user, session, :api_show_user)
      includes = api_show_includes
      # would've preferred to pass User.with_last_login as the collection to
      # api_find but the implementation of that scope appears to be incompatible
      # with what api_find does
      if includes.include?("last_login")
        pseudonyms =
          SisPseudonym.for(
            @user,
            @domain_root_account,
            type: :implicit,
            require_sis: false,
            include_all_pseudonyms: true
          )
        @user.last_login = pseudonyms&.filter_map(&:current_login_at)&.max
      end

      render json: user_json(@user, @current_user, session, includes, @domain_root_account),
             status: @user.deleted? ? 404 : 200
    else
      raise ActiveRecord::RecordNotFound
    end
  end

  def external_tool
    timing_start = Process.clock_gettime(Process::CLOCK_MONOTONIC)
    placement = :user_navigation
    @tool = Lti::ToolFinder.from_id!(params[:id], @domain_root_account, placement:)
    @opaque_id = @tool.opaque_identifier_for(@current_user, context: @domain_root_account)
    @resource_type = "user_navigation"

    success_url = user_profile_url(@current_user)
    @return_url = named_context_url(@current_user, :context_external_content_success_url, "external_tool_redirect", { include_host: true })
    @redirect_return = true
    @context = @current_user
    js_env(redirect_return_success_url: success_url,
           redirect_return_cancel_url: success_url)

    @lti_launch = @tool.settings["post_only"] ? Lti::Launch.new(post_only: true) : Lti::Launch.new
    opts = {
      resource_type: @resource_type,
      link_code: @opaque_id,
      domain: HostUrl.context_host(@domain_root_account, request.host)
    }

    @tool_form_id = random_lti_tool_form_id
    js_env(LTI_TOOL_FORM_ID: @tool_form_id)

    variable_expander = Lti::VariableExpander.new(@domain_root_account, @context, self, {
                                                    current_user: @current_user,
                                                    current_pseudonym: @current_pseudonym,
                                                    tool: @tool,
                                                    placement:
                                                  })
    Canvas::LiveEvents.asset_access(@tool, "external_tools", @current_user.class.name, nil)
    adapter = if @tool.use_1_3?
                Lti::LtiAdvantageAdapter.new(
                  tool: @tool,
                  user: @current_user,
                  context: @domain_root_account,
                  return_url: @return_url,
                  expander: variable_expander,
                  include_storage_target: !in_lti_mobile_webview?,
                  opts:
                )
              else
                Lti::LtiOutboundAdapter.new(@tool, @current_user, @domain_root_account).prepare_tool_launch(@return_url, variable_expander, opts)
              end

    @lti_launch.params = adapter.generate_post_payload
    @lti_launch.resource_url = @tool.login_or_launch_url(extension_type: placement)
    @lti_launch.link_text = @tool.label_for(placement, I18n.locale)
    @lti_launch.analytics_id = @tool.tool_id
    Lti::LogService.new(tool: @tool, context: @domain_root_account, user: @current_user, session_id: session[:session_id], placement:, launch_type: :direct_link, launch_url: @lti_launch.resource_url).call

    set_active_tab @tool.asset_string
    add_crumb(@current_user.short_name, user_profile_path(@current_user))

    @display_override = if @domain_root_account.feature_enabled?("open_tools_in_new_tab") && @tool.extension_setting("user_navigation", "windowTarget") == "_blank"
                          "borderless"
                        else
                          nil
                        end

    render Lti::AppUtil.display_template(@tool.display_type(placement), display_override: @display_override)
    timing_end = Process.clock_gettime(Process::CLOCK_MONOTONIC)
    InstStatsd::Statsd.timing("lti.user_external_tool.request_time", timing_end - timing_start, tags: { lti_version: @tool.lti_version })
  end

  def new
    return redirect_to(root_url) if @current_user

    if @domain_root_account.feature_enabled?(:login_registration_ui_identity)
      Rails.logger.debug "Redirecting to register_landing_path"
      return redirect_to(register_landing_path)
    end

    run_login_hooks
    @include_recaptcha = recaptcha_enabled?
    js_env ACCOUNT: account_json(@domain_root_account, nil, session, ["registration_settings"]),
           PASSWORD_POLICY: @domain_root_account.password_policy
    render layout: "bare"
  end

  include Api::V1::User
  include Api::V1::Avatar
  include Api::V1::Account

  # @API Create a user
  # Create and return a new user and pseudonym for an account.
  #
  # [DEPRECATED (for self-registration only)] If you don't have the "Modify
  # login details for users" permission, but self-registration is enabled
  # on the account, you can still use this endpoint to register new users.
  # Certain fields will be required, and others will be ignored (see below).
  #
  # @argument user[name] [String]
  #   The full name of the user. This name will be used by teacher for grading.
  #   Required if this is a self-registration.
  #
  # @argument user[short_name] [String]
  #   User's name as it will be displayed in discussions, messages, and comments.
  #
  # @argument user[sortable_name] [String]
  #   User's name as used to sort alphabetically in lists.
  #
  # @argument user[time_zone] [String]
  #   The time zone for the user. Allowed time zones are
  #   {http://www.iana.org/time-zones IANA time zones} or friendlier
  #   {http://api.rubyonrails.org/classes/ActiveSupport/TimeZone.html Ruby on Rails time zones}.
  #
  # @argument user[locale] [String]
  #   The user's preferred language, from the list of languages Canvas supports.
  #   This is in RFC-5646 format.
  #
  # @argument user[terms_of_use] [Boolean]
  #   Whether the user accepts the terms of use. Required if this is a
  #   self-registration and this canvas instance requires users to accept
  #   the terms (on by default).
  #
  #   If this is true, it will mark the user as having accepted the terms of use.
  #
  # @argument user[skip_registration] [Boolean]
  #   Automatically mark the user as registered.
  #
  #   If this is true, it is recommended to set <tt>"pseudonym[send_confirmation]"</tt> to true as well.
  #   Otherwise, the user will not receive any messages about their account creation.
  #
  #   The users communication channel confirmation can be skipped by setting
  #   <tt>"communication_channel[skip_confirmation]"</tt> to true as well.
  #
  # @argument pseudonym[unique_id] [Required, String]
  #   User's login ID. If this is a self-registration, it must be a valid
  #   email address.
  #
  # @argument pseudonym[password] [String]
  #   User's password. Cannot be set during self-registration.
  #
  # @argument pseudonym[sis_user_id] [String]
  #   SIS ID for the user's account. To set this parameter, the caller must be
  #   able to manage SIS permissions.
  #
  # @argument pseudonym[integration_id] [String]
  #   Integration ID for the login. To set this parameter, the caller must be able to
  #   manage SIS permissions. The Integration ID is a secondary
  #   identifier useful for more complex SIS integrations.
  #
  # @argument pseudonym[send_confirmation] [Boolean]
  #   Send user notification of account creation if true.
  #   Automatically set to true during self-registration.
  #
  # @argument pseudonym[force_self_registration] [Boolean]
  #   Send user a self-registration style email if true.
  #   Setting it means the users will get a notification asking them
  #   to "complete the registration process" by clicking it, setting
  #   a password, and letting them in.  Will only be executed on
  #   if the user does not need admin approval.
  #   Defaults to false unless explicitly provided.
  #
  # @argument pseudonym[authentication_provider_id] [String]
  #   The authentication provider this login is associated with. Logins
  #   associated with a specific provider can only be used with that provider.
  #   Legacy providers (LDAP, CAS, SAML) will search for logins associated with
  #   them, or unassociated logins. New providers will only search for logins
  #   explicitly associated with them. This can be the integer ID of the
  #   provider, or the type of the provider (in which case, it will find the
  #   first matching provider).
  #
  # @argument communication_channel[type] [String]
  #   The communication channel type, e.g. 'email' or 'sms'.
  #
  # @argument communication_channel[address] [String]
  #   The communication channel address, e.g. the user's email address.
  #
  # @argument communication_channel[confirmation_url] [Boolean]
  #   Only valid for account admins. If true, returns the new user account
  #   confirmation URL in the response.
  #
  # @argument communication_channel[skip_confirmation] [Boolean]
  #   Only valid for site admins and account admins making requests; If true, the channel is
  #   automatically validated and no confirmation email or SMS is sent.
  #   Otherwise, the user must respond to a confirmation message to confirm the
  #   channel.
  #
  #   If this is true, it is recommended to set <tt>"pseudonym[send_confirmation]"</tt> to true as well.
  #   Otherwise, the user will not receive any messages about their account creation.
  #
  # @argument force_validations [Boolean]
  #   If true, validations are performed on the newly created user (and their associated pseudonym)
  #   even if the request is made by a privileged user like an admin. When set to false,
  #   or not included in the request parameters, any newly created users are subject to
  #   validations unless the request is made by a user with a 'manage_user_logins' right.
  #   In which case, certain validations such as 'require_acceptance_of_terms' and
  #   'require_presence_of_name' are not enforced. Use this parameter to return helpful json
  #   errors while building users with an admin request.
  #
  # @argument enable_sis_reactivation [Boolean]
  #   When true, will first try to re-activate a deleted user with matching sis_user_id if possible.
  #   This is commonly done with +user[skip_registration]+ and +communication_channel[skip_confirmation]+
  #   so that the default communication_channel is also restored.
  #
  # @argument destination [URL]
  #
  #   If you're setting the password for the newly created user, you can provide this param
  #   with a valid URL pointing into this Canvas installation, and the response will include
  #   a destination field that's a URL that you can redirect a browser to and have the newly
  #   created user automatically logged in. The URL is only valid for a short time, and must
  #   match the domain this request is directed to, and be for a well-formed path that Canvas
  #   can recognize.
  #
  # @argument initial_enrollment_type [String]
  #   `observer` if doing a self-registration with a pairing code. This allows setting the
  #   password during user creation.
  #
  # @argument pairing_code[code] [String]
  #   If provided and valid, will link the new user as an observer to the student's whose
  #   pairing code is given.
  #
  # @returns User
  def create
    create_user
  end

  # @API [DEPRECATED] Self register a user
  # Self register and return a new user and pseudonym for an account.
  #
  # If self-registration is enabled on the account, you can use this
  # endpoint to self register new users.
  #
  # @argument user[name] [Required, String]
  #   The full name of the user. This name will be used by teacher for grading.
  #
  #
  # @argument user[short_name] [String]
  #   User's name as it will be displayed in discussions, messages, and comments.
  #
  # @argument user[sortable_name] [String]
  #   User's name as used to sort alphabetically in lists.
  #
  # @argument user[time_zone] [String]
  #   The time zone for the user. Allowed time zones are
  #   {http://www.iana.org/time-zones IANA time zones} or friendlier
  #   {http://api.rubyonrails.org/classes/ActiveSupport/TimeZone.html Ruby on Rails time zones}.
  #
  # @argument user[locale] [String]
  #   The user's preferred language, from the list of languages Canvas supports.
  #   This is in RFC-5646 format.
  #
  # @argument user[terms_of_use] [Required, Boolean]
  #   Whether the user accepts the terms of use.
  #
  # @argument pseudonym[unique_id] [Required, String]
  #   User's login ID. Must be a valid email address.
  #
  # @argument communication_channel[type] [String]
  #   The communication channel type, e.g. 'email' or 'sms'.
  #
  # @argument communication_channel[address] [String]
  #   The communication channel address, e.g. the user's email address.
  #
  # @returns User
  def create_self_registered_user
    create_user
  end

  BOOLEAN_PREFS = %i[manual_mark_as_read collapse_global_nav collapse_course_nav hide_dashcard_color_overlays release_notes_badge_disabled comment_library_suggestions_enabled elementary_dashboard_disabled default_to_block_editor].freeze

  # @API Update user settings.
  # Update an existing user's settings.
  #
  # @argument manual_mark_as_read [Boolean]
  #   If true, require user to manually mark discussion posts as read (don't
  #   auto-mark as read).
  #
  # @argument release_notes_badge_disabled [Boolean]
  #   If true, hide the badge for new release notes.
  #
  # @argument collapse_global_nav [Boolean]
  #   If true, the user's page loads with the global navigation collapsed
  #
  # @argument collapse_course_nav [Boolean]
  #   If true, the user's course pages will load with the course navigation
  #   collapsed.
  #
  # @argument hide_dashcard_color_overlays [Boolean]
  #   If true, images on course cards will be presented without being tinted
  #   to match the course color.
  #
  # @argument comment_library_suggestions_enabled [Boolean]
  #   If true, suggestions within the comment library will be shown.
  #
  # @argument elementary_dashboard_disabled [Boolean]
  #   If true, will display the user's preferred class Canvas dashboard
  #   view instead of the canvas for elementary view.
  #
  # @example_request
  #
  #   curl 'https://<canvas>/api/v1/users/<user_id>/settings \
  #     -X PUT \
  #     -F 'manual_mark_as_read=true'
  #     -H 'Authorization: Bearer <token>'
  def settings
    user = api_find(User, params[:id])

    case
    when request.get?
      return unless authorized_action(user, @current_user, :read)

      render json: BOOLEAN_PREFS.index_with { |pref| !!user.preferences[pref] }
    when request.put?
      return unless authorized_action(user, @current_user, [:manage, :manage_user_details])

      BOOLEAN_PREFS.each do |pref|
        user.preferences[pref] = value_to_boolean(params[pref]) unless params[pref].nil?
      end

      respond_to do |format|
        format.json do
          if user.save
            render json: BOOLEAN_PREFS.index_with { |pref| !!user.preferences[pref] }
          else
            render(json: user.errors, status: :bad_request)
          end
        end
      end
    end
  end

  def get_new_user_tutorial_statuses
    user = api_find(User, params[:id])
    unless user == @current_user
      return render(json: { message: "This endpoint only works against the current user" }, status: :unauthorized)
    end
    return unless authorized_action(user, @current_user, :manage)

    render_new_user_tutorial_statuses(user)
  end

  def set_new_user_tutorial_status
    user = api_find(User, params[:id])
    unless user == @current_user
      return render(json: { message: "This endpoint only works against the current user" }, status: :unauthorized)
    end

    valid_names = %w[home
                     modules
                     pages
                     assignments
                     quizzes
                     settings
                     files
                     people
                     announcements
                     grades
                     discussions
                     syllabus
                     collaborations
                     import
                     conferences]

    # Check if the page_name is valid
    unless valid_names.include?(params[:page_name])
      return render(json: { message: "Invalid Page Name Provided" }, status: :bad_request)
    end

    statuses = user.new_user_tutorial_statuses
    statuses[params[:page_name]] = value_to_boolean(params[:collapsed])
    user.set_preference(:new_user_tutorial_statuses, statuses)

    respond_to do |format|
      format.json do
        if user.save
          render_new_user_tutorial_statuses(user)
        else
          render(json: user.errors, status: :bad_request)
        end
      end
    end
  end

  # @API Get custom colors
  # Returns all custom colors that have been saved for a user.
  #
  # @example_request
  #
  #   curl 'https://<canvas>/api/v1/users/<user_id>/colors/ \
  #     -X GET \
  #     -H 'Authorization: Bearer <token>'
  #
  # @example_response
  #   {
  #     "custom_colors": {
  #       "course_42": "#abc123",
  #       "course_88": "#123abc"
  #     }
  #   }
  #
  def get_custom_colors
    user = api_find(User, params[:id])
    return unless authorized_action(user, @current_user, :read)

    render(json: { custom_colors: user.custom_colors })
  end

  # @API Get custom color
  # Returns the custom colors that have been saved for a user for a given context.
  #
  # The asset_string parameter should be in the format 'context_id', for example
  # 'course_42'.
  #
  # @example_request
  #
  #   curl 'https://<canvas>/api/v1/users/<user_id>/colors/<asset_string> \
  #     -X GET \
  #     -H 'Authorization: Bearer <token>'
  #
  # @example_response
  #   {
  #     "hexcode": "#abc123"
  #   }
  def get_custom_color
    user = api_find(User, params[:id])

    return unless authorized_action(user, @current_user, :read)

    if user.custom_colors[params[:asset_string]].nil?
      raise(ActiveRecord::RecordNotFound, "Asset does not have an associated color.")
    end

    render(json: { hexcode: user.custom_colors[params[:asset_string]] })
  end

  # @API Update custom color
  # Updates a custom color for a user for a given context.  This allows
  # colors for the calendar and elsewhere to be customized on a user basis.
  #
  # The asset string parameter should be in the format 'context_id', for example
  # 'course_42'
  #
  # @argument hexcode [String]
  #   The hexcode of the color to set for the context, if you choose to pass the
  #   hexcode as a query parameter rather than in the request body you should
  #   NOT include the '#' unless you escape it first.
  #
  # @example_request
  #
  #   curl 'https://<canvas>/api/v1/users/<user_id>/colors/<asset_string> \
  #     -X PUT \
  #     -F 'hexcode=fffeee'
  #     -H 'Authorization: Bearer <token>'
  #
  # @example_response
  #   {
  #     "hexcode": "#abc123"
  #   }
  def set_custom_color
    user = api_find(User, params[:id])

    return unless authorized_action(user, @current_user, [:manage, :manage_user_details])

    raise(ActiveRecord::RecordNotFound, "Asset does not exist") unless (context = Context.find_by_asset_string(params[:asset_string]))

    # Check if the hexcode is valid
    unless valid_hexcode?(params[:hexcode])
      return render(json: { message: "Invalid Hexcode Provided" }, status: :bad_request)
    end

    user.shard.activate do
      colors = user.custom_colors
      # translate asset string to be relative to user's shard
      unless params[:hexcode].nil?
        colors[context.asset_string] = normalize_hexcode(params[:hexcode])
      end

      respond_to do |format|
        format.json do
          if user.set_preference(:custom_colors, colors)
            enrollment_types_tags = user.participating_enrollments.pluck(:type).uniq.map { |type| "enrollment_type:#{type}" }
            InstStatsd::Statsd.distributed_increment("user.set_custom_color", tags: enrollment_types_tags)
            render(json: { hexcode: colors[context.asset_string] })
          else
            render(json: user.errors, status: :bad_request)
          end
        end
      end
    end
  end

  # @API Update text editor preference
  # Updates a user's default choice for text editor.  This allows
  # the Choose an Editor propmts to preload the user's preference.
  #
  #
  # @argument text_editor_preference  [String, "block_editor"|"rce"|""]
  #   The identifier for the editor.
  #
  # @example_request
  #
  #   curl 'https://<canvas>/api/v1/users/<user_id>/prefered_editor \
  #     -X PUT \
  #     -F 'text_editor_preference=rce'
  #     -H 'Authorization: Bearer <token>'
  #
  # @example_response
  #   {
  #     "text_editor_preference": "rce"
  #   }
  def set_text_editor_preference
    user = api_find(User, params[:id])

    return unless authorized_action(user, @current_user, [:manage, :manage_user_details])

    raise ActiveRecord::RecordInvalid if %w[rce block_editor].exclude?(params[:text_editor_preference]) && params[:text_editor_preference] != ""

    params[:text_editor_preference] = nil if params[:text_editor_preference] == ""

    if user.set_preference(:text_editor_preference, params[:text_editor_preference])
      render(json: { text_editor_preference: user.reload.get_preference(:text_editor_preference) })
    else
      render(json: user.errors, status: :bad_request)
    end
  end

  # @API Update files UI version preference
  # Updates a user's default choice for files UI version. This allows
  # the files UI to preload the user's preference.
  #
  # @argument files_ui_version [String, "v1"|"v2"]
  #   The identifier for the files UI version.
  #
  # @example_request
  #
  #   curl 'https://<canvas>/api/v1/users/<user_id>/files_ui_version_preference \
  #     -X PUT \
  #     -F 'files_ui_version=v2'
  #     -H 'Authorization: Bearer <token>'
  #
  # @example_response
  #   {
  #     "files_ui_version": "v2"
  #   }

  def set_files_ui_version_preference
    user = api_find(User, params[:id])

    return unless authorized_action(user, @current_user, [:manage, :manage_user_details])

    if %w[v1 v2].exclude?(params[:files_ui_version])
      return render(json: { message: "Invalid files_ui_version provided" }, status: :bad_request)
    end

    if user.set_preference(:files_ui_version, params[:files_ui_version])
      render(json: { files_ui_version: user.reload.get_preference(:files_ui_version) })
    else
      render(json: user.errors, status: :bad_request)
    end
  end

  # @API Get dashboard positions
  #
  # Returns all dashboard positions that have been saved for a user.
  #
  # @example_request
  #
  #   curl 'https://<canvas>/api/v1/users/<user_id>/dashboard_positions/ \
  #     -X GET \
  #     -H 'Authorization: Bearer <token>'
  #
  # @example_response
  #   {
  #     "dashboard_positions": {
  #       "course_42": 2,
  #       "course_88": 1
  #     }
  #   }
  #
  def get_dashboard_positions
    user = api_find(User, params[:id])
    return unless authorized_action(user, @current_user, :read)

    render(json: { dashboard_positions: user.dashboard_positions })
  end

  # @API Update dashboard positions
  #
  # Updates the dashboard positions for a user for a given context.  This allows
  # positions for the dashboard cards and elsewhere to be customized on a per
  # user basis.
  #
  # The asset string parameter should be in the format 'context_id', for example
  # 'course_42'
  #
  # @example_request
  #
  #   curl 'https://<canvas>/api/v1/users/<user_id>/dashboard_positions/ \
  #     -X PUT \
  #     -F 'dashboard_positions[course_42]=1' \
  #     -F 'dashboard_positions[course_53]=2' \
  #     -F 'dashboard_positions[course_10]=3' \
  #     -H 'Authorization: Bearer <token>'
  #
  # @example_response
  #   {
  #     "dashboard_positions": {
  #       "course_10": 3,
  #       "course_42": 1,
  #       "course_53": 2
  #     }
  #   }
  def set_dashboard_positions
    user = api_find(User, params[:id])

    return unless authorized_action(user, @current_user, [:manage, :manage_user_details])

    params[:dashboard_positions].each do |key, val|
      context = Context.find_by_asset_string(key)
      if context.nil?
        raise(ActiveRecord::RecordNotFound, "Asset #{key} does not exist")
      end
      return unless authorized_action(context, @current_user, :read)

      begin
        position = Integer(val)
        if position.abs > 1_000
          # validate that the value used is less than unreasonable, but without any real effort
          return render(json: { message: "Position #{position} is too high. Your dashboard cards can probably be sorted with numbers 1-5, you could even use a 0." }, status: :bad_request)
        end
      rescue ArgumentError
        render(json: { message: "Invalid position provided" }, status: :bad_request)
      end
      return if performed?
    end

    user.set_dashboard_positions(user.dashboard_positions.merge(params[:dashboard_positions].to_unsafe_h))

    respond_to do |format|
      format.json do
        if user.save
          render(json: { dashboard_positions: user.dashboard_positions })
        else
          render(json: user.errors, status: :bad_request)
        end
      end
    end
  end

  include Pronouns

  # @API Edit a user
  # Modify an existing user. To modify a user's login, see the documentation for logins.
  #
  # @argument user[name] [String]
  #   The full name of the user. This name will be used by teacher for grading.
  #
  # @argument user[short_name] [String]
  #   User's name as it will be displayed in discussions, messages, and comments.
  #
  # @argument user[sortable_name] [String]
  #   User's name as used to sort alphabetically in lists.
  #
  # @argument user[time_zone] [String]
  #   The time zone for the user. Allowed time zones are
  #   {http://www.iana.org/time-zones IANA time zones} or friendlier
  #   {http://api.rubyonrails.org/classes/ActiveSupport/TimeZone.html Ruby on Rails time zones}.
  #
  # @argument user[email] [String]
  #   The default email address of the user.
  #
  # @argument user[locale] [String]
  #   The user's preferred language, from the list of languages Canvas supports.
  #   This is in RFC-5646 format.
  #
  # @argument user[avatar][token] [String]
  #   A unique representation of the avatar record to assign as the user's
  #   current avatar. This token can be obtained from the user avatars endpoint.
  #   This supersedes the +user[avatar][url]+ argument, and if both are included
  #   the url will be ignored. Note: this is an internal representation and is
  #   subject to change without notice. It should be consumed with this api
  #   endpoint and used in the user update endpoint, and should not be
  #   constructed by the client.
  #
  # @argument user[avatar][url] [String]
  #   To set the user's avatar to point to an external url, do not include a
  #   token and instead pass the url here. Warning: For maximum compatibility,
  #   please use 128 px square images.
  #
  # @argument user[avatar][state] [String, "none", "submitted", "approved", "locked", "reported", "re_reported"]
  #   To set the state of user's avatar. Only valid for account administrator.
  #
  # @argument user[title] [String]
  #   Sets a title on the user profile. (See {api:ProfileController#settings Get user profile}.)
  #   Profiles must be enabled on the root account.
  #
  # @argument user[bio] [String]
  #   Sets a bio on the user profile. (See {api:ProfileController#settings Get user profile}.)
  #   Profiles must be enabled on the root account.
  #
  # @argument user[pronunciation] [String]
  #   Sets name pronunciation on the user profile. (See {api:ProfileController#settings Get user profile}.)
  #   Profiles and name pronunciation must be enabled on the root account.
  #
  # @argument user[pronouns] [String]
  #   Sets pronouns on the user profile.
  #   Passing an empty string will empty the user's pronouns
  #   Only Available Pronouns set on the root account are allowed
  #   Adding and changing pronouns must be enabled on the root account.
  #
  # @argument user[event] [String, "suspend"|"unsuspend"]
  #   Suspends or unsuspends all logins for this user that the calling user
  #   has permission to
  #
  # @argument override_sis_stickiness [boolean]
  #   Default is true. If false, any fields containing “sticky” changes will not be updated.
  #   See SIS CSV Format documentation for information on which fields can have SIS stickiness
  #
  # @example_request
  #
  #   curl 'https://<canvas>/api/v1/users/133' \
  #        -X PUT \
  #        -F 'user[name]=Sheldon Cooper' \
  #        -F 'user[short_name]=Shelly' \
  #        -F 'user[time_zone]=Pacific Time (US & Canada)' \
  #        -F 'user[avatar][token]=<opaque_token>' \
  #        -H "Authorization: Bearer <token>"
  #
  # @returns User
  def update
    params[:user] ||= {}
    user_params = params[:user]
    @user = if api_request?
              api_find(User, params[:id])
            else
              params[:id] ? api_find(User, params[:id]) : @current_user
            end

    update_email = @user.grants_right?(@current_user, :manage_user_details) && user_params[:email]
    managed_attributes = []
    managed_attributes.push(:name, :short_name, :sortable_name) if @user.grants_right?(@current_user, :rename)
    managed_attributes << :terms_of_use if @user == (@real_current_user || @current_user)
    managed_attributes << :email if update_email

    # we dropped birthdate from user but this will allow backwards compatability and prevent errors
    user_params.delete("birthdate")

    if @domain_root_account.enable_profiles?
      managed_attributes << :bio if @user.grants_right?(@current_user, :manage_user_details)
      managed_attributes << :title if @user.grants_right?(@current_user, :rename)
      managed_attributes << :pronunciation if @user.can_change_pronunciation?(@domain_root_account) && @user.grants_right?(@current_user, :manage_user_details)
    end

    can_admin_change_pronouns = @domain_root_account.can_add_pronouns? && @user.grants_right?(@current_user, :manage_user_details)
    if can_admin_change_pronouns || (@domain_root_account.can_change_pronouns? && @user.grants_right?(@current_user, :change_pronoun))
      managed_attributes << :pronouns
    end

    if @user.grants_right?(@current_user, :manage_user_details)
      managed_attributes.push(:event)
    end

    if @user.grants_right?(@current_user, :update_profile)
      managed_attributes.push(:time_zone, :locale)
    end

    if @user.grants_right?(@current_user, :update_avatar)
      avatar = user_params.delete(:avatar)

      # delete any avatar_image passed, because we only allow updating avatars
      # based on [:avatar][:token].
      user_params.delete(:avatar_image)

      managed_attributes << :avatar_image
      if (token = avatar.try(:[], :token))
        if (av_json = avatar_for_token(@user, token))
          user_params[:avatar_image] = { type: av_json["type"],
                                         url: av_json["url"] }
        end
      elsif (url = avatar.try(:[], :url))
        user_params[:avatar_image] = { url: }
      end

      if (state = avatar.try(:[], :state))
        user_params[:avatar_image] = { state: }
      end
    end

    if managed_attributes.empty? || !user_params.except(*managed_attributes).empty?
      return render_unauthorized_action
    end

    managed_attributes << { avatar_image: strong_anything } if managed_attributes.delete(:avatar_image)

    if params[:override_sis_stickiness] && !value_to_boolean(params[:override_sis_stickiness])
      managed_attributes -= [*@user.stuck_sis_fields]
    end

    user_params = user_params.permit(*managed_attributes)
    new_email = user_params.delete(:email)
    # admins can update avatar images even if they are locked
    admin_avatar_update = user_params[:avatar_image] &&
                          @user.grants_right?(@current_user, :update_avatar) &&
                          @user.grants_right?(@current_user, :manage_user_details)

    includes = %w[locale avatar_url email time_zone]
    includes << "avatar_state" if @user.grants_right?(@current_user, :manage_user_details)

    if (title = user_params.delete(:title))
      @user.profile.title = title
      includes << "title"
    end

    if (bio = user_params.delete(:bio))
      @user.profile.bio = bio
      includes << "bio"
    end

    if (pronunciation = user_params.delete(:pronunciation))
      @user.profile.pronunciation = pronunciation
      includes << "pronunciation"
    end

    if (pronouns = user_params.delete(:pronouns))
      updated_pronoun = match_pronoun(pronouns, @domain_root_account.pronouns)
      if updated_pronoun || pronouns&.empty?
        @user.pronouns = updated_pronoun
      end
      includes << "pronouns"
    end

    if admin_avatar_update
      old_avatar_state = @user.avatar_state
      @user.avatar_state = "submitted"
    end

    # For api requests we don't set session[:require_terms], but if the user needs terms
    # re-accepted and is trying to do it we should let them (used by the mobile app)
    if session[:require_terms] || (api_request? && user_params[:terms_of_use] && @domain_root_account.require_acceptance_of_terms?(@user))
      @user.require_acceptance_of_terms = true
    end

    @user.sortable_name_explicitly_set = user_params[:sortable_name].present?

    user_updated = User.transaction do
      if (event = user_params.delete(:event)) && %w[suspend unsuspend].include?(event) &&
         @user != @current_user
        @user.pseudonyms.active.shard(@user).each do |p|
          next unless p.grants_right?(@current_user, :delete)
          next if p.active? && event == "unsuspend"
          next if p.suspended? && event == "suspend"

          p.update!(workflow_state: (event == "suspend") ? "suspended" : "active")
        end
      end
      @user.update(user_params)
    end

    respond_to do |format|
      if user_updated
        if admin_avatar_update
          avatar_state = (old_avatar_state == :locked) ? old_avatar_state : "approved"
          @user.avatar_state = user_params[:avatar_image][:state] || avatar_state
        end
        @user.profile.save if @user.profile.changed?
        @user.save if admin_avatar_update || update_email
        # User.email= causes a reload to the user object. The saves need to
        # happen before the reload happens or we lose all the hard work from
        # above.
        @user.email = new_email if update_email
        session.delete(:require_terms)
        flash[:notice] = t("user_updated", "User was successfully updated.")
        unless params[:redirect_to_previous].blank?
          return redirect_back fallback_location: user_url(@user)
        end

        format.html { redirect_to user_url(@user) }
        format.json { render json: user_json(@user, @current_user, session, includes, @domain_root_account) }
      else
        format.html { render :edit }
        format.json { render json: @user.errors, status: :bad_request }
      end
    end
  end

  # @API Terminate all user sessions
  #
  # Terminates all sessions for a user. This includes all browser-based
  # sessions and all access tokens, including manually generated ones.
  # The user can immediately re-authenticate to access Canvas again if
  # they have the current credentials. All integrations will need to
  # be re-authorized.
  def terminate_sessions
    user = api_find(User, params[:id])

    return unless authorized_action(user, @current_user, :terminate_sessions)

    now = Time.zone.now
    user.update!(last_logged_out: now)
    user.access_tokens.active.update_all(updated_at: now, permanent_expires_at: now)

    render json: "ok"
  end

  # @API Log users out of all mobile apps
  #
  # Permanently expires any active mobile sessions, forcing them to re-authorize.
  #
  # The route that takes a user id will expire mobile sessions for that user.
  # The route that doesn't take a user id will expire mobile sessions for *all* users
  # in the institution.
  #
  def expire_mobile_sessions
    return unless authorized_action(@domain_root_account, @current_user, :manage_user_logins)

    user = api_find(User, params[:id]) if params.key?(:id)
    AccessToken.delay_if_production.invalidate_mobile_tokens!(@domain_root_account, user:)

    render json: "ok"
  end

  def media_download
    fetcher = MediaSourceFetcher.new(CanvasKaltura::ClientV3.new)
    extension = params[:type]
    media_type = params[:media_type]
    extension ||= params[:format] if media_type.nil?

    url = fetcher.fetch_preferred_source_url(
      media_id: params[:entryId],
      file_extension: extension,
      media_type:
    )
    if url
      if params[:redirect] == "1"
        redirect_to url
      else
        render json: { "url" => url }
      end
    else
      render status: :not_found, plain: t("could_not_find_url", "Could not find download URL")
    end
  end

  def admin_merge
    @user = User.find(params[:user_id])

    return unless authorized_action(@user, @current_user, :merge)

    title = t("Merge Users")

    @page_title = title
    @show_left_side = true
    @context = @domain_root_account

    add_crumb(@domain_root_account.name, account_url(@domain_root_account))
    add_crumb(title)

    page_has_instui_topnav

    account_options_for_merge_users = @current_user.associated_accounts.shard(Shard.current).to_a
    account_options_for_merge_users.push(@domain_root_account) if @domain_root_account && !account_options_for_merge_users.include?(@domain_root_account)
    account_options_for_merge_users = account_options_for_merge_users.sort_by(&:name).uniq.select { |a| a.grants_any_right?(@current_user, session, :manage_user_logins, :read_roster) }

    js_env({ ADMIN_MERGE_ACCOUNT_OPTIONS: account_options_for_merge_users.map { |a| { id: a.id, name: a.name } } })

    render html: '<div id="admin_merge_mount_point"></div>'.html_safe, layout: true
  end

  def user_for_merge
    @user = User.find(params[:user_id])

    return unless authorized_action(@user, @current_user, :merge)

    includes = %w[email]
    enrollments_for_display = @user.enrollments.current.map { |e| t("%{course_name} (%{enrollment_type})", course_name: e.course.name, enrollment_type: e.readable_type) }
    pseudonyms_for_display = @user.pseudonyms.active.map { |p| t("%{unique_id} (%{account_name})", unique_id: p.unique_id, account_name: p.account.name) }
    communication_channels_for_display = @user.communication_channels.unretired.email.map(&:path).uniq

    render json: {
      **user_json(@user, @current_user, session, includes, @domain_root_account),
      enrollments: enrollments_for_display,
      pseudonyms: pseudonyms_for_display,
      communication_channels: communication_channels_for_display
    }
  end

  def admin_split
    @user = User.find(params[:user_id])
    return unless authorized_action(@user, @current_user, :merge)

    merge_data = UserMergeData.active.splitable.where(user_id: @user).shard(@user).preload(:from_user).to_a
    js_env ADMIN_SPLIT_USER: user_display_json(@user),
           ADMIN_SPLIT_URL: api_v1_split_url(@user),
           ADMIN_SPLIT_USERS: merge_data.map { |md| user_display_json(md.from_user) }
  end

  def mark_avatar_image
    if params[:remove]
      if authorized_action(@user, @current_user, :remove_avatar)
        @user.avatar_image = {}
        @user.save
        render json: @user
      end
    else
      unless session[:"reported_#{@user.id}"]
        @user.report_avatar_image!
      end
      session[:"reports_#{@user.id}"] = true
      render json: { reported: true }
    end
  end

  def report_avatar_image
    @user = User.find(params[:user_id])
    key = "reported_#{@user.id}"
    unless session[key]
      session[key] = true
      @user.report_avatar_image!
    end
    render json: { ok: true }
  end

  def update_avatar_image
    @user = User.find(params[:user_id])
    if authorized_action(@user, @current_user, :remove_avatar)
      @user.avatar_state = params[:avatar][:state]
      @user.save
      render json: @user.as_json(include_root: false)
    end
  end

  def public_feed
    return unless get_feed_context(only: [:user])

    title = "#{@context.name} Feed"
    link = dashboard_url
    id = user_url(@context)

    @entries = []
    cutoff = 1.week.ago
    @context.courses.each do |context|
      @entries.concat Assignments::ScopedToUser.new(context, @current_user, context.assignments.published.where("assignments.updated_at>?", cutoff)).scope
      @entries.concat context.calendar_events.active.where("updated_at>?", cutoff)
      @entries.concat(DiscussionTopic::ScopedToUser.new(context, @current_user, context.discussion_topics.published.where("discussion_topics.updated_at>?", cutoff)).scope.reject do |dt|
        dt.locked_for?(@current_user, check_policies: true)
      end)
      @entries.concat WikiPages::ScopedToUser.new(context, @current_user, context.wiki_pages.published.where("wiki_pages.updated_at>?", cutoff)).scope
    end

    respond_to do |format|
      format.atom { render plain: AtomFeedHelper.render_xml(title:, link:, id:, entries: @entries, include_context: true, context: @context) }
    end
  end

  def teacher_activity
    @teacher = User.find(params[:user_id])

    if @teacher == @current_user || authorized_action(@teacher, @current_user, :read_reports)
      @courses = {}

      if params[:student_id]
        student = User.find(params[:student_id])
        enrollments = student.student_enrollments.active.preload(:course).shard(student).to_a
        enrollments.each do |enrollment|
          should_include = enrollment.course.user_has_been_instructor?(@teacher) &&
                           enrollment.course.grants_all_rights?(@current_user, :read_reports, :view_all_grades) &&
                           enrollment.course.apply_enrollment_visibility(enrollment.course.all_student_enrollments, @teacher).where(id: enrollment).first
          if should_include
            @courses[enrollment.course] = teacher_activity_report(@teacher, enrollment.course, [enrollment])
          end
        end

        if @courses.all? { |_c, e| e.blank? }
          flash[:error] = t("errors.no_teacher_courses", "There are no courses shared between this teacher and student")
          redirect_to_referrer_or_default(root_url)
        end

      else # implied params[:course_id]
        course = Course.find(params[:course_id])
        if !course.user_has_been_instructor?(@teacher)
          flash[:error] = t("errors.user_not_teacher", "That user is not a teacher in this course")
          redirect_to_referrer_or_default(root_url)
        elsif authorized_action(course, @current_user, :read_reports) && authorized_action(course, @current_user, :view_all_grades)
          enrollments = course.apply_enrollment_visibility(course.all_student_enrollments, @teacher)
          @courses[course] = teacher_activity_report(@teacher, course, enrollments)
        end
      end
    end
  end

  def avatar_image
    cancel_cache_buster
    user_id = User.user_id_from_avatar_key(params[:user_id])

    return redirect_to(User.default_avatar_fallback) unless service_enabled?(:avatars) && user_id.present?

    account_avatar_setting = @domain_root_account.settings[:avatars] || "enabled"
    user_id = Shard.global_id_for(user_id)
    user_shard = Shard.shard_for(user_id)
    url = user_shard.activate do
      Rails.cache.fetch(Cacher.avatar_cache_key(user_id, account_avatar_setting)) do
        user = User.where(id: user_id).first
        if user
          user.avatar_url(nil, account_avatar_setting)
        else
          User.default_avatar_fallback
        end
      end
    end

    redirect_to User.avatar_fallback_url(url, request)
  end

  # @API Merge user into another user
  #
  # Merge a user into another user.
  # To merge users, the caller must have permissions to manage both users. This
  # should be considered irreversible. This will delete the user and move all
  # the data into the destination user.
  #
  # User merge details and caveats:
  # The from_user is the user that was deleted in the user_merge process.
  # The destination_user is the user that remains, that is being split.
  #
  # Avatars:
  # When both users have avatars, only the destination_users avatar will remain.
  # When one user has an avatar, it will end up on the destination_user.
  #
  # Terms of Use:
  # If either user has accepted terms of use, it will be be left as accepted.
  #
  # Communication Channels:
  # All unique communication channels moved to the destination_user.
  # All notification preferences are moved to the destination_user.
  #
  # Enrollments:
  # All unique enrollments are moved to the destination_user.
  # When there is an enrollment that would end up making it so that a user would
  # be observing themselves, the enrollment is not moved over.
  # Everything that is tied to the from_user at the course level relating to the
  # enrollment is also moved to the destination_user.
  #
  # Submissions:
  # All submissions are moved to the destination_user. If there are enrollments
  # for both users in the same course, we prefer submissions that have grades
  # then submissions that have work in them, and if there are no grades or no
  # work, they are not moved.
  #
  # Other notes:
  # Access Tokens are moved on merge.
  # Conversations are moved on merge.
  # Favorites are moved on merge.
  # Courses will commonly use LTI tools. LTI tools reference the user with IDs
  # that are stored on a user object. Merging users deletes one user and moves
  # all records from the deleted user to the destination_user. These IDs are
  # kept for all enrollments, group_membership, and account_users for the
  # from_user at the time of the merge. When the destination_user launches an
  # LTI tool from a course that used to be the from_user's, it doesn't appear as
  # a new user to the tool provider. Instead it will send the stored ids. The
  # destination_user's LTI IDs remain as they were for the courses that they
  # originally had. Future enrollments for the destination_user will use the IDs
  # that are on the destination_user object. LTI IDs that are kept and tracked
  # per context include lti_context_id, lti_id and uuid. APIs that return the
  # LTI ids will return the one for the context that it is called for, except
  # for the user uuid. The user UUID will display the destination_users uuid,
  # and when getting the uuid from an api that is in a context that was
  # recorded from a merge event, an additional attribute is added as past_uuid.
  #
  # When finding users by SIS ids in different accounts the
  # destination_account_id is required.
  #
  # The account can also be identified by passing the domain in destination_account_id.
  #
  # @example_request
  #     curl https://<canvas>/api/v1/users/<user_id>/merge_into/<destination_user_id> \
  #          -X PUT \
  #          -H 'Authorization: Bearer <token>'
  #
  # @example_request
  #     curl https://<canvas>/api/v1/users/<user_id>/merge_into/accounts/<destination_account_id>/users/<destination_user_id> \
  #          -X PUT \
  #          -H 'Authorization: Bearer <token>'
  #
  # @returns User
  def merge_into
    user = api_find(User, params[:id])
    if authorized_action(user, @current_user, :merge)

      if (account_id = params[:destination_account_id])
        destination_account = Account.find_by_domain(account_id)
        destination_account ||= Account.find(account_id)
      else
        destination_account ||= @domain_root_account
      end

      into_user = api_find(User, params[:destination_user_id], account: destination_account)

      if authorized_action(into_user, @current_user, :merge)
        UserMerge.from(user).into into_user
        render(json: user_json(into_user,
                               @current_user,
                               session,
                               %w[locale],
                               destination_account))
      end
    end
  end

  # @API Split merged users into separate users
  #
  # Merged users cannot be fully restored to their previous state, but this will
  # attempt to split as much as possible to the previous state.
  # To split a merged user, the caller must have permissions to manage all of
  # the users logins. If there are multiple users that have been merged into one
  # user it will split each merge into a separate user.
  # A split can only happen within 180 days of a user merge. A user merge deletes
  # the previous user and may be permanently deleted. In this scenario we create
  # a new user object and proceed to move as much as possible to the new user.
  # The user object will not have preserved the name or settings from the
  # previous user. Some items may have been deleted during a user_merge that
  # cannot be restored, and/or the data has become stale because of other
  # changes to the objects since the time of the user_merge.
  #
  # Split users details and caveats:
  #
  # The from_user is the user that was deleted in the user_merge process.
  # The destination_user is the user that remains, that is being split.
  #
  # Avatars:
  # When both users had avatars, both will be remain.
  # When from_user had an avatar and destination_user did not have an avatar,
  # the destination_user's avatar will be deleted if it still matches what was
  # there are the time of the merge.
  # If the destination_user's avatar was changed at anytime after the merge, it
  # will remain on the destination user.
  # If the from_user had an avatar it will be there after split.
  #
  # Terms of Use:
  # If from_user had not accepted terms of use, they will be prompted again
  # to accept terms of use after the split.
  # If the destination_user had not accepted terms of use, hey will be prompted
  # again to accept terms of use after the split.
  # If neither user had accepted the terms of use, but since the time of the
  # merge had accepted, both will be prompted to accept terms of use.
  # If both had accepted terms of use, this will remain.
  #
  # Communication Channels:
  # All communication channels are restored to what they were prior to the
  # merge. If a communication channel was added after the merge, it will remain
  # on the destination_user.
  # Notification preferences remain with the communication channels.
  #
  # Enrollments:
  # All enrollments from the time of the merge will be moved back to where they
  # were. Enrollments created since the time of the merge that were created by
  # sis_import will go to the user that owns that sis_id used for the import.
  # Other new enrollments will remain on the destination_user.
  # Everything that is tied to the destination_user at the course level relating
  # to an enrollment is moved to the from_user. When both users are in the same
  # course prior to merge this can cause some unexpected items to move.
  #
  # Submissions:
  # Unlike other items tied to a course, submissions are explicitly recorded to
  # avoid problems with grades.
  # All submissions were moved are restored to the spot prior to merge.
  # All submission that were created in a course that was moved in enrollments
  # are moved over to the from_user.
  #
  # Other notes:
  # Access Tokens are moved back on split.
  # Conversations are moved back on split.
  # Favorites that existing at the time of merge are moved back on split.
  # LTI ids are restored to how they were prior to merge.
  #
  # @example_request
  #     curl https://<canvas>/api/v1/users/<user_id>/split \
  #          -X POST \
  #          -H 'Authorization: Bearer <token>'
  #
  # @returns [User]
  def split
    user = api_find(User, params[:id])
    unless UserMergeData.active.splitable.where(user_id: user).shard(user).exists?
      return render json: { message: t("Nothing to split off of this user") }, status: :bad_request
    end

    if authorized_action(user, @current_user, :merge)
      users = SplitUsers.split_db_users(user)
      render json: users.sort_by(&:short_name).map { |u| user_json(u, @current_user, session) }
    end
  end

  # maybe I should document this
  # maybe not
  # basically does the same thing as UserList#users
  def invite_users
    # pass into "users" an array of hashes with "email"
    # e.g. [{"email": "email@example.com"}]
    # also can include an optional "name"

    # returns the original list in :invited_users (with ids) if successfully added, or in :errored_users if not
    get_context
    return unless authorized_action(@context, @current_user, %i[manage_students allow_course_admin_actions])

    root_account = context.root_account
    unless root_account.open_registration? || root_account.grants_right?(@current_user, session, :manage_user_logins)
      return render_unauthorized_action
    end

    invited_users = []
    errored_users = []
    Array(params[:users]).each do |user_hash|
      if user_hash[:email].blank?
        errored_users << user_hash.merge(error: "email required")
        next
      end

      email = user_hash[:email]
      user = User.new(name: user_hash[:name] || email)
      cc = user.communication_channels.build(path: email, path_type: "email")
      cc.user = user
      user.root_account_ids = [@context.root_account.id]
      user.workflow_state = "creation_pending"

      # check just in case
      user_scope =
        Pseudonym
        .active
        .where(account_id: @context.root_account)
        .joins(user: :communication_channels)
        .joins(:account)
        .where("communication_channels.path_type='email' AND LOWER(path) = ?", email.downcase)
      existing_rows =
        user_scope
        .where("communication_channels.workflow_state<>'retired'")
        .pluck("communication_channels.path", :user_id, "users.uuid", :account_id, "users.name", "accounts.name")

      if existing_rows.any?
        existing_users = existing_rows.map do |address, user_id, user_uuid, account_id, user_name, account_name|
          { address:, user_id:, user_token: User.token(user_id, user_uuid), user_name:, account_id:, account_name: }
        end
        unconfirmed_email = user_scope.where(communication_channels: { workflow_state: "unconfirmed" })
        errored_users <<
          if unconfirmed_email.exists?
            user_hash.merge(
              errors: [{ message: "The email address provided conflicts with an existing user's email that is awaiting verification. Please add the user by either SIS ID or Login ID." }],
              existing_users:
            )
          else
            user_hash.merge(
              errors: [{ message: "Matching user(s) already exist" }],
              existing_users:
            )
          end
      else
        # I didn't want a long running transaction for all the users so we get a single transaction
        # per user. This call to save creates causes the cc and user to changing triggering to
        # potential syncs, hence the transaction debouncing
        user_saved = User.transaction do
          user.save
        end
        if user_saved
          invited_users << user_hash.merge(id: user.id, user_token: user.token)
        else
          errored_users << user_hash.merge(user.errors.as_json)
        end
      end
    end
    render json: { invited_users:, errored_users: }
  end

  # @API Get a Pandata Events jwt token and its expiration date
  #
  # Returns a jwt auth and props token that can be used to send events to
  # Pandata.
  #
  # NOTE: This is currently only available to the mobile developer keys.
  #
  # @argument app_key [String]
  #   The pandata events appKey for this mobile app
  #
  # @example_request
  #     curl https://<canvas>/api/v1/users/self/pandata_events_token \
  #          -X POST \
  #          -H 'Authorization: Bearer <token>'
  #          -F 'app_key=MOBILE_APPS_KEY' \
  #
  # @example_response
  #   {
  #     "url": "https://example.com/pandata/events"
  #     "auth_token": "wek23klsdnsoieioeoi3of9deeo8r8eo8fdn",
  #     "props_token": "paowinefopwienpfiownepfiownepfownef",
  #     "expires_at": 1521667783000,
  #   }
  def pandata_events_token
    dk_ids = Setting.get("pandata_events_token_allowed_developer_key_ids", "").split(",")
    token_prefixes = Setting.get("pandata_events_token_prefixes", "ios,android").split(",")

    unless @access_token
      return render json: { message: "Access token required" }, status: :bad_request
    end

    unless dk_ids.include?(@access_token.global_developer_key_id.to_s)
      return render json: { message: "Developer key not authorized" }, status: :forbidden
    end

    service = PandataEvents::CredentialService.new(app_key: params[:app_key], valid_prefixes: token_prefixes)
    props_body = {
      user_id: @current_user.global_id,
      shard: @domain_root_account.shard.id,
      root_account_id: @domain_root_account.local_id,
      root_account_uuid: @domain_root_account.uuid
    }

    expires_at = 1.day.from_now
    render json: {
      url: PandataEvents.endpoint,
      auth_token: service.auth_token(@current_user.global_id, expires_at:, cache: false),
      props_token: service.token(props_body),
      expires_at: expires_at.to_f * 1000
    }
  rescue PandataEvents::Errors::InvalidAppKey
    render json: { message: "Invalid app key" }, status: :bad_request
  end

  # @API Get a users most recently graded submissions
  # Returns a list of the user's most recently graded submissions.
  # @example_request
  #     curl https://<canvas>/api/v1/users/<user_id>/graded_submissions \
  #          -X POST \
  #          -H 'Authorization: Bearer <token>'
  #
  # @argument include[] [String, "assignment"]
  #   Associations to include with the group
  # @argument only_current_enrollments [boolean]
  #   Returns submissions for only currently active enrollments
  # @argument only_published_assignments [boolean]
  #   Returns submissions for only published assignments
  #
  # @returns [Submission]
  #
  def user_graded_submissions
    @user = api_find(User, params[:id])
    if authorized_action(@user, @current_user, :read_grades)
      collections = []
      only_current_enrollments = value_to_boolean(params[:only_current_enrollments])
      only_published_assignments = value_to_boolean(params[:only_published_assignments])

      # Plannable Bookmarker enables descending order
      bookmarker = Plannable::Bookmarker.new(Submission, true, :graded_at, :id)
      Shard.with_each_shard(@user.associated_shards) do
        submissions = if only_current_enrollments
                        Submission.joins(assignment: { course: :student_enrollments }).merge(Enrollment.current.for_user(@user))
                      else
                        Submission.all
                      end
        if only_published_assignments
          submissions = submissions.joins(:assignment).merge(Assignment.published)
        end
        submissions = submissions.for_user(@user).graded
        collections << [Shard.current.id, BookmarkedCollection.wrap(bookmarker, submissions)]
      end

      scope = BookmarkedCollection.merge(*collections)
      submissions = Api.paginate(scope, self, api_v1_user_submissions_url)

      includes = params[:include] || []
      render(json: submissions.map { |s| submission_json(s, s.assignment, @current_user, session, nil, includes) })
    end
  end

  def clear_cache
    user = api_find(User, params[:id])
    if user && authorized_action(@domain_root_account, @current_user, :manage_site_settings)
      user.clear_caches
      render json: { status: "ok" }
    end
  end

  def destroy
    @user = api_find(User, params[:id])
    if @user && authorized_action(@domain_root_account, @current_user, :manage_site_settings)
      if @user.destroy
        render json: { deleted: true, status: "ok" }
      else
        render json: { deleted: false, status: :bad_request }
      end
    end
  end

  def show_k5_dashboard
    # reload @current_user to make sure we get a current value for their :elementary_dashboard_disabled preference
    @current_user.reload
    observed_users(@current_user, session) if @current_user.roles(@domain_root_account).include?("observer")
    render json: { show_k5_dashboard: k5_user?, use_classic_font: use_classic_font? }
  end

  protected

  def teacher_activity_report(teacher, course, student_enrollments)
    ids = student_enrollments.map(&:user_id)
    data = {}
    student_enrollments.each { |e| data[e.user.id] = { enrollment: e, ungraded: [] } }

    # find last interactions
    last_comment_dates = SubmissionCommentInteraction.in_course_between(course, teacher.id, ids)
    last_comment_dates.each do |(user_id, _author_id), date| # rubocop:disable Style/HashEachMethods
      next unless (student = data[user_id])

      student[:last_interaction] = [student[:last_interaction], date].compact.max
    end
    scope = ConversationMessage
            .joins(:conversation_message_participants)
            .where("conversation_messages.author_id = ? AND conversation_message_participants.user_id IN (?) AND NOT conversation_messages.generated", teacher, ids)
    # fake_arel can't pass an array in the group by through the scope
    last_message_dates = scope.group(["conversation_message_participants.user_id", "conversation_messages.author_id"]).maximum(:created_at)
    last_message_dates.each do |key, date|
      next unless (student = data[key.first.to_i])

      student[:last_interaction] = [student[:last_interaction], date].compact.max
    end

    # find all ungraded submissions in one query
    ungraded_submissions = course.submissions
                                 .where.not(assignments: { workflow_state: "deleted" })
                                 .eager_load(:assignment)
                                 .where("user_id IN (?) AND #{Submission.needs_grading_conditions}", ids)
                                 .except(:order)
                                 .order(:submitted_at).to_a

    ungraded_submissions.each do |submission|
      next unless (student = data[submission.user_id])

      student[:ungraded] << submission
    end

    Canvas::ICU.collate_by(data.values) { |e| e[:enrollment].user.sortable_name }
  end

  def require_self_registration
    get_context
    @context = @domain_root_account || Account.default unless @context.is_a?(Account)
    @context = @context.root_account
    unless @context.grants_right?(@current_user, session, :manage_user_logins) ||
           @context.self_registration_allowed_for?(params[:user] && params[:user][:initial_enrollment_type])
      flash[:error] = t("no_self_registration", "Self registration has not been enabled for this account")
      respond_to do |format|
        format.html { redirect_to root_url }
        format.json { render json: {}, status: :forbidden }
      end
      false
    end
  end

  private

  def google_drive_client
    settings = Canvas::Plugin.find(:google_drive).try(:settings) || {}
    client_secrets = {
      client_id: settings[:client_id],
      client_secret: settings[:client_secret_dec],
      redirect_uri: settings[:redirect_uri]
    }.with_indifferent_access
    GoogleDrive::Client.create(client_secrets)
  end

  def generate_grading_period_id(period_id)
    # nil and '' will get converted to 0 in the .to_i call
    id = period_id.to_i
    (id == 0) ? nil : id
  end

  def render_new_user_tutorial_statuses(user)
    render(json: { new_user_tutorial_statuses: { collapsed: user.new_user_tutorial_statuses } })
  end

  def authenticate_observee
    Pseudonym.authenticate(params[:observee] || {},
                           [@domain_root_account.id] + @domain_root_account.trusted_account_ids)
  end

  def grades_for_presenter(presenter, grading_periods)
    grades = {
      student_enrollments: {},
      observed_enrollments: {}
    }
    grouped_observed_enrollments = presenter.observed_enrollments.group_by(&:course_id)
    grouped_observed_enrollments.each do |course_id, enrollments|
      grading_period_id = generate_grading_period_id(
        grading_periods.dig(course_id, :selected_period_id)
      )
      grades[:observed_enrollments][course_id] = {}
      grades[:observed_enrollments][course_id] = grades_from_enrollments(
        enrollments,
        grading_period_id:
      )
    end

    presenter.student_enrollments.each do |course, enrollment|
      grading_period_id = generate_grading_period_id(
        grading_periods.dig(course.id, :selected_period_id)
      )
      opts = { grading_period_id: } if grading_period_id
      grades[:student_enrollments][course.id] = if course.grants_any_right?(@user, :manage_grades, :view_all_grades)
                                                  enrollment.computed_current_score(opts)
                                                else
                                                  enrollment.effective_current_score(opts)
                                                end
    end
    grades
  end

  def grades_from_enrollments(enrollments, grading_period_id: nil)
    grades = {}
    opts = { grading_period_id: } if grading_period_id
    enrollments.each do |enrollment|
      grades[enrollment.user_id] = if enrollment.course.grants_any_right?(@user, :manage_grades, :view_all_grades)
                                     enrollment.computed_current_score(opts)
                                   else
                                     enrollment.effective_current_score(opts)
                                   end
    end
    grades
  end

  def collected_grading_periods_for_presenter(presenter, course_id, grading_period_id)
    observer_courses = presenter.observed_enrollments.map(&:course)
    student_courses = presenter.student_enrollments.map(&:first)
    teacher_courses = presenter.teacher_enrollments.map(&:course)
    courses = observer_courses | student_courses | teacher_courses
    grading_periods = {}

    courses.each do |course|
      next unless course.grading_periods?

      course_periods = GradingPeriod.for(course)
      grading_period_specified = grading_period_id &&
                                 course_id && course_id.to_i == course.id

      selected_period_id = if grading_period_specified
                             grading_period_id.to_i
                           else
                             current_period = course_periods.find(&:current?)
                             current_period ? current_period.id : 0
                           end

      grading_periods[course.id] = {
        periods: course_periods,
        selected_period_id:
      }
    end
    grading_periods
  end

  def api_show_includes
    allowed_includes = ["uuid", "last_login"]
    allowed_includes << "avatar_state" if @user.grants_right?(@current_user, :manage_user_details)
    allowed_includes << "confirmation_url" if @domain_root_account.grants_right?(@current_user, :manage_user_logins)
    includes = %w[first_name last_name locale avatar_url permissions email effective_locale]
    includes += Array.wrap(params[:include]) & allowed_includes
    includes
  end

  def create_user
    run_login_hooks
    # Look for an incomplete registration with this pseudonym

    sis_user_id = nil
    integration_id = nil
    params[:pseudonym] ||= {}
    params[:pseudonym][:unique_id].strip! if params[:pseudonym][:unique_id].is_a?(String)

    if @context.grants_right?(@current_user, session, :manage_sis)
      sis_user_id = params[:pseudonym].delete(:sis_user_id)
      integration_id = params[:pseudonym].delete(:integration_id)
    end

    @pseudonym = nil
    @user = nil
    if sis_user_id && value_to_boolean(params[:enable_sis_reactivation])
      perform_sis_reactivation(sis_user_id)
    end

    if @pseudonym.nil?
      @pseudonym = @context.pseudonyms.active_only.by_unique_id(params[:pseudonym][:unique_id]).first
      # Setting it to nil will cause us to try and create a new one, and give user the login already exists error
      @pseudonym = nil if @pseudonym && !["creation_pending", "pending_approval"].include?(@pseudonym.user.workflow_state)
    end

    @user ||= @pseudonym&.user
    @user ||= @context.shard.activate { User.new }

    use_pairing_code = params[:user] && params[:user][:initial_enrollment_type] == "observer" && @domain_root_account.self_registration?
    force_validations = value_to_boolean(params[:force_validations])
    manage_user_logins = @context.grants_right?(@current_user, session, :manage_user_logins)
    self_enrollment = params[:self_enrollment].present?
    allow_non_email_pseudonyms = (!force_validations && manage_user_logins) || (self_enrollment && params[:pseudonym_type] == "username")
    require_password = self_enrollment && allow_non_email_pseudonyms
    allow_password = require_password || manage_user_logins || use_pairing_code

    notify_policy = Users::CreationNotifyPolicy.new(manage_user_logins, params[:pseudonym])

    includes = %w[locale uuid]

    cc_params = params[:communication_channel]

    if cc_params
      cc_type = cc_params[:type] || CommunicationChannel::TYPE_EMAIL
      cc_addr = cc_params[:address] || params[:pseudonym][:unique_id]

      cc_addr = nil if cc_type == CommunicationChannel::TYPE_EMAIL && !EmailAddressValidator.valid?(cc_addr)

      can_manage_students = [Account.site_admin, @context].any? do |role|
        role.grants_right?(@current_user, :manage_students)
      end

      if can_manage_students || use_pairing_code
        skip_confirmation = value_to_boolean(cc_params[:skip_confirmation])
      end

      if can_manage_students && cc_type == CommunicationChannel::TYPE_EMAIL && value_to_boolean(cc_params[:confirmation_url])
        includes << "confirmation_url"
      end

      if CommunicationChannel.trusted_confirmation_redirect?(@domain_root_account, cc_params[:confirmation_redirect])
        cc_confirmation_redirect = cc_params[:confirmation_redirect]
      end
    else
      cc_type = CommunicationChannel::TYPE_EMAIL
      cc_addr = params[:pseudonym].delete(:path) || params[:pseudonym][:unique_id]
      cc_addr = nil unless EmailAddressValidator.valid?(cc_addr)
    end

    if params[:user]
      user_params = params[:user]
                    .permit(:name,
                            :short_name,
                            :sortable_name,
                            :time_zone,
                            :show_user_services,
                            :avatar_image,
                            :subscribe_to_emails,
                            :locale,
                            :bio,
                            :terms_of_use,
                            :self_enrollment_code,
                            :initial_enrollment_type)
      if self_enrollment && user_params[:self_enrollment_code]
        user_params[:self_enrollment_code].strip!
      else
        user_params.delete(:self_enrollment_code)
      end

      @user.attributes = user_params
      accepted_terms = params[:user].delete(:terms_of_use)
      @user.accept_terms if value_to_boolean(accepted_terms)
      includes << "terms_of_use" unless accepted_terms.nil?
    end
    @user.name ||= params[:pseudonym][:unique_id]
    skip_registration = value_to_boolean(params[:user].try(:[], :skip_registration))
    unless @user.registered?
      @user.workflow_state = if require_password || skip_registration
                               # no email confirmation required (self_enrollment_code and password
                               # validations will ensure everything is legit)
                               "registered"
                             elsif notify_policy.is_self_registration? && @user.registration_approval_required?
                               "pending_approval"
                             else
                               "pre_registered"
                             end
      @user.root_account_ids = [@domain_root_account.id]
    end
    @recaptcha_errors = nil
    if force_validations || !manage_user_logins
      @user.require_acceptance_of_terms = @domain_root_account.terms_required?
      @user.require_presence_of_name = true
      @user.require_self_enrollment_code = self_enrollment
      @user.validation_root_account = @domain_root_account
      @recaptcha_errors = validate_recaptcha(params["g-recaptcha-response"])
    end

    @invalid_observee_creds = nil
    @invalid_observee_code = nil
    if @user.initial_enrollment_type == "observer"
      @pairing_code = find_observer_pairing_code(params[:pairing_code]&.[](:code))
      if @pairing_code.nil?
        @invalid_observee_code = ObserverPairingCode.new
        @invalid_observee_code.errors.add("code", "invalid")
      else
        @observee = @pairing_code.user
        # If the user is using a valid pairing code, we don't need recaptcha
        # Just clear out any errors it may have generated
        @recaptcha_errors = nil
      end
    end

    @pseudonym ||= @user.pseudonyms.build(account: @context)
    @pseudonym.account.email_pseudonyms = !allow_non_email_pseudonyms
    @pseudonym.require_password = require_password
    # pre-populate the reverse association
    @pseudonym.user = @user

    pseudonym_params = if params[:pseudonym]
                         params[:pseudonym].permit(:password, :password_confirmation, :unique_id)
                       else
                         {}
                       end
    # don't require password_confirmation on api calls
    pseudonym_params[:password_confirmation] = pseudonym_params[:password] if api_request?
    # don't allow password setting for new users that are not self-enrolling
    # in a course (they need to go the email route)
    unless allow_password
      pseudonym_params.delete(:password)
      pseudonym_params.delete(:password_confirmation)
    end
    password_provided = @pseudonym.new_record? && pseudonym_params.key?(:password)
    if password_provided && @user.workflow_state == "pre_registered"
      @user.workflow_state = "registered"
    end
    if params[:pseudonym][:authentication_provider_id]
      @pseudonym.authentication_provider = @context
                                           .authentication_providers.active
                                           .find(params[:pseudonym][:authentication_provider_id])
    end
    @pseudonym.attributes = pseudonym_params
    @pseudonym.sis_user_id = sis_user_id
    @pseudonym.integration_id = integration_id

    @pseudonym.account = @context
    @pseudonym.workflow_state = "active"
    if cc_addr.present?
      @cc =
        @user.communication_channels.where(path_type: cc_type).by_path(cc_addr).first ||
        @user.communication_channels.build(path_type: cc_type, path: cc_addr)
      @cc.user = @user
      @cc.workflow_state = skip_confirmation ? "active" : "unconfirmed" unless @cc.workflow_state == "confirmed"
      @cc.confirmation_redirect = cc_confirmation_redirect
    end

    save_user = @recaptcha_errors.nil? && @user.valid? && @pseudonym.valid? && (@invalid_observee_creds.nil? & @invalid_observee_code.nil?)

    message_sent = User.transaction do
      handle_instructure_identity(save_user)
      if save_user
        # saving the user takes care of the @pseudonym and @cc, so we can't call
        # save_without_session_maintenance directly. we don't want to auto-log-in
        # unless the user is registered/pre_registered (if the latter, he still
        # needs to confirm his email and set a password, otherwise he can't get
        # back in once his session expires)
        if @current_user
          @pseudonym.send(:skip_session_maintenance=, true)
        else # automagically logged in
          PseudonymSession.new(@pseudonym).save unless @pseudonym.new_record?
        end

        @user.save!

        if @observee && !@user.as_observer_observation_links.where(user_id: @observee, root_account: @context).exists?
          UserObservationLink.create_or_restore(student: @observee, observer: @user, root_account: @context)
          @pairing_code&.destroy
        end

        if notify_policy.is_self_registration?
          registration_params = params.fetch(:user, {}).merge(remote_ip: request.remote_ip, cookies:)
          @user.new_registration(registration_params)
        end
        notify_policy.dispatch!(@user, @pseudonym, @cc) if @cc && !skip_confirmation
      end
    end

    if save_user
      data = if api_request?
               user_json(@user, @current_user, session, includes)
             else
               { user: @user, pseudonym: @pseudonym, channel: @cc, message_sent:, course: @user.self_enrollment_course }
             end

      # if they passed a destination, and it matches the current canvas installation,
      # add a session_token to it for the newly created user and return it
      begin
        if params[:destination] && password_provided &&
           _routes.recognize_path(params[:destination]) &&
           (uri = URI.parse(params[:destination])) &&
           uri.host == request.host &&
           uri.port == request.port

          # add session_token to the query
          qs = URI.decode_www_form(uri.query || "")
          qs.delete_if { |(k, _v)| k == "session_token" }
          qs << ["session_token", SessionToken.new(@pseudonym.id)]
          uri.query = URI.encode_www_form(qs)

          data["destination"] = uri.to_s
        end
      rescue ActionController::RoutingError, URI::InvalidURIError
        # ignore
      end

      if !data.key?("destination") && (oauth = session[:oauth2])
        provider = Canvas::OAuth::Provider.new(oauth[:client_id], oauth[:redirect_uri], oauth[:scopes], oauth[:purpose])
        data["destination"] = Canvas::OAuth::Provider.confirmation_redirect(self, provider, @user).to_s
      end

      render(json: data)
    else
      errors = {
        errors: {
          user: @user.errors.as_json[:errors],
          pseudonym: @pseudonym ? @pseudonym.errors.as_json[:errors] : {},
          observee: @invalid_observee_creds ? @invalid_observee_creds.errors.as_json[:errors] : {},
          pairing_code: @invalid_observee_code ? @invalid_observee_code.errors.as_json[:errors] : {},
          recaptcha: @recaptcha_valid ? nil : @recaptcha_errors
        }
      }
      render json: errors, status: :bad_request
    end
  end

  def handle_instructure_identity(will_be_saving_user) end

  def perform_sis_reactivation(sis_user_id)
    @pseudonym = @context.pseudonyms.where(sis_user_id:, workflow_state: "deleted").first
    if @pseudonym
      @pseudonym.workflow_state = "active"
      @pseudonym.save!
      @user = @pseudonym.user
      @user.workflow_state = "registered"
      @user.update_account_associations
      if params[:user]&.dig(:skip_registration) && params[:communication_channel]&.dig(:skip_confirmation)
        cc = CommunicationChannel.where(user_id: @user.id, path_type: :email).order(updated_at: :desc).first
        if cc
          cc.pseudonym = @pseudonym
          cc.workflow_state = "active"
          cc.save!
        end
      end
    end
  end

  def find_observer_pairing_code(pairing_code)
    ObserverPairingCode.active.where(code: pairing_code).first
  end

  def validate_recaptcha(recaptcha_response)
    # if there is no recaptcha key or recaptcha is disabled, don't do anything
    return nil unless recaptcha_enabled?
    # Authenticated API requests do not require a captcha
    return nil unless @access_token.nil?

    response = CanvasHttp.post("https://www.google.com/recaptcha/api/siteverify", form_data: {
                                 secret: DynamicSettings.find(tree: :private)["recaptcha_server_key"],
                                 response: recaptcha_response
                               })

    if response && response.code == "200"
      parsed = JSON.parse(response.body)
      return { errors: parsed["error-codes"] } unless parsed["success"]
      return { errors: ["invalid-hostname"] } unless parsed["hostname"] == request.host

      nil
    else
      raise "Error connecting to recaptcha #{response}"
    end
  end

  def locale_dates_for(course, current_course)
    return { start_at_locale: nil, end_at_locale: nil } unless current_course&.locale.present?

    I18n.with_locale(current_course.locale) do
      {
        start_at_locale: datetime_string(course.start_at, :verbose, nil, true),
        end_at_locale: datetime_string(course.conclude_at, :verbose, nil, true)
      }
    end
  end
end<|MERGE_RESOLUTION|>--- conflicted
+++ resolved
@@ -524,8 +524,6 @@
     if !k5_user? && !@current_user.non_student_enrollment? && @domain_root_account.feature_enabled?(:widget_dashboard)
       # things needed only for widget dashboard (students only)
       js_bundle :widget_dashboard
-<<<<<<< HEAD
-=======
       css_bundle :dashboard_card
       js_env({
                PREFERENCES: {
@@ -534,7 +532,6 @@
                  custom_colors: @current_user.custom_colors
                }
              })
->>>>>>> 27a9ef75
       return render html: "", layout: true
     end
 
