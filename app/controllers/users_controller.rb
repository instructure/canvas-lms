#
# Copyright (C) 2011 - present Instructure, Inc.
#
# This file is part of Canvas.
#
# Canvas is free software: you can redistribute it and/or modify it under
# the terms of the GNU Affero General Public License as published by the Free
# Software Foundation, version 3 of the License.
#
# Canvas is distributed in the hope that it will be useful, but WITHOUT ANY
# WARRANTY; without even the implied warranty of MERCHANTABILITY or FITNESS FOR
# A PARTICULAR PURPOSE. See the GNU Affero General Public License for more
# details.
#
# You should have received a copy of the GNU Affero General Public License along
# with this program. If not, see <http://www.gnu.org/licenses/>.
#

require 'atom'

# @API Users
# API for accessing information on the current and other users.
#
# Throughout this API, the `:user_id` parameter can be replaced with `self` as
# a shortcut for the id of the user accessing the API. For instance,
# `users/:user_id/page_views` can be accessed as `users/self/page_views` to
# access the current user's page views.
#
# @model UserDisplay
#     {
#       "id": "UserDisplay",
#       "description": "This mini-object is used for secondary user responses, when we just want to provide enough information to display a user.",
#       "properties": {
#         "id": {
#           "description": "The ID of the user.",
#           "example": 2,
#           "type": "integer",
#           "format": "int64"
#         },
#         "short_name": {
#           "description": "A short name the user has selected, for use in conversations or other less formal places through the site.",
#           "example": "Shelly",
#           "type": "string"
#         },
#         "avatar_image_url": {
#           "description": "If avatars are enabled, this field will be included and contain a url to retrieve the user's avatar.",
#           "example": "https://en.gravatar.com/avatar/d8cb8c8cd40ddf0cd05241443a591868?s=80&r=g",
#           "type": "string"
#         },
#         "html_url": {
#           "description": "URL to access user, either nested to a context or directly.",
#           "example": "https://school.instructure.com/courses/:course_id/users/:user_id",
#           "type": "string"
#         }
#       }
#     }
#
#
# @model User
#     {
#       "id": "User",
#       "description": "A Canvas user, e.g. a student, teacher, administrator, observer, etc.",
#       "required": ["id"],
#       "properties": {
#         "id": {
#           "description": "The ID of the user.",
#           "example": 2,
#           "type": "integer",
#           "format": "int64"
#         },
#         "name": {
#           "description": "The name of the user.",
#           "example": "Sheldon Cooper",
#           "type": "string"
#         },
#         "sortable_name": {
#           "description": "The name of the user that is should be used for sorting groups of users, such as in the gradebook.",
#           "example": "Cooper, Sheldon",
#           "type": "string"
#         },
#         "short_name": {
#           "description": "A short name the user has selected, for use in conversations or other less formal places through the site.",
#           "example": "Shelly",
#           "type": "string"
#         },
#         "sis_user_id": {
#           "description": "The SIS ID associated with the user.  This field is only included if the user came from a SIS import and has permissions to view SIS information.",
#           "example": "SHEL93921",
#           "type": "string"
#         },
#         "sis_import_id": {
#           "description": "The id of the SIS import.  This field is only included if the user came from a SIS import and has permissions to manage SIS information.",
#           "example": "18",
#           "type": "integer",
#           "format": "int64"
#         },
#         "integration_id": {
#           "description": "The integration_id associated with the user.  This field is only included if the user came from a SIS import and has permissions to view SIS information.",
#           "example": "ABC59802",
#           "type": "string"
#         },
#         "login_id": {
#           "description": "The unique login id for the user.  This is what the user uses to log in to Canvas.",
#           "example": "sheldon@caltech.example.com",
#           "type": "string"
#         },
#         "avatar_url": {
#           "description": "If avatars are enabled, this field will be included and contain a url to retrieve the user's avatar.",
#           "example": "https://en.gravatar.com/avatar/d8cb8c8cd40ddf0cd05241443a591868?s=80&r=g",
#           "type": "string"
#         },
#         "enrollments": {
#           "description": "Optional: This field can be requested with certain API calls, and will return a list of the users active enrollments. See the List enrollments API for more details about the format of these records.",
#           "type": "array",
#           "items": { "$ref": "Enrollment" }
#         },
#         "email": {
#           "description": "Optional: This field can be requested with certain API calls, and will return the users primary email address.",
#           "example": "sheldon@caltech.example.com",
#           "type": "string"
#         },
#         "locale": {
#           "description": "Optional: This field can be requested with certain API calls, and will return the users locale in RFC 5646 format.",
#           "example": "tlh",
#           "type": "string"
#         },
#         "last_login": {
#           "description": "Optional: This field is only returned in certain API calls, and will return a timestamp representing the last time the user logged in to canvas.",
#           "example": "2012-05-30T17:45:25Z",
#           "type": "string",
#           "format": "date-time"
#         },
#         "time_zone": {
#           "description": "Optional: This field is only returned in certain API calls, and will return the IANA time zone name of the user's preferred timezone.",
#           "example": "America/Denver",
#           "type": "string"
#         },
#         "bio": {
#           "description": "Optional: The user's bio.",
#           "example": "I like the Muppets.",
#           "type": "string"
#         }
#       }
#     }
#
#
#
class UsersController < ApplicationController
  include Delicious
  include SearchHelper
  include SectionTabHelper
  include I18nUtilities
  include CustomColorHelper
  include DashboardHelper

  before_action :require_user, :only => [:grades, :merge, :kaltura_session,
    :ignore_item, :ignore_stream_item, :close_notification, :mark_avatar_image,
    :user_dashboard, :toggle_recent_activity_dashboard, :toggle_hide_dashcard_color_overlays,
    :masquerade, :external_tool, :dashboard_sidebar, :settings, :activity_stream,
    :activity_stream_summary, :pandata_token]
  before_action :require_registered_user, :only => [:delete_user_service,
    :create_user_service]
  before_action :reject_student_view_student, :only => [:delete_user_service,
    :create_user_service, :merge, :user_dashboard, :masquerade]
  skip_before_action :load_user, :only => [:create_self_registered_user]
  before_action :require_self_registration, :only => [:new, :create, :create_self_registered_user]

  def grades
    @user = User.where(id: params[:user_id]).first if params[:user_id].present?
    @user ||= @current_user
    if authorized_action(@user, @current_user, :read_grades)
      crumb_url = polymorphic_url([@current_user]) if @user.grants_right?(@current_user, session, :view_statistics)
      add_crumb(@current_user.short_name, crumb_url)
      add_crumb(t('crumbs.grades', 'Grades'), grades_path)

      current_active_enrollments = @user.
        enrollments.
        current.
        preload(:course, :enrollment_state, :scores).
        shard(@user).
        to_a

      @presenter = GradesPresenter.new(current_active_enrollments)

      if @presenter.has_single_enrollment?
        redirect_to course_grades_url(@presenter.single_enrollment.course_id)
        return
      end

      @grading_periods = collected_grading_periods_for_presenter(
        @presenter, params[:course_id], params[:grading_period_id])
      @grades = grades_for_presenter(@presenter, @grading_periods)
      js_env :grades_for_student_url => grades_for_student_url

      ActiveRecord::Associations::Preloader.new.preload(@observed_enrollments, :course)
    end
  end

  def grades_for_student
    enrollment = Enrollment.active.find(params[:enrollment_id])
    return render_unauthorized_action unless enrollment.grants_right?(@current_user, session, :read_grades)

    grading_period_id = generate_grading_period_id(params[:grading_period_id])
    opts = { grading_period_id: grading_period_id } if grading_period_id

    grade_data = {
      grade: enrollment.computed_current_score(opts),
      hide_final_grades: enrollment.course.hide_final_grades?
    }

    if enrollment.course.grants_any_right?(@current_user, session, :manage_grades, :view_all_grades)
      grade_data[:unposted_grade] = enrollment.unposted_current_score(opts)
    end

    render json: grade_data
  end

  def oauth
    if !feature_and_service_enabled?(params[:service])
      flash[:error] = t('service_not_enabled', "That service has not been enabled")
      return redirect_to(user_profile_url(@current_user))
    end
    return_to_url = params[:return_to] || user_profile_url(@current_user)
    if params[:service] == "google_drive"
      redirect_uri = oauth_success_url(:service => 'google_drive')
      session[:oauth_gdrive_nonce] = SecureRandom.hex
      state = Canvas::Security.create_jwt(redirect_uri: redirect_uri, return_to_url: return_to_url, nonce: session[:oauth_gdrive_nonce])
      redirect_to GoogleDrive::Client.auth_uri(google_drive_client, state)
    elsif params[:service] == "twitter"
      success_url = oauth_success_url(:service => 'twitter')
      request_token = Twitter::Connection.request_token(success_url)
      OauthRequest.create(
        :service => 'twitter',
        :token => request_token.token,
        :secret => request_token.secret,
        :return_url => return_to_url,
        :user => @current_user,
        :original_host_with_port => request.host_with_port
      )
      redirect_to request_token.authorize_url
    elsif params[:service] == "linked_in"
      success_url = oauth_success_url(:service => 'linked_in')
      request_token = LinkedIn::Connection.request_token(success_url)

      OauthRequest.create(
        :service => 'linked_in',
        :token => request_token.token,
        :secret => request_token.secret,
        :return_url => return_to_url,
        :user => @current_user,
        :original_host_with_port => request.host_with_port
      )

      redirect_to request_token.authorize_url
    end
  end

  def oauth_success
    oauth_request = nil
    if params[:oauth_token]
      oauth_request = OauthRequest.where(token: params[:oauth_token], service: params[:service]).first
    elsif params[:code] &&  params[:state] && params[:service] == 'google_drive'

      begin

        client = google_drive_client
        client.authorization.code = params[:code]
        client.authorization.fetch_access_token!

        # we should look into consolidating this and connection.rb
        drive = Rails.cache.fetch(['google_drive_v2'].cache_key) do
          client.discovered_api('drive', 'v2')
        end

        result = client.execute!(:api_method => drive.about.get)

        if result.status == 200
          user_info = result.data
        else
          raise "Error getting user info from Google"
        end

        json = Canvas::Security.decode_jwt(params[:state])
        render_unauthorized_action and return unless json['nonce'] && json['nonce'] == session[:oauth_gdrive_nonce]
        session.delete(:oauth_gdrive_nonce)

        if logged_in_user
          UserService.register(
            :service => "google_drive",
            :service_domain => "drive.google.com",
            :token => client.authorization.refresh_token,
            :secret => client.authorization.access_token,
            :user => logged_in_user,
            :service_user_id => user_info['permissionId'],
            :service_user_name => user_info['user']['emailAddress']
          )
        else
          session[:oauth_gdrive_access_token] = client.authorization.access_token
          session[:oauth_gdrive_refresh_token] = client.authorization.refresh_token
        end

        flash[:notice] = t('google_drive_added', "Google Drive account successfully added!")
        return redirect_to(json['return_to_url'])
      rescue Google::APIClient::ClientError => e
        Canvas::Errors.capture_exception(:oauth, e)

        flash[:error] = e.to_s
      end
      return redirect_to(user_profile_url(@current_user))
    end

    if !oauth_request || (request.host_with_port == oauth_request.original_host_with_port && oauth_request.user != @current_user)
      flash[:error] = t('oauth_fail', "OAuth Request failed. Couldn't find valid request")
      redirect_to (@current_user ? user_profile_url(@current_user) : root_url)
    elsif request.host_with_port != oauth_request.original_host_with_port
      url = url_for request.parameters.merge(:host => oauth_request.original_host_with_port, :only_path => false)
      redirect_to url
    else
      if params[:service] == "linked_in"
        begin
          raise "No OAuth LinkedIn User" unless oauth_request.user

          linkedin = LinkedIn::Connection.from_request_token(
            oauth_request.token,
            oauth_request.secret,
            params[:oauth_verifier]
          )

          UserService.register(
            :service => "linked_in",
            :access_token => linkedin.access_token,
            :user => oauth_request.user,
            :service_domain => "linked_in.com",
            :service_user_id => linkedin.service_user_id,
            :service_user_name => linkedin.service_user_name,
            :service_user_url => linkedin.service_user_url
          )
          oauth_request.destroy

          flash[:notice] = t('linkedin_added', "LinkedIn account successfully added!")
        rescue => e
          Canvas::Errors.capture_exception(:oauth, e)
          flash[:error] = t('linkedin_fail', "LinkedIn authorization failed. Please try again")
        end
      else
        begin
          raise "No OAuth Twitter User" unless oauth_request.user

          twitter = Twitter::Connection.from_request_token(
            oauth_request.token,
            oauth_request.secret,
            params[:oauth_verifier]
          )
          UserService.register(
            :service => "twitter",
            :access_token => twitter.access_token,
            :user => oauth_request.user,
            :service_domain => "twitter.com",
            :service_user_id => twitter.service_user_id,
            :service_user_name => twitter.service_user_name
          )
          oauth_request.destroy

          flash[:notice] = t('twitter_added', "Twitter access authorized!")
        rescue => e
          Canvas::Errors.capture_exception(:oauth, e)
          flash[:error] = t('twitter_fail_whale', "Twitter authorization failed. Please try again")
        end
      end
      return_to(oauth_request.return_url, user_profile_url(@current_user))
    end
  end

  # @API List users in account
  # A paginated list of of users associated with this account.
  #
  # @argument search_term [String]
  #   The partial name or full ID of the users to match and return in the
  #   results list. Must be at least 3 characters.
  #
  #   Note that the API will prefer matching on canonical user ID if the ID has
  #   a numeric form. It will only search against other fields if non-numeric
  #   in form, or if the numeric value doesn't yield any matches. Queries by
  #   administrative users will search on SIS ID, login ID, name, or email
  #   address; non-administrative queries will only be compared against name.
  #
  # @argument sort [String, "username"|"email"|"sis_id"|"last_login"]
  #   The column to sort results by.
  #
  # @argument order [String, "asc"|"desc"]
  #   The order to sort the given column by.
  #
  #  @example_request
  #    curl https://<canvas>/api/v1/accounts/self/users?search_term=<search value> \
  #       -X GET \
  #       -H 'Authorization: Bearer <token>'
  #
  # @returns [User]
  def index
    get_context
    if !api_request? && @context.feature_enabled?(:course_user_search)
      @account ||= @context
      return course_user_search
    end

    if authorized_action(@context, @current_user, :read_roster)
      @root_account = @context.root_account
      @query = (params[:user] && params[:user][:name]) || params[:term]
      js_env :ACCOUNT => account_json(@domain_root_account, nil, session, ['registration_settings'])
      Shackles.activate(:slave) do
        if @context && @context.is_a?(Account) && @query
          @users = @context.users_name_like(@query)
        elsif params[:enrollment_term_id].present? && @root_account == @context
          @users = @context.fast_all_users.
              where("EXISTS (?)", Enrollment.where("enrollments.user_id=users.id").
                joins(:course).
                where(Enrollment::QueryBuilder.new(:active).conditions).
                where(courses: { enrollment_term_id: params[:enrollment_term_id]}))
        elsif !api_request?
          @users = @context.fast_all_users
        end

        if api_request?
          search_term = params[:search_term].presence
          page_opts = {}
          if search_term
            users = UserSearch.for_user_in_context(search_term, @context, @current_user, session,
              {order: params[:order], sort: params[:sort], role_filter_id: params[:role_filter_id]})
            page_opts[:total_entries] = nil # doesn't calculate a total count
          else
            users = UserSearch.scope_for(@context, @current_user,
              {order: params[:order], sort: params[:sort], role_filter_id: params[:role_filter_id]})
          end

          includes = (params[:include] || []) & %w{avatar_url email last_login time_zone}
          users = users.with_last_login if includes.include?('last_login')
          users = Api.paginate(users, self, api_v1_account_users_url, page_opts)
          user_json_preloads(users, includes.include?('email'))
          return render :json => users.map { |u| user_json(u, @current_user, session, includes)}
        else
          @users ||= []
          @users = @users.paginate(:page => params[:page])
        end

        respond_to do |format|
          if @users.length == 1 && params[:term]
            format.html {
              redirect_to(named_context_url(@context, :context_user_url, @users.first))
            }
          else
            @enrollment_terms = []
            if @root_account == @context
              @enrollment_terms = @context.enrollment_terms.active
            end
            format.html
          end
          format.json {
            cancel_cache_buster
            expires_in 30.minutes
            render(:json => @users.map { |u| { :label => u.name, :id => u.id } })
          }
        end
      end
    end
  end


  before_action :require_password_session, :only => [:masquerade]
  def masquerade
    @user = api_find(User, params[:user_id])
    return render_unauthorized_action unless @user.can_masquerade?(@real_current_user || @current_user, @domain_root_account)
    if request.post?
      if @user == @real_current_user
        session.delete(:become_user_id)
        session.delete(:enrollment_uuid)
      else
        session[:become_user_id] = params[:user_id]
      end
      return_url = session[:masquerade_return_to]
      session.delete(:masquerade_return_to)
      @current_user.associate_with_shard(@user.shard, :shadow) if PageView.db?
      if request.referer =~ /.*\/users\/#{@user.id}\/masquerade/
        return return_to(return_url, dashboard_url)
      else
        return return_to(return_url, request.referer || dashboard_url)
      end
    else
      js_bundle :act_as_modal
      css_bundle :act_as_modal

      @page_title = t('Act as %{user_name}', user_name: @user.short_name)
      js_env act_as_user_data: {
        user: {
          name: @user.name,
          short_name: @user.short_name,
          id: @user.id,
          avatar_image_url: @user.avatar_image_url,
          sortable_name: @user.sortable_name,
          email: @user.email,
          pseudonyms: @user.all_active_pseudonyms.map do |pseudonym|
            { login_id: pseudonym.unique_id,
              sis_id: pseudonym.sis_user_id,
              integration_id: pseudonym.integration_id }
          end
        }
      }
      render :html => '<div id="application"></div><div id="act_as_modal"></div>'.html_safe, :layout => 'layouts/bare'
    end
  end

  def user_dashboard
    if planner_enabled?
      js_bundle :react_todo_sidebar
      css_bundle :react_todo_sidebar
    end
    session.delete(:parent_registration) if session[:parent_registration]
    check_incomplete_registration
    get_context

    # dont show crumbs on dashboard because it does not make sense to have a breadcrumb
    # trail back to home if you are already home
    clear_crumbs

    @show_footer = true

    if request.path =~ %r{\A/dashboard\z}
      return redirect_to(dashboard_url, :status => :moved_permanently)
    end
    disable_page_views if @current_pseudonym && @current_pseudonym.unique_id == "pingdom@instructure.com"

    js_env({
      :DASHBOARD_SIDEBAR_URL => dashboard_sidebar_url,
      :PREFERENCES => {
<<<<<<< HEAD
        :recent_activity_dashboard => show_recent_activity?,
=======
        :dashboard_view => @current_user.dashboard_view,
>>>>>>> f096ca90
        :hide_dashcard_color_overlays => @current_user.preferences[:hide_dashcard_color_overlays],
        :custom_colors => @current_user.custom_colors,
      },
      :STUDENT_PLANNER_ENABLED => planner_enabled?,
      :STUDENT_PLANNER_COURSES => planner_enabled? && map_courses_for_menu(@current_user.courses_with_primary_enrollment,
                                                                           :include_section_tabs => true),
      :STUDENT_PLANNER_GROUPS => planner_enabled? && map_groups_for_planner(@current_user.current_groups.where(context_type: 'Account'))
    })

    @announcements = AccountNotification.for_user_and_account(@current_user, @domain_root_account)
    @pending_invitations = @current_user.cached_invitations(:include_enrollment_uuid => session[:enrollment_uuid], :preload_course => true)
    @stream_items = @current_user.try(:cached_recent_stream_items) || []
  end

  def cached_upcoming_events(user)
    Rails.cache.fetch(['cached_user_upcoming_events', user].cache_key,
      :expires_in => 3.minutes) do
      user.upcoming_events :context_codes => ([user.asset_string] + user.cached_context_codes)
    end
  end

  def cached_submissions(user, upcoming_events)
    Rails.cache.fetch(['cached_user_submissions2', user].cache_key,
      :expires_in => 3.minutes) do
      assignments = upcoming_events.select{ |e| e.is_a?(Assignment) }
      Shard.partition_by_shard(assignments) do |shard_assignments|
        Submission.active.
          select([:id, :assignment_id, :score, :grade, :workflow_state, :updated_at]).
          where(:assignment_id => shard_assignments, :user_id => user)
      end
    end
  end

  def prepare_current_user_dashboard_items
    if @current_user
      @upcoming_events =
        cached_upcoming_events(@current_user)
      @current_user_submissions =
        cached_submissions(@current_user, @upcoming_events)
    else
      @upcoming_events = []
    end
  end

  def dashboard_sidebar
    Shackles.activate(:slave) do
      prepare_current_user_dashboard_items

      if (@show_recent_feedback = @current_user.student_enrollments.active.exists?)
        @recent_feedback = (@current_user && @current_user.recent_feedback) || []
      end
    end

    render :layout => false
  end

  # This should be considered as deprecated in favor of the dashboard_view endpoint
  # instead. DON'T USE THIS AGAIN
  def toggle_recent_activity_dashboard
    @current_user.preferences[:recent_activity_dashboard] =
      !@current_user.preferences[:recent_activity_dashboard]
    @current_user.save!
    render json: {}
  end

  def toggle_hide_dashcard_color_overlays
    @current_user.preferences[:hide_dashcard_color_overlays] =
      !@current_user.preferences[:hide_dashcard_color_overlays]
    @current_user.save!
    render json: {}
  end

  def dashboard_view
    if request.get?
      render json: {
        dashboard_view: @current_user.dashboard_view
      }
    elsif request.put?
      valid_options = ['activity', 'cards', 'planner']

      unless valid_options.include?(params[:dashboard_view])
        return render(json: { :message => "Invalid Dashboard View Option" }, status: :bad_request)
      end

      @current_user.dashboard_view = params[:dashboard_view]
      @current_user.save!
      render json: {}
    end
  end

  include Api::V1::StreamItem

  # @API List the activity stream
  # Returns the current user's global activity stream, paginated.
  #
  # There are many types of objects that can be returned in the activity
  # stream. All object types have the same basic set of shared attributes:
  #   !!!javascript
  #   {
  #     'created_at': '2011-07-13T09:12:00Z',
  #     'updated_at': '2011-07-25T08:52:41Z',
  #     'id': 1234,
  #     'title': 'Stream Item Subject',
  #     'message': 'This is the body text of the activity stream item. It is plain-text, and can be multiple paragraphs.',
  #     'type': 'DiscussionTopic|Conversation|Message|Submission|Conference|Collaboration|AssessmentRequest...',
  #     'read_state': false,
  #     'context_type': 'course', // course|group
  #     'course_id': 1,
  #     'group_id': null,
  #     'html_url': "http://..." // URL to the Canvas web UI for this stream item
  #   }
  #
  # In addition, each item type has its own set of attributes available.
  #
  # DiscussionTopic:
  #
  #   !!!javascript
  #   {
  #     'type': 'DiscussionTopic',
  #     'discussion_topic_id': 1234,
  #     'total_root_discussion_entries': 5,
  #     'require_initial_post': true,
  #     'user_has_posted': true,
  #     'root_discussion_entries': {
  #       ...
  #     }
  #   }
  #
  # For DiscussionTopic, the message is truncated at 4kb.
  #
  # Announcement:
  #
  #   !!!javascript
  #   {
  #     'type': 'Announcement',
  #     'announcement_id': 1234,
  #     'total_root_discussion_entries': 5,
  #     'require_initial_post': true,
  #     'user_has_posted': null,
  #     'root_discussion_entries': {
  #       ...
  #     }
  #   }
  #
  # For Announcement, the message is truncated at 4kb.
  #
  # Conversation:
  #
  #   !!!javascript
  #   {
  #     'type': 'Conversation',
  #     'conversation_id': 1234,
  #     'private': false,
  #     'participant_count': 3,
  #   }
  #
  # Message:
  #
  #   !!!javascript
  #   {
  #     'type': 'Message',
  #     'message_id': 1234,
  #     'notification_category': 'Assignment Graded'
  #   }
  #
  # Submission:
  #
  # Returns an {api:Submissions:Submission Submission} with its Course and Assignment data.
  #
  # Conference:
  #
  #   !!!javascript
  #   {
  #     'type': 'Conference',
  #     'web_conference_id': 1234
  #   }
  #
  # Collaboration:
  #
  #   !!!javascript
  #   {
  #     'type': 'Collaboration',
  #     'collaboration_id': 1234
  #   }
  #
  # AssessmentRequest:
  #
  #   !!!javascript
  #   {
  #     'type': 'AssessmentRequest',
  #     'assessment_request_id': 1234
  #   }
  def activity_stream
    if @current_user
      # this endpoint has undocumented params (context_code, submission_user_id and asset_type) to
      # support submission comments in the conversations inbox.
      # please replace this with a more reasonable solution at your earliest convenience
      opts = {paginate_url: :api_v1_user_activity_stream_url}
      opts[:asset_type] = params[:asset_type] if params.has_key?(:asset_type)
      opts[:context] = Context.find_by_asset_string(params[:context_code]) if params[:context_code]
      opts[:submission_user_id] = params[:submission_user_id] if params.has_key?(:submission_user_id)
      api_render_stream(opts)
    else
      render_unauthorized_action
    end
  end

  # @API Activity stream summary
  # Returns a summary of the current user's global activity stream.
  #
  # @example_response
  #   [
  #     {
  #       "type": "DiscussionTopic",
  #       "unread_count": 2,
  #       "count": 7
  #     },
  #     {
  #       "type": "Conversation",
  #       "unread_count": 0,
  #       "count": 3
  #     }
  #   ]
  def activity_stream_summary
    if @current_user
      api_render_stream_summary
    else
      render_unauthorize_action
    end
  end

  def manageable_courses
    get_context
    return unless authorized_action(@context, @current_user, :manage)

    # include concluded enrollments as well as active ones if requested
    include_concluded = params[:include].try(:include?, 'concluded')
    @query   = params[:course].try(:[], :name) || params[:term]
    @courses = @query.present? ?
      @context.manageable_courses_name_like(@query, include_concluded) :
      @context.manageable_courses(include_concluded).limit(500)
    @courses = @courses.select("courses.*,#{Course.best_unicode_collation_key('name')} AS sort_key").order('sort_key').preload(:enrollment_term).to_a

    cancel_cache_buster
    expires_in 30.minutes
    render :json => @courses.map { |c|
      { :label => c.name, :id => c.id, :term => c.enrollment_term.name,
        :enrollment_start => c.enrollment_term.start_at,
        :account_name => c.enrollment_term.root_account.name,
        :account_id => c.enrollment_term.root_account.id,
        :start_at => datetime_string(c.start_at, :verbose, nil, true),
        :end_at => datetime_string(c.conclude_at, :verbose, nil, true)
      }
    }
  end

  include Api::V1::TodoItem
  # @API List the TODO items
  # A paginated list of the current user's list of todo items, as seen on the user dashboard.
  #
  # @argument include[] [String, "ungraded_quizzes"]
  #   "ungraded_quizzes":: Optionally include ungraded quizzes (such as practice quizzes and surveys) in the list.
  #                        These will be returned under a +quiz+ key instead of an +assignment+ key in response elements.
  #
  # There is a limit to the number of items returned.
  #
  # The `ignore` and `ignore_permanently` URLs can be used to update the user's
  # preferences on what items will be displayed.
  # Performing a DELETE request against the `ignore` URL will hide that item
  # from future todo item requests, until the item changes.
  # Performing a DELETE request against the `ignore_permanently` URL will hide
  # that item forever.
  #
  # @example_response
  #   [
  #     {
  #       'type': 'grading',        // an assignment that needs grading
  #       'assignment': { .. assignment object .. },
  #       'ignore': '.. url ..',
  #       'ignore_permanently': '.. url ..',
  #       'html_url': '.. url ..',
  #       'needs_grading_count': 3, // number of submissions that need grading
  #       'context_type': 'course', // course|group
  #       'course_id': 1,
  #       'group_id': null,
  #     },
  #     {
  #       'type' => 'submitting',   // an assignment that needs submitting soon
  #       'assignment' => { .. assignment object .. },
  #       'ignore' => '.. url ..',
  #       'ignore_permanently' => '.. url ..',
  #       'html_url': '.. url ..',
  #       'context_type': 'course',
  #       'course_id': 1,
  #     },
  #     {
  #       'type' => 'submitting',   // a quiz that needs submitting soon
  #       'quiz' => { .. quiz object .. },
  #       'ignore' => '.. url ..',
  #       'ignore_permanently' => '.. url ..',
  #       'html_url': '.. url ..',
  #       'context_type': 'course',
  #       'course_id': 1,
  #     },
  #   ]
  def todo_items
    return render_unauthorized_action unless @current_user

    bookmark = BookmarkedCollection::SimpleBookmarker.new(Assignment, :due_at, :id)

    grading_scope = @current_user.assignments_needing_grading(scope_only: true).
      reorder(:due_at, :id)
    submitting_scope = @current_user.
      assignments_needing_submitting(
        include_ungraded: true,
        limit: ToDoListPresenter::ASSIGNMENT_LIMIT,
        scope_only: true
      ).
      where('assignments.due_at IS NULL OR assignments.due_at > ?', Time.zone.now).
      reorder(:due_at, :id)

    grading_collection = BookmarkedCollection.wrap(bookmark, grading_scope)
    grading_collection = BookmarkedCollection.transform(grading_collection) do |a|
      todo_item_json(a, @current_user, session, 'grading')
    end
    submitting_collection = BookmarkedCollection.wrap(bookmark, submitting_scope)
    submitting_collection = BookmarkedCollection.transform(submitting_collection) do |a|
      todo_item_json(a, @current_user, session, 'submitting')
    end
    collections = [
      ['grading', grading_collection],
      ['submitting', submitting_collection]
    ]

    if Array(params[:include]).include? 'ungraded_quizzes'
      quizzes_bookmark = BookmarkedCollection::SimpleBookmarker.new(Quizzes::Quiz, :due_at, :id)
      quizzes_scope = @current_user.
        ungraded_quizzes(
          :needing_submitting => true,
          :scope_only => true
        ).
        where('quizzes.due_at IS NULL OR quizzes.due_at >= ?', Time.zone.now).
        reorder(:due_at, :id)
      quizzes_collection = BookmarkedCollection.wrap(quizzes_bookmark, quizzes_scope)
      quizzes_collection = BookmarkedCollection.transform(quizzes_collection) do |a|
        todo_item_json(a, @current_user, session, 'submitting')
      end

      collections << ['quizzes', quizzes_collection]
    end

    paginated_collection = BookmarkedCollection.merge(*collections)
    todos = Api.paginate(paginated_collection, self, api_v1_user_todo_list_items_url)

    render :json => todos
  end

  # @API List counts for todo items
  # Counts of different todo items such as the number of assignments needing grading as well as the number of assignments needing submitting.
  #
  # @argument include[] [String, "ungraded_quizzes"]
  #   "ungraded_quizzes":: Optionally include ungraded quizzes (such as practice quizzes and surveys) in the list.
  #                        These will be returned under a +quiz+ key instead of an +assignment+ key in response elements.
  #
  # There is a limit to the number of todo items this endpoint will count.
  # It will only look at the first 100 todo items for the user. If the user has more than 100 todo items this count may not be reliable.
  # The largest reliable number for both counts is 100.
  #
  # @example_response
  #   {
  #     needs_grading_count: 32,
  #     assignments_needing_submitting: 10
  #   }
  def todo_item_count
    return render_unauthorized_action unless @current_user
    limit = ToDoListPresenter::ASSIGNMENT_LIMIT
    grading = @current_user.assignments_needing_grading(limit: limit).map { |a| todo_item_json(a, @current_user, session, 'grading') }
    submitting = @current_user.assignments_needing_submitting(include_ungraded: true, limit: limit).map do |a|
      todo_item_json(a, @current_user, session, 'submitting')
    end
    if Array(params[:include]).include? 'ungraded_quizzes'
      submitting += @current_user.ungraded_quizzes(:needing_submitting => true, limit: limit).map { |q| todo_item_json(q, @current_user, session, 'submitting') }
      submitting.sort_by! { |j| (j[:assignment] || j[:quiz])[:due_at] || CanvasSort::Last }
    end
    count = grading.inject(0) {|sum, asg| sum += asg['needs_grading_count'] || 0}
    render json: {needs_grading_count: count, assignments_needing_submitting: submitting.count}
  end

  include Api::V1::Assignment
  include Api::V1::CalendarEvent

  # @API List upcoming assignments, calendar events
  # A paginated list of the current user's upcoming events, i.e. the same things shown
  # in the dashboard 'Coming Up' sidebar.
  #
  # @example_response
  #   [
  #     {
  #       "id"=>597,
  #       "title"=>"Upcoming Course Event",
  #       "description"=>"Attendance is correlated with passing!",
  #       "start_at"=>"2013-04-27T14:33:14Z",
  #       "end_at"=>"2013-04-27T14:33:14Z",
  #       "location_name"=>"Red brick house",
  #       "location_address"=>"110 Top of the Hill Dr.",
  #       "all_day"=>false,
  #       "all_day_date"=>nil,
  #       "created_at"=>"2013-04-26T14:33:14Z",
  #       "updated_at"=>"2013-04-26T14:33:14Z",
  #       "workflow_state"=>"active",
  #       "context_code"=>"course_12938",
  #       "child_events_count"=>0,
  #       "child_events"=>[],
  #       "parent_event_id"=>nil,
  #       "hidden"=>false,
  #       "url"=>"http://www.example.com/api/v1/calendar_events/597",
  #       "html_url"=>"http://www.example.com/calendar?event_id=597&include_contexts=course_12938"
  #     },
  #     {
  #       "id"=>"assignment_9729",
  #       "title"=>"Upcoming Assignment",
  #       "description"=>nil,
  #       "start_at"=>"2013-04-28T14:47:32Z",
  #       "end_at"=>"2013-04-28T14:47:32Z",
  #       "all_day"=>false,
  #       "all_day_date"=>"2013-04-28",
  #       "created_at"=>"2013-04-26T14:47:32Z",
  #       "updated_at"=>"2013-04-26T14:47:32Z",
  #       "workflow_state"=>"published",
  #       "context_code"=>"course_12942",
  #       "assignment"=>{
  #         "id"=>9729,
  #         "name"=>"Upcoming Assignment",
  #         "description"=>nil,
  #         "points_possible"=>10,
  #         "due_at"=>"2013-04-28T14:47:32Z",
  #         "assignment_group_id"=>2439,
  #         "automatic_peer_reviews"=>false,
  #         "grade_group_students_individually"=>nil,
  #         "grading_standard_id"=>nil,
  #         "grading_type"=>"points",
  #         "group_category_id"=>nil,
  #         "lock_at"=>nil,
  #         "peer_reviews"=>false,
  #         "position"=>1,
  #         "unlock_at"=>nil,
  #         "course_id"=>12942,
  #         "submission_types"=>["none"],
  #         "muted"=>false,
  #         "needs_grading_count"=>0,
  #         "html_url"=>"http://www.example.com/courses/12942/assignments/9729"
  #       },
  #       "url"=>"http://www.example.com/api/v1/calendar_events/assignment_9729",
  #       "html_url"=>"http://www.example.com/courses/12942/assignments/9729"
  #     }
  #   ]
  def upcoming_events
    return render_unauthorized_action unless @current_user

    Shackles.activate(:slave) do
      prepare_current_user_dashboard_items

      events = @upcoming_events.map do |e|
        event_json(e, @current_user, session)
      end

      render :json => events
    end
  end

  # @API List Missing Submissions
  # A paginated list of past-due assignments for which the student does not have a submission.
  # The user sending the request must either be an admin or a parent observer using the parent app
  #
  # @argument user_id
  #   the student's ID
  #
  # @argument include[] [String, "planner_overrides"|"course"]
  #   "planner_overrides":: Optionally include the assignment's associated planner override, if it exists, for the current user.
  #                         These will be returned under a +planner_override+ key
  #   "course":: Optionally include the assignments' courses
  #
  # @returns [Assignment]
  def missing_submissions
    user = api_find(User, params[:user_id])
    return render_unauthorized_action unless @current_user && user.grants_right?(@current_user, :read)

    submissions = []
    Shackles.activate(:slave) do
      course_ids = user.participating_student_course_ids
      Shard.partition_by_shard(course_ids) do |shard_course_ids|
        submissions = Submission.active.preload(:assignment).
                      missing.
                      where(user_id: user.id,
                            assignments: {context_id: shard_course_ids}).
                      merge(Assignment.published).
                      order(:cached_due_date)
      end
    end
    assignments = Api.paginate(submissions, self, api_v1_user_missing_submissions_url).map(&:assignment)

    includes = Array(params[:include])
    planner_overrides = includes.include?('planner_overrides')
    include_course = includes.include?('course')
    ActiveRecord::Associations::Preloader.new.preload(assignments, :context) if include_course

    json = assignments.map do |as|
      assmt_json = assignment_json(as, user, session, include_planner_override: planner_overrides)
      assmt_json['course'] = course_json(as.context, user, session, [], nil) if include_course
      assmt_json
    end

    render json: json
  end

  def ignore_item
    unless %w[grading submitting reviewing moderation].include?(params[:purpose])
      return render(:json => { :ignored => false }, :status => 400)
    end
    @current_user.ignore_item!(ActiveRecord::Base.find_by_asset_string(params[:asset_string], ['Assignment', 'AssessmentRequest', 'Quizzes::Quiz']),
                               params[:purpose], params[:permanent] == '1')
    render :json => { :ignored => true }
  end

  # @API Hide a stream item
  # Hide the given stream item.
  #
  # @example_request
  #    curl https://<canvas>/api/v1/users/self/activity_stream/<stream_item_id> \
  #       -X DELETE \
  #       -H 'Authorization: Bearer <token>'
  #
  # @example_response
  #     {
  #       "hidden": true
  #     }
  def ignore_stream_item
    @current_user.shard.activate do # can't just pass in the user's shard to relative_id_for, since local ids will be incorrectly scoped to the current shard, not the user's
      if (item = @current_user.stream_item_instances.where(stream_item_id: Shard.relative_id_for(params[:id], Shard.current, Shard.current)).first)
        item.update_attribute(:hidden, true) # observer handles cache invalidation
      end
    end
    render :json => { :hidden => true }
  end

  # @API Hide all stream items
  # Hide all stream items for the user
  #
  # @example_request
  #    curl https://<canvas>/api/v1/users/self/activity_stream \
  #       -X DELETE \
  #       -H 'Authorization: Bearer <token>'
  #
  # @example_response
  #     {
  #       "hidden": true
  #     }
  def ignore_all_stream_items
    @current_user.shard.activate do # can't just pass in the user's shard to relative_id_for, since local ids will be incorrectly scoped to the current shard, not the user's
      @current_user.stream_item_instances.where(:hidden => false).each do |item|
        item.update_attribute(:hidden, true) # observer handles cache invalidation
      end
    end
    render :json => { :hidden => true }
  end

  # @API Upload a file
  #
  # Upload a file to the user's personal files section.
  #
  # This API endpoint is the first step in uploading a file to a user's files.
  # See the {file:file_uploads.html File Upload Documentation} for details on
  # the file upload workflow.
  #
  # Note that typically users will only be able to upload files to their
  # own files section. Passing a user_id of +self+ is an easy shortcut
  # to specify the current user.
  def create_file
    @user = api_find(User, params[:user_id])
    @attachment = @user.attachments.build
    if authorized_action(@attachment, @current_user, :create)
      @context = @user
      api_attachment_preflight(@current_user, request, :check_quota => true)
    end
  end

  def close_notification
    @current_user.close_announcement(AccountNotification.find(params[:id]))
    render :json => @current_user
  end

  def delete_user_service
    deleted = @current_user.user_services.find(params[:id]).destroy
    if deleted.service == "google_drive"
      Rails.cache.delete(['google_drive_tokens', @current_user].cache_key)
    end
    render :json => {:deleted => true}
  end

  ServiceCredentials = Struct.new(:service_user_name,:decrypted_password)

  def create_user_service
    begin
      user_name = params[:user_service][:user_name]
      password = params[:user_service][:password]
      service = ServiceCredentials.new( user_name, password )
      case params[:user_service][:service]
        when 'delicious'
          delicious_get_last_posted(service)
        when 'diigo'
          Diigo::Connection.diigo_get_bookmarks(service)
        when 'skype'
          true
        when 'yo'
          true
        else
          raise "Unknown Service"
      end
      @service = UserService.register_from_params(@current_user, params[:user_service])
      render :json => @service
    rescue => e
      Canvas::Errors.capture_exception(:user_service, e)
      render :json => {:errors => true}, :status => :bad_request
    end
  end

  def services
    params[:service_types] ||= params[:service_type]
    json = Rails.cache.fetch(['user_services', @current_user, params[:service_type]].cache_key) do
      @services = @current_user.user_services rescue []
      if params[:service_types]
        @services = @services.of_type(params[:service_types].split(",")) rescue []
      end
      @services.map{ |s| s.as_json(only: [:service_user_id, :service_user_url, :service_user_name, :service, :type, :id]) }
    end
    render :json => json
  end

  def bookmark_search
    @service = @current_user.user_services.where(type: 'BookmarkService', service: params[:service_type]).first rescue nil
    res = nil
    res = @service.find_bookmarks(params[:q]) if @service
    render :json => res
  end

  def show
    get_context
    @context_account = @context.is_a?(Account) ? @context : @domain_root_account
    @user = params[:id] && params[:id] != 'self' ? User.find(params[:id]) : @current_user
    if authorized_action(@user, @current_user, :read_full_profile)
      add_crumb(t('crumbs.profile', "%{user}'s profile", :user => @user.short_name), @user == @current_user ? user_profile_path(@current_user) : user_path(@user) )

      @group_memberships = @user.current_group_memberships

      # course_section and enrollment term will only be used if the enrollment dates haven't been cached yet;
      # maybe should just look at the first enrollment and check if it's cached to decide if we should include
      # them here
      @enrollments = @user.enrollments.
        shard(@user).
        where("enrollments.workflow_state<>'deleted' AND courses.workflow_state<>'deleted'").
        eager_load(:course).
        preload(:associated_user, :course_section, :enrollment_state, course: { enrollment_term: :enrollment_dates_overrides }).to_a

      # restrict view for other users
      if @user != @current_user
        @enrollments = @enrollments.select{|e| e.grants_right?(@current_user, session, :read)}
      end

      @enrollments = @enrollments.sort_by {|e| [e.state_sortable, e.rank_sortable, e.course.name] }
      # pre-populate the reverse association
      @enrollments.each { |e| e.user = @user }

      respond_to do |format|
        format.html
        format.json {
          render :json => user_json(@user, @current_user, session, %w{locale avatar_url},
                                    @current_user.pseudonym.account) }
      end
    end
  end

  # @API Show user details
  #
  # Shows details for user.
  #
  # Also includes an attribute "permissions", a non-comprehensive list of permissions for the user.
  # Example:
  #   !!!javascript
  #   "permissions": {
  #    "can_update_name": true, // Whether the user can update their name.
  #    "can_update_avatar": false // Whether the user can update their avatar.
  #   }
  #
  # @example_request
  #   curl https://<canvas>/api/v1/users/self \
  #       -X GET \
  #       -H 'Authorization: Bearer <token>'
  #
  # @returns User
  def api_show
    @user = api_find(User, params[:id])
    if @user.grants_right?(@current_user, session, :api_show_user)
      render :json => user_json(@user, @current_user, session, %w{locale avatar_url permissions}, @current_user.pseudonym.account)
    else
      render_unauthorized_action
    end
  end

  def external_tool
    @tool = ContextExternalTool.find_for(params[:id], @domain_root_account, :user_navigation)
    @opaque_id = @tool.opaque_identifier_for(@current_user)
    @resource_type = 'user_navigation'

    success_url = user_profile_url(@current_user)
    @return_url = named_context_url(@current_user, :context_external_content_success_url, 'external_tool_redirect', {include_host: true})
    @redirect_return = true
    js_env(:redirect_return_success_url => success_url,
           :redirect_return_cancel_url => success_url)

    @lti_launch = @tool.settings['post_only'] ? Lti::Launch.new(post_only: true) : Lti::Launch.new
    opts = {
        resource_type: @resource_type,
        link_code: @opaque_id
    }
    variable_expander = Lti::VariableExpander.new(@domain_root_account, @context, self,{
                                                                        current_user: @current_user,
                                                                        current_pseudonym: @current_pseudonym,
                                                                        tool: @tool})
    adapter = Lti::LtiOutboundAdapter.new(@tool, @current_user, @domain_root_account).prepare_tool_launch(@return_url, variable_expander,  opts)
    @lti_launch.params = adapter.generate_post_payload

    @lti_launch.resource_url = @tool.user_navigation(:url)
    @lti_launch.link_text = @tool.label_for(:user_navigation, I18n.locale)
    @lti_launch.analytics_id = @tool.tool_id

    @active_tab = @tool.asset_string
    add_crumb(@current_user.short_name, user_profile_path(@current_user))
    render Lti::AppUtil.display_template
  end

  def new
    return redirect_to(root_url) if @current_user
    run_login_hooks
    js_env :ACCOUNT => account_json(@domain_root_account, nil, session, ['registration_settings']),
           :PASSWORD_POLICY => @domain_root_account.password_policy
    render :layout => 'bare'
  end

  include Api::V1::User
  include Api::V1::Avatar
  include Api::V1::Account

  # @API Create a user
  # Create and return a new user and pseudonym for an account.
  #
  # If you don't have the "Modify login details for users" permission, but
  # self-registration is enabled on the account, you can still use this
  # endpoint to register new users. Certain fields will be required, and
  # others will be ignored (see below).
  #
  # @argument user[name] [String]
  #   The full name of the user. This name will be used by teacher for grading.
  #   Required if this is a self-registration.
  #
  # @argument user[short_name] [String]
  #   User's name as it will be displayed in discussions, messages, and comments.
  #
  # @argument user[sortable_name] [String]
  #   User's name as used to sort alphabetically in lists.
  #
  # @argument user[time_zone] [String]
  #   The time zone for the user. Allowed time zones are
  #   {http://www.iana.org/time-zones IANA time zones} or friendlier
  #   {http://api.rubyonrails.org/classes/ActiveSupport/TimeZone.html Ruby on Rails time zones}.
  #
  # @argument user[locale] [String]
  #   The user's preferred language, from the list of languages Canvas supports.
  #   This is in RFC-5646 format.
  #
  # @argument user[birthdate] [Date]
  #   The user's birth date.
  #
  # @argument user[terms_of_use] [Boolean]
  #   Whether the user accepts the terms of use. Required if this is a
  #   self-registration and this canvas instance requires users to accept
  #   the terms (on by default).
  #
  #   If this is true, it will mark the user as having accepted the terms of use.
  #
  # @argument user[skip_registration] [Boolean]
  #   Automatically mark the user as registered.
  #
  #   If this is true, it is recommended to set <tt>"pseudonym[send_confirmation]"</tt> to true as well.
  #   Otherwise, the user will not receive any messages about their account creation.
  #
  #   The users communication channel confirmation can be skipped by setting
  #   <tt>"communication_channel[skip_confirmation]"</tt> to true as well.
  #
  # @argument pseudonym[unique_id] [Required, String]
  #   User's login ID. If this is a self-registration, it must be a valid
  #   email address.
  #
  # @argument pseudonym[password] [String]
  #   User's password. Cannot be set during self-registration.
  #
  # @argument pseudonym[sis_user_id] [String]
  #   SIS ID for the user's account. To set this parameter, the caller must be
  #   able to manage SIS permissions.
  #
  # @argument pseudonym[integration_id] [String]
  #   Integration ID for the login. To set this parameter, the caller must be able to
  #   manage SIS permissions. The Integration ID is a secondary
  #   identifier useful for more complex SIS integrations.
  #
  # @argument pseudonym[send_confirmation] [Boolean]
  #   Send user notification of account creation if true.
  #   Automatically set to true during self-registration.
  #
  # @argument pseudonym[force_self_registration] [Boolean]
  #   Send user a self-registration style email if true.
  #   Setting it means the users will get a notification asking them
  #   to "complete the registration process" by clicking it, setting
  #   a password, and letting them in.  Will only be executed on
  #   if the user does not need admin approval.
  #   Defaults to false unless explicitly provided.
  #
  # @argument pseudonym[authentication_provider_id] [String]
  #   The authentication provider this login is associated with. Logins
  #   associated with a specific provider can only be used with that provider.
  #   Legacy providers (LDAP, CAS, SAML) will search for logins associated with
  #   them, or unassociated logins. New providers will only search for logins
  #   explicitly associated with them. This can be the integer ID of the
  #   provider, or the type of the provider (in which case, it will find the
  #   first matching provider).
  #
  # @argument communication_channel[type] [String]
  #   The communication channel type, e.g. 'email' or 'sms'.
  #
  # @argument communication_channel[address] [String]
  #   The communication channel address, e.g. the user's email address.
  #
  # @argument communication_channel[confirmation_url] [Boolean]
  #   Only valid for account admins. If true, returns the new user account
  #   confirmation URL in the response.
  #
  # @argument communication_channel[skip_confirmation] [Boolean]
  #   Only valid for site admins and account admins making requests; If true, the channel is
  #   automatically validated and no confirmation email or SMS is sent.
  #   Otherwise, the user must respond to a confirmation message to confirm the
  #   channel.
  #
  #   If this is true, it is recommended to set <tt>"pseudonym[send_confirmation]"</tt> to true as well.
  #   Otherwise, the user will not receive any messages about their account creation.
  #
  # @argument force_validations [Boolean]
  #   If true, validations are performed on the newly created user (and their associated pseudonym)
  #   even if the request is made by a privileged user like an admin. When set to false,
  #   or not included in the request parameters, any newly created users are subject to
  #   validations unless the request is made by a user with a 'manage_user_logins' right.
  #   In which case, certain validations such as 'require_acceptance_of_terms' and
  #   'require_presence_of_name' are not enforced. Use this parameter to return helpful json
  #   errors while building users with an admin request.
  #
  # @argument enable_sis_reactivation [Boolean]
  #   When true, will first try to re-activate a deleted user with matching sis_user_id if possible.
  #
  # @returns User
  def create
    create_user
  end

  # @API Self register a user
  # Self register and return a new user and pseudonym for an account.
  #
  # If self-registration is enabled on the account, you can use this
  # endpoint to self register new users.
  #
  # @argument user[name] [Required, String]
  #   The full name of the user. This name will be used by teacher for grading.
  #
  #
  # @argument user[short_name] [String]
  #   User's name as it will be displayed in discussions, messages, and comments.
  #
  # @argument user[sortable_name] [String]
  #   User's name as used to sort alphabetically in lists.
  #
  # @argument user[time_zone] [String]
  #   The time zone for the user. Allowed time zones are
  #   {http://www.iana.org/time-zones IANA time zones} or friendlier
  #   {http://api.rubyonrails.org/classes/ActiveSupport/TimeZone.html Ruby on Rails time zones}.
  #
  # @argument user[locale] [String]
  #   The user's preferred language, from the list of languages Canvas supports.
  #   This is in RFC-5646 format.
  #
  # @argument user[birthdate] [Date]
  #   The user's birth date.
  #
  # @argument user[terms_of_use] [Required, Boolean]
  #   Whether the user accepts the terms of use.
  #
  # @argument pseudonym[unique_id] [Required, String]
  #   User's login ID. Must be a valid email address.
  #
  # @argument communication_channel[type] [String]
  #   The communication channel type, e.g. 'email' or 'sms'.
  #
  # @argument communication_channel[address] [String]
  #   The communication channel address, e.g. the user's email address.
  #
  # @returns User
  def create_self_registered_user
    create_user
  end

  # @API Update user settings.
  # Update an existing user's settings.
  #
  # @argument manual_mark_as_read [Boolean]
  #   If true, require user to manually mark discussion posts as read (don't
  #   auto-mark as read).
  #
  # @argument collapse_global_nav [Boolean]
  #   If true, the user's page loads with the global navigation collapsed
  #
  # @example_request
  #
  #   curl 'https://<canvas>/api/v1/users/<user_id>/settings \
  #     -X PUT \
  #     -F 'manual_mark_as_read=true'
  #     -H 'Authorization: Bearer <token>'
  def settings
    user = api_find(User, params[:id])

    case
    when request.get?
      return unless authorized_action(user, @current_user, :read)
      render(json: {
        manual_mark_as_read: @current_user.manual_mark_as_read?,
        collapse_global_nav: @current_user.collapse_global_nav?
      })
    when request.put?
      return unless authorized_action(user, @current_user, [:manage, :manage_user_details])
      unless params[:manual_mark_as_read].nil?
        mark_as_read = value_to_boolean(params[:manual_mark_as_read])
        user.preferences[:manual_mark_as_read] = mark_as_read
      end
      unless params[:collapse_global_nav].nil?
        collapse_global_nav = value_to_boolean(params[:collapse_global_nav])
        user.preferences[:collapse_global_nav] = collapse_global_nav
      end

      respond_to do |format|
        format.json {
          if user.save
            render(json: {
              manual_mark_as_read: user.manual_mark_as_read?,
              collapse_global_nav: user.collapse_global_nav?
            })
          else
            render(json: user.errors, status: :bad_request)
          end
        }
      end
    end
  end


  def get_new_user_tutorial_statuses
    user = api_find(User, params[:id])
    unless user == @current_user
      return render(json: { :message => "This endpoint only works against the current user" }, status: :unauthorized)
    end
    return unless authorized_action(user, @current_user, :manage)
    render_new_user_tutorial_statuses(user)
  end

  def set_new_user_tutorial_status
    user = api_find(User, params[:id])
    unless user == @current_user
      return render(json: { :message => "This endpoint only works against the current user" }, status: :unauthorized)
    end

    valid_names = %w{home modules pages assignments quizzes settings files people announcements
                      grades discussions syllabus collaborations import conferences}

    # Check if the page_name is valid
    unless valid_names.include?(params[:page_name])
      return render(json: { :message => "Invalid Page Name Provided" }, status: :bad_request)
    end

    user.new_user_tutorial_statuses[params[:page_name]] = value_to_boolean(params[:collapsed])

    respond_to do |format|
      format.json do
        if user.save
          render_new_user_tutorial_statuses(user)
        else
          render(json: user.errors, status: :bad_request)
        end
      end
    end
  end


  # @API Get custom colors
  # Returns all custom colors that have been saved for a user.
  #
  # @example_request
  #
  #   curl 'https://<canvas>/api/v1/users/<user_id>/colors/ \
  #     -X GET \
  #     -H 'Authorization: Bearer <token>'
  #
  # @example_response
  #   {
  #     "custom_colors": {
  #       "course_42": "#abc123",
  #       "course_88": "#123abc"
  #     }
  #   }
  #
  def get_custom_colors
    user = api_find(User, params[:id])
    return unless authorized_action(user, @current_user, :read)
    render(json: {custom_colors: user.custom_colors})
  end

  # @API Get custom color
  # Returns the custom colors that have been saved for a user for a given context.
  #
  # The asset_string parameter should be in the format 'context_id', for example
  # 'course_42'.
  #
  # @example_request
  #
  #   curl 'https://<canvas>/api/v1/users/<user_id>/colors/<asset_string> \
  #     -X GET \
  #     -H 'Authorization: Bearer <token>'
  #
  # @example_response
  #   {
  #     "hexcode": "#abc123"
  #   }
  def get_custom_color
    user = api_find(User, params[:id])

    return unless authorized_action(user, @current_user, :read)

    if user.custom_colors[params[:asset_string]].nil?
      raise(ActiveRecord::RecordNotFound, "Asset does not have an associated color.")
    end
    render(json: { hexcode: user.custom_colors[params[:asset_string]]})
  end



  # @API Update custom color
  # Updates a custom color for a user for a given context.  This allows
  # colors for the calendar and elsewhere to be customized on a user basis.
  #
  # The asset string parameter should be in the format 'context_id', for example
  # 'course_42'
  #
  # @argument hexcode [String]
  #   The hexcode of the color to set for the context, if you choose to pass the
  #   hexcode as a query parameter rather than in the request body you should
  #   NOT include the '#' unless you escape it first.
  #
  # @example_request
  #
  #   curl 'https://<canvas>/api/v1/users/<user_id>/colors/<asset_string> \
  #     -X PUT \
  #     -F 'hexcode=fffeee'
  #     -H 'Authorization: Bearer <token>'
  #
  # @example_response
  #   {
  #     "hexcode": "#abc123"
  #   }
  def set_custom_color
    user = api_find(User, params[:id])

    return unless authorized_action(user, @current_user, [:manage, :manage_user_details])

    # Make sure the user has rights to the actual context used.
    context = Context.find_by_asset_string(params[:asset_string])

    if context.nil?
      raise(ActiveRecord::RecordNotFound, "Asset does not exist")
    end

    return unless authorized_action(context, @current_user, :read)

    # Check if the hexcode is valid
    unless valid_hexcode?(params[:hexcode])
      return render(json: { :message => "Invalid Hexcode Provided" }, status: :bad_request)
    end

    unless params[:hexcode].nil?
      user.custom_colors[params[:asset_string]] = normalize_hexcode(params[:hexcode])
    end

    respond_to do |format|
      format.json do
        if user.save
          render(json: { hexcode: user.custom_colors[params[:asset_string]]})
        else
          render(json: user.errors, status: :bad_request)
        end
      end
    end
  end

  # @API Get dashboard positions
  # @beta
  #
  # Returns all dashboard positions that have been saved for a user.
  #
  # @example_request
  #
  #   curl 'https://<canvas>/api/v1/users/<user_id>/dashboard_positions/ \
  #     -X GET \
  #     -H 'Authorization: Bearer <token>'
  #
  # @example_response
  #   {
  #     "dashboard_positions": {
  #       "course_42": 2,
  #       "course_88": 1
  #     }
  #   }
  #
  def get_dashboard_positions
    user = api_find(User, params[:id])
    return unless authorized_action(user, @current_user, :read)
    render(json: {dashboard_positions: user.dashboard_positions})
  end

  # @API Update dashboard positions
  # @beta
  #
  # Updates the dashboard positions for a user for a given context.  This allows
  # positions for the dashboard cards and elsewhere to be customized on a per
  # user basis.
  #
  # The asset string parameter should be in the format 'context_id', for example
  # 'course_42'
  #
  # @example_request
  #
  #   curl 'https://<canvas>/api/v1/users/<user_id>/dashboard_positions/ \
  #     -X PUT \
  #     -F 'dashboard_positions[course_42]=1' \
  #     -F 'dashboard_positions[course_53]=2' \
  #     -F 'dashboard_positions[course_10]=3' \
  #     -H 'Authorization: Bearer <token>'
  #
  # @example_response
  #   {
  #     "dashboard_positions": {
  #       "course_10": 3,
  #       "course_42": 1,
  #       "course_53": 2
  #     }
  #   }
  def set_dashboard_positions
    user = api_find(User, params[:id])

    return unless authorized_action(user, @current_user, [:manage, :manage_user_details])
    params[:dashboard_positions].each do |key, val|
      context = Context.find_by_asset_string(key)
      if context.nil?
        raise(ActiveRecord::RecordNotFound, "Asset #{key} does not exist")
      end
      return unless authorized_action(context, @current_user, :read)
      position = Integer(val) rescue nil
      if position.nil?
        return render(json: { :message => "Invalid position provided" }, status: :bad_request)
      end
    end

    user.dashboard_positions = user.dashboard_positions.merge(params[:dashboard_positions].to_unsafe_h)

    respond_to do |format|
      format.json do
        if user.save
          render(json: { dashboard_positions: user.dashboard_positions })
        else
          render(json: user.errors, status: :bad_request)
        end
      end
    end
  end

  # @API Edit a user
  # Modify an existing user. To modify a user's login, see the documentation for logins.
  #
  # @argument user[name] [String]
  #   The full name of the user. This name will be used by teacher for grading.
  #
  # @argument user[short_name] [String]
  #   User's name as it will be displayed in discussions, messages, and comments.
  #
  # @argument user[sortable_name] [String]
  #   User's name as used to sort alphabetically in lists.
  #
  # @argument user[time_zone] [String]
  #   The time zone for the user. Allowed time zones are
  #   {http://www.iana.org/time-zones IANA time zones} or friendlier
  #   {http://api.rubyonrails.org/classes/ActiveSupport/TimeZone.html Ruby on Rails time zones}.
  #
  # @argument user[email] [String]
  #   The default email address of the user.
  #
  # @argument user[locale] [String]
  #   The user's preferred language, from the list of languages Canvas supports.
  #   This is in RFC-5646 format.
  #
  # @argument user[avatar][token] [String]
  #   A unique representation of the avatar record to assign as the user's
  #   current avatar. This token can be obtained from the user avatars endpoint.
  #   This supersedes the user [avatar] [url] argument, and if both are included
  #   the url will be ignored. Note: this is an internal representation and is
  #   subject to change without notice. It should be consumed with this api
  #   endpoint and used in the user update endpoint, and should not be
  #   constructed by the client.
  #
  # @argument user[avatar][url] [String]
  #   To set the user's avatar to point to an external url, do not include a
  #   token and instead pass the url here. Warning: For maximum compatibility,
  #   please use 128 px square images.
  #
  # @example_request
  #
  #   curl 'https://<canvas>/api/v1/users/133.json' \
  #        -X PUT \
  #        -F 'user[name]=Sheldon Cooper' \
  #        -F 'user[short_name]=Shelly' \
  #        -F 'user[time_zone]=Pacific Time (US & Canada)' \
  #        -F 'user[avatar][token]=<opaque_token>' \
  #        -H "Authorization: Bearer <token>"
  #
  # @returns User
  def update
    params[:user] ||= {}
    user_params = params[:user]
    @user = api_request? ?
      api_find(User, params[:id]) :
      params[:id] ? api_find(User, params[:id]) : @current_user

    update_email = @user.grants_right?(@current_user, :manage_user_details) && user_params[:email]
    managed_attributes = []
    managed_attributes.concat [:name, :short_name, :sortable_name, :birthdate] if @user.grants_right?(@current_user, :rename)
    managed_attributes << :terms_of_use if @user == (@real_current_user || @current_user)
    managed_attributes << :email if update_email

    if @user.grants_right?(@current_user, :manage_user_details)
      managed_attributes.concat([:time_zone, :locale])
    end

    if @user.grants_right?(@current_user, :update_avatar)
      avatar = user_params.delete(:avatar)

      # delete any avatar_image passed, because we only allow updating avatars
      # based on [:avatar][:token].
      user_params.delete(:avatar_image)

      managed_attributes << :avatar_image
      if (token = avatar.try(:[], :token))
        if (av_json = avatar_for_token(@user, token))
          user_params[:avatar_image] = { :type => av_json['type'],
            :url => av_json['url'] }
        end
      elsif (url = avatar.try(:[], :url))
        user_params[:avatar_image] = { :url => url }
      end
    end

    if managed_attributes.any? && user_params.except(*managed_attributes).empty?
      managed_attributes << {:avatar_image => strong_anything} if managed_attributes.delete(:avatar_image)
      user_params = user_params.permit(*managed_attributes)
      new_email = user_params.delete(:email)
      # admins can update avatar images even if they are locked
      admin_avatar_update = user_params[:avatar_image] &&
        @user.grants_right?(@current_user, :update_avatar) &&
        @user.grants_right?(@current_user, :manage_user_details)

      if admin_avatar_update
        old_avatar_state = @user.avatar_state
        @user.avatar_state = 'submitted'
      end

      if session[:require_terms]
        @user.require_acceptance_of_terms = true
      end

      if user_params[:birthdate].present? && user_params[:birthdate] !~ Api::ISO8601_REGEX &&
          params[:user][:birthdate] !~ Api::DATE_REGEX
        return render(:json => {:errors => {:birthdate => t(:birthdate_invalid,
          'Invalid date or invalid datetime for birthdate')}}, :status => 400)
      end

      @user.sortable_name_explicitly_set = user_params[:sortable_name].present?

      respond_to do |format|
        if @user.update_attributes(user_params)
          @user.avatar_state = (old_avatar_state == :locked ? old_avatar_state : 'approved') if admin_avatar_update
          @user.email = new_email if update_email
          @user.save if admin_avatar_update || update_email
          session.delete(:require_terms)
          flash[:notice] = t('user_updated', 'User was successfully updated.')
          unless params[:redirect_to_previous].blank?
            return redirect_back fallback_location: user_url(@user)
          end
          format.html { redirect_to user_url(@user) }
          format.json {
            render :json => user_json(@user, @current_user, session, %w{locale avatar_url email time_zone},
              @current_user.pseudonym.account) }
        else
          format.html { render :edit }
          format.json { render :json => @user.errors, :status => :bad_request }
        end
      end
    else
      render_unauthorized_action
    end
  end

  def media_download
    fetcher = MediaSourceFetcher.new(CanvasKaltura::ClientV3.new)
    extension = params[:type]
    media_type = params[:media_type]
    extension ||= params[:format] if media_type.nil?

    url = fetcher.fetch_preferred_source_url(
       media_id: params[:entryId],
       file_extension: extension,
       media_type: media_type
    )
    if url
      if params[:redirect] == '1'
        redirect_to url
      else
        render :json => { 'url' => url }
      end
    else
      render :status => 404, :plain => t('could_not_find_url', "Could not find download URL")
    end
  end

  def merge
    @source_user = User.find(params[:user_id])
    @target_user = User.where(id: params[:new_user_id]).first if params[:new_user_id]
    @target_user ||= @current_user
    if @source_user.grants_right?(@current_user, :merge) && @target_user.grants_right?(@current_user, :merge)
      UserMerge.from(@source_user).into(@target_user)
      @target_user.touch
      flash[:notice] = t('user_merge_success', "User merge succeeded! %{first_user} and %{second_user} are now one and the same.", :first_user => @target_user.name, :second_user => @source_user.name)
      if @target_user == @current_user
        redirect_to user_profile_url(@current_user)
      else
        redirect_to user_url(@target_user)
      end
    else
      flash[:error] = t('user_merge_fail', "User merge failed. Please make sure you have proper permission and try again.")
      redirect_to dashboard_url
    end
  end

  def admin_merge
    @user = User.find(params[:user_id])
    if authorized_action(@user, @current_user, :merge)
      if params[:clear]
        params.delete(:new_user_id)
        params.delete(:pending_user_id)
      end

      if params[:new_user_id].present?
        @other_user = api_find_all(User, [params[:new_user_id]]).first
        if !@other_user || !@other_user.grants_right?(@current_user, :merge)
          @other_user = nil
          flash[:error] = t('user_not_found', "No active user with that ID was found.")
        elsif @other_user == @user
          @other_user = nil
          flash[:error] = t('cant_self_merge', "You can't merge an account with itself.")
        end
      end

      if params[:pending_user_id].present?
        @pending_other_user = api_find_all(User, [params[:pending_user_id]]).first
        if !@pending_other_user || !@pending_other_user.grants_right?(@current_user, :merge)
          @pending_other_user = nil
          flash[:error] = t('user_not_found', "No active user with that ID was found.")
        elsif @pending_other_user == @user
          @pending_other_user = nil
          flash[:error] = t('cant_self_merge', "You can't merge an account with itself.")
        end
      end

      render :admin_merge
    end
  end

  def assignments_needing_grading
    @user = User.find(params[:user_id])
    if authorized_action(@user, @current_user, :read)
      res = @user.assignments_needing_grading
      render :json => res
    end
  end

  def assignments_needing_submitting
    @user = User.find(params[:user_id])
    if authorized_action(@user, @current_user, :read)
      render :json => @user.assignments_needing_submitting
    end
  end

  def mark_avatar_image
    if params[:remove]
      if authorized_action(@user, @current_user, :remove_avatar)
        @user.avatar_image = {}
        @user.save
        render :json => @user
      end
    else
      if !session["reported_#{@user.id}".to_sym]
        if params[:context_code]
          @context = Context.find_by_asset_string(params[:context_code]) rescue nil
          @context = nil unless context.respond_to?(:users) && context.users.where(id: @user).first
        end
        @user.report_avatar_image!(@context)
      end
      session["reports_#{@user.id}".to_sym] = true
      render :json => {:reported => true}
    end
  end

  def report_avatar_image
    @user = User.find(params[:user_id])
    key = "reported_#{@user.id}"
    if !session[key]
      session[key] = true
      @user.report_avatar_image!
    end
    render :json => {:ok => true}
  end

  def update_avatar_image
    @user = User.find(params[:user_id])
    if authorized_action(@user, @current_user, :remove_avatar)
      @user.avatar_state = params[:avatar][:state]
      @user.save
      render :json => @user.as_json(:include_root => false)
    end
  end

  def public_feed
    return unless get_feed_context(:only => [:user])
    feed = Atom::Feed.new do |f|
      f.title = "#{@context.name} Feed"
      f.links << Atom::Link.new(:href => dashboard_url, :rel => 'self')
      f.updated = Time.now
      f.id = user_url(@context)
    end
    @entries = []
    cutoff = 1.week.ago
    @context.courses.each do |context|
      @entries.concat context.assignments.active.where("updated_at>?", cutoff)
      @entries.concat context.calendar_events.active.where("updated_at>?", cutoff)
      @entries.concat context.discussion_topics.active.where("updated_at>?", cutoff)
      @entries.concat context.wiki_pages.not_deleted.where("updated_at>?", cutoff)
    end
    @entries.each do |entry|
      feed.entries << entry.to_atom(:include_context => true, :context => @context)
    end
    respond_to do |format|
      format.atom { render :plain => feed.to_xml }
    end
  end

  def teacher_activity
    @teacher = User.find(params[:user_id])
    if @teacher == @current_user || authorized_action(@teacher, @current_user, :read_reports)
      @courses = {}

      if params[:student_id]
        student = User.find(params[:student_id])
        enrollments = student.student_enrollments.active.preload(:course).shard(student).to_a
        enrollments.each do |enrollment|
          should_include = enrollment.course.user_has_been_instructor?(@teacher) &&
                           enrollment.course.grants_right?(@current_user, :read_reports) &&
                           enrollment.course.apply_enrollment_visibility(enrollment.course.all_student_enrollments, @teacher).where(id: enrollment).first
          if should_include
            Enrollment.recompute_final_score_if_stale(enrollment.course, student) { enrollment.reload }
            @courses[enrollment.course] = teacher_activity_report(@teacher, enrollment.course, [enrollment])
          end
        end

        if @courses.all? { |_c, e| e.blank? }
          flash[:error] = t('errors.no_teacher_courses', "There are no courses shared between this teacher and student")
          redirect_to_referrer_or_default(root_url)
        end

      else # implied params[:course_id]
        course = Course.find(params[:course_id])
        if !course.user_has_been_instructor?(@teacher)
          flash[:error] = t('errors.user_not_teacher', "That user is not a teacher in this course")
          redirect_to_referrer_or_default(root_url)
        elsif authorized_action(course, @current_user, :read_reports)
          Enrollment.recompute_final_score_if_stale(course)
          enrollments = course.apply_enrollment_visibility(course.all_student_enrollments, @teacher)
          @courses[course] = teacher_activity_report(@teacher, course, enrollments)
        end
      end

    end
  end

  def avatar_image
    cancel_cache_buster
    # TODO: remove support for specifying user ids by id, require using
    # the encrypted version. We can't do it right away because there are
    # a bunch of places that will have cached fragments using the old
    # style.
    return redirect_to(User.default_avatar_fallback) unless service_enabled?(:avatars)
    user_id = params[:user_id].to_i
    if params[:user_id].present? && params[:user_id].match(/-/)
      user_id = User.user_id_from_avatar_key(params[:user_id])
    end
    account_avatar_setting = service_enabled?(:avatars) ? @domain_root_account.settings[:avatars] || 'enabled' : 'disabled'
    user_id = Shard.global_id_for(user_id)
    user_shard = Shard.shard_for(user_id)
    url = user_shard.activate do
      Rails.cache.fetch(Cacher.avatar_cache_key(user_id, account_avatar_setting)) do
        user = User.where(id: user_id).first if user_id.present?
        if user
          user.avatar_url(nil, account_avatar_setting, "%{fallback}")
        else
          '%{fallback}'
        end
      end
    end
    fallback = User.avatar_fallback_url(nil, request)
    redirect_to (url.blank? || url == "%{fallback}") ?
      User.default_avatar_fallback :
      url.sub(CGI.escape("%{fallback}"), CGI.escape(fallback))
  end

  # @API Merge user into another user
  #
  # Merge a user into another user.
  # To merge users, the caller must have permissions to manage both users. This
  # should be considered irreversible. This will delete the user and move all
  # the data into the destination user.
  #
  # When finding users by SIS ids in different accounts the
  # destination_account_id is required.
  #
  # The account can also be identified by passing the domain in destination_account_id.
  #
  # @example_request
  #     curl https://<canvas>/api/v1/users/<user_id>/merge_into/<destination_user_id> \
  #          -X PUT \
  #          -H 'Authorization: Bearer <token>'
  #
  # @example_request
  #     curl https://<canvas>/api/v1/users/<user_id>/merge_into/accounts/<destination_account_id>/users/<destination_user_id> \
  #          -X PUT \
  #          -H 'Authorization: Bearer <token>'
  #
  # @returns User
  def merge_into
    user = api_find(User, params[:id])
    if authorized_action(user, @current_user, :merge)

      if (account_id = params[:destination_account_id])
        destination_account = Account.find_by_domain(account_id)
        destination_account ||= Account.find(account_id)
      else
        destination_account ||= @domain_root_account
      end

      into_user = api_find(User, params[:destination_user_id], account: destination_account)

      if authorized_action(into_user, @current_user, :merge)
        UserMerge.from(user).into into_user
        render(:json => user_json(into_user,
                                  @current_user,
                                  session,
                                  %w{locale},
                                  destination_account))
      end
    end
  end

  # @API Split merged users into separate users
  #
  # Merged users cannot be fully restored to their previous state, but this will
  # attempt to split as much as possible to the previous state.
  # To split a merged user, the caller must have permissions to manage all of
  # the users logins. If there are multiple users that have been merged into one
  # user it will split each merge into a separate user.
  # A split can only happen within 180 days of a user merge. A user merge deletes
  # the previous user and may be permanently deleted. In this scenario we create
  # a new user object and proceed to move as much as possible to the new user.
  # The user object will not have preserved the name or settings from the
  # previous user. Some items may have been deleted during a user_merge that
  # cannot be restored, and/or the data has become stale because of other
  # changes to the objects since the time of the user_merge.
  #
  # @example_request
  #     curl https://<canvas>/api/v1/users/<user_id>/split \
  #          -X POST \
  #          -H 'Authorization: Bearer <token>'
  #
  # @returns [User]
  def split
    user = api_find(User, params[:id])
    unless UserMergeData.active.splitable.where(user_id: user).shard(user).exists?
      return render json: {message: t('Nothing to split off of this user')}, status: :bad_request
    end

    if authorized_action(user, @current_user, :merge)
      users = SplitUsers.split_db_users(user)
      render :json => users.map { |u| user_json(u, @current_user, session) }
    end
  end

  # maybe I should document this
  # maybe not
  # basically does the same thing as UserList#users
  def invite_users
    # pass into "users" an array of hashes with "email"
    # e.g. [{"email": "email@example.com"}]
    # also can include an optional "name"

    # returns the original list in :invited_users (with ids) if successfully added, or in :errored_users if not
    get_context
    return unless authorized_action(@context, @current_user, [:manage_students, :manage_admin_users])

    root_account = context.root_account
    unless root_account.open_registration? || root_account.grants_right?(@current_user, session, :manage_user_logins)
      return render_unauthorized_action
    end

    invited_users = []
    errored_users = []
    Array(params[:users]).each do |user_hash|
      unless user_hash[:email].present?
        errored_users << user_hash.merge(:error => "email required")
        next
      end

      email = user_hash[:email]
      user = User.new(:name => user_hash[:name] || email)
      cc = user.communication_channels.build(:path => email, :path_type => 'email')
      cc.user = user
      user.workflow_state = 'creation_pending'

      # check just in case
      existing_rows = Pseudonym.active.where(:account_id => @context.root_account).joins(:user => :communication_channels).joins(:account).
        where("communication_channels.workflow_state<>'retired' AND path_type='email' AND LOWER(path) = ?", email.downcase).
        pluck('communication_channels.path', :user_id, "users.uuid", :account_id, 'users.name', 'accounts.name')

      if existing_rows.any?
        existing_users = existing_rows.map do |address, user_id, user_uuid, account_id, user_name, account_name|
         {:address => address, :user_id => user_id, :user_token => User.token(user_id, user_uuid), :user_name => user_name, :account_id => account_id, :account_name => account_name}
        end
        errored_users << user_hash.merge(:errors => [{:message => "Matching user(s) already exist"}], :existing_users => existing_users)
      elsif user.save
        invited_users << user_hash.merge(:id => user.id, :user_token => user.token)
      else
        errored_users << user_hash.merge(user.errors.as_json)
      end
    end
    render :json => {:invited_users => invited_users, :errored_users => errored_users}
  end

  # @API Get a Pandata jwt token and its expiration date
  #
  # Returns a jwt token that can be used to send events to Pandata
  #
  # @argument app_key [String]
  #   The pandata appKey for this mobile app
  #
  # @example_request
  #     curl https://<canvas>/api/v1/users/<user_id>/pandata_token \
  #          -X POST \
  #          -H 'Authorization: Bearer <token>'
  #          -F 'app_key=MOBILE_APPS_KEY' \
  #
  # @example_response
  #   {
  #     "token": "wek23klsdnsoieioeoi3of9deeo8r8eo8fdn",
  #     "expires_at": 1521667783000,
  #   }
  def pandata_token
    user = api_find(User, params[:id])
    settings = Canvas::DynamicSettings.find(service: 'pandata')

    if params[:app_key] == settings["ios-pandata-key"]
      key = settings["ios-pandata-key"]
      sekrit = settings["ios-pandata-secret"]
    elsif params[:app_key] == settings["android-pandata-key"]
      key = settings["android-pandata-key"]
      sekrit = settings["android-pandata-secret"]
    else
      return render(json: { :message => "Invalid app key" }, status: :bad_request)
    end

    expires_at = Time.zone.now + 1.day.to_i
    body = {
      iss: key,
      exp: expires_at.to_i,
      aud: 'PANDATA',
      sub: user.global_id
    }

    token = Canvas::Security.create_jwt(body, expires_at, sekrit)
    render json: {token: token, expires_at: expires_at.to_f * 1000}
  end

  protected

  def teacher_activity_report(teacher, course, student_enrollments)
    ids = student_enrollments.map(&:user_id)
    data = {}
    student_enrollments.each { |e| data[e.user.id] = { :enrollment => e, :ungraded => [] } }

    # find last interactions
    last_comment_dates = SubmissionCommentInteraction.in_course_between(course, teacher.id, ids)
    last_comment_dates.each do |(user_id, _author_id), date|
      next unless (student = data[user_id])
      student[:last_interaction] = [student[:last_interaction], date].compact.max
    end
    scope = ConversationMessage.
        joins("INNER JOIN #{ConversationParticipant.quoted_table_name} ON conversation_participants.conversation_id=conversation_messages.conversation_id").
        where('conversation_messages.author_id = ? AND conversation_participants.user_id IN (?) AND NOT conversation_messages.generated', teacher, ids)
    # fake_arel can't pass an array in the group by through the scope
    last_message_dates = scope.group(['conversation_participants.user_id', 'conversation_messages.author_id']).maximum(:created_at)
    last_message_dates.each do |key, date|
      next unless (student = data[key.first.to_i])
      student[:last_interaction] = [student[:last_interaction], date].compact.max
    end

    # find all ungraded submissions in one query
    ungraded_submissions = course.submissions.
        where.not(:assignments => {:workflow_state => 'deleted'}).
        preload(:assignment).
        where("user_id IN (?) AND #{Submission.needs_grading_conditions}", ids).
        except(:order).
        order(:submitted_at).to_a


    ungraded_submissions.each do |submission|
      next unless (student = data[submission.user_id])
      student[:ungraded] << submission
    end

    if course.root_account.enable_user_notes?
      data.each { |_k,v| v[:last_user_note] = nil }
      # find all last user note times in one query
      note_dates = UserNote.active.
          group(:user_id).
          where("created_by_id = ? AND user_id IN (?)", teacher, ids).
          maximum(:created_at)
      note_dates.each do |user_id, date|
        next unless (student = data[user_id])
        student[:last_user_note] = date
      end
    end


    Canvas::ICU.collate_by(data.values) { |e| e[:enrollment].user.sortable_name }
  end

  protected

  def require_self_registration
    get_context
    @context = @domain_root_account || Account.default unless @context.is_a?(Account)
    @context = @context.root_account
    unless @context.grants_right?(@current_user, session, :manage_user_logins) ||
        @context.self_registration_allowed_for?(params[:user] && params[:user][:initial_enrollment_type])
      flash[:error] = t('no_self_registration', "Self registration has not been enabled for this account")
      respond_to do |format|
        format.html { redirect_to root_url }
        format.json { render :json => {}, :status => 403 }
      end
      return false
    end
  end

  private

  def generate_grading_period_id(period_id)
    # nil and '' will get converted to 0 in the .to_i call
    id = period_id.to_i
    id == 0 ? nil : id
  end

  def render_new_user_tutorial_statuses(user)
    render(json: { new_user_tutorial_statuses: { collapsed: user.new_user_tutorial_statuses }})
  end

  def authenticate_observee
    Pseudonym.authenticate(params[:observee] || {},
                           [@domain_root_account.id] + @domain_root_account.trusted_account_ids)
  end

  def grades_for_presenter(presenter, grading_periods)
    grades = {
      student_enrollments: {},
      observed_enrollments: {}
    }
    grouped_observed_enrollments =
      presenter.observed_enrollments.group_by { |enrollment| enrollment[:course_id] }

    grouped_observed_enrollments.each do |course_id, enrollments|
      grading_period_id = generate_grading_period_id(
        grading_periods.dig(course_id, :selected_period_id)
      )
      grades[:observed_enrollments][course_id] = {}
      grades[:observed_enrollments][course_id] = grades_from_enrollments(
        enrollments,
        grading_period_id: grading_period_id
      )
    end

    presenter.student_enrollments.each do |course, enrollment|
      grading_period_id = generate_grading_period_id(
        grading_periods.dig(course.id, :selected_period_id)
      )
      opts = { grading_period_id: grading_period_id} if grading_period_id
      computed_score = enrollment.computed_current_score(opts)
      grades[:student_enrollments][course.id] = computed_score
    end
    grades
  end

  def grades_from_enrollments(enrollments, grading_period_id: nil)
    grades = {}
    opts = { grading_period_id: grading_period_id } if grading_period_id
    enrollments.each do |enrollment|
      computed_score = enrollment.computed_current_score(opts)
      grades[enrollment.user_id] = computed_score
    end
    grades
  end

  def collected_grading_periods_for_presenter(presenter, course_id, grading_period_id)
    observer_courses = presenter.observed_enrollments.map(&:course)
    student_courses = presenter.student_enrollments.map(&:first)
    teacher_courses = presenter.teacher_enrollments.map(&:course)
    courses = observer_courses | student_courses | teacher_courses
    grading_periods = {}

    courses.each do |course|
      next unless course.grading_periods?

      course_periods = GradingPeriod.for(course)
      grading_period_specified = grading_period_id &&
        course_id && course_id.to_i == course.id

      selected_period_id = if grading_period_specified
        grading_period_id.to_i
      else
        current_period = course_periods.find(&:current?)
        current_period ? current_period.id : 0
      end

      grading_periods[course.id] = {
        periods: course_periods,
        selected_period_id: selected_period_id
      }
    end
    grading_periods
  end

  def create_user
    run_login_hooks
    # Look for an incomplete registration with this pseudonym

    sis_user_id = nil
    integration_id = nil
    params[:pseudonym] ||= {}
    params[:pseudonym][:unique_id].strip! if params[:pseudonym][:unique_id].is_a?(String)

    if @context.grants_right?(@current_user, session, :manage_sis)
      sis_user_id = params[:pseudonym].delete(:sis_user_id)
      integration_id = params[:pseudonym].delete(:integration_id)
    end

    @pseudonym = nil
    @user = nil
    if sis_user_id && value_to_boolean(params[:enable_sis_reactivation])
      @pseudonym = @context.pseudonyms.where(:sis_user_id => sis_user_id, :workflow_state => 'deleted').first
      if @pseudonym
        @pseudonym.workflow_state = 'active'
        @pseudonym.save!
        @user = @pseudonym.user
        @user.workflow_state = 'registered'
        @user.update_account_associations
      end
    end

    if @pseudonym.nil?
      @pseudonym = @context.pseudonyms.active.by_unique_id(params[:pseudonym][:unique_id]).first
      # Setting it to nil will cause us to try and create a new one, and give user the login already exists error
      @pseudonym = nil if @pseudonym && !['creation_pending', 'pending_approval'].include?(@pseudonym.user.workflow_state)
    end

    @user ||= @pseudonym && @pseudonym.user
    @user ||= @context.shard.activate { User.new }

    force_validations = value_to_boolean(params[:force_validations])
    manage_user_logins = @context.grants_right?(@current_user, session, :manage_user_logins)
    self_enrollment = params[:self_enrollment].present?
    allow_non_email_pseudonyms = !force_validations && manage_user_logins || self_enrollment && params[:pseudonym_type] == 'username'
    require_password = self_enrollment && allow_non_email_pseudonyms
    allow_password = require_password || manage_user_logins

    notify_policy = Users::CreationNotifyPolicy.new(manage_user_logins, params[:pseudonym])

    includes = %w{locale}

    cc_params = params[:communication_channel]

    if cc_params
      cc_type = cc_params[:type] || CommunicationChannel::TYPE_EMAIL
      cc_addr = cc_params[:address] || params[:pseudonym][:unique_id]

      if cc_type == CommunicationChannel::TYPE_EMAIL
        cc_addr = nil unless EmailAddressValidator.valid?(cc_addr)
      end

      can_manage_students = [Account.site_admin, @context].any? do |role|
        role.grants_right?(@current_user, :manage_students)
      end

      if can_manage_students
        skip_confirmation = value_to_boolean(cc_params[:skip_confirmation])
      end

      if can_manage_students && cc_type == CommunicationChannel::TYPE_EMAIL
        includes << 'confirmation_url' if value_to_boolean(cc_params[:confirmation_url])
      end

    else
      cc_type = CommunicationChannel::TYPE_EMAIL
      cc_addr = params[:pseudonym].delete(:path) || params[:pseudonym][:unique_id]
      cc_addr = nil unless EmailAddressValidator.valid?(cc_addr)
    end

    if params[:user]
      user_params = params[:user].
        permit(:name, :short_name, :sortable_name, :time_zone, :show_user_services, :gender,
          :avatar_image, :subscribe_to_emails, :locale, :bio, :birthdate, :terms_of_use,
          :self_enrollment_code, :initial_enrollment_type)
      if self_enrollment && user_params[:self_enrollment_code]
        user_params[:self_enrollment_code].strip!
      else
        user_params.delete(:self_enrollment_code)
      end
      if user_params[:birthdate].present? && user_params[:birthdate] !~ Api::ISO8601_REGEX &&
          user_params[:birthdate] !~ Api::DATE_REGEX
        return render(:json => {:errors => {:birthdate => t(:birthdate_invalid,
                                                            'Invalid date or invalid datetime for birthdate')}}, :status => 400)
      end

      @user.attributes = user_params
      accepted_terms = params[:user].delete(:terms_of_use)
      @user.accept_terms if value_to_boolean(accepted_terms)
      includes << "terms_of_use" unless accepted_terms.nil?
    end
    @user.name ||= params[:pseudonym][:unique_id]
    skip_registration = value_to_boolean(params[:user].try(:[], :skip_registration))
    unless @user.registered?
      @user.workflow_state = if require_password || skip_registration
                               # no email confirmation required (self_enrollment_code and password
                               # validations will ensure everything is legit)
                               'registered'
                             elsif notify_policy.is_self_registration? && @user.registration_approval_required?
                               'pending_approval'
                             else
                               'pre_registered'
                             end
    end
    if force_validations || !manage_user_logins
      @user.require_acceptance_of_terms = @domain_root_account.terms_required?
      @user.require_presence_of_name = true
      @user.require_self_enrollment_code = self_enrollment
      @user.validation_root_account = @domain_root_account
    end

    @invalid_observee_creds = nil
    if @user.initial_enrollment_type == 'observer'
      if (observee_pseudonym = authenticate_observee)
        @observee = observee_pseudonym.user
      else
        @invalid_observee_creds = Pseudonym.new
        @invalid_observee_creds.errors.add('unique_id', 'bad_credentials')
      end
    end

    @pseudonym ||= @user.pseudonyms.build(:account => @context)
    @pseudonym.account.email_pseudonyms = !allow_non_email_pseudonyms
    @pseudonym.require_password = require_password
    # pre-populate the reverse association
    @pseudonym.user = @user

    pseudonym_params = params[:pseudonym] ?
      params[:pseudonym].permit(:password, :password_confirmation, :unique_id) : {}
    # don't require password_confirmation on api calls
    pseudonym_params[:password_confirmation] = pseudonym_params[:password] if api_request?
    # don't allow password setting for new users that are not self-enrolling
    # in a course (they need to go the email route)
    unless allow_password
      pseudonym_params.delete(:password)
      pseudonym_params.delete(:password_confirmation)
    end
    if params[:pseudonym][:authentication_provider_id]
      @pseudonym.authentication_provider = @context.
          authentication_providers.active.
          find(params[:pseudonym][:authentication_provider_id])
    end
    @pseudonym.attributes = pseudonym_params
    @pseudonym.sis_user_id = sis_user_id
    @pseudonym.integration_id = integration_id

    @pseudonym.account = @context
    @pseudonym.workflow_state = 'active'
    if cc_addr.present?
      @cc =
        @user.communication_channels.where(:path_type => cc_type).by_path(cc_addr).first ||
            @user.communication_channels.build(:path_type => cc_type, :path => cc_addr)
      @cc.user = @user
      @cc.workflow_state = skip_confirmation ? 'active' : 'unconfirmed' unless @cc.workflow_state == 'confirmed'
    end

    if @user.valid? && @pseudonym.valid? && @invalid_observee_creds.nil?
      # saving the user takes care of the @pseudonym and @cc, so we can't call
      # save_without_session_maintenance directly. we don't want to auto-log-in
      # unless the user is registered/pre_registered (if the latter, he still
      # needs to confirm his email and set a password, otherwise he can't get
      # back in once his session expires)
      if !@current_user # automagically logged in
        PseudonymSession.new(@pseudonym).save unless @pseudonym.new_record?
      else
        @pseudonym.send(:skip_session_maintenance=, true)
      end
      @user.save!
      if @observee && !@user.as_observer_observation_links.where(user_id: @observee).exists?
        UserObservationLink.create_or_restore(student: @observee, observer: @user)
      end

      if notify_policy.is_self_registration?
        registration_params = params.fetch(:user, {}).merge(remote_ip: request.remote_ip, cookies: cookies)
        @user.new_registration(registration_params)
      end
      message_sent = notify_policy.dispatch!(@user, @pseudonym, @cc) if @cc

      data = { :user => @user, :pseudonym => @pseudonym, :channel => @cc, :message_sent => message_sent, :course => @user.self_enrollment_course }
      if api_request?
        render(:json => user_json(@user, @current_user, session, includes))
      else
        render(:json => data)
      end
    else
      errors = {
          :errors => {
              :user => @user.errors.as_json[:errors],
              :pseudonym => @pseudonym ? @pseudonym.errors.as_json[:errors] : {},
              :observee => @invalid_observee_creds ? @invalid_observee_creds.errors.as_json[:errors] : {}
          }
      }
      render :json => errors, :status => :bad_request
    end
  end
end<|MERGE_RESOLUTION|>--- conflicted
+++ resolved
@@ -531,11 +531,7 @@
     js_env({
       :DASHBOARD_SIDEBAR_URL => dashboard_sidebar_url,
       :PREFERENCES => {
-<<<<<<< HEAD
-        :recent_activity_dashboard => show_recent_activity?,
-=======
         :dashboard_view => @current_user.dashboard_view,
->>>>>>> f096ca90
         :hide_dashcard_color_overlays => @current_user.preferences[:hide_dashcard_color_overlays],
         :custom_colors => @current_user.custom_colors,
       },
