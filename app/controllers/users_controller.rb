# frozen_string_literal: true

#
# Copyright (C) 2011 - present Instructure, Inc.
#
# This file is part of Canvas.
#
# Canvas is free software: you can redistribute it and/or modify it under
# the terms of the GNU Affero General Public License as published by the Free
# Software Foundation, version 3 of the License.
#
# Canvas is distributed in the hope that it will be useful, but WITHOUT ANY
# WARRANTY; without even the implied warranty of MERCHANTABILITY or FITNESS FOR
# A PARTICULAR PURPOSE. See the GNU Affero General Public License for more
# details.
#
# You should have received a copy of the GNU Affero General Public License along
# with this program. If not, see <http://www.gnu.org/licenses/>.
#

require "atom"

# @API Users
# API for accessing information on the current and other users.
#
# Throughout this API, the `:user_id` parameter can be replaced with `self` as
# a shortcut for the id of the user accessing the API. For instance,
# `users/:user_id/page_views` can be accessed as `users/self/page_views` to
# access the current user's page views.
#
# @model UserDisplay
#     {
#       "id": "UserDisplay",
#       "description": "This mini-object is used for secondary user responses, when we just want to provide enough information to display a user.",
#       "properties": {
#         "id": {
#           "description": "The ID of the user.",
#           "example": 2,
#           "type": "integer",
#           "format": "int64"
#         },
#         "short_name": {
#           "description": "A short name the user has selected, for use in conversations or other less formal places through the site.",
#           "example": "Shelly",
#           "type": "string"
#         },
#         "avatar_image_url": {
#           "description": "If avatars are enabled, this field will be included and contain a url to retrieve the user's avatar.",
#           "example": "https://en.gravatar.com/avatar/d8cb8c8cd40ddf0cd05241443a591868?s=80&r=g",
#           "type": "string"
#         },
#         "html_url": {
#           "description": "URL to access user, either nested to a context or directly.",
#           "example": "https://school.instructure.com/courses/:course_id/users/:user_id",
#           "type": "string"
#         }
#       }
#     }
#
# @model AnonymousUserDisplay
#     {
#       "id": "AnonymousUserDisplay",
#       "description": "This mini-object is returned in place of UserDisplay when returning student data for anonymous assignments, and includes an anonymous ID to identify a user within the scope of a single assignment.",
#       "properties": {
#         "anonymous_id": {
#           "description": "A unique short ID identifying this user within the scope of a particular assignment.",
#           "example": "xn29Q",
#           "type": "string"
#         },
#         "avatar_image_url": {
#           "description": "A URL to retrieve a generic avatar.",
#           "example": "https://en.gravatar.com/avatar/d8cb8c8cd40ddf0cd05241443a591868?s=80&r=g",
#           "type": "string"
#         },
#         "display_name": {
#           "description": "The anonymized display name for the student.",
#           "example": "Student 2",
#           "type": "string"
#         }
#       }
#     }
#
# @model User
#     {
#       "id": "User",
#       "description": "A Canvas user, e.g. a student, teacher, administrator, observer, etc.",
#       "required": ["id"],
#       "properties": {
#         "id": {
#           "description": "The ID of the user.",
#           "example": 2,
#           "type": "integer",
#           "format": "int64"
#         },
#         "name": {
#           "description": "The name of the user.",
#           "example": "Sheldon Cooper",
#           "type": "string"
#         },
#         "sortable_name": {
#           "description": "The name of the user that is should be used for sorting groups of users, such as in the gradebook.",
#           "example": "Cooper, Sheldon",
#           "type": "string"
#         },
#         "last_name": {
#           "description": "The last name of the user.",
#           "example": "Cooper",
#           "type": "string"
#         },
#         "first_name": {
#           "description": "The first name of the user.",
#           "example": "Sheldon",
#           "type": "string"
#         },
#         "short_name": {
#           "description": "A short name the user has selected, for use in conversations or other less formal places through the site.",
#           "example": "Shelly",
#           "type": "string"
#         },
#         "sis_user_id": {
#           "description": "The SIS ID associated with the user.  This field is only included if the user came from a SIS import and has permissions to view SIS information.",
#           "example": "SHEL93921",
#           "type": "string"
#         },
#         "sis_import_id": {
#           "description": "The id of the SIS import.  This field is only included if the user came from a SIS import and has permissions to manage SIS information.",
#           "example": "18",
#           "type": "integer",
#           "format": "int64"
#         },
#         "integration_id": {
#           "description": "The integration_id associated with the user.  This field is only included if the user came from a SIS import and has permissions to view SIS information.",
#           "example": "ABC59802",
#           "type": "string"
#         },
#         "login_id": {
#           "description": "The unique login id for the user.  This is what the user uses to log in to Canvas.",
#           "example": "sheldon@caltech.example.com",
#           "type": "string"
#         },
#         "avatar_url": {
#           "description": "If avatars are enabled, this field will be included and contain a url to retrieve the user's avatar.",
#           "example": "https://en.gravatar.com/avatar/d8cb8c8cd40ddf0cd05241443a591868?s=80&r=g",
#           "type": "string"
#         },
#         "avatar_state": {
#           "description": "Optional: If avatars are enabled and caller is admin, this field can be requested and will contain the current state of the user's avatar.",
#           "example": "approved",
#           "type": "string"
#         },
#         "enrollments": {
#           "description": "Optional: This field can be requested with certain API calls, and will return a list of the users active enrollments. See the List enrollments API for more details about the format of these records.",
#           "type": "array",
#           "items": { "$ref": "Enrollment" }
#         },
#         "email": {
#           "description": "Optional: This field can be requested with certain API calls, and will return the users primary email address.",
#           "example": "sheldon@caltech.example.com",
#           "type": "string"
#         },
#         "locale": {
#           "description": "Optional: This field can be requested with certain API calls, and will return the users locale in RFC 5646 format.",
#           "example": "tlh",
#           "type": "string"
#         },
#         "last_login": {
#           "description": "Optional: This field is only returned in certain API calls, and will return a timestamp representing the last time the user logged in to canvas.",
#           "example": "2012-05-30T17:45:25Z",
#           "type": "string",
#           "format": "date-time"
#         },
#         "time_zone": {
#           "description": "Optional: This field is only returned in certain API calls, and will return the IANA time zone name of the user's preferred timezone.",
#           "example": "America/Denver",
#           "type": "string"
#         },
#         "bio": {
#           "description": "Optional: The user's bio.",
#           "example": "I like the Muppets.",
#           "type": "string"
#         }
#       }
#     }
#
#
#
class UsersController < ApplicationController
  include Delicious
  include SearchHelper
  include SectionTabHelper
  include I18nUtilities
  include CustomColorHelper
  include DashboardHelper
  include Api::V1::Submission
  include ObserverEnrollmentsHelper

  before_action :require_user, only: %i[grades merge kaltura_session
                                        ignore_item ignore_stream_item close_notification mark_avatar_image
                                        user_dashboard toggle_hide_dashcard_color_overlays
                                        masquerade external_tool dashboard_sidebar settings activity_stream
                                        activity_stream_summary pandata_events_token dashboard_cards
                                        user_graded_submissions show terminate_sessions dashboard_stream_items
                                        show_k5_dashboard]
  before_action :require_registered_user, only: [:delete_user_service,
                                                 :create_user_service]
  before_action :reject_student_view_student, only: %i[delete_user_service
                                                       create_user_service merge user_dashboard masquerade]
  skip_before_action :load_user, only: [:create_self_registered_user]
  before_action :require_self_registration, only: %i[new create create_self_registered_user]

  def grades
    @user = User.where(id: params[:user_id]).first if params[:user_id].present?
    @user ||= @current_user
    if authorized_action(@user, @current_user, :read_grades)
      crumb_url = polymorphic_url([@current_user]) if @user.grants_right?(@current_user, session, :view_statistics)
      add_crumb(@current_user.short_name, crumb_url)
      add_crumb(t("crumbs.grades", "Grades"), grades_path)

      current_active_enrollments = @user
                                   .enrollments
                                   .current
                                   .preload(:course, :enrollment_state, :scores)
                                   .shard(@user)
                                   .to_a

      @presenter = GradesPresenter.new(current_active_enrollments)

      if @presenter.has_single_enrollment?
        redirect_to course_grades_url(@presenter.single_enrollment.course_id)
        return
      end

      @grading_periods = collected_grading_periods_for_presenter(
        @presenter, params[:course_id], params[:grading_period_id]
      )
      @grades = grades_for_presenter(@presenter, @grading_periods)
      js_env grades_for_student_url: grades_for_student_url

      ActiveRecord::Associations.preload(@observed_enrollments, :course)

      @page_title = t(:page_title, "Grades")
      js_bundle :user_grades
      css_bundle :user_grades
      render stream: can_stream_template?
    end
  end

  def grades_for_student
    enrollment = Enrollment.active.find(params[:enrollment_id])
    return render_unauthorized_action unless enrollment.grants_right?(@current_user, session, :read_grades)

    grading_period_id = generate_grading_period_id(params[:grading_period_id])
    opts = { grading_period_id: grading_period_id } if grading_period_id

    grade_data = { hide_final_grades: enrollment.course.hide_final_grades? }

    if enrollment.course.grants_any_right?(@current_user, session, :manage_grades, :view_all_grades)
      grade_data[:unposted_grade] = enrollment.unposted_current_score(opts)
      grade_data[:grade] = enrollment.computed_current_score(opts)
    else
      grade_data[:grade] = enrollment.effective_current_score(opts)
    end

    render json: grade_data
  end

  def oauth
    unless feature_and_service_enabled?(params[:service])
      flash[:error] = t("service_not_enabled", "That service has not been enabled")
      return redirect_to(user_profile_url(@current_user))
    end
    return_to_url = params[:return_to] || user_profile_url(@current_user)
    case params[:service]
    when "google_drive"
      redirect_uri = oauth_success_url(service: "google_drive")
      session[:oauth_gdrive_nonce] = SecureRandom.hex
      state = Canvas::Security.create_jwt(redirect_uri: redirect_uri, return_to_url: return_to_url, nonce: session[:oauth_gdrive_nonce])
      redirect_to GoogleDrive::Client.auth_uri(google_drive_client, state)
    when "twitter"
      success_url = oauth_success_url(service: "twitter")
      request_token = Twitter::Connection.request_token(success_url)
      OAuthRequest.create(
        service: "twitter",
        token: request_token.token,
        secret: request_token.secret,
        return_url: return_to_url,
        user: @current_user,
        original_host_with_port: request.host_with_port
      )
      redirect_to request_token.authorize_url
    end
  end

  def oauth_success
    oauth_request = nil
    if params[:oauth_token]
      oauth_request = OAuthRequest.where(token: params[:oauth_token], service: params[:service]).first
    elsif params[:code] && params[:state] && params[:service] == "google_drive"

      begin
        client = google_drive_client
        client.authorization.code = params[:code]
        client.authorization.fetch_access_token!

        # we should look into consolidating this and connection.rb
        drive = Rails.cache.fetch(["google_drive_v2"].cache_key) do
          client.discovered_api("drive", "v2")
        end

        result = client.execute!(api_method: drive.about.get)

        if result.status == 200
          user_info = result.data
        else
          raise "Error getting user info from Google"
        end

        json = Canvas::Security.decode_jwt(params[:state])
        render_unauthorized_action and return unless json["nonce"] && json["nonce"] == session[:oauth_gdrive_nonce]

        session.delete(:oauth_gdrive_nonce)

        if logged_in_user
          UserService.register(
            service: "google_drive",
            service_domain: "drive.google.com",
            token: client.authorization.refresh_token,
            secret: client.authorization.access_token,
            user: logged_in_user,
            service_user_id: user_info["permissionId"],
            service_user_name: user_info["user"]["emailAddress"]
          )
        else
          session[:oauth_gdrive_access_token] = client.authorization.access_token
          session[:oauth_gdrive_refresh_token] = client.authorization.refresh_token
        end

        flash[:notice] = t("google_drive_added", "Google Drive account successfully added!")
        return redirect_to(json["return_to_url"])
      rescue Signet::AuthorizationError => e
        Canvas::Errors.capture_exception(:oauth, e, :info)
        flash[:error] = t("google_drive_authorization_failure", "Google Drive failed authorization for current user!")
      rescue Google::APIClient::ClientError => e
        Canvas::Errors.capture_exception(:oauth, e, :warn)
        flash[:error] = e.to_s
      end
      return redirect_to(@current_user ? user_profile_url(@current_user) : root_url)
    end

    if !oauth_request || (request.host_with_port == oauth_request.original_host_with_port && oauth_request.user != @current_user)
      flash[:error] = t("oauth_fail", "OAuth Request failed. Couldn't find valid request")
      redirect_to(@current_user ? user_profile_url(@current_user) : root_url)
    elsif request.host_with_port != oauth_request.original_host_with_port
      url = url_for request.parameters.merge(host: oauth_request.original_host_with_port, only_path: false)
      redirect_to url
    else
      begin
        raise "No OAuth Twitter User" unless oauth_request.user

        twitter = Twitter::Connection.from_request_token(
          oauth_request.token,
          oauth_request.secret,
          params[:oauth_verifier]
        )
        UserService.register(
          service: "twitter",
          access_token: twitter.access_token,
          user: oauth_request.user,
          service_domain: "twitter.com",
          service_user_id: twitter.service_user_id,
          service_user_name: twitter.service_user_name
        )
        oauth_request.destroy

        flash[:notice] = t("twitter_added", "Twitter access authorized!")
      rescue => e
        Canvas::Errors.capture_exception(:oauth, e)
        flash[:error] = t("twitter_fail_whale", "Twitter authorization failed. Please try again")
      end
      return_to(oauth_request.return_url, user_profile_url(@current_user))
    end
  end

  # @API List users in account
  # A paginated list of of users associated with this account.
  #
  # @argument search_term [String]
  #   The partial name or full ID of the users to match and return in the
  #   results list. Must be at least 3 characters.
  #
  #   Note that the API will prefer matching on canonical user ID if the ID has
  #   a numeric form. It will only search against other fields if non-numeric
  #   in form, or if the numeric value doesn't yield any matches. Queries by
  #   administrative users will search on SIS ID, login ID, name, or email
  #   address
  #
  # @argument enrollment_type [String]
  #   When set, only return users enrolled with the specified course-level base role.
  #   This can be a base role type of 'student', 'teacher',
  #   'ta', 'observer', or 'designer'.
  #
  # @argument sort [String, "username"|"email"|"sis_id"|"last_login"]
  #   The column to sort results by.
  #
  # @argument order [String, "asc"|"desc"]
  #   The order to sort the given column by.
  #
  #  @example_request
  #    curl https://<canvas>/api/v1/accounts/self/users?search_term=<search value> \
  #       -X GET \
  #       -H 'Authorization: Bearer <token>'
  #
  # @returns [User]
  def api_index
    get_context
    return unless authorized_action(@context, @current_user, :read_roster)

    search_term = params[:search_term].presence
    if search_term
      users = UserSearch.for_user_in_context(search_term, @context, @current_user, session,
                                             {
                                               order: params[:order], sort: params[:sort], enrollment_role_id: params[:role_filter_id],
                                               enrollment_type: params[:enrollment_type]
                                             })
    else
      users = UserSearch.scope_for(@context, @current_user,
                                   { order: params[:order], sort: params[:sort], enrollment_role_id: params[:role_filter_id],
                                     enrollment_type: params[:enrollment_type] })
      users = users.with_last_login if params[:sort] == "last_login"
    end

    includes = (params[:include] || []) & %w[avatar_url email last_login time_zone uuid]
    includes << "last_login" if params[:sort] == "last_login" && !includes.include?("last_login")
    GuardRail.activate(:secondary) do
      users = Api.paginate(users, self, api_v1_account_users_url, { total_entries: nil })
      user_json_preloads(users, includes.include?("email"))
      User.preload_last_login(users, @context.resolved_root_account_id) if includes.include?("last_login") && params[:sort] != "last_login"
      render json: users.map { |u| user_json(u, @current_user, session, includes) }
    end
  end

  before_action :require_password_session, only: [:masquerade]
  def masquerade
    @user = api_find(User, params[:user_id])
    return render_unauthorized_action unless @user.can_masquerade?(@real_current_user || @current_user, @domain_root_account)

    if request.post?
      if @user == @real_current_user
        session.delete(:become_user_id)
        session.delete(:enrollment_uuid)
      else
        session[:become_user_id] = params[:user_id]
      end
      return_url = session[:masquerade_return_to]
      session.delete(:masquerade_return_to)
      @current_user.associate_with_shard(@user.shard, :shadow) if PageView.db?
      if %r{.*/users/#{@user.id}/masquerade}.match?(request.referer)
        return_to(return_url, dashboard_url)
      else
        return_to(return_url, request.referer || dashboard_url)
      end
    else
      js_bundle :act_as_modal
      css_bundle :act_as_modal

      @page_title = t("Act as %{user_name}", user_name: @user.short_name)
      @google_analytics_page_title = t("Act as user")
      js_env act_as_user_data: {
        user: {
          name: @user.name,
          pronouns: @user.pronouns,
          short_name: @user.short_name,
          id: @user.id,
          avatar_image_url: @user.avatar_image_url,
          sortable_name: @user.sortable_name,
          email: @user.email,
          pseudonyms: @user.all_active_pseudonyms.map do |pseudonym|
            { login_id: pseudonym.unique_id,
              sis_id: pseudonym.sis_user_id,
              integration_id: pseudonym.integration_id }
          end
        }
      }
      render html: '<div id="application"></div><div id="act_as_modal"></div>'.html_safe, layout: "layouts/bare"
    end
  end

  def user_dashboard
    # Use the legacy to do list for non-students until it is ready for other roles
    if planner_enabled? && !@current_user.non_student_enrollment?
      css_bundle :react_todo_sidebar
    end
    session.delete(:parent_registration) if session[:parent_registration]
    check_incomplete_registration
    get_context

    # dont show crumbs on dashboard because it does not make sense to have a breadcrumb
    # trail back to home if you are already home
    clear_crumbs

    @show_footer = true

    if %r{\A/dashboard\z}.match?(request.path)
      return redirect_to(dashboard_url, status: :moved_permanently)
    end

    disable_page_views if @current_pseudonym && @current_pseudonym.unique_id == "pingdom@instructure.com"

    # Reload user settings so we don't get a stale value for K5_USER when switching dashboards
    @current_user.reload
    observed_users_list = observed_users(@current_user, session)
    k5_disabled = k5_disabled?
    k5_user = k5_user?(check_disabled: false)
    js_env({ K5_USER: k5_user && !k5_disabled }, true)

    # things needed on both k5 and classic dashboards
    create_permission_root_account = @current_user.create_courses_right(@domain_root_account)
    create_permission_mcc_account = @current_user.create_courses_right(@domain_root_account.manually_created_courses_account)
    js_env({
             PREFERENCES: {
               dashboard_view: @current_user.dashboard_view(@domain_root_account),
               hide_dashcard_color_overlays: @current_user.preferences[:hide_dashcard_color_overlays],
               custom_colors: @current_user.custom_colors
             },
             STUDENT_PLANNER_ENABLED: planner_enabled?,
             STUDENT_PLANNER_COURSES: planner_enabled? && map_courses_for_menu(@current_user.courses_with_primary_enrollment),
             STUDENT_PLANNER_GROUPS: planner_enabled? && map_groups_for_planner(@current_user.current_groups),
             ALLOW_ELEMENTARY_DASHBOARD: k5_disabled && k5_user,
             CREATE_COURSES_PERMISSIONS: {
               PERMISSION: create_permission_root_account || create_permission_mcc_account,
               RESTRICT_TO_MCC_ACCOUNT: !!(!create_permission_root_account && create_permission_mcc_account)
             },
             OBSERVED_USERS_LIST: observed_users_list,
             CAN_ADD_OBSERVEE: @current_user
                                 .profile
                                 .tabs_available(@current_user, root_account: @domain_root_account)
                                 .any? { |t| t[:id] == UserProfile::TAB_OBSERVEES }
           })

    # prefetch dashboard cards with the right observer url param
    if @current_user.roles(@domain_root_account).include?("observer")
      @cards_prefetch_observed_param = @selected_observed_user&.id
    end

    if k5_user?
      # things needed only for k5 dashboard
      # hide the grades tab if the user does not have active enrollments or if all enrolled courses have the tab hidden
      active_courses = Course.where(id: @current_user.enrollments.active_by_date.select(:course_id), homeroom_course: false)

      js_env({
               HIDE_K5_DASHBOARD_GRADES_TAB: active_courses.empty? || active_courses.all? { |c| c.tab_hidden?(Course::TAB_GRADES) },
               SELECTED_CONTEXT_CODES: @current_user.get_preference(:selected_calendar_contexts),
               SELECTED_CONTEXTS_LIMIT: @domain_root_account.settings[:calendar_contexts_limit] || 10,
               INITIAL_NUM_K5_CARDS: Rails.cache.read(["last_known_k5_cards_count", @current_user.global_id].cache_key) || 5,
               OPEN_TEACHER_TODOS_IN_NEW_TAB: @current_user.feature_enabled?(:open_todos_in_new_tab)
             })

      css_bundle :k5_common, :k5_dashboard, :dashboard_card
      js_bundle :k5_dashboard
    else
      # things needed only for classic dashboard
      css_bundle :dashboard
      js_bundle :dashboard
    end

    @announcements = AccountNotification.for_user_and_account(@current_user, @domain_root_account)
    @pending_invitations = @current_user.cached_invitations(include_enrollment_uuid: session[:enrollment_uuid], preload_course: true)

    if @current_user
      content_for_head helpers.auto_discovery_link_tag(:atom, feeds_user_format_path(@current_user.feed_code, :atom), { title: t("user_atom_feed", "User Atom Feed (All Courses)") })
    end

    add_body_class "dashboard-is-planner" if show_planner?
  end

  def dashboard_stream_items
    cancel_cache_buster

    @user = params[:observed_user_id].present? && Account.site_admin.feature_enabled?(:observer_picker) ? api_find(User, params[:observed_user_id]) : @current_user
    @is_observing_student = @current_user != @user
    course_ids = nil
    if @is_observing_student
      course_ids = @current_user.cached_course_ids_for_observed_user(@user)
      return render_unauthorized_action unless course_ids.any?
    end
    courses = course_ids.present? ? api_find_all(Course, course_ids) : nil

    @stream_items = @user.cached_recent_stream_items(contexts: courses)
    if stale?(etag: @stream_items)
      render partial: "shared/recent_activity", layout: false
    end
  end

  DASHBOARD_CARD_TABS = [
    Course::TAB_DISCUSSIONS, Course::TAB_ASSIGNMENTS,
    Course::TAB_ANNOUNCEMENTS, Course::TAB_FILES
  ].freeze

  def dashboard_cards
    opts = {}
    opts[:observee_user] = User.find_by(id: params[:observed_user_id].to_i) || @current_user if params.key?(:observed_user_id)
    dashboard_courses = map_courses_for_menu(@current_user.menu_courses(nil, opts), tabs: DASHBOARD_CARD_TABS)
    published, unpublished = dashboard_courses.partition { |course| course[:published] }
    Rails.cache.write(["last_known_dashboard_cards_published_count", @current_user.global_id].cache_key, published.count)
    Rails.cache.write(["last_known_dashboard_cards_unpublished_count", @current_user.global_id].cache_key, unpublished.count)
    Rails.cache.write(["last_known_k5_cards_count", @current_user.global_id].cache_key, dashboard_courses.count { |c| !c[:isHomeroom] })
    render json: dashboard_courses
  end

  def cached_upcoming_events(user)
    Rails.cache.fetch(["cached_user_upcoming_events", user].cache_key,
                      expires_in: 3.minutes) do
      user.upcoming_events context_codes: ([user.asset_string] + user.cached_context_codes)
    end
  end

  def cached_submissions(user, upcoming_events)
    Rails.cache.fetch(["cached_user_submissions2", user].cache_key,
                      expires_in: 3.minutes) do
      assignments = upcoming_events.select { |e| e.is_a?(Assignment) }
      Shard.partition_by_shard(assignments) do |shard_assignments|
        Submission.active
                  .select(%i[id assignment_id score grade workflow_state updated_at])
                  .where(assignment_id: shard_assignments, user_id: user)
      end
    end
  end

  def prepare_current_user_dashboard_items
    if @current_user
      @upcoming_events =
        cached_upcoming_events(@current_user)
      @current_user_submissions =
        cached_submissions(@current_user, @upcoming_events)
    else
      @upcoming_events = []
    end
  end

  def dashboard_sidebar
    GuardRail.activate(:secondary) do
      @user = params[:observed_user_id].present? && Account.site_admin.feature_enabled?(:observer_picker) ? api_find(User, params[:observed_user_id]) : @current_user
      @is_observing_student = @current_user != @user
      course_ids = nil

      if @is_observing_student
        course_ids = @current_user.cached_course_ids_for_observed_user(@user)
        return render_unauthorized_action unless course_ids.any?
      end

      if (!@user&.has_student_enrollment? || @user.non_student_enrollment?) && !@is_observing_student
        # it's not even using any of this for students/observers observing students - it's just using planner now
        prepare_current_user_dashboard_items
      end

      if (@show_recent_feedback = @user.student_enrollments.active.exists?)
        @recent_feedback = @user.recent_feedback(course_ids: course_ids) || []
      end
    end

    render formats: :html, layout: false
  end

  def toggle_hide_dashcard_color_overlays
    @current_user.preferences[:hide_dashcard_color_overlays] =
      !@current_user.preferences[:hide_dashcard_color_overlays]
    @current_user.save!
    render json: {}
  end

  def dashboard_view
    if request.get?
      render json: {
        dashboard_view: @current_user.dashboard_view(@context)
      }
    elsif request.put?
      valid_options = %w[activity cards planner]

      unless valid_options.include?(params[:dashboard_view])
        return render(json: { message: "Invalid Dashboard View Option" }, status: :bad_request)
      end

      @current_user&.dashboard_view = params[:dashboard_view]
      @current_user&.save!
      render json: {}
    end
  end

  include Api::V1::StreamItem

  # @API List the activity stream
  # Returns the current user's global activity stream, paginated.
  #
  # @argument only_active_courses [Boolean]
  #   If true, will only return objects for courses the user is actively participating in
  #
  # There are many types of objects that can be returned in the activity
  # stream. All object types have the same basic set of shared attributes:
  #   !!!javascript
  #   {
  #     'created_at': '2011-07-13T09:12:00Z',
  #     'updated_at': '2011-07-25T08:52:41Z',
  #     'id': 1234,
  #     'title': 'Stream Item Subject',
  #     'message': 'This is the body text of the activity stream item. It is plain-text, and can be multiple paragraphs.',
  #     'type': 'DiscussionTopic|Conversation|Message|Submission|Conference|Collaboration|AssessmentRequest...',
  #     'read_state': false,
  #     'context_type': 'course', // course|group
  #     'course_id': 1,
  #     'group_id': null,
  #     'html_url': "http://..." // URL to the Canvas web UI for this stream item
  #   }
  #
  # In addition, each item type has its own set of attributes available.
  #
  # DiscussionTopic:
  #
  #   !!!javascript
  #   {
  #     'type': 'DiscussionTopic',
  #     'discussion_topic_id': 1234,
  #     'total_root_discussion_entries': 5,
  #     'require_initial_post': true,
  #     'user_has_posted': true,
  #     'root_discussion_entries': {
  #       ...
  #     }
  #   }
  #
  # For DiscussionTopic, the message is truncated at 4kb.
  #
  # Announcement:
  #
  #   !!!javascript
  #   {
  #     'type': 'Announcement',
  #     'announcement_id': 1234,
  #     'total_root_discussion_entries': 5,
  #     'require_initial_post': true,
  #     'user_has_posted': null,
  #     'root_discussion_entries': {
  #       ...
  #     }
  #   }
  #
  # For Announcement, the message is truncated at 4kb.
  #
  # Conversation:
  #
  #   !!!javascript
  #   {
  #     'type': 'Conversation',
  #     'conversation_id': 1234,
  #     'private': false,
  #     'participant_count': 3,
  #   }
  #
  # Message:
  #
  #   !!!javascript
  #   {
  #     'type': 'Message',
  #     'message_id': 1234,
  #     'notification_category': 'Assignment Graded'
  #   }
  #
  # Submission:
  #
  # Returns an {api:Submissions:Submission Submission} with its Course and Assignment data.
  #
  # Conference:
  #
  #   !!!javascript
  #   {
  #     'type': 'Conference',
  #     'web_conference_id': 1234
  #   }
  #
  # Collaboration:
  #
  #   !!!javascript
  #   {
  #     'type': 'Collaboration',
  #     'collaboration_id': 1234
  #   }
  #
  # AssessmentRequest:
  #
  #   !!!javascript
  #   {
  #     'type': 'AssessmentRequest',
  #     'assessment_request_id': 1234
  #   }
  def activity_stream
    if @current_user
      # this endpoint has undocumented params (context_code, submission_user_id and asset_type) to
      # support submission comments in the conversations inbox.
      # please replace this with a more reasonable solution at your earliest convenience
      opts = { paginate_url: :api_v1_user_activity_stream_url }
      opts[:asset_type] = params[:asset_type] if params.key?(:asset_type)
      opts[:context] = Context.find_by_asset_string(params[:context_code]) if params[:context_code]
      opts[:submission_user_id] = params[:submission_user_id] if params.key?(:submission_user_id)
      opts[:only_active_courses] = value_to_boolean(params[:only_active_courses]) if params.key?(:only_active_courses)
      api_render_stream(opts)
    else
      render_unauthorized_action
    end
  end

  # @API Activity stream summary
  # Returns a summary of the current user's global activity stream.
  #
  # @example_response
  #   [
  #     {
  #       "type": "DiscussionTopic",
  #       "unread_count": 2,
  #       "count": 7
  #     },
  #     {
  #       "type": "Conversation",
  #       "unread_count": 0,
  #       "count": 3
  #     }
  #   ]
  def activity_stream_summary
    if @current_user
      api_render_stream_summary
    else
      render_unauthorize_action
    end
  end

  def manageable_courses
    get_context
    return unless authorized_action(@context, @current_user, :manage)

    # include concluded enrollments as well as active ones if requested
    include_concluded = params[:include].try(:include?, "concluded")
    limit = 100
    @query = params[:course].try(:[], :name) || params[:term]
    @courses = []
    Shard.with_each_shard(@context.in_region_associated_shards) do
      scope = if @query.present?
                @context.manageable_courses_by_query(@query, include_concluded)
              else
                @context.manageable_courses(include_concluded).limit(limit)
              end
      @courses += scope.select("courses.*,#{Course.best_unicode_collation_key("name")} AS sort_key").order("sort_key").preload(:enrollment_term).to_a
    end

    @courses = @courses.sort_by do |c|
      [
        c.enrollment_term.default_term? ? CanvasSort::First : CanvasSort::Last, # Default term first
        c.enrollment_term.start_at || CanvasSort::First, # Most recent start_at
        c.sort_key # Alphabetical
      ]
    end[0, limit]

    if params[:enforce_manage_grant_requirement]
      @courses.select! do |c|
        c.grants_any_right?(
          @current_user,
          :manage_content,
          *RoleOverride::GRANULAR_MANAGE_COURSE_CONTENT_PERMISSIONS
        )
      end
    else
      @courses.select! { |c| c.grants_all_rights?(@current_user, :read_as_admin, :read) }
    end

    render json: @courses.map { |c|
      { label: c.nickname_for(@current_user),
        id: c.id,
        course_code: c.course_code,
        sis_id: c.sis_source_id,
        term: c.enrollment_term.name,
        enrollment_start: c.enrollment_term.start_at,
        account_name: c.enrollment_term.root_account.name,
        account_id: c.enrollment_term.root_account.id,
        start_at: datetime_string(c.start_at, :verbose, nil, true),
        end_at: datetime_string(c.conclude_at, :verbose, nil, true) }
    }
  end

  include Api::V1::TodoItem
  # @API List the TODO items
  # A paginated list of the current user's list of todo items.
  #
  # @argument include[] [String, "ungraded_quizzes"]
  #   "ungraded_quizzes":: Optionally include ungraded quizzes (such as practice quizzes and surveys) in the list.
  #                        These will be returned under a +quiz+ key instead of an +assignment+ key in response elements.
  #
  # There is a limit to the number of items returned.
  #
  # The `ignore` and `ignore_permanently` URLs can be used to update the user's
  # preferences on what items will be displayed.
  # Performing a DELETE request against the `ignore` URL will hide that item
  # from future todo item requests, until the item changes.
  # Performing a DELETE request against the `ignore_permanently` URL will hide
  # that item forever.
  #
  # @example_response
  #   [
  #     {
  #       'type': 'grading',        // an assignment that needs grading
  #       'assignment': { .. assignment object .. },
  #       'ignore': '.. url ..',
  #       'ignore_permanently': '.. url ..',
  #       'html_url': '.. url ..',
  #       'needs_grading_count': 3, // number of submissions that need grading
  #       'context_type': 'course', // course|group
  #       'course_id': 1,
  #       'group_id': null,
  #     },
  #     {
  #       'type' => 'submitting',   // an assignment that needs submitting soon
  #       'assignment' => { .. assignment object .. },
  #       'ignore' => '.. url ..',
  #       'ignore_permanently' => '.. url ..',
  #       'html_url': '.. url ..',
  #       'context_type': 'course',
  #       'course_id': 1,
  #     },
  #     {
  #       'type' => 'submitting',   // a quiz that needs submitting soon
  #       'quiz' => { .. quiz object .. },
  #       'ignore' => '.. url ..',
  #       'ignore_permanently' => '.. url ..',
  #       'html_url': '.. url ..',
  #       'context_type': 'course',
  #       'course_id': 1,
  #     },
  #   ]
  def todo_items
    GuardRail.activate(:secondary) do
      return render_unauthorized_action unless @current_user

      bookmark = Plannable::Bookmarker.new(Assignment, false, [:due_at, :created_at], :id)
      grading_scope = @current_user.assignments_needing_grading(scope_only: true)
                                   .reorder(:due_at, :id).preload(:external_tool_tag, :rubric_association, :rubric, :discussion_topic, :quiz, :duplicate_of)
      submitting_scope = @current_user
                         .assignments_needing_submitting(
                           include_ungraded: true,
                           scope_only: true
                         )
                         .reorder(:due_at, :id).preload(:external_tool_tag, :rubric_association, :rubric, :discussion_topic, :quiz).eager_load(:duplicate_of)

      grading_collection = BookmarkedCollection.wrap(bookmark, grading_scope)
      grading_collection = BookmarkedCollection.filter(grading_collection) do |assignment|
        assignment.context.grants_right?(@current_user, session, :manage_grades)
      end
      grading_collection = BookmarkedCollection.transform(grading_collection) do |a|
        todo_item_json(a, @current_user, session, "grading")
      end
      submitting_collection = BookmarkedCollection.wrap(bookmark, submitting_scope)
      submitting_collection = BookmarkedCollection.transform(submitting_collection) do |a|
        todo_item_json(a, @current_user, session, "submitting")
      end
      collections = [
        ["grading", grading_collection],
        ["submitting", submitting_collection]
      ]

      if Array(params[:include]).include? "ungraded_quizzes"
        quizzes_bookmark = Plannable::Bookmarker.new(Quizzes::Quiz, false, [:due_at, :created_at], :id)
        quizzes_scope = @current_user
                        .ungraded_quizzes(
                          needing_submitting: true,
                          scope_only: true
                        )
                        .reorder(:due_at, :id)
        quizzes_collection = BookmarkedCollection.wrap(quizzes_bookmark, quizzes_scope)
        quizzes_collection = BookmarkedCollection.transform(quizzes_collection) do |a|
          todo_item_json(a, @current_user, session, "submitting")
        end

        collections << ["quizzes", quizzes_collection]
      end

      paginated_collection = BookmarkedCollection.merge(*collections)
      todos = Api.paginate(paginated_collection, self, api_v1_user_todo_list_items_url)
      render json: todos
    end
  end

  # @API List counts for todo items
  # Counts of different todo items such as the number of assignments needing grading as well as the number of assignments needing submitting.
  #
  # @argument include[] [String, "ungraded_quizzes"]
  #   "ungraded_quizzes":: Optionally include ungraded quizzes (such as practice quizzes and surveys) in the list.
  #                        These will be returned under a +quiz+ key instead of an +assignment+ key in response elements.
  #
  # There is a limit to the number of todo items this endpoint will count.
  # It will only look at the first 100 todo items for the user. If the user has more than 100 todo items this count may not be reliable.
  # The largest reliable number for both counts is 100.
  #
  # @example_response
  #   {
  #     needs_grading_count: 32,
  #     assignments_needing_submitting: 10
  #   }
  def todo_item_count
    GuardRail.activate(:secondary) do
      return render_unauthorized_action unless @current_user

      grading = @current_user.submissions_needing_grading_count
      submitting = @current_user.assignments_needing_submitting(include_ungraded: true, scope_only: true, limit: nil).size
      if Array(params[:include]).include? "ungraded_quizzes"
        submitting += @current_user.ungraded_quizzes(needing_submitting: true, scope_only: true, limit: nil).size
      end
      render json: { needs_grading_count: grading, assignments_needing_submitting: submitting }
    end
  end

  include Api::V1::Assignment
  include Api::V1::CalendarEvent

  # @API List upcoming assignments, calendar events
  # A paginated list of the current user's upcoming events.
  #
  # @example_response
  #   [
  #     {
  #       "id"=>597,
  #       "title"=>"Upcoming Course Event",
  #       "description"=>"Attendance is correlated with passing!",
  #       "start_at"=>"2013-04-27T14:33:14Z",
  #       "end_at"=>"2013-04-27T14:33:14Z",
  #       "location_name"=>"Red brick house",
  #       "location_address"=>"110 Top of the Hill Dr.",
  #       "all_day"=>false,
  #       "all_day_date"=>nil,
  #       "created_at"=>"2013-04-26T14:33:14Z",
  #       "updated_at"=>"2013-04-26T14:33:14Z",
  #       "workflow_state"=>"active",
  #       "context_code"=>"course_12938",
  #       "child_events_count"=>0,
  #       "child_events"=>[],
  #       "parent_event_id"=>nil,
  #       "hidden"=>false,
  #       "url"=>"http://www.example.com/api/v1/calendar_events/597",
  #       "html_url"=>"http://www.example.com/calendar?event_id=597&include_contexts=course_12938"
  #     },
  #     {
  #       "id"=>"assignment_9729",
  #       "title"=>"Upcoming Assignment",
  #       "description"=>nil,
  #       "start_at"=>"2013-04-28T14:47:32Z",
  #       "end_at"=>"2013-04-28T14:47:32Z",
  #       "all_day"=>false,
  #       "all_day_date"=>"2013-04-28",
  #       "created_at"=>"2013-04-26T14:47:32Z",
  #       "updated_at"=>"2013-04-26T14:47:32Z",
  #       "workflow_state"=>"published",
  #       "context_code"=>"course_12942",
  #       "assignment"=>{
  #         "id"=>9729,
  #         "name"=>"Upcoming Assignment",
  #         "description"=>nil,
  #         "points_possible"=>10,
  #         "due_at"=>"2013-04-28T14:47:32Z",
  #         "assignment_group_id"=>2439,
  #         "automatic_peer_reviews"=>false,
  #         "grade_group_students_individually"=>nil,
  #         "grading_standard_id"=>nil,
  #         "grading_type"=>"points",
  #         "group_category_id"=>nil,
  #         "lock_at"=>nil,
  #         "peer_reviews"=>false,
  #         "position"=>1,
  #         "unlock_at"=>nil,
  #         "course_id"=>12942,
  #         "submission_types"=>["none"],
  #         "needs_grading_count"=>0,
  #         "html_url"=>"http://www.example.com/courses/12942/assignments/9729"
  #       },
  #       "url"=>"http://www.example.com/api/v1/calendar_events/assignment_9729",
  #       "html_url"=>"http://www.example.com/courses/12942/assignments/9729"
  #     }
  #   ]
  def upcoming_events
    return render_unauthorized_action unless @current_user

    GuardRail.activate(:secondary) do
      prepare_current_user_dashboard_items

      events = @upcoming_events.map do |e|
        event_json(e, @current_user, session)
      end

      render json: events
    end
  end

  # @API List Missing Submissions
  # A paginated list of past-due assignments for which the student does not have a submission.
  # The user sending the request must either be the student, an admin or a parent observer using the parent app
  #
  # @argument user_id
  #   the student's ID
  #
  # @argument observed_user_id [String]
  #   Return missing submissions for the given observed user. Must be accompanied by course_ids[].
  #   The user making the request must be observing the observed user in all the courses specified by
  #   course_ids[].
  #
  # @argument include[] [String, "planner_overrides"|"course"]
  #   "planner_overrides":: Optionally include the assignment's associated planner override, if it exists, for the current user.
  #                         These will be returned under a +planner_override+ key
  #   "course":: Optionally include the assignments' courses
  #
  # @argument filter[] [String, "submittable"|"current_grading_period"]
  #   "submittable":: Only return assignments that the current user can submit (i.e. filter out locked assignments)
  #   "current_grading_period":: Only return missing assignments that are in the current grading period
  #
  # @argument course_ids[] [String]
  #   Optionally restricts the list of past-due assignments to only those associated with the specified
  #   course IDs. Required if observed_user_id is passed.
  #
  # @returns [Assignment]
  def missing_submissions
    GuardRail.activate(:secondary) do
      user = api_find(User, params[:user_id])
      return render_unauthorized_action unless @current_user && user.grants_right?(@current_user, :read)

      included_course_ids = api_find_all(Course, Array(params[:course_ids])).pluck(:id)

      if params.key?(:observed_user_id)
        return render_unauthorized_action if included_course_ids.empty?

        user = api_find(User, params[:observed_user_id])
        valid_course_ids = @current_user.observer_enrollments.active.where(associated_user_id: params[:observed_user_id]).shard(@current_user).pluck(:course_id)
        return render_unauthorized_action unless (included_course_ids - valid_course_ids).empty?
      end

      filter = Array(params[:filter])
      only_submittable = filter.include?("submittable")
      only_current_grading_period = filter.include?("current_grading_period")

      course_ids = user.participating_student_course_ids
      # participating_student_course_ids returns ids relative to user, but included_course_ids are relative to the current shard
      course_ids.map! { |course_id| Shard.relative_id_for(course_id, user.shard, Shard.current) }
      course_ids = course_ids.select { |id| included_course_ids.include?(id) } unless included_course_ids.empty?

      submissions = Shard.partition_by_shard(course_ids) do |shard_course_ids|
        subs = Submission.active.preload(:assignment)
                         .missing
                         .where(user_id: user.id,
                                assignments: { context_id: shard_course_ids })
                         .merge(Assignment.published)
        subs = subs.merge(Assignment.not_locked) if only_submittable
        subs = subs.in_current_grading_period_for_courses(shard_course_ids) if only_current_grading_period
        subs.order(:cached_due_date, :id)
      end
      assignments = Api.paginate(submissions, self, api_v1_user_missing_submissions_url).map(&:assignment)

      includes = Array(params[:include])
      planner_overrides = includes.include?("planner_overrides")
      include_course = includes.include?("course")
      ActiveRecord::Associations.preload(assignments, :context) if include_course

      json = assignments.map do |as|
        assmt_json = assignment_json(as, user, session, include_planner_override: planner_overrides)
        assmt_json["course"] = course_json(as.context, user, session, [], nil) if include_course
        assmt_json
      end

      render json: json
    end
  end

  def ignore_item
    unless %w[grading submitting reviewing moderation].include?(params[:purpose])
      return render(json: { ignored: false }, status: :bad_request)
    end

    @current_user.ignore_item!(ActiveRecord::Base.find_by_asset_string(params[:asset_string], ["Assignment", "AssessmentRequest", "Quizzes::Quiz"]),
                               params[:purpose], params[:permanent] == "1")
    render json: { ignored: true }
  end

  # @API Hide a stream item
  # Hide the given stream item.
  #
  # @example_request
  #    curl https://<canvas>/api/v1/users/self/activity_stream/<stream_item_id> \
  #       -X DELETE \
  #       -H 'Authorization: Bearer <token>'
  #
  # @example_response
  #     {
  #       "hidden": true
  #     }
  def ignore_stream_item
    @current_user.shard.activate do # can't just pass in the user's shard to relative_id_for, since local ids will be incorrectly scoped to the current shard, not the user's
      if (item = @current_user.stream_item_instances.where(stream_item_id: Shard.relative_id_for(params[:id], Shard.current, Shard.current)).first)
        item.update_attribute(:hidden, true) # observer handles cache invalidation
      end
    end
    render json: { hidden: true }
  end

  # @API Hide all stream items
  # Hide all stream items for the user
  #
  # @example_request
  #    curl https://<canvas>/api/v1/users/self/activity_stream \
  #       -X DELETE \
  #       -H 'Authorization: Bearer <token>'
  #
  # @example_response
  #     {
  #       "hidden": true
  #     }
  def ignore_all_stream_items
    @current_user.shard.activate do # can't just pass in the user's shard to relative_id_for, since local ids will be incorrectly scoped to the current shard, not the user's
      @current_user.stream_item_instances.where(hidden: false).each do |item|
        item.update_attribute(:hidden, true) # observer handles cache invalidation
      end
    end
    render json: { hidden: true }
  end

  # @API Upload a file
  #
  # Upload a file to the user's personal files section.
  #
  # This API endpoint is the first step in uploading a file to a user's files.
  # See the {file:file_uploads.html File Upload Documentation} for details on
  # the file upload workflow.
  #
  # Note that typically users will only be able to upload files to their
  # own files section. Passing a user_id of +self+ is an easy shortcut
  # to specify the current user.
  def create_file
    @user = api_find(User, params[:user_id])
    @attachment = @user.attachments.build
    if authorized_action(@attachment, @current_user, :create)
      @context = @user
      api_attachment_preflight(@current_user, request, check_quota: true)
    end
  end

  def close_notification
    @current_user.close_announcement(AccountNotification.find(params[:id]))
    render json: @current_user
  end

  def delete_user_service
    deleted = @current_user.user_services.find(params[:id]).destroy
    if deleted.service == "google_drive"
      Rails.cache.delete(["google_drive_tokens", @current_user].cache_key)
    end
    render json: { deleted: true }
  end

  ServiceCredentials = Struct.new(:service_user_name, :decrypted_password)

  def create_user_service
    user_name = params[:user_service][:user_name]
    password = params[:user_service][:password]
    service = ServiceCredentials.new(user_name, password)
    case params[:user_service][:service]
    when "delicious"
      delicious_get_last_posted(service)
    when "diigo"
      Diigo::Connection.diigo_get_bookmarks(service)
    when "skype"
      true
    else
      raise "Unknown Service"
    end
    @service = UserService.register_from_params(@current_user, params[:user_service])
    render json: @service
  rescue => e
    Canvas::Errors.capture_exception(:user_service, e)
    render json: { errors: true }, status: :bad_request
  end

  def services
    params[:service_types] ||= params[:service_type]
    json = Rails.cache.fetch(["user_services", @current_user, params[:service_type]].cache_key) do
      @services = @current_user.user_services rescue []
      if params[:service_types]
        @services = @services.of_type(params[:service_types].split(",")) rescue []
      end
      @services.map { |s| s.as_json(only: %i[service_user_id service_user_url service_user_name service type id]) }
    end
    render json: json
  end

  def bookmark_search
    @service = @current_user.user_services.where(type: "BookmarkService", service: params[:service_type]).first rescue nil
    res = nil
    res = @service.find_bookmarks(params[:q]) if @service
    render json: res
  end

  def show
    GuardRail.activate(:secondary) do
      # we _don't_ want to get context if the user is the context
      # so that for missing user context we can 401, but for others we can 404
      get_context(include_deleted: true) if params[:account_id] || params[:course_id] || params[:group_id]

      @context_account = @context.is_a?(Account) ? @context : @domain_root_account
      @user = api_find_all(@context&.all_users || User, [params[:id]]).first
      allowed = @user&.grants_right?(@current_user, session, :read_full_profile)

      return render_unauthorized_action unless allowed

      @context ||= @user

      add_crumb(t("crumbs.profile", "%{user}'s profile", user: @user.short_name), @user == @current_user ? user_profile_path(@current_user) : user_path(@user))

      @group_memberships = @user.cached_current_group_memberships_by_date

      # course_section and enrollment term will only be used if the enrollment dates haven't been cached yet;
      # maybe should just look at the first enrollment and check if it's cached to decide if we should include
      # them here
      @enrollments = @user.enrollments
                          .shard(@user)
                          .where("enrollments.workflow_state<>'deleted' AND courses.workflow_state<>'deleted'")
                          .eager_load(:course)
                          .preload(:associated_user, :course_section, :enrollment_state, course: { enrollment_term: :enrollment_dates_overrides }).to_a

      # restrict view for other users
      if @user != @current_user
        @enrollments = @enrollments.select { |e| e.grants_right?(@current_user, session, :read) }
      end

      @enrollments = @enrollments.sort_by { |e| [e.state_sortable, e.rank_sortable, e.course.name] }
      # pre-populate the reverse association
      @enrollments.each { |e| e.user = @user }

      @show_page_views = !!(page_views_enabled? && @user.grants_right?(@current_user, session, :view_statistics))

      status = @user.deleted? ? 404 : 200
      respond_to do |format|
        format.html do
          @google_analytics_page_title = "User"
          @body_classes << "full-width"
          js_env(CONTEXT_USER_DISPLAY_NAME: @user.short_name,
                 USER_ID: @user.id)
          render status: status
        end
        format.json do
          render json: user_json(@user, @current_user, session, %w[locale avatar_url],
                                 @current_user.pseudonym.account),
                 status: status
        end
      end
    end
  end

  # @API Show user details
  #
  # Shows details for user.
  #
  # Also includes an attribute "permissions", a non-comprehensive list of permissions for the user.
  # Example:
  #   !!!javascript
  #   "permissions": {
  #    "can_update_name": true, // Whether the user can update their name.
  #    "can_update_avatar": false, // Whether the user can update their avatar.
  #    "limit_parent_app_web_access": false // Whether the user can interact with Canvas web from the Canvas Parent app.
  #   }
  #
  # @argument include[] [String, "uuid", "last_login"]
  #   Array of additional information to include on the user record.
  #   "locale", "avatar_url", "permissions", "email", and "effective_locale"
  #   will always be returned
  #
  # @example_request
  #   curl https://<canvas>/api/v1/users/self \
  #       -X GET \
  #       -H 'Authorization: Bearer <token>'
  #
  # @returns User
  def api_show
    @user = api_find(User, params[:id])
    if @user.grants_right?(@current_user, session, :api_show_user)
      includes = api_show_includes
      # would've preferred to pass User.with_last_login as the collection to
      # api_find but the implementation of that scope appears to be incompatible
      # with what api_find does
      if includes.include?("last_login")
        pseudonyms =
          SisPseudonym.for(
            @user,
            @domain_root_account,
            type: :implicit,
            require_sis: false,
            include_all_pseudonyms: true
          )
<<<<<<< HEAD
        @user.last_login = pseudonyms&.max_by(&:current_login_at)&.current_login_at
=======
        @user.last_login = pseudonyms&.filter_map(&:current_login_at)&.max
>>>>>>> 6b6248f4
      end

      render json: user_json(@user, @current_user, session, includes, @domain_root_account),
             status: @user.deleted? ? 404 : 200
    else
      raise ActiveRecord::RecordNotFound
    end
  end

  def external_tool
    @tool = ContextExternalTool.find_for(params[:id], @domain_root_account, :user_navigation)
    @opaque_id = @tool.opaque_identifier_for(@current_user, context: @domain_root_account)
    @resource_type = "user_navigation"

    success_url = user_profile_url(@current_user)
    @return_url = named_context_url(@current_user, :context_external_content_success_url, "external_tool_redirect", { include_host: true })
    @redirect_return = true
    @context = @current_user
    js_env(redirect_return_success_url: success_url,
           redirect_return_cancel_url: success_url)

    @lti_launch = @tool.settings["post_only"] ? Lti::Launch.new(post_only: true) : Lti::Launch.new
    opts = {
      resource_type: @resource_type,
      link_code: @opaque_id,
      domain: HostUrl.context_host(@domain_root_account, request.host)
    }
    variable_expander = Lti::VariableExpander.new(@domain_root_account, @context, self, {
                                                    current_user: @current_user,
                                                    current_pseudonym: @current_pseudonym,
                                                    tool: @tool
                                                  })
    Canvas::LiveEvents.asset_access(@tool, "external_tools", @current_user.class.name, nil)
    adapter = if @tool.use_1_3?
                Lti::LtiAdvantageAdapter.new(
                  tool: @tool,
                  user: @current_user,
                  context: @domain_root_account,
                  return_url: @return_url,
                  expander: variable_expander,
                  opts: opts
                )
              else
                Lti::LtiOutboundAdapter.new(@tool, @current_user, @domain_root_account).prepare_tool_launch(@return_url, variable_expander, opts)
              end

    @lti_launch.params = adapter.generate_post_payload
    @lti_launch.resource_url = @tool.login_or_launch_url(extension_type: :user_navigation)
    @lti_launch.link_text = @tool.label_for(:user_navigation, I18n.locale)
    @lti_launch.analytics_id = @tool.tool_id

    set_active_tab @tool.asset_string
    add_crumb(@current_user.short_name, user_profile_path(@current_user))
    render Lti::AppUtil.display_template
  end

  def new
    return redirect_to(root_url) if @current_user

    run_login_hooks
    @include_recaptcha = recaptcha_enabled?
    js_env ACCOUNT: account_json(@domain_root_account, nil, session, ["registration_settings"]),
           PASSWORD_POLICY: @domain_root_account.password_policy
    render layout: "bare"
  end

  include Api::V1::User
  include Api::V1::Avatar
  include Api::V1::Account

  # @API Create a user
  # Create and return a new user and pseudonym for an account.
  #
  # [DEPRECATED (for self-registration only)] If you don't have the "Modify
  # login details for users" permission, but self-registration is enabled
  # on the account, you can still use this endpoint to register new users.
  # Certain fields will be required, and others will be ignored (see below).
  #
  # @argument user[name] [String]
  #   The full name of the user. This name will be used by teacher for grading.
  #   Required if this is a self-registration.
  #
  # @argument user[short_name] [String]
  #   User's name as it will be displayed in discussions, messages, and comments.
  #
  # @argument user[sortable_name] [String]
  #   User's name as used to sort alphabetically in lists.
  #
  # @argument user[time_zone] [String]
  #   The time zone for the user. Allowed time zones are
  #   {http://www.iana.org/time-zones IANA time zones} or friendlier
  #   {http://api.rubyonrails.org/classes/ActiveSupport/TimeZone.html Ruby on Rails time zones}.
  #
  # @argument user[locale] [String]
  #   The user's preferred language, from the list of languages Canvas supports.
  #   This is in RFC-5646 format.
  #
  # @argument user[terms_of_use] [Boolean]
  #   Whether the user accepts the terms of use. Required if this is a
  #   self-registration and this canvas instance requires users to accept
  #   the terms (on by default).
  #
  #   If this is true, it will mark the user as having accepted the terms of use.
  #
  # @argument user[skip_registration] [Boolean]
  #   Automatically mark the user as registered.
  #
  #   If this is true, it is recommended to set <tt>"pseudonym[send_confirmation]"</tt> to true as well.
  #   Otherwise, the user will not receive any messages about their account creation.
  #
  #   The users communication channel confirmation can be skipped by setting
  #   <tt>"communication_channel[skip_confirmation]"</tt> to true as well.
  #
  # @argument pseudonym[unique_id] [Required, String]
  #   User's login ID. If this is a self-registration, it must be a valid
  #   email address.
  #
  # @argument pseudonym[password] [String]
  #   User's password. Cannot be set during self-registration.
  #
  # @argument pseudonym[sis_user_id] [String]
  #   SIS ID for the user's account. To set this parameter, the caller must be
  #   able to manage SIS permissions.
  #
  # @argument pseudonym[integration_id] [String]
  #   Integration ID for the login. To set this parameter, the caller must be able to
  #   manage SIS permissions. The Integration ID is a secondary
  #   identifier useful for more complex SIS integrations.
  #
  # @argument pseudonym[send_confirmation] [Boolean]
  #   Send user notification of account creation if true.
  #   Automatically set to true during self-registration.
  #
  # @argument pseudonym[force_self_registration] [Boolean]
  #   Send user a self-registration style email if true.
  #   Setting it means the users will get a notification asking them
  #   to "complete the registration process" by clicking it, setting
  #   a password, and letting them in.  Will only be executed on
  #   if the user does not need admin approval.
  #   Defaults to false unless explicitly provided.
  #
  # @argument pseudonym[authentication_provider_id] [String]
  #   The authentication provider this login is associated with. Logins
  #   associated with a specific provider can only be used with that provider.
  #   Legacy providers (LDAP, CAS, SAML) will search for logins associated with
  #   them, or unassociated logins. New providers will only search for logins
  #   explicitly associated with them. This can be the integer ID of the
  #   provider, or the type of the provider (in which case, it will find the
  #   first matching provider).
  #
  # @argument communication_channel[type] [String]
  #   The communication channel type, e.g. 'email' or 'sms'.
  #
  # @argument communication_channel[address] [String]
  #   The communication channel address, e.g. the user's email address.
  #
  # @argument communication_channel[confirmation_url] [Boolean]
  #   Only valid for account admins. If true, returns the new user account
  #   confirmation URL in the response.
  #
  # @argument communication_channel[skip_confirmation] [Boolean]
  #   Only valid for site admins and account admins making requests; If true, the channel is
  #   automatically validated and no confirmation email or SMS is sent.
  #   Otherwise, the user must respond to a confirmation message to confirm the
  #   channel.
  #
  #   If this is true, it is recommended to set <tt>"pseudonym[send_confirmation]"</tt> to true as well.
  #   Otherwise, the user will not receive any messages about their account creation.
  #
  # @argument force_validations [Boolean]
  #   If true, validations are performed on the newly created user (and their associated pseudonym)
  #   even if the request is made by a privileged user like an admin. When set to false,
  #   or not included in the request parameters, any newly created users are subject to
  #   validations unless the request is made by a user with a 'manage_user_logins' right.
  #   In which case, certain validations such as 'require_acceptance_of_terms' and
  #   'require_presence_of_name' are not enforced. Use this parameter to return helpful json
  #   errors while building users with an admin request.
  #
  # @argument enable_sis_reactivation [Boolean]
  #   When true, will first try to re-activate a deleted user with matching sis_user_id if possible.
  #   This is commonly done with user[skip_registration] and communication_channel[skip_confirmation]
  #   so that the default communication_channel is also restored.
  #
  # @argument destination [URL]
  #
  #   If you're setting the password for the newly created user, you can provide this param
  #   with a valid URL pointing into this Canvas installation, and the response will include
  #   a destination field that's a URL that you can redirect a browser to and have the newly
  #   created user automatically logged in. The URL is only valid for a short time, and must
  #   match the domain this request is directed to, and be for a well-formed path that Canvas
  #   can recognize.
  #
  # @argument initial_enrollment_type [String]
  #   `observer` if doing a self-registration with a pairing code. This allows setting the
  #   password during user creation.
  #
  # @argument pairing_code[code] [String]
  #   If provided and valid, will link the new user as an observer to the student's whose
  #   pairing code is given.
  #
  # @returns User
  def create
    create_user
  end

  # @API [DEPRECATED] Self register a user
  # Self register and return a new user and pseudonym for an account.
  #
  # If self-registration is enabled on the account, you can use this
  # endpoint to self register new users.
  #
  # @argument user[name] [Required, String]
  #   The full name of the user. This name will be used by teacher for grading.
  #
  #
  # @argument user[short_name] [String]
  #   User's name as it will be displayed in discussions, messages, and comments.
  #
  # @argument user[sortable_name] [String]
  #   User's name as used to sort alphabetically in lists.
  #
  # @argument user[time_zone] [String]
  #   The time zone for the user. Allowed time zones are
  #   {http://www.iana.org/time-zones IANA time zones} or friendlier
  #   {http://api.rubyonrails.org/classes/ActiveSupport/TimeZone.html Ruby on Rails time zones}.
  #
  # @argument user[locale] [String]
  #   The user's preferred language, from the list of languages Canvas supports.
  #   This is in RFC-5646 format.
  #
  # @argument user[terms_of_use] [Required, Boolean]
  #   Whether the user accepts the terms of use.
  #
  # @argument pseudonym[unique_id] [Required, String]
  #   User's login ID. Must be a valid email address.
  #
  # @argument communication_channel[type] [String]
  #   The communication channel type, e.g. 'email' or 'sms'.
  #
  # @argument communication_channel[address] [String]
  #   The communication channel address, e.g. the user's email address.
  #
  # @returns User
  def create_self_registered_user
    create_user
  end

  BOOLEAN_PREFS = %i[manual_mark_as_read collapse_global_nav collapse_course_nav hide_dashcard_color_overlays release_notes_badge_disabled comment_library_suggestions_enabled elementary_dashboard_disabled].freeze

  # @API Update user settings.
  # Update an existing user's settings.
  #
  # @argument manual_mark_as_read [Boolean]
  #   If true, require user to manually mark discussion posts as read (don't
  #   auto-mark as read).
  #
  # @argument release_notes_badge_disabled [Boolean]
  #   If true, hide the badge for new release notes.
  #
  # @argument collapse_global_nav [Boolean]
  #   If true, the user's page loads with the global navigation collapsed
  #
  # @argument collapse_course_nav [Boolean]
  #   If true, the user's course pages will load with the course navigation
  #   collapsed.
  #
  # @argument hide_dashcard_color_overlays [Boolean]
  #   If true, images on course cards will be presented without being tinted
  #   to match the course color.
  #
  # @argument comment_library_suggestions_enabled [Boolean]
  #   If true, suggestions within the comment library will be shown.
  #
  # @argument elementary_dashboard_disabled [Boolean]
  #   If true, will display the user's preferred class Canvas dashboard
  #   view instead of the canvas for elementary view.
  #
  # @example_request
  #
  #   curl 'https://<canvas>/api/v1/users/<user_id>/settings \
  #     -X PUT \
  #     -F 'manual_mark_as_read=true'
  #     -H 'Authorization: Bearer <token>'
  def settings
    user = api_find(User, params[:id])

    case
    when request.get?
      return unless authorized_action(user, @current_user, :read)

      render json: BOOLEAN_PREFS.index_with { |pref| !!user.preferences[pref] }
    when request.put?
      return unless authorized_action(user, @current_user, [:manage, :manage_user_details])

      BOOLEAN_PREFS.each do |pref|
        user.preferences[pref] = value_to_boolean(params[pref]) unless params[pref].nil?
      end

      respond_to do |format|
        format.json do
          if user.save
            render json: BOOLEAN_PREFS.index_with { |pref| !!user.preferences[pref] }
          else
            render(json: user.errors, status: :bad_request)
          end
        end
      end
    end
  end

  def get_new_user_tutorial_statuses
    user = api_find(User, params[:id])
    unless user == @current_user
      return render(json: { message: "This endpoint only works against the current user" }, status: :unauthorized)
    end
    return unless authorized_action(user, @current_user, :manage)

    render_new_user_tutorial_statuses(user)
  end

  def set_new_user_tutorial_status
    user = api_find(User, params[:id])
    unless user == @current_user
      return render(json: { message: "This endpoint only works against the current user" }, status: :unauthorized)
    end

    valid_names = %w[home modules pages assignments quizzes settings files people announcements
                     grades discussions syllabus collaborations import conferences]

    # Check if the page_name is valid
    unless valid_names.include?(params[:page_name])
      return render(json: { message: "Invalid Page Name Provided" }, status: :bad_request)
    end

    statuses = user.new_user_tutorial_statuses
    statuses[params[:page_name]] = value_to_boolean(params[:collapsed])
    user.set_preference(:new_user_tutorial_statuses, statuses)

    respond_to do |format|
      format.json do
        if user.save
          render_new_user_tutorial_statuses(user)
        else
          render(json: user.errors, status: :bad_request)
        end
      end
    end
  end

  # @API Get custom colors
  # Returns all custom colors that have been saved for a user.
  #
  # @example_request
  #
  #   curl 'https://<canvas>/api/v1/users/<user_id>/colors/ \
  #     -X GET \
  #     -H 'Authorization: Bearer <token>'
  #
  # @example_response
  #   {
  #     "custom_colors": {
  #       "course_42": "#abc123",
  #       "course_88": "#123abc"
  #     }
  #   }
  #
  def get_custom_colors
    user = api_find(User, params[:id])
    return unless authorized_action(user, @current_user, :read)

    render(json: { custom_colors: user.custom_colors })
  end

  # @API Get custom color
  # Returns the custom colors that have been saved for a user for a given context.
  #
  # The asset_string parameter should be in the format 'context_id', for example
  # 'course_42'.
  #
  # @example_request
  #
  #   curl 'https://<canvas>/api/v1/users/<user_id>/colors/<asset_string> \
  #     -X GET \
  #     -H 'Authorization: Bearer <token>'
  #
  # @example_response
  #   {
  #     "hexcode": "#abc123"
  #   }
  def get_custom_color
    user = api_find(User, params[:id])

    return unless authorized_action(user, @current_user, :read)

    if user.custom_colors[params[:asset_string]].nil?
      raise(ActiveRecord::RecordNotFound, "Asset does not have an associated color.")
    end

    render(json: { hexcode: user.custom_colors[params[:asset_string]] })
  end

  # @API Update custom color
  # Updates a custom color for a user for a given context.  This allows
  # colors for the calendar and elsewhere to be customized on a user basis.
  #
  # The asset string parameter should be in the format 'context_id', for example
  # 'course_42'
  #
  # @argument hexcode [String]
  #   The hexcode of the color to set for the context, if you choose to pass the
  #   hexcode as a query parameter rather than in the request body you should
  #   NOT include the '#' unless you escape it first.
  #
  # @example_request
  #
  #   curl 'https://<canvas>/api/v1/users/<user_id>/colors/<asset_string> \
  #     -X PUT \
  #     -F 'hexcode=fffeee'
  #     -H 'Authorization: Bearer <token>'
  #
  # @example_response
  #   {
  #     "hexcode": "#abc123"
  #   }
  def set_custom_color
    user = api_find(User, params[:id])

    return unless authorized_action(user, @current_user, [:manage, :manage_user_details])

    # Make sure the user has rights to the actual context used.
    context = Context.find_by_asset_string(params[:asset_string])

    if context.nil?
      raise(ActiveRecord::RecordNotFound, "Asset does not exist")
    end

    return unless authorized_action(context, @current_user, :read)

    # Check if the hexcode is valid
    unless valid_hexcode?(params[:hexcode])
      return render(json: { message: "Invalid Hexcode Provided" }, status: :bad_request)
    end

    user.shard.activate do
      colors = user.custom_colors
      # translate asset string to be relative to user's shard
      unless params[:hexcode].nil?
        colors[context.asset_string] = normalize_hexcode(params[:hexcode])
      end

      respond_to do |format|
        format.json do
          if user.set_preference(:custom_colors, colors)
            render(json: { hexcode: colors[context.asset_string] })
          else
            render(json: user.errors, status: :bad_request)
          end
        end
      end
    end
  end

  # @API Get dashboard positions
  #
  # Returns all dashboard positions that have been saved for a user.
  #
  # @example_request
  #
  #   curl 'https://<canvas>/api/v1/users/<user_id>/dashboard_positions/ \
  #     -X GET \
  #     -H 'Authorization: Bearer <token>'
  #
  # @example_response
  #   {
  #     "dashboard_positions": {
  #       "course_42": 2,
  #       "course_88": 1
  #     }
  #   }
  #
  def get_dashboard_positions
    user = api_find(User, params[:id])
    return unless authorized_action(user, @current_user, :read)

    render(json: { dashboard_positions: user.dashboard_positions })
  end

  # @API Update dashboard positions
  #
  # Updates the dashboard positions for a user for a given context.  This allows
  # positions for the dashboard cards and elsewhere to be customized on a per
  # user basis.
  #
  # The asset string parameter should be in the format 'context_id', for example
  # 'course_42'
  #
  # @example_request
  #
  #   curl 'https://<canvas>/api/v1/users/<user_id>/dashboard_positions/ \
  #     -X PUT \
  #     -F 'dashboard_positions[course_42]=1' \
  #     -F 'dashboard_positions[course_53]=2' \
  #     -F 'dashboard_positions[course_10]=3' \
  #     -H 'Authorization: Bearer <token>'
  #
  # @example_response
  #   {
  #     "dashboard_positions": {
  #       "course_10": 3,
  #       "course_42": 1,
  #       "course_53": 2
  #     }
  #   }
  def set_dashboard_positions
    user = api_find(User, params[:id])

    return unless authorized_action(user, @current_user, [:manage, :manage_user_details])

    params[:dashboard_positions].each do |key, val|
      context = Context.find_by_asset_string(key)
      if context.nil?
        raise(ActiveRecord::RecordNotFound, "Asset #{key} does not exist")
      end
      return unless authorized_action(context, @current_user, :read)

      position = Integer(val) rescue nil
      if position.nil?
        return render(json: { message: "Invalid position provided" }, status: :bad_request)
      elsif position.abs > 1_000
        # validate that the value used is less than unreasonable, but without any real effort
        return render(json: { message: "Position #{position} is too high. Your dashboard cards can probably be sorted with numbers 1-5, you could even use a 0." }, status: :bad_request)
      end
    end

    user.set_dashboard_positions(user.dashboard_positions.merge(params[:dashboard_positions].to_unsafe_h))

    respond_to do |format|
      format.json do
        if user.save
          render(json: { dashboard_positions: user.dashboard_positions })
        else
          render(json: user.errors, status: :bad_request)
        end
      end
    end
  end

  include Pronouns

  # @API Edit a user
  # Modify an existing user. To modify a user's login, see the documentation for logins.
  #
  # @argument user[name] [String]
  #   The full name of the user. This name will be used by teacher for grading.
  #
  # @argument user[short_name] [String]
  #   User's name as it will be displayed in discussions, messages, and comments.
  #
  # @argument user[sortable_name] [String]
  #   User's name as used to sort alphabetically in lists.
  #
  # @argument user[time_zone] [String]
  #   The time zone for the user. Allowed time zones are
  #   {http://www.iana.org/time-zones IANA time zones} or friendlier
  #   {http://api.rubyonrails.org/classes/ActiveSupport/TimeZone.html Ruby on Rails time zones}.
  #
  # @argument user[email] [String]
  #   The default email address of the user.
  #
  # @argument user[locale] [String]
  #   The user's preferred language, from the list of languages Canvas supports.
  #   This is in RFC-5646 format.
  #
  # @argument user[avatar][token] [String]
  #   A unique representation of the avatar record to assign as the user's
  #   current avatar. This token can be obtained from the user avatars endpoint.
  #   This supersedes the user [avatar] [url] argument, and if both are included
  #   the url will be ignored. Note: this is an internal representation and is
  #   subject to change without notice. It should be consumed with this api
  #   endpoint and used in the user update endpoint, and should not be
  #   constructed by the client.
  #
  # @argument user[avatar][url] [String]
  #   To set the user's avatar to point to an external url, do not include a
  #   token and instead pass the url here. Warning: For maximum compatibility,
  #   please use 128 px square images.
  #
  # @argument user[avatar][state] [String, "none", "submitted", "approved", "locked", "reported", "re_reported"]
  #   To set the state of user's avatar. Only valid for account administrator.
  #
  # @argument user[title] [String]
  #   Sets a title on the user profile. (See {api:ProfileController#settings Get user profile}.)
  #   Profiles must be enabled on the root account.
  #
  # @argument user[bio] [String]
  #   Sets a bio on the user profile. (See {api:ProfileController#settings Get user profile}.)
  #   Profiles must be enabled on the root account.
  #
  # @argument user[pronouns] [String]
  #   Sets pronouns on the user profile.
  #   Passing an empty string will empty the user's pronouns
  #   Only Available Pronouns set on the root account are allowed
  #   Adding and changing pronouns must be enabled on the root account.
  #
  # @argument user[event] [String, "suspend"|"unsuspend"]
  #   suspends or unsuspends all logins for this user that the calling user
  #   has permission to
  #
  # @example_request
  #
  #   curl 'https://<canvas>/api/v1/users/133.json' \
  #        -X PUT \
  #        -F 'user[name]=Sheldon Cooper' \
  #        -F 'user[short_name]=Shelly' \
  #        -F 'user[time_zone]=Pacific Time (US & Canada)' \
  #        -F 'user[avatar][token]=<opaque_token>' \
  #        -H "Authorization: Bearer <token>"
  #
  # @returns User
  def update
    params[:user] ||= {}
    user_params = params[:user]
    @user = if api_request?
              api_find(User, params[:id])
            else
              params[:id] ? api_find(User, params[:id]) : @current_user
            end

    update_email = @user.grants_right?(@current_user, :manage_user_details) && user_params[:email]
    managed_attributes = []
    managed_attributes.concat %i[name short_name sortable_name] if @user.grants_right?(@current_user, :rename)
    managed_attributes << :terms_of_use if @user == (@real_current_user || @current_user)
    managed_attributes << :email if update_email

    # we dropped birthdate from user but this will allow backwards compatability and prevent errors
    user_params.delete("birthdate")

    if @domain_root_account.enable_profiles?
      managed_attributes << :bio if @user.grants_right?(@current_user, :manage_user_details)
      managed_attributes << :title if @user.grants_right?(@current_user, :rename)
    end

    if @domain_root_account.can_change_pronouns? && @user.grants_right?(@current_user, :manage_user_details)
      managed_attributes << :pronouns
    end

    if @user.grants_right?(@current_user, :manage_user_details)
      managed_attributes.concat(%i[time_zone locale event])
    end

    if @user.grants_right?(@current_user, :update_avatar)
      avatar = user_params.delete(:avatar)

      # delete any avatar_image passed, because we only allow updating avatars
      # based on [:avatar][:token].
      user_params.delete(:avatar_image)

      managed_attributes << :avatar_image
      if (token = avatar.try(:[], :token))
        if (av_json = avatar_for_token(@user, token))
          user_params[:avatar_image] = { type: av_json["type"],
                                         url: av_json["url"] }
        end
      elsif (url = avatar.try(:[], :url))
        user_params[:avatar_image] = { url: url }
      end

      if (state = avatar.try(:[], :state))
        user_params[:avatar_image] = { state: state }
      end
    end

    if managed_attributes.empty? || !user_params.except(*managed_attributes).empty?
      return render_unauthorized_action
    end

    managed_attributes << { avatar_image: strong_anything } if managed_attributes.delete(:avatar_image)
    user_params = user_params.permit(*managed_attributes)
    new_email = user_params.delete(:email)
    # admins can update avatar images even if they are locked
    admin_avatar_update = user_params[:avatar_image] &&
                          @user.grants_right?(@current_user, :update_avatar) &&
                          @user.grants_right?(@current_user, :manage_user_details)

    includes = %w[locale avatar_url email time_zone]
    includes << "avatar_state" if @user.grants_right?(@current_user, :manage_user_details)
    if (title = user_params.delete(:title))
      @user.profile.title = title
      includes << "title"
    end
    if (bio = user_params.delete(:bio))
      @user.profile.bio = bio
      includes << "bio"
    end

    if (pronouns = user_params.delete(:pronouns))
      updated_pronoun = match_pronoun(pronouns, @domain_root_account.pronouns)
      if updated_pronoun || pronouns&.empty?
        @user.pronouns = updated_pronoun
      end
      includes << "pronouns"
    end

    if admin_avatar_update
      old_avatar_state = @user.avatar_state
      @user.avatar_state = "submitted"
    end

    if session[:require_terms]
      @user.require_acceptance_of_terms = true
    end

    @user.sortable_name_explicitly_set = user_params[:sortable_name].present?

    if (event = user_params.delete(:event)) && %w[suspend unsuspend].include?(event) &&
       @user != @current_user
      @user.pseudonyms.active.shard(@user).each do |p|
        next unless p.grants_right?(@current_user, :delete)
        next if p.active? && event == "unsuspend"
        next if p.suspended? && event == "suspend"

        p.update!(workflow_state: event == "suspend" ? "suspended" : "active")
      end
    end

    respond_to do |format|
      if @user.update(user_params)
        if admin_avatar_update
          avatar_state = old_avatar_state == :locked ? old_avatar_state : "approved"
          @user.avatar_state = user_params[:avatar_image][:state] || avatar_state
        end
        @user.profile.save if @user.profile.changed?
        @user.save if admin_avatar_update || update_email
        # User.email= causes a reload to the user object. The saves need to
        # happen before the reload happens or we lose all the hard work from
        # above.
        @user.email = new_email if update_email
        session.delete(:require_terms)
        flash[:notice] = t("user_updated", "User was successfully updated.")
        unless params[:redirect_to_previous].blank?
          return redirect_back fallback_location: user_url(@user)
        end

        format.html { redirect_to user_url(@user) }
        format.json { render json: user_json(@user, @current_user, session, includes, @domain_root_account) }
      else
        format.html { render :edit }
        format.json { render json: @user.errors, status: :bad_request }
      end
    end
  end

  # @API Terminate all user sessions
  #
  # Terminates all sessions for a user. This includes all browser-based
  # sessions and all access tokens, including manually generated ones.
  # The user can immediately re-authenticate to access Canvas again if
  # they have the current credentials. All integrations will need to
  # be re-authorized.
  def terminate_sessions
    user = api_find(User, params[:id])

    return unless authorized_action(user, @current_user, :terminate_sessions)

    now = Time.zone.now
    user.update!(last_logged_out: now)
    user.access_tokens.active.update_all(updated_at: now, permanent_expires_at: now)

    render json: "ok"
  end

  def media_download
    fetcher = MediaSourceFetcher.new(CanvasKaltura::ClientV3.new)
    extension = params[:type]
    media_type = params[:media_type]
    extension ||= params[:format] if media_type.nil?

    url = fetcher.fetch_preferred_source_url(
      media_id: params[:entryId],
      file_extension: extension,
      media_type: media_type
    )
    if url
      if params[:redirect] == "1"
        redirect_to url
      else
        render json: { "url" => url }
      end
    else
      render status: :not_found, plain: t("could_not_find_url", "Could not find download URL")
    end
  end

  def merge
    @source_user = User.find(params[:user_id])
    @target_user = User.where(id: params[:new_user_id]).first if params[:new_user_id]
    @target_user ||= @current_user
    if @source_user.grants_right?(@current_user, :merge) && @target_user.grants_right?(@current_user, :merge)
      UserMerge.from(@source_user).into(@target_user, merger: @current_user, source: "users_controller")
      @target_user.touch
      flash[:notice] = t("user_merge_success", "User merge succeeded! %{first_user} and %{second_user} are now one and the same.", first_user: @target_user.name, second_user: @source_user.name)
      if @target_user == @current_user
        redirect_to user_profile_url(@current_user)
      else
        redirect_to user_url(@target_user)
      end
    else
      flash[:error] = t("user_merge_fail", "User merge failed. Please make sure you have proper permission and try again.")
      redirect_to dashboard_url
    end
  end

  def admin_merge
    @user = User.find(params[:user_id])
    if authorized_action(@user, @current_user, :merge)
      if params[:clear]
        params.delete(:new_user_id)
        params.delete(:pending_user_id)
      end

      if params[:new_user_id].present?
        @other_user = api_find_all(User, [params[:new_user_id]]).first
        if !@other_user || !@other_user.grants_right?(@current_user, :merge)
          @other_user = nil
          flash[:error] = t("user_not_found", "No active user with that ID was found.")
        elsif @other_user == @user
          @other_user = nil
          flash[:error] = t("cant_self_merge", "You can't merge an account with itself.")
        end
      end

      if params[:pending_user_id].present?
        @pending_other_user = api_find_all(User, [params[:pending_user_id]]).first
        if !@pending_other_user || !@pending_other_user.grants_right?(@current_user, :merge)
          @pending_other_user = nil
          flash[:error] = t("user_not_found", "No active user with that ID was found.")
        elsif @pending_other_user == @user
          @pending_other_user = nil
          flash[:error] = t("cant_self_merge", "You can't merge an account with itself.")
        end
      end

      render :admin_merge
    end
  end

  def admin_split
    @user = User.find(params[:user_id])
    return unless authorized_action(@user, @current_user, :merge)

    merge_data = UserMergeData.active.splitable.where(user_id: @user).shard(@user).preload(:from_user).to_a
    js_env ADMIN_SPLIT_USER: user_display_json(@user),
           ADMIN_SPLIT_URL: api_v1_split_url(@user),
           ADMIN_SPLIT_USERS: merge_data.map { |md| user_display_json(md.from_user) }
  end

  def mark_avatar_image
    if params[:remove]
      if authorized_action(@user, @current_user, :remove_avatar)
        @user.avatar_image = {}
        @user.save
        render json: @user
      end
    else
      unless session["reported_#{@user.id}".to_sym]
        @user.report_avatar_image!
      end
      session["reports_#{@user.id}".to_sym] = true
      render json: { reported: true }
    end
  end

  def report_avatar_image
    @user = User.find(params[:user_id])
    key = "reported_#{@user.id}"
    unless session[key]
      session[key] = true
      @user.report_avatar_image!
    end
    render json: { ok: true }
  end

  def update_avatar_image
    @user = User.find(params[:user_id])
    if authorized_action(@user, @current_user, :remove_avatar)
      @user.avatar_state = params[:avatar][:state]
      @user.save
      render json: @user.as_json(include_root: false)
    end
  end

  def public_feed
    return unless get_feed_context(only: [:user])

    feed = Atom::Feed.new do |f|
      f.title = "#{@context.name} Feed"
      f.links << Atom::Link.new(href: dashboard_url, rel: "self")
      f.updated = Time.now
      f.id = user_url(@context)
    end
    @entries = []
    cutoff = 1.week.ago
    @context.courses.each do |context|
      @entries.concat Assignments::ScopedToUser.new(context, @current_user, context.assignments.published.where("assignments.updated_at>?", cutoff)).scope
      @entries.concat context.calendar_events.active.where("updated_at>?", cutoff)
      @entries.concat(DiscussionTopic::ScopedToUser.new(context, @current_user, context.discussion_topics.published.where("discussion_topics.updated_at>?", cutoff)).scope.reject do |dt|
        dt.locked_for?(@current_user, check_policies: true)
      end)
      @entries.concat WikiPages::ScopedToUser.new(context, @current_user, context.wiki_pages.published.where("wiki_pages.updated_at>?", cutoff)).scope
    end
    @entries.each do |entry|
      feed.entries << entry.to_atom(include_context: true, context: @context)
    end
    respond_to do |format|
      format.atom { render plain: feed.to_xml }
    end
  end

  def teacher_activity
    @teacher = User.find(params[:user_id])

    if @teacher == @current_user || authorized_action(@teacher, @current_user, :read_reports)
      @courses = {}

      if params[:student_id]
        student = User.find(params[:student_id])
        enrollments = student.student_enrollments.active.preload(:course).shard(student).to_a
        enrollments.each do |enrollment|
          should_include = enrollment.course.user_has_been_instructor?(@teacher) &&
                           enrollment.course.grants_all_rights?(@current_user, :read_reports, :view_all_grades) &&
                           enrollment.course.apply_enrollment_visibility(enrollment.course.all_student_enrollments, @teacher).where(id: enrollment).first
          if should_include
            @courses[enrollment.course] = teacher_activity_report(@teacher, enrollment.course, [enrollment])
          end
        end

        if @courses.all? { |_c, e| e.blank? }
          flash[:error] = t("errors.no_teacher_courses", "There are no courses shared between this teacher and student")
          redirect_to_referrer_or_default(root_url)
        end

      else # implied params[:course_id]
        course = Course.find(params[:course_id])
        if !course.user_has_been_instructor?(@teacher)
          flash[:error] = t("errors.user_not_teacher", "That user is not a teacher in this course")
          redirect_to_referrer_or_default(root_url)
        elsif authorized_action(course, @current_user, :read_reports) && authorized_action(course, @current_user, :view_all_grades)
          enrollments = course.apply_enrollment_visibility(course.all_student_enrollments, @teacher)
          @courses[course] = teacher_activity_report(@teacher, course, enrollments)
        end
      end
    end
  end

  def avatar_image
    cancel_cache_buster
    user_id = User.user_id_from_avatar_key(params[:user_id])

    return redirect_to(User.default_avatar_fallback) unless service_enabled?(:avatars) && user_id.present?

    account_avatar_setting = @domain_root_account.settings[:avatars] || "enabled"
    user_id = Shard.global_id_for(user_id)
    user_shard = Shard.shard_for(user_id)
    url = user_shard.activate do
      Rails.cache.fetch(Cacher.avatar_cache_key(user_id, account_avatar_setting)) do
        user = User.where(id: user_id).first
        if user
          user.avatar_url(nil, account_avatar_setting)
        else
          User.default_avatar_fallback
        end
      end
    end

    redirect_to User.avatar_fallback_url(url, request)
  end

  # @API Merge user into another user
  #
  # Merge a user into another user.
  # To merge users, the caller must have permissions to manage both users. This
  # should be considered irreversible. This will delete the user and move all
  # the data into the destination user.
  #
  # User merge details and caveats:
  # The from_user is the user that was deleted in the user_merge process.
  # The destination_user is the user that remains, that is being split.
  #
  # Avatars:
  # When both users have avatars, only the destination_users avatar will remain.
  # When one user has an avatar, will it will end up on the destination_user.
  #
  # Terms of Use:
  # If either user has accepted terms of use, it will be be left as accepted.
  #
  # Communication Channels:
  # All unique communication channels moved to the destination_user.
  # All notification preferences are moved to the destination_user.
  #
  # Enrollments:
  # All unique enrollments are moved to the destination_user.
  # When there is an enrollment that would end up making it so that a user would
  # be observing themselves, the enrollment is not moved over.
  # Everything that is tied to the from_user at the course level relating to the
  # enrollment is also moved to the destination_user.
  #
  # Submissions:
  # All submissions are moved to the destination_user. If there are enrollments
  # for both users in the same course, we prefer submissions that have grades
  # then submissions that have work in them, and if there are no grades or no
  # work, they are not moved.
  #
  # Other notes:
  # Access Tokens are moved on merge.
  # Conversations are moved on merge.
  # Favorites are moved on merge.
  # Courses will commonly use LTI tools. LTI tools reference the user with IDs
  # that are stored on a user object. Merging users deletes one user and moves
  # all records from the deleted user to the destination_user. These IDs are
  # kept for all enrollments, group_membership, and account_users for the
  # from_user at the time of the merge. When the destination_user launches an
  # LTI tool from a course that used to be the from_user's, it doesn't appear as
  # a new user to the tool provider. Instead it will send the stored ids. The
  # destination_user's LTI IDs remain as they were for the courses that they
  # originally had. Future enrollments for the destination_user will use the IDs
  # that are on the destination_user object. LTI IDs that are kept and tracked
  # per context include lti_context_id, lti_id and uuid. APIs that return the
  # LTI ids will return the one for the context that it is called for, except
  # for the user uuid. The user UUID will display the destination_users uuid,
  # and when getting the uuid from an api that is in a context that was
  # recorded from a merge event, an additional attribute is added as past_uuid.
  #
  # When finding users by SIS ids in different accounts the
  # destination_account_id is required.
  #
  # The account can also be identified by passing the domain in destination_account_id.
  #
  # @example_request
  #     curl https://<canvas>/api/v1/users/<user_id>/merge_into/<destination_user_id> \
  #          -X PUT \
  #          -H 'Authorization: Bearer <token>'
  #
  # @example_request
  #     curl https://<canvas>/api/v1/users/<user_id>/merge_into/accounts/<destination_account_id>/users/<destination_user_id> \
  #          -X PUT \
  #          -H 'Authorization: Bearer <token>'
  #
  # @returns User
  def merge_into
    user = api_find(User, params[:id])
    if authorized_action(user, @current_user, :merge)

      if (account_id = params[:destination_account_id])
        destination_account = Account.find_by_domain(account_id)
        destination_account ||= Account.find(account_id)
      else
        destination_account ||= @domain_root_account
      end

      into_user = api_find(User, params[:destination_user_id], account: destination_account)

      if authorized_action(into_user, @current_user, :merge)
        UserMerge.from(user).into into_user
        render(json: user_json(into_user,
                               @current_user,
                               session,
                               %w[locale],
                               destination_account))
      end
    end
  end

  # @API Split merged users into separate users
  #
  # Merged users cannot be fully restored to their previous state, but this will
  # attempt to split as much as possible to the previous state.
  # To split a merged user, the caller must have permissions to manage all of
  # the users logins. If there are multiple users that have been merged into one
  # user it will split each merge into a separate user.
  # A split can only happen within 180 days of a user merge. A user merge deletes
  # the previous user and may be permanently deleted. In this scenario we create
  # a new user object and proceed to move as much as possible to the new user.
  # The user object will not have preserved the name or settings from the
  # previous user. Some items may have been deleted during a user_merge that
  # cannot be restored, and/or the data has become stale because of other
  # changes to the objects since the time of the user_merge.
  #
  # Split users details and caveats:
  #
  # The from_user is the user that was deleted in the user_merge process.
  # The destination_user is the user that remains, that is being split.
  #
  # Avatars:
  # When both users had avatars, both will be remain.
  # When from_user had an avatar and destination_user did not have an avatar,
  # the destination_user's avatar will be deleted if it still matches what was
  # there are the time of the merge.
  # If the destination_user's avatar was changed at anytime after the merge, it
  # will remain on the destination user.
  # If the from_user had an avatar it will be there after split.
  #
  # Terms of Use:
  # If from_user had not accepted terms of use, they will be prompted again
  # to accept terms of use after the split.
  # If the destination_user had not accepted terms of use, hey will be prompted
  # again to accept terms of use after the split.
  # If neither user had accepted the terms of use, but since the time of the
  # merge had accepted, both will be prompted to accept terms of use.
  # If both had accepted terms of use, this will remain.
  #
  # Communication Channels:
  # All communication channels are restored to what they were prior to the
  # merge. If a communication channel was added after the merge, it will remain
  # on the destination_user.
  # Notification preferences remain with the communication channels.
  #
  # Enrollments:
  # All enrollments from the time of the merge will be moved back to where they
  # were. Enrollments created since the time of the merge that were created by
  # sis_import will go to the user that owns that sis_id used for the import.
  # Other new enrollments will remain on the destination_user.
  # Everything that is tied to the destination_user at the course level relating
  # to an enrollment is moved to the from_user. When both users are in the same
  # course prior to merge this can cause some unexpected items to move.
  #
  # Submissions:
  # Unlike other items tied to a course, submissions are explicitly recorded to
  # avoid problems with grades.
  # All submissions were moved are restored to the spot prior to merge.
  # All submission that were created in a course that was moved in enrollments
  # are moved over to the from_user.
  #
  # Other notes:
  # Access Tokens are moved back on split.
  # Conversations are moved back on split.
  # Favorites that existing at the time of merge are moved back on split.
  # LTI ids are restored to how they were prior to merge.
  #
  # @example_request
  #     curl https://<canvas>/api/v1/users/<user_id>/split \
  #          -X POST \
  #          -H 'Authorization: Bearer <token>'
  #
  # @returns [User]
  def split
    user = api_find(User, params[:id])
    unless UserMergeData.active.splitable.where(user_id: user).shard(user).exists?
      return render json: { message: t("Nothing to split off of this user") }, status: :bad_request
    end

    if authorized_action(user, @current_user, :merge)
      users = SplitUsers.split_db_users(user)
      render json: users.sort_by(&:short_name).map { |u| user_json(u, @current_user, session) }
    end
  end

  # maybe I should document this
  # maybe not
  # basically does the same thing as UserList#users
  def invite_users
    # pass into "users" an array of hashes with "email"
    # e.g. [{"email": "email@example.com"}]
    # also can include an optional "name"

    # returns the original list in :invited_users (with ids) if successfully added, or in :errored_users if not
    get_context
    manage_perm = if @context.root_account.feature_enabled? :granular_permissions_manage_users
                    :allow_course_admin_actions
                  else
                    :manage_admin_users
                  end
    return unless authorized_action(@context, @current_user, [:manage_students, manage_perm])

    root_account = context.root_account
    unless root_account.open_registration? || root_account.grants_right?(@current_user, session, :manage_user_logins)
      return render_unauthorized_action
    end

    invited_users = []
    errored_users = []
    Array(params[:users]).each do |user_hash|
      if user_hash[:email].blank?
        errored_users << user_hash.merge(error: "email required")
        next
      end

      email = user_hash[:email]
      user = User.new(name: user_hash[:name] || email)
      cc = user.communication_channels.build(path: email, path_type: "email")
      cc.user = user
      user.root_account_ids = [@context.root_account.id]
      user.workflow_state = "creation_pending"

      # check just in case
      user_scope =
        Pseudonym
        .active
        .where(account_id: @context.root_account)
        .joins(user: :communication_channels)
        .joins(:account)
        .where("communication_channels.path_type='email' AND LOWER(path) = ?", email.downcase)
      existing_rows =
        user_scope
        .where("communication_channels.workflow_state<>'retired'")
        .pluck("communication_channels.path", :user_id, "users.uuid", :account_id, "users.name", "accounts.name")

      if existing_rows.any?
        existing_users = existing_rows.map do |address, user_id, user_uuid, account_id, user_name, account_name|
          { address: address, user_id: user_id, user_token: User.token(user_id, user_uuid), user_name: user_name, account_id: account_id, account_name: account_name }
        end
        unconfirmed_email = user_scope.where(communication_channels: { workflow_state: "unconfirmed" })
        errored_users <<
          if unconfirmed_email.exists?
            user_hash.merge(
              errors: [{ message: "The email address provided conflicts with an existing user's email that is awaiting verification. Please add the user by either SIS ID or Login ID." }],
              existing_users: existing_users
            )
          else
            user_hash.merge(
              errors: [{ message: "Matching user(s) already exist" }],
              existing_users: existing_users
            )
          end
      elsif user.save
        invited_users << user_hash.merge(id: user.id, user_token: user.token)
      else
        errored_users << user_hash.merge(user.errors.as_json)
      end
    end
    render json: { invited_users: invited_users, errored_users: errored_users }
  end

  # @API Get a Pandata Events jwt token and its expiration date
  #
  # Returns a jwt auth and props token that can be used to send events to
  # Pandata.
  #
  # NOTE: This is currently only available to the mobile developer keys.
  #
  # @argument app_key [String]
  #   The pandata events appKey for this mobile app
  #
  # @example_request
  #     curl https://<canvas>/api/v1/users/self/pandata_events_token \
  #          -X POST \
  #          -H 'Authorization: Bearer <token>'
  #          -F 'app_key=MOBILE_APPS_KEY' \
  #
  # @example_response
  #   {
  #     "url": "https://example.com/pandata/events"
  #     "auth_token": "wek23klsdnsoieioeoi3of9deeo8r8eo8fdn",
  #     "props_token": "paowinefopwienpfiownepfiownepfownef",
  #     "expires_at": 1521667783000,
  #   }
  def pandata_events_token
    settings = DynamicSettings.find("events", service: "pandata")
    dk_ids = Setting.get("pandata_events_token_allowed_developer_key_ids", "").split(",")

    unless @access_token
      return render json: { message: "Access token required" }, status: :bad_request
    end

    unless dk_ids.include?(@access_token.global_developer_key_id.to_s)
      return render json: { message: "Developer key not authorized" }, status: :forbidden
    end

    if params[:app_key] == settings["ios-key"]
      key = settings["ios-key"]
      sekrit = settings["ios-secret"]
    elsif params[:app_key] == settings["android-key"]
      key = settings["android-key"]
      sekrit = settings["android-secret"]
    else
      return render json: { message: "Invalid app key" }, status: :bad_request
    end

    expires_at = Time.zone.now + 1.day.to_i
    auth_body = {
      iss: key,
      exp: expires_at.to_i,
      aud: "PANDATA",
      sub: @current_user.global_id,
    }

    props_body = {
      user_id: @current_user.global_id,
      shard: @domain_root_account.shard.id,
      root_account_id: @domain_root_account.local_id,
      root_account_uuid: @domain_root_account.uuid
    }

    private_key = OpenSSL::PKey::EC.new(Base64.decode64(sekrit))
    auth_token = Canvas::Security.create_jwt(auth_body, expires_at, private_key, :ES512)
    props_token = Canvas::Security.create_jwt(props_body, nil, private_key, :ES512)
    render json: {
      url: settings["url"],
      auth_token: auth_token,
      props_token: props_token,
      expires_at: expires_at.to_f * 1000
    }
  end

  # @API Get a users most recently graded submissions
  #
  # @example_request
  #     curl https://<canvas>/api/v1/users/<user_id>/graded_submissions \
  #          -X POST \
  #          -H 'Authorization: Bearer <token>'
  #
  # @argument include[] [String, "assignment"]
  #   Associations to include with the group
  # @argument only_current_enrollments [boolean]
  #   Returns submissions for only currently active enrollments
  # @argument only_published_assignments [boolean]
  #   Returns submissions for only published assignments
  #
  # @returns [Submission]
  #
  def user_graded_submissions
    @user = api_find(User, params[:id])
    if authorized_action(@user, @current_user, :read_grades)
      collections = []
      only_current_enrollments = value_to_boolean(params[:only_current_enrollments])
      only_published_assignments = value_to_boolean(params[:only_published_assignments])

      # Plannable Bookmarker enables descending order
      bookmarker = Plannable::Bookmarker.new(Submission, true, :graded_at, :id)
      Shard.with_each_shard(@user.associated_shards) do
        submissions = if only_current_enrollments
                        Submission.joins(assignment: { course: :student_enrollments }).merge(Enrollment.current.for_user(@user))
                      else
                        Submission.all
                      end
        if only_published_assignments
          submissions = submissions.joins(:assignment).merge(Assignment.published)
        end
        submissions = submissions.for_user(@user).graded
        collections << [Shard.current.id, BookmarkedCollection.wrap(bookmarker, submissions)]
      end

      scope = BookmarkedCollection.merge(*collections)
      submissions = Api.paginate(scope, self, api_v1_user_submissions_url)

      includes = params[:include] || []
      render(json: submissions.map { |s| submission_json(s, s.assignment, @current_user, session, nil, includes) })
    end
  end

  def clear_cache
    user = api_find(User, params[:id])
    if user && authorized_action(@domain_root_account, @current_user, :manage_site_settings)
      user.clear_caches
      render json: { status: "ok" }
    end
  end

  def destroy
    user = api_find(User, params[:id])
    if user && authorized_action(@domain_root_account, @current_user, :manage_site_settings)
      user.destroy
      render json: { status: "ok" }
    end
  end

  def show_k5_dashboard
    # reload @current_user to make sure we get a current value for their :elementary_dashboard_disabled preference
    @current_user.reload
    observed_users(@current_user, session) if @current_user.roles(@domain_root_account).include?("observer")
    render json: { show_k5_dashboard: k5_user? }
  end

  protected

  def teacher_activity_report(teacher, course, student_enrollments)
    ids = student_enrollments.map(&:user_id)
    data = {}
    student_enrollments.each { |e| data[e.user.id] = { enrollment: e, ungraded: [] } }

    # find last interactions
    last_comment_dates = SubmissionCommentInteraction.in_course_between(course, teacher.id, ids)
    last_comment_dates.each do |(user_id, _author_id), date|
      next unless (student = data[user_id])

      student[:last_interaction] = [student[:last_interaction], date].compact.max
    end
    scope = ConversationMessage
            .joins(:conversation_message_participants)
            .where("conversation_messages.author_id = ? AND conversation_message_participants.user_id IN (?) AND NOT conversation_messages.generated", teacher, ids)
    # fake_arel can't pass an array in the group by through the scope
    last_message_dates = scope.group(["conversation_message_participants.user_id", "conversation_messages.author_id"]).maximum(:created_at)
    last_message_dates.each do |key, date|
      next unless (student = data[key.first.to_i])

      student[:last_interaction] = [student[:last_interaction], date].compact.max
    end

    # find all ungraded submissions in one query
    ungraded_submissions = course.submissions
                                 .where.not(assignments: { workflow_state: "deleted" })
                                 .eager_load(:assignment)
                                 .where("user_id IN (?) AND #{Submission.needs_grading_conditions}", ids)
                                 .except(:order)
                                 .order(:submitted_at).to_a

    ungraded_submissions.each do |submission|
      next unless (student = data[submission.user_id])

      student[:ungraded] << submission
    end

    if course.root_account.enable_user_notes?
      data.each { |_k, v| v[:last_user_note] = nil }
      # find all last user note times in one query
      note_dates = UserNote.active
                           .group(:user_id)
                           .where("created_by_id = ? AND user_id IN (?)", teacher, ids)
                           .maximum(:created_at)
      note_dates.each do |user_id, date|
        next unless (student = data[user_id])

        student[:last_user_note] = date
      end
    end

    Canvas::ICU.collate_by(data.values) { |e| e[:enrollment].user.sortable_name }
  end

  def require_self_registration
    get_context
    @context = @domain_root_account || Account.default unless @context.is_a?(Account)
    @context = @context.root_account
    unless @context.grants_right?(@current_user, session, :manage_user_logins) ||
           @context.self_registration_allowed_for?(params[:user] && params[:user][:initial_enrollment_type])
      flash[:error] = t("no_self_registration", "Self registration has not been enabled for this account")
      respond_to do |format|
        format.html { redirect_to root_url }
        format.json { render json: {}, status: :forbidden }
      end
      false
    end
  end

  private

  def generate_grading_period_id(period_id)
    # nil and '' will get converted to 0 in the .to_i call
    id = period_id.to_i
    id == 0 ? nil : id
  end

  def render_new_user_tutorial_statuses(user)
    render(json: { new_user_tutorial_statuses: { collapsed: user.new_user_tutorial_statuses } })
  end

  def authenticate_observee
    Pseudonym.authenticate(params[:observee] || {},
                           [@domain_root_account.id] + @domain_root_account.trusted_account_ids)
  end

  def grades_for_presenter(presenter, grading_periods)
    grades = {
      student_enrollments: {},
      observed_enrollments: {}
    }
    grouped_observed_enrollments = presenter.observed_enrollments.group_by(&:course_id)
    grouped_observed_enrollments.each do |course_id, enrollments|
      grading_period_id = generate_grading_period_id(
        grading_periods.dig(course_id, :selected_period_id)
      )
      grades[:observed_enrollments][course_id] = {}
      grades[:observed_enrollments][course_id] = grades_from_enrollments(
        enrollments,
        grading_period_id: grading_period_id
      )
    end

    presenter.student_enrollments.each do |course, enrollment|
      grading_period_id = generate_grading_period_id(
        grading_periods.dig(course.id, :selected_period_id)
      )
      opts = { grading_period_id: grading_period_id } if grading_period_id
      grades[:student_enrollments][course.id] = if course.grants_any_right?(@user, :manage_grades, :view_all_grades)
                                                  enrollment.computed_current_score(opts)
                                                else
                                                  enrollment.effective_current_score(opts)
                                                end
    end
    grades
  end

  def grades_from_enrollments(enrollments, grading_period_id: nil)
    grades = {}
    opts = { grading_period_id: grading_period_id } if grading_period_id
    enrollments.each do |enrollment|
      grades[enrollment.user_id] = if enrollment.course.grants_any_right?(@user, :manage_grades, :view_all_grades)
                                     enrollment.computed_current_score(opts)
                                   else
                                     enrollment.effective_current_score(opts)
                                   end
    end
    grades
  end

  def collected_grading_periods_for_presenter(presenter, course_id, grading_period_id)
    observer_courses = presenter.observed_enrollments.map(&:course)
    student_courses = presenter.student_enrollments.map(&:first)
    teacher_courses = presenter.teacher_enrollments.map(&:course)
    courses = observer_courses | student_courses | teacher_courses
    grading_periods = {}

    courses.each do |course|
      next unless course.grading_periods?

      course_periods = GradingPeriod.for(course)
      grading_period_specified = grading_period_id &&
                                 course_id && course_id.to_i == course.id

      selected_period_id = if grading_period_specified
                             grading_period_id.to_i
                           else
                             current_period = course_periods.find(&:current?)
                             current_period ? current_period.id : 0
                           end

      grading_periods[course.id] = {
        periods: course_periods,
        selected_period_id: selected_period_id
      }
    end
    grading_periods
  end

  def api_show_includes
    allowed_includes = ["uuid", "last_login"]
    allowed_includes << "avatar_state" if @user.grants_right?(@current_user, :manage_user_details)
    includes = %w[locale avatar_url permissions email effective_locale]
    includes += Array.wrap(params[:include]) & allowed_includes
    includes
  end

  def create_user
    run_login_hooks
    # Look for an incomplete registration with this pseudonym

    sis_user_id = nil
    integration_id = nil
    params[:pseudonym] ||= {}
    params[:pseudonym][:unique_id].strip! if params[:pseudonym][:unique_id].is_a?(String)

    if @context.grants_right?(@current_user, session, :manage_sis)
      sis_user_id = params[:pseudonym].delete(:sis_user_id)
      integration_id = params[:pseudonym].delete(:integration_id)
    end

    @pseudonym = nil
    @user = nil
    if sis_user_id && value_to_boolean(params[:enable_sis_reactivation])
      @pseudonym = @context.pseudonyms.where(sis_user_id: sis_user_id, workflow_state: "deleted").first
      if @pseudonym
        @pseudonym.workflow_state = "active"
        @pseudonym.save!
        @user = @pseudonym.user
        @user.workflow_state = "registered"
        @user.update_account_associations
        if params[:user]&.dig(:skip_registration) && params[:communication_channel]&.dig(:skip_confirmation)
          cc = CommunicationChannel.where(user_id: @user.id, path_type: :email).order(updated_at: :desc).first
          if cc
            cc.pseudonym = @pseudonym
            cc.workflow_state = "active"
            cc.save!
          end
        end
      end
    end

    if @pseudonym.nil?
      @pseudonym = @context.pseudonyms.active_only.by_unique_id(params[:pseudonym][:unique_id]).first
      # Setting it to nil will cause us to try and create a new one, and give user the login already exists error
      @pseudonym = nil if @pseudonym && !["creation_pending", "pending_approval"].include?(@pseudonym.user.workflow_state)
    end

    @user ||= @pseudonym&.user
    @user ||= @context.shard.activate { User.new }

    use_pairing_code = params[:user] && params[:user][:initial_enrollment_type] == "observer" && @domain_root_account.self_registration?
    force_validations = value_to_boolean(params[:force_validations])
    manage_user_logins = @context.grants_right?(@current_user, session, :manage_user_logins)
    self_enrollment = params[:self_enrollment].present?
    allow_non_email_pseudonyms = (!force_validations && manage_user_logins) || (self_enrollment && params[:pseudonym_type] == "username")
    require_password = self_enrollment && allow_non_email_pseudonyms
    allow_password = require_password || manage_user_logins || use_pairing_code

    notify_policy = Users::CreationNotifyPolicy.new(manage_user_logins, params[:pseudonym])

    includes = %w[locale]

    cc_params = params[:communication_channel]

    if cc_params
      cc_type = cc_params[:type] || CommunicationChannel::TYPE_EMAIL
      cc_addr = cc_params[:address] || params[:pseudonym][:unique_id]

      cc_addr = nil if cc_type == CommunicationChannel::TYPE_EMAIL && !EmailAddressValidator.valid?(cc_addr)

      can_manage_students = [Account.site_admin, @context].any? do |role|
        role.grants_right?(@current_user, :manage_students)
      end

      if can_manage_students || use_pairing_code
        skip_confirmation = value_to_boolean(cc_params[:skip_confirmation])
      end

      if can_manage_students && cc_type == CommunicationChannel::TYPE_EMAIL && value_to_boolean(cc_params[:confirmation_url])
        includes << "confirmation_url"
      end

      if CommunicationChannel.trusted_confirmation_redirect?(@domain_root_account, cc_params[:confirmation_redirect])
        cc_confirmation_redirect = cc_params[:confirmation_redirect]
      end
    else
      cc_type = CommunicationChannel::TYPE_EMAIL
      cc_addr = params[:pseudonym].delete(:path) || params[:pseudonym][:unique_id]
      cc_addr = nil unless EmailAddressValidator.valid?(cc_addr)
    end

    if params[:user]
      user_params = params[:user]
                    .permit(:name, :short_name, :sortable_name, :time_zone, :show_user_services,
                            :avatar_image, :subscribe_to_emails, :locale, :bio, :terms_of_use,
                            :self_enrollment_code, :initial_enrollment_type)
      if self_enrollment && user_params[:self_enrollment_code]
        user_params[:self_enrollment_code].strip!
      else
        user_params.delete(:self_enrollment_code)
      end

      @user.attributes = user_params
      accepted_terms = params[:user].delete(:terms_of_use)
      @user.accept_terms if value_to_boolean(accepted_terms)
      includes << "terms_of_use" unless accepted_terms.nil?
    end
    @user.name ||= params[:pseudonym][:unique_id]
    skip_registration = value_to_boolean(params[:user].try(:[], :skip_registration))
    unless @user.registered?
      @user.workflow_state = if require_password || skip_registration
                               # no email confirmation required (self_enrollment_code and password
                               # validations will ensure everything is legit)
                               "registered"
                             elsif notify_policy.is_self_registration? && @user.registration_approval_required?
                               "pending_approval"
                             else
                               "pre_registered"
                             end
      @user.root_account_ids = [@domain_root_account.id]
    end
    @recaptcha_errors = nil
    if force_validations || !manage_user_logins
      @user.require_acceptance_of_terms = @domain_root_account.terms_required?
      @user.require_presence_of_name = true
      @user.require_self_enrollment_code = self_enrollment
      @user.validation_root_account = @domain_root_account
      @recaptcha_errors = validate_recaptcha(params["g-recaptcha-response"])
    end

    @invalid_observee_creds = nil
    @invalid_observee_code = nil
    if @user.initial_enrollment_type == "observer"
      @pairing_code = find_observer_pairing_code(params[:pairing_code]&.[](:code))
      if @pairing_code.nil?
        @invalid_observee_code = ObserverPairingCode.new
        @invalid_observee_code.errors.add("code", "invalid")
      else
        @observee = @pairing_code.user
        # If the user is using a valid pairing code, we don't need recaptcha
        # Just clear out any errors it may have generated
        @recaptcha_errors = nil
      end
    end

    @pseudonym ||= @user.pseudonyms.build(account: @context)
    @pseudonym.account.email_pseudonyms = !allow_non_email_pseudonyms
    @pseudonym.require_password = require_password
    # pre-populate the reverse association
    @pseudonym.user = @user

    pseudonym_params = if params[:pseudonym]
                         params[:pseudonym].permit(:password, :password_confirmation, :unique_id)
                       else
                         {}
                       end
    # don't require password_confirmation on api calls
    pseudonym_params[:password_confirmation] = pseudonym_params[:password] if api_request?
    # don't allow password setting for new users that are not self-enrolling
    # in a course (they need to go the email route)
    unless allow_password
      pseudonym_params.delete(:password)
      pseudonym_params.delete(:password_confirmation)
    end
    password_provided = @pseudonym.new_record? && pseudonym_params.key?(:password)
    if password_provided && @user.workflow_state == "pre_registered"
      @user.workflow_state = "registered"
    end
    if params[:pseudonym][:authentication_provider_id]
      @pseudonym.authentication_provider = @context
                                           .authentication_providers.active
                                           .find(params[:pseudonym][:authentication_provider_id])
    end
    @pseudonym.attributes = pseudonym_params
    @pseudonym.sis_user_id = sis_user_id
    @pseudonym.integration_id = integration_id

    @pseudonym.account = @context
    @pseudonym.workflow_state = "active"
    if cc_addr.present?
      @cc =
        @user.communication_channels.where(path_type: cc_type).by_path(cc_addr).first ||
        @user.communication_channels.build(path_type: cc_type, path: cc_addr)
      @cc.user = @user
      @cc.workflow_state = skip_confirmation ? "active" : "unconfirmed" unless @cc.workflow_state == "confirmed"
      @cc.confirmation_redirect = cc_confirmation_redirect
    end

    if @recaptcha_errors.nil? && @user.valid? && @pseudonym.valid? && (@invalid_observee_creds.nil? & @invalid_observee_code.nil?)
      # saving the user takes care of the @pseudonym and @cc, so we can't call
      # save_without_session_maintenance directly. we don't want to auto-log-in
      # unless the user is registered/pre_registered (if the latter, he still
      # needs to confirm his email and set a password, otherwise he can't get
      # back in once his session expires)
      if @current_user
        @pseudonym.send(:skip_session_maintenance=, true)
      else # automagically logged in
        PseudonymSession.new(@pseudonym).save unless @pseudonym.new_record?
      end
      @user.save!

      if @observee && !@user.as_observer_observation_links.where(user_id: @observee, root_account: @context).exists?
        UserObservationLink.create_or_restore(student: @observee, observer: @user, root_account: @context)
        @pairing_code&.destroy
      end

      if notify_policy.is_self_registration?
        registration_params = params.fetch(:user, {}).merge(remote_ip: request.remote_ip, cookies: cookies)
        @user.new_registration(registration_params)
      end
      message_sent = notify_policy.dispatch!(@user, @pseudonym, @cc) if @cc && !skip_confirmation

      data = if api_request?
               user_json(@user, @current_user, session, includes)
             else
               { user: @user, pseudonym: @pseudonym, channel: @cc, message_sent: message_sent, course: @user.self_enrollment_course }
             end

      # if they passed a destination, and it matches the current canvas installation,
      # add a session_token to it for the newly created user and return it
      if params[:destination] && password_provided &&
         (_routes.recognize_path(params[:destination]) rescue false) &&
         (uri = URI.parse(params[:destination]) rescue nil) &&
         uri.host == request.host &&
         uri.port == request.port

        # add session_token to the query
        qs = URI.decode_www_form(uri.query || "")
        qs.delete_if { |(k, _v)| k == "session_token" }
        qs << ["session_token", SessionToken.new(@pseudonym.id)]
        uri.query = URI.encode_www_form(qs)

        data["destination"] = uri.to_s
      elsif (oauth = session[:oauth2])
        provider = Canvas::OAuth::Provider.new(oauth[:client_id], oauth[:redirect_uri], oauth[:scopes], oauth[:purpose])
        data["destination"] = Canvas::OAuth::Provider.confirmation_redirect(self, provider, @user).to_s
      end

      render(json: data)
    else
      errors = {
        errors: {
          user: @user.errors.as_json[:errors],
          pseudonym: @pseudonym ? @pseudonym.errors.as_json[:errors] : {},
          observee: @invalid_observee_creds ? @invalid_observee_creds.errors.as_json[:errors] : {},
          pairing_code: @invalid_observee_code ? @invalid_observee_code.errors.as_json[:errors] : {},
          recaptcha: @recaptcha_valid ? nil : @recaptcha_errors
        }
      }
      render json: errors, status: :bad_request
    end
  end

  def find_observer_pairing_code(pairing_code)
    ObserverPairingCode.active.where(code: pairing_code).first
  end

  def validate_recaptcha(recaptcha_response)
    # if there is no recaptcha key or recaptcha is disabled, don't do anything
    return nil unless recaptcha_enabled?
    # Authenticated API requests do not require a captcha
    return nil unless @access_token.nil?

    response = CanvasHttp.post("https://www.google.com/recaptcha/api/siteverify", form_data: {
                                 secret: DynamicSettings.find(tree: :private)["recaptcha_server_key"],
                                 response: recaptcha_response
                               })

    if response && response.code == "200"
      parsed = JSON.parse(response.body)
      return { errors: parsed["error-codes"] } unless parsed["success"]
      return { errors: ["invalid-hostname"] } unless parsed["hostname"] == request.host

      nil
    else
      raise "Error connecting to recaptcha #{response}"
    end
  end
end<|MERGE_RESOLUTION|>--- conflicted
+++ resolved
@@ -1393,11 +1393,7 @@
             require_sis: false,
             include_all_pseudonyms: true
           )
-<<<<<<< HEAD
-        @user.last_login = pseudonyms&.max_by(&:current_login_at)&.current_login_at
-=======
         @user.last_login = pseudonyms&.filter_map(&:current_login_at)&.max
->>>>>>> 6b6248f4
       end
 
       render json: user_json(@user, @current_user, session, includes, @domain_root_account),
