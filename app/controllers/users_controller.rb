# frozen_string_literal: true

#
# Copyright (C) 2011 - present Instructure, Inc.
#
# This file is part of Canvas.
#
# Canvas is free software: you can redistribute it and/or modify it under
# the terms of the GNU Affero General Public License as published by the Free
# Software Foundation, version 3 of the License.
#
# Canvas is distributed in the hope that it will be useful, but WITHOUT ANY
# WARRANTY; without even the implied warranty of MERCHANTABILITY or FITNESS FOR
# A PARTICULAR PURPOSE. See the GNU Affero General Public License for more
# details.
#
# You should have received a copy of the GNU Affero General Public License along
# with this program. If not, see <http://www.gnu.org/licenses/>.
#

require "atom"

# @API Users
# API for accessing information on the current and other users.
#
# Throughout this API, the `:user_id` parameter can be replaced with `self` as
# a shortcut for the id of the user accessing the API. For instance,
# `users/:user_id/page_views` can be accessed as `users/self/page_views` to
# access the current user's page views.
#
# @model UserDisplay
#     {
#       "id": "UserDisplay",
#       "description": "This mini-object is used for secondary user responses, when we just want to provide enough information to display a user.",
#       "properties": {
#         "id": {
#           "description": "The ID of the user.",
#           "example": 2,
#           "type": "integer",
#           "format": "int64"
#         },
#         "short_name": {
#           "description": "A short name the user has selected, for use in conversations or other less formal places through the site.",
#           "example": "Shelly",
#           "type": "string"
#         },
#         "avatar_image_url": {
#           "description": "If avatars are enabled, this field will be included and contain a url to retrieve the user's avatar.",
#           "example": "https://en.gravatar.com/avatar/d8cb8c8cd40ddf0cd05241443a591868?s=80&r=g",
#           "type": "string"
#         },
#         "html_url": {
#           "description": "URL to access user, either nested to a context or directly.",
#           "example": "https://school.instructure.com/courses/:course_id/users/:user_id",
#           "type": "string"
#         }
#       }
#     }
#
# @model AnonymousUserDisplay
#     {
#       "id": "AnonymousUserDisplay",
#       "description": "This mini-object is returned in place of UserDisplay when returning student data for anonymous assignments, and includes an anonymous ID to identify a user within the scope of a single assignment.",
#       "properties": {
#         "anonymous_id": {
#           "description": "A unique short ID identifying this user within the scope of a particular assignment.",
#           "example": "xn29Q",
#           "type": "string"
#         },
#         "avatar_image_url": {
#           "description": "A URL to retrieve a generic avatar.",
#           "example": "https://en.gravatar.com/avatar/d8cb8c8cd40ddf0cd05241443a591868?s=80&r=g",
#           "type": "string"
#         },
#         "display_name": {
#           "description": "The anonymized display name for the student.",
#           "example": "Student 2",
#           "type": "string"
#         }
#       }
#     }
#
# @model User
#     {
#       "id": "User",
#       "description": "A Canvas user, e.g. a student, teacher, administrator, observer, etc.",
#       "required": ["id"],
#       "properties": {
#         "id": {
#           "description": "The ID of the user.",
#           "example": 2,
#           "type": "integer",
#           "format": "int64"
#         },
#         "name": {
#           "description": "The name of the user.",
#           "example": "Sheldon Cooper",
#           "type": "string"
#         },
#         "sortable_name": {
#           "description": "The name of the user that is should be used for sorting groups of users, such as in the gradebook.",
#           "example": "Cooper, Sheldon",
#           "type": "string"
#         },
#         "last_name": {
#           "description": "The last name of the user.",
#           "example": "Cooper",
#           "type": "string"
#         },
#         "first_name": {
#           "description": "The first name of the user.",
#           "example": "Sheldon",
#           "type": "string"
#         },
#         "short_name": {
#           "description": "A short name the user has selected, for use in conversations or other less formal places through the site.",
#           "example": "Shelly",
#           "type": "string"
#         },
#         "sis_user_id": {
#           "description": "The SIS ID associated with the user.  This field is only included if the user came from a SIS import and has permissions to view SIS information.",
#           "example": "SHEL93921",
#           "type": "string"
#         },
#         "sis_import_id": {
#           "description": "The id of the SIS import.  This field is only included if the user came from a SIS import and has permissions to manage SIS information.",
#           "example": "18",
#           "type": "integer",
#           "format": "int64"
#         },
#         "integration_id": {
#           "description": "The integration_id associated with the user.  This field is only included if the user came from a SIS import and has permissions to view SIS information.",
#           "example": "ABC59802",
#           "type": "string"
#         },
#         "login_id": {
#           "description": "The unique login id for the user.  This is what the user uses to log in to Canvas.",
#           "example": "sheldon@caltech.example.com",
#           "type": "string"
#         },
#         "avatar_url": {
#           "description": "If avatars are enabled, this field will be included and contain a url to retrieve the user's avatar.",
#           "example": "https://en.gravatar.com/avatar/d8cb8c8cd40ddf0cd05241443a591868?s=80&r=g",
#           "type": "string"
#         },
#         "enrollments": {
#           "description": "Optional: This field can be requested with certain API calls, and will return a list of the users active enrollments. See the List enrollments API for more details about the format of these records.",
#           "type": "array",
#           "items": { "$ref": "Enrollment" }
#         },
#         "email": {
#           "description": "Optional: This field can be requested with certain API calls, and will return the users primary email address.",
#           "example": "sheldon@caltech.example.com",
#           "type": "string"
#         },
#         "locale": {
#           "description": "Optional: This field can be requested with certain API calls, and will return the users locale in RFC 5646 format.",
#           "example": "tlh",
#           "type": "string"
#         },
#         "last_login": {
#           "description": "Optional: This field is only returned in certain API calls, and will return a timestamp representing the last time the user logged in to canvas.",
#           "example": "2012-05-30T17:45:25Z",
#           "type": "string",
#           "format": "date-time"
#         },
#         "time_zone": {
#           "description": "Optional: This field is only returned in certain API calls, and will return the IANA time zone name of the user's preferred timezone.",
#           "example": "America/Denver",
#           "type": "string"
#         },
#         "bio": {
#           "description": "Optional: The user's bio.",
#           "example": "I like the Muppets.",
#           "type": "string"
#         }
#       }
#     }
#
#
#
class UsersController < ApplicationController
  include Delicious
  include SearchHelper
  include SectionTabHelper
  include I18nUtilities
  include CustomColorHelper
  include DashboardHelper
  include Api::V1::Submission
  include ObserverEnrollmentsHelper

  before_action :require_user, only: %i[grades merge kaltura_session
                                        ignore_item ignore_stream_item close_notification mark_avatar_image
                                        user_dashboard toggle_hide_dashcard_color_overlays
                                        masquerade external_tool dashboard_sidebar settings activity_stream
                                        activity_stream_summary pandata_events_token dashboard_cards
                                        user_graded_submissions show terminate_sessions dashboard_stream_items]
  before_action :require_registered_user, only: [:delete_user_service,
                                                 :create_user_service]
  before_action :reject_student_view_student, only: %i[delete_user_service
                                                       create_user_service merge user_dashboard masquerade]
  skip_before_action :load_user, only: [:create_self_registered_user]
  before_action :require_self_registration, only: %i[new create create_self_registered_user]

  def grades
    @user = User.where(id: params[:user_id]).first if params[:user_id].present?
    @user ||= @current_user
    if authorized_action(@user, @current_user, :read_grades)
      crumb_url = polymorphic_url([@current_user]) if @user.grants_right?(@current_user, session, :view_statistics)
      add_crumb(@current_user.short_name, crumb_url)
      add_crumb(t("crumbs.grades", "Grades"), grades_path)

      current_active_enrollments = @user
                                   .enrollments
                                   .current
                                   .preload(:course, :enrollment_state, :scores)
                                   .shard(@user)
                                   .to_a

      @presenter = GradesPresenter.new(current_active_enrollments)

      if @presenter.has_single_enrollment?
        redirect_to course_grades_url(@presenter.single_enrollment.course_id)
        return
      end

      @grading_periods = collected_grading_periods_for_presenter(
        @presenter, params[:course_id], params[:grading_period_id]
      )
      @grades = grades_for_presenter(@presenter, @grading_periods)
      js_env grades_for_student_url: grades_for_student_url

      ActiveRecord::Associations::Preloader.new.preload(@observed_enrollments, :course)

      @page_title = t(:page_title, "Grades")
      js_bundle :user_grades
      css_bundle :user_grades
      render stream: can_stream_template?
    end
  end

  def grades_for_student
    enrollment = Enrollment.active.find(params[:enrollment_id])
    return render_unauthorized_action unless enrollment.grants_right?(@current_user, session, :read_grades)

    grading_period_id = generate_grading_period_id(params[:grading_period_id])
    opts = { grading_period_id: grading_period_id } if grading_period_id

    grade_data = { hide_final_grades: enrollment.course.hide_final_grades? }

    if enrollment.course.grants_any_right?(@current_user, session, :manage_grades, :view_all_grades)
      grade_data[:unposted_grade] = enrollment.unposted_current_score(opts)
      grade_data[:grade] = enrollment.computed_current_score(opts)
    else
      grade_data[:grade] = enrollment.effective_current_score(opts)
    end

    render json: grade_data
  end

  def oauth
    unless feature_and_service_enabled?(params[:service])
      flash[:error] = t("service_not_enabled", "That service has not been enabled")
      return redirect_to(user_profile_url(@current_user))
    end
    return_to_url = params[:return_to] || user_profile_url(@current_user)
    case params[:service]
    when "google_drive"
      redirect_uri = oauth_success_url(service: "google_drive")
      session[:oauth_gdrive_nonce] = SecureRandom.hex
      state = Canvas::Security.create_jwt(redirect_uri: redirect_uri, return_to_url: return_to_url, nonce: session[:oauth_gdrive_nonce])
      redirect_to GoogleDrive::Client.auth_uri(google_drive_client, state)
    when "twitter"
      success_url = oauth_success_url(service: "twitter")
      request_token = Twitter::Connection.request_token(success_url)
      OAuthRequest.create(
        service: "twitter",
        token: request_token.token,
        secret: request_token.secret,
        return_url: return_to_url,
        user: @current_user,
        original_host_with_port: request.host_with_port
      )
      redirect_to request_token.authorize_url
    end
  end

  def oauth_success
    oauth_request = nil
    if params[:oauth_token]
      oauth_request = OAuthRequest.where(token: params[:oauth_token], service: params[:service]).first
    elsif params[:code] && params[:state] && params[:service] == "google_drive"

      begin
        client = google_drive_client
        client.authorization.code = params[:code]
        client.authorization.fetch_access_token!

        # we should look into consolidating this and connection.rb
        drive = Rails.cache.fetch(["google_drive_v2"].cache_key) do
          client.discovered_api("drive", "v2")
        end

        result = client.execute!(api_method: drive.about.get)

        if result.status == 200
          user_info = result.data
        else
          raise "Error getting user info from Google"
        end

        json = Canvas::Security.decode_jwt(params[:state])
        render_unauthorized_action and return unless json["nonce"] && json["nonce"] == session[:oauth_gdrive_nonce]

        session.delete(:oauth_gdrive_nonce)

        if logged_in_user
          UserService.register(
            service: "google_drive",
            service_domain: "drive.google.com",
            token: client.authorization.refresh_token,
            secret: client.authorization.access_token,
            user: logged_in_user,
            service_user_id: user_info["permissionId"],
            service_user_name: user_info["user"]["emailAddress"]
          )
        else
          session[:oauth_gdrive_access_token] = client.authorization.access_token
          session[:oauth_gdrive_refresh_token] = client.authorization.refresh_token
        end

        flash[:notice] = t("google_drive_added", "Google Drive account successfully added!")
        return redirect_to(json["return_to_url"])
      rescue Signet::AuthorizationError => e
        Canvas::Errors.capture_exception(:oauth, e, :info)
        flash[:error] = t("google_drive_authorization_failure", "Google Drive failed authorization for current user!")
      rescue Google::APIClient::ClientError => e
        Canvas::Errors.capture_exception(:oauth, e, :warn)
        flash[:error] = e.to_s
      end
      return redirect_to(@current_user ? user_profile_url(@current_user) : root_url)
    end

    if !oauth_request || (request.host_with_port == oauth_request.original_host_with_port && oauth_request.user != @current_user)
      flash[:error] = t("oauth_fail", "OAuth Request failed. Couldn't find valid request")
      redirect_to(@current_user ? user_profile_url(@current_user) : root_url)
    elsif request.host_with_port != oauth_request.original_host_with_port
      url = url_for request.parameters.merge(host: oauth_request.original_host_with_port, only_path: false)
      redirect_to url
    else
      begin
        raise "No OAuth Twitter User" unless oauth_request.user

        twitter = Twitter::Connection.from_request_token(
          oauth_request.token,
          oauth_request.secret,
          params[:oauth_verifier]
        )
        UserService.register(
          service: "twitter",
          access_token: twitter.access_token,
          user: oauth_request.user,
          service_domain: "twitter.com",
          service_user_id: twitter.service_user_id,
          service_user_name: twitter.service_user_name
        )
        oauth_request.destroy

        flash[:notice] = t("twitter_added", "Twitter access authorized!")
      rescue => e
        Canvas::Errors.capture_exception(:oauth, e)
        flash[:error] = t("twitter_fail_whale", "Twitter authorization failed. Please try again")
      end
      return_to(oauth_request.return_url, user_profile_url(@current_user))
    end
  end

  # @API List users in account
  # A paginated list of of users associated with this account.
  #
  # @argument search_term [String]
  #   The partial name or full ID of the users to match and return in the
  #   results list. Must be at least 3 characters.
  #
  #   Note that the API will prefer matching on canonical user ID if the ID has
  #   a numeric form. It will only search against other fields if non-numeric
  #   in form, or if the numeric value doesn't yield any matches. Queries by
  #   administrative users will search on SIS ID, login ID, name, or email
  #   address
  #
  # @argument enrollment_type [String]
  #   When set, only return users enrolled with the specified course-level base role.
  #   This can be a base role type of 'student', 'teacher',
  #   'ta', 'observer', or 'designer'.
  #
  # @argument sort [String, "username"|"email"|"sis_id"|"last_login"]
  #   The column to sort results by.
  #
  # @argument order [String, "asc"|"desc"]
  #   The order to sort the given column by.
  #
  #  @example_request
  #    curl https://<canvas>/api/v1/accounts/self/users?search_term=<search value> \
  #       -X GET \
  #       -H 'Authorization: Bearer <token>'
  #
  # @returns [User]
  def api_index
    get_context
    return unless authorized_action(@context, @current_user, :read_roster)

    search_term = params[:search_term].presence
    if search_term
      users = UserSearch.for_user_in_context(search_term, @context, @current_user, session,
                                             {
                                               order: params[:order], sort: params[:sort], enrollment_role_id: params[:role_filter_id],
                                               enrollment_type: params[:enrollment_type]
                                             })
    else
      users = UserSearch.scope_for(@context, @current_user,
                                   { order: params[:order], sort: params[:sort], enrollment_role_id: params[:role_filter_id],
                                     enrollment_type: params[:enrollment_type] })
      users = users.with_last_login if params[:sort] == "last_login"
    end

    includes = (params[:include] || []) & %w[avatar_url email last_login time_zone uuid]
    includes << "last_login" if params[:sort] == "last_login" && !includes.include?("last_login")
    GuardRail.activate(:secondary) do
      users = Api.paginate(users, self, api_v1_account_users_url, { total_entries: nil })
      user_json_preloads(users, includes.include?("email"))
      User.preload_last_login(users, @context.resolved_root_account_id) if includes.include?("last_login") && params[:sort] != "last_login"
      render json: users.map { |u| user_json(u, @current_user, session, includes) }
    end
  end

  before_action :require_password_session, only: [:masquerade]
  def masquerade
    @user = api_find(User, params[:user_id])
    return render_unauthorized_action unless @user.can_masquerade?(@real_current_user || @current_user, @domain_root_account)

    if request.post?
      if @user == @real_current_user
        session.delete(:become_user_id)
        session.delete(:enrollment_uuid)
      else
        session[:become_user_id] = params[:user_id]
      end
      return_url = session[:masquerade_return_to]
      session.delete(:masquerade_return_to)
      @current_user.associate_with_shard(@user.shard, :shadow) if PageView.db?
      if %r{.*/users/#{@user.id}/masquerade}.match?(request.referer)
        return_to(return_url, dashboard_url)
      else
        return_to(return_url, request.referer || dashboard_url)
      end
    else
      js_bundle :act_as_modal
      css_bundle :act_as_modal

      @page_title = t("Act as %{user_name}", user_name: @user.short_name)
      @google_analytics_page_title = t("Act as user")
      js_env act_as_user_data: {
        user: {
          name: @user.name,
          pronouns: @user.pronouns,
          short_name: @user.short_name,
          id: @user.id,
          avatar_image_url: @user.avatar_image_url,
          sortable_name: @user.sortable_name,
          email: @user.email,
          pseudonyms: @user.all_active_pseudonyms.map do |pseudonym|
            { login_id: pseudonym.unique_id,
              sis_id: pseudonym.sis_user_id,
              integration_id: pseudonym.integration_id }
          end
        }
      }
      render html: '<div id="application"></div><div id="act_as_modal"></div>'.html_safe, layout: "layouts/bare"
    end
  end

  def user_dashboard
    # Use the legacy to do list for non-students until it is ready for other roles
    if planner_enabled? && !@current_user.non_student_enrollment?
      css_bundle :react_todo_sidebar
    end
    session.delete(:parent_registration) if session[:parent_registration]
    check_incomplete_registration
    get_context

    # dont show crumbs on dashboard because it does not make sense to have a breadcrumb
    # trail back to home if you are already home
    clear_crumbs

    @show_footer = true

    if %r{\A/dashboard\z}.match?(request.path)
      return redirect_to(dashboard_url, status: :moved_permanently)
    end

    disable_page_views if @current_pseudonym && @current_pseudonym.unique_id == "pingdom@instructure.com"

    # Reload user settings so we don't get a stale value for K5_USER when switching dashboards
    @current_user.reload
    observed_users_list = observed_users(@current_user, session)
    k5_disabled = k5_disabled?
    k5_user = k5_user?(check_disabled: false)
    js_env({ K5_USER: k5_user && !k5_disabled }, true)

    # things needed on both k5 and classic dashboards
    create_permission_root_account = @current_user.create_courses_right(@domain_root_account)
    create_permission_mcc_account = @current_user.create_courses_right(@domain_root_account.manually_created_courses_account)
    js_env({
             PREFERENCES: {
               dashboard_view: @current_user.dashboard_view(@domain_root_account),
               hide_dashcard_color_overlays: @current_user.preferences[:hide_dashcard_color_overlays],
               custom_colors: @current_user.custom_colors
             },
             STUDENT_PLANNER_ENABLED: planner_enabled?,
             STUDENT_PLANNER_COURSES: planner_enabled? && map_courses_for_menu(@current_user.courses_with_primary_enrollment),
             STUDENT_PLANNER_GROUPS: planner_enabled? && map_groups_for_planner(@current_user.current_groups),
             ALLOW_ELEMENTARY_DASHBOARD: k5_disabled && k5_user,
             CREATE_COURSES_PERMISSIONS: {
               PERMISSION: create_permission_root_account || create_permission_mcc_account,
               RESTRICT_TO_MCC_ACCOUNT: !!(!create_permission_root_account && create_permission_mcc_account)
             },
             OBSERVED_USERS_LIST: observed_users_list,
             CAN_ADD_OBSERVEE: @current_user
                                 .profile
                                 .tabs_available(@current_user, root_account: @domain_root_account)
                                 .any? { |t| t[:id] == UserProfile::TAB_OBSERVEES }
           })

    # prefetch dashboard cards with the right observer url param
    if @current_user.roles(@domain_root_account).include?("observer")
      @cards_prefetch_observed_param = @selected_observed_user&.id
    end

    if k5_user?
      # things needed only for k5 dashboard
      # hide the grades tab if the user does not have active enrollments or if all enrolled courses have the tab hidden
      active_courses = Course.where(id: @current_user.enrollments.active_by_date.select(:course_id), homeroom_course: false)

      js_env({
               HIDE_K5_DASHBOARD_GRADES_TAB: active_courses.empty? || active_courses.all? { |c| c.tab_hidden?(Course::TAB_GRADES) },
               SELECTED_CONTEXT_CODES: @current_user.get_preference(:selected_calendar_contexts),
               SELECTED_CONTEXTS_LIMIT: @domain_root_account.settings[:calendar_contexts_limit] || 10,
               INITIAL_NUM_K5_CARDS: Rails.cache.read(["last_known_k5_cards_count", @current_user.global_id].cache_key) || 5,
               OPEN_TEACHER_TODOS_IN_NEW_TAB: @current_user.feature_enabled?(:open_todos_in_new_tab)
             })

      css_bundle :k5_common, :k5_dashboard, :dashboard_card
      js_bundle :k5_dashboard
    else
      # things needed only for classic dashboard
      css_bundle :dashboard
      js_bundle :dashboard
    end

    @announcements = AccountNotification.for_user_and_account(@current_user, @domain_root_account)
    @pending_invitations = @current_user.cached_invitations(include_enrollment_uuid: session[:enrollment_uuid], preload_course: true)

    if @current_user
      content_for_head helpers.auto_discovery_link_tag(:atom, feeds_user_format_path(@current_user.feed_code, :atom), { title: t("user_atom_feed", "User Atom Feed (All Courses)") })
    end

    add_body_class "dashboard-is-planner" if show_planner?
  end

  def dashboard_stream_items
    cancel_cache_buster

    @user = params[:observed_user_id].present? && Account.site_admin.feature_enabled?(:observer_picker) ? api_find(User, params[:observed_user_id]) : @current_user
    @is_observing_student = @current_user != @user
    course_ids = nil
    if @is_observing_student
      course_ids = @current_user.cached_course_ids_for_observed_user(@user)
      return render_unauthorized_action unless course_ids.any?
    end
    courses = course_ids.present? ? api_find_all(Course, course_ids) : nil

    @stream_items = @user.cached_recent_stream_items(contexts: courses)
    if stale?(etag: @stream_items)
      render partial: "shared/recent_activity", layout: false
    end
  end

  DASHBOARD_CARD_TABS = [
    Course::TAB_DISCUSSIONS, Course::TAB_ASSIGNMENTS,
    Course::TAB_ANNOUNCEMENTS, Course::TAB_FILES
  ].freeze

  def dashboard_cards
    opts = {}
    opts[:observee_user] = User.find_by(id: params[:observed_user_id].to_i) || @current_user if params.key?(:observed_user_id)
    dashboard_courses = map_courses_for_menu(@current_user.menu_courses(nil, opts), tabs: DASHBOARD_CARD_TABS)
    published, unpublished = dashboard_courses.partition { |course| course[:published] }
    Rails.cache.write(["last_known_dashboard_cards_published_count", @current_user.global_id].cache_key, published.count)
    Rails.cache.write(["last_known_dashboard_cards_unpublished_count", @current_user.global_id].cache_key, unpublished.count)
    Rails.cache.write(["last_known_k5_cards_count", @current_user.global_id].cache_key, dashboard_courses.count { |c| !c[:isHomeroom] })
    render json: dashboard_courses
  end

  def cached_upcoming_events(user)
    Rails.cache.fetch(["cached_user_upcoming_events", user].cache_key,
                      expires_in: 3.minutes) do
      user.upcoming_events context_codes: ([user.asset_string] + user.cached_context_codes)
    end
  end

  def cached_submissions(user, upcoming_events)
    Rails.cache.fetch(["cached_user_submissions2", user].cache_key,
                      expires_in: 3.minutes) do
      assignments = upcoming_events.select { |e| e.is_a?(Assignment) }
      Shard.partition_by_shard(assignments) do |shard_assignments|
        Submission.active
                  .select(%i[id assignment_id score grade workflow_state updated_at])
                  .where(assignment_id: shard_assignments, user_id: user)
      end
    end
  end

  def prepare_current_user_dashboard_items
    if @current_user
      @upcoming_events =
        cached_upcoming_events(@current_user)
      @current_user_submissions =
        cached_submissions(@current_user, @upcoming_events)
    else
      @upcoming_events = []
    end
  end

  def dashboard_sidebar
    GuardRail.activate(:secondary) do
      @user = params[:observed_user_id].present? && Account.site_admin.feature_enabled?(:observer_picker) ? api_find(User, params[:observed_user_id]) : @current_user
      @is_observing_student = @current_user != @user
      course_ids = nil

      if @is_observing_student
        course_ids = @current_user.cached_course_ids_for_observed_user(@user)
        return render_unauthorized_action unless course_ids.any?
      end

      if (!@user&.has_student_enrollment? || @user.non_student_enrollment?) && !@is_observing_student
        # it's not even using any of this for students/observers observing students - it's just using planner now
        prepare_current_user_dashboard_items
      end

      if (@show_recent_feedback = @user.student_enrollments.active.exists?)
        @recent_feedback = @user.recent_feedback(course_ids: course_ids) || []
      end
    end

    render formats: :html, layout: false
  end

  def toggle_hide_dashcard_color_overlays
    @current_user.preferences[:hide_dashcard_color_overlays] =
      !@current_user.preferences[:hide_dashcard_color_overlays]
    @current_user.save!
    render json: {}
  end

  def dashboard_view
    if request.get?
      render json: {
        dashboard_view: @current_user.dashboard_view(@context)
      }
    elsif request.put?
      valid_options = %w[activity cards planner]

      unless valid_options.include?(params[:dashboard_view])
        return render(json: { message: "Invalid Dashboard View Option" }, status: :bad_request)
      end

      @current_user&.dashboard_view = params[:dashboard_view]
      @current_user&.save!
      render json: {}
    end
  end

  include Api::V1::StreamItem

  # @API List the activity stream
  # Returns the current user's global activity stream, paginated.
  #
  # @argument only_active_courses [Boolean]
  #   If true, will only return objects for courses the user is actively participating in
  #
  # There are many types of objects that can be returned in the activity
  # stream. All object types have the same basic set of shared attributes:
  #   !!!javascript
  #   {
  #     'created_at': '2011-07-13T09:12:00Z',
  #     'updated_at': '2011-07-25T08:52:41Z',
  #     'id': 1234,
  #     'title': 'Stream Item Subject',
  #     'message': 'This is the body text of the activity stream item. It is plain-text, and can be multiple paragraphs.',
  #     'type': 'DiscussionTopic|Conversation|Message|Submission|Conference|Collaboration|AssessmentRequest...',
  #     'read_state': false,
  #     'context_type': 'course', // course|group
  #     'course_id': 1,
  #     'group_id': null,
  #     'html_url': "http://..." // URL to the Canvas web UI for this stream item
  #   }
  #
  # In addition, each item type has its own set of attributes available.
  #
  # DiscussionTopic:
  #
  #   !!!javascript
  #   {
  #     'type': 'DiscussionTopic',
  #     'discussion_topic_id': 1234,
  #     'total_root_discussion_entries': 5,
  #     'require_initial_post': true,
  #     'user_has_posted': true,
  #     'root_discussion_entries': {
  #       ...
  #     }
  #   }
  #
  # For DiscussionTopic, the message is truncated at 4kb.
  #
  # Announcement:
  #
  #   !!!javascript
  #   {
  #     'type': 'Announcement',
  #     'announcement_id': 1234,
  #     'total_root_discussion_entries': 5,
  #     'require_initial_post': true,
  #     'user_has_posted': null,
  #     'root_discussion_entries': {
  #       ...
  #     }
  #   }
  #
  # For Announcement, the message is truncated at 4kb.
  #
  # Conversation:
  #
  #   !!!javascript
  #   {
  #     'type': 'Conversation',
  #     'conversation_id': 1234,
  #     'private': false,
  #     'participant_count': 3,
  #   }
  #
  # Message:
  #
  #   !!!javascript
  #   {
  #     'type': 'Message',
  #     'message_id': 1234,
  #     'notification_category': 'Assignment Graded'
  #   }
  #
  # Submission:
  #
  # Returns an {api:Submissions:Submission Submission} with its Course and Assignment data.
  #
  # Conference:
  #
  #   !!!javascript
  #   {
  #     'type': 'Conference',
  #     'web_conference_id': 1234
  #   }
  #
  # Collaboration:
  #
  #   !!!javascript
  #   {
  #     'type': 'Collaboration',
  #     'collaboration_id': 1234
  #   }
  #
  # AssessmentRequest:
  #
  #   !!!javascript
  #   {
  #     'type': 'AssessmentRequest',
  #     'assessment_request_id': 1234
  #   }
  def activity_stream
    if @current_user
      # this endpoint has undocumented params (context_code, submission_user_id and asset_type) to
      # support submission comments in the conversations inbox.
      # please replace this with a more reasonable solution at your earliest convenience
      opts = { paginate_url: :api_v1_user_activity_stream_url }
      opts[:asset_type] = params[:asset_type] if params.key?(:asset_type)
      opts[:context] = Context.find_by_asset_string(params[:context_code]) if params[:context_code]
      opts[:submission_user_id] = params[:submission_user_id] if params.key?(:submission_user_id)
      opts[:only_active_courses] = value_to_boolean(params[:only_active_courses]) if params.key?(:only_active_courses)
      api_render_stream(opts)
    else
      render_unauthorized_action
    end
  end

  # @API Activity stream summary
  # Returns a summary of the current user's global activity stream.
  #
  # @example_response
  #   [
  #     {
  #       "type": "DiscussionTopic",
  #       "unread_count": 2,
  #       "count": 7
  #     },
  #     {
  #       "type": "Conversation",
  #       "unread_count": 0,
  #       "count": 3
  #     }
  #   ]
  def activity_stream_summary
    if @current_user
      api_render_stream_summary
    else
      render_unauthorize_action
    end
  end

  def manageable_courses
    get_context
    return unless authorized_action(@context, @current_user, :manage)

    # include concluded enrollments as well as active ones if requested
    include_concluded = params[:include].try(:include?, "concluded")
    limit = 100
    @query = params[:course].try(:[], :name) || params[:term]
    @courses = []
    Shard.with_each_shard(@context.in_region_associated_shards) do
      scope = if @query.present?
                @context.manageable_courses_by_query(@query, include_concluded)
              else
                @context.manageable_courses(include_concluded).limit(limit)
              end
      @courses += scope.select("courses.*,#{Course.best_unicode_collation_key("name")} AS sort_key").order("sort_key").preload(:enrollment_term).to_a
    end

    @courses = @courses.sort_by do |c|
      [
        c.enrollment_term.default_term? ? CanvasSort::First : CanvasSort::Last, # Default term first
        c.enrollment_term.start_at || CanvasSort::First, # Most recent start_at
        c.sort_key # Alphabetical
      ]
    end[0, limit]

    if params[:enforce_manage_grant_requirement]
      @courses.select! do |c|
        c.grants_any_right?(
          @current_user,
          :manage_content,
          *RoleOverride::GRANULAR_MANAGE_COURSE_CONTENT_PERMISSIONS
        )
      end
    else
      @courses.select! { |c| c.grants_all_rights?(@current_user, :read_as_admin, :read) }
    end

    render json: @courses.map { |c|
      { label: c.nickname_for(@current_user),
        id: c.id,
        course_code: c.course_code,
        sis_id: c.sis_source_id,
        term: c.enrollment_term.name,
        enrollment_start: c.enrollment_term.start_at,
        account_name: c.enrollment_term.root_account.name,
        account_id: c.enrollment_term.root_account.id,
        start_at: datetime_string(c.start_at, :verbose, nil, true),
        end_at: datetime_string(c.conclude_at, :verbose, nil, true) }
    }
  end

  include Api::V1::TodoItem
  # @API List the TODO items
  # A paginated list of the current user's list of todo items.
  #
  # @argument include[] [String, "ungraded_quizzes"]
  #   "ungraded_quizzes":: Optionally include ungraded quizzes (such as practice quizzes and surveys) in the list.
  #                        These will be returned under a +quiz+ key instead of an +assignment+ key in response elements.
  #
  # There is a limit to the number of items returned.
  #
  # The `ignore` and `ignore_permanently` URLs can be used to update the user's
  # preferences on what items will be displayed.
  # Performing a DELETE request against the `ignore` URL will hide that item
  # from future todo item requests, until the item changes.
  # Performing a DELETE request against the `ignore_permanently` URL will hide
  # that item forever.
  #
  # @example_response
  #   [
  #     {
  #       'type': 'grading',        // an assignment that needs grading
  #       'assignment': { .. assignment object .. },
  #       'ignore': '.. url ..',
  #       'ignore_permanently': '.. url ..',
  #       'html_url': '.. url ..',
  #       'needs_grading_count': 3, // number of submissions that need grading
  #       'context_type': 'course', // course|group
  #       'course_id': 1,
  #       'group_id': null,
  #     },
  #     {
  #       'type' => 'submitting',   // an assignment that needs submitting soon
  #       'assignment' => { .. assignment object .. },
  #       'ignore' => '.. url ..',
  #       'ignore_permanently' => '.. url ..',
  #       'html_url': '.. url ..',
  #       'context_type': 'course',
  #       'course_id': 1,
  #     },
  #     {
  #       'type' => 'submitting',   // a quiz that needs submitting soon
  #       'quiz' => { .. quiz object .. },
  #       'ignore' => '.. url ..',
  #       'ignore_permanently' => '.. url ..',
  #       'html_url': '.. url ..',
  #       'context_type': 'course',
  #       'course_id': 1,
  #     },
  #   ]
  def todo_items
    GuardRail.activate(:secondary) do
      return render_unauthorized_action unless @current_user

      bookmark = Plannable::Bookmarker.new(Assignment, false, [:due_at, :created_at], :id)
      grading_scope = @current_user.assignments_needing_grading(scope_only: true)
                                   .reorder(:due_at, :id).preload(:external_tool_tag, :rubric_association, :rubric, :discussion_topic, :quiz, :duplicate_of)
      submitting_scope = @current_user
                         .assignments_needing_submitting(
                           include_ungraded: true,
                           scope_only: true
                         )
                         .reorder(:due_at, :id).preload(:external_tool_tag, :rubric_association, :rubric, :discussion_topic, :quiz).eager_load(:duplicate_of)

      grading_collection = BookmarkedCollection.wrap(bookmark, grading_scope)
      grading_collection = BookmarkedCollection.filter(grading_collection) do |assignment|
        assignment.context.grants_right?(@current_user, session, :manage_grades)
      end
      grading_collection = BookmarkedCollection.transform(grading_collection) do |a|
        todo_item_json(a, @current_user, session, "grading")
      end
      submitting_collection = BookmarkedCollection.wrap(bookmark, submitting_scope)
      submitting_collection = BookmarkedCollection.transform(submitting_collection) do |a|
        todo_item_json(a, @current_user, session, "submitting")
      end
      collections = [
        ["grading", grading_collection],
        ["submitting", submitting_collection]
      ]

      if Array(params[:include]).include? "ungraded_quizzes"
        quizzes_bookmark = Plannable::Bookmarker.new(Quizzes::Quiz, false, [:due_at, :created_at], :id)
        quizzes_scope = @current_user
                        .ungraded_quizzes(
                          needing_submitting: true,
                          scope_only: true
                        )
                        .reorder(:due_at, :id)
        quizzes_collection = BookmarkedCollection.wrap(quizzes_bookmark, quizzes_scope)
        quizzes_collection = BookmarkedCollection.transform(quizzes_collection) do |a|
          todo_item_json(a, @current_user, session, "submitting")
        end

        collections << ["quizzes", quizzes_collection]
      end

      paginated_collection = BookmarkedCollection.merge(*collections)
      todos = Api.paginate(paginated_collection, self, api_v1_user_todo_list_items_url)
      render json: todos
    end
  end

  # @API List counts for todo items
  # Counts of different todo items such as the number of assignments needing grading as well as the number of assignments needing submitting.
  #
  # @argument include[] [String, "ungraded_quizzes"]
  #   "ungraded_quizzes":: Optionally include ungraded quizzes (such as practice quizzes and surveys) in the list.
  #                        These will be returned under a +quiz+ key instead of an +assignment+ key in response elements.
  #
  # There is a limit to the number of todo items this endpoint will count.
  # It will only look at the first 100 todo items for the user. If the user has more than 100 todo items this count may not be reliable.
  # The largest reliable number for both counts is 100.
  #
  # @example_response
  #   {
  #     needs_grading_count: 32,
  #     assignments_needing_submitting: 10
  #   }
  def todo_item_count
    GuardRail.activate(:secondary) do
      return render_unauthorized_action unless @current_user

      grading = @current_user.submissions_needing_grading_count
      submitting = @current_user.assignments_needing_submitting(include_ungraded: true, scope_only: true, limit: nil).size
      if Array(params[:include]).include? "ungraded_quizzes"
        submitting += @current_user.ungraded_quizzes(needing_submitting: true, scope_only: true, limit: nil).size
      end
      render json: { needs_grading_count: grading, assignments_needing_submitting: submitting }
    end
  end

  include Api::V1::Assignment
  include Api::V1::CalendarEvent

  # @API List upcoming assignments, calendar events
  # A paginated list of the current user's upcoming events.
  #
  # @example_response
  #   [
  #     {
  #       "id"=>597,
  #       "title"=>"Upcoming Course Event",
  #       "description"=>"Attendance is correlated with passing!",
  #       "start_at"=>"2013-04-27T14:33:14Z",
  #       "end_at"=>"2013-04-27T14:33:14Z",
  #       "location_name"=>"Red brick house",
  #       "location_address"=>"110 Top of the Hill Dr.",
  #       "all_day"=>false,
  #       "all_day_date"=>nil,
  #       "created_at"=>"2013-04-26T14:33:14Z",
  #       "updated_at"=>"2013-04-26T14:33:14Z",
  #       "workflow_state"=>"active",
  #       "context_code"=>"course_12938",
  #       "child_events_count"=>0,
  #       "child_events"=>[],
  #       "parent_event_id"=>nil,
  #       "hidden"=>false,
  #       "url"=>"http://www.example.com/api/v1/calendar_events/597",
  #       "html_url"=>"http://www.example.com/calendar?event_id=597&include_contexts=course_12938"
  #     },
  #     {
  #       "id"=>"assignment_9729",
  #       "title"=>"Upcoming Assignment",
  #       "description"=>nil,
  #       "start_at"=>"2013-04-28T14:47:32Z",
  #       "end_at"=>"2013-04-28T14:47:32Z",
  #       "all_day"=>false,
  #       "all_day_date"=>"2013-04-28",
  #       "created_at"=>"2013-04-26T14:47:32Z",
  #       "updated_at"=>"2013-04-26T14:47:32Z",
  #       "workflow_state"=>"published",
  #       "context_code"=>"course_12942",
  #       "assignment"=>{
  #         "id"=>9729,
  #         "name"=>"Upcoming Assignment",
  #         "description"=>nil,
  #         "points_possible"=>10,
  #         "due_at"=>"2013-04-28T14:47:32Z",
  #         "assignment_group_id"=>2439,
  #         "automatic_peer_reviews"=>false,
  #         "grade_group_students_individually"=>nil,
  #         "grading_standard_id"=>nil,
  #         "grading_type"=>"points",
  #         "group_category_id"=>nil,
  #         "lock_at"=>nil,
  #         "peer_reviews"=>false,
  #         "position"=>1,
  #         "unlock_at"=>nil,
  #         "course_id"=>12942,
  #         "submission_types"=>["none"],
  #         "needs_grading_count"=>0,
  #         "html_url"=>"http://www.example.com/courses/12942/assignments/9729"
  #       },
  #       "url"=>"http://www.example.com/api/v1/calendar_events/assignment_9729",
  #       "html_url"=>"http://www.example.com/courses/12942/assignments/9729"
  #     }
  #   ]
  def upcoming_events
    return render_unauthorized_action unless @current_user

    GuardRail.activate(:secondary) do
      prepare_current_user_dashboard_items

      events = @upcoming_events.map do |e|
        event_json(e, @current_user, session)
      end

      render json: events
    end
  end

  # @API List Missing Submissions
  # A paginated list of past-due assignments for which the student does not have a submission.
  # The user sending the request must either be the student, an admin or a parent observer using the parent app
  #
  # @argument user_id
  #   the student's ID
  #
  # @argument observed_user_id [String]
  #   Return missing submissions for the given observed user. Must be accompanied by course_ids[].
  #   The user making the request must be observing the observed user in all the courses specified by
  #   course_ids[].
  #
  # @argument include[] [String, "planner_overrides"|"course"]
  #   "planner_overrides":: Optionally include the assignment's associated planner override, if it exists, for the current user.
  #                         These will be returned under a +planner_override+ key
  #   "course":: Optionally include the assignments' courses
  #
  # @argument filter[] [String, "submittable"|"current_grading_period"]
  #   "submittable":: Only return assignments that the current user can submit (i.e. filter out locked assignments)
  #   "current_grading_period":: Only return missing assignments that are in the current grading period
  #
  # @argument course_ids[] [String]
  #   Optionally restricts the list of past-due assignments to only those associated with the specified
  #   course IDs. Required if observed_user_id is passed.
  #
  # @returns [Assignment]
  def missing_submissions
    GuardRail.activate(:secondary) do
      user = api_find(User, params[:user_id])
      return render_unauthorized_action unless @current_user && user.grants_right?(@current_user, :read)

      included_course_ids = api_find_all(Course, Array(params[:course_ids])).pluck(:id)

      if params.key?(:observed_user_id)
        return render_unauthorized_action if included_course_ids.empty?

        user = api_find(User, params[:observed_user_id])
        valid_course_ids = @current_user.observer_enrollments.active.where(associated_user_id: params[:observed_user_id]).shard(@current_user).pluck(:course_id)
        return render_unauthorized_action unless (included_course_ids - valid_course_ids).empty?
      end

      filter = Array(params[:filter])
      only_submittable = filter.include?("submittable")
      only_current_grading_period = filter.include?("current_grading_period")

      course_ids = user.participating_student_course_ids
      # participating_student_course_ids returns ids relative to user, but included_course_ids are relative to the current shard
      course_ids.map! { |course_id| Shard.relative_id_for(course_id, user.shard, Shard.current) }
      course_ids = course_ids.select { |id| included_course_ids.include?(id) } unless included_course_ids.empty?

      submissions = Shard.partition_by_shard(course_ids) do |shard_course_ids|
        subs = Submission.active.preload(:assignment)
                         .missing
                         .where(user_id: user.id,
                                assignments: { context_id: shard_course_ids })
                         .merge(Assignment.published)
        subs = subs.merge(Assignment.not_locked) if only_submittable
        subs = subs.in_current_grading_period_for_courses(shard_course_ids) if only_current_grading_period
        subs.order(:cached_due_date, :id)
      end
      assignments = Api.paginate(submissions, self, api_v1_user_missing_submissions_url).map(&:assignment)

      includes = Array(params[:include])
      planner_overrides = includes.include?("planner_overrides")
      include_course = includes.include?("course")
      ActiveRecord::Associations::Preloader.new.preload(assignments, :context) if include_course

      json = assignments.map do |as|
        assmt_json = assignment_json(as, user, session, include_planner_override: planner_overrides)
        assmt_json["course"] = course_json(as.context, user, session, [], nil) if include_course
        assmt_json
      end

      render json: json
    end
  end

  def ignore_item
    unless %w[grading submitting reviewing moderation].include?(params[:purpose])
      return render(json: { ignored: false }, status: :bad_request)
    end

    @current_user.ignore_item!(ActiveRecord::Base.find_by_asset_string(params[:asset_string], ["Assignment", "AssessmentRequest", "Quizzes::Quiz"]),
                               params[:purpose], params[:permanent] == "1")
    render json: { ignored: true }
  end

  # @API Hide a stream item
  # Hide the given stream item.
  #
  # @example_request
  #    curl https://<canvas>/api/v1/users/self/activity_stream/<stream_item_id> \
  #       -X DELETE \
  #       -H 'Authorization: Bearer <token>'
  #
  # @example_response
  #     {
  #       "hidden": true
  #     }
  def ignore_stream_item
    @current_user.shard.activate do # can't just pass in the user's shard to relative_id_for, since local ids will be incorrectly scoped to the current shard, not the user's
      if (item = @current_user.stream_item_instances.where(stream_item_id: Shard.relative_id_for(params[:id], Shard.current, Shard.current)).first)
        item.update_attribute(:hidden, true) # observer handles cache invalidation
      end
    end
    render json: { hidden: true }
  end

  # @API Hide all stream items
  # Hide all stream items for the user
  #
  # @example_request
  #    curl https://<canvas>/api/v1/users/self/activity_stream \
  #       -X DELETE \
  #       -H 'Authorization: Bearer <token>'
  #
  # @example_response
  #     {
  #       "hidden": true
  #     }
  def ignore_all_stream_items
    @current_user.shard.activate do # can't just pass in the user's shard to relative_id_for, since local ids will be incorrectly scoped to the current shard, not the user's
      @current_user.stream_item_instances.where(hidden: false).each do |item|
        item.update_attribute(:hidden, true) # observer handles cache invalidation
      end
    end
    render json: { hidden: true }
  end

  # @API Upload a file
  #
  # Upload a file to the user's personal files section.
  #
  # This API endpoint is the first step in uploading a file to a user's files.
  # See the {file:file_uploads.html File Upload Documentation} for details on
  # the file upload workflow.
  #
  # Note that typically users will only be able to upload files to their
  # own files section. Passing a user_id of +self+ is an easy shortcut
  # to specify the current user.
  def create_file
    @user = api_find(User, params[:user_id])
    @attachment = @user.attachments.build
    if authorized_action(@attachment, @current_user, :create)
      @context = @user
      api_attachment_preflight(@current_user, request, check_quota: true)
    end
  end

  def close_notification
    @current_user.close_announcement(AccountNotification.find(params[:id]))
    render json: @current_user
  end

  def delete_user_service
    deleted = @current_user.user_services.find(params[:id]).destroy
    if deleted.service == "google_drive"
      Rails.cache.delete(["google_drive_tokens", @current_user].cache_key)
    end
    render json: { deleted: true }
  end

  ServiceCredentials = Struct.new(:service_user_name, :decrypted_password)

  def create_user_service
    user_name = params[:user_service][:user_name]
    password = params[:user_service][:password]
    service = ServiceCredentials.new(user_name, password)
    case params[:user_service][:service]
    when "delicious"
      delicious_get_last_posted(service)
    when "diigo"
      Diigo::Connection.diigo_get_bookmarks(service)
    when "skype"
      true
    else
      raise "Unknown Service"
    end
    @service = UserService.register_from_params(@current_user, params[:user_service])
    render json: @service
  rescue => e
    Canvas::Errors.capture_exception(:user_service, e)
    render json: { errors: true }, status: :bad_request
  end

  def services
    params[:service_types] ||= params[:service_type]
    json = Rails.cache.fetch(["user_services", @current_user, params[:service_type]].cache_key) do
      @services = @current_user.user_services rescue []
      if params[:service_types]
        @services = @services.of_type(params[:service_types].split(",")) rescue []
      end
      @services.map { |s| s.as_json(only: %i[service_user_id service_user_url service_user_name service type id]) }
    end
    render json: json
  end

  def bookmark_search
    @service = @current_user.user_services.where(type: "BookmarkService", service: params[:service_type]).first rescue nil
    res = nil
    res = @service.find_bookmarks(params[:q]) if @service
    render json: res
  end

  def show
    GuardRail.activate(:secondary) do
      # we _don't_ want to get context if the user is the context
      # so that for missing user context we can 401, but for others we can 404
      get_context(include_deleted: true) if params[:account_id] || params[:course_id] || params[:group_id]

      @context_account = @context.is_a?(Account) ? @context : @domain_root_account
      @user = api_find_all(@context&.all_users || User, [params[:id]]).first
      allowed = @user&.grants_right?(@current_user, session, :read_full_profile)

      return render_unauthorized_action unless allowed

      @context ||= @user

      add_crumb(t("crumbs.profile", "%{user}'s profile", user: @user.short_name), @user == @current_user ? user_profile_path(@current_user) : user_path(@user))

      @group_memberships = @user.cached_current_group_memberships_by_date

      # course_section and enrollment term will only be used if the enrollment dates haven't been cached yet;
      # maybe should just look at the first enrollment and check if it's cached to decide if we should include
      # them here
      @enrollments = @user.enrollments
                          .shard(@user)
                          .where("enrollments.workflow_state<>'deleted' AND courses.workflow_state<>'deleted'")
                          .eager_load(:course)
                          .preload(:associated_user, :course_section, :enrollment_state, course: { enrollment_term: :enrollment_dates_overrides }).to_a

      # restrict view for other users
      if @user != @current_user
        @enrollments = @enrollments.select { |e| e.grants_right?(@current_user, session, :read) }
      end

      @enrollments = @enrollments.sort_by { |e| [e.state_sortable, e.rank_sortable, e.course.name] }
      # pre-populate the reverse association
      @enrollments.each { |e| e.user = @user }

      @show_page_views = !!(page_views_enabled? && @user.grants_right?(@current_user, session, :view_statistics))

      status = @user.deleted? ? 404 : 200
      respond_to do |format|
        format.html do
          @google_analytics_page_title = "User"
          @body_classes << "full-width"
          js_env(CONTEXT_USER_DISPLAY_NAME: @user.short_name,
                 USER_ID: @user.id)
          render status: status
        end
        format.json do
          render json: user_json(@user, @current_user, session, %w[locale avatar_url],
                                 @current_user.pseudonym.account),
                 status: status
        end
      end
    end
  end

  # @API Show user details
  #
  # Shows details for user.
  #
  # Also includes an attribute "permissions", a non-comprehensive list of permissions for the user.
  # Example:
  #   !!!javascript
  #   "permissions": {
  #    "can_update_name": true, // Whether the user can update their name.
  #    "can_update_avatar": false, // Whether the user can update their avatar.
  #    "limit_parent_app_web_access": false // Whether the user can interact with Canvas web from the Canvas Parent app.
  #   }
  #
  # @argument include[] [String, "uuid", "last_login"]
  #   Array of additional information to include on the user record.
  #   "locale", "avatar_url", "permissions", "email", and "effective_locale"
  #   will always be returned
  #
  # @example_request
  #   curl https://<canvas>/api/v1/users/self \
  #       -X GET \
  #       -H 'Authorization: Bearer <token>'
  #
  # @returns User
  def api_show
    @user = api_find(User, params[:id])
    if @user.grants_right?(@current_user, session, :api_show_user)
      includes = api_show_includes
      # would've preferred to pass User.with_last_login as the collection to
      # api_find but the implementation of that scope appears to be incompatible
      # with what api_find does
      if includes.include?("last_login")
        pseudonyms =
          SisPseudonym.for(
            @user,
            @domain_root_account,
            type: :implicit,
            require_sis: false,
            include_all_pseudonyms: true
          )
        @user.last_login = pseudonyms.max_by(&:current_login_at).current_login_at
      end

      render json: user_json(@user, @current_user, session, includes, @domain_root_account),
             status: @user.deleted? ? 404 : 200
    else
      raise ActiveRecord::RecordNotFound
    end
  end

  def external_tool
    @tool = ContextExternalTool.find_for(params[:id], @domain_root_account, :user_navigation)
    @opaque_id = @tool.opaque_identifier_for(@current_user, context: @domain_root_account)
    @resource_type = "user_navigation"

    success_url = user_profile_url(@current_user)
    @return_url = named_context_url(@current_user, :context_external_content_success_url, "external_tool_redirect", { include_host: true })
    @redirect_return = true
    @context = @current_user
    js_env(redirect_return_success_url: success_url,
           redirect_return_cancel_url: success_url)

    @lti_launch = @tool.settings["post_only"] ? Lti::Launch.new(post_only: true) : Lti::Launch.new
    opts = {
      resource_type: @resource_type,
      link_code: @opaque_id,
      domain: HostUrl.context_host(@domain_root_account, request.host)
    }
    variable_expander = Lti::VariableExpander.new(@domain_root_account, @context, self, {
                                                    current_user: @current_user,
                                                    current_pseudonym: @current_pseudonym,
                                                    tool: @tool
                                                  })
    Canvas::LiveEvents.asset_access(@tool, "external_tools", @current_user.class.name, nil)
    adapter = if @tool.use_1_3?
                Lti::LtiAdvantageAdapter.new(
                  tool: @tool,
                  user: @current_user,
                  context: @domain_root_account,
                  return_url: @return_url,
                  expander: variable_expander,
                  opts: opts
                )
              else
                Lti::LtiOutboundAdapter.new(@tool, @current_user, @domain_root_account).prepare_tool_launch(@return_url, variable_expander, opts)
              end

    @lti_launch.params = adapter.generate_post_payload
    @lti_launch.resource_url = @tool.login_or_launch_url(extension_type: :user_navigation)
    @lti_launch.link_text = @tool.label_for(:user_navigation, I18n.locale)
    @lti_launch.analytics_id = @tool.tool_id

    set_active_tab @tool.asset_string
    add_crumb(@current_user.short_name, user_profile_path(@current_user))
    render Lti::AppUtil.display_template
  end

  def new
    return redirect_to(root_url) if @current_user

    run_login_hooks
    @include_recaptcha = recaptcha_enabled?
    js_env ACCOUNT: account_json(@domain_root_account, nil, session, ["registration_settings"]),
           PASSWORD_POLICY: @domain_root_account.password_policy
    render layout: "bare"
  end

  include Api::V1::User
  include Api::V1::Avatar
  include Api::V1::Account

  # @API Create a user
  # Create and return a new user and pseudonym for an account.
  #
  # [DEPRECATED (for self-registration only)] If you don't have the "Modify
  # login details for users" permission, but self-registration is enabled
  # on the account, you can still use this endpoint to register new users.
  # Certain fields will be required, and others will be ignored (see below).
  #
  # @argument user[name] [String]
  #   The full name of the user. This name will be used by teacher for grading.
  #   Required if this is a self-registration.
  #
  # @argument user[short_name] [String]
  #   User's name as it will be displayed in discussions, messages, and comments.
  #
  # @argument user[sortable_name] [String]
  #   User's name as used to sort alphabetically in lists.
  #
  # @argument user[time_zone] [String]
  #   The time zone for the user. Allowed time zones are
  #   {http://www.iana.org/time-zones IANA time zones} or friendlier
  #   {http://api.rubyonrails.org/classes/ActiveSupport/TimeZone.html Ruby on Rails time zones}.
  #
  # @argument user[locale] [String]
  #   The user's preferred language, from the list of languages Canvas supports.
  #   This is in RFC-5646 format.
  #
  # @argument user[terms_of_use] [Boolean]
  #   Whether the user accepts the terms of use. Required if this is a
  #   self-registration and this canvas instance requires users to accept
  #   the terms (on by default).
  #
  #   If this is true, it will mark the user as having accepted the terms of use.
  #
  # @argument user[skip_registration] [Boolean]
  #   Automatically mark the user as registered.
  #
  #   If this is true, it is recommended to set <tt>"pseudonym[send_confirmation]"</tt> to true as well.
  #   Otherwise, the user will not receive any messages about their account creation.
  #
  #   The users communication channel confirmation can be skipped by setting
  #   <tt>"communication_channel[skip_confirmation]"</tt> to true as well.
  #
  # @argument pseudonym[unique_id] [Required, String]
  #   User's login ID. If this is a self-registration, it must be a valid
  #   email address.
  #
  # @argument pseudonym[password] [String]
  #   User's password. Cannot be set during self-registration.
  #
  # @argument pseudonym[sis_user_id] [String]
  #   SIS ID for the user's account. To set this parameter, the caller must be
  #   able to manage SIS permissions.
  #
  # @argument pseudonym[integration_id] [String]
  #   Integration ID for the login. To set this parameter, the caller must be able to
  #   manage SIS permissions. The Integration ID is a secondary
  #   identifier useful for more complex SIS integrations.
  #
  # @argument pseudonym[send_confirmation] [Boolean]
  #   Send user notification of account creation if true.
  #   Automatically set to true during self-registration.
  #
  # @argument pseudonym[force_self_registration] [Boolean]
  #   Send user a self-registration style email if true.
  #   Setting it means the users will get a notification asking them
  #   to "complete the registration process" by clicking it, setting
  #   a password, and letting them in.  Will only be executed on
  #   if the user does not need admin approval.
  #   Defaults to false unless explicitly provided.
  #
  # @argument pseudonym[authentication_provider_id] [String]
  #   The authentication provider this login is associated with. Logins
  #   associated with a specific provider can only be used with that provider.
  #   Legacy providers (LDAP, CAS, SAML) will search for logins associated with
  #   them, or unassociated logins. New providers will only search for logins
  #   explicitly associated with them. This can be the integer ID of the
  #   provider, or the type of the provider (in which case, it will find the
  #   first matching provider).
  #
  # @argument communication_channel[type] [String]
  #   The communication channel type, e.g. 'email' or 'sms'.
  #
  # @argument communication_channel[address] [String]
  #   The communication channel address, e.g. the user's email address.
  #
  # @argument communication_channel[confirmation_url] [Boolean]
  #   Only valid for account admins. If true, returns the new user account
  #   confirmation URL in the response.
  #
  # @argument communication_channel[skip_confirmation] [Boolean]
  #   Only valid for site admins and account admins making requests; If true, the channel is
  #   automatically validated and no confirmation email or SMS is sent.
  #   Otherwise, the user must respond to a confirmation message to confirm the
  #   channel.
  #
  #   If this is true, it is recommended to set <tt>"pseudonym[send_confirmation]"</tt> to true as well.
  #   Otherwise, the user will not receive any messages about their account creation.
  #
  # @argument force_validations [Boolean]
  #   If true, validations are performed on the newly created user (and their associated pseudonym)
  #   even if the request is made by a privileged user like an admin. When set to false,
  #   or not included in the request parameters, any newly created users are subject to
  #   validations unless the request is made by a user with a 'manage_user_logins' right.
  #   In which case, certain validations such as 'require_acceptance_of_terms' and
  #   'require_presence_of_name' are not enforced. Use this parameter to return helpful json
  #   errors while building users with an admin request.
  #
  # @argument enable_sis_reactivation [Boolean]
  #   When true, will first try to re-activate a deleted user with matching sis_user_id if possible.
  #   This is commonly done with user[skip_registration] and communication_channel[skip_confirmation]
  #   so that the default communication_channel is also restored.
  #
  # @argument destination [URL]
  #
  #   If you're setting the password for the newly created user, you can provide this param
  #   with a valid URL pointing into this Canvas installation, and the response will include
  #   a destination field that's a URL that you can redirect a browser to and have the newly
  #   created user automatically logged in. The URL is only valid for a short time, and must
  #   match the domain this request is directed to, and be for a well-formed path that Canvas
  #   can recognize.
  #
  # @argument initial_enrollment_type [String]
  #   `observer` if doing a self-registration with a pairing code. This allows setting the
  #   password during user creation.
  #
  # @argument pairing_code[code] [String]
  #   If provided and valid, will link the new user as an observer to the student's whose
  #   pairing code is given.
  #
  # @returns User
  def create
    create_user
  end

  # @API [DEPRECATED] Self register a user
  # Self register and return a new user and pseudonym for an account.
  #
  # If self-registration is enabled on the account, you can use this
  # endpoint to self register new users.
  #
  # @argument user[name] [Required, String]
  #   The full name of the user. This name will be used by teacher for grading.
  #
  #
  # @argument user[short_name] [String]
  #   User's name as it will be displayed in discussions, messages, and comments.
  #
  # @argument user[sortable_name] [String]
  #   User's name as used to sort alphabetically in lists.
  #
  # @argument user[time_zone] [String]
  #   The time zone for the user. Allowed time zones are
  #   {http://www.iana.org/time-zones IANA time zones} or friendlier
  #   {http://api.rubyonrails.org/classes/ActiveSupport/TimeZone.html Ruby on Rails time zones}.
  #
  # @argument user[locale] [String]
  #   The user's preferred language, from the list of languages Canvas supports.
  #   This is in RFC-5646 format.
  #
  # @argument user[terms_of_use] [Required, Boolean]
  #   Whether the user accepts the terms of use.
  #
  # @argument pseudonym[unique_id] [Required, String]
  #   User's login ID. Must be a valid email address.
  #
  # @argument communication_channel[type] [String]
  #   The communication channel type, e.g. 'email' or 'sms'.
  #
  # @argument communication_channel[address] [String]
  #   The communication channel address, e.g. the user's email address.
  #
  # @returns User
  def create_self_registered_user
    create_user
  end

  BOOLEAN_PREFS = %i[manual_mark_as_read collapse_global_nav collapse_course_nav hide_dashcard_color_overlays release_notes_badge_disabled comment_library_suggestions_enabled elementary_dashboard_disabled].freeze

  # @API Update user settings.
  # Update an existing user's settings.
  #
  # @argument manual_mark_as_read [Boolean]
  #   If true, require user to manually mark discussion posts as read (don't
  #   auto-mark as read).
  #
  # @argument release_notes_badge_disabled [Boolean]
  #   If true, hide the badge for new release notes.
  #
  # @argument collapse_global_nav [Boolean]
  #   If true, the user's page loads with the global navigation collapsed
  #
  # @argument collapse_course_nav [Boolean]
  #   If true, the user's course pages will load with the course navigation
  #   collapsed.
  #
  # @argument hide_dashcard_color_overlays [Boolean]
  #   If true, images on course cards will be presented without being tinted
  #   to match the course color.
  #
  # @argument comment_library_suggestions_enabled [Boolean]
  #   If true, suggestions within the comment library will be shown.
  #
  # @argument elementary_dashboard_disabled [Boolean]
  #   If true, will display the user's preferred class Canvas dashboard
  #   view instead of the canvas for elementary view.
  #
  # @example_request
  #
  #   curl 'https://<canvas>/api/v1/users/<user_id>/settings \
  #     -X PUT \
  #     -F 'manual_mark_as_read=true'
  #     -H 'Authorization: Bearer <token>'
  def settings
    user = api_find(User, params[:id])

    case
    when request.get?
      return unless authorized_action(user, @current_user, :read)

      render json: BOOLEAN_PREFS.index_with { |pref| !!user.preferences[pref] }
    when request.put?
      return unless authorized_action(user, @current_user, [:manage, :manage_user_details])

      BOOLEAN_PREFS.each do |pref|
        user.preferences[pref] = value_to_boolean(params[pref]) unless params[pref].nil?
      end

      respond_to do |format|
        format.json do
          if user.save
            render json: BOOLEAN_PREFS.index_with { |pref| !!user.preferences[pref] }
          else
            render(json: user.errors, status: :bad_request)
          end
        end
      end
    end
  end

  def get_new_user_tutorial_statuses
    user = api_find(User, params[:id])
    unless user == @current_user
      return render(json: { message: "This endpoint only works against the current user" }, status: :unauthorized)
    end
    return unless authorized_action(user, @current_user, :manage)

    render_new_user_tutorial_statuses(user)
  end

  def set_new_user_tutorial_status
    user = api_find(User, params[:id])
    unless user == @current_user
      return render(json: { message: "This endpoint only works against the current user" }, status: :unauthorized)
    end

    valid_names = %w[home modules pages assignments quizzes settings files people announcements
                     grades discussions syllabus collaborations import conferences]

    # Check if the page_name is valid
    unless valid_names.include?(params[:page_name])
      return render(json: { message: "Invalid Page Name Provided" }, status: :bad_request)
    end

    statuses = user.new_user_tutorial_statuses
    statuses[params[:page_name]] = value_to_boolean(params[:collapsed])
    user.set_preference(:new_user_tutorial_statuses, statuses)

    respond_to do |format|
      format.json do
        if user.save
          render_new_user_tutorial_statuses(user)
        else
          render(json: user.errors, status: :bad_request)
        end
      end
    end
  end

  # @API Get custom colors
  # Returns all custom colors that have been saved for a user.
  #
  # @example_request
  #
  #   curl 'https://<canvas>/api/v1/users/<user_id>/colors/ \
  #     -X GET \
  #     -H 'Authorization: Bearer <token>'
  #
  # @example_response
  #   {
  #     "custom_colors": {
  #       "course_42": "#abc123",
  #       "course_88": "#123abc"
  #     }
  #   }
  #
  def get_custom_colors
    user = api_find(User, params[:id])
    return unless authorized_action(user, @current_user, :read)

    render(json: { custom_colors: user.custom_colors })
  end

  # @API Get custom color
  # Returns the custom colors that have been saved for a user for a given context.
  #
  # The asset_string parameter should be in the format 'context_id', for example
  # 'course_42'.
  #
  # @example_request
  #
  #   curl 'https://<canvas>/api/v1/users/<user_id>/colors/<asset_string> \
  #     -X GET \
  #     -H 'Authorization: Bearer <token>'
  #
  # @example_response
  #   {
  #     "hexcode": "#abc123"
  #   }
  def get_custom_color
    user = api_find(User, params[:id])

    return unless authorized_action(user, @current_user, :read)

    if user.custom_colors[params[:asset_string]].nil?
      raise(ActiveRecord::RecordNotFound, "Asset does not have an associated color.")
    end

    render(json: { hexcode: user.custom_colors[params[:asset_string]] })
  end

  # @API Update custom color
  # Updates a custom color for a user for a given context.  This allows
  # colors for the calendar and elsewhere to be customized on a user basis.
  #
  # The asset string parameter should be in the format 'context_id', for example
  # 'course_42'
  #
  # @argument hexcode [String]
  #   The hexcode of the color to set for the context, if you choose to pass the
  #   hexcode as a query parameter rather than in the request body you should
  #   NOT include the '#' unless you escape it first.
  #
  # @example_request
  #
  #   curl 'https://<canvas>/api/v1/users/<user_id>/colors/<asset_string> \
  #     -X PUT \
  #     -F 'hexcode=fffeee'
  #     -H 'Authorization: Bearer <token>'
  #
  # @example_response
  #   {
  #     "hexcode": "#abc123"
  #   }
  def set_custom_color
    user = api_find(User, params[:id])

    return unless authorized_action(user, @current_user, [:manage, :manage_user_details])

    # Make sure the user has rights to the actual context used.
    context = Context.find_by_asset_string(params[:asset_string])

    if context.nil?
      raise(ActiveRecord::RecordNotFound, "Asset does not exist")
    end

    return unless authorized_action(context, @current_user, :read)

    # Check if the hexcode is valid
    unless valid_hexcode?(params[:hexcode])
      return render(json: { message: "Invalid Hexcode Provided" }, status: :bad_request)
    end

    user.shard.activate do
      colors = user.custom_colors
      # translate asset string to be relative to user's shard
      unless params[:hexcode].nil?
        colors[context.asset_string] = normalize_hexcode(params[:hexcode])
      end

      respond_to do |format|
        format.json do
          if user.set_preference(:custom_colors, colors)
            render(json: { hexcode: colors[context.asset_string] })
          else
            render(json: user.errors, status: :bad_request)
          end
        end
      end
    end
  end

  # @API Get dashboard positions
  #
  # Returns all dashboard positions that have been saved for a user.
  #
  # @example_request
  #
  #   curl 'https://<canvas>/api/v1/users/<user_id>/dashboard_positions/ \
  #     -X GET \
  #     -H 'Authorization: Bearer <token>'
  #
  # @example_response
  #   {
  #     "dashboard_positions": {
  #       "course_42": 2,
  #       "course_88": 1
  #     }
  #   }
  #
  def get_dashboard_positions
    user = api_find(User, params[:id])
    return unless authorized_action(user, @current_user, :read)

    render(json: { dashboard_positions: user.dashboard_positions })
  end

  # @API Update dashboard positions
  #
  # Updates the dashboard positions for a user for a given context.  This allows
  # positions for the dashboard cards and elsewhere to be customized on a per
  # user basis.
  #
  # The asset string parameter should be in the format 'context_id', for example
  # 'course_42'
  #
  # @example_request
  #
  #   curl 'https://<canvas>/api/v1/users/<user_id>/dashboard_positions/ \
  #     -X PUT \
  #     -F 'dashboard_positions[course_42]=1' \
  #     -F 'dashboard_positions[course_53]=2' \
  #     -F 'dashboard_positions[course_10]=3' \
  #     -H 'Authorization: Bearer <token>'
  #
  # @example_response
  #   {
  #     "dashboard_positions": {
  #       "course_10": 3,
  #       "course_42": 1,
  #       "course_53": 2
  #     }
  #   }
  def set_dashboard_positions
    user = api_find(User, params[:id])

    return unless authorized_action(user, @current_user, [:manage, :manage_user_details])

    params[:dashboard_positions].each do |key, val|
      context = Context.find_by_asset_string(key)
      if context.nil?
        raise(ActiveRecord::RecordNotFound, "Asset #{key} does not exist")
      end
      return unless authorized_action(context, @current_user, :read)

      position = Integer(val) rescue nil
      if position.nil?
        return render(json: { message: "Invalid position provided" }, status: :bad_request)
      elsif position.abs > 1_000
        # validate that the value used is less than unreasonable, but without any real effort
        return render(json: { message: "Position #{position} is too high. Your dashboard cards can probably be sorted with numbers 1-5, you could even use a 0." }, status: :bad_request)
      end
    end

    user.set_dashboard_positions(user.dashboard_positions.merge(params[:dashboard_positions].to_unsafe_h))

    respond_to do |format|
      format.json do
        if user.save
          render(json: { dashboard_positions: user.dashboard_positions })
        else
          render(json: user.errors, status: :bad_request)
        end
      end
    end
  end

  include Pronouns

  # @API Edit a user
  # Modify an existing user. To modify a user's login, see the documentation for logins.
  #
  # @argument user[name] [String]
  #   The full name of the user. This name will be used by teacher for grading.
  #
  # @argument user[short_name] [String]
  #   User's name as it will be displayed in discussions, messages, and comments.
  #
  # @argument user[sortable_name] [String]
  #   User's name as used to sort alphabetically in lists.
  #
  # @argument user[time_zone] [String]
  #   The time zone for the user. Allowed time zones are
  #   {http://www.iana.org/time-zones IANA time zones} or friendlier
  #   {http://api.rubyonrails.org/classes/ActiveSupport/TimeZone.html Ruby on Rails time zones}.
  #
  # @argument user[email] [String]
  #   The default email address of the user.
  #
  # @argument user[locale] [String]
  #   The user's preferred language, from the list of languages Canvas supports.
  #   This is in RFC-5646 format.
  #
  # @argument user[avatar][token] [String]
  #   A unique representation of the avatar record to assign as the user's
  #   current avatar. This token can be obtained from the user avatars endpoint.
  #   This supersedes the user [avatar] [url] argument, and if both are included
  #   the url will be ignored. Note: this is an internal representation and is
  #   subject to change without notice. It should be consumed with this api
  #   endpoint and used in the user update endpoint, and should not be
  #   constructed by the client.
  #
  # @argument user[avatar][url] [String]
  #   To set the user's avatar to point to an external url, do not include a
  #   token and instead pass the url here. Warning: For maximum compatibility,
  #   please use 128 px square images.
  #
  # @argument user[title] [String]
  #   Sets a title on the user profile. (See {api:ProfileController#settings Get user profile}.)
  #   Profiles must be enabled on the root account.
  #
  # @argument user[bio] [String]
  #   Sets a bio on the user profile. (See {api:ProfileController#settings Get user profile}.)
  #   Profiles must be enabled on the root account.
  #
  # @argument user[pronouns] [String]
  #   Sets pronouns on the user profile.
  #   Passing an empty string will empty the user's pronouns
  #   Only Available Pronouns set on the root account are allowed
  #   Adding and changing pronouns must be enabled on the root account.
  #
  # @argument user[event] [String, "suspend"|"unsuspend"]
  #   suspends or unsuspends all logins for this user that the calling user
  #   has permission to
  #
  # @example_request
  #
  #   curl 'https://<canvas>/api/v1/users/133.json' \
  #        -X PUT \
  #        -F 'user[name]=Sheldon Cooper' \
  #        -F 'user[short_name]=Shelly' \
  #        -F 'user[time_zone]=Pacific Time (US & Canada)' \
  #        -F 'user[avatar][token]=<opaque_token>' \
  #        -H "Authorization: Bearer <token>"
  #
  # @returns User
  def update
    params[:user] ||= {}
    user_params = params[:user]
    @user = if api_request?
              api_find(User, params[:id])
            else
              params[:id] ? api_find(User, params[:id]) : @current_user
            end

    update_email = @user.grants_right?(@current_user, :manage_user_details) && user_params[:email]
    managed_attributes = []
    managed_attributes.concat %i[name short_name sortable_name] if @user.grants_right?(@current_user, :rename)
    managed_attributes << :terms_of_use if @user == (@real_current_user || @current_user)
    managed_attributes << :email if update_email

    # we dropped birthdate from user but this will allow backwards compatability and prevent errors
    user_params.delete("birthdate")

    if @domain_root_account.enable_profiles?
      managed_attributes << :bio if @user.grants_right?(@current_user, :manage_user_details)
      managed_attributes << :title if @user.grants_right?(@current_user, :rename)
    end

    if @domain_root_account.can_change_pronouns? && @user.grants_right?(@current_user, :manage_user_details)
      managed_attributes << :pronouns
    end

    if @user.grants_right?(@current_user, :manage_user_details)
      managed_attributes.concat(%i[time_zone locale event])
    end

    if @user.grants_right?(@current_user, :update_avatar)
      avatar = user_params.delete(:avatar)

      # delete any avatar_image passed, because we only allow updating avatars
      # based on [:avatar][:token].
      user_params.delete(:avatar_image)

      managed_attributes << :avatar_image
      if (token = avatar.try(:[], :token))
        if (av_json = avatar_for_token(@user, token))
          user_params[:avatar_image] = { type: av_json["type"],
                                         url: av_json["url"] }
        end
      elsif (url = avatar.try(:[], :url))
        user_params[:avatar_image] = { url: url }
      end
    end

    if managed_attributes.empty? || !user_params.except(*managed_attributes).empty?
      return render_unauthorized_action
    end

    managed_attributes << { avatar_image: strong_anything } if managed_attributes.delete(:avatar_image)
    user_params = user_params.permit(*managed_attributes)
    new_email = user_params.delete(:email)
    # admins can update avatar images even if they are locked
    admin_avatar_update = user_params[:avatar_image] &&
                          @user.grants_right?(@current_user, :update_avatar) &&
                          @user.grants_right?(@current_user, :manage_user_details)

    includes = %w[locale avatar_url email time_zone]
    if (title = user_params.delete(:title))
      @user.profile.title = title
      includes << "title"
    end
    if (bio = user_params.delete(:bio))
      @user.profile.bio = bio
      includes << "bio"
    end

    if (pronouns = user_params.delete(:pronouns))
      updated_pronoun = match_pronoun(pronouns, @domain_root_account.pronouns)
      if updated_pronoun || pronouns&.empty?
        @user.pronouns = updated_pronoun
      end
      includes << "pronouns"
    end

    if admin_avatar_update
      old_avatar_state = @user.avatar_state
      @user.avatar_state = "submitted"
    end

    if session[:require_terms]
      @user.require_acceptance_of_terms = true
    end

    @user.sortable_name_explicitly_set = user_params[:sortable_name].present?

    if (event = user_params.delete(:event)) && %w[suspend unsuspend].include?(event) &&
       @user != @current_user
      @user.pseudonyms.active.shard(@user).each do |p|
        next unless p.grants_right?(@current_user, :delete)
        next if p.active? && event == "unsuspend"
        next if p.suspended? && event == "suspend"

        p.update!(workflow_state: event == "suspend" ? "suspended" : "active")
      end
    end

    respond_to do |format|
      if @user.update(user_params)
        @user.avatar_state = (old_avatar_state == :locked ? old_avatar_state : "approved") if admin_avatar_update
        @user.profile.save if @user.profile.changed?
        @user.save if admin_avatar_update || update_email
        # User.email= causes a reload to the user object. The saves need to
        # happen before the reload happens or we lose all the hard work from
        # above.
        @user.email = new_email if update_email
        session.delete(:require_terms)
        flash[:notice] = t("user_updated", "User was successfully updated.")
        unless params[:redirect_to_previous].blank?
          return redirect_back fallback_location: user_url(@user)
        end

        format.html { redirect_to user_url(@user) }
        format.json { render json: user_json(@user, @current_user, session, includes, @domain_root_account) }
      else
        format.html { render :edit }
        format.json { render json: @user.errors, status: :bad_request }
      end
    end
  end

  # @API Terminate all user sessions
  #
  # Terminates all sessions for a user. This includes all browser-based
  # sessions and all access tokens, including manually generated ones.
  # The user can immediately re-authenticate to access Canvas again if
  # they have the current credentials. All integrations will need to
  # be re-authorized.
  def terminate_sessions
    user = api_find(User, params[:id])

    return unless authorized_action(user, @current_user, :terminate_sessions)

    now = Time.zone.now
    user.update!(last_logged_out: now)
    user.access_tokens.active.update_all(updated_at: now, permanent_expires_at: now)

    render json: "ok"
  end

  def media_download
    fetcher = MediaSourceFetcher.new(CanvasKaltura::ClientV3.new)
    extension = params[:type]
    media_type = params[:media_type]
    extension ||= params[:format] if media_type.nil?

    url = fetcher.fetch_preferred_source_url(
      media_id: params[:entryId],
      file_extension: extension,
      media_type: media_type
    )
    if url
      if params[:redirect] == "1"
        redirect_to url
      else
        render json: { "url" => url }
      end
    else
      render status: :not_found, plain: t("could_not_find_url", "Could not find download URL")
    end
  end

  def merge
    @source_user = User.find(params[:user_id])
    @target_user = User.where(id: params[:new_user_id]).first if params[:new_user_id]
    @target_user ||= @current_user
    if @source_user.grants_right?(@current_user, :merge) && @target_user.grants_right?(@current_user, :merge)
      UserMerge.from(@source_user).into(@target_user, merger: @current_user, source: "users_controller")
      @target_user.touch
      flash[:notice] = t("user_merge_success", "User merge succeeded! %{first_user} and %{second_user} are now one and the same.", first_user: @target_user.name, second_user: @source_user.name)
      if @target_user == @current_user
        redirect_to user_profile_url(@current_user)
      else
        redirect_to user_url(@target_user)
      end
    else
      flash[:error] = t("user_merge_fail", "User merge failed. Please make sure you have proper permission and try again.")
      redirect_to dashboard_url
    end
  end

  def admin_merge
    @user = User.find(params[:user_id])
    if authorized_action(@user, @current_user, :merge)
      if params[:clear]
        params.delete(:new_user_id)
        params.delete(:pending_user_id)
      end

      if params[:new_user_id].present?
        @other_user = api_find_all(User, [params[:new_user_id]]).first
        if !@other_user || !@other_user.grants_right?(@current_user, :merge)
          @other_user = nil
          flash[:error] = t("user_not_found", "No active user with that ID was found.")
        elsif @other_user == @user
          @other_user = nil
          flash[:error] = t("cant_self_merge", "You can't merge an account with itself.")
        end
      end

      if params[:pending_user_id].present?
        @pending_other_user = api_find_all(User, [params[:pending_user_id]]).first
        if !@pending_other_user || !@pending_other_user.grants_right?(@current_user, :merge)
          @pending_other_user = nil
          flash[:error] = t("user_not_found", "No active user with that ID was found.")
        elsif @pending_other_user == @user
          @pending_other_user = nil
          flash[:error] = t("cant_self_merge", "You can't merge an account with itself.")
        end
      end

      render :admin_merge
    end
  end

  def admin_split
    @user = User.find(params[:user_id])
    return unless authorized_action(@user, @current_user, :merge)

    merge_data = UserMergeData.active.splitable.where(user_id: @user).shard(@user).preload(:from_user).to_a
    js_env ADMIN_SPLIT_USER: user_display_json(@user),
           ADMIN_SPLIT_URL: api_v1_split_url(@user),
           ADMIN_SPLIT_USERS: merge_data.map { |md| user_display_json(md.from_user) }
  end

  def mark_avatar_image
    if params[:remove]
      if authorized_action(@user, @current_user, :remove_avatar)
        @user.avatar_image = {}
        @user.save
        render json: @user
      end
    else
      unless session["reported_#{@user.id}".to_sym]
        @user.report_avatar_image!
      end
      session["reports_#{@user.id}".to_sym] = true
      render json: { reported: true }
    end
  end

  def report_avatar_image
    @user = User.find(params[:user_id])
    key = "reported_#{@user.id}"
    unless session[key]
      session[key] = true
      @user.report_avatar_image!
    end
    render json: { ok: true }
  end

  def update_avatar_image
    @user = User.find(params[:user_id])
    if authorized_action(@user, @current_user, :remove_avatar)
      @user.avatar_state = params[:avatar][:state]
      @user.save
      render json: @user.as_json(include_root: false)
    end
  end

  def public_feed
    return unless get_feed_context(only: [:user])

    feed = Atom::Feed.new do |f|
      f.title = "#{@context.name} Feed"
      f.links << Atom::Link.new(href: dashboard_url, rel: "self")
      f.updated = Time.now
      f.id = user_url(@context)
    end
    @entries = []
    cutoff = 1.week.ago
    @context.courses.each do |context|
      @entries.concat Assignments::ScopedToUser.new(context, @current_user, context.assignments.published.where("assignments.updated_at>?", cutoff)).scope
      @entries.concat context.calendar_events.active.where("updated_at>?", cutoff)
      @entries.concat(DiscussionTopic::ScopedToUser.new(context, @current_user, context.discussion_topics.published.where("discussion_topics.updated_at>?", cutoff)).scope.reject do |dt|
        dt.locked_for?(@current_user, check_policies: true)
      end)
      @entries.concat WikiPages::ScopedToUser.new(context, @current_user, context.wiki_pages.published.where("wiki_pages.updated_at>?", cutoff)).scope
    end
    @entries.each do |entry|
      feed.entries << entry.to_atom(include_context: true, context: @context)
    end
    respond_to do |format|
      format.atom { render plain: feed.to_xml }
    end
  end

  def teacher_activity
    @teacher = User.find(params[:user_id])

    if @teacher == @current_user || authorized_action(@teacher, @current_user, :read_reports)
      @courses = {}

      if params[:student_id]
        student = User.find(params[:student_id])
        enrollments = student.student_enrollments.active.preload(:course).shard(student).to_a
        enrollments.each do |enrollment|
          should_include = enrollment.course.user_has_been_instructor?(@teacher) &&
                           enrollment.course.grants_all_rights?(@current_user, :read_reports, :view_all_grades) &&
                           enrollment.course.apply_enrollment_visibility(enrollment.course.all_student_enrollments, @teacher).where(id: enrollment).first
          if should_include
            @courses[enrollment.course] = teacher_activity_report(@teacher, enrollment.course, [enrollment])
          end
        end

        if @courses.all? { |_c, e| e.blank? }
          flash[:error] = t("errors.no_teacher_courses", "There are no courses shared between this teacher and student")
          redirect_to_referrer_or_default(root_url)
        end

      else # implied params[:course_id]
        course = Course.find(params[:course_id])
        if !course.user_has_been_instructor?(@teacher)
          flash[:error] = t("errors.user_not_teacher", "That user is not a teacher in this course")
          redirect_to_referrer_or_default(root_url)
        elsif authorized_action(course, @current_user, :read_reports) && authorized_action(course, @current_user, :view_all_grades)
          enrollments = course.apply_enrollment_visibility(course.all_student_enrollments, @teacher)
          @courses[course] = teacher_activity_report(@teacher, course, enrollments)
        end
      end
    end
  end

  def avatar_image
    cancel_cache_buster
    user_id = User.user_id_from_avatar_key(params[:user_id])

    return redirect_to(User.default_avatar_fallback) unless service_enabled?(:avatars) && user_id.present?

    account_avatar_setting = @domain_root_account.settings[:avatars] || "enabled"
    user_id = Shard.global_id_for(user_id)
    user_shard = Shard.shard_for(user_id)
    url = user_shard.activate do
      Rails.cache.fetch(Cacher.avatar_cache_key(user_id, account_avatar_setting)) do
        user = User.where(id: user_id).first
        if user
          user.avatar_url(nil, account_avatar_setting)
        else
          User.default_avatar_fallback
        end
      end
    end

    redirect_to User.avatar_fallback_url(url, request)
  end

  # @API Merge user into another user
  #
  # Merge a user into another user.
  # To merge users, the caller must have permissions to manage both users. This
  # should be considered irreversible. This will delete the user and move all
  # the data into the destination user.
  #
  # User merge details and caveats:
  # The from_user is the user that was deleted in the user_merge process.
  # The destination_user is the user that remains, that is being split.
  #
  # Avatars:
  # When both users have avatars, only the destination_users avatar will remain.
  # When one user has an avatar, will it will end up on the destination_user.
  #
  # Terms of Use:
  # If either user has accepted terms of use, it will be be left as accepted.
  #
  # Communication Channels:
  # All unique communication channels moved to the destination_user.
  # All notification preferences are moved to the destination_user.
  #
  # Enrollments:
  # All unique enrollments are moved to the destination_user.
  # When there is an enrollment that would end up making it so that a user would
  # be observing themselves, the enrollment is not moved over.
  # Everything that is tied to the from_user at the course level relating to the
  # enrollment is also moved to the destination_user.
  #
  # Submissions:
  # All submissions are moved to the destination_user. If there are enrollments
  # for both users in the same course, we prefer submissions that have grades
  # then submissions that have work in them, and if there are no grades or no
  # work, they are not moved.
  #
  # Other notes:
  # Access Tokens are moved on merge.
  # Conversations are moved on merge.
  # Favorites are moved on merge.
  # Courses will commonly use LTI tools. LTI tools reference the user with IDs
  # that are stored on a user object. Merging users deletes one user and moves
  # all records from the deleted user to the destination_user. These IDs are
  # kept for all enrollments, group_membership, and account_users for the
  # from_user at the time of the merge. When the destination_user launches an
  # LTI tool from a course that used to be the from_user's, it doesn't appear as
  # a new user to the tool provider. Instead it will send the stored ids. The
  # destination_user's LTI IDs remain as they were for the courses that they
  # originally had. Future enrollments for the destination_user will use the IDs
  # that are on the destination_user object. LTI IDs that are kept and tracked
  # per context include lti_context_id, lti_id and uuid. APIs that return the
  # LTI ids will return the one for the context that it is called for, except
  # for the user uuid. The user UUID will display the destination_users uuid,
  # and when getting the uuid from an api that is in a context that was
  # recorded from a merge event, an additional attribute is added as past_uuid.
  #
  # When finding users by SIS ids in different accounts the
  # destination_account_id is required.
  #
  # The account can also be identified by passing the domain in destination_account_id.
  #
  # @example_request
  #     curl https://<canvas>/api/v1/users/<user_id>/merge_into/<destination_user_id> \
  #          -X PUT \
  #          -H 'Authorization: Bearer <token>'
  #
  # @example_request
  #     curl https://<canvas>/api/v1/users/<user_id>/merge_into/accounts/<destination_account_id>/users/<destination_user_id> \
  #          -X PUT \
  #          -H 'Authorization: Bearer <token>'
  #
  # @returns User
  def merge_into
    user = api_find(User, params[:id])
    if authorized_action(user, @current_user, :merge)

      if (account_id = params[:destination_account_id])
        destination_account = Account.find_by_domain(account_id)
        destination_account ||= Account.find(account_id)
      else
        destination_account ||= @domain_root_account
      end

      into_user = api_find(User, params[:destination_user_id], account: destination_account)

      if authorized_action(into_user, @current_user, :merge)
        UserMerge.from(user).into into_user
        render(json: user_json(into_user,
                               @current_user,
                               session,
                               %w[locale],
                               destination_account))
      end
    end
  end

  # @API Split merged users into separate users
  #
  # Merged users cannot be fully restored to their previous state, but this will
  # attempt to split as much as possible to the previous state.
  # To split a merged user, the caller must have permissions to manage all of
  # the users logins. If there are multiple users that have been merged into one
  # user it will split each merge into a separate user.
  # A split can only happen within 180 days of a user merge. A user merge deletes
  # the previous user and may be permanently deleted. In this scenario we create
  # a new user object and proceed to move as much as possible to the new user.
  # The user object will not have preserved the name or settings from the
  # previous user. Some items may have been deleted during a user_merge that
  # cannot be restored, and/or the data has become stale because of other
  # changes to the objects since the time of the user_merge.
  #
  # Split users details and caveats:
  #
  # The from_user is the user that was deleted in the user_merge process.
  # The destination_user is the user that remains, that is being split.
  #
  # Avatars:
  # When both users had avatars, both will be remain.
  # When from_user had an avatar and destination_user did not have an avatar,
  # the destination_user's avatar will be deleted if it still matches what was
  # there are the time of the merge.
  # If the destination_user's avatar was changed at anytime after the merge, it
  # will remain on the destination user.
  # If the from_user had an avatar it will be there after split.
  #
  # Terms of Use:
  # If from_user had not accepted terms of use, they will be prompted again
  # to accept terms of use after the split.
  # If the destination_user had not accepted terms of use, hey will be prompted
  # again to accept terms of use after the split.
  # If neither user had accepted the terms of use, but since the time of the
  # merge had accepted, both will be prompted to accept terms of use.
  # If both had accepted terms of use, this will remain.
  #
  # Communication Channels:
  # All communication channels are restored to what they were prior to the
  # merge. If a communication channel was added after the merge, it will remain
  # on the destination_user.
  # Notification preferences remain with the communication channels.
  #
  # Enrollments:
  # All enrollments from the time of the merge will be moved back to where they
  # were. Enrollments created since the time of the merge that were created by
  # sis_import will go to the user that owns that sis_id used for the import.
  # Other new enrollments will remain on the destination_user.
  # Everything that is tied to the destination_user at the course level relating
  # to an enrollment is moved to the from_user. When both users are in the same
  # course prior to merge this can cause some unexpected items to move.
  #
  # Submissions:
  # Unlike other items tied to a course, submissions are explicitly recorded to
  # avoid problems with grades.
  # All submissions were moved are restored to the spot prior to merge.
  # All submission that were created in a course that was moved in enrollments
  # are moved over to the from_user.
  #
  # Other notes:
  # Access Tokens are moved back on split.
  # Conversations are moved back on split.
  # Favorites that existing at the time of merge are moved back on split.
  # LTI ids are restored to how they were prior to merge.
  #
  # @example_request
  #     curl https://<canvas>/api/v1/users/<user_id>/split \
  #          -X POST \
  #          -H 'Authorization: Bearer <token>'
  #
  # @returns [User]
  def split
    user = api_find(User, params[:id])
    unless UserMergeData.active.splitable.where(user_id: user).shard(user).exists?
      return render json: { message: t("Nothing to split off of this user") }, status: :bad_request
    end

    if authorized_action(user, @current_user, :merge)
      users = SplitUsers.split_db_users(user)
      render json: users.sort_by(&:short_name).map { |u| user_json(u, @current_user, session) }
    end
  end

  # maybe I should document this
  # maybe not
  # basically does the same thing as UserList#users
  def invite_users
    # pass into "users" an array of hashes with "email"
    # e.g. [{"email": "email@example.com"}]
    # also can include an optional "name"

    # returns the original list in :invited_users (with ids) if successfully added, or in :errored_users if not
    get_context
    manage_perm = if @context.root_account.feature_enabled? :granular_permissions_manage_users
                    :allow_course_admin_actions
                  else
                    :manage_admin_users
                  end
    return unless authorized_action(@context, @current_user, [:manage_students, manage_perm])

    root_account = context.root_account
    unless root_account.open_registration? || root_account.grants_right?(@current_user, session, :manage_user_logins)
      return render_unauthorized_action
    end

    invited_users = []
    errored_users = []
    Array(params[:users]).each do |user_hash|
      if user_hash[:email].blank?
        errored_users << user_hash.merge(error: "email required")
        next
      end

      email = user_hash[:email]
      user = User.new(name: user_hash[:name] || email)
      cc = user.communication_channels.build(path: email, path_type: "email")
      cc.user = user
      user.root_account_ids = [@context.root_account.id]
      user.workflow_state = "creation_pending"

      # check just in case
      user_scope =
        Pseudonym
        .active
        .where(account_id: @context.root_account)
        .joins(user: :communication_channels)
        .joins(:account)
        .where("communication_channels.path_type='email' AND LOWER(path) = ?", email.downcase)
      existing_rows =
        user_scope
        .where("communication_channels.workflow_state<>'retired'")
        .pluck("communication_channels.path", :user_id, "users.uuid", :account_id, "users.name", "accounts.name")

      if existing_rows.any?
        existing_users = existing_rows.map do |address, user_id, user_uuid, account_id, user_name, account_name|
          { address: address, user_id: user_id, user_token: User.token(user_id, user_uuid), user_name: user_name, account_id: account_id, account_name: account_name }
        end
        unconfirmed_email = user_scope.where(communication_channels: { workflow_state: "unconfirmed" })
        errored_users <<
          if unconfirmed_email.exists?
            user_hash.merge(
              errors: [{ message: "The email address provided conflicts with an existing user's email that is awaiting verification. Please add the user by either SIS ID or Login ID." }],
              existing_users: existing_users
            )
          else
            user_hash.merge(
              errors: [{ message: "Matching user(s) already exist" }],
              existing_users: existing_users
            )
          end
      elsif user.save
        invited_users << user_hash.merge(id: user.id, user_token: user.token)
      else
        errored_users << user_hash.merge(user.errors.as_json)
      end
    end
    render json: { invited_users: invited_users, errored_users: errored_users }
  end

  # @API Get a Pandata Events jwt token and its expiration date
  #
  # Returns a jwt auth and props token that can be used to send events to
  # Pandata.
  #
  # NOTE: This is currently only available to the mobile developer keys.
  #
  # @argument app_key [String]
  #   The pandata events appKey for this mobile app
  #
  # @example_request
  #     curl https://<canvas>/api/v1/users/self/pandata_events_token \
  #          -X POST \
  #          -H 'Authorization: Bearer <token>'
  #          -F 'app_key=MOBILE_APPS_KEY' \
  #
  # @example_response
  #   {
  #     "url": "https://example.com/pandata/events"
  #     "auth_token": "wek23klsdnsoieioeoi3of9deeo8r8eo8fdn",
  #     "props_token": "paowinefopwienpfiownepfiownepfownef",
  #     "expires_at": 1521667783000,
  #   }
  def pandata_events_token
    settings = DynamicSettings.find("events", service: "pandata")
    dk_ids = Setting.get("pandata_events_token_allowed_developer_key_ids", "").split(",")

    unless @access_token
      return render json: { message: "Access token required" }, status: :bad_request
    end

    unless dk_ids.include?(@access_token.global_developer_key_id.to_s)
      return render json: { message: "Developer key not authorized" }, status: :forbidden
    end

    if params[:app_key] == settings["ios-key"]
      key = settings["ios-key"]
      sekrit = settings["ios-secret"]
    elsif params[:app_key] == settings["android-key"]
      key = settings["android-key"]
      sekrit = settings["android-secret"]
    else
      return render json: { message: "Invalid app key" }, status: :bad_request
    end

    expires_at = Time.zone.now + 1.day.to_i
    auth_body = {
      iss: key,
      exp: expires_at.to_i,
      aud: "PANDATA",
      sub: @current_user.global_id,
    }

    props_body = {
      user_id: @current_user.global_id,
      shard: @domain_root_account.shard.id,
      root_account_id: @domain_root_account.local_id,
      root_account_uuid: @domain_root_account.uuid
    }

    private_key = OpenSSL::PKey::EC.new(Base64.decode64(sekrit))
    auth_token = Canvas::Security.create_jwt(auth_body, expires_at, private_key, :ES512)
    props_token = Canvas::Security.create_jwt(props_body, nil, private_key, :ES512)
    render json: {
      url: settings["url"],
      auth_token: auth_token,
      props_token: props_token,
      expires_at: expires_at.to_f * 1000
    }
  end

  # @API Get a users most recently graded submissions
  #
  # @example_request
  #     curl https://<canvas>/api/v1/users/<user_id>/graded_submissions \
  #          -X POST \
  #          -H 'Authorization: Bearer <token>'
  #
  # @argument include[] [String, "assignment"]
  #   Associations to include with the group
  # @argument only_current_enrollments [boolean]
  #   Returns submissions for only currently active enrollments
  # @argument only_published_assignments [boolean]
  #   Returns submissions for only published assignments
  #
  # @returns [Submission]
  #
  def user_graded_submissions
    @user = api_find(User, params[:id])
    if authorized_action(@user, @current_user, :read_grades)
      collections = []
      only_current_enrollments = value_to_boolean(params[:only_current_enrollments])
      only_published_assignments = value_to_boolean(params[:only_published_assignments])

      # Plannable Bookmarker enables descending order
      bookmarker = Plannable::Bookmarker.new(Submission, true, :graded_at, :id)
      Shard.with_each_shard(@user.associated_shards) do
        submissions = if only_current_enrollments
                        Submission.joins(assignment: { course: :student_enrollments }).merge(Enrollment.current.for_user(@user))
                      else
                        Submission.all
                      end
        if only_published_assignments
          submissions = submissions.joins(:assignment).merge(Assignment.published)
        end
        submissions = submissions.for_user(@user).graded
        collections << [Shard.current.id, BookmarkedCollection.wrap(bookmarker, submissions)]
      end

      scope = BookmarkedCollection.merge(*collections)
      submissions = Api.paginate(scope, self, api_v1_user_submissions_url)

      includes = params[:include] || []
      render(json: submissions.map { |s| submission_json(s, s.assignment, @current_user, session, nil, includes) })
    end
  end

  def clear_cache
    user = api_find(User, params[:id])
    if user && authorized_action(@domain_root_account, @current_user, :manage_site_settings)
      user.clear_caches
      render json: { status: "ok" }
    end
  end

  def destroy
    user = api_find(User, params[:id])
    if user && authorized_action(@domain_root_account, @current_user, :manage_site_settings)
      user.destroy
      render json: { status: "ok" }
    end
  end

  # @API Get whether user sees Canvas for Elementary dashboard
  #
<<<<<<< HEAD
  # Returns a boolean indicating whether the user sees the Canvas for Elementary dashboard.
=======
  # Returns +true+ if the provided user sees the Canvas for Elementary dashboard, and +false+ otherwise.
  # If the requesting user has user preference +:elementary_dashboard_disabled+ set, then this
  # request will return +false+. Only considers courses where the requesting user is observing the
  # provided user when making the determination.
>>>>>>> b7feed5f
  #
  # @example_request
  #   curl https://<canvas>/api/v1/users/self/show_k5_dashboard \
  #     -X GET \
  #     -H 'Authorization: Bearer <token>'
  #
  # @returns boolean
  def show_k5_dashboard
    user = api_find(User, params[:id])
    if user
<<<<<<< HEAD
      if user.grants_right?(@current_user, session, :read) || @current_user.observer_enrollments.active.where(associated_user: user).shard(@current_user.in_region_associated_shards).exists?
        render json: { k5_user: k5_user?(user: user) }
=======
      scope = @current_user.observer_enrollments.active_or_pending_by_date.where(associated_user: user).shard(@current_user.in_region_associated_shards)
      if user.grants_right?(@current_user, session, :read) || scope.exists?
        # Reload @current_user to make sure we get a current value for their :elementary_dashboard_disabled preference
        @current_user.reload
        render json: { k5_user: k5_user?(user: user, course_ids: scope.pluck(:course_id)) }
>>>>>>> b7feed5f
      else
        render_unauthorized_action
      end
    end
  end

  protected

  def teacher_activity_report(teacher, course, student_enrollments)
    ids = student_enrollments.map(&:user_id)
    data = {}
    student_enrollments.each { |e| data[e.user.id] = { enrollment: e, ungraded: [] } }

    # find last interactions
    last_comment_dates = SubmissionCommentInteraction.in_course_between(course, teacher.id, ids)
    last_comment_dates.each do |(user_id, _author_id), date|
      next unless (student = data[user_id])

      student[:last_interaction] = [student[:last_interaction], date].compact.max
    end
    scope = ConversationMessage
            .joins(:conversation_message_participants)
            .where("conversation_messages.author_id = ? AND conversation_message_participants.user_id IN (?) AND NOT conversation_messages.generated", teacher, ids)
    # fake_arel can't pass an array in the group by through the scope
    last_message_dates = scope.group(["conversation_message_participants.user_id", "conversation_messages.author_id"]).maximum(:created_at)
    last_message_dates.each do |key, date|
      next unless (student = data[key.first.to_i])

      student[:last_interaction] = [student[:last_interaction], date].compact.max
    end

    # find all ungraded submissions in one query
    ungraded_submissions = course.submissions
                                 .where.not(assignments: { workflow_state: "deleted" })
                                 .eager_load(:assignment)
                                 .where("user_id IN (?) AND #{Submission.needs_grading_conditions}", ids)
                                 .except(:order)
                                 .order(:submitted_at).to_a

    ungraded_submissions.each do |submission|
      next unless (student = data[submission.user_id])

      student[:ungraded] << submission
    end

    if course.root_account.enable_user_notes?
      data.each { |_k, v| v[:last_user_note] = nil }
      # find all last user note times in one query
      note_dates = UserNote.active
                           .group(:user_id)
                           .where("created_by_id = ? AND user_id IN (?)", teacher, ids)
                           .maximum(:created_at)
      note_dates.each do |user_id, date|
        next unless (student = data[user_id])

        student[:last_user_note] = date
      end
    end

    Canvas::ICU.collate_by(data.values) { |e| e[:enrollment].user.sortable_name }
  end

  def require_self_registration
    get_context
    @context = @domain_root_account || Account.default unless @context.is_a?(Account)
    @context = @context.root_account
    unless @context.grants_right?(@current_user, session, :manage_user_logins) ||
           @context.self_registration_allowed_for?(params[:user] && params[:user][:initial_enrollment_type])
      flash[:error] = t("no_self_registration", "Self registration has not been enabled for this account")
      respond_to do |format|
        format.html { redirect_to root_url }
        format.json { render json: {}, status: :forbidden }
      end
      false
    end
  end

  private

  def generate_grading_period_id(period_id)
    # nil and '' will get converted to 0 in the .to_i call
    id = period_id.to_i
    id == 0 ? nil : id
  end

  def render_new_user_tutorial_statuses(user)
    render(json: { new_user_tutorial_statuses: { collapsed: user.new_user_tutorial_statuses } })
  end

  def authenticate_observee
    Pseudonym.authenticate(params[:observee] || {},
                           [@domain_root_account.id] + @domain_root_account.trusted_account_ids)
  end

  def grades_for_presenter(presenter, grading_periods)
    grades = {
      student_enrollments: {},
      observed_enrollments: {}
    }
    grouped_observed_enrollments = presenter.observed_enrollments.group_by(&:course_id)
    grouped_observed_enrollments.each do |course_id, enrollments|
      grading_period_id = generate_grading_period_id(
        grading_periods.dig(course_id, :selected_period_id)
      )
      grades[:observed_enrollments][course_id] = {}
      grades[:observed_enrollments][course_id] = grades_from_enrollments(
        enrollments,
        grading_period_id: grading_period_id
      )
    end

    presenter.student_enrollments.each do |course, enrollment|
      grading_period_id = generate_grading_period_id(
        grading_periods.dig(course.id, :selected_period_id)
      )
      opts = { grading_period_id: grading_period_id } if grading_period_id
      grades[:student_enrollments][course.id] = if course.grants_any_right?(@user, :manage_grades, :view_all_grades)
                                                  enrollment.computed_current_score(opts)
                                                else
                                                  enrollment.effective_current_score(opts)
                                                end
    end
    grades
  end

  def grades_from_enrollments(enrollments, grading_period_id: nil)
    grades = {}
    opts = { grading_period_id: grading_period_id } if grading_period_id
    enrollments.each do |enrollment|
      grades[enrollment.user_id] = if enrollment.course.grants_any_right?(@user, :manage_grades, :view_all_grades)
                                     enrollment.computed_current_score(opts)
                                   else
                                     enrollment.effective_current_score(opts)
                                   end
    end
    grades
  end

  def collected_grading_periods_for_presenter(presenter, course_id, grading_period_id)
    observer_courses = presenter.observed_enrollments.map(&:course)
    student_courses = presenter.student_enrollments.map(&:first)
    teacher_courses = presenter.teacher_enrollments.map(&:course)
    courses = observer_courses | student_courses | teacher_courses
    grading_periods = {}

    courses.each do |course|
      next unless course.grading_periods?

      course_periods = GradingPeriod.for(course)
      grading_period_specified = grading_period_id &&
                                 course_id && course_id.to_i == course.id

      selected_period_id = if grading_period_specified
                             grading_period_id.to_i
                           else
                             current_period = course_periods.find(&:current?)
                             current_period ? current_period.id : 0
                           end

      grading_periods[course.id] = {
        periods: course_periods,
        selected_period_id: selected_period_id
      }
    end
    grading_periods
  end

  def api_show_includes
    includes = %w[locale avatar_url permissions email effective_locale]
    includes += Array.wrap(params[:include]) & ["uuid", "last_login"]
    includes
  end

  def create_user
    run_login_hooks
    # Look for an incomplete registration with this pseudonym

    sis_user_id = nil
    integration_id = nil
    params[:pseudonym] ||= {}
    params[:pseudonym][:unique_id].strip! if params[:pseudonym][:unique_id].is_a?(String)

    if @context.grants_right?(@current_user, session, :manage_sis)
      sis_user_id = params[:pseudonym].delete(:sis_user_id)
      integration_id = params[:pseudonym].delete(:integration_id)
    end

    @pseudonym = nil
    @user = nil
    if sis_user_id && value_to_boolean(params[:enable_sis_reactivation])
      @pseudonym = @context.pseudonyms.where(sis_user_id: sis_user_id, workflow_state: "deleted").first
      if @pseudonym
        @pseudonym.workflow_state = "active"
        @pseudonym.save!
        @user = @pseudonym.user
        @user.workflow_state = "registered"
        @user.update_account_associations
        if params[:user]&.dig(:skip_registration) && params[:communication_channel]&.dig(:skip_confirmation)
          cc = CommunicationChannel.where(user_id: @user.id, path_type: :email).order(updated_at: :desc).first
          if cc
            cc.pseudonym = @pseudonym
            cc.workflow_state = "active"
            cc.save!
          end
        end
      end
    end

    if @pseudonym.nil?
      @pseudonym = @context.pseudonyms.active_only.by_unique_id(params[:pseudonym][:unique_id]).first
      # Setting it to nil will cause us to try and create a new one, and give user the login already exists error
      @pseudonym = nil if @pseudonym && !["creation_pending", "pending_approval"].include?(@pseudonym.user.workflow_state)
    end

    @user ||= @pseudonym&.user
    @user ||= @context.shard.activate { User.new }

    use_pairing_code = params[:user] && params[:user][:initial_enrollment_type] == "observer" && @domain_root_account.self_registration?
    force_validations = value_to_boolean(params[:force_validations])
    manage_user_logins = @context.grants_right?(@current_user, session, :manage_user_logins)
    self_enrollment = params[:self_enrollment].present?
    allow_non_email_pseudonyms = (!force_validations && manage_user_logins) || (self_enrollment && params[:pseudonym_type] == "username")
    require_password = self_enrollment && allow_non_email_pseudonyms
    allow_password = require_password || manage_user_logins || use_pairing_code

    notify_policy = Users::CreationNotifyPolicy.new(manage_user_logins, params[:pseudonym])

    includes = %w[locale]

    cc_params = params[:communication_channel]

    if cc_params
      cc_type = cc_params[:type] || CommunicationChannel::TYPE_EMAIL
      cc_addr = cc_params[:address] || params[:pseudonym][:unique_id]

      cc_addr = nil if cc_type == CommunicationChannel::TYPE_EMAIL && !EmailAddressValidator.valid?(cc_addr)

      can_manage_students = [Account.site_admin, @context].any? do |role|
        role.grants_right?(@current_user, :manage_students)
      end

      if can_manage_students || use_pairing_code
        skip_confirmation = value_to_boolean(cc_params[:skip_confirmation])
      end

      if can_manage_students && cc_type == CommunicationChannel::TYPE_EMAIL && value_to_boolean(cc_params[:confirmation_url])
        includes << "confirmation_url"
      end

      if CommunicationChannel.trusted_confirmation_redirect?(@domain_root_account, cc_params[:confirmation_redirect])
        cc_confirmation_redirect = cc_params[:confirmation_redirect]
      end
    else
      cc_type = CommunicationChannel::TYPE_EMAIL
      cc_addr = params[:pseudonym].delete(:path) || params[:pseudonym][:unique_id]
      cc_addr = nil unless EmailAddressValidator.valid?(cc_addr)
    end

    if params[:user]
      user_params = params[:user]
                    .permit(:name, :short_name, :sortable_name, :time_zone, :show_user_services,
                            :avatar_image, :subscribe_to_emails, :locale, :bio, :terms_of_use,
                            :self_enrollment_code, :initial_enrollment_type)
      if self_enrollment && user_params[:self_enrollment_code]
        user_params[:self_enrollment_code].strip!
      else
        user_params.delete(:self_enrollment_code)
      end

      @user.attributes = user_params
      accepted_terms = params[:user].delete(:terms_of_use)
      @user.accept_terms if value_to_boolean(accepted_terms)
      includes << "terms_of_use" unless accepted_terms.nil?
    end
    @user.name ||= params[:pseudonym][:unique_id]
    skip_registration = value_to_boolean(params[:user].try(:[], :skip_registration))
    unless @user.registered?
      @user.workflow_state = if require_password || skip_registration
                               # no email confirmation required (self_enrollment_code and password
                               # validations will ensure everything is legit)
                               "registered"
                             elsif notify_policy.is_self_registration? && @user.registration_approval_required?
                               "pending_approval"
                             else
                               "pre_registered"
                             end
      @user.root_account_ids = [@domain_root_account.id]
    end
    @recaptcha_errors = nil
    if force_validations || !manage_user_logins
      @user.require_acceptance_of_terms = @domain_root_account.terms_required?
      @user.require_presence_of_name = true
      @user.require_self_enrollment_code = self_enrollment
      @user.validation_root_account = @domain_root_account
      @recaptcha_errors = validate_recaptcha(params["g-recaptcha-response"])
    end

    @invalid_observee_creds = nil
    @invalid_observee_code = nil
    if @user.initial_enrollment_type == "observer"
      @pairing_code = find_observer_pairing_code(params[:pairing_code]&.[](:code))
      if @pairing_code.nil?
        @invalid_observee_code = ObserverPairingCode.new
        @invalid_observee_code.errors.add("code", "invalid")
      else
        @observee = @pairing_code.user
        # If the user is using a valid pairing code, we don't need recaptcha
        # Just clear out any errors it may have generated
        @recaptcha_errors = nil
      end
    end

    @pseudonym ||= @user.pseudonyms.build(account: @context)
    @pseudonym.account.email_pseudonyms = !allow_non_email_pseudonyms
    @pseudonym.require_password = require_password
    # pre-populate the reverse association
    @pseudonym.user = @user

    pseudonym_params = if params[:pseudonym]
                         params[:pseudonym].permit(:password, :password_confirmation, :unique_id)
                       else
                         {}
                       end
    # don't require password_confirmation on api calls
    pseudonym_params[:password_confirmation] = pseudonym_params[:password] if api_request?
    # don't allow password setting for new users that are not self-enrolling
    # in a course (they need to go the email route)
    unless allow_password
      pseudonym_params.delete(:password)
      pseudonym_params.delete(:password_confirmation)
    end
    password_provided = @pseudonym.new_record? && pseudonym_params.key?(:password)
    if password_provided && @user.workflow_state == "pre_registered"
      @user.workflow_state = "registered"
    end
    if params[:pseudonym][:authentication_provider_id]
      @pseudonym.authentication_provider = @context
                                           .authentication_providers.active
                                           .find(params[:pseudonym][:authentication_provider_id])
    end
    @pseudonym.attributes = pseudonym_params
    @pseudonym.sis_user_id = sis_user_id
    @pseudonym.integration_id = integration_id

    @pseudonym.account = @context
    @pseudonym.workflow_state = "active"
    if cc_addr.present?
      @cc =
        @user.communication_channels.where(path_type: cc_type).by_path(cc_addr).first ||
        @user.communication_channels.build(path_type: cc_type, path: cc_addr)
      @cc.user = @user
      @cc.workflow_state = skip_confirmation ? "active" : "unconfirmed" unless @cc.workflow_state == "confirmed"
      @cc.confirmation_redirect = cc_confirmation_redirect
    end

    if @recaptcha_errors.nil? && @user.valid? && @pseudonym.valid? && (@invalid_observee_creds.nil? & @invalid_observee_code.nil?)
      # saving the user takes care of the @pseudonym and @cc, so we can't call
      # save_without_session_maintenance directly. we don't want to auto-log-in
      # unless the user is registered/pre_registered (if the latter, he still
      # needs to confirm his email and set a password, otherwise he can't get
      # back in once his session expires)
      if @current_user
        @pseudonym.send(:skip_session_maintenance=, true)
      else # automagically logged in
        PseudonymSession.new(@pseudonym).save unless @pseudonym.new_record?
      end
      @user.save!

      if @observee && !@user.as_observer_observation_links.where(user_id: @observee, root_account: @context).exists?
        UserObservationLink.create_or_restore(student: @observee, observer: @user, root_account: @context)
        @pairing_code&.destroy
      end

      if notify_policy.is_self_registration?
        registration_params = params.fetch(:user, {}).merge(remote_ip: request.remote_ip, cookies: cookies)
        @user.new_registration(registration_params)
      end
      message_sent = notify_policy.dispatch!(@user, @pseudonym, @cc) if @cc && !skip_confirmation

      data = if api_request?
               user_json(@user, @current_user, session, includes)
             else
               { user: @user, pseudonym: @pseudonym, channel: @cc, message_sent: message_sent, course: @user.self_enrollment_course }
             end

      # if they passed a destination, and it matches the current canvas installation,
      # add a session_token to it for the newly created user and return it
      if params[:destination] && password_provided &&
         (_routes.recognize_path(params[:destination]) rescue false) &&
         (uri = URI.parse(params[:destination]) rescue nil) &&
         uri.host == request.host &&
         uri.port == request.port

        # add session_token to the query
        qs = URI.decode_www_form(uri.query || "")
        qs.delete_if { |(k, _v)| k == "session_token" }
        qs << ["session_token", SessionToken.new(@pseudonym.id)]
        uri.query = URI.encode_www_form(qs)

        data["destination"] = uri.to_s
      elsif (oauth = session[:oauth2])
        provider = Canvas::OAuth::Provider.new(oauth[:client_id], oauth[:redirect_uri], oauth[:scopes], oauth[:purpose])
        data["destination"] = Canvas::OAuth::Provider.confirmation_redirect(self, provider, @user).to_s
      end

      render(json: data)
    else
      errors = {
        errors: {
          user: @user.errors.as_json[:errors],
          pseudonym: @pseudonym ? @pseudonym.errors.as_json[:errors] : {},
          observee: @invalid_observee_creds ? @invalid_observee_creds.errors.as_json[:errors] : {},
          pairing_code: @invalid_observee_code ? @invalid_observee_code.errors.as_json[:errors] : {},
          recaptcha: @recaptcha_valid ? nil : @recaptcha_errors
        }
      }
      render json: errors, status: :bad_request
    end
  end

  def find_observer_pairing_code(pairing_code)
    ObserverPairingCode.active.where(code: pairing_code).first
  end

  def validate_recaptcha(recaptcha_response)
    # if there is no recaptcha key or recaptcha is disabled, don't do anything
    return nil unless recaptcha_enabled?
    # Authenticated API requests do not require a captcha
    return nil unless @access_token.nil?

    response = CanvasHttp.post("https://www.google.com/recaptcha/api/siteverify", form_data: {
                                 secret: DynamicSettings.find(tree: :private)["recaptcha_server_key"],
                                 response: recaptcha_response
                               })

    if response && response.code == "200"
      parsed = JSON.parse(response.body)
      return { errors: parsed["error-codes"] } unless parsed["success"]
      return { errors: ["invalid-hostname"] } unless parsed["hostname"] == request.host

      nil
    else
      raise "Error connecting to recaptcha #{response}"
    end
  end
end<|MERGE_RESOLUTION|>--- conflicted
+++ resolved
@@ -2744,14 +2744,10 @@
 
   # @API Get whether user sees Canvas for Elementary dashboard
   #
-<<<<<<< HEAD
-  # Returns a boolean indicating whether the user sees the Canvas for Elementary dashboard.
-=======
   # Returns +true+ if the provided user sees the Canvas for Elementary dashboard, and +false+ otherwise.
   # If the requesting user has user preference +:elementary_dashboard_disabled+ set, then this
   # request will return +false+. Only considers courses where the requesting user is observing the
   # provided user when making the determination.
->>>>>>> b7feed5f
   #
   # @example_request
   #   curl https://<canvas>/api/v1/users/self/show_k5_dashboard \
@@ -2762,16 +2758,11 @@
   def show_k5_dashboard
     user = api_find(User, params[:id])
     if user
-<<<<<<< HEAD
-      if user.grants_right?(@current_user, session, :read) || @current_user.observer_enrollments.active.where(associated_user: user).shard(@current_user.in_region_associated_shards).exists?
-        render json: { k5_user: k5_user?(user: user) }
-=======
       scope = @current_user.observer_enrollments.active_or_pending_by_date.where(associated_user: user).shard(@current_user.in_region_associated_shards)
       if user.grants_right?(@current_user, session, :read) || scope.exists?
         # Reload @current_user to make sure we get a current value for their :elementary_dashboard_disabled preference
         @current_user.reload
         render json: { k5_user: k5_user?(user: user, course_ids: scope.pluck(:course_id)) }
->>>>>>> b7feed5f
       else
         render_unauthorized_action
       end
