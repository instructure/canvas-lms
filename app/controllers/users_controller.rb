# frozen_string_literal: true

#
# Copyright (C) 2011 - present Instructure, Inc.
#
# This file is part of Canvas.
#
# Canvas is free software: you can redistribute it and/or modify it under
# the terms of the GNU Affero General Public License as published by the Free
# Software Foundation, version 3 of the License.
#
# Canvas is distributed in the hope that it will be useful, but WITHOUT ANY
# WARRANTY; without even the implied warranty of MERCHANTABILITY or FITNESS FOR
# A PARTICULAR PURPOSE. See the GNU Affero General Public License for more
# details.
#
# You should have received a copy of the GNU Affero General Public License along
# with this program. If not, see <http://www.gnu.org/licenses/>.
#

# @API Users
# API for accessing information on the current and other users.
#
# Throughout this API, the `:user_id` parameter can be replaced with `self` as
# a shortcut for the id of the user accessing the API. For instance,
# `users/:user_id/page_views` can be accessed as `users/self/page_views` to
# access the current user's page views.
#
# @model UserDisplay
#     {
#       "id": "UserDisplay",
#       "description": "This mini-object is used for secondary user responses, when we just want to provide enough information to display a user.",
#       "properties": {
#         "id": {
#           "description": "The ID of the user.",
#           "example": 2,
#           "type": "integer",
#           "format": "int64"
#         },
#         "short_name": {
#           "description": "A short name the user has selected, for use in conversations or other less formal places through the site.",
#           "example": "Shelly",
#           "type": "string"
#         },
#         "avatar_image_url": {
#           "description": "If avatars are enabled, this field will be included and contain a url to retrieve the user's avatar.",
#           "example": "https://en.gravatar.com/avatar/d8cb8c8cd40ddf0cd05241443a591868?s=80&r=g",
#           "type": "string"
#         },
#         "html_url": {
#           "description": "URL to access user, either nested to a context or directly.",
#           "example": "https://school.instructure.com/courses/:course_id/users/:user_id",
#           "type": "string"
#         }
#       }
#     }
#
# @model AnonymousUserDisplay
#     {
#       "id": "AnonymousUserDisplay",
#       "description": "This mini-object is returned in place of UserDisplay when returning student data for anonymous assignments, and includes an anonymous ID to identify a user within the scope of a single assignment.",
#       "properties": {
#         "anonymous_id": {
#           "description": "A unique short ID identifying this user within the scope of a particular assignment.",
#           "example": "xn29Q",
#           "type": "string"
#         },
#         "avatar_image_url": {
#           "description": "A URL to retrieve a generic avatar.",
#           "example": "https://en.gravatar.com/avatar/d8cb8c8cd40ddf0cd05241443a591868?s=80&r=g",
#           "type": "string"
#         },
#         "display_name": {
#           "description": "The anonymized display name for the student.",
#           "example": "Student 2",
#           "type": "string"
#         }
#       }
#     }
#
# @model User
#     {
#       "id": "User",
#       "description": "A Canvas user, e.g. a student, teacher, administrator, observer, etc.",
#       "required": ["id"],
#       "properties": {
#         "id": {
#           "description": "The ID of the user.",
#           "example": 2,
#           "type": "integer",
#           "format": "int64"
#         },
#         "name": {
#           "description": "The name of the user.",
#           "example": "Sheldon Cooper",
#           "type": "string"
#         },
#         "sortable_name": {
#           "description": "The name of the user that is should be used for sorting groups of users, such as in the gradebook.",
#           "example": "Cooper, Sheldon",
#           "type": "string"
#         },
#         "last_name": {
#           "description": "The last name of the user.",
#           "example": "Cooper",
#           "type": "string"
#         },
#         "first_name": {
#           "description": "The first name of the user.",
#           "example": "Sheldon",
#           "type": "string"
#         },
#         "short_name": {
#           "description": "A short name the user has selected, for use in conversations or other less formal places through the site.",
#           "example": "Shelly",
#           "type": "string"
#         },
#         "sis_user_id": {
#           "description": "The SIS ID associated with the user.  This field is only included if the user came from a SIS import and has permissions to view SIS information.",
#           "example": "SHEL93921",
#           "type": "string"
#         },
#         "sis_import_id": {
#           "description": "The id of the SIS import.  This field is only included if the user came from a SIS import and has permissions to manage SIS information.",
#           "example": "18",
#           "type": "integer",
#           "format": "int64"
#         },
#         "integration_id": {
#           "description": "The integration_id associated with the user.  This field is only included if the user came from a SIS import and has permissions to view SIS information.",
#           "example": "ABC59802",
#           "type": "string"
#         },
#         "login_id": {
#           "description": "The unique login id for the user.  This is what the user uses to log in to Canvas.",
#           "example": "sheldon@caltech.example.com",
#           "type": "string"
#         },
#         "avatar_url": {
#           "description": "If avatars are enabled, this field will be included and contain a url to retrieve the user's avatar.",
#           "example": "https://en.gravatar.com/avatar/d8cb8c8cd40ddf0cd05241443a591868?s=80&r=g",
#           "type": "string"
#         },
#         "avatar_state": {
#           "description": "Optional: If avatars are enabled and caller is admin, this field can be requested and will contain the current state of the user's avatar.",
#           "example": "approved",
#           "type": "string"
#         },
#         "enrollments": {
#           "description": "Optional: This field can be requested with certain API calls, and will return a list of the users active enrollments. See the List enrollments API for more details about the format of these records.",
#           "type": "array",
#           "items": { "$ref": "Enrollment" }
#         },
#         "email": {
#           "description": "Optional: This field can be requested with certain API calls, and will return the users primary email address.",
#           "example": "sheldon@caltech.example.com",
#           "type": "string"
#         },
#         "locale": {
#           "description": "Optional: This field can be requested with certain API calls, and will return the users locale in RFC 5646 format.",
#           "example": "tlh",
#           "type": "string"
#         },
#         "last_login": {
#           "description": "Optional: This field is only returned in certain API calls, and will return a timestamp representing the last time the user logged in to canvas.",
#           "example": "2012-05-30T17:45:25Z",
#           "type": "string",
#           "format": "date-time"
#         },
#         "time_zone": {
#           "description": "Optional: This field is only returned in certain API calls, and will return the IANA time zone name of the user's preferred timezone.",
#           "example": "America/Denver",
#           "type": "string"
#         },
#         "bio": {
#           "description": "Optional: The user's bio.",
#           "example": "I like the Muppets.",
#           "type": "string"
#         },
#         "pronouns": {
#           "description": "Optional: This field is only returned if pronouns are enabled, and will return the pronouns of the user.",
#           "example": "he/him",
#           "type": "string"
#         }
#       }
#     }
#
#
#
class UsersController < ApplicationController
  include SearchHelper
  include SectionTabHelper
  include I18nUtilities
  include CustomColorHelper
  include DashboardHelper
  include Api::V1::Submission
  include ObserverEnrollmentsHelper
  include HorizonMode

  before_action :require_user, only: %i[grades
                                        merge
                                        kaltura_session
                                        ignore_item
                                        ignore_stream_item
                                        close_notification
                                        mark_avatar_image
                                        user_dashboard
                                        toggle_hide_dashcard_color_overlays
                                        masquerade
                                        external_tool
                                        dashboard_sidebar
                                        settings
                                        activity_stream
                                        activity_stream_summary
                                        pandata_events_token
                                        dashboard_cards
                                        user_graded_submissions
                                        show
                                        terminate_sessions
                                        dashboard_stream_items
                                        show_k5_dashboard
                                        bookmark_search
                                        services]
  before_action :require_registered_user, only: [:delete_user_service,
                                                 :create_user_service]
  before_action :reject_student_view_student, only: %i[delete_user_service
                                                       create_user_service
                                                       merge
                                                       user_dashboard
                                                       masquerade]
  skip_before_action :load_user, only: [:create_self_registered_user]
  before_action :require_self_registration, only: %i[new create create_self_registered_user]
  before_action :check_limited_access_for_students, only: %i[create_file set_custom_color]
  before_action :load_canvas_career, only: %i[user_dashboard]

  MAX_UUIDS_IN_FILTER = 100

  def grades
    @user = User.where(id: params[:user_id]).first if params[:user_id].present?
    @user ||= @current_user
    if authorized_action(@user, @current_user, :read_grades)
      crumb_url = polymorphic_url([@current_user]) if @user.grants_right?(@current_user, session, :view_statistics)
      add_crumb(@current_user.short_name, crumb_url)
      add_crumb(t("crumbs.grades", "Grades"), grades_path)

      current_active_enrollments = @user
                                   .enrollments
                                   .current
                                   .preload(:course, :enrollment_state, :scores)
                                   .shard(@user)
                                   .to_a

      @presenter = GradesPresenter.new(current_active_enrollments)

      if @presenter.has_single_enrollment?
        redirect_to course_grades_url(@presenter.single_enrollment.course_id)
        return
      end

      @grading_periods = collected_grading_periods_for_presenter(
        @presenter, params[:course_id], params[:grading_period_id]
      )
      @grades = grades_for_presenter(@presenter, @grading_periods)
      js_env(grades_for_student_url:)

      ActiveRecord::Associations.preload(@observed_enrollments, :course)

      @page_title = t(:page_title, "Grades")
      js_bundle :user_grades
      css_bundle :user_grades
      render stream: can_stream_template?
    end
  end

  def grades_for_student
    enrollment = Enrollment.active.find(params[:enrollment_id])
    return unless authorized_action(enrollment, @current_user, :read_grades)

    grading_period_id = generate_grading_period_id(params[:grading_period_id])
    opts = { grading_period_id: } if grading_period_id

    grade_data = { hide_final_grades: enrollment.course.hide_final_grades? }

    if enrollment.course.grants_any_right?(@current_user, session, :manage_grades, :view_all_grades)
      grade_data[:unposted_grade] = enrollment.unposted_current_score(opts)
      grade_data[:grade] = enrollment.computed_current_score(opts)
      # since this page is read_only, and enrollment.computed_current_score(opts) is a percentage value,
      # we can convert this into letter-grade
    else
      grade_data[:grade] = enrollment.effective_current_score(opts)
    end
    grading_standard = enrollment.course.grading_standard_or_default
    grade_data[:restrict_quantitative_data] = enrollment.course.restrict_quantitative_data?(@current_user)
    grade_data[:grading_scheme] = grading_standard.data
    grade_data[:points_based_grading_scheme] = grading_standard.points_based?
    grade_data[:scaling_factor] = grading_standard.scaling_factor

    render json: grade_data
  end

  def oauth
    unless feature_and_service_enabled?(params[:service])
      flash[:error] = t("service_not_enabled", "That service has not been enabled")
      return redirect_to(user_profile_url(@current_user))
    end
    return_to_url = params[:return_to] || user_profile_url(@current_user)
    case params[:service]
    when "google_drive"
      redirect_uri = oauth_success_url(service: "google_drive")
      session[:oauth_gdrive_nonce] = SecureRandom.hex
      state = Canvas::Security.create_jwt(redirect_uri:, return_to_url:, nonce: session[:oauth_gdrive_nonce])
      redirect_to GoogleDrive::Client.auth_uri(google_drive_client, state)
    end
  end

  def oauth_success
    oauth_request = nil
    if params[:oauth_token]
      oauth_request = OAuthRequest.where(token: params[:oauth_token], service: params[:service]).first
    elsif params[:code] && params[:state] && params[:service] == "google_drive"

      begin
        drive = google_drive_client
        drive.authorization.code = params[:code]
        drive.authorization.fetch_access_token!

        result = drive.get_about(fields: "user")

        json = Canvas::Security.decode_jwt(params[:state])
        render_unauthorized_action and return unless json["nonce"] && json["nonce"] == session[:oauth_gdrive_nonce]

        session.delete(:oauth_gdrive_nonce)

        if logged_in_user
          UserService.register(
            service: "google_drive",
            service_domain: "drive.google.com",
            token: drive.authorization.refresh_token,
            secret: drive.authorization.access_token,
            user: logged_in_user,
            service_user_id: result.user.permission_id,
            service_user_name: result.user.email_address
          )
        else
          session[:oauth_gdrive_access_token] = drive.authorization.access_token
          session[:oauth_gdrive_refresh_token] = drive.authorization.refresh_token
        end

        flash[:notice] = t("google_drive_added", "Google Drive account successfully added!")
        return redirect_to(json["return_to_url"])
      rescue Signet::AuthorizationError => e
        Canvas::Errors.capture_exception(:oauth, e, :info)
        flash[:error] = t("google_drive_authorization_failure", "Google Drive failed authorization for current user!")
      rescue Google::Apis::Error => e
        Canvas::Errors.capture_exception(:oauth, e, :warn)
        flash[:error] = e.to_s
      end
      return redirect_to(@current_user ? user_profile_url(@current_user) : root_url)
    end

    if !oauth_request || (request.host_with_port == oauth_request.original_host_with_port && oauth_request.user != @current_user)
      flash[:error] = t("oauth_fail", "OAuth Request failed. Couldn't find valid request")
      redirect_to(@current_user ? user_profile_url(@current_user) : root_url)
    elsif request.host_with_port != oauth_request.original_host_with_port
      url = url_for request.parameters.merge(host: oauth_request.original_host_with_port, only_path: false)
      redirect_to url
    else
      return_to(oauth_request.return_url, user_profile_url(@current_user))
    end
  end

  # @API List users in account
  # A paginated list of users associated with this account.
  #
  # @argument search_term [String]
  #   The partial name or full ID of the users to match and return in the
  #   results list. Must be at least 3 characters.
  #
  #   Note that the API will prefer matching on canonical user ID if the ID has
  #   a numeric form. It will only search against other fields if non-numeric
  #   in form, or if the numeric value doesn't yield any matches. Queries by
  #   administrative users will search on SIS ID, Integration ID, login ID,
  #   name, or email address
  #
  # @argument enrollment_type [String]
  #   When set, only return users enrolled with the specified course-level base role.
  #   This can be a base role type of 'student', 'teacher',
  #   'ta', 'observer', or 'designer'.
  #
  # @argument sort [String, "username"|"email"|"sis_id"|"integration_id"|"last_login"|"id"]
  #   The column to sort results by. For efficiency, use +id+ if you intend to retrieve
  #   many pages of results. In the future, other sort options may be rate-limited
  #   after 50 pages.
  #
  # @argument order [String, "asc"|"desc"]
  #   The order to sort the given column by.
  #
  # @argument include_deleted_users [Boolean]
  #   When set to true and used with an account context, returns users who have deleted
  #   pseudonyms for the context
  #
  # @argument uuids [Array]
  #   When set, only return users with the specified UUIDs. UUIDs after the first 100
  #   are ignored.
  #
  #  @example_request
  #    curl https://<canvas>/api/v1/accounts/self/users?search_term=<search value> \
  #       -X GET \
  #       -H 'Authorization: Bearer <token>'
  #
  # @returns [User]
  def api_index
    get_context
    return unless authorized_action(@context, @current_user, :read_roster)

    includes = (params[:include] || []) & %w[avatar_url email last_login time_zone uuid ui_invoked]
    includes << "last_login" if params[:sort] == "last_login" && !includes.include?("last_login")
    include_deleted_users = value_to_boolean(params[:include_deleted_users])
    includes << "deleted_pseudonyms" if include_deleted_users

    search_term = params[:search_term].presence

    if search_term
      users = UserSearch.for_user_in_context(search_term,
                                             @context,
                                             @current_user,
                                             session,
                                             {
                                               order: params[:order],
                                               sort: params[:sort],
                                               enrollment_role_id: params[:role_filter_id],
                                               enrollment_type: params[:enrollment_type],
                                               include_deleted_users:
                                             })
    else
      users = UserSearch.scope_for(@context,
                                   @current_user,
                                   {
                                     order: params[:order],
                                     sort: params[:sort],
                                     enrollment_role_id: params[:role_filter_id],
                                     enrollment_type: params[:enrollment_type],
                                     ui_invoked: includes.include?("ui_invoked"),
                                     temporary_enrollment_recipients: value_to_boolean(params[:temporary_enrollment_recipients]),
                                     temporary_enrollment_providers: value_to_boolean(params[:temporary_enrollment_providers]),
                                     include_deleted_users:
                                   })
      users = users.with_last_login if params[:sort] == "last_login"
    end

    if params[:uuids].present? && Array(params[:uuids]).size > MAX_UUIDS_IN_FILTER
      return render json: { error: "Too many UUIDs in filter. Current limit is #{MAX_UUIDS_IN_FILTER}" }, status: :bad_request
    end

    if params[:uuids].present? && (uuids = Array(params[:uuids]).flatten)
      users = users.where(uuid: uuids)
    end

    users.preload(:pseudonyms) if includes.include? "deleted_pseudonyms"

    page_opts = { total_entries: nil }
    if includes.include?("ui_invoked")
      page_opts = {} # let Folio calculate total entries
      includes.delete("ui_invoked")
    elsif params[:sort] == "id"
      # for a more efficient way to retrieve many pages in bulk
      users = BookmarkedCollection.wrap(UserSearch::Bookmarker.new(order: params[:order]), users)
    end

    GuardRail.activate(:secondary) do
      users = Api.paginate(users, self, api_v1_account_users_url, page_opts)

      user_json_preloads(users, includes.include?("email"))
      User.preload_last_login(users, @context.resolved_root_account_id) if includes.include?("last_login") && params[:sort] != "last_login"
      render json: users.map { |u| user_json(u, @current_user, session, includes) }
    end
  end

  before_action :require_password_session, only: [:masquerade]
  def masquerade
    @user = api_find(User, params[:user_id])
    return render_unauthorized_action unless @user.can_masquerade?(@real_current_user || @current_user, @domain_root_account)

    if request.post? || params[:stop_acting_as_user] == "true"
      if @user == @real_current_user
        session.delete(:become_user_id)
        session.delete(:enrollment_uuid)
      else
        session[:become_user_id] = params[:user_id]
      end
      return_url = session[:masquerade_return_to]
      session.delete(:masquerade_return_to)
      @current_user.associate_with_shard(@user.shard, :shadow) if PageView.db?
      if %r{.*/users/#{@user.id}/masquerade}.match?(request.referer)
        return_to(return_url, dashboard_url)
      else
        return_to(return_url, request.referer || dashboard_url)
      end
    else
      css_bundle :act_as_modal

      @page_title = t("Act as %{user_name}", user_name: @user.short_name)
      js_env act_as_user_data: {
        user: {
          name: @user.name,
          pronouns: @user.pronouns,
          short_name: @user.short_name,
          id: @user.id,
          avatar_image_url: @user.avatar_image_url,
          sortable_name: @user.sortable_name,
          email: @user.email,
          pseudonyms: @user.all_active_pseudonyms.map do |pseudonym|
            { login_id: pseudonym.unique_id,
              sis_id: pseudonym.sis_user_id,
              integration_id: pseudonym.integration_id }
          end
        }
      }
      render html: '<div id="application"></div><div id="act_as_modal"></div>'.html_safe, layout: "layouts/bare"
    end
  end

  def user_dashboard
    if !k5_user? && !@current_user.non_student_enrollment? && @domain_root_account.feature_enabled?(:widget_dashboard)
      # things needed only for widget dashboard (students only)
      js_bundle :widget_dashboard
      css_bundle :dashboard_card
<<<<<<< HEAD
=======

      # Set up observer options if user has observer data
      observed_users_list = observed_users(@current_user, session)

>>>>>>> 5b970e1a
      js_env({
               PREFERENCES: {
                 dashboard_view: @current_user.dashboard_view(@domain_root_account),
                 hide_dashcard_color_overlays: @current_user.preferences[:hide_dashcard_color_overlays],
                 custom_colors: @current_user.custom_colors
<<<<<<< HEAD
               }
=======
               },
               OBSERVED_USERS_LIST: observed_users_list,
               CAN_ADD_OBSERVEE: @current_user
                                   .profile
                                   .tabs_available(@current_user, root_account: @domain_root_account)
                                   .any? { |t| t[:id] == UserProfile::TAB_OBSERVEES }
>>>>>>> 5b970e1a
             })
      return render html: "", layout: true
    end

    # Use the legacy to do list for non-students until it is ready for other roles
    if planner_enabled? && !@current_user.non_student_enrollment?
      css_bundle :react_todo_sidebar
    end
    session.delete(:parent_registration) if session[:parent_registration]
    check_incomplete_registration
    get_context

    # dont show crumbs on dashboard because it does not make sense to have a breadcrumb
    # trail back to home if you are already home
    clear_crumbs

    @show_footer = true

    if %r{\A/dashboard\z}.match?(request.path)
      return redirect_to(dashboard_url, status: :moved_permanently)
    end

    disable_page_views if @current_pseudonym && @current_pseudonym.unique_id == "pingdom@instructure.com"

    # Reload user settings so we don't get a stale value for K5_USER when switching dashboards
    @current_user.reload
    observed_users_list = observed_users(@current_user, session)
    k5_disabled = k5_disabled?
    k5_user = k5_user?(check_disabled: false)
    js_env({ K5_USER: k5_user && !k5_disabled }, true)

    course_permissions = @current_user.create_courses_permissions(@domain_root_account)
    js_env({
             PREFERENCES: {
               dashboard_view: @current_user.dashboard_view(@domain_root_account),
               hide_dashcard_color_overlays: @current_user.preferences[:hide_dashcard_color_overlays],
               custom_colors: @current_user.custom_colors
             },
             STUDENT_PLANNER_ENABLED: planner_enabled?,
             STUDENT_PLANNER_COURSES: planner_enabled? && map_courses_for_menu(@current_user.courses_with_primary_enrollment),
             STUDENT_PLANNER_GROUPS: planner_enabled? && map_groups_for_planner(@current_user.current_groups),
             ALLOW_ELEMENTARY_DASHBOARD: k5_disabled && k5_user,
             CREATE_COURSES_PERMISSIONS: {
               PERMISSION: course_permissions[:can_create],
               RESTRICT_TO_MCC_ACCOUNT: course_permissions[:restrict_to_mcc],
             },
             OBSERVED_USERS_LIST: observed_users_list,
             CAN_ADD_OBSERVEE: @current_user
                                 .profile
                                 .tabs_available(@current_user, root_account: @domain_root_account)
                                 .any? { |t| t[:id] == UserProfile::TAB_OBSERVEES }
           })

    # prefetch dashboard cards with the right observer url param
    if @current_user.roles(@domain_root_account).include?("observer")
      @cards_prefetch_observed_param = @selected_observed_user&.id
    end

    if k5_user?
      # things needed only for k5 dashboard
      # hide the grades tab if the user does not have active enrollments or if all enrolled courses have the tab hidden
      active_courses = Course.where(id: @current_user.enrollments.active_by_date.select(:course_id), homeroom_course: false)
      calendar_contexts = @current_user.get_preference(:selected_calendar_contexts)
      account_calendar_contexts = @current_user
                                  .enabled_account_calendars
                                  .select(&:enable_as_k5_account?)
                                  .map { |a| { asset_string: a.asset_string, name: a.name } }

      js_env({
               HIDE_K5_DASHBOARD_GRADES_TAB: active_courses.empty? || active_courses.all? { |c| c.tab_hidden?(Course::TAB_GRADES) },
               SELECTED_CONTEXT_CODES: calendar_contexts.is_a?(Array) ? calendar_contexts : [],
               SELECTED_CONTEXTS_LIMIT: @domain_root_account.settings[:calendar_contexts_limit] || 10,
               INITIAL_NUM_K5_CARDS: Rails.cache.read(["last_known_k5_cards_count", @current_user.global_id].cache_key) || 5,
               OPEN_TEACHER_TODOS_IN_NEW_TAB: @current_user.feature_enabled?(:open_todos_in_new_tab),
               ACCOUNT_CALENDAR_CONTEXTS: account_calendar_contexts
             })

      css_bundle :k5_common, :k5_dashboard, :dashboard_card
      css_bundle :k5_font unless use_classic_font? || @current_user.prefers_dyslexic_font? || mobile_device?
      js_bundle :k5_dashboard
    else
      # things needed only for classic dashboard
      css_bundle :dashboard
      js_bundle :dashboard
    end

    @announcements = AccountNotification.for_user_and_account(@current_user, @domain_root_account)
    @pending_invitations = @current_user.cached_invitations(include_enrollment_uuid: session[:enrollment_uuid], preload_course: true)

    if @current_user
      content_for_head helpers.auto_discovery_link_tag(:atom, feeds_user_format_path(@current_user.feed_code, :atom), { title: t("user_atom_feed", "User Atom Feed (All Courses)") })
    end

    add_body_class "dashboard-is-planner" if show_planner?
  end

  def dashboard_stream_items
    cancel_cache_buster

    @user = params[:observed_user_id].present? ? api_find(User, params[:observed_user_id]) : @current_user
    @is_observing_student = @current_user != @user
    course_ids = nil
    if @is_observing_student
      course_ids = @current_user.cached_course_ids_for_observed_user(@user)
      return render_unauthorized_action unless course_ids.any?
    end
    courses = course_ids.present? ? api_find_all(Course, course_ids) : nil
    @stream_items = @user.cached_recent_stream_items(contexts: courses)

    if stale?(etag: @stream_items)
      @stream_items = @stream_items.reject { |i| i&.course&.horizon_course? && !i.course.grants_right?(@user, :read_as_admin) }
      render partial: "shared/recent_activity", layout: false
    end
  end

  DASHBOARD_CARD_TABS = [
    Course::TAB_DISCUSSIONS,
    Course::TAB_ASSIGNMENTS,
    Course::TAB_ANNOUNCEMENTS,
    Course::TAB_FILES
  ].freeze

  def dashboard_cards
    opts = {}
    opts[:observee_user] = User.find_by(id: params[:observed_user_id].to_i) || @current_user if params.key?(:observed_user_id)
    dashboard_courses = map_courses_for_menu(@current_user.menu_courses(nil, opts), tabs: DASHBOARD_CARD_TABS)
    published, unpublished = dashboard_courses.partition { |course| course[:published] }
    Rails.cache.write(["last_known_dashboard_cards_published_count", @current_user.global_id].cache_key, published.count)
    Rails.cache.write(["last_known_dashboard_cards_unpublished_count", @current_user.global_id].cache_key, unpublished.count)
    Rails.cache.write(["last_known_k5_cards_count", @current_user.global_id].cache_key, dashboard_courses.count { |c| !c[:isHomeroom] })
    render json: dashboard_courses
  end

  def cached_upcoming_events(user)
    Rails.cache.fetch(["cached_user_upcoming_events", user].cache_key,
                      expires_in: 3.minutes) do
      user.upcoming_events context_codes: ([user.asset_string] + user.cached_context_codes)
    end
  end

  def cached_submissions(user, upcoming_events)
    Rails.cache.fetch(["cached_user_submissions2", user].cache_key,
                      expires_in: 3.minutes) do
      assignments = upcoming_events.select { |e| e.is_a?(Assignment) }
      Shard.partition_by_shard(assignments) do |shard_assignments|
        Submission.active
                  .select(%i[id assignment_id score grade workflow_state updated_at])
                  .where(assignment_id: shard_assignments, user_id: user)
      end
    end
  end

  def prepare_current_user_dashboard_items
    if @current_user
      @upcoming_events =
        cached_upcoming_events(@current_user)
      @current_user_submissions =
        cached_submissions(@current_user, @upcoming_events)
    else
      @upcoming_events = []
    end
  end

  def dashboard_sidebar
    GuardRail.activate(:secondary) do
      @user = params[:observed_user_id].present? ? api_find(User, params[:observed_user_id]) : @current_user
      @is_observing_student = @current_user != @user
      course_ids = nil

      if @is_observing_student
        course_ids = @current_user.cached_course_ids_for_observed_user(@user)
        return render_unauthorized_action unless course_ids.any?
      end

      if (!@user&.has_student_enrollment? || @user.non_student_enrollment?) && !@is_observing_student
        # it's not even using any of this for students/observers observing students - it's just using planner now
        prepare_current_user_dashboard_items
      end

      if (@show_recent_feedback = @user.student_enrollments.active.exists?)
        @recent_feedback = @user.recent_feedback(course_ids:) || []
      end
    end

    render formats: :html, layout: false
  end

  def toggle_hide_dashcard_color_overlays
    @current_user.preferences[:hide_dashcard_color_overlays] =
      !@current_user.preferences[:hide_dashcard_color_overlays]
    @current_user.save!
    render json: {}
  end

  def dashboard_view
    if request.get?
      render json: {
        dashboard_view: @current_user.dashboard_view(@context)
      }
    elsif request.put?
      valid_options = %w[activity cards planner]

      unless valid_options.include?(params[:dashboard_view])
        return render(json: { message: "Invalid Dashboard View Option" }, status: :bad_request)
      end

      @current_user&.dashboard_view = params[:dashboard_view]
      @current_user&.save!
      render json: {}
    end
  end

  include Api::V1::StreamItem

  # @API List the activity stream
  # Returns the current user's global activity stream, paginated.
  #
  # @argument only_active_courses [Boolean]
  #   If true, will only return objects for courses the user is actively participating in
  #
  # There are many types of objects that can be returned in the activity
  # stream. All object types have the same basic set of shared attributes:
  #   !!!javascript
  #   {
  #     'created_at': '2011-07-13T09:12:00Z',
  #     'updated_at': '2011-07-25T08:52:41Z',
  #     'id': 1234,
  #     'title': 'Stream Item Subject',
  #     'message': 'This is the body text of the activity stream item. It is plain-text, and can be multiple paragraphs.',
  #     'type': 'DiscussionTopic|Conversation|Message|Submission|Conference|Collaboration|AssessmentRequest...',
  #     'read_state': false,
  #     'context_type': 'course', // course|group
  #     'course_id': 1,
  #     'group_id': null,
  #     'html_url': "http://..." // URL to the Canvas web UI for this stream item
  #   }
  #
  # In addition, each item type has its own set of attributes available.
  #
  # DiscussionTopic:
  #
  #   !!!javascript
  #   {
  #     'type': 'DiscussionTopic',
  #     'discussion_topic_id': 1234,
  #     'total_root_discussion_entries': 5,
  #     'require_initial_post': true,
  #     'user_has_posted': true,
  #     'root_discussion_entries': {
  #       ...
  #     }
  #   }
  #
  # For DiscussionTopic, the message is truncated at 4kb.
  #
  # Announcement:
  #
  #   !!!javascript
  #   {
  #     'type': 'Announcement',
  #     'announcement_id': 1234,
  #     'total_root_discussion_entries': 5,
  #     'require_initial_post': true,
  #     'user_has_posted': null,
  #     'root_discussion_entries': {
  #       ...
  #     }
  #   }
  #
  # For Announcement, the message is truncated at 4kb.
  #
  # Conversation:
  #
  #   !!!javascript
  #   {
  #     'type': 'Conversation',
  #     'conversation_id': 1234,
  #     'private': false,
  #     'participant_count': 3,
  #   }
  #
  # Message:
  #
  #   !!!javascript
  #   {
  #     'type': 'Message',
  #     'message_id': 1234,
  #     'notification_category': 'Assignment Graded'
  #   }
  #
  # Submission:
  #
  # Returns an {api:Submissions:Submission Submission} with its Course and Assignment data.
  #
  # Conference:
  #
  #   !!!javascript
  #   {
  #     'type': 'Conference',
  #     'web_conference_id': 1234
  #   }
  #
  # Collaboration:
  #
  #   !!!javascript
  #   {
  #     'type': 'Collaboration',
  #     'collaboration_id': 1234
  #   }
  #
  # AssessmentRequest:
  #
  #   !!!javascript
  #   {
  #     'type': 'AssessmentRequest',
  #     'assessment_request_id': 1234
  #   }
  def activity_stream
    if @current_user
      # this endpoint has undocumented params (context_code, submission_user_id and asset_type) to
      # support submission comments in the conversations inbox.
      # please replace this with a more reasonable solution at your earliest convenience
      opts = { paginate_url: :api_v1_user_activity_stream_url }
      opts[:asset_type] = params[:asset_type] if params.key?(:asset_type)
      opts[:context] = Context.find_by_asset_string(params[:context_code]) if params[:context_code]
      opts[:submission_user_id] = params[:submission_user_id] if params.key?(:submission_user_id)
      opts[:only_active_courses] = value_to_boolean(params[:only_active_courses]) if params.key?(:only_active_courses)
      opts[:notification_categories] = params[:notification_categories] if params.key?(:notification_categories)
      api_render_stream(opts)
    else
      render_unauthorized_action
    end
  end

  # @API Activity stream summary
  # Returns a summary of the current user's global activity stream.
  # @argument only_active_courses [Boolean]
  #   If true, will only return objects for courses the user is actively participating in
  #
  # @example_response
  #   [
  #     {
  #       "type": "DiscussionTopic",
  #       "unread_count": 2,
  #       "count": 7
  #     },
  #     {
  #       "type": "Conversation",
  #       "unread_count": 0,
  #       "count": 3
  #     }
  #   ]
  def activity_stream_summary
    if @current_user
      opts = {}
      opts[:only_active_courses] = value_to_boolean(params[:only_active_courses]) if params.key?(:only_active_courses)
      api_render_stream_summary(opts)
    else
      render_unauthorize_action
    end
  end

  def manageable_courses
    get_context
    return unless authorized_action(@context, @current_user, :manage)

    # include concluded enrollments as well as active ones if requested
    include_concluded = params[:include].try(:include?, "concluded")
    limit = 100
    @query = params[:course].try(:[], :name) || params[:term]
    @courses = []
    Shard.with_each_shard(@context.in_region_associated_shards) do
      scope = if @query.present?
                @context.manageable_courses_by_query(@query, include_concluded)
              else
                @context.manageable_courses(include_concluded).limit(limit)
              end
      @courses += scope.select("courses.*,#{Course.best_unicode_collation_key("name")} AS sort_key").order(:sort_key).preload(:enrollment_term).to_a
    end

    @courses = @courses.sort_by do |c|
      [
        c.enrollment_term.default_term? ? CanvasSort::First : CanvasSort::Last, # Default term first
        c.enrollment_term.start_at || CanvasSort::First, # Most recent start_at
        Canvas::ICU.collation_key(c.name) # Alphabetical
      ]
    end[0, limit]

    if params[:enforce_manage_grant_requirement]
      @courses.select! do |c|
        c.grants_any_right?(
          @current_user,
          *RoleOverride::GRANULAR_MANAGE_COURSE_CONTENT_PERMISSIONS
        )
      end
    else
      @courses.select! { |c| c.grants_all_rights?(@current_user, :read_as_admin, :read) }
    end

    current_course = Course.find_by(id: params[:current_course_id]) if params[:current_course_id].present?
    MasterCourses::MasterTemplate.preload_is_master_course(@courses)

    render json: @courses.map { |c|
      {
        label: c.nickname_for(@current_user),
        id: c.id,
        course_code: c.course_code,
        sis_id: c.sis_source_id,
        term: c.enrollment_term.name,
        enrollment_start: c.enrollment_term.start_at,
        account_name: c.enrollment_term.root_account.name,
        account_id: c.enrollment_term.root_account.id,
        start_at: datetime_string(c.start_at, :verbose, nil, true),
        end_at: datetime_string(c.conclude_at, :verbose, nil, true),
        blueprint: MasterCourses::MasterTemplate.is_master_course?(c)
      }.merge(locale_dates_for(c, current_course))
    }
  end

  include Api::V1::TodoItem

  # @API List the TODO items
  # A paginated list of the current user's list of todo items.
  #
  # @argument include[] [String, "ungraded_quizzes"]
  #   "ungraded_quizzes":: Optionally include ungraded quizzes (such as practice quizzes and surveys) in the list.
  #                        These will be returned under a +quiz+ key instead of an +assignment+ key in response elements.
  #
  # There is a limit to the number of items returned.
  #
  # The `ignore` and `ignore_permanently` URLs can be used to update the user's
  # preferences on what items will be displayed.
  # Performing a DELETE request against the `ignore` URL will hide that item
  # from future todo item requests, until the item changes.
  # Performing a DELETE request against the `ignore_permanently` URL will hide
  # that item forever.
  #
  # @example_response
  #   [
  #     {
  #       'type': 'grading',        // an assignment that needs grading
  #       'assignment': { .. assignment object .. },
  #       'ignore': '.. url ..',
  #       'ignore_permanently': '.. url ..',
  #       'html_url': '.. url ..',
  #       'needs_grading_count': 3, // number of submissions that need grading
  #       'context_type': 'course', // course|group
  #       'course_id': 1,
  #       'group_id': null,
  #     },
  #     {
  #       'type' => 'submitting',   // an assignment that needs submitting soon
  #       'assignment' => { .. assignment object .. },
  #       'ignore' => '.. url ..',
  #       'ignore_permanently' => '.. url ..',
  #       'html_url': '.. url ..',
  #       'context_type': 'course',
  #       'course_id': 1,
  #     },
  #     {
  #       'type' => 'submitting',   // a quiz that needs submitting soon
  #       'quiz' => { .. quiz object .. },
  #       'ignore' => '.. url ..',
  #       'ignore_permanently' => '.. url ..',
  #       'html_url': '.. url ..',
  #       'context_type': 'course',
  #       'course_id': 1,
  #     },
  #   ]
  def todo_items
    GuardRail.activate(:secondary) do
      return render_unauthorized_action unless @current_user

      bookmark = Plannable::Bookmarker.new(Assignment, false, [:due_at, :created_at], :id)
      grading_scope = @current_user.assignments_needing_grading(scope_only: true)
                                   .reorder(:due_at, :id).preload(:external_tool_tag, :rubric_association, :rubric, :discussion_topic, :quiz, :duplicate_of)
      submitting_scope = @current_user
                         .assignments_needing_submitting(
                           include_ungraded: true,
                           scope_only: true,
                           course_ids: @current_user.courses.pluck(:id),
                           include_concluded: false
                         )
                         .reorder(:due_at, :id).preload(:external_tool_tag, :rubric_association, :rubric, :discussion_topic, :quiz).eager_load(:duplicate_of)

      grading_collection = BookmarkedCollection.wrap(bookmark, grading_scope)
      grading_collection = BookmarkedCollection.filter(grading_collection) do |assignment|
        assignment.context.grants_right?(@current_user, session, :manage_grades)
      end
      grading_collection = BookmarkedCollection.transform(grading_collection) do |a|
        todo_item_json(a, @current_user, session, "grading")
      end
      submitting_collection = BookmarkedCollection.wrap(bookmark, submitting_scope)
      submitting_collection = BookmarkedCollection.transform(submitting_collection) do |a|
        todo_item_json(a, @current_user, session, "submitting")
      end
      collections = [
        ["grading", grading_collection],
        ["submitting", submitting_collection]
      ]

      if Array(params[:include]).include? "ungraded_quizzes"
        quizzes_bookmark = Plannable::Bookmarker.new(Quizzes::Quiz, false, [:due_at, :created_at], :id)
        quizzes_scope = @current_user
                        .ungraded_quizzes(
                          needing_submitting: true,
                          scope_only: true
                        )
                        .reorder(:due_at, :id)
        quizzes_collection = BookmarkedCollection.wrap(quizzes_bookmark, quizzes_scope)
        quizzes_collection = BookmarkedCollection.transform(quizzes_collection) do |a|
          todo_item_json(a, @current_user, session, "submitting")
        end

        collections << ["quizzes", quizzes_collection]
      end

      paginated_collection = BookmarkedCollection.merge(*collections)
      todos = Api.paginate(paginated_collection, self, api_v1_user_todo_list_items_url)
      render json: todos
    end
  end

  # @API List counts for todo items
  # Counts of different todo items such as the number of assignments needing grading as well as the number of assignments needing submitting.
  #
  # @argument include[] [String, "ungraded_quizzes"]
  #   "ungraded_quizzes":: Optionally include ungraded quizzes (such as practice quizzes and surveys) in the list.
  #                        These will be returned under a +quiz+ key instead of an +assignment+ key in response elements.
  #
  # There is a limit to the number of todo items this endpoint will count.
  # It will only look at the first 100 todo items for the user. If the user has more than 100 todo items this count may not be reliable.
  # The largest reliable number for both counts is 100.
  #
  # @example_response
  #   {
  #     needs_grading_count: 32,
  #     assignments_needing_submitting: 10
  #   }
  def todo_item_count
    GuardRail.activate(:secondary) do
      return render_unauthorized_action unless @current_user

      grading = @current_user.submissions_needing_grading_count
      submitting = @current_user.assignments_needing_submitting(include_ungraded: true, scope_only: true, limit: nil).size
      if Array(params[:include]).include? "ungraded_quizzes"
        submitting += @current_user.ungraded_quizzes(needing_submitting: true, scope_only: true, limit: nil).size
      end
      render json: { needs_grading_count: grading, assignments_needing_submitting: submitting }
    end
  end

  include Api::V1::Assignment
  include Api::V1::CalendarEvent

  # @API List upcoming assignments, calendar events
  # A paginated list of the current user's upcoming events.
  #
  # @example_response
  #   [
  #     {
  #       "id"=>597,
  #       "title"=>"Upcoming Course Event",
  #       "description"=>"Attendance is correlated with passing!",
  #       "start_at"=>"2013-04-27T14:33:14Z",
  #       "end_at"=>"2013-04-27T14:33:14Z",
  #       "location_name"=>"Red brick house",
  #       "location_address"=>"110 Top of the Hill Dr.",
  #       "all_day"=>false,
  #       "all_day_date"=>nil,
  #       "created_at"=>"2013-04-26T14:33:14Z",
  #       "updated_at"=>"2013-04-26T14:33:14Z",
  #       "workflow_state"=>"active",
  #       "context_code"=>"course_12938",
  #       "child_events_count"=>0,
  #       "child_events"=>[],
  #       "parent_event_id"=>nil,
  #       "hidden"=>false,
  #       "url"=>"http://www.example.com/api/v1/calendar_events/597",
  #       "html_url"=>"http://www.example.com/calendar?event_id=597&include_contexts=course_12938"
  #     },
  #     {
  #       "id"=>"assignment_9729",
  #       "title"=>"Upcoming Assignment",
  #       "description"=>nil,
  #       "start_at"=>"2013-04-28T14:47:32Z",
  #       "end_at"=>"2013-04-28T14:47:32Z",
  #       "all_day"=>false,
  #       "all_day_date"=>"2013-04-28",
  #       "created_at"=>"2013-04-26T14:47:32Z",
  #       "updated_at"=>"2013-04-26T14:47:32Z",
  #       "workflow_state"=>"published",
  #       "context_code"=>"course_12942",
  #       "assignment"=>{
  #         "id"=>9729,
  #         "name"=>"Upcoming Assignment",
  #         "description"=>nil,
  #         "points_possible"=>10,
  #         "due_at"=>"2013-04-28T14:47:32Z",
  #         "assignment_group_id"=>2439,
  #         "automatic_peer_reviews"=>false,
  #         "grade_group_students_individually"=>nil,
  #         "grading_standard_id"=>nil,
  #         "grading_type"=>"points",
  #         "group_category_id"=>nil,
  #         "lock_at"=>nil,
  #         "peer_reviews"=>false,
  #         "position"=>1,
  #         "unlock_at"=>nil,
  #         "course_id"=>12942,
  #         "submission_types"=>["none"],
  #         "needs_grading_count"=>0,
  #         "html_url"=>"http://www.example.com/courses/12942/assignments/9729"
  #       },
  #       "url"=>"http://www.example.com/api/v1/calendar_events/assignment_9729",
  #       "html_url"=>"http://www.example.com/courses/12942/assignments/9729"
  #     }
  #   ]
  def upcoming_events
    return render_unauthorized_action unless @current_user

    GuardRail.activate(:secondary) do
      prepare_current_user_dashboard_items

      events = @upcoming_events.map do |e|
        event_json(e, @current_user, session)
      end

      render json: events
    end
  end

  # @API List Missing Submissions
  # A paginated list of past-due assignments for which the student does not have a submission.
  # The user sending the request must either be the student, an admin or a parent observer using the parent app
  #
  # @argument user_id
  #   the student's ID
  #
  # @argument observed_user_id [String]
  #   Return missing submissions for the given observed user. Must be accompanied by course_ids[].
  #   The user making the request must be observing the observed user in all the courses specified by
  #   course_ids[].
  #
  # @argument include[] [String, "planner_overrides"|"course"]
  #   "planner_overrides":: Optionally include the assignment's associated planner override, if it exists, for the current user.
  #                         These will be returned under a +planner_override+ key
  #   "course":: Optionally include the assignments' courses
  #
  # @argument filter[] [String, "submittable"|"current_grading_period"]
  #   "submittable":: Only return assignments that the current user can submit (i.e. filter out locked assignments)
  #   "current_grading_period":: Only return missing assignments that are in the current grading period
  #
  # @argument course_ids[] [String]
  #   Optionally restricts the list of past-due assignments to only those associated with the specified
  #   course IDs. Required if observed_user_id is passed.
  #
  # @returns [Assignment]
  def missing_submissions
    GuardRail.activate(:secondary) do
      user = api_find(User, params[:user_id])
      return unless @current_user && authorized_action(user, @current_user, :read)

      included_course_ids = api_find_all(Course, Array(params[:course_ids])).pluck(:id)

      if params.key?(:observed_user_id)
        return render_unauthorized_action if included_course_ids.empty?

        user = api_find(User, params[:observed_user_id])
        valid_course_ids = @current_user.observer_enrollments.active.where(associated_user_id: params[:observed_user_id]).shard(@current_user).pluck(:course_id)
        return render_unauthorized_action unless (included_course_ids - valid_course_ids).empty?
      end

      filter = Array(params[:filter])
      only_submittable = filter.include?("submittable")
      only_current_grading_period = filter.include?("current_grading_period")

      course_ids = user.participating_student_course_ids
      # participating_student_course_ids returns ids relative to user, but included_course_ids are relative to the current shard
      course_ids.map! { |course_id| Shard.relative_id_for(course_id, user.shard, Shard.current) }
      course_ids = course_ids.select { |id| included_course_ids.include?(id) } unless included_course_ids.empty?

      submissions = Shard.partition_by_shard(course_ids) do |shard_course_ids|
        subs = Submission.active.preload(:assignment)
                         .missing
                         .where(user_id: user.id,
                                assignments: { context_id: shard_course_ids })
                         .where("late_policy_status IS NULL OR late_policy_status != ?", "none")
                         .merge(Assignment.published)
        subs = subs.merge(Assignment.not_locked) if only_submittable
        subs = subs.in_current_grading_period_for_courses(shard_course_ids) if only_current_grading_period
        subs.order(:cached_due_date, :id)
      end
      assignments = Api.paginate(submissions, self, api_v1_user_missing_submissions_url).map(&:assignment)

      includes = Array(params[:include])
      planner_overrides = includes.include?("planner_overrides")
      include_course = includes.include?("course")
      ActiveRecord::Associations.preload(assignments, :context) if include_course
      DatesOverridable.preload_override_data_for_objects(assignments)

      json = assignments.map do |as|
        assmt_json = assignment_json(as, user, session, include_planner_override: planner_overrides)
        assmt_json["course"] = course_json(as.context, user, session, [], nil) if include_course
        assmt_json
      end

      render json:
    end
  end

  def ignore_item
    unless %w[grading submitting reviewing moderation].include?(params[:purpose])
      return render(json: { ignored: false }, status: :bad_request)
    end

    @current_user.ignore_item!(ActiveRecord::Base.find_by_asset_string(params[:asset_string], ["Assignment", "AssessmentRequest", "Quizzes::Quiz", "SubAssignment"]),
                               params[:purpose],
                               params[:permanent] == "1")
    render json: { ignored: true }
  end

  # @API Hide a stream item
  # Hide the given stream item.
  #
  # @example_request
  #    curl https://<canvas>/api/v1/users/self/activity_stream/<stream_item_id> \
  #       -X DELETE \
  #       -H 'Authorization: Bearer <token>'
  #
  # @example_response
  #     {
  #       "hidden": true
  #     }
  def ignore_stream_item
    @current_user.shard.activate do # can't just pass in the user's shard to relative_id_for, since local ids will be incorrectly scoped to the current shard, not the user's
      if (item = @current_user.stream_item_instances.where(stream_item_id: Shard.relative_id_for(params[:id], Shard.current, Shard.current)).first)
        item.update_attribute(:hidden, true) # observer handles cache invalidation
      end
    end
    render json: { hidden: true }
  end

  # @API Hide all stream items
  # Hide all stream items for the user
  #
  # @example_request
  #    curl https://<canvas>/api/v1/users/self/activity_stream \
  #       -X DELETE \
  #       -H 'Authorization: Bearer <token>'
  #
  # @example_response
  #     {
  #       "hidden": true
  #     }
  def ignore_all_stream_items
    @current_user.shard.activate do # can't just pass in the user's shard to relative_id_for, since local ids will be incorrectly scoped to the current shard, not the user's
      @current_user.stream_item_instances.where(hidden: false).each do |item|
        item.update_attribute(:hidden, true) # observer handles cache invalidation
      end
    end
    render json: { hidden: true }
  end

  # @API Upload a file
  #
  # Upload a file to the user's personal files section.
  #
  # This API endpoint is the first step in uploading a file to a user's files.
  # See the {file:file.file_uploads.html File Upload Documentation} for details on
  # the file upload workflow.
  #
  # Note that typically users will only be able to upload files to their
  # own files section. Passing a user_id of +self+ is an easy shortcut
  # to specify the current user.
  def create_file
    @user = api_find(User, params[:user_id])
    @attachment = @user.attachments.build
    if authorized_action(@attachment, @current_user, :create)
      @context = @user
      api_attachment_preflight(@current_user, request, check_quota: true)
    end
  end

  def close_notification
    @current_user.close_announcement(AccountNotification.find(params[:id]))
    render json: @current_user
  end

  def delete_user_service
    deleted = @current_user.user_services.find(params[:id]).destroy
    if deleted.service == "google_drive"
      Rails.cache.delete(["google_drive_tokens", @current_user].cache_key)
    end
    render json: { deleted: true }
  end

  ServiceCredentials = Struct.new(:service_user_name, :decrypted_password)

  def create_user_service
    user_name = params[:user_service][:user_name]
    password = params[:user_service][:password]
    service = ServiceCredentials.new(user_name, password)
    if params[:user_service][:service] == "diigo"
      Diigo::Connection.diigo_get_bookmarks(service)
    else
      return render json: { errors: true }, status: :bad_request
    end
    @service = UserService.register_from_params(@current_user, params[:user_service])
    render json: @service
  rescue => e
    Canvas::Errors.capture_exception(:user_service, e)
    render json: { errors: true }, status: :bad_request
  end

  def services
    params[:service_types] ||= params[:service_type]
    json = Rails.cache.fetch(["user_services", @current_user, params[:service_type]].cache_key) do
      @services = @current_user.user_services
      if params[:service_types]
        @services = @services.of_type(params[:service_types]&.split(","))
      end
      @services.map { |s| s.as_json(only: %i[service_user_id service_user_url service_user_name service type id]) }
    end
    render json:
  end

  def bookmark_search
    service = @current_user.user_services.where(type: "BookmarkService", service: params[:service_type]).first
    render json: service&.find_bookmarks
  end

  def show
    GuardRail.activate(:secondary) do
      # we _don't_ want to get context if the user is the context
      # so that for missing user context we can 401, but for others we can 404
      get_context(user_scope: User) if params[:account_id] || params[:course_id] || params[:group_id]

      @context_account = @context.is_a?(Account) ? @context : @domain_root_account
      scope = (value_to_boolean(params[:include_deleted_users]) && @context.is_a?(Account)) ? @context.pseudonym_users : (@context&.all_users || User)
      @user = api_find_all(scope, [params[:id]]).first
      return render_unauthorized_action unless @user&.grants_right?(@current_user, session, :read_full_profile)

      @context ||= @user

      add_crumb(t("crumbs.profile", "%{user}'s profile", user: @user.short_name), (@user == @current_user) ? user_profile_path(@current_user) : user_path(@user))

      @group_memberships = @user.cached_current_group_memberships_by_date

      # restrict group memberships view for other users
      if @user != @current_user
        @group_memberships = @group_memberships.select { |m| m.grants_right?(@current_user, session, :read) }
      end

      # course_section and enrollment term will only be used if the enrollment dates haven't been cached yet;
      # maybe should just look at the first enrollment and check if it's cached to decide if we should include
      # them here
      @enrollments = @user.enrollments
                          .shard(@user)
                          .where("enrollments.workflow_state<>'deleted' AND courses.workflow_state<>'deleted'")
                          .eager_load(:course)
                          .preload(:associated_user, :course_section, :enrollment_state, course: { enrollment_term: :enrollment_dates_overrides }).to_a

      # restrict course enrollments view for other users
      if @user != @current_user
        @enrollments = @enrollments.select { |e| e.grants_right?(@current_user, session, :read) }
      end

      @enrollments = @enrollments.sort_by { |e| [e.state_sortable, e.rank_sortable, e.course.name] }
      # pre-populate the reverse association
      @enrollments.each { |e| e.user = @user }

      @show_page_views = !!(page_views_enabled? && @user.grants_right?(@current_user, session, :view_statistics))

      status = @user.deleted? ? 404 : 200
      respond_to do |format|
        format.html do
          @body_classes << "full-width"

          js_permissions = {
            can_manage_sis_pseudonyms: @context_account.root_account.grants_right?(@current_user, :manage_sis),
            can_manage_user_details: @user.grants_right?(@current_user, :manage_user_details),
            can_manage_dsr_requests: @context_account.grants_right?(@current_user, :manage_dsr_requests)
          }
          if @context_account.root_account.feature_enabled?(:temporary_enrollments)
            js_permissions[:can_read_sis] = @context_account.grants_right?(@current_user, session, :read_sis)
            js_permissions[:can_add_temporary_enrollments] = @context_account.grants_right?(@current_user, session, :temporary_enrollments_add)
            js_permissions[:can_edit_temporary_enrollments] = @context_account.grants_right?(@current_user, session, :temporary_enrollments_edit)
            js_permissions[:can_delete_temporary_enrollments] = @context_account.grants_right?(@current_user, session, :temporary_enrollments_delete)
            js_permissions[:can_view_temporary_enrollments] =
              @context_account.grants_any_right?(@current_user, session, *RoleOverride::MANAGE_TEMPORARY_ENROLLMENT_PERMISSIONS)
            js_permissions[:can_allow_course_admin_actions] = @context_account.grants_right?(@current_user, session, :allow_course_admin_actions)
            js_permissions[:can_add_ta] = @context_account.grants_right?(@current_user, session, :add_ta_to_course)
            js_permissions[:can_add_student] = @context_account.grants_right?(@current_user, session, :add_student_to_course)
            js_permissions[:can_add_teacher] = @context_account.grants_right?(@current_user, session, :add_teacher_to_course)
            js_permissions[:can_add_designer] = @context_account.grants_right?(@current_user, session, :add_designer_to_course)
            js_permissions[:can_add_observer] = @context_account.grants_right?(@current_user, session, :add_observer_to_course)
          end

          timezones = I18nTimeZone.all.map { |tz| { name: tz.name, name_with_hour_offset: tz.to_s } }
          default_timezone_name = @domain_root_account.try(:default_time_zone)&.name || "Mountain Time (US & Canada)"

          js_env({
                   CONTEXT_USER_DISPLAY_NAME: @user.short_name,
                   USER_ID: @user.id,
                   COURSE_ROLES: Role.course_role_data_for_account(@context_account, @current_user),
                   PERMISSIONS: js_permissions,
                   ROOT_ACCOUNT_ID: @context_account.root_account.id,
                   TIMEZONES: timezones,
                   DEFAULT_TIMEZONE_NAME: default_timezone_name
                 })
          render status:
        end
        format.json do
          includes = %w[locale avatar_url]
          includes << "deleted_pseudonyms" if value_to_boolean(params[:include_deleted_users])
          render json: user_json(@user,
                                 @current_user,
                                 session,
                                 includes,
                                 @current_user.pseudonym.account),
                 status:
        end
      end
    end
  end

  # @API Show user details
  #
  # Shows details for user.
  #
  # Also includes an attribute "permissions", a non-comprehensive list of permissions for the user.
  # Example:
  #   !!!javascript
  #   "permissions": {
  #    "can_update_name": true, // Whether the user can update their name.
  #    "can_update_avatar": false, // Whether the user can update their avatar.
  #    "limit_parent_app_web_access": false // Whether the user can interact with Canvas web from the Canvas Parent app.
  #   }
  #
  # @argument include[] [String, "uuid", "last_login"]
  #   Array of additional information to include on the user record.
  #   "locale", "avatar_url", "permissions", "email", and "effective_locale"
  #   will always be returned
  #
  # @example_request
  #   curl https://<canvas>/api/v1/users/self \
  #       -X GET \
  #       -H 'Authorization: Bearer <token>'
  #
  # @returns User
  def api_show
    @user = api_find(User, params[:id])
    if @user.grants_right?(@current_user, session, :api_show_user)
      includes = api_show_includes
      # would've preferred to pass User.with_last_login as the collection to
      # api_find but the implementation of that scope appears to be incompatible
      # with what api_find does
      if includes.include?("last_login")
        pseudonyms =
          SisPseudonym.for(
            @user,
            @domain_root_account,
            type: :implicit,
            require_sis: false,
            include_all_pseudonyms: true
          )
        @user.last_login = pseudonyms&.filter_map(&:current_login_at)&.max
      end

      render json: user_json(@user, @current_user, session, includes, @domain_root_account),
             status: @user.deleted? ? 404 : 200
    else
      raise ActiveRecord::RecordNotFound
    end
  end

  def external_tool
    timing_start = Process.clock_gettime(Process::CLOCK_MONOTONIC)
    placement = :user_navigation
    @tool = Lti::ToolFinder.from_id!(params[:id], @domain_root_account, placement:)
    @opaque_id = @tool.opaque_identifier_for(@current_user, context: @domain_root_account)
    @resource_type = "user_navigation"

    success_url = user_profile_url(@current_user)
    @return_url = named_context_url(@current_user, :context_external_content_success_url, "external_tool_redirect", { include_host: true })
    @redirect_return = true
    @context = @current_user
    js_env(redirect_return_success_url: success_url,
           redirect_return_cancel_url: success_url)

    @lti_launch = @tool.settings["post_only"] ? Lti::Launch.new(post_only: true) : Lti::Launch.new
    opts = {
      resource_type: @resource_type,
      link_code: @opaque_id,
      domain: HostUrl.context_host(@domain_root_account, request.host)
    }

    @tool_form_id = random_lti_tool_form_id
    js_env(LTI_TOOL_FORM_ID: @tool_form_id)

    variable_expander = Lti::VariableExpander.new(@domain_root_account, @context, self, {
                                                    current_user: @current_user,
                                                    current_pseudonym: @current_pseudonym,
                                                    tool: @tool,
                                                    placement:
                                                  })
    Canvas::LiveEvents.asset_access(@tool, "external_tools", @current_user.class.name, nil)
    adapter = if @tool.use_1_3?
                Lti::LtiAdvantageAdapter.new(
                  tool: @tool,
                  user: @current_user,
                  context: @domain_root_account,
                  return_url: @return_url,
                  expander: variable_expander,
                  include_storage_target: !in_lti_mobile_webview?,
                  opts:
                )
              else
                Lti::LtiOutboundAdapter.new(@tool, @current_user, @domain_root_account).prepare_tool_launch(@return_url, variable_expander, opts)
              end

    @lti_launch.params = adapter.generate_post_payload
    @lti_launch.resource_url = @tool.login_or_launch_url(extension_type: placement)
    @lti_launch.link_text = @tool.label_for(placement, I18n.locale)
    @lti_launch.analytics_id = @tool.tool_id
    Lti::LogService.new(tool: @tool, context: @domain_root_account, user: @current_user, session_id: session[:session_id], placement:, launch_type: :direct_link, launch_url: @lti_launch.resource_url).call

    set_active_tab @tool.asset_string
    add_crumb(@current_user.short_name, user_profile_path(@current_user))

    @display_override = if @domain_root_account.feature_enabled?("open_tools_in_new_tab") && @tool.extension_setting("user_navigation", "windowTarget") == "_blank"
                          "borderless"
                        else
                          nil
                        end

    render Lti::AppUtil.display_template(@tool.display_type(placement), display_override: @display_override)
    timing_end = Process.clock_gettime(Process::CLOCK_MONOTONIC)
    InstStatsd::Statsd.timing("lti.user_external_tool.request_time", timing_end - timing_start, tags: { lti_version: @tool.lti_version })
  end

  def new
    return redirect_to(root_url) if @current_user

    if @domain_root_account.feature_enabled?(:login_registration_ui_identity)
      Rails.logger.debug "Redirecting to register_landing_path"
      return redirect_to(register_landing_path)
    end

    run_login_hooks
    @include_recaptcha = recaptcha_enabled?
    js_env ACCOUNT: account_json(@domain_root_account, nil, session, ["registration_settings"]),
           PASSWORD_POLICY: @domain_root_account.password_policy
    render layout: "bare"
  end

  include Api::V1::User
  include Api::V1::Avatar
  include Api::V1::Account

  # @API Create a user
  # Create and return a new user and pseudonym for an account.
  #
  # [DEPRECATED (for self-registration only)] If you don't have the "Modify
  # login details for users" permission, but self-registration is enabled
  # on the account, you can still use this endpoint to register new users.
  # Certain fields will be required, and others will be ignored (see below).
  #
  # @argument user[name] [String]
  #   The full name of the user. This name will be used by teacher for grading.
  #   Required if this is a self-registration.
  #
  # @argument user[short_name] [String]
  #   User's name as it will be displayed in discussions, messages, and comments.
  #
  # @argument user[sortable_name] [String]
  #   User's name as used to sort alphabetically in lists.
  #
  # @argument user[time_zone] [String]
  #   The time zone for the user. Allowed time zones are
  #   {http://www.iana.org/time-zones IANA time zones} or friendlier
  #   {http://api.rubyonrails.org/classes/ActiveSupport/TimeZone.html Ruby on Rails time zones}.
  #
  # @argument user[locale] [String]
  #   The user's preferred language, from the list of languages Canvas supports.
  #   This is in RFC-5646 format.
  #
  # @argument user[terms_of_use] [Boolean]
  #   Whether the user accepts the terms of use. Required if this is a
  #   self-registration and this canvas instance requires users to accept
  #   the terms (on by default).
  #
  #   If this is true, it will mark the user as having accepted the terms of use.
  #
  # @argument user[skip_registration] [Boolean]
  #   Automatically mark the user as registered.
  #
  #   If this is true, it is recommended to set <tt>"pseudonym[send_confirmation]"</tt> to true as well.
  #   Otherwise, the user will not receive any messages about their account creation.
  #
  #   The users communication channel confirmation can be skipped by setting
  #   <tt>"communication_channel[skip_confirmation]"</tt> to true as well.
  #
  # @argument pseudonym[unique_id] [Required, String]
  #   User's login ID. If this is a self-registration, it must be a valid
  #   email address.
  #
  # @argument pseudonym[password] [String]
  #   User's password. Cannot be set during self-registration.
  #
  # @argument pseudonym[sis_user_id] [String]
  #   SIS ID for the user's account. To set this parameter, the caller must be
  #   able to manage SIS permissions.
  #
  # @argument pseudonym[integration_id] [String]
  #   Integration ID for the login. To set this parameter, the caller must be able to
  #   manage SIS permissions. The Integration ID is a secondary
  #   identifier useful for more complex SIS integrations.
  #
  # @argument pseudonym[send_confirmation] [Boolean]
  #   Send user notification of account creation if true.
  #   Automatically set to true during self-registration.
  #
  # @argument pseudonym[force_self_registration] [Boolean]
  #   Send user a self-registration style email if true.
  #   Setting it means the users will get a notification asking them
  #   to "complete the registration process" by clicking it, setting
  #   a password, and letting them in.  Will only be executed on
  #   if the user does not need admin approval.
  #   Defaults to false unless explicitly provided.
  #
  # @argument pseudonym[authentication_provider_id] [String]
  #   The authentication provider this login is associated with. Logins
  #   associated with a specific provider can only be used with that provider.
  #   Legacy providers (LDAP, CAS, SAML) will search for logins associated with
  #   them, or unassociated logins. New providers will only search for logins
  #   explicitly associated with them. This can be the integer ID of the
  #   provider, or the type of the provider (in which case, it will find the
  #   first matching provider).
  #
  # @argument communication_channel[type] [String]
  #   The communication channel type, e.g. 'email' or 'sms'.
  #
  # @argument communication_channel[address] [String]
  #   The communication channel address, e.g. the user's email address.
  #
  # @argument communication_channel[confirmation_url] [Boolean]
  #   Only valid for account admins. If true, returns the new user account
  #   confirmation URL in the response.
  #
  # @argument communication_channel[skip_confirmation] [Boolean]
  #   Only valid for site admins and account admins making requests; If true, the channel is
  #   automatically validated and no confirmation email or SMS is sent.
  #   Otherwise, the user must respond to a confirmation message to confirm the
  #   channel.
  #
  #   If this is true, it is recommended to set <tt>"pseudonym[send_confirmation]"</tt> to true as well.
  #   Otherwise, the user will not receive any messages about their account creation.
  #
  # @argument force_validations [Boolean]
  #   If true, validations are performed on the newly created user (and their associated pseudonym)
  #   even if the request is made by a privileged user like an admin. When set to false,
  #   or not included in the request parameters, any newly created users are subject to
  #   validations unless the request is made by a user with a 'manage_user_logins' right.
  #   In which case, certain validations such as 'require_acceptance_of_terms' and
  #   'require_presence_of_name' are not enforced. Use this parameter to return helpful json
  #   errors while building users with an admin request.
  #
  # @argument enable_sis_reactivation [Boolean]
  #   When true, will first try to re-activate a deleted user with matching sis_user_id if possible.
  #   This is commonly done with +user[skip_registration]+ and +communication_channel[skip_confirmation]+
  #   so that the default communication_channel is also restored.
  #
  # @argument destination [URL]
  #
  #   If you're setting the password for the newly created user, you can provide this param
  #   with a valid URL pointing into this Canvas installation, and the response will include
  #   a destination field that's a URL that you can redirect a browser to and have the newly
  #   created user automatically logged in. The URL is only valid for a short time, and must
  #   match the domain this request is directed to, and be for a well-formed path that Canvas
  #   can recognize.
  #
  # @argument initial_enrollment_type [String]
  #   `observer` if doing a self-registration with a pairing code. This allows setting the
  #   password during user creation.
  #
  # @argument pairing_code[code] [String]
  #   If provided and valid, will link the new user as an observer to the student's whose
  #   pairing code is given.
  #
  # @returns User
  def create
    create_user
  end

  # @API [DEPRECATED] Self register a user
  # Self register and return a new user and pseudonym for an account.
  #
  # If self-registration is enabled on the account, you can use this
  # endpoint to self register new users.
  #
  # @argument user[name] [Required, String]
  #   The full name of the user. This name will be used by teacher for grading.
  #
  #
  # @argument user[short_name] [String]
  #   User's name as it will be displayed in discussions, messages, and comments.
  #
  # @argument user[sortable_name] [String]
  #   User's name as used to sort alphabetically in lists.
  #
  # @argument user[time_zone] [String]
  #   The time zone for the user. Allowed time zones are
  #   {http://www.iana.org/time-zones IANA time zones} or friendlier
  #   {http://api.rubyonrails.org/classes/ActiveSupport/TimeZone.html Ruby on Rails time zones}.
  #
  # @argument user[locale] [String]
  #   The user's preferred language, from the list of languages Canvas supports.
  #   This is in RFC-5646 format.
  #
  # @argument user[terms_of_use] [Required, Boolean]
  #   Whether the user accepts the terms of use.
  #
  # @argument pseudonym[unique_id] [Required, String]
  #   User's login ID. Must be a valid email address.
  #
  # @argument communication_channel[type] [String]
  #   The communication channel type, e.g. 'email' or 'sms'.
  #
  # @argument communication_channel[address] [String]
  #   The communication channel address, e.g. the user's email address.
  #
  # @returns User
  def create_self_registered_user
    create_user
  end

  BOOLEAN_PREFS = %i[
    manual_mark_as_read
    collapse_global_nav
    collapse_course_nav
    hide_dashcard_color_overlays
    release_notes_badge_disabled
    comment_library_suggestions_enabled
    elementary_dashboard_disabled
    default_to_block_editor
  ].freeze

  # @API Update user settings.
  # Update an existing user's settings.
  #
  # @argument manual_mark_as_read [Boolean]
  #   If true, require user to manually mark discussion posts as read (don't
  #   auto-mark as read).
  #
  # @argument release_notes_badge_disabled [Boolean]
  #   If true, hide the badge for new release notes.
  #
  # @argument collapse_global_nav [Boolean]
  #   If true, the user's page loads with the global navigation collapsed
  #
  # @argument collapse_course_nav [Boolean]
  #   If true, the user's course pages will load with the course navigation
  #   collapsed.
  #
  # @argument hide_dashcard_color_overlays [Boolean]
  #   If true, images on course cards will be presented without being tinted
  #   to match the course color.
  #
  # @argument comment_library_suggestions_enabled [Boolean]
  #   If true, suggestions within the comment library will be shown.
  #
  # @argument elementary_dashboard_disabled [Boolean]
  #   If true, will display the user's preferred class Canvas dashboard
  #   view instead of the canvas for elementary view.
  #
  # @example_request
  #
  #   curl 'https://<canvas>/api/v1/users/<user_id>/settings \
  #     -X PUT \
  #     -F 'manual_mark_as_read=true'
  #     -H 'Authorization: Bearer <token>'
  def settings
    user = api_find(User, params[:id])

    case
    when request.get?
      return unless authorized_action(user, @current_user, :read)

      render json: BOOLEAN_PREFS.index_with { |pref| !!user.preferences[pref] }
    when request.put?
      return unless authorized_action(user, @current_user, [:manage, :manage_user_details])

      BOOLEAN_PREFS.each do |pref|
        user.preferences[pref] = value_to_boolean(params[pref]) unless params[pref].nil?
      end

      respond_to do |format|
        format.json do
          if user.save
            render json: BOOLEAN_PREFS.index_with { |pref| !!user.preferences[pref] }
          else
            render(json: user.errors, status: :bad_request)
          end
        end
      end
    end
  end

  def get_new_user_tutorial_statuses
    user = api_find(User, params[:id])
    unless user == @current_user
      return render(json: { message: "This endpoint only works against the current user" }, status: :unauthorized)
    end
    return unless authorized_action(user, @current_user, :manage)

    render_new_user_tutorial_statuses(user)
  end

  def set_new_user_tutorial_status
    user = api_find(User, params[:id])
    unless user == @current_user
      return render(json: { message: "This endpoint only works against the current user" }, status: :unauthorized)
    end

    valid_names = %w[home
                     modules
                     pages
                     assignments
                     quizzes
                     settings
                     files
                     people
                     announcements
                     grades
                     discussions
                     syllabus
                     collaborations
                     import
                     conferences]

    # Check if the page_name is valid
    unless valid_names.include?(params[:page_name])
      return render(json: { message: "Invalid Page Name Provided" }, status: :bad_request)
    end

    statuses = user.new_user_tutorial_statuses
    statuses[params[:page_name]] = value_to_boolean(params[:collapsed])
    user.set_preference(:new_user_tutorial_statuses, statuses)

    respond_to do |format|
      format.json do
        if user.save
          render_new_user_tutorial_statuses(user)
        else
          render(json: user.errors, status: :bad_request)
        end
      end
    end
  end

  # @API Get custom colors
  # Returns all custom colors that have been saved for a user.
  #
  # @example_request
  #
  #   curl 'https://<canvas>/api/v1/users/<user_id>/colors/ \
  #     -X GET \
  #     -H 'Authorization: Bearer <token>'
  #
  # @example_response
  #   {
  #     "custom_colors": {
  #       "course_42": "#abc123",
  #       "course_88": "#123abc"
  #     }
  #   }
  #
  def get_custom_colors
    user = api_find(User, params[:id])
    return unless authorized_action(user, @current_user, :read)

    render(json: { custom_colors: user.custom_colors })
  end

  # @API Get custom color
  # Returns the custom colors that have been saved for a user for a given context.
  #
  # The asset_string parameter should be in the format 'context_id', for example
  # 'course_42'.
  #
  # @example_request
  #
  #   curl 'https://<canvas>/api/v1/users/<user_id>/colors/<asset_string> \
  #     -X GET \
  #     -H 'Authorization: Bearer <token>'
  #
  # @example_response
  #   {
  #     "hexcode": "#abc123"
  #   }
  def get_custom_color
    user = api_find(User, params[:id])

    return unless authorized_action(user, @current_user, :read)

    if user.custom_colors[params[:asset_string]].nil?
      raise(ActiveRecord::RecordNotFound, "Asset does not have an associated color.")
    end

    render(json: { hexcode: user.custom_colors[params[:asset_string]] })
  end

  # @API Update custom color
  # Updates a custom color for a user for a given context.  This allows
  # colors for the calendar and elsewhere to be customized on a user basis.
  #
  # The asset string parameter should be in the format 'context_id', for example
  # 'course_42'
  #
  # @argument hexcode [String]
  #   The hexcode of the color to set for the context, if you choose to pass the
  #   hexcode as a query parameter rather than in the request body you should
  #   NOT include the '#' unless you escape it first.
  #
  # @example_request
  #
  #   curl 'https://<canvas>/api/v1/users/<user_id>/colors/<asset_string> \
  #     -X PUT \
  #     -F 'hexcode=fffeee'
  #     -H 'Authorization: Bearer <token>'
  #
  # @example_response
  #   {
  #     "hexcode": "#abc123"
  #   }
  def set_custom_color
    user = api_find(User, params[:id])

    return unless authorized_action(user, @current_user, [:manage, :manage_user_details])

    raise(ActiveRecord::RecordNotFound, "Asset does not exist") unless (context = Context.find_by_asset_string(params[:asset_string]))

    # Check if the hexcode is valid
    unless valid_hexcode?(params[:hexcode])
      return render(json: { message: "Invalid Hexcode Provided" }, status: :bad_request)
    end

    user.shard.activate do
      colors = user.custom_colors
      # translate asset string to be relative to user's shard
      unless params[:hexcode].nil?
        colors[context.asset_string] = normalize_hexcode(params[:hexcode])
      end

      respond_to do |format|
        format.json do
          if user.set_preference(:custom_colors, colors)
            enrollment_types_tags = user.participating_enrollments.pluck(:type).uniq.map { |type| "enrollment_type:#{type}" }
            InstStatsd::Statsd.distributed_increment("user.set_custom_color", tags: enrollment_types_tags)
            render(json: { hexcode: colors[context.asset_string] })
          else
            render(json: user.errors, status: :bad_request)
          end
        end
      end
    end
  end

  # @API Update text editor preference
  # Updates a user's default choice for text editor.  This allows
  # the Choose an Editor propmts to preload the user's preference.
  #
  #
  # @argument text_editor_preference  [String, "block_editor"|"rce"|""]
  #   The identifier for the editor.
  #
  # @example_request
  #
  #   curl 'https://<canvas>/api/v1/users/<user_id>/prefered_editor \
  #     -X PUT \
  #     -F 'text_editor_preference=rce'
  #     -H 'Authorization: Bearer <token>'
  #
  # @example_response
  #   {
  #     "text_editor_preference": "rce"
  #   }
  def set_text_editor_preference
    user = api_find(User, params[:id])

    return unless authorized_action(user, @current_user, [:manage, :manage_user_details])

    raise ActiveRecord::RecordInvalid if %w[rce block_editor].exclude?(params[:text_editor_preference]) && params[:text_editor_preference] != ""

    params[:text_editor_preference] = nil if params[:text_editor_preference] == ""

    if user.set_preference(:text_editor_preference, params[:text_editor_preference])
      render(json: { text_editor_preference: user.reload.get_preference(:text_editor_preference) })
    else
      render(json: user.errors, status: :bad_request)
    end
  end

  # @API Update files UI version preference
  # Updates a user's default choice for files UI version. This allows
  # the files UI to preload the user's preference.
  #
  # @argument files_ui_version [String, "v1"|"v2"]
  #   The identifier for the files UI version.
  #
  # @example_request
  #
  #   curl 'https://<canvas>/api/v1/users/<user_id>/files_ui_version_preference \
  #     -X PUT \
  #     -F 'files_ui_version=v2'
  #     -H 'Authorization: Bearer <token>'
  #
  # @example_response
  #   {
  #     "files_ui_version": "v2"
  #   }

  def set_files_ui_version_preference
    user = api_find(User, params[:id])

    return unless authorized_action(user, @current_user, [:manage, :manage_user_details])

    if %w[v1 v2].exclude?(params[:files_ui_version])
      return render(json: { message: "Invalid files_ui_version provided" }, status: :bad_request)
    end

    if user.set_preference(:files_ui_version, params[:files_ui_version])
      render(json: { files_ui_version: user.reload.get_preference(:files_ui_version) })
    else
      render(json: user.errors, status: :bad_request)
    end
  end

  # @API Get dashboard positions
  #
  # Returns all dashboard positions that have been saved for a user.
  #
  # @example_request
  #
  #   curl 'https://<canvas>/api/v1/users/<user_id>/dashboard_positions/ \
  #     -X GET \
  #     -H 'Authorization: Bearer <token>'
  #
  # @example_response
  #   {
  #     "dashboard_positions": {
  #       "course_42": 2,
  #       "course_88": 1
  #     }
  #   }
  #
  def get_dashboard_positions
    user = api_find(User, params[:id])
    return unless authorized_action(user, @current_user, :read)

    render(json: { dashboard_positions: user.dashboard_positions })
  end

  # @API Update dashboard positions
  #
  # Updates the dashboard positions for a user for a given context.  This allows
  # positions for the dashboard cards and elsewhere to be customized on a per
  # user basis.
  #
  # The asset string parameter should be in the format 'context_id', for example
  # 'course_42'
  #
  # @example_request
  #
  #   curl 'https://<canvas>/api/v1/users/<user_id>/dashboard_positions/ \
  #     -X PUT \
  #     -F 'dashboard_positions[course_42]=1' \
  #     -F 'dashboard_positions[course_53]=2' \
  #     -F 'dashboard_positions[course_10]=3' \
  #     -H 'Authorization: Bearer <token>'
  #
  # @example_response
  #   {
  #     "dashboard_positions": {
  #       "course_10": 3,
  #       "course_42": 1,
  #       "course_53": 2
  #     }
  #   }
  def set_dashboard_positions
    user = api_find(User, params[:id])

    return unless authorized_action(user, @current_user, [:manage, :manage_user_details])

    params[:dashboard_positions].each do |key, val|
      context = Context.find_by_asset_string(key)
      if context.nil?
        raise(ActiveRecord::RecordNotFound, "Asset #{key} does not exist")
      end
      return unless authorized_action(context, @current_user, :read)

      begin
        position = Integer(val)
        if position.abs > 1_000
          # validate that the value used is less than unreasonable, but without any real effort
          return render(json: { message: "Position #{position} is too high. Your dashboard cards can probably be sorted with numbers 1-5, you could even use a 0." }, status: :bad_request)
        end
      rescue ArgumentError
        render(json: { message: "Invalid position provided" }, status: :bad_request)
      end
      return if performed?
    end

    user.set_dashboard_positions(user.dashboard_positions.merge(params[:dashboard_positions].to_unsafe_h))

    respond_to do |format|
      format.json do
        if user.save
          render(json: { dashboard_positions: user.dashboard_positions })
        else
          render(json: user.errors, status: :bad_request)
        end
      end
    end
  end

  include Pronouns

  # @API Edit a user
  # Modify an existing user. To modify a user's login, see the documentation for logins.
  #
  # @argument user[name] [String]
  #   The full name of the user. This name will be used by teacher for grading.
  #
  # @argument user[short_name] [String]
  #   User's name as it will be displayed in discussions, messages, and comments.
  #
  # @argument user[sortable_name] [String]
  #   User's name as used to sort alphabetically in lists.
  #
  # @argument user[time_zone] [String]
  #   The time zone for the user. Allowed time zones are
  #   {http://www.iana.org/time-zones IANA time zones} or friendlier
  #   {http://api.rubyonrails.org/classes/ActiveSupport/TimeZone.html Ruby on Rails time zones}.
  #
  # @argument user[email] [String]
  #   The default email address of the user.
  #
  # @argument user[locale] [String]
  #   The user's preferred language, from the list of languages Canvas supports.
  #   This is in RFC-5646 format.
  #
  # @argument user[avatar][token] [String]
  #   A unique representation of the avatar record to assign as the user's
  #   current avatar. This token can be obtained from the user avatars endpoint.
  #   This supersedes the +user[avatar][url]+ argument, and if both are included
  #   the url will be ignored. Note: this is an internal representation and is
  #   subject to change without notice. It should be consumed with this api
  #   endpoint and used in the user update endpoint, and should not be
  #   constructed by the client.
  #
  # @argument user[avatar][url] [String]
  #   To set the user's avatar to point to an external url, do not include a
  #   token and instead pass the url here. Warning: For maximum compatibility,
  #   please use 128 px square images.
  #
  # @argument user[avatar][state] [String, "none", "submitted", "approved", "locked", "reported", "re_reported"]
  #   To set the state of user's avatar. Only valid for account administrator.
  #
  # @argument user[title] [String]
  #   Sets a title on the user profile. (See {api:ProfileController#settings Get user profile}.)
  #   Profiles must be enabled on the root account.
  #
  # @argument user[bio] [String]
  #   Sets a bio on the user profile. (See {api:ProfileController#settings Get user profile}.)
  #   Profiles must be enabled on the root account.
  #
  # @argument user[pronunciation] [String]
  #   Sets name pronunciation on the user profile. (See {api:ProfileController#settings Get user profile}.)
  #   Profiles and name pronunciation must be enabled on the root account.
  #
  # @argument user[pronouns] [String]
  #   Sets pronouns on the user profile.
  #   Passing an empty string will empty the user's pronouns
  #   Only Available Pronouns set on the root account are allowed
  #   Adding and changing pronouns must be enabled on the root account.
  #
  # @argument user[event] [String, "suspend"|"unsuspend"]
  #   Suspends or unsuspends all logins for this user that the calling user
  #   has permission to
  #
  # @argument override_sis_stickiness [boolean]
  #   Default is true. If false, any fields containing “sticky” changes will not be updated.
  #   See SIS CSV Format documentation for information on which fields can have SIS stickiness
  #
  # @example_request
  #
  #   curl 'https://<canvas>/api/v1/users/133' \
  #        -X PUT \
  #        -F 'user[name]=Sheldon Cooper' \
  #        -F 'user[short_name]=Shelly' \
  #        -F 'user[time_zone]=Pacific Time (US & Canada)' \
  #        -F 'user[avatar][token]=<opaque_token>' \
  #        -H "Authorization: Bearer <token>"
  #
  # @returns User
  def update
    params[:user] ||= {}
    user_params = params[:user]
    @user = if api_request?
              api_find(User, params[:id])
            else
              params[:id] ? api_find(User, params[:id]) : @current_user
            end

    update_email = @user.grants_right?(@current_user, :manage_user_details) && user_params[:email]
    managed_attributes = []
    managed_attributes.push(:name, :short_name, :sortable_name) if @user.grants_right?(@current_user, :rename)
    managed_attributes << :terms_of_use if @user == (@real_current_user || @current_user)
    managed_attributes << :email if update_email

    # we dropped birthdate from user but this will allow backwards compatability and prevent errors
    user_params.delete("birthdate")

    if @domain_root_account.enable_profiles?
      managed_attributes << :bio if @user.grants_right?(@current_user, :manage_user_details)
      managed_attributes << :title if @user.grants_right?(@current_user, :rename)
      managed_attributes << :pronunciation if @user.can_change_pronunciation?(@domain_root_account) && @user.grants_right?(@current_user, :manage_user_details)
    end

    can_admin_change_pronouns = @domain_root_account.can_add_pronouns? && @user.grants_right?(@current_user, :manage_user_details)
    if can_admin_change_pronouns || (@domain_root_account.can_change_pronouns? && @user.grants_right?(@current_user, :change_pronoun))
      managed_attributes << :pronouns
    end

    if @user.grants_right?(@current_user, :manage_user_details)
      managed_attributes.push(:event)
    end

    if @user.grants_right?(@current_user, :update_profile)
      managed_attributes.push(:time_zone, :locale)
    end

    if @user.grants_right?(@current_user, :update_avatar)
      avatar = user_params.delete(:avatar)

      # delete any avatar_image passed, because we only allow updating avatars
      # based on [:avatar][:token].
      user_params.delete(:avatar_image)

      managed_attributes << :avatar_image
      if (token = avatar.try(:[], :token))
        if (av_json = avatar_for_token(@user, token))
          user_params[:avatar_image] = { type: av_json["type"],
                                         url: av_json["url"] }
        end
      elsif (url = avatar.try(:[], :url))
        user_params[:avatar_image] = { url: }
      end

      if (state = avatar.try(:[], :state))
        user_params[:avatar_image] = { state: }
      end
    end

    if managed_attributes.empty? || !user_params.except(*managed_attributes).empty?
      return render_unauthorized_action
    end

    managed_attributes << { avatar_image: strong_anything } if managed_attributes.delete(:avatar_image)

    if params[:override_sis_stickiness] && !value_to_boolean(params[:override_sis_stickiness])
      managed_attributes -= [*@user.stuck_sis_fields]
    end

    user_params = user_params.permit(*managed_attributes)
    new_email = user_params.delete(:email)
    # admins can update avatar images even if they are locked
    admin_avatar_update = user_params[:avatar_image] &&
                          @user.grants_right?(@current_user, :update_avatar) &&
                          @user.grants_right?(@current_user, :manage_user_details)

    includes = %w[locale avatar_url email time_zone]
    includes << "avatar_state" if @user.grants_right?(@current_user, :manage_user_details)

    if (title = user_params.delete(:title))
      @user.profile.title = title
      includes << "title"
    end

    if (bio = user_params.delete(:bio))
      @user.profile.bio = bio
      includes << "bio"
    end

    if (pronunciation = user_params.delete(:pronunciation))
      @user.profile.pronunciation = pronunciation
      includes << "pronunciation"
    end

    if (pronouns = user_params.delete(:pronouns))
      updated_pronoun = match_pronoun(pronouns, @domain_root_account.pronouns)
      if updated_pronoun || pronouns&.empty?
        @user.pronouns = updated_pronoun
      end
      includes << "pronouns"
    end

    if admin_avatar_update
      old_avatar_state = @user.avatar_state
      @user.avatar_state = "submitted"
    end

    # For api requests we don't set session[:require_terms], but if the user needs terms
    # re-accepted and is trying to do it we should let them (used by the mobile app)
    if session[:require_terms] || (api_request? && user_params[:terms_of_use] && @domain_root_account.require_acceptance_of_terms?(@user))
      @user.require_acceptance_of_terms = true
    end

    @user.sortable_name_explicitly_set = user_params[:sortable_name].present?

    user_updated = User.transaction do
      if (event = user_params.delete(:event)) && %w[suspend unsuspend].include?(event) &&
         @user != @current_user
        @user.pseudonyms.active.shard(@user).each do |p|
          next unless p.grants_right?(@current_user, :delete)
          next if p.active? && event == "unsuspend"
          next if p.suspended? && event == "suspend"

          p.update!(workflow_state: (event == "suspend") ? "suspended" : "active")
        end
      end
      @user.update(user_params)
    end

    respond_to do |format|
      if user_updated
        if admin_avatar_update
          avatar_state = (old_avatar_state == :locked) ? old_avatar_state : "approved"
          @user.avatar_state = user_params[:avatar_image][:state] || avatar_state
        end
        @user.profile.save if @user.profile.changed?
        @user.save if admin_avatar_update || update_email
        # User.email= causes a reload to the user object. The saves need to
        # happen before the reload happens or we lose all the hard work from
        # above.
        @user.email = new_email if update_email
        session.delete(:require_terms)
        flash[:notice] = t("user_updated", "User was successfully updated.")
        unless params[:redirect_to_previous].blank?
          return redirect_back fallback_location: user_url(@user)
        end

        format.html { redirect_to user_url(@user) }
        format.json { render json: user_json(@user, @current_user, session, includes, @domain_root_account) }
      else
        format.html { render :edit }
        format.json { render json: @user.errors, status: :bad_request }
      end
    end
  end

  # @API Terminate all user sessions
  #
  # Terminates all sessions for a user. This includes all browser-based
  # sessions and all access tokens, including manually generated ones.
  # The user can immediately re-authenticate to access Canvas again if
  # they have the current credentials. All integrations will need to
  # be re-authorized.
  def terminate_sessions
    user = api_find(User, params[:id])

    return unless authorized_action(user, @current_user, :terminate_sessions)

    now = Time.zone.now
    user.update!(last_logged_out: now)
    user.access_tokens.active.update_all(updated_at: now, permanent_expires_at: now)

    render json: "ok"
  end

  # @API Log users out of all mobile apps
  #
  # Permanently expires any active mobile sessions, forcing them to re-authorize.
  #
  # The route that takes a user id will expire mobile sessions for that user.
  # The route that doesn't take a user id will expire mobile sessions for *all* users
  # in the institution.
  #
  def expire_mobile_sessions
    return unless authorized_action(@domain_root_account, @current_user, :manage_user_logins)

    user = api_find(User, params[:id]) if params.key?(:id)
    AccessToken.delay_if_production.invalidate_mobile_tokens!(@domain_root_account, user:)

    render json: "ok"
  end

  def media_download
    fetcher = MediaSourceFetcher.new(CanvasKaltura::ClientV3.new)
    extension = params[:type]
    media_type = params[:media_type]
    extension ||= params[:format] if media_type.nil?

    url = fetcher.fetch_preferred_source_url(
      media_id: params[:entryId],
      file_extension: extension,
      media_type:
    )
    if url
      if params[:redirect] == "1"
        redirect_to url
      else
        render json: { "url" => url }
      end
    else
      render status: :not_found, plain: t("could_not_find_url", "Could not find download URL")
    end
  end

  def admin_merge
    @user = User.find(params[:user_id])

    return unless authorized_action(@user, @current_user, :merge)

    title = t("Merge Users")

    @page_title = title
    @show_left_side = true
    @context = @domain_root_account

    add_crumb(@domain_root_account.name, account_url(@domain_root_account))
    add_crumb(title)

    page_has_instui_topnav

    account_options_for_merge_users = @current_user.associated_accounts.shard(Shard.current).to_a
    account_options_for_merge_users.push(@domain_root_account) if @domain_root_account && !account_options_for_merge_users.include?(@domain_root_account)
    account_options_for_merge_users = account_options_for_merge_users.sort_by(&:name).uniq.select { |a| a.grants_any_right?(@current_user, session, :manage_user_logins, :read_roster) }

    js_env({ ADMIN_MERGE_ACCOUNT_OPTIONS: account_options_for_merge_users.map { |a| { id: a.id, name: a.name } } })

    render html: '<div id="admin_merge_mount_point"></div>'.html_safe, layout: true
  end

  def user_for_merge
    @user = User.find(params[:user_id])

    return unless authorized_action(@user, @current_user, :merge)

    includes = %w[email]
    enrollments_for_display = @user.enrollments.current.map { |e| t("%{course_name} (%{enrollment_type})", course_name: e.course.name, enrollment_type: e.readable_type) }
    pseudonyms_for_display = @user.pseudonyms.active.map { |p| t("%{unique_id} (%{account_name})", unique_id: p.unique_id, account_name: p.account.name) }
    communication_channels_for_display = @user.communication_channels.unretired.email.map(&:path).uniq

    render json: {
      **user_json(@user, @current_user, session, includes, @domain_root_account),
      enrollments: enrollments_for_display,
      pseudonyms: pseudonyms_for_display,
      communication_channels: communication_channels_for_display
    }
  end

  def admin_split
    @user = User.find(params[:user_id])
    return unless authorized_action(@user, @current_user, :merge)

    merge_data = UserMergeData.active.splitable.where(user_id: @user).shard(@user).preload(:from_user).to_a
    js_env ADMIN_SPLIT_USER: user_display_json(@user),
           ADMIN_SPLIT_URL: api_v1_split_url(@user),
           ADMIN_SPLIT_USERS: merge_data.map { |md| user_display_json(md.from_user) }
  end

  def mark_avatar_image
    if params[:remove]
      if authorized_action(@user, @current_user, :remove_avatar)
        @user.avatar_image = {}
        @user.save
        render json: @user
      end
    else
      unless session[:"reported_#{@user.id}"]
        @user.report_avatar_image!
      end
      session[:"reports_#{@user.id}"] = true
      render json: { reported: true }
    end
  end

  def report_avatar_image
    @user = User.find(params[:user_id])
    key = "reported_#{@user.id}"
    unless session[key]
      session[key] = true
      @user.report_avatar_image!
    end
    render json: { ok: true }
  end

  def update_avatar_image
    @user = User.find(params[:user_id])
    if authorized_action(@user, @current_user, :remove_avatar)
      @user.avatar_state = params[:avatar][:state]
      @user.save
      render json: @user.as_json(include_root: false)
    end
  end

  def public_feed
    return unless get_feed_context(only: [:user])

    title = "#{@context.name} Feed"
    link = dashboard_url
    id = user_url(@context)

    @entries = []
    cutoff = 1.week.ago
    @context.courses.each do |context|
      @entries.concat Assignments::ScopedToUser.new(context, @current_user, context.assignments.published.where("assignments.updated_at>?", cutoff)).scope
      @entries.concat context.calendar_events.active.where("updated_at>?", cutoff)
      @entries.concat(DiscussionTopic::ScopedToUser.new(context, @current_user, context.discussion_topics.published.where("discussion_topics.updated_at>?", cutoff)).scope.reject do |dt|
        dt.locked_for?(@current_user, check_policies: true)
      end)
      @entries.concat WikiPages::ScopedToUser.new(context, @current_user, context.wiki_pages.published.where("wiki_pages.updated_at>?", cutoff)).scope
    end

    respond_to do |format|
      format.atom { render plain: AtomFeedHelper.render_xml(title:, link:, id:, entries: @entries, include_context: true, context: @context) }
    end
  end

  def teacher_activity
    @teacher = User.find(params[:user_id])

    if @teacher == @current_user || authorized_action(@teacher, @current_user, :read_reports)
      @courses = {}

      if params[:student_id]
        student = User.find(params[:student_id])
        enrollments = student.student_enrollments.active.preload(:course).shard(student).to_a
        enrollments.each do |enrollment|
          should_include = enrollment.course.user_has_been_instructor?(@teacher) &&
                           enrollment.course.grants_all_rights?(@current_user, :read_reports, :view_all_grades) &&
                           enrollment.course.apply_enrollment_visibility(enrollment.course.all_student_enrollments, @teacher).where(id: enrollment).first
          if should_include
            @courses[enrollment.course] = teacher_activity_report(@teacher, enrollment.course, [enrollment])
          end
        end

        if @courses.all? { |_c, e| e.blank? }
          flash[:error] = t("errors.no_teacher_courses", "There are no courses shared between this teacher and student")
          redirect_to_referrer_or_default(root_url)
        end

      else # implied params[:course_id]
        course = Course.find(params[:course_id])
        if !course.user_has_been_instructor?(@teacher)
          flash[:error] = t("errors.user_not_teacher", "That user is not a teacher in this course")
          redirect_to_referrer_or_default(root_url)
        elsif authorized_action(course, @current_user, :read_reports) && authorized_action(course, @current_user, :view_all_grades)
          enrollments = course.apply_enrollment_visibility(course.all_student_enrollments, @teacher)
          @courses[course] = teacher_activity_report(@teacher, course, enrollments)
        end
      end
    end
  end

  def avatar_image
    cancel_cache_buster
    user_id = User.user_id_from_avatar_key(params[:user_id])

    return redirect_to(User.default_avatar_fallback) unless service_enabled?(:avatars) && user_id.present?

    account_avatar_setting = @domain_root_account.settings[:avatars] || "enabled"
    user_id = Shard.global_id_for(user_id)
    user_shard = Shard.shard_for(user_id)
    url = user_shard.activate do
      Rails.cache.fetch(Cacher.avatar_cache_key(user_id, account_avatar_setting)) do
        user = User.where(id: user_id).first
        if user
          user.avatar_url(nil, account_avatar_setting)
        else
          User.default_avatar_fallback
        end
      end
    end

    redirect_to User.avatar_fallback_url(url, request)
  end

  # @API Merge user into another user
  #
  # Merge a user into another user.
  # To merge users, the caller must have permissions to manage both users. This
  # should be considered irreversible. This will delete the user and move all
  # the data into the destination user.
  #
  # User merge details and caveats:
  # The from_user is the user that was deleted in the user_merge process.
  # The destination_user is the user that remains, that is being split.
  #
  # Avatars:
  # When both users have avatars, only the destination_users avatar will remain.
  # When one user has an avatar, it will end up on the destination_user.
  #
  # Terms of Use:
  # If either user has accepted terms of use, it will be be left as accepted.
  #
  # Communication Channels:
  # All unique communication channels moved to the destination_user.
  # All notification preferences are moved to the destination_user.
  #
  # Enrollments:
  # All unique enrollments are moved to the destination_user.
  # When there is an enrollment that would end up making it so that a user would
  # be observing themselves, the enrollment is not moved over.
  # Everything that is tied to the from_user at the course level relating to the
  # enrollment is also moved to the destination_user.
  #
  # Submissions:
  # All submissions are moved to the destination_user. If there are enrollments
  # for both users in the same course, we prefer submissions that have grades
  # then submissions that have work in them, and if there are no grades or no
  # work, they are not moved.
  #
  # Other notes:
  # Access Tokens are moved on merge.
  # Conversations are moved on merge.
  # Favorites are moved on merge.
  # Courses will commonly use LTI tools. LTI tools reference the user with IDs
  # that are stored on a user object. Merging users deletes one user and moves
  # all records from the deleted user to the destination_user. These IDs are
  # kept for all enrollments, group_membership, and account_users for the
  # from_user at the time of the merge. When the destination_user launches an
  # LTI tool from a course that used to be the from_user's, it doesn't appear as
  # a new user to the tool provider. Instead it will send the stored ids. The
  # destination_user's LTI IDs remain as they were for the courses that they
  # originally had. Future enrollments for the destination_user will use the IDs
  # that are on the destination_user object. LTI IDs that are kept and tracked
  # per context include lti_context_id, lti_id and uuid. APIs that return the
  # LTI ids will return the one for the context that it is called for, except
  # for the user uuid. The user UUID will display the destination_users uuid,
  # and when getting the uuid from an api that is in a context that was
  # recorded from a merge event, an additional attribute is added as past_uuid.
  #
  # When finding users by SIS ids in different accounts the
  # destination_account_id is required.
  #
  # The account can also be identified by passing the domain in destination_account_id.
  #
  # @example_request
  #     curl https://<canvas>/api/v1/users/<user_id>/merge_into/<destination_user_id> \
  #          -X PUT \
  #          -H 'Authorization: Bearer <token>'
  #
  # @example_request
  #     curl https://<canvas>/api/v1/users/<user_id>/merge_into/accounts/<destination_account_id>/users/<destination_user_id> \
  #          -X PUT \
  #          -H 'Authorization: Bearer <token>'
  #
  # @returns User
  def merge_into
    user = api_find(User, params[:id])
    if authorized_action(user, @current_user, :merge)

      if (account_id = params[:destination_account_id])
        destination_account = Account.find_by_domain(account_id)
        destination_account ||= Account.find(account_id)
      else
        destination_account ||= @domain_root_account
      end

      into_user = api_find(User, params[:destination_user_id], account: destination_account)

      if authorized_action(into_user, @current_user, :merge)
        UserMerge.from(user).into into_user
        render(json: user_json(into_user,
                               @current_user,
                               session,
                               %w[locale],
                               destination_account))
      end
    end
  end

  # @API Split merged users into separate users
  #
  # Merged users cannot be fully restored to their previous state, but this will
  # attempt to split as much as possible to the previous state.
  # To split a merged user, the caller must have permissions to manage all of
  # the users logins. If there are multiple users that have been merged into one
  # user it will split each merge into a separate user.
  # A split can only happen within 180 days of a user merge. A user merge deletes
  # the previous user and may be permanently deleted. In this scenario we create
  # a new user object and proceed to move as much as possible to the new user.
  # The user object will not have preserved the name or settings from the
  # previous user. Some items may have been deleted during a user_merge that
  # cannot be restored, and/or the data has become stale because of other
  # changes to the objects since the time of the user_merge.
  #
  # Split users details and caveats:
  #
  # The from_user is the user that was deleted in the user_merge process.
  # The destination_user is the user that remains, that is being split.
  #
  # Avatars:
  # When both users had avatars, both will be remain.
  # When from_user had an avatar and destination_user did not have an avatar,
  # the destination_user's avatar will be deleted if it still matches what was
  # there are the time of the merge.
  # If the destination_user's avatar was changed at anytime after the merge, it
  # will remain on the destination user.
  # If the from_user had an avatar it will be there after split.
  #
  # Terms of Use:
  # If from_user had not accepted terms of use, they will be prompted again
  # to accept terms of use after the split.
  # If the destination_user had not accepted terms of use, hey will be prompted
  # again to accept terms of use after the split.
  # If neither user had accepted the terms of use, but since the time of the
  # merge had accepted, both will be prompted to accept terms of use.
  # If both had accepted terms of use, this will remain.
  #
  # Communication Channels:
  # All communication channels are restored to what they were prior to the
  # merge. If a communication channel was added after the merge, it will remain
  # on the destination_user.
  # Notification preferences remain with the communication channels.
  #
  # Enrollments:
  # All enrollments from the time of the merge will be moved back to where they
  # were. Enrollments created since the time of the merge that were created by
  # sis_import will go to the user that owns that sis_id used for the import.
  # Other new enrollments will remain on the destination_user.
  # Everything that is tied to the destination_user at the course level relating
  # to an enrollment is moved to the from_user. When both users are in the same
  # course prior to merge this can cause some unexpected items to move.
  #
  # Submissions:
  # Unlike other items tied to a course, submissions are explicitly recorded to
  # avoid problems with grades.
  # All submissions were moved are restored to the spot prior to merge.
  # All submission that were created in a course that was moved in enrollments
  # are moved over to the from_user.
  #
  # Other notes:
  # Access Tokens are moved back on split.
  # Conversations are moved back on split.
  # Favorites that existing at the time of merge are moved back on split.
  # LTI ids are restored to how they were prior to merge.
  #
  # @example_request
  #     curl https://<canvas>/api/v1/users/<user_id>/split \
  #          -X POST \
  #          -H 'Authorization: Bearer <token>'
  #
  # @returns [User]
  def split
    user = api_find(User, params[:id])
    unless UserMergeData.active.splitable.where(user_id: user).shard(user).exists?
      return render json: { message: t("Nothing to split off of this user") }, status: :bad_request
    end

    if authorized_action(user, @current_user, :merge)
      users = SplitUsers.split_db_users(user)
      render json: users.sort_by(&:short_name).map { |u| user_json(u, @current_user, session) }
    end
  end

  # maybe I should document this
  # maybe not
  # basically does the same thing as UserList#users
  def invite_users
    # pass into "users" an array of hashes with "email"
    # e.g. [{"email": "email@example.com"}]
    # also can include an optional "name"

    # returns the original list in :invited_users (with ids) if successfully added, or in :errored_users if not
    get_context
    return unless authorized_action(@context, @current_user, %i[manage_students allow_course_admin_actions])

    root_account = context.root_account
    unless root_account.open_registration? || root_account.grants_right?(@current_user, session, :manage_user_logins)
      return render_unauthorized_action
    end

    invited_users = []
    errored_users = []
    Array(params[:users]).each do |user_hash|
      if user_hash[:email].blank?
        errored_users << user_hash.merge(error: "email required")
        next
      end

      email = user_hash[:email]
      user = User.new(name: user_hash[:name] || email)
      cc = user.communication_channels.build(path: email, path_type: "email")
      cc.user = user
      user.root_account_ids = [@context.root_account.id]
      user.workflow_state = "creation_pending"

      # check just in case
      user_scope =
        Pseudonym
        .active
        .where(account_id: @context.root_account)
        .joins(user: :communication_channels)
        .joins(:account)
        .where("communication_channels.path_type='email' AND LOWER(path) = ?", email.downcase)
      existing_rows =
        user_scope
        .where("communication_channels.workflow_state<>'retired'")
        .pluck("communication_channels.path", :user_id, "users.uuid", :account_id, "users.name", "accounts.name")

      if existing_rows.any?
        existing_users = existing_rows.map do |address, user_id, user_uuid, account_id, user_name, account_name|
          { address:, user_id:, user_token: User.token(user_id, user_uuid), user_name:, account_id:, account_name: }
        end
        unconfirmed_email = user_scope.where(communication_channels: { workflow_state: "unconfirmed" })
        errored_users <<
          if unconfirmed_email.exists?
            user_hash.merge(
              errors: [{ message: "The email address provided conflicts with an existing user's email that is awaiting verification. Please add the user by either SIS ID or Login ID." }],
              existing_users:
            )
          else
            user_hash.merge(
              errors: [{ message: "Matching user(s) already exist" }],
              existing_users:
            )
          end
      else
        # I didn't want a long running transaction for all the users so we get a single transaction
        # per user. This call to save creates causes the cc and user to changing triggering to
        # potential syncs, hence the transaction debouncing
        user_saved = User.transaction do
          user.save
        end
        if user_saved
          invited_users << user_hash.merge(id: user.id, user_token: user.token)
        else
          errored_users << user_hash.merge(user.errors.as_json)
        end
      end
    end
    render json: { invited_users:, errored_users: }
  end

  # @API Get a Pandata Events jwt token and its expiration date
  #
  # Returns a jwt auth and props token that can be used to send events to
  # Pandata.
  #
  # NOTE: This is currently only available to the mobile developer keys.
  #
  # @argument app_key [String]
  #   The pandata events appKey for this mobile app
  #
  # @example_request
  #     curl https://<canvas>/api/v1/users/self/pandata_events_token \
  #          -X POST \
  #          -H 'Authorization: Bearer <token>'
  #          -F 'app_key=MOBILE_APPS_KEY' \
  #
  # @example_response
  #   {
  #     "url": "https://example.com/pandata/events"
  #     "auth_token": "wek23klsdnsoieioeoi3of9deeo8r8eo8fdn",
  #     "props_token": "paowinefopwienpfiownepfiownepfownef",
  #     "expires_at": 1521667783000,
  #   }
  def pandata_events_token
    dk_ids = Setting.get("pandata_events_token_allowed_developer_key_ids", "").split(",")
    token_prefixes = Setting.get("pandata_events_token_prefixes", "ios,android").split(",")

    unless @access_token
      return render json: { message: "Access token required" }, status: :bad_request
    end

    unless dk_ids.include?(@access_token.global_developer_key_id.to_s)
      return render json: { message: "Developer key not authorized" }, status: :forbidden
    end

    service = PandataEvents::CredentialService.new(app_key: params[:app_key], valid_prefixes: token_prefixes)
    props_body = {
      user_id: @current_user.global_id,
      shard: @domain_root_account.shard.id,
      root_account_id: @domain_root_account.local_id,
      root_account_uuid: @domain_root_account.uuid
    }

    expires_at = 1.day.from_now
    render json: {
      url: PandataEvents.endpoint,
      auth_token: service.auth_token(@current_user.global_id, expires_at:, cache: false),
      props_token: service.token(props_body),
      expires_at: expires_at.to_f * 1000
    }
  rescue PandataEvents::Errors::InvalidAppKey
    render json: { message: "Invalid app key" }, status: :bad_request
  end

  # @API Get a users most recently graded submissions
  # Returns a list of the user's most recently graded submissions.
  # @example_request
  #     curl https://<canvas>/api/v1/users/<user_id>/graded_submissions \
  #          -X POST \
  #          -H 'Authorization: Bearer <token>'
  #
  # @argument include[] [String, "assignment"]
  #   Associations to include with the group
  # @argument only_current_enrollments [boolean]
  #   Returns submissions for only currently active enrollments
  # @argument only_published_assignments [boolean]
  #   Returns submissions for only published assignments
  #
  # @returns [Submission]
  #
  def user_graded_submissions
    @user = api_find(User, params[:id])
    if authorized_action(@user, @current_user, :read_grades)
      collections = []
      only_current_enrollments = value_to_boolean(params[:only_current_enrollments])
      only_published_assignments = value_to_boolean(params[:only_published_assignments])

      # Plannable Bookmarker enables descending order
      bookmarker = Plannable::Bookmarker.new(Submission, true, :graded_at, :id)
      Shard.with_each_shard(@user.associated_shards) do
        submissions = if only_current_enrollments
                        Submission.joins(assignment: { course: :student_enrollments }).merge(Enrollment.current.for_user(@user))
                      else
                        Submission.all
                      end
        if only_published_assignments
          submissions = submissions.joins(:assignment).merge(Assignment.published)
        end
        submissions = submissions.for_user(@user).graded
        collections << [Shard.current.id, BookmarkedCollection.wrap(bookmarker, submissions)]
      end

      scope = BookmarkedCollection.merge(*collections)
      submissions = Api.paginate(scope, self, api_v1_user_submissions_url)

      includes = params[:include] || []
      render(json: submissions.map { |s| submission_json(s, s.assignment, @current_user, session, nil, includes) })
    end
  end

  def clear_cache
    user = api_find(User, params[:id])
    if user && authorized_action(@domain_root_account, @current_user, :manage_site_settings)
      user.clear_caches
      render json: { status: "ok" }
    end
  end

  def destroy
    @user = api_find(User, params[:id])
    if @user && authorized_action(@domain_root_account, @current_user, :manage_site_settings)
      if @user.destroy
        render json: { deleted: true, status: "ok" }
      else
        render json: { deleted: false, status: :bad_request }
      end
    end
  end

  def show_k5_dashboard
    # reload @current_user to make sure we get a current value for their :elementary_dashboard_disabled preference
    @current_user.reload
    observed_users(@current_user, session) if @current_user.roles(@domain_root_account).include?("observer")
    render json: { show_k5_dashboard: k5_user?, use_classic_font: use_classic_font? }
  end

  protected

  def teacher_activity_report(teacher, course, student_enrollments)
    ids = student_enrollments.map(&:user_id)
    data = {}
    student_enrollments.each { |e| data[e.user.id] = { enrollment: e, ungraded: [] } }

    # find last interactions
    last_comment_dates = SubmissionCommentInteraction.in_course_between(course, teacher.id, ids)
    last_comment_dates.each do |(user_id, _author_id), date|
      next unless (student = data[user_id])

      student[:last_interaction] = [student[:last_interaction], date].compact.max
    end
    scope = ConversationMessage
            .joins(:conversation_message_participants)
            .where("conversation_messages.author_id = ? AND conversation_message_participants.user_id IN (?) AND NOT conversation_messages.generated", teacher, ids)
    # fake_arel can't pass an array in the group by through the scope
    last_message_dates = scope.group(["conversation_message_participants.user_id", "conversation_messages.author_id"]).maximum(:created_at)
    last_message_dates.each do |key, date|
      next unless (student = data[key.first.to_i])

      student[:last_interaction] = [student[:last_interaction], date].compact.max
    end

    # find all ungraded submissions in one query
    ungraded_submissions = course.submissions
                                 .where.not(assignments: { workflow_state: "deleted" })
                                 .eager_load(:assignment)
                                 .where("user_id IN (?) AND #{Submission.needs_grading_conditions}", ids)
                                 .except(:order)
                                 .order(:submitted_at).to_a

    ungraded_submissions.each do |submission|
      next unless (student = data[submission.user_id])

      student[:ungraded] << submission
    end

    Canvas::ICU.collate_by(data.values) { |e| e[:enrollment].user.sortable_name }
  end

  def require_self_registration
    get_context
    @context = @domain_root_account || Account.default unless @context.is_a?(Account)
    @context = @context.root_account
    unless @context.grants_right?(@current_user, session, :manage_user_logins) ||
           @context.self_registration_allowed_for?(params[:user] && params[:user][:initial_enrollment_type])
      flash[:error] = t("no_self_registration", "Self registration has not been enabled for this account")
      respond_to do |format|
        format.html { redirect_to root_url }
        format.json { render json: {}, status: :forbidden }
      end
      false
    end
  end

  private

  def google_drive_client
    settings = Canvas::Plugin.find(:google_drive).try(:settings) || {}
    client_secrets = {
      client_id: settings[:client_id],
      client_secret: settings[:client_secret_dec],
      redirect_uri: settings[:redirect_uri]
    }.with_indifferent_access
    GoogleDrive::Client.create(client_secrets)
  end

  def generate_grading_period_id(period_id)
    # nil and '' will get converted to 0 in the .to_i call
    id = period_id.to_i
    (id == 0) ? nil : id
  end

  def render_new_user_tutorial_statuses(user)
    render(json: { new_user_tutorial_statuses: { collapsed: user.new_user_tutorial_statuses } })
  end

  def authenticate_observee
    Pseudonym.authenticate(params[:observee] || {},
                           [@domain_root_account.id] + @domain_root_account.trusted_account_ids)
  end

  def grades_for_presenter(presenter, grading_periods)
    grades = {
      student_enrollments: {},
      observed_enrollments: {}
    }
    grouped_observed_enrollments = presenter.observed_enrollments.group_by(&:course_id)
    grouped_observed_enrollments.each do |course_id, enrollments|
      grading_period_id = generate_grading_period_id(
        grading_periods.dig(course_id, :selected_period_id)
      )
      grades[:observed_enrollments][course_id] = {}
      grades[:observed_enrollments][course_id] = grades_from_enrollments(
        enrollments,
        grading_period_id:
      )
    end

    presenter.student_enrollments.each do |course, enrollment|
      grading_period_id = generate_grading_period_id(
        grading_periods.dig(course.id, :selected_period_id)
      )
      opts = { grading_period_id: } if grading_period_id
      grades[:student_enrollments][course.id] = if course.grants_any_right?(@user, :manage_grades, :view_all_grades)
                                                  enrollment.computed_current_score(opts)
                                                else
                                                  enrollment.effective_current_score(opts)
                                                end
    end
    grades
  end

  def grades_from_enrollments(enrollments, grading_period_id: nil)
    grades = {}
    opts = { grading_period_id: } if grading_period_id
    enrollments.each do |enrollment|
      grades[enrollment.user_id] = if enrollment.course.grants_any_right?(@user, :manage_grades, :view_all_grades)
                                     enrollment.computed_current_score(opts)
                                   else
                                     enrollment.effective_current_score(opts)
                                   end
    end
    grades
  end

  def collected_grading_periods_for_presenter(presenter, course_id, grading_period_id)
    observer_courses = presenter.observed_enrollments.map(&:course)
    student_courses = presenter.student_enrollments.map(&:first)
    teacher_courses = presenter.teacher_enrollments.map(&:course)
    courses = observer_courses | student_courses | teacher_courses
    grading_periods = {}

    courses.each do |course|
      next unless course.grading_periods?

      course_periods = GradingPeriod.for(course)
      grading_period_specified = grading_period_id &&
                                 course_id && course_id.to_i == course.id

      selected_period_id = if grading_period_specified
                             grading_period_id.to_i
                           else
                             current_period = course_periods.find(&:current?)
                             current_period ? current_period.id : 0
                           end

      grading_periods[course.id] = {
        periods: course_periods,
        selected_period_id:
      }
    end
    grading_periods
  end

  def api_show_includes
    allowed_includes = ["uuid", "last_login"]
    allowed_includes << "avatar_state" if @user.grants_right?(@current_user, :manage_user_details)
    allowed_includes << "confirmation_url" if @domain_root_account.grants_right?(@current_user, :manage_user_logins)
    includes = %w[first_name last_name locale avatar_url permissions email effective_locale]
    includes += Array.wrap(params[:include]) & allowed_includes
    includes
  end

  def create_user
    run_login_hooks
    # Look for an incomplete registration with this pseudonym

    sis_user_id = nil
    integration_id = nil
    params[:pseudonym] ||= {}
    params[:pseudonym][:unique_id].strip! if params[:pseudonym][:unique_id].is_a?(String)

    if @context.grants_right?(@current_user, session, :manage_sis)
      sis_user_id = params[:pseudonym].delete(:sis_user_id)
      integration_id = params[:pseudonym].delete(:integration_id)
    end

    @pseudonym = nil
    @user = nil
    if sis_user_id && value_to_boolean(params[:enable_sis_reactivation])
      perform_sis_reactivation(sis_user_id)
    end

    if @pseudonym.nil?
      @pseudonym = @context.pseudonyms.active_only.by_unique_id(params[:pseudonym][:unique_id]).first
      # Setting it to nil will cause us to try and create a new one, and give user the login already exists error
      @pseudonym = nil if @pseudonym && !["creation_pending", "pending_approval"].include?(@pseudonym.user.workflow_state)
    end

    @user ||= @pseudonym&.user
    @user ||= @context.shard.activate { User.new }

    use_pairing_code = params[:user] && params[:user][:initial_enrollment_type] == "observer" && @domain_root_account.self_registration?
    force_validations = value_to_boolean(params[:force_validations])
    manage_user_logins = @context.grants_right?(@current_user, session, :manage_user_logins)
    self_enrollment = params[:self_enrollment].present?
    allow_non_email_pseudonyms = (!force_validations && manage_user_logins) || (self_enrollment && params[:pseudonym_type] == "username")
    require_password = self_enrollment && allow_non_email_pseudonyms
    allow_password = require_password || manage_user_logins || use_pairing_code

    notify_policy = Users::CreationNotifyPolicy.new(manage_user_logins, params[:pseudonym])

    includes = %w[locale uuid]

    cc_params = params[:communication_channel]

    if cc_params
      cc_type = cc_params[:type] || CommunicationChannel::TYPE_EMAIL
      cc_addr = cc_params[:address] || params[:pseudonym][:unique_id]

      cc_addr = nil if cc_type == CommunicationChannel::TYPE_EMAIL && !EmailAddressValidator.valid?(cc_addr)

      can_manage_students = [Account.site_admin, @context].any? do |role|
        role.grants_right?(@current_user, :manage_students)
      end

      if can_manage_students || use_pairing_code
        skip_confirmation = value_to_boolean(cc_params[:skip_confirmation])
      end

      if can_manage_students && cc_type == CommunicationChannel::TYPE_EMAIL && value_to_boolean(cc_params[:confirmation_url])
        includes << "confirmation_url"
      end

      if CommunicationChannel.trusted_confirmation_redirect?(@domain_root_account, cc_params[:confirmation_redirect])
        cc_confirmation_redirect = cc_params[:confirmation_redirect]
      end
    else
      cc_type = CommunicationChannel::TYPE_EMAIL
      cc_addr = params[:pseudonym].delete(:path) || params[:pseudonym][:unique_id]
      cc_addr = nil unless EmailAddressValidator.valid?(cc_addr)
    end

    if params[:user]
      user_params = params[:user]
                    .permit(:name,
                            :short_name,
                            :sortable_name,
                            :time_zone,
                            :show_user_services,
                            :avatar_image,
                            :subscribe_to_emails,
                            :locale,
                            :bio,
                            :terms_of_use,
                            :self_enrollment_code,
                            :initial_enrollment_type)
      if self_enrollment && user_params[:self_enrollment_code]
        user_params[:self_enrollment_code].strip!
      else
        user_params.delete(:self_enrollment_code)
      end

      @user.attributes = user_params
      accepted_terms = params[:user].delete(:terms_of_use)
      @user.accept_terms if value_to_boolean(accepted_terms)
      includes << "terms_of_use" unless accepted_terms.nil?
    end
    @user.name ||= params[:pseudonym][:unique_id]
    skip_registration = value_to_boolean(params[:user].try(:[], :skip_registration))
    unless @user.registered?
      @user.workflow_state = if require_password || skip_registration
                               # no email confirmation required (self_enrollment_code and password
                               # validations will ensure everything is legit)
                               "registered"
                             elsif notify_policy.is_self_registration? && @user.registration_approval_required?
                               "pending_approval"
                             else
                               "pre_registered"
                             end
      @user.root_account_ids = [@domain_root_account.id]
    end
    @recaptcha_errors = nil
    if force_validations || !manage_user_logins
      @user.require_acceptance_of_terms = @domain_root_account.terms_required?
      @user.require_presence_of_name = true
      @user.require_self_enrollment_code = self_enrollment
      @user.validation_root_account = @domain_root_account
      @recaptcha_errors = validate_recaptcha(params["g-recaptcha-response"])
    end

    @invalid_observee_creds = nil
    @invalid_observee_code = nil
    if @user.initial_enrollment_type == "observer"
      @pairing_code = find_observer_pairing_code(params[:pairing_code]&.[](:code))
      if @pairing_code.nil?
        @invalid_observee_code = ObserverPairingCode.new
        @invalid_observee_code.errors.add("code", "invalid")
      else
        @observee = @pairing_code.user
        # If the user is using a valid pairing code, we don't need recaptcha
        # Just clear out any errors it may have generated
        @recaptcha_errors = nil
      end
    end

    @pseudonym ||= @user.pseudonyms.build(account: @context)
    @pseudonym.account.email_pseudonyms = !allow_non_email_pseudonyms
    @pseudonym.require_password = require_password
    # pre-populate the reverse association
    @pseudonym.user = @user

    pseudonym_params = if params[:pseudonym]
                         params[:pseudonym].permit(:password, :password_confirmation, :unique_id)
                       else
                         {}
                       end
    # don't require password_confirmation on api calls
    pseudonym_params[:password_confirmation] = pseudonym_params[:password] if api_request?
    # don't allow password setting for new users that are not self-enrolling
    # in a course (they need to go the email route)
    unless allow_password
      pseudonym_params.delete(:password)
      pseudonym_params.delete(:password_confirmation)
    end
    password_provided = @pseudonym.new_record? && pseudonym_params.key?(:password)
    if password_provided && @user.workflow_state == "pre_registered"
      @user.workflow_state = "registered"
    end
    if params[:pseudonym][:authentication_provider_id]
      @pseudonym.authentication_provider = @context
                                           .authentication_providers.active
                                           .find(params[:pseudonym][:authentication_provider_id])
    end
    @pseudonym.attributes = pseudonym_params
    @pseudonym.sis_user_id = sis_user_id
    @pseudonym.integration_id = integration_id

    @pseudonym.account = @context
    @pseudonym.workflow_state = "active"
    if cc_addr.present?
      @cc =
        @user.communication_channels.where(path_type: cc_type).by_path(cc_addr).first ||
        @user.communication_channels.build(path_type: cc_type, path: cc_addr)
      @cc.user = @user
      @cc.workflow_state = skip_confirmation ? "active" : "unconfirmed" unless @cc.workflow_state == "confirmed"
      @cc.confirmation_redirect = cc_confirmation_redirect
    end

    save_user = @recaptcha_errors.nil? && @user.valid? && @pseudonym.valid? && (@invalid_observee_creds.nil? & @invalid_observee_code.nil?)

    message_sent = User.transaction do
      handle_instructure_identity(save_user)
      if save_user
        # saving the user takes care of the @pseudonym and @cc, so we can't call
        # save_without_session_maintenance directly. we don't want to auto-log-in
        # unless the user is registered/pre_registered (if the latter, he still
        # needs to confirm his email and set a password, otherwise he can't get
        # back in once his session expires)
        if @current_user
          @pseudonym.send(:skip_session_maintenance=, true)
        else # automagically logged in
          PseudonymSession.new(@pseudonym).save unless @pseudonym.new_record?
        end

        @user.save!

        if @observee && !@user.as_observer_observation_links.where(user_id: @observee, root_account: @context).exists?
          UserObservationLink.create_or_restore(student: @observee, observer: @user, root_account: @context)
          @pairing_code&.destroy
        end

        if notify_policy.is_self_registration?
          registration_params = params.fetch(:user, {}).merge(remote_ip: request.remote_ip, cookies:)
          @user.new_registration(registration_params)
        end
        notify_policy.dispatch!(@user, @pseudonym, @cc) if @cc && !skip_confirmation
      end
    end

    if save_user
      data = if api_request?
               user_json(@user, @current_user, session, includes)
             else
               { user: @user, pseudonym: @pseudonym, channel: @cc, message_sent:, course: @user.self_enrollment_course }
             end

      # if they passed a destination, and it matches the current canvas installation,
      # add a session_token to it for the newly created user and return it
      begin
        if params[:destination] && password_provided &&
           _routes.recognize_path(params[:destination]) &&
           (uri = URI.parse(params[:destination])) &&
           uri.host == request.host &&
           uri.port == request.port

          # add session_token to the query
          qs = URI.decode_www_form(uri.query || "")
          qs.delete_if { |(k, _v)| k == "session_token" }
          qs << ["session_token", SessionToken.new(@pseudonym.id)]
          uri.query = URI.encode_www_form(qs)

          data["destination"] = uri.to_s
        end
      rescue ActionController::RoutingError, URI::InvalidURIError
        # ignore
      end

      if !data.key?("destination") && (oauth = session[:oauth2])
        provider = Canvas::OAuth::Provider.new(oauth[:client_id], oauth[:redirect_uri], oauth[:scopes], oauth[:purpose])
        data["destination"] = Canvas::OAuth::Provider.confirmation_redirect(self, provider, @user).to_s
      end

      render(json: data)
    else
      errors = {
        errors: {
          user: @user.errors.as_json[:errors],
          pseudonym: @pseudonym ? @pseudonym.errors.as_json[:errors] : {},
          observee: @invalid_observee_creds ? @invalid_observee_creds.errors.as_json[:errors] : {},
          pairing_code: @invalid_observee_code ? @invalid_observee_code.errors.as_json[:errors] : {},
          recaptcha: @recaptcha_valid ? nil : @recaptcha_errors
        }
      }
      render json: errors, status: :bad_request
    end
  end

  def handle_instructure_identity(will_be_saving_user) end

  def perform_sis_reactivation(sis_user_id)
    @pseudonym = @context.pseudonyms.where(sis_user_id:, workflow_state: "deleted").first
    if @pseudonym
      @pseudonym.workflow_state = "active"
      @pseudonym.save!
      @user = @pseudonym.user
      @user.workflow_state = "registered"
      @user.update_account_associations
      if params[:user]&.dig(:skip_registration) && params[:communication_channel]&.dig(:skip_confirmation)
        cc = CommunicationChannel.where(user_id: @user.id, path_type: :email).order(updated_at: :desc).first
        if cc
          cc.pseudonym = @pseudonym
          cc.workflow_state = "active"
          cc.save!
        end
      end
    end
  end

  def find_observer_pairing_code(pairing_code)
    ObserverPairingCode.active.where(code: pairing_code).first
  end

  def validate_recaptcha(recaptcha_response)
    # if there is no recaptcha key or recaptcha is disabled, don't do anything
    return nil unless recaptcha_enabled?
    # Authenticated API requests do not require a captcha
    return nil unless @access_token.nil?

    response = CanvasHttp.post("https://www.google.com/recaptcha/api/siteverify", form_data: {
                                 secret: DynamicSettings.find(tree: :private)["recaptcha_server_key"],
                                 response: recaptcha_response
                               })

    if response && response.code == "200"
      parsed = JSON.parse(response.body)
      return { errors: parsed["error-codes"] } unless parsed["success"]
      return { errors: ["invalid-hostname"] } unless parsed["hostname"] == request.host

      nil
    else
      raise "Error connecting to recaptcha #{response}"
    end
  end

  def locale_dates_for(course, current_course)
    return { start_at_locale: nil, end_at_locale: nil } unless current_course&.locale.present?

    I18n.with_locale(current_course.locale) do
      {
        start_at_locale: datetime_string(course.start_at, :verbose, nil, true),
        end_at_locale: datetime_string(course.conclude_at, :verbose, nil, true)
      }
    end
  end
end<|MERGE_RESOLUTION|>--- conflicted
+++ resolved
@@ -525,28 +525,21 @@
       # things needed only for widget dashboard (students only)
       js_bundle :widget_dashboard
       css_bundle :dashboard_card
-<<<<<<< HEAD
-=======
 
       # Set up observer options if user has observer data
       observed_users_list = observed_users(@current_user, session)
 
->>>>>>> 5b970e1a
       js_env({
                PREFERENCES: {
                  dashboard_view: @current_user.dashboard_view(@domain_root_account),
                  hide_dashcard_color_overlays: @current_user.preferences[:hide_dashcard_color_overlays],
                  custom_colors: @current_user.custom_colors
-<<<<<<< HEAD
-               }
-=======
                },
                OBSERVED_USERS_LIST: observed_users_list,
                CAN_ADD_OBSERVEE: @current_user
                                    .profile
                                    .tabs_available(@current_user, root_account: @domain_root_account)
                                    .any? { |t| t[:id] == UserProfile::TAB_OBSERVEES }
->>>>>>> 5b970e1a
              })
       return render html: "", layout: true
     end
