--- conflicted
+++ resolved
@@ -1356,11 +1356,7 @@
 
       @context_account = @context.is_a?(Account) ? @context : @domain_root_account
       @user = api_find_all(@context&.all_users || User, [params[:id]]).first
-<<<<<<< HEAD
-      if !@user && @context.is_a?(Account) && Account.site_admin.feature_enabled?(:deleted_user_tools)
-=======
       if !@user && @context.is_a?(Account)
->>>>>>> f80453be
         @user = api_find_all(@context&.deleted_users, [params[:id]]).first
       end
       allowed = @user&.grants_right?(@current_user, session, :read_full_profile)
