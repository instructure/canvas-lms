--- conflicted
+++ resolved
@@ -1355,16 +1355,10 @@
       get_context(user_scope: User) if params[:account_id] || params[:course_id] || params[:group_id]
 
       @context_account = @context.is_a?(Account) ? @context : @domain_root_account
-<<<<<<< HEAD
-      all_users = @context&.all_users
-      all_users = all_users&.except(:limit)&.union(@context.deleted_users) if @context.is_a?(Account) && Account.site_admin.feature_enabled?(:deleted_user_tools)
-      @user = api_find_all(all_users || User, [params[:id]]).first
-=======
       @user = api_find_all(@context&.all_users || User, [params[:id]]).first
       if !@user && @context.is_a?(Account) && Account.site_admin.feature_enabled?(:deleted_user_tools)
         @user = api_find_all(@context&.deleted_users, [params[:id]]).first
       end
->>>>>>> 9d21a3c2
       allowed = @user&.grants_right?(@current_user, session, :read_full_profile)
 
       return render_unauthorized_action unless allowed
