# frozen_string_literal: true

#
# Copyright (C) 2011 - present Instructure, Inc.
#
# This file is part of Canvas.
#
# Canvas is free software: you can redistribute it and/or modify it under
# the terms of the GNU Affero General Public License as published by the Free
# Software Foundation, version 3 of the License.
#
# Canvas is distributed in the hope that it will be useful, but WITHOUT ANY
# WARRANTY; without even the implied warranty of MERCHANTABILITY or FITNESS FOR
# A PARTICULAR PURPOSE. See the GNU Affero General Public License for more
# details.
#
# You should have received a copy of the GNU Affero General Public License along
# with this program. If not, see <http://www.gnu.org/licenses/>.
#

# @API Users
# API for accessing information on the current and other users.
#
# Throughout this API, the `:user_id` parameter can be replaced with `self` as
# a shortcut for the id of the user accessing the API. For instance,
# `users/:user_id/page_views` can be accessed as `users/self/page_views` to
# access the current user's page views.
#
# @model UserDisplay
#     {
#       "id": "UserDisplay",
#       "description": "This mini-object is used for secondary user responses, when we just want to provide enough information to display a user.",
#       "properties": {
#         "id": {
#           "description": "The ID of the user.",
#           "example": 2,
#           "type": "integer",
#           "format": "int64"
#         },
#         "short_name": {
#           "description": "A short name the user has selected, for use in conversations or other less formal places through the site.",
#           "example": "Shelly",
#           "type": "string"
#         },
#         "avatar_image_url": {
#           "description": "If avatars are enabled, this field will be included and contain a url to retrieve the user's avatar.",
#           "example": "https://en.gravatar.com/avatar/d8cb8c8cd40ddf0cd05241443a591868?s=80&r=g",
#           "type": "string"
#         },
#         "html_url": {
#           "description": "URL to access user, either nested to a context or directly.",
#           "example": "https://school.instructure.com/courses/:course_id/users/:user_id",
#           "type": "string"
#         }
#       }
#     }
#
# @model AnonymousUserDisplay
#     {
#       "id": "AnonymousUserDisplay",
#       "description": "This mini-object is returned in place of UserDisplay when returning student data for anonymous assignments, and includes an anonymous ID to identify a user within the scope of a single assignment.",
#       "properties": {
#         "anonymous_id": {
#           "description": "A unique short ID identifying this user within the scope of a particular assignment.",
#           "example": "xn29Q",
#           "type": "string"
#         },
#         "avatar_image_url": {
#           "description": "A URL to retrieve a generic avatar.",
#           "example": "https://en.gravatar.com/avatar/d8cb8c8cd40ddf0cd05241443a591868?s=80&r=g",
#           "type": "string"
#         },
#         "display_name": {
#           "description": "The anonymized display name for the student.",
#           "example": "Student 2",
#           "type": "string"
#         }
#       }
#     }
#
# @model User
#     {
#       "id": "User",
#       "description": "A Canvas user, e.g. a student, teacher, administrator, observer, etc.",
#       "required": ["id"],
#       "properties": {
#         "id": {
#           "description": "The ID of the user.",
#           "example": 2,
#           "type": "integer",
#           "format": "int64"
#         },
#         "name": {
#           "description": "The name of the user.",
#           "example": "Sheldon Cooper",
#           "type": "string"
#         },
#         "sortable_name": {
#           "description": "The name of the user that is should be used for sorting groups of users, such as in the gradebook.",
#           "example": "Cooper, Sheldon",
#           "type": "string"
#         },
#         "last_name": {
#           "description": "The last name of the user.",
#           "example": "Cooper",
#           "type": "string"
#         },
#         "first_name": {
#           "description": "The first name of the user.",
#           "example": "Sheldon",
#           "type": "string"
#         },
#         "short_name": {
#           "description": "A short name the user has selected, for use in conversations or other less formal places through the site.",
#           "example": "Shelly",
#           "type": "string"
#         },
#         "sis_user_id": {
#           "description": "The SIS ID associated with the user.  This field is only included if the user came from a SIS import and has permissions to view SIS information.",
#           "example": "SHEL93921",
#           "type": "string"
#         },
#         "sis_import_id": {
#           "description": "The id of the SIS import.  This field is only included if the user came from a SIS import and has permissions to manage SIS information.",
#           "example": "18",
#           "type": "integer",
#           "format": "int64"
#         },
#         "integration_id": {
#           "description": "The integration_id associated with the user.  This field is only included if the user came from a SIS import and has permissions to view SIS information.",
#           "example": "ABC59802",
#           "type": "string"
#         },
#         "login_id": {
#           "description": "The unique login id for the user.  This is what the user uses to log in to Canvas.",
#           "example": "sheldon@caltech.example.com",
#           "type": "string"
#         },
#         "avatar_url": {
#           "description": "If avatars are enabled, this field will be included and contain a url to retrieve the user's avatar.",
#           "example": "https://en.gravatar.com/avatar/d8cb8c8cd40ddf0cd05241443a591868?s=80&r=g",
#           "type": "string"
#         },
#         "avatar_state": {
#           "description": "Optional: If avatars are enabled and caller is admin, this field can be requested and will contain the current state of the user's avatar.",
#           "example": "approved",
#           "type": "string"
#         },
#         "enrollments": {
#           "description": "Optional: This field can be requested with certain API calls, and will return a list of the users active enrollments. See the List enrollments API for more details about the format of these records.",
#           "type": "array",
#           "items": { "$ref": "Enrollment" }
#         },
#         "email": {
#           "description": "Optional: This field can be requested with certain API calls, and will return the users primary email address.",
#           "example": "sheldon@caltech.example.com",
#           "type": "string"
#         },
#         "locale": {
#           "description": "Optional: This field can be requested with certain API calls, and will return the users locale in RFC 5646 format.",
#           "example": "tlh",
#           "type": "string"
#         },
#         "last_login": {
#           "description": "Optional: This field is only returned in certain API calls, and will return a timestamp representing the last time the user logged in to canvas.",
#           "example": "2012-05-30T17:45:25Z",
#           "type": "string",
#           "format": "date-time"
#         },
#         "time_zone": {
#           "description": "Optional: This field is only returned in certain API calls, and will return the IANA time zone name of the user's preferred timezone.",
#           "example": "America/Denver",
#           "type": "string"
#         },
#         "bio": {
#           "description": "Optional: The user's bio.",
#           "example": "I like the Muppets.",
#           "type": "string"
#         },
#         "pronouns": {
#           "description": "Optional: This field is only returned if pronouns are enabled, and will return the pronouns of the user.",
#           "example": "he/him",
#           "type": "string"
#         }
#       }
#     }
#
#
#
class UsersController < ApplicationController
  include SearchHelper
  include SectionTabHelper
  include I18nUtilities
  include CustomColorHelper
  include DashboardHelper
  include Api::V1::Submission
  include ObserverEnrollmentsHelper
  include HorizonMode

  before_action :require_user, only: %i[grades
                                        merge
                                        kaltura_session
                                        ignore_item
                                        ignore_stream_item
                                        close_notification
                                        mark_avatar_image
                                        user_dashboard
                                        toggle_hide_dashcard_color_overlays
                                        masquerade
                                        external_tool
                                        dashboard_sidebar
                                        settings
                                        activity_stream
                                        activity_stream_summary
                                        pandata_events_token
                                        dashboard_cards
                                        user_graded_submissions
                                        show
                                        terminate_sessions
                                        dashboard_stream_items
                                        show_k5_dashboard
                                        bookmark_search
                                        services]
  before_action :require_registered_user, only: [:delete_user_service,
                                                 :create_user_service]
  before_action :reject_student_view_student, only: %i[delete_user_service
                                                       create_user_service
                                                       merge
                                                       user_dashboard
                                                       masquerade]
  skip_before_action :load_user, only: [:create_self_registered_user]
  before_action :require_self_registration, only: %i[new create create_self_registered_user]
  before_action :check_limited_access_for_students, only: %i[create_file set_custom_color]
  before_action :load_canvas_career, only: %i[user_dashboard]

  MAX_UUIDS_IN_FILTER = 100

  def grades
    @user = User.where(id: params[:user_id]).first if params[:user_id].present?
    @user ||= @current_user
    if authorized_action(@user, @current_user, :read_grades)
      crumb_url = polymorphic_url([@current_user]) if @user.grants_right?(@current_user, session, :view_statistics)
      add_crumb(@current_user.short_name, crumb_url)
      add_crumb(t("crumbs.grades", "Grades"), grades_path)

      current_active_enrollments = @user
                                   .enrollments
                                   .current
                                   .preload(:course, :enrollment_state, :scores)
                                   .shard(@user)
                                   .to_a

      @presenter = GradesPresenter.new(current_active_enrollments)

      if @presenter.has_single_enrollment?
        redirect_to course_grades_url(@presenter.single_enrollment.course_id)
        return
      end

      @grading_periods = collected_grading_periods_for_presenter(
        @presenter, params[:course_id], params[:grading_period_id]
      )
      @grades = grades_for_presenter(@presenter, @grading_periods)
      js_env(grades_for_student_url:)

      ActiveRecord::Associations.preload(@observed_enrollments, :course)

      @page_title = t(:page_title, "Grades")
      js_bundle :user_grades
      css_bundle :user_grades
      render stream: can_stream_template?
    end
  end

  def grades_for_student
    enrollment = Enrollment.active.find(params[:enrollment_id])
    return unless authorized_action(enrollment, @current_user, :read_grades)

    grading_period_id = generate_grading_period_id(params[:grading_period_id])
    opts = { grading_period_id: } if grading_period_id

    grade_data = { hide_final_grades: enrollment.course.hide_final_grades? }

    if enrollment.course.grants_any_right?(@current_user, session, :manage_grades, :view_all_grades)
      grade_data[:unposted_grade] = enrollment.unposted_current_score(opts)
      grade_data[:grade] = enrollment.computed_current_score(opts)
      # since this page is read_only, and enrollment.computed_current_score(opts) is a percentage value,
      # we can convert this into letter-grade
    else
      grade_data[:grade] = enrollment.effective_current_score(opts)
    end
    grading_standard = enrollment.course.grading_standard_or_default
    grade_data[:restrict_quantitative_data] = enrollment.course.restrict_quantitative_data?(@current_user)
    grade_data[:grading_scheme] = grading_standard.data
    grade_data[:points_based_grading_scheme] = grading_standard.points_based?
    grade_data[:scaling_factor] = grading_standard.scaling_factor

    render json: grade_data
  end

  def oauth
    unless feature_and_service_enabled?(params[:service])
      flash[:error] = t("service_not_enabled", "That service has not been enabled")
      return redirect_to(user_profile_url(@current_user))
    end
    return_to_url = params[:return_to] || user_profile_url(@current_user)
    case params[:service]
    when "google_drive"
      redirect_uri = oauth_success_url(service: "google_drive")
      session[:oauth_gdrive_nonce] = SecureRandom.hex
      state = Canvas::Security.create_jwt(redirect_uri:, return_to_url:, nonce: session[:oauth_gdrive_nonce])
      redirect_to GoogleDrive::Client.auth_uri(google_drive_client, state)
    end
  end

  def oauth_success
    oauth_request = nil
    if params[:oauth_token]
      oauth_request = OAuthRequest.where(token: params[:oauth_token], service: params[:service]).first
    elsif params[:code] && params[:state] && params[:service] == "google_drive"

      begin
        drive = google_drive_client
        drive.authorization.code = params[:code]
        drive.authorization.fetch_access_token!

        result = drive.get_about(fields: "user")

        json = Canvas::Security.decode_jwt(params[:state])
        render_unauthorized_action and return unless json["nonce"] && json["nonce"] == session[:oauth_gdrive_nonce]

        session.delete(:oauth_gdrive_nonce)

        if logged_in_user
          UserService.register(
            service: "google_drive",
            service_domain: "drive.google.com",
            token: drive.authorization.refresh_token,
            secret: drive.authorization.access_token,
            user: logged_in_user,
            service_user_id: result.user.permission_id,
            service_user_name: result.user.email_address
          )
        else
          session[:oauth_gdrive_access_token] = drive.authorization.access_token
          session[:oauth_gdrive_refresh_token] = drive.authorization.refresh_token
        end

        flash[:notice] = t("google_drive_added", "Google Drive account successfully added!")
        return redirect_to(json["return_to_url"])
      rescue Signet::AuthorizationError => e
        Canvas::Errors.capture_exception(:oauth, e, :info)
        flash[:error] = t("google_drive_authorization_failure", "Google Drive failed authorization for current user!")
      rescue Google::Apis::Error => e
        Canvas::Errors.capture_exception(:oauth, e, :warn)
        flash[:error] = e.to_s
      end
      return redirect_to(@current_user ? user_profile_url(@current_user) : root_url)
    end

    if !oauth_request || (request.host_with_port == oauth_request.original_host_with_port && oauth_request.user != @current_user)
      flash[:error] = t("oauth_fail", "OAuth Request failed. Couldn't find valid request")
      redirect_to(@current_user ? user_profile_url(@current_user) : root_url)
    elsif request.host_with_port != oauth_request.original_host_with_port
      url = url_for request.parameters.merge(host: oauth_request.original_host_with_port, only_path: false)
      redirect_to url
    else
      return_to(oauth_request.return_url, user_profile_url(@current_user))
    end
  end

  # @API List users in account
  # A paginated list of users associated with this account.
  #
  # @argument search_term [String]
  #   The partial name or full ID of the users to match and return in the
  #   results list. Must be at least 3 characters.
  #
  #   Note that the API will prefer matching on canonical user ID if the ID has
  #   a numeric form. It will only search against other fields if non-numeric
  #   in form, or if the numeric value doesn't yield any matches. Queries by
  #   administrative users will search on SIS ID, Integration ID, login ID,
  #   name, or email address
  #
  # @argument enrollment_type [String]
  #   When set, only return users enrolled with the specified course-level base role.
  #   This can be a base role type of 'student', 'teacher',
  #   'ta', 'observer', or 'designer'.
  #
  # @argument sort [String, "username"|"email"|"sis_id"|"integration_id"|"last_login"|"id"]
  #   The column to sort results by. For efficiency, use +id+ if you intend to retrieve
  #   many pages of results. In the future, other sort options may be rate-limited
  #   after 50 pages.
  #
  # @argument order [String, "asc"|"desc"]
  #   The order to sort the given column by.
  #
  # @argument include_deleted_users [Boolean]
  #   When set to true and used with an account context, returns users who have deleted
  #   pseudonyms for the context
  #
  # @argument uuids [Array]
  #   When set, only return users with the specified UUIDs. UUIDs after the first 100
  #   are ignored.
  #
  #  @example_request
  #    curl https://<canvas>/api/v1/accounts/self/users?search_term=<search value> \
  #       -X GET \
  #       -H 'Authorization: Bearer <token>'
  #
  # @returns [User]
  def api_index
    get_context
    return unless authorized_action(@context, @current_user, :read_roster)

    includes = (params[:include] || []) & %w[avatar_url email last_login time_zone uuid]
    includes << "last_login" if params[:sort] == "last_login" && !includes.include?("last_login")
    include_deleted_users = value_to_boolean(params[:include_deleted_users])
    includes << "deleted_pseudonyms" if include_deleted_users

    search_term = params[:search_term].presence

    if search_term
      users = UserSearch.for_user_in_context(search_term,
                                             @context,
                                             @current_user,
                                             session,
                                             {
                                               order: params[:order],
                                               sort: params[:sort],
                                               enrollment_role_id: params[:role_filter_id],
                                               enrollment_type: params[:enrollment_type],
                                               include_deleted_users:
                                             })
    else
      users = UserSearch.scope_for(@context,
                                   @current_user,
                                   {
                                     order: params[:order],
                                     sort: params[:sort],
                                     enrollment_role_id: params[:role_filter_id],
                                     enrollment_type: params[:enrollment_type],
                                     temporary_enrollment_recipients: value_to_boolean(params[:temporary_enrollment_recipients]),
                                     temporary_enrollment_providers: value_to_boolean(params[:temporary_enrollment_providers]),
                                     include_deleted_users:
                                   })
      users = users.with_last_login if params[:sort] == "last_login"
    end

    if params[:uuids].present? && Array(params[:uuids]).size > MAX_UUIDS_IN_FILTER
      return render json: { error: "Too many UUIDs in filter. Current limit is #{MAX_UUIDS_IN_FILTER}" }, status: :bad_request
    end

    if params[:uuids].present? && (uuids = Array(params[:uuids]).flatten)
      users = users.where(uuid: uuids)
    end

    users.preload(:pseudonyms) if includes.include? "deleted_pseudonyms"

    page_opts = { total_entries: nil }
    if in_app?
      page_opts = {} # let Folio calculate total entries
    elsif params[:sort] == "id"
      # for a more efficient way to retrieve many pages in bulk
      users = BookmarkedCollection.wrap(Plannable::Bookmarker.new(User, params[:order] == "desc", :id),
                                        users,
                                        count_total_entries: false)
    end

    GuardRail.activate(:secondary) do
      users = Api.paginate(users, self, api_v1_account_users_url, page_opts)

      preload_profiles = @domain_root_account.enable_profiles?
      user_json_preloads(users, includes.include?("email"), profile: preload_profiles)

      if includes.include?("last_login") && params[:sort] != "last_login"
        User.preload_last_login(users, @context.resolved_root_account_id)
      end

      render json: users.map { |u| user_json(u, @current_user, session, includes) }
    end
  end

  before_action :require_password_session, only: [:masquerade]
  def masquerade
    @user = api_find(User, params[:user_id])
    return render_unauthorized_action unless @user.can_masquerade?(@real_current_user || @current_user, @domain_root_account)

    if request.post? || params[:stop_acting_as_user] == "true"
      if @user == @real_current_user
        session.delete(:become_user_id)
        session.delete(:enrollment_uuid)
      else
        session[:become_user_id] = params[:user_id]
      end
      return_url = session[:masquerade_return_to]
      session.delete(:masquerade_return_to)
      @current_user.associate_with_shard(@user.shard, :shadow) if PageView.db?
      if %r{.*/users/#{@user.id}/masquerade}.match?(request.referer)
        return_to(return_url, dashboard_url)
      else
        return_to(return_url, request.referer || dashboard_url)
      end
    else
      css_bundle :act_as_modal

      @page_title = t("Act as %{user_name}", user_name: @user.short_name)
      js_env act_as_user_data: {
        user: {
          name: @user.name,
          pronouns: @user.pronouns,
          short_name: @user.short_name,
          id: @user.id,
          avatar_image_url: @user.avatar_image_url,
          sortable_name: @user.sortable_name,
          email: @user.email,
          pseudonyms: @user.all_active_pseudonyms.map do |pseudonym|
            { login_id: pseudonym.unique_id,
              sis_id: pseudonym.sis_user_id,
              integration_id: pseudonym.integration_id }
          end
        }
      }
      render html: '<div id="application"></div><div id="act_as_modal"></div>'.html_safe, layout: "layouts/bare"
    end
  end

  def user_dashboard
    observed_users_list = observed_users(@current_user, session)
    if should_show_widget_dashboard?
      js_bundle :widget_dashboard
      css_bundle :dashboard_card

      observed_user = (@selected_observed_user && @selected_observed_user != @current_user) ? @selected_observed_user : nil
      course_data_with_grades = fetch_courses_with_grades(observed_user)

      widget_dashboard_config = @current_user.get_preference(:widget_dashboard_config) || {}

      js_env({
               PREFERENCES: {
                 dashboard_view: @current_user.dashboard_view(@domain_root_account),
                 hide_dashcard_color_overlays: @current_user.preferences[:hide_dashcard_color_overlays],
                 custom_colors: @current_user.custom_colors,
<<<<<<< HEAD
                 learner_dashboard_tab_selection: @current_user.get_preference(:learner_dashboard_tab_selection) || "dashboard"
=======
                 learner_dashboard_tab_selection: @current_user.get_preference(:learner_dashboard_tab_selection) || "dashboard",
                 widget_dashboard_config:
>>>>>>> 10b1d53a
               },
               OBSERVED_USERS_LIST: observed_users_list,
               OBSERVED_USER_ID: observed_user&.id,
               CAN_ADD_OBSERVEE: @current_user
                                   .profile
                                   .tabs_available(@current_user, root_account: @domain_root_account)
                                   .any? { |t| t[:id] == UserProfile::TAB_OBSERVEES },
               SHARED_COURSE_DATA: course_data_with_grades,
               DASHBOARD_FEATURES: { widget_dashboard_customization: Account.site_admin.feature_enabled?(:widget_dashboard_customization) }
             })
      return render html: "", layout: true
    end

    # Use the legacy to do list for non-students until it is ready for other roles
    if planner_enabled? && !@current_user.non_student_enrollment?
      css_bundle :react_todo_sidebar
    end
    session.delete(:parent_registration) if session[:parent_registration]
    check_incomplete_registration
    get_context

    # dont show crumbs on dashboard because it does not make sense to have a breadcrumb
    # trail back to home if you are already home
    clear_crumbs

    @show_footer = true

    if %r{\A/dashboard\z}.match?(request.path)
      return redirect_to(dashboard_url, status: :moved_permanently)
    end

    disable_page_views if @current_pseudonym && @current_pseudonym.unique_id == "pingdom@instructure.com"

    # Reload user settings so we don't get a stale value for K5_USER when switching dashboards
    @current_user.reload
    k5_disabled = k5_disabled?
    k5_user = k5_user?(check_disabled: false)
    js_env({ K5_USER: k5_user && !k5_disabled }, true)

    course_permissions = @current_user.create_courses_permissions(@domain_root_account)
    js_env({
             PREFERENCES: {
               dashboard_view: @current_user.dashboard_view(@domain_root_account),
               hide_dashcard_color_overlays: @current_user.preferences[:hide_dashcard_color_overlays],
               custom_colors: @current_user.custom_colors
             },
             STUDENT_PLANNER_ENABLED: planner_enabled?,
             STUDENT_PLANNER_COURSES: planner_enabled? && map_courses_for_menu(@current_user.courses_with_primary_enrollment),
             STUDENT_PLANNER_GROUPS: planner_enabled? && map_groups_for_planner(@current_user.current_groups),
             ALLOW_ELEMENTARY_DASHBOARD: k5_disabled && k5_user,
             CREATE_COURSES_PERMISSIONS: {
               PERMISSION: course_permissions[:can_create],
               RESTRICT_TO_MCC_ACCOUNT: course_permissions[:restrict_to_mcc],
             },
             OBSERVED_USERS_LIST: observed_users_list,
             CAN_ADD_OBSERVEE: @current_user
                                 .profile
                                 .tabs_available(@current_user, root_account: @domain_root_account)
                                 .any? { |t| t[:id] == UserProfile::TAB_OBSERVEES }
           })

    # prefetch dashboard cards with the right observer url param
    if @current_user.roles(@domain_root_account).include?("observer")
      @cards_prefetch_observed_param = @selected_observed_user&.id
    end

    if k5_user?
      # things needed only for k5 dashboard
      # hide the grades tab if the user does not have active enrollments or if all enrolled courses have the tab hidden
      active_courses = Course.where(id: @current_user.enrollments.active_by_date.select(:course_id), homeroom_course: false)
      calendar_contexts = @current_user.get_preference(:selected_calendar_contexts)
      account_calendar_contexts = @current_user
                                  .enabled_account_calendars
                                  .select(&:enable_as_k5_account?)
                                  .map { |a| { asset_string: a.asset_string, name: a.name } }

      js_env({
               HIDE_K5_DASHBOARD_GRADES_TAB: active_courses.empty? || active_courses.all? { |c| c.tab_hidden?(Course::TAB_GRADES) },
               SELECTED_CONTEXT_CODES: calendar_contexts.is_a?(Array) ? calendar_contexts : [],
               SELECTED_CONTEXTS_LIMIT: @domain_root_account.settings[:calendar_contexts_limit] || 10,
               INITIAL_NUM_K5_CARDS: Rails.cache.read(["last_known_k5_cards_count", @current_user.global_id].cache_key) || 5,
               OPEN_TEACHER_TODOS_IN_NEW_TAB: @current_user.feature_enabled?(:open_todos_in_new_tab),
               ACCOUNT_CALENDAR_CONTEXTS: account_calendar_contexts
             })

      css_bundle :k5_common, :k5_dashboard, :dashboard_card
      css_bundle :k5_font unless use_classic_font? || @current_user.prefers_dyslexic_font? || mobile_device?
      js_bundle :k5_dashboard
    else
      # things needed only for classic dashboard
      css_bundle :dashboard
      js_bundle :dashboard
    end

    @announcements = AccountNotification.for_user_and_account(@current_user, @domain_root_account)
    @pending_invitations = @current_user.cached_invitations(include_enrollment_uuid: session[:enrollment_uuid], preload_course: true)

    if @current_user
      content_for_head helpers.auto_discovery_link_tag(:atom, feeds_user_format_path(@current_user.feed_code, :atom), { title: t("user_atom_feed", "User Atom Feed (All Courses)") })
    end

    add_body_class "dashboard-is-planner" if show_planner?
  end

  def dashboard_stream_items
    cancel_cache_buster

    @user = params[:observed_user_id].present? ? api_find(User, params[:observed_user_id]) : @current_user
    @is_observing_student = @current_user != @user
    course_ids = nil
    if @is_observing_student
      course_ids = @current_user.cached_course_ids_for_observed_user(@user)
      return render_unauthorized_action unless course_ids.any?
    end
    courses = course_ids.present? ? api_find_all(Course, course_ids) : nil
    @stream_items = @user.cached_recent_stream_items(contexts: courses)

    if stale?(etag: @stream_items)
      @stream_items = @stream_items.reject { |i| i&.course&.horizon_course? && !i.course.grants_right?(@user, :read_as_admin) }
      render partial: "shared/recent_activity", layout: false
    end
  end

  DASHBOARD_CARD_TABS = [
    Course::TAB_DISCUSSIONS,
    Course::TAB_ASSIGNMENTS,
    Course::TAB_ANNOUNCEMENTS,
    Course::TAB_FILES
  ].freeze

  def dashboard_cards
    opts = {}
    opts[:observee_user] = User.find_by(id: params[:observed_user_id].to_i) || @current_user if params.key?(:observed_user_id)
    opts[:limit] = 50
    dashboard_courses = map_courses_for_menu(@current_user.menu_courses(nil, opts), tabs: DASHBOARD_CARD_TABS)
    published, unpublished = dashboard_courses.partition { |course| course[:published] }
    Rails.cache.write(["last_known_dashboard_cards_published_count", @current_user.global_id].cache_key, published.count)
    Rails.cache.write(["last_known_dashboard_cards_unpublished_count", @current_user.global_id].cache_key, unpublished.count)
    Rails.cache.write(["last_known_k5_cards_count", @current_user.global_id].cache_key, dashboard_courses.count { |c| !c[:isHomeroom] })
    render json: dashboard_courses
  end

  def cached_upcoming_events(user)
    Rails.cache.fetch(["cached_user_upcoming_events", user].cache_key,
                      expires_in: 3.minutes) do
      user.upcoming_events context_codes: ([user.asset_string] + user.cached_context_codes)
    end
  end

  def cached_submissions(user, upcoming_events)
    Rails.cache.fetch(["cached_user_submissions2", user].cache_key,
                      expires_in: 3.minutes) do
      assignments = upcoming_events.select { |e| e.is_a?(Assignment) }
      Shard.partition_by_shard(assignments) do |shard_assignments|
        Submission.active
                  .select(%i[id assignment_id score grade workflow_state updated_at])
                  .where(assignment_id: shard_assignments, user_id: user)
      end
    end
  end

  def prepare_current_user_dashboard_items
    if @current_user
      @upcoming_events =
        cached_upcoming_events(@current_user)
      @current_user_submissions =
        cached_submissions(@current_user, @upcoming_events)
    else
      @upcoming_events = []
    end
  end

  def dashboard_sidebar
    GuardRail.activate(:secondary) do
      @user = params[:observed_user_id].present? ? api_find(User, params[:observed_user_id]) : @current_user
      @is_observing_student = @current_user != @user
      course_ids = nil

      if @is_observing_student
        course_ids = @current_user.cached_course_ids_for_observed_user(@user)
        return render_unauthorized_action unless course_ids.any?
      end

      if (!@user&.has_student_enrollment? || @user.non_student_enrollment?) && !@is_observing_student
        # it's not even using any of this for students/observers observing students - it's just using planner now
        prepare_current_user_dashboard_items
      end

      if (@show_recent_feedback = @user.student_enrollments.active.exists?)
        @recent_feedback = @user.recent_feedback(course_ids:) || []
      end
    end

    render formats: :html, layout: false
  end

  def toggle_hide_dashcard_color_overlays
    @current_user.preferences[:hide_dashcard_color_overlays] =
      !@current_user.preferences[:hide_dashcard_color_overlays]
    @current_user.save!
    render json: {}
  end

  def dashboard_view
    if request.get?
      render json: {
        dashboard_view: @current_user.dashboard_view(@context)
      }
    elsif request.put?
      valid_options = %w[activity cards planner]

      unless valid_options.include?(params[:dashboard_view])
        return render(json: { message: "Invalid Dashboard View Option" }, status: :bad_request)
      end

      @current_user&.dashboard_view = params[:dashboard_view]
      @current_user&.save!
      render json: {}
    end
  end

  include Api::V1::StreamItem

  # @API List the activity stream
  # Returns the current user's global activity stream, paginated.
  #
  # @argument only_active_courses [Boolean]
  #   If true, will only return objects for courses the user is actively participating in
  #
  # There are many types of objects that can be returned in the activity
  # stream. All object types have the same basic set of shared attributes:
  #   !!!javascript
  #   {
  #     'created_at': '2011-07-13T09:12:00Z',
  #     'updated_at': '2011-07-25T08:52:41Z',
  #     'id': 1234,
  #     'title': 'Stream Item Subject',
  #     'message': 'This is the body text of the activity stream item. It is plain-text, and can be multiple paragraphs.',
  #     'type': 'DiscussionTopic|Conversation|Message|Submission|Conference|Collaboration|AssessmentRequest...',
  #     'read_state': false,
  #     'context_type': 'course', // course|group
  #     'course_id': 1,
  #     'group_id': null,
  #     'html_url': "http://..." // URL to the Canvas web UI for this stream item
  #   }
  #
  # In addition, each item type has its own set of attributes available.
  #
  # DiscussionTopic:
  #
  #   !!!javascript
  #   {
  #     'type': 'DiscussionTopic',
  #     'discussion_topic_id': 1234,
  #     'total_root_discussion_entries': 5,
  #     'require_initial_post': true,
  #     'user_has_posted': true,
  #     'root_discussion_entries': {
  #       ...
  #     }
  #   }
  #
  # For DiscussionTopic, the message is truncated at 4kb.
  #
  # Announcement:
  #
  #   !!!javascript
  #   {
  #     'type': 'Announcement',
  #     'announcement_id': 1234,
  #     'total_root_discussion_entries': 5,
  #     'require_initial_post': true,
  #     'user_has_posted': null,
  #     'root_discussion_entries': {
  #       ...
  #     }
  #   }
  #
  # For Announcement, the message is truncated at 4kb.
  #
  # Conversation:
  #
  #   !!!javascript
  #   {
  #     'type': 'Conversation',
  #     'conversation_id': 1234,
  #     'private': false,
  #     'participant_count': 3,
  #   }
  #
  # Message:
  #
  #   !!!javascript
  #   {
  #     'type': 'Message',
  #     'message_id': 1234,
  #     'notification_category': 'Assignment Graded'
  #   }
  #
  # Submission:
  #
  # Returns an {api:Submissions:Submission Submission} with its Course and Assignment data.
  #
  # Conference:
  #
  #   !!!javascript
  #   {
  #     'type': 'Conference',
  #     'web_conference_id': 1234
  #   }
  #
  # Collaboration:
  #
  #   !!!javascript
  #   {
  #     'type': 'Collaboration',
  #     'collaboration_id': 1234
  #   }
  #
  # AssessmentRequest:
  #
  #   !!!javascript
  #   {
  #     'type': 'AssessmentRequest',
  #     'assessment_request_id': 1234
  #   }
  def activity_stream
    if @current_user
      # this endpoint has undocumented params (context_code, submission_user_id and asset_type) to
      # support submission comments in the conversations inbox.
      # please replace this with a more reasonable solution at your earliest convenience
      opts = { paginate_url: :api_v1_user_activity_stream_url }
      opts[:asset_type] = params[:asset_type] if params.key?(:asset_type)
      opts[:context] = Context.find_by_asset_string(params[:context_code]) if params[:context_code]
      opts[:submission_user_id] = params[:submission_user_id] if params.key?(:submission_user_id)
      opts[:only_active_courses] = value_to_boolean(params[:only_active_courses]) if params.key?(:only_active_courses)
      opts[:notification_categories] = params[:notification_categories] if params.key?(:notification_categories)
      api_render_stream(opts)
    else
      render_unauthorized_action
    end
  end

  # @API Activity stream summary
  # Returns a summary of the current user's global activity stream.
  # @argument only_active_courses [Boolean]
  #   If true, will only return objects for courses the user is actively participating in
  #
  # @example_response
  #   [
  #     {
  #       "type": "DiscussionTopic",
  #       "unread_count": 2,
  #       "count": 7
  #     },
  #     {
  #       "type": "Conversation",
  #       "unread_count": 0,
  #       "count": 3
  #     }
  #   ]
  def activity_stream_summary
    if @current_user
      opts = {}
      opts[:only_active_courses] = value_to_boolean(params[:only_active_courses]) if params.key?(:only_active_courses)
      api_render_stream_summary(opts)
    else
      render_unauthorize_action
    end
  end

  def manageable_courses
    get_context
    return unless authorized_action(@context, @current_user, :manage)

    # include concluded enrollments as well as active ones if requested
    include_concluded = params[:include].try(:include?, "concluded")
    limit = 100
    @query = params[:course].try(:[], :name) || params[:term]
    @courses = []
    Shard.with_each_shard(@context.in_region_associated_shards) do
      scope = if @query.present?
                @context.manageable_courses_by_query(@query, include_concluded)
              else
                @context.manageable_courses(include_concluded).limit(limit)
              end
      @courses += scope.select("courses.*,#{Course.best_unicode_collation_key("name")} AS sort_key").order(:sort_key).preload(:enrollment_term).to_a
    end

    @courses = @courses.sort_by do |c|
      [
        c.enrollment_term.default_term? ? CanvasSort::First : CanvasSort::Last, # Default term first
        c.enrollment_term.start_at || CanvasSort::First, # Most recent start_at
        Canvas::ICU.collation_key(c.name) # Alphabetical
      ]
    end[0, limit]

    if params[:enforce_manage_grant_requirement]
      @courses.select! do |c|
        c.grants_any_right?(
          @current_user,
          *RoleOverride::GRANULAR_MANAGE_COURSE_CONTENT_PERMISSIONS
        )
      end
    else
      @courses.select! { |c| c.grants_all_rights?(@current_user, :read_as_admin, :read) }
    end

    current_course = Course.find_by(id: params[:current_course_id]) if params[:current_course_id].present?
    MasterCourses::MasterTemplate.preload_is_master_course(@courses)

    render json: @courses.map { |c|
      {
        label: c.nickname_for(@current_user),
        id: c.id,
        course_code: c.course_code,
        sis_id: c.sis_source_id,
        term: c.enrollment_term.name,
        enrollment_start: c.enrollment_term.start_at,
        account_name: c.enrollment_term.root_account.name,
        account_id: c.enrollment_term.root_account.id,
        start_at: datetime_string(c.start_at, :verbose, nil, true),
        end_at: datetime_string(c.conclude_at, :verbose, nil, true),
        blueprint: MasterCourses::MasterTemplate.is_master_course?(c)
      }.merge(locale_dates_for(c, current_course))
    }
  end

  include Api::V1::TodoItem

  # @API List the TODO items
  # A paginated list of the current user's list of todo items.
  #
  # @argument include[] [String, "ungraded_quizzes"]
  #   "ungraded_quizzes":: Optionally include ungraded quizzes (such as practice quizzes and surveys) in the list.
  #                        These will be returned under a +quiz+ key instead of an +assignment+ key in response elements.
  #
  # There is a limit to the number of items returned.
  #
  # The `ignore` and `ignore_permanently` URLs can be used to update the user's
  # preferences on what items will be displayed.
  # Performing a DELETE request against the `ignore` URL will hide that item
  # from future todo item requests, until the item changes.
  # Performing a DELETE request against the `ignore_permanently` URL will hide
  # that item forever.
  #
  # @example_response
  #   [
  #     {
  #       'type': 'grading',        // an assignment that needs grading
  #       'assignment': { .. assignment object .. },
  #       'ignore': '.. url ..',
  #       'ignore_permanently': '.. url ..',
  #       'html_url': '.. url ..',
  #       'needs_grading_count': 3, // number of submissions that need grading
  #       'context_type': 'course', // course|group
  #       'course_id': 1,
  #       'group_id': null,
  #     },
  #     {
  #       'type' => 'submitting',   // an assignment that needs submitting soon
  #       'assignment' => { .. assignment object .. },
  #       'ignore' => '.. url ..',
  #       'ignore_permanently' => '.. url ..',
  #       'html_url': '.. url ..',
  #       'context_type': 'course',
  #       'course_id': 1,
  #     },
  #     {
  #       'type' => 'submitting',   // a quiz that needs submitting soon
  #       'quiz' => { .. quiz object .. },
  #       'ignore' => '.. url ..',
  #       'ignore_permanently' => '.. url ..',
  #       'html_url': '.. url ..',
  #       'context_type': 'course',
  #       'course_id': 1,
  #     },
  #   ]
  def todo_items
    GuardRail.activate(:secondary) do
      return render_unauthorized_action unless @current_user

      bookmark = Plannable::Bookmarker.new(Assignment, false, [:due_at, :created_at], :id)
      grading_scope = @current_user.assignments_needing_grading(scope_only: true)
                                   .reorder(:due_at, :id).preload(:external_tool_tag, :rubric_association, :rubric, :discussion_topic, :quiz, :duplicate_of)
      submitting_scope = @current_user
                         .assignments_needing_submitting(
                           include_ungraded: true,
                           scope_only: true,
                           course_ids: @current_user.courses.pluck(:id),
                           include_concluded: false
                         )
                         .reorder(:due_at, :id).preload(:external_tool_tag, :rubric_association, :rubric, :discussion_topic, :quiz).eager_load(:duplicate_of)

      grading_collection = BookmarkedCollection.wrap(bookmark, grading_scope)
      grading_collection = BookmarkedCollection.filter(grading_collection) do |assignment|
        assignment.context.grants_right?(@current_user, session, :manage_grades)
      end
      grading_collection = BookmarkedCollection.transform(grading_collection) do |a|
        todo_item_json(a, @current_user, session, "grading")
      end
      submitting_collection = BookmarkedCollection.wrap(bookmark, submitting_scope)
      submitting_collection = BookmarkedCollection.transform(submitting_collection) do |a|
        todo_item_json(a, @current_user, session, "submitting")
      end
      collections = [
        ["grading", grading_collection],
        ["submitting", submitting_collection]
      ]

      # Add discussion checkpoint assignments for courses with checkpoints enabled
      course_ids_with_checkpoints = @current_user.course_ids_with_checkpoints_enabled
      unless course_ids_with_checkpoints.empty?
        sub_assignment_bookmark = Plannable::Bookmarker.new(SubAssignment, false, [:due_at, :created_at], :id)

        # Add checkpoint assignments needing grading
        checkpoint_grading_scope = @current_user.assignments_needing_grading(scope_only: true, is_sub_assignment: true)
                                                .reorder(:due_at, :id).preload(:external_tool_tag, :rubric_association, :rubric, :discussion_topic, :duplicate_of)
        checkpoint_grading_collection = BookmarkedCollection.wrap(sub_assignment_bookmark, checkpoint_grading_scope)
        checkpoint_grading_collection = BookmarkedCollection.filter(checkpoint_grading_collection) do |assignment|
          assignment.context.grants_right?(@current_user, session, :manage_grades)
        end
        checkpoint_grading_collection = BookmarkedCollection.transform(checkpoint_grading_collection) do |a|
          todo_item_json(a, @current_user, session, "grading")
        end
        collections << ["checkpoint_grading", checkpoint_grading_collection]

        # Add checkpoint assignments needing submitting
        checkpoint_submitting_scope = @current_user.assignments_needing_submitting(
          include_ungraded: true,
          scope_only: true,
          course_ids: course_ids_with_checkpoints,
          include_concluded: false,
          is_sub_assignment: true
        ).reorder(:due_at, :id).preload(:external_tool_tag, :rubric_association, :rubric, :discussion_topic).eager_load(:duplicate_of)
        checkpoint_submitting_collection = BookmarkedCollection.wrap(sub_assignment_bookmark, checkpoint_submitting_scope)
        checkpoint_submitting_collection = BookmarkedCollection.transform(checkpoint_submitting_collection) do |a|
          todo_item_json(a, @current_user, session, "submitting")
        end
        collections << ["checkpoint_submitting", checkpoint_submitting_collection]
      end

      if Array(params[:include]).include? "ungraded_quizzes"
        quizzes_bookmark = Plannable::Bookmarker.new(Quizzes::Quiz, false, [:due_at, :created_at], :id)
        quizzes_scope = @current_user
                        .ungraded_quizzes(
                          needing_submitting: true,
                          scope_only: true
                        )
                        .reorder(:due_at, :id)
        quizzes_collection = BookmarkedCollection.wrap(quizzes_bookmark, quizzes_scope)
        quizzes_collection = BookmarkedCollection.transform(quizzes_collection) do |a|
          todo_item_json(a, @current_user, session, "submitting")
        end

        collections << ["quizzes", quizzes_collection]
      end

      paginated_collection = BookmarkedCollection.merge(*collections)
      todos = Api.paginate(paginated_collection, self, api_v1_user_todo_list_items_url)
      render json: todos
    end
  end

  # @API List counts for todo items
  # Counts of different todo items such as the number of assignments needing grading as well as the number of assignments needing submitting.
  #
  # @argument include[] [String, "ungraded_quizzes"]
  #   "ungraded_quizzes":: Optionally include ungraded quizzes (such as practice quizzes and surveys) in the list.
  #                        These will be returned under a +quiz+ key instead of an +assignment+ key in response elements.
  #
  # There is a limit to the number of todo items this endpoint will count.
  # It will only look at the first 100 todo items for the user. If the user has more than 100 todo items this count may not be reliable.
  # The largest reliable number for both counts is 100.
  #
  # @example_response
  #   {
  #     needs_grading_count: 32,
  #     assignments_needing_submitting: 10
  #   }
  def todo_item_count
    GuardRail.activate(:secondary) do
      return render_unauthorized_action unless @current_user

      grading = @current_user.submissions_needing_grading_count
      submitting = @current_user.assignments_needing_submitting(include_ungraded: true, scope_only: true, limit: nil).size
      if Array(params[:include]).include? "ungraded_quizzes"
        submitting += @current_user.ungraded_quizzes(needing_submitting: true, scope_only: true, limit: nil).size
      end
      render json: { needs_grading_count: grading, assignments_needing_submitting: submitting }
    end
  end

  include Api::V1::Assignment
  include Api::V1::CalendarEvent

  # @API List upcoming assignments, calendar events
  # A paginated list of the current user's upcoming events.
  #
  # @example_response
  #   [
  #     {
  #       "id"=>597,
  #       "title"=>"Upcoming Course Event",
  #       "description"=>"Attendance is correlated with passing!",
  #       "start_at"=>"2013-04-27T14:33:14Z",
  #       "end_at"=>"2013-04-27T14:33:14Z",
  #       "location_name"=>"Red brick house",
  #       "location_address"=>"110 Top of the Hill Dr.",
  #       "all_day"=>false,
  #       "all_day_date"=>nil,
  #       "created_at"=>"2013-04-26T14:33:14Z",
  #       "updated_at"=>"2013-04-26T14:33:14Z",
  #       "workflow_state"=>"active",
  #       "context_code"=>"course_12938",
  #       "child_events_count"=>0,
  #       "child_events"=>[],
  #       "parent_event_id"=>nil,
  #       "hidden"=>false,
  #       "url"=>"http://www.example.com/api/v1/calendar_events/597",
  #       "html_url"=>"http://www.example.com/calendar?event_id=597&include_contexts=course_12938"
  #     },
  #     {
  #       "id"=>"assignment_9729",
  #       "title"=>"Upcoming Assignment",
  #       "description"=>nil,
  #       "start_at"=>"2013-04-28T14:47:32Z",
  #       "end_at"=>"2013-04-28T14:47:32Z",
  #       "all_day"=>false,
  #       "all_day_date"=>"2013-04-28",
  #       "created_at"=>"2013-04-26T14:47:32Z",
  #       "updated_at"=>"2013-04-26T14:47:32Z",
  #       "workflow_state"=>"published",
  #       "context_code"=>"course_12942",
  #       "assignment"=>{
  #         "id"=>9729,
  #         "name"=>"Upcoming Assignment",
  #         "description"=>nil,
  #         "points_possible"=>10,
  #         "due_at"=>"2013-04-28T14:47:32Z",
  #         "assignment_group_id"=>2439,
  #         "automatic_peer_reviews"=>false,
  #         "grade_group_students_individually"=>nil,
  #         "grading_standard_id"=>nil,
  #         "grading_type"=>"points",
  #         "group_category_id"=>nil,
  #         "lock_at"=>nil,
  #         "peer_reviews"=>false,
  #         "position"=>1,
  #         "unlock_at"=>nil,
  #         "course_id"=>12942,
  #         "submission_types"=>["none"],
  #         "needs_grading_count"=>0,
  #         "html_url"=>"http://www.example.com/courses/12942/assignments/9729"
  #       },
  #       "url"=>"http://www.example.com/api/v1/calendar_events/assignment_9729",
  #       "html_url"=>"http://www.example.com/courses/12942/assignments/9729"
  #     }
  #   ]
  def upcoming_events
    return render_unauthorized_action unless @current_user

    GuardRail.activate(:secondary) do
      prepare_current_user_dashboard_items

      events = @upcoming_events.map do |e|
        event_json(e, @current_user, session)
      end

      render json: events
    end
  end

  # @API List Missing Submissions
  # A paginated list of past-due assignments for which the student does not have a submission.
  # The user sending the request must either be the student, an admin or a parent observer using the parent app
  #
  # @argument user_id
  #   the student's ID
  #
  # @argument observed_user_id [String]
  #   Return missing submissions for the given observed user. Must be accompanied by course_ids[].
  #   The user making the request must be observing the observed user in all the courses specified by
  #   course_ids[].
  #
  # @argument include[] [String, "planner_overrides"|"course"]
  #   "planner_overrides":: Optionally include the assignment's associated planner override, if it exists, for the current user.
  #                         These will be returned under a +planner_override+ key
  #   "course":: Optionally include the assignments' courses
  #
  # @argument filter[] [String, "submittable"|"current_grading_period"]
  #   "submittable":: Only return assignments that the current user can submit (i.e. filter out locked assignments)
  #   "current_grading_period":: Only return missing assignments that are in the current grading period
  #
  # @argument course_ids[] [String]
  #   Optionally restricts the list of past-due assignments to only those associated with the specified
  #   course IDs. Required if observed_user_id is passed.
  #
  # @returns [Assignment]
  def missing_submissions
    GuardRail.activate(:secondary) do
      user = api_find(User, params[:user_id])
      return unless @current_user && authorized_action(user, @current_user, :read)

      included_course_ids = api_find_all(Course, Array(params[:course_ids])).pluck(:id)

      if params.key?(:observed_user_id)
        return render_unauthorized_action if included_course_ids.empty?

        user = api_find(User, params[:observed_user_id])
        valid_course_ids = @current_user.observer_enrollments.active.where(associated_user_id: params[:observed_user_id]).shard(@current_user).pluck(:course_id)
        return render_unauthorized_action unless (included_course_ids - valid_course_ids).empty?
      end

      filter = Array(params[:filter])
      only_submittable = filter.include?("submittable")
      only_current_grading_period = filter.include?("current_grading_period")

      course_ids = user.participating_student_course_ids
      # participating_student_course_ids returns ids relative to user, but included_course_ids are relative to the current shard
      course_ids.map! { |course_id| Shard.relative_id_for(course_id, user.shard, Shard.current) }
      course_ids = course_ids.select { |id| included_course_ids.include?(id) } unless included_course_ids.empty?

      submissions = Shard.partition_by_shard(course_ids) do |shard_course_ids|
        subs = Submission.active.preload(:assignment)
                         .missing
                         .where(user_id: user.id,
                                assignments: { context_id: shard_course_ids })
                         .where("late_policy_status IS NULL OR late_policy_status != ?", "none")
                         .merge(Assignment.published)
        subs = subs.merge(Assignment.not_locked) if only_submittable
        subs = subs.in_current_grading_period_for_courses(shard_course_ids) if only_current_grading_period
        subs.order(:cached_due_date, :id)
      end
      assignments = Api.paginate(submissions, self, api_v1_user_missing_submissions_url).map(&:assignment)

      includes = Array(params[:include])
      planner_overrides = includes.include?("planner_overrides")
      include_course = includes.include?("course")
      ActiveRecord::Associations.preload(assignments, :context) if include_course
      DatesOverridable.preload_override_data_for_objects(assignments)

      json = assignments.map do |as|
        assmt_json = assignment_json(as, user, session, include_planner_override: planner_overrides)
        assmt_json["course"] = course_json(as.context, user, session, [], nil) if include_course
        assmt_json
      end

      render json:
    end
  end

  def ignore_item
    unless %w[grading submitting reviewing moderation].include?(params[:purpose])
      return render(json: { ignored: false }, status: :bad_request)
    end

    @current_user.ignore_item!(ActiveRecord::Base.find_by_asset_string(params[:asset_string], ["Assignment", "AssessmentRequest", "Quizzes::Quiz", "SubAssignment"]),
                               params[:purpose],
                               params[:permanent] == "1")
    render json: { ignored: true }
  end

  # @API Hide a stream item
  # Hide the given stream item.
  #
  # @example_request
  #    curl https://<canvas>/api/v1/users/self/activity_stream/<stream_item_id> \
  #       -X DELETE \
  #       -H 'Authorization: Bearer <token>'
  #
  # @example_response
  #     {
  #       "hidden": true
  #     }
  def ignore_stream_item
    @current_user.shard.activate do # can't just pass in the user's shard to relative_id_for, since local ids will be incorrectly scoped to the current shard, not the user's
      if (item = @current_user.stream_item_instances.where(stream_item_id: Shard.relative_id_for(params[:id], Shard.current, Shard.current)).first)
        item.update_attribute(:hidden, true) # observer handles cache invalidation
      end
    end
    render json: { hidden: true }
  end

  # @API Hide all stream items
  # Hide all stream items for the user
  #
  # @example_request
  #    curl https://<canvas>/api/v1/users/self/activity_stream \
  #       -X DELETE \
  #       -H 'Authorization: Bearer <token>'
  #
  # @example_response
  #     {
  #       "hidden": true
  #     }
  def ignore_all_stream_items
    @current_user.shard.activate do # can't just pass in the user's shard to relative_id_for, since local ids will be incorrectly scoped to the current shard, not the user's
      @current_user.stream_item_instances.where(hidden: false).each do |item|
        item.update_attribute(:hidden, true) # observer handles cache invalidation
      end
    end
    render json: { hidden: true }
  end

  # @API Upload a file
  #
  # Upload a file to the user's personal files section.
  #
  # This API endpoint is the first step in uploading a file to a user's files.
  # See the {file:file.file_uploads.html File Upload Documentation} for details on
  # the file upload workflow.
  #
  # Note that typically users will only be able to upload files to their
  # own files section. Passing a user_id of +self+ is an easy shortcut
  # to specify the current user.
  def create_file
    @user = api_find(User, params[:user_id])
    @attachment = @user.attachments.build
    if authorized_action(@attachment, @current_user, :create)
      @context = @user
      api_attachment_preflight(@current_user, request, check_quota: true)
    end
  end

  def close_notification
    @current_user.close_announcement(AccountNotification.find(params[:id]))
    render json: @current_user
  end

  def delete_user_service
    deleted = @current_user.user_services.find(params[:id]).destroy
    if deleted.service == "google_drive"
      Rails.cache.delete(["google_drive_tokens", @current_user].cache_key)
    end
    render json: { deleted: true }
  end

  ServiceCredentials = Struct.new(:service_user_name, :decrypted_password)

  def create_user_service
    user_name = params[:user_service][:user_name]
    password = params[:user_service][:password]
    service = ServiceCredentials.new(user_name, password)
    if params[:user_service][:service] == "diigo"
      Diigo::Connection.diigo_get_bookmarks(service)
    else
      return render json: { errors: true }, status: :bad_request
    end
    @service = UserService.register_from_params(@current_user, params[:user_service])
    render json: @service
  rescue => e
    Canvas::Errors.capture_exception(:user_service, e)
    render json: { errors: true }, status: :bad_request
  end

  def services
    params[:service_types] ||= params[:service_type]
    json = Rails.cache.fetch(["user_services", @current_user, params[:service_type]].cache_key) do
      @services = @current_user.user_services
      if params[:service_types]
        @services = @services.of_type(params[:service_types]&.split(","))
      end
      @services.map { |s| s.as_json(only: %i[service_user_id service_user_url service_user_name service type id]) }
    end
    render json:
  end

  def bookmark_search
    service = @current_user.user_services.where(type: "BookmarkService", service: params[:service_type]).first
    render json: service&.find_bookmarks
  end

  def show
    GuardRail.activate(:secondary) do
      # we _don't_ want to get context if the user is the context
      # so that for missing user context we can 401, but for others we can 404
      get_context(user_scope: User) if params[:account_id] || params[:course_id] || params[:group_id]

      @context_account = @context.is_a?(Account) ? @context : @domain_root_account
      scope = (value_to_boolean(params[:include_deleted_users]) && @context.is_a?(Account)) ? @context.pseudonym_users : (@context&.all_users || User)
      @user = api_find_all(scope, [params[:id]]).first
      return render_unauthorized_action unless @user&.grants_right?(@current_user, session, :read_full_profile)

      @context ||= @user

      add_crumb(t("crumbs.profile", "%{user}'s profile", user: @user.short_name), (@user == @current_user) ? user_profile_path(@current_user) : user_path(@user))

      @group_memberships = @user.cached_current_group_memberships_by_date

      # restrict group memberships view for other users
      if @user != @current_user
        @group_memberships = @group_memberships.select { |m| m.grants_right?(@current_user, session, :read) }
      end

      # course_section and enrollment term will only be used if the enrollment dates haven't been cached yet;
      # maybe should just look at the first enrollment and check if it's cached to decide if we should include
      # them here
      @enrollments = @user.enrollments
                          .shard(@user)
                          .where("enrollments.workflow_state<>'deleted' AND courses.workflow_state<>'deleted'")
                          .eager_load(:course)
                          .preload(:associated_user, :course_section, :enrollment_state, course: { enrollment_term: :enrollment_dates_overrides }).to_a

      # restrict course enrollments view for other users
      if @user != @current_user
        @enrollments = @enrollments.select { |e| e.grants_right?(@current_user, session, :read) }
      end

      @enrollments = @enrollments.sort_by { |e| [e.state_sortable, e.rank_sortable, e.course.name] }
      # pre-populate the reverse association
      @enrollments.each { |e| e.user = @user }

      @show_page_views = !!(page_views_enabled? && @user.grants_right?(@current_user, session, :view_statistics))

      status = @user.deleted? ? 404 : 200
      respond_to do |format|
        format.html do
          @body_classes << "full-width"

          js_permissions = {
            can_view_user_generated_access_tokens: @user.grants_right?(@current_user, :view_user_generated_access_tokens),
            can_manage_sis_pseudonyms: @context_account.root_account.grants_right?(@current_user, :manage_sis),
            can_manage_user_details: @user.grants_right?(@current_user, :manage_user_details),
            can_manage_dsr_requests: @context_account.grants_right?(@current_user, :manage_dsr_requests)
          }
          if @context_account.root_account.feature_enabled?(:temporary_enrollments)
            js_permissions[:can_read_sis] = @context_account.grants_right?(@current_user, session, :read_sis)
            js_permissions[:can_add_temporary_enrollments] = @context_account.grants_right?(@current_user, session, :temporary_enrollments_add)
            js_permissions[:can_edit_temporary_enrollments] = @context_account.grants_right?(@current_user, session, :temporary_enrollments_edit)
            js_permissions[:can_delete_temporary_enrollments] = @context_account.grants_right?(@current_user, session, :temporary_enrollments_delete)
            js_permissions[:can_view_temporary_enrollments] =
              @context_account.grants_any_right?(@current_user, session, *RoleOverride::MANAGE_TEMPORARY_ENROLLMENT_PERMISSIONS)
            js_permissions[:can_allow_course_admin_actions] = @context_account.grants_right?(@current_user, session, :allow_course_admin_actions)
            js_permissions[:can_add_ta] = @context_account.grants_right?(@current_user, session, :add_ta_to_course)
            js_permissions[:can_add_student] = @context_account.grants_right?(@current_user, session, :add_student_to_course)
            js_permissions[:can_add_teacher] = @context_account.grants_right?(@current_user, session, :add_teacher_to_course)
            js_permissions[:can_add_designer] = @context_account.grants_right?(@current_user, session, :add_designer_to_course)
            js_permissions[:can_add_observer] = @context_account.grants_right?(@current_user, session, :add_observer_to_course)
          end

          timezones = I18nTimeZone.all.map { |tz| { name: tz.name, name_with_hour_offset: tz.to_s } }
          default_timezone_name = @domain_root_account.try(:default_time_zone)&.name || "Mountain Time (US & Canada)"

          js_env({
                   CONTEXT_USER_DISPLAY_NAME: @user.short_name,
                   USER_ID: @user.id,
                   COURSE_ROLES: Role.course_role_data_for_account(@context_account, @current_user),
                   PERMISSIONS: js_permissions,
                   ROOT_ACCOUNT_ID: @context_account.root_account.id,
                   TIMEZONES: timezones,
                   DEFAULT_TIMEZONE_NAME: default_timezone_name,
                 })
          render status:
        end
        format.json do
          includes = %w[locale avatar_url]
          includes << "deleted_pseudonyms" if value_to_boolean(params[:include_deleted_users])
          render json: user_json(@user,
                                 @current_user,
                                 session,
                                 includes,
                                 @current_user.pseudonym.account),
                 status:
        end
      end
    end
  end

  # @API Show user details
  #
  # Shows details for user.
  #
  # Also includes an attribute "permissions", a non-comprehensive list of permissions for the user.
  # Example:
  #   !!!javascript
  #   "permissions": {
  #    "can_update_name": true, // Whether the user can update their name.
  #    "can_update_avatar": false, // Whether the user can update their avatar.
  #    "limit_parent_app_web_access": false // Whether the user can interact with Canvas web from the Canvas Parent app.
  #   }
  #
  # @argument include[] [String, "uuid", "last_login"]
  #   Array of additional information to include on the user record.
  #   "locale", "avatar_url", "permissions", "email", and "effective_locale"
  #   will always be returned
  #
  # @example_request
  #   curl https://<canvas>/api/v1/users/self \
  #       -X GET \
  #       -H 'Authorization: Bearer <token>'
  #
  # @returns User
  def api_show
    @user = api_find(User, params[:id])
    if @user.grants_right?(@current_user, session, :api_show_user)
      includes = api_show_includes
      # would've preferred to pass User.with_last_login as the collection to
      # api_find but the implementation of that scope appears to be incompatible
      # with what api_find does
      if includes.include?("last_login")
        pseudonyms =
          SisPseudonym.for(
            @user,
            @domain_root_account,
            type: :implicit,
            require_sis: false,
            include_all_pseudonyms: true
          )
        @user.last_login = pseudonyms&.filter_map(&:current_login_at)&.max
      end

      render json: user_json(@user, @current_user, session, includes, @domain_root_account),
             status: @user.deleted? ? 404 : 200
    else
      raise ActiveRecord::RecordNotFound
    end
  end

  def external_tool
    timing_start = Process.clock_gettime(Process::CLOCK_MONOTONIC)
    placement = :user_navigation
    @tool = Lti::ToolFinder.from_id!(params[:id], @domain_root_account, placement:)
    @opaque_id = @tool.opaque_identifier_for(@current_user, context: @domain_root_account)
    @resource_type = "user_navigation"

    success_url = user_profile_url(@current_user)
    @return_url = named_context_url(@current_user, :context_external_content_success_url, "external_tool_redirect", { include_host: true })
    @redirect_return = true
    @context = @current_user
    js_env(redirect_return_success_url: success_url,
           redirect_return_cancel_url: success_url)

    @lti_launch = @tool.settings["post_only"] ? Lti::Launch.new(post_only: true) : Lti::Launch.new
    opts = {
      resource_type: @resource_type,
      link_code: @opaque_id,
      domain: HostUrl.context_host(@domain_root_account, request.host)
    }

    @tool_form_id = random_lti_tool_form_id
    js_env(LTI_TOOL_FORM_ID: @tool_form_id)

    variable_expander = Lti::VariableExpander.new(@domain_root_account, @context, self, {
                                                    current_user: @current_user,
                                                    current_pseudonym: @current_pseudonym,
                                                    tool: @tool,
                                                    placement:
                                                  })
    Canvas::LiveEvents.asset_access(@tool, "external_tools", @current_user.class.name, nil)
    adapter = if @tool.use_1_3?
                Lti::LtiAdvantageAdapter.new(
                  tool: @tool,
                  user: @current_user,
                  context: @domain_root_account,
                  return_url: @return_url,
                  expander: variable_expander,
                  include_storage_target: !in_lti_mobile_webview?,
                  opts:
                )
              else
                Lti::LtiOutboundAdapter.new(@tool, @current_user, @domain_root_account).prepare_tool_launch(@return_url, variable_expander, opts)
              end

    @lti_launch.params = adapter.generate_post_payload
    @lti_launch.resource_url = @tool.login_or_launch_url(extension_type: placement)
    @lti_launch.link_text = @tool.label_for(placement, I18n.locale)
    @lti_launch.analytics_id = @tool.tool_id
    Lti::LogService.new(tool: @tool, context: @domain_root_account, user: @current_user, session_id: session[:session_id], placement:, launch_type: :direct_link, launch_url: @lti_launch.resource_url).call

    set_active_tab @tool.asset_string
    add_crumb(@current_user.short_name, user_profile_path(@current_user))

    @display_override = if @domain_root_account.feature_enabled?("open_tools_in_new_tab") && @tool.extension_setting("user_navigation", "windowTarget") == "_blank"
                          "borderless"
                        else
                          nil
                        end

    render Lti::AppUtil.display_template(@tool.display_type(placement), display_override: @display_override)
    timing_end = Process.clock_gettime(Process::CLOCK_MONOTONIC)
    InstStatsd::Statsd.timing("lti.user_external_tool.request_time", timing_end - timing_start, tags: { lti_version: @tool.lti_version })
  end

  def new
    return redirect_to(root_url) if @current_user

    if @domain_root_account.feature_enabled?(:login_registration_ui_identity)
      Rails.logger.debug "Redirecting to register_landing_path"
      return redirect_to(register_landing_path)
    end

    run_login_hooks
    @include_recaptcha = recaptcha_enabled?
    js_env ACCOUNT: account_json(@domain_root_account, nil, session, ["registration_settings"]),
           PASSWORD_POLICY: @domain_root_account.password_policy
    render layout: "bare"
  end

  include Api::V1::User
  include Api::V1::Avatar
  include Api::V1::Account

  # @API Create a user
  # Create and return a new user and pseudonym for an account.
  #
  # [DEPRECATED (for self-registration only)] If you don't have the "Modify
  # login details for users" permission, but self-registration is enabled
  # on the account, you can still use this endpoint to register new users.
  # Certain fields will be required, and others will be ignored (see below).
  #
  # @argument user[name] [String]
  #   The full name of the user. This name will be used by teacher for grading.
  #   Required if this is a self-registration.
  #
  # @argument user[short_name] [String]
  #   User's name as it will be displayed in discussions, messages, and comments.
  #
  # @argument user[sortable_name] [String]
  #   User's name as used to sort alphabetically in lists.
  #
  # @argument user[time_zone] [String]
  #   The time zone for the user. Allowed time zones are
  #   {http://www.iana.org/time-zones IANA time zones} or friendlier
  #   {http://api.rubyonrails.org/classes/ActiveSupport/TimeZone.html Ruby on Rails time zones}.
  #
  # @argument user[locale] [String]
  #   The user's preferred language, from the list of languages Canvas supports.
  #   This is in RFC-5646 format.
  #
  # @argument user[terms_of_use] [Boolean]
  #   Whether the user accepts the terms of use. Required if this is a
  #   self-registration and this canvas instance requires users to accept
  #   the terms (on by default).
  #
  #   If this is true, it will mark the user as having accepted the terms of use.
  #
  # @argument user[skip_registration] [Boolean]
  #   Automatically mark the user as registered.
  #
  #   If this is true, it is recommended to set <tt>"pseudonym[send_confirmation]"</tt> to true as well.
  #   Otherwise, the user will not receive any messages about their account creation.
  #
  #   The users communication channel confirmation can be skipped by setting
  #   <tt>"communication_channel[skip_confirmation]"</tt> to true as well.
  #
  # @argument pseudonym[unique_id] [Required, String]
  #   User's login ID. If this is a self-registration, it must be a valid
  #   email address.
  #
  # @argument pseudonym[password] [String]
  #   User's password. Cannot be set during self-registration.
  #
  # @argument pseudonym[sis_user_id] [String]
  #   SIS ID for the user's account. To set this parameter, the caller must be
  #   able to manage SIS permissions.
  #
  # @argument pseudonym[integration_id] [String]
  #   Integration ID for the login. To set this parameter, the caller must be able to
  #   manage SIS permissions. The Integration ID is a secondary
  #   identifier useful for more complex SIS integrations.
  #
  # @argument pseudonym[send_confirmation] [Boolean]
  #   Send user notification of account creation if true.
  #   Automatically set to true during self-registration.
  #
  # @argument pseudonym[force_self_registration] [Boolean]
  #   Send user a self-registration style email if true.
  #   Setting it means the users will get a notification asking them
  #   to "complete the registration process" by clicking it, setting
  #   a password, and letting them in.  Will only be executed on
  #   if the user does not need admin approval.
  #   Defaults to false unless explicitly provided.
  #
  # @argument pseudonym[authentication_provider_id] [String]
  #   The authentication provider this login is associated with. Logins
  #   associated with a specific provider can only be used with that provider.
  #   Legacy providers (LDAP, CAS, SAML) will search for logins associated with
  #   them, or unassociated logins. New providers will only search for logins
  #   explicitly associated with them. This can be the integer ID of the
  #   provider, or the type of the provider (in which case, it will find the
  #   first matching provider).
  #
  # @argument communication_channel[type] [String]
  #   The communication channel type, e.g. 'email' or 'sms'.
  #
  # @argument communication_channel[address] [String]
  #   The communication channel address, e.g. the user's email address.
  #
  # @argument communication_channel[confirmation_url] [Boolean]
  #   Only valid for account admins. If true, returns the new user account
  #   confirmation URL in the response.
  #
  # @argument communication_channel[skip_confirmation] [Boolean]
  #   Only valid for site admins and account admins making requests; If true, the channel is
  #   automatically validated and no confirmation email or SMS is sent.
  #   Otherwise, the user must respond to a confirmation message to confirm the
  #   channel.
  #
  #   If this is true, it is recommended to set <tt>"pseudonym[send_confirmation]"</tt> to true as well.
  #   Otherwise, the user will not receive any messages about their account creation.
  #
  # @argument force_validations [Boolean]
  #   If true, validations are performed on the newly created user (and their associated pseudonym)
  #   even if the request is made by a privileged user like an admin. When set to false,
  #   or not included in the request parameters, any newly created users are subject to
  #   validations unless the request is made by a user with a 'manage_user_logins' right.
  #   In which case, certain validations such as 'require_acceptance_of_terms' and
  #   'require_presence_of_name' are not enforced. Use this parameter to return helpful json
  #   errors while building users with an admin request.
  #
  # @argument enable_sis_reactivation [Boolean]
  #   When true, will first try to re-activate a deleted user with matching sis_user_id if possible.
  #   This is commonly done with +user[skip_registration]+ and +communication_channel[skip_confirmation]+
  #   so that the default communication_channel is also restored.
  #
  # @argument destination [URL]
  #
  #   If you're setting the password for the newly created user, you can provide this param
  #   with a valid URL pointing into this Canvas installation, and the response will include
  #   a destination field that's a URL that you can redirect a browser to and have the newly
  #   created user automatically logged in. The URL is only valid for a short time, and must
  #   match the domain this request is directed to, and be for a well-formed path that Canvas
  #   can recognize.
  #
  # @argument initial_enrollment_type [String]
  #   `observer` if doing a self-registration with a pairing code. This allows setting the
  #   password during user creation.
  #
  # @argument pairing_code[code] [String]
  #   If provided and valid, will link the new user as an observer to the student's whose
  #   pairing code is given.
  #
  # @returns User
  def create
    create_user
  end

  # @API [DEPRECATED] Self register a user
  # Self register and return a new user and pseudonym for an account.
  #
  # If self-registration is enabled on the account, you can use this
  # endpoint to self register new users.
  #
  # @argument user[name] [Required, String]
  #   The full name of the user. This name will be used by teacher for grading.
  #
  #
  # @argument user[short_name] [String]
  #   User's name as it will be displayed in discussions, messages, and comments.
  #
  # @argument user[sortable_name] [String]
  #   User's name as used to sort alphabetically in lists.
  #
  # @argument user[time_zone] [String]
  #   The time zone for the user. Allowed time zones are
  #   {http://www.iana.org/time-zones IANA time zones} or friendlier
  #   {http://api.rubyonrails.org/classes/ActiveSupport/TimeZone.html Ruby on Rails time zones}.
  #
  # @argument user[locale] [String]
  #   The user's preferred language, from the list of languages Canvas supports.
  #   This is in RFC-5646 format.
  #
  # @argument user[terms_of_use] [Required, Boolean]
  #   Whether the user accepts the terms of use.
  #
  # @argument pseudonym[unique_id] [Required, String]
  #   User's login ID. Must be a valid email address.
  #
  # @argument communication_channel[type] [String]
  #   The communication channel type, e.g. 'email' or 'sms'.
  #
  # @argument communication_channel[address] [String]
  #   The communication channel address, e.g. the user's email address.
  #
  # @returns User
  def create_self_registered_user
    create_user
  end

  BOOLEAN_PREFS = %i[
    manual_mark_as_read
    collapse_global_nav
    collapse_course_nav
    hide_dashcard_color_overlays
    release_notes_badge_disabled
    comment_library_suggestions_enabled
    elementary_dashboard_disabled
    default_to_block_editor
    widget_dashboard_user_preference
  ].freeze

  # @API Update user settings.
  # Update an existing user's settings.
  #
  # @argument manual_mark_as_read [Boolean]
  #   If true, require user to manually mark discussion posts as read (don't
  #   auto-mark as read).
  #
  # @argument release_notes_badge_disabled [Boolean]
  #   If true, hide the badge for new release notes.
  #
  # @argument collapse_global_nav [Boolean]
  #   If true, the user's page loads with the global navigation collapsed
  #
  # @argument collapse_course_nav [Boolean]
  #   If true, the user's course pages will load with the course navigation
  #   collapsed.
  #
  # @argument hide_dashcard_color_overlays [Boolean]
  #   If true, images on course cards will be presented without being tinted
  #   to match the course color.
  #
  # @argument comment_library_suggestions_enabled [Boolean]
  #   If true, suggestions within the comment library will be shown.
  #
  # @argument elementary_dashboard_disabled [Boolean]
  #   If true, will display the user's preferred class Canvas dashboard
  #   view instead of the canvas for elementary view.
  #
  # @argument widget_dashboard_user_preference [Boolean]
  #   If true, enables the widget dashboard for the user. Only applies
  #   when the widget_dashboard feature is enabled at the account level.
  #   Defaults to true when the feature becomes available.
  #
  # @example_request
  #
  #   curl 'https://<canvas>/api/v1/users/<user_id>/settings \
  #     -X PUT \
  #     -F 'manual_mark_as_read=true'
  #     -H 'Authorization: Bearer <token>'
  def settings
    user = api_find(User, params[:id])

    case
    when request.get?
      return unless authorized_action(user, @current_user, :read)

      render json: BOOLEAN_PREFS.index_with { |pref| !!user.preferences[pref] }
    when request.put?
      return unless authorized_action(user, @current_user, [:manage, :manage_user_details])

      BOOLEAN_PREFS.each do |pref|
        user.preferences[pref] = value_to_boolean(params[pref]) unless params[pref].nil?
      end

      respond_to do |format|
        format.json do
          if user.save
            render json: BOOLEAN_PREFS.index_with { |pref| !!user.preferences[pref] }
          else
            render(json: user.errors, status: :bad_request)
          end
        end
      end
    end
  end

  def get_new_user_tutorial_statuses
    user = api_find(User, params[:id])
    unless user == @current_user
      return render(json: { message: "This endpoint only works against the current user" }, status: :unauthorized)
    end
    return unless authorized_action(user, @current_user, :manage)

    render_new_user_tutorial_statuses(user)
  end

  def set_new_user_tutorial_status
    user = api_find(User, params[:id])
    unless user == @current_user
      return render(json: { message: "This endpoint only works against the current user" }, status: :unauthorized)
    end

    valid_names = %w[home
                     modules
                     pages
                     assignments
                     quizzes
                     settings
                     files
                     people
                     announcements
                     grades
                     discussions
                     syllabus
                     collaborations
                     import
                     conferences]

    # Check if the page_name is valid
    unless valid_names.include?(params[:page_name])
      return render(json: { message: "Invalid Page Name Provided" }, status: :bad_request)
    end

    statuses = user.new_user_tutorial_statuses
    statuses[params[:page_name]] = value_to_boolean(params[:collapsed])
    user.set_preference(:new_user_tutorial_statuses, statuses)

    respond_to do |format|
      format.json do
        if user.save
          render_new_user_tutorial_statuses(user)
        else
          render(json: user.errors, status: :bad_request)
        end
      end
    end
  end

  # @API Get custom colors
  # Returns all custom colors that have been saved for a user.
  #
  # @example_request
  #
  #   curl 'https://<canvas>/api/v1/users/<user_id>/colors/ \
  #     -X GET \
  #     -H 'Authorization: Bearer <token>'
  #
  # @example_response
  #   {
  #     "custom_colors": {
  #       "course_42": "#abc123",
  #       "course_88": "#123abc"
  #     }
  #   }
  #
  def get_custom_colors
    user = api_find(User, params[:id])
    return unless authorized_action(user, @current_user, :read)

    render(json: { custom_colors: user.custom_colors })
  end

  # @API Get custom color
  # Returns the custom colors that have been saved for a user for a given context.
  #
  # The asset_string parameter should be in the format 'context_id', for example
  # 'course_42'.
  #
  # @example_request
  #
  #   curl 'https://<canvas>/api/v1/users/<user_id>/colors/<asset_string> \
  #     -X GET \
  #     -H 'Authorization: Bearer <token>'
  #
  # @example_response
  #   {
  #     "hexcode": "#abc123"
  #   }
  def get_custom_color
    user = api_find(User, params[:id])

    return unless authorized_action(user, @current_user, :read)

    if user.custom_colors[params[:asset_string]].nil?
      raise(ActiveRecord::RecordNotFound, "Asset does not have an associated color.")
    end

    render(json: { hexcode: user.custom_colors[params[:asset_string]] })
  end

  # @API Update custom color
  # Updates a custom color for a user for a given context.  This allows
  # colors for the calendar and elsewhere to be customized on a user basis.
  #
  # The asset string parameter should be in the format 'context_id', for example
  # 'course_42'
  #
  # @argument hexcode [String]
  #   The hexcode of the color to set for the context, if you choose to pass the
  #   hexcode as a query parameter rather than in the request body you should
  #   NOT include the '#' unless you escape it first.
  #
  # @example_request
  #
  #   curl 'https://<canvas>/api/v1/users/<user_id>/colors/<asset_string> \
  #     -X PUT \
  #     -F 'hexcode=fffeee'
  #     -H 'Authorization: Bearer <token>'
  #
  # @example_response
  #   {
  #     "hexcode": "#abc123"
  #   }
  def set_custom_color
    user = api_find(User, params[:id])

    return unless authorized_action(user, @current_user, [:manage, :manage_user_details])

    raise(ActiveRecord::RecordNotFound, "Asset does not exist") unless (context = Context.find_by_asset_string(params[:asset_string]))

    # Check if the hexcode is valid
    unless valid_hexcode?(params[:hexcode])
      return render(json: { message: "Invalid Hexcode Provided" }, status: :bad_request)
    end

    user.shard.activate do
      colors = user.custom_colors
      # translate asset string to be relative to user's shard
      unless params[:hexcode].nil?
        colors[context.asset_string] = normalize_hexcode(params[:hexcode])
      end

      respond_to do |format|
        format.json do
          if user.set_preference(:custom_colors, colors)
            enrollment_types_tags = user.participating_enrollments.pluck(:type).uniq.map { |type| "enrollment_type:#{type}" }
            InstStatsd::Statsd.distributed_increment("user.set_custom_color", tags: enrollment_types_tags)
            render(json: { hexcode: colors[context.asset_string] })
          else
            render(json: user.errors, status: :bad_request)
          end
        end
      end
    end
  end

  # @API Update text editor preference
  # Updates a user's default choice for text editor.  This allows
  # the Choose an Editor propmts to preload the user's preference.
  #
  #
  # @argument text_editor_preference  [String, "block_editor"|"rce"|""]
  #   The identifier for the editor.
  #
  # @example_request
  #
  #   curl 'https://<canvas>/api/v1/users/<user_id>/prefered_editor \
  #     -X PUT \
  #     -F 'text_editor_preference=rce'
  #     -H 'Authorization: Bearer <token>'
  #
  # @example_response
  #   {
  #     "text_editor_preference": "rce"
  #   }
  def set_text_editor_preference
    user = api_find(User, params[:id])

    return unless authorized_action(user, @current_user, [:manage, :manage_user_details])

    raise ActiveRecord::RecordInvalid if %w[rce block_editor].exclude?(params[:text_editor_preference]) && params[:text_editor_preference] != ""

    params[:text_editor_preference] = nil if params[:text_editor_preference] == ""

    if user.set_preference(:text_editor_preference, params[:text_editor_preference])
      render(json: { text_editor_preference: user.reload.get_preference(:text_editor_preference) })
    else
      render(json: user.errors, status: :bad_request)
    end
  end

  # @API Update files UI version preference
  # Updates a user's default choice for files UI version. This allows
  # the files UI to preload the user's preference.
  #
  # @argument files_ui_version [String, "v1"|"v2"]
  #   The identifier for the files UI version.
  #
  # @example_request
  #
  #   curl 'https://<canvas>/api/v1/users/<user_id>/files_ui_version_preference \
  #     -X PUT \
  #     -F 'files_ui_version=v2'
  #     -H 'Authorization: Bearer <token>'
  #
  # @example_response
  #   {
  #     "files_ui_version": "v2"
  #   }

  def set_files_ui_version_preference
    user = api_find(User, params[:id])

    return unless authorized_action(user, @current_user, [:manage, :manage_user_details])

    if %w[v1 v2].exclude?(params[:files_ui_version])
      return render(json: { message: "Invalid files_ui_version provided" }, status: :bad_request)
    end

    if user.set_preference(:files_ui_version, params[:files_ui_version])
      render(json: { files_ui_version: user.reload.get_preference(:files_ui_version) })
    else
      render(json: user.errors, status: :bad_request)
    end
  end

  # @API Get dashboard positions
  #
  # Returns all dashboard positions that have been saved for a user.
  #
  # @example_request
  #
  #   curl 'https://<canvas>/api/v1/users/<user_id>/dashboard_positions/ \
  #     -X GET \
  #     -H 'Authorization: Bearer <token>'
  #
  # @example_response
  #   {
  #     "dashboard_positions": {
  #       "course_42": 2,
  #       "course_88": 1
  #     }
  #   }
  #
  def get_dashboard_positions
    user = api_find(User, params[:id])
    return unless authorized_action(user, @current_user, :read)

    render(json: { dashboard_positions: user.dashboard_positions })
  end

  # @API Update dashboard positions
  #
  # Updates the dashboard positions for a user for a given context.  This allows
  # positions for the dashboard cards and elsewhere to be customized on a per
  # user basis.
  #
  # The asset string parameter should be in the format 'context_id', for example
  # 'course_42'
  #
  # @example_request
  #
  #   curl 'https://<canvas>/api/v1/users/<user_id>/dashboard_positions/ \
  #     -X PUT \
  #     -F 'dashboard_positions[course_42]=1' \
  #     -F 'dashboard_positions[course_53]=2' \
  #     -F 'dashboard_positions[course_10]=3' \
  #     -H 'Authorization: Bearer <token>'
  #
  # @example_response
  #   {
  #     "dashboard_positions": {
  #       "course_10": 3,
  #       "course_42": 1,
  #       "course_53": 2
  #     }
  #   }
  def set_dashboard_positions
    user = api_find(User, params[:id])

    return unless authorized_action(user, @current_user, [:manage, :manage_user_details])

    params[:dashboard_positions].each do |key, val|
      context = Context.find_by_asset_string(key)
      if context.nil?
        raise(ActiveRecord::RecordNotFound, "Asset #{key} does not exist")
      end
      return unless authorized_action(context, @current_user, :read)

      begin
        position = Integer(val)
        if position.abs > 1_000
          # validate that the value used is less than unreasonable, but without any real effort
          return render(json: { message: "Position #{position} is too high. Your dashboard cards can probably be sorted with numbers 1-5, you could even use a 0." }, status: :bad_request)
        end
      rescue ArgumentError
        render(json: { message: "Invalid position provided" }, status: :bad_request)
      end
      return if performed?
    end

    user.set_dashboard_positions(user.dashboard_positions.merge(params[:dashboard_positions].to_unsafe_h))

    respond_to do |format|
      format.json do
        if user.save
          render(json: { dashboard_positions: user.dashboard_positions })
        else
          render(json: user.errors, status: :bad_request)
        end
      end
    end
  end

  include Pronouns

  # @API Edit a user
  # Modify an existing user. To modify a user's login, see the documentation for logins.
  #
  # @argument user[name] [String]
  #   The full name of the user. This name will be used by teacher for grading.
  #
  # @argument user[short_name] [String]
  #   User's name as it will be displayed in discussions, messages, and comments.
  #
  # @argument user[sortable_name] [String]
  #   User's name as used to sort alphabetically in lists.
  #
  # @argument user[time_zone] [String]
  #   The time zone for the user. Allowed time zones are
  #   {http://www.iana.org/time-zones IANA time zones} or friendlier
  #   {http://api.rubyonrails.org/classes/ActiveSupport/TimeZone.html Ruby on Rails time zones}.
  #
  # @argument user[email] [String]
  #   The default email address of the user.
  #
  # @argument user[locale] [String]
  #   The user's preferred language, from the list of languages Canvas supports.
  #   This is in RFC-5646 format.
  #
  # @argument user[avatar][token] [String]
  #   A unique representation of the avatar record to assign as the user's
  #   current avatar. This token can be obtained from the user avatars endpoint.
  #   This supersedes the +user[avatar][url]+ argument, and if both are included
  #   the url will be ignored. Note: this is an internal representation and is
  #   subject to change without notice. It should be consumed with this api
  #   endpoint and used in the user update endpoint, and should not be
  #   constructed by the client.
  #
  # @argument user[avatar][url] [String]
  #   To set the user's avatar to point to an external url, do not include a
  #   token and instead pass the url here. Warning: For maximum compatibility,
  #   please use 128 px square images.
  #
  # @argument user[avatar][state] [String, "none", "submitted", "approved", "locked", "reported", "re_reported"]
  #   To set the state of user's avatar. Only valid for account administrator.
  #
  # @argument user[title] [String]
  #   Sets a title on the user profile. (See {api:ProfileController#settings Get user profile}.)
  #   Profiles must be enabled on the root account.
  #
  # @argument user[bio] [String]
  #   Sets a bio on the user profile. (See {api:ProfileController#settings Get user profile}.)
  #   Profiles must be enabled on the root account.
  #
  # @argument user[pronunciation] [String]
  #   Sets name pronunciation on the user profile. (See {api:ProfileController#settings Get user profile}.)
  #   Profiles and name pronunciation must be enabled on the root account.
  #
  # @argument user[pronouns] [String]
  #   Sets pronouns on the user profile.
  #   Passing an empty string will empty the user's pronouns
  #   Only Available Pronouns set on the root account are allowed
  #   Adding and changing pronouns must be enabled on the root account.
  #
  # @argument user[event] [String, "suspend"|"unsuspend"]
  #   Suspends or unsuspends all logins for this user that the calling user
  #   has permission to
  #
  # @argument override_sis_stickiness [boolean]
  #   Default is true. If false, any fields containing “sticky” changes will not be updated.
  #   See SIS CSV Format documentation for information on which fields can have SIS stickiness
  #
  # @example_request
  #
  #   curl 'https://<canvas>/api/v1/users/133' \
  #        -X PUT \
  #        -F 'user[name]=Sheldon Cooper' \
  #        -F 'user[short_name]=Shelly' \
  #        -F 'user[time_zone]=Pacific Time (US & Canada)' \
  #        -F 'user[avatar][token]=<opaque_token>' \
  #        -H "Authorization: Bearer <token>"
  #
  # @returns User
  def update
    params[:user] ||= {}
    user_params = params[:user]
    @user = if api_request?
              api_find(User, params[:id])
            else
              params[:id] ? api_find(User, params[:id]) : @current_user
            end

    update_email = @user.grants_right?(@current_user, :manage_user_details) && user_params[:email]
    managed_attributes = []
    managed_attributes.push(:name, :short_name, :sortable_name) if @user.grants_right?(@current_user, :rename)
    managed_attributes << :terms_of_use if @user == (@real_current_user || @current_user)
    managed_attributes << :email if update_email

    # we dropped birthdate from user but this will allow backwards compatability and prevent errors
    user_params.delete("birthdate")

    if @domain_root_account.enable_profiles?
      managed_attributes << :bio if @user.grants_right?(@current_user, :manage_user_details)
      managed_attributes << :title if @user.grants_right?(@current_user, :rename)
      managed_attributes << :pronunciation if @user.can_change_pronunciation?(@domain_root_account) && @user.grants_right?(@current_user, :manage_user_details)
    end

    can_admin_change_pronouns = @domain_root_account.can_add_pronouns? && @user.grants_right?(@current_user, :manage_user_details)
    if can_admin_change_pronouns || (@domain_root_account.can_change_pronouns? && @user.grants_right?(@current_user, :change_pronoun))
      managed_attributes << :pronouns
    end

    if @user.grants_right?(@current_user, :manage_user_details)
      managed_attributes.push(:event)
    end

    if @user.grants_right?(@current_user, :update_profile)
      managed_attributes.push(:time_zone, :locale)
    end

    if @user.grants_right?(@current_user, :update_avatar)
      avatar = user_params.delete(:avatar)

      # delete any avatar_image passed, because we only allow updating avatars
      # based on [:avatar][:token].
      user_params.delete(:avatar_image)

      managed_attributes << :avatar_image
      if (token = avatar.try(:[], :token))
        if (av_json = avatar_for_token(@user, token))
          user_params[:avatar_image] = { type: av_json["type"],
                                         url: av_json["url"] }
        end
      elsif (url = avatar.try(:[], :url))
        user_params[:avatar_image] = { url: }
      end

      if (state = avatar.try(:[], :state))
        user_params[:avatar_image] = { state: }
      end
    end

    if managed_attributes.empty? || !user_params.except(*managed_attributes).empty?
      return render_unauthorized_action
    end

    managed_attributes << { avatar_image: strong_anything } if managed_attributes.delete(:avatar_image)

    if params[:override_sis_stickiness] && !value_to_boolean(params[:override_sis_stickiness])
      managed_attributes -= [*@user.stuck_sis_fields]
    end

    user_params = user_params.permit(*managed_attributes)
    new_email = user_params.delete(:email)
    # admins can update avatar images even if they are locked
    admin_avatar_update = user_params[:avatar_image] &&
                          @user.grants_right?(@current_user, :update_avatar) &&
                          @user.grants_right?(@current_user, :manage_user_details)

    includes = %w[locale avatar_url email time_zone]
    includes << "avatar_state" if @user.grants_right?(@current_user, :manage_user_details)

    if (title = user_params.delete(:title))
      @user.profile.title = title
      includes << "title"
    end

    if (bio = user_params.delete(:bio))
      @user.profile.bio = bio
      includes << "bio"
    end

    if (pronunciation = user_params.delete(:pronunciation))
      @user.profile.pronunciation = pronunciation
      includes << "pronunciation"
    end

    if (pronouns = user_params.delete(:pronouns))
      updated_pronoun = match_pronoun(pronouns, @domain_root_account.pronouns)
      if updated_pronoun || pronouns&.empty?
        @user.pronouns = updated_pronoun
      end
      includes << "pronouns"
    end

    if admin_avatar_update
      old_avatar_state = @user.avatar_state
      @user.avatar_state = "submitted"
    end

    # For api requests we don't set session[:require_terms], but if the user needs terms
    # re-accepted and is trying to do it we should let them (used by the mobile app)
    if session[:require_terms] || (api_request? && user_params[:terms_of_use] && @domain_root_account.require_acceptance_of_terms?(@user))
      @user.require_acceptance_of_terms = true
    end

    @user.sortable_name_explicitly_set = user_params[:sortable_name].present?

    user_updated = User.transaction do
      if (event = user_params.delete(:event)) && %w[suspend unsuspend].include?(event) &&
         @user != @current_user
        @user.pseudonyms.active.shard(@user).each do |p|
          next unless p.grants_right?(@current_user, :delete)
          next if p.active? && event == "unsuspend"
          next if p.suspended? && event == "suspend"

          p.update!(workflow_state: (event == "suspend") ? "suspended" : "active")
        end
      end
      @user.update(user_params)
    end

    respond_to do |format|
      if user_updated
        if admin_avatar_update
          avatar_state = (old_avatar_state == :locked) ? old_avatar_state : "approved"
          @user.avatar_state = user_params[:avatar_image][:state] || avatar_state
        end
        @user.profile.save if @user.profile.changed?
        @user.save if admin_avatar_update || update_email
        # User.email= causes a reload to the user object. The saves need to
        # happen before the reload happens or we lose all the hard work from
        # above.
        @user.email = new_email if update_email
        session.delete(:require_terms)
        flash[:notice] = t("user_updated", "User was successfully updated.")
        unless params[:redirect_to_previous].blank?
          return redirect_back fallback_location: user_url(@user)
        end

        format.html { redirect_to user_url(@user) }
        format.json { render json: user_json(@user, @current_user, session, includes, @domain_root_account) }
      else
        format.html { render :edit }
        format.json { render json: @user.errors, status: :bad_request }
      end
    end
  end

  # @API Terminate all user sessions
  #
  # Terminates all sessions for a user. This includes all browser-based
  # sessions and all access tokens, including manually generated ones.
  # The user can immediately re-authenticate to access Canvas again if
  # they have the current credentials. All integrations will need to
  # be re-authorized.
  def terminate_sessions
    user = api_find(User, params[:id])

    return unless authorized_action(user, @current_user, :terminate_sessions)

    now = Time.zone.now
    user.update!(last_logged_out: now)
    user.access_tokens.active.update_all(updated_at: now, permanent_expires_at: now)

    render json: "ok"
  end

  # @API Log users out of all mobile apps
  #
  # Permanently expires any active mobile sessions, forcing them to re-authorize.
  #
  # The route that takes a user id will expire mobile sessions for that user.
  # The route that doesn't take a user id will expire mobile sessions for *all* users
  # in the institution (except for account administrators if +skip_admins+ is given).
  #
  # @argument skip_admins [Optional, Boolean]
  #  If true, will not expire mobile sessions for account administrators.
  def expire_mobile_sessions
    return unless authorized_action(@domain_root_account, @current_user, :manage_user_logins)

    user = api_find(@domain_root_account.pseudonym_users, params[:id]) if params.key?(:id)
    skip_admins = value_to_boolean(params[:skip_admins])
    AccessToken.delay_if_production.invalidate_mobile_tokens!(@domain_root_account, user:, skip_admins:)

    render json: "ok"
  end

  def media_download
    fetcher = MediaSourceFetcher.new(CanvasKaltura::ClientV3.new)
    extension = params[:type]
    media_type = params[:media_type]
    extension ||= params[:format] if media_type.nil?

    url = fetcher.fetch_preferred_source_url(
      media_id: params[:entryId],
      file_extension: extension,
      media_type:
    )
    if url
      if params[:redirect] == "1"
        redirect_to url
      else
        render json: { "url" => url }
      end
    else
      render status: :not_found, plain: t("could_not_find_url", "Could not find download URL")
    end
  end

  def admin_merge
    @user = User.find(params[:user_id])

    return unless authorized_action(@user, @current_user, :merge)

    title = t("Merge Users")

    @page_title = title
    @show_left_side = true
    @context = @domain_root_account

    add_crumb(@domain_root_account.name, account_url(@domain_root_account))
    add_crumb(title)

    page_has_instui_topnav

    account_options_for_merge_users = @current_user.associated_accounts.shard(Shard.current).to_a
    account_options_for_merge_users.push(@domain_root_account) if @domain_root_account && !account_options_for_merge_users.include?(@domain_root_account)
    account_options_for_merge_users = account_options_for_merge_users.sort_by(&:name).uniq.select { |a| a.grants_any_right?(@current_user, session, :manage_user_logins, :read_roster) }

    js_env({ ADMIN_MERGE_ACCOUNT_OPTIONS: account_options_for_merge_users.map { |a| { id: a.id, name: a.name } } })

    render html: '<div id="admin_merge_mount_point"></div>'.html_safe, layout: true
  end

  def user_for_merge
    @user = User.find(params[:user_id])

    return unless authorized_action(@user, @current_user, :merge)

    includes = %w[email]
    enrollments_for_display = @user.enrollments.current.map { |e| t("%{course_name} (%{enrollment_type})", course_name: e.course.name, enrollment_type: e.readable_type) }
    pseudonyms_for_display = @user.pseudonyms.active.map { |p| t("%{unique_id} (%{account_name})", unique_id: p.unique_id, account_name: p.account.name) }
    communication_channels_for_display = @user.communication_channels.unretired.email.map(&:path).uniq

    render json: {
      **user_json(@user, @current_user, session, includes, @domain_root_account),
      enrollments: enrollments_for_display,
      pseudonyms: pseudonyms_for_display,
      communication_channels: communication_channels_for_display
    }
  end

  def admin_split
    @user = User.find(params[:user_id])
    return unless authorized_action(@user, @current_user, :merge)

    merge_data = UserMergeData.active.splitable.where(user_id: @user).shard(@user).preload(:from_user).to_a
    js_env ADMIN_SPLIT_USER: user_display_json(@user),
           ADMIN_SPLIT_URL: api_v1_split_url(@user),
           ADMIN_SPLIT_USERS: merge_data.map { |md| user_display_json(md.from_user) }
  end

  def mark_avatar_image
    if params[:remove]
      if authorized_action(@user, @current_user, :remove_avatar)
        @user.avatar_image = {}
        @user.save
        render json: @user
      end
    else
      unless session[:"reported_#{@user.id}"]
        @user.report_avatar_image!
      end
      session[:"reports_#{@user.id}"] = true
      render json: { reported: true }
    end
  end

  def report_avatar_image
    @user = User.find(params[:user_id])
    key = "reported_#{@user.id}"
    unless session[key]
      session[key] = true
      @user.report_avatar_image!
    end
    render json: { ok: true }
  end

  def update_avatar_image
    @user = User.find(params[:user_id])
    if authorized_action(@user, @current_user, :remove_avatar)
      @user.avatar_state = params[:avatar][:state]
      @user.save
      render json: @user.as_json(include_root: false)
    end
  end

  def public_feed
    return unless get_feed_context(only: [:user])

    title = "#{@context.name} Feed"
    link = dashboard_url
    id = user_url(@context)

    @entries = []
    cutoff = 1.week.ago
    @context.courses.each do |context|
      @entries.concat Assignments::ScopedToUser.new(context, @current_user, context.assignments.published.where("assignments.updated_at>?", cutoff)).scope
      @entries.concat context.calendar_events.active.where("updated_at>?", cutoff)
      @entries.concat(DiscussionTopic::ScopedToUser.new(context, @current_user, context.discussion_topics.published.where("discussion_topics.updated_at>?", cutoff)).scope.reject do |dt|
        dt.locked_for?(@current_user, check_policies: true)
      end)
      @entries.concat WikiPages::ScopedToUser.new(context, @current_user, context.wiki_pages.published.where("wiki_pages.updated_at>?", cutoff)).scope
    end

    respond_to do |format|
      format.atom { render plain: AtomFeedHelper.render_xml(title:, link:, id:, entries: @entries, include_context: true, context: @context) }
    end
  end

  def teacher_activity
    @teacher = User.find(params[:user_id])

    if @teacher == @current_user || authorized_action(@teacher, @current_user, :read_reports)
      @courses = {}

      if params[:student_id]
        student = User.find(params[:student_id])
        enrollments = student.student_enrollments.active.preload(:course).shard(student).to_a
        enrollments.each do |enrollment|
          should_include = enrollment.course.user_has_been_instructor?(@teacher) &&
                           enrollment.course.grants_all_rights?(@current_user, :read_reports, :view_all_grades) &&
                           enrollment.course.apply_enrollment_visibility(enrollment.course.all_student_enrollments, @teacher).where(id: enrollment).first
          if should_include
            @courses[enrollment.course] = teacher_activity_report(@teacher, enrollment.course, [enrollment])
          end
        end

        if @courses.all? { |_c, e| e.blank? }
          flash[:error] = t("errors.no_teacher_courses", "There are no courses shared between this teacher and student")
          redirect_to_referrer_or_default(root_url)
        end

      else # implied params[:course_id]
        course = Course.find(params[:course_id])
        if !course.user_has_been_instructor?(@teacher)
          flash[:error] = t("errors.user_not_teacher", "That user is not a teacher in this course")
          redirect_to_referrer_or_default(root_url)
        elsif authorized_action(course, @current_user, :read_reports) && authorized_action(course, @current_user, :view_all_grades)
          enrollments = course.apply_enrollment_visibility(course.all_student_enrollments, @teacher)
          @courses[course] = teacher_activity_report(@teacher, course, enrollments)
        end
      end
    end
  end

  def avatar_image
    cancel_cache_buster
    user_id = User.user_id_from_avatar_key(params[:user_id])

    return redirect_to(User.default_avatar_fallback) unless service_enabled?(:avatars) && user_id.present?

    account_avatar_setting = @domain_root_account.settings[:avatars] || "enabled"
    user_id = Shard.global_id_for(user_id)
    user_shard = Shard.shard_for(user_id)
    url = user_shard.activate do
      Rails.cache.fetch(Cacher.avatar_cache_key(user_id, account_avatar_setting)) do
        user = User.where(id: user_id).first
        if user
          user.avatar_url(nil, account_avatar_setting)
        else
          User.default_avatar_fallback
        end
      end
    end

    redirect_to User.avatar_fallback_url(url, request)
  end

  # @API Merge user into another user
  #
  # Merge a user into another user.
  # To merge users, the caller must have permissions to manage both users. This
  # should be considered irreversible. This will delete the user and move all
  # the data into the destination user.
  #
  # User merge details and caveats:
  # The from_user is the user that was deleted in the user_merge process.
  # The destination_user is the user that remains, that is being split.
  #
  # Avatars:
  # When both users have avatars, only the destination_users avatar will remain.
  # When one user has an avatar, it will end up on the destination_user.
  #
  # Terms of Use:
  # If either user has accepted terms of use, it will be be left as accepted.
  #
  # Communication Channels:
  # All unique communication channels moved to the destination_user.
  # All notification preferences are moved to the destination_user.
  #
  # Enrollments:
  # All unique enrollments are moved to the destination_user.
  # When there is an enrollment that would end up making it so that a user would
  # be observing themselves, the enrollment is not moved over.
  # Everything that is tied to the from_user at the course level relating to the
  # enrollment is also moved to the destination_user.
  #
  # Submissions:
  # All submissions are moved to the destination_user. If there are enrollments
  # for both users in the same course, we prefer submissions that have grades
  # then submissions that have work in them, and if there are no grades or no
  # work, they are not moved.
  #
  # Other notes:
  # Access Tokens are moved on merge.
  # Conversations are moved on merge.
  # Favorites are moved on merge.
  # Courses will commonly use LTI tools. LTI tools reference the user with IDs
  # that are stored on a user object. Merging users deletes one user and moves
  # all records from the deleted user to the destination_user. These IDs are
  # kept for all enrollments, group_membership, and account_users for the
  # from_user at the time of the merge. When the destination_user launches an
  # LTI tool from a course that used to be the from_user's, it doesn't appear as
  # a new user to the tool provider. Instead it will send the stored ids. The
  # destination_user's LTI IDs remain as they were for the courses that they
  # originally had. Future enrollments for the destination_user will use the IDs
  # that are on the destination_user object. LTI IDs that are kept and tracked
  # per context include lti_context_id, lti_id and uuid. APIs that return the
  # LTI ids will return the one for the context that it is called for, except
  # for the user uuid. The user UUID will display the destination_users uuid,
  # and when getting the uuid from an api that is in a context that was
  # recorded from a merge event, an additional attribute is added as past_uuid.
  #
  # When finding users by SIS ids in different accounts the
  # destination_account_id is required.
  #
  # The account can also be identified by passing the domain in destination_account_id.
  #
  # @example_request
  #     curl https://<canvas>/api/v1/users/<user_id>/merge_into/<destination_user_id> \
  #          -X PUT \
  #          -H 'Authorization: Bearer <token>'
  #
  # @example_request
  #     curl https://<canvas>/api/v1/users/<user_id>/merge_into/accounts/<destination_account_id>/users/<destination_user_id> \
  #          -X PUT \
  #          -H 'Authorization: Bearer <token>'
  #
  # @returns User
  def merge_into
    user = api_find(User, params[:id])
    if authorized_action(user, @current_user, :merge)

      if (account_id = params[:destination_account_id])
        destination_account = Account.find_by_domain(account_id)
        destination_account ||= Account.find(account_id)
      else
        destination_account ||= @domain_root_account
      end

      into_user = api_find(User, params[:destination_user_id], account: destination_account)

      if authorized_action(into_user, @current_user, :merge)
        UserMerge.from(user).into into_user
        render(json: user_json(into_user,
                               @current_user,
                               session,
                               %w[locale],
                               destination_account))
      end
    end
  end

  # @API Split merged users into separate users
  #
  # Merged users cannot be fully restored to their previous state, but this will
  # attempt to split as much as possible to the previous state.
  # To split a merged user, the caller must have permissions to manage all of
  # the users logins. If there are multiple users that have been merged into one
  # user it will split each merge into a separate user.
  # A split can only happen within 180 days of a user merge. A user merge deletes
  # the previous user and may be permanently deleted. In this scenario we create
  # a new user object and proceed to move as much as possible to the new user.
  # The user object will not have preserved the name or settings from the
  # previous user. Some items may have been deleted during a user_merge that
  # cannot be restored, and/or the data has become stale because of other
  # changes to the objects since the time of the user_merge.
  #
  # Split users details and caveats:
  #
  # The from_user is the user that was deleted in the user_merge process.
  # The destination_user is the user that remains, that is being split.
  #
  # Avatars:
  # When both users had avatars, both will be remain.
  # When from_user had an avatar and destination_user did not have an avatar,
  # the destination_user's avatar will be deleted if it still matches what was
  # there are the time of the merge.
  # If the destination_user's avatar was changed at anytime after the merge, it
  # will remain on the destination user.
  # If the from_user had an avatar it will be there after split.
  #
  # Terms of Use:
  # If from_user had not accepted terms of use, they will be prompted again
  # to accept terms of use after the split.
  # If the destination_user had not accepted terms of use, hey will be prompted
  # again to accept terms of use after the split.
  # If neither user had accepted the terms of use, but since the time of the
  # merge had accepted, both will be prompted to accept terms of use.
  # If both had accepted terms of use, this will remain.
  #
  # Communication Channels:
  # All communication channels are restored to what they were prior to the
  # merge. If a communication channel was added after the merge, it will remain
  # on the destination_user.
  # Notification preferences remain with the communication channels.
  #
  # Enrollments:
  # All enrollments from the time of the merge will be moved back to where they
  # were. Enrollments created since the time of the merge that were created by
  # sis_import will go to the user that owns that sis_id used for the import.
  # Other new enrollments will remain on the destination_user.
  # Everything that is tied to the destination_user at the course level relating
  # to an enrollment is moved to the from_user. When both users are in the same
  # course prior to merge this can cause some unexpected items to move.
  #
  # Submissions:
  # Unlike other items tied to a course, submissions are explicitly recorded to
  # avoid problems with grades.
  # All submissions were moved are restored to the spot prior to merge.
  # All submission that were created in a course that was moved in enrollments
  # are moved over to the from_user.
  #
  # Other notes:
  # Access Tokens are moved back on split.
  # Conversations are moved back on split.
  # Favorites that existing at the time of merge are moved back on split.
  # LTI ids are restored to how they were prior to merge.
  #
  # @example_request
  #     curl https://<canvas>/api/v1/users/<user_id>/split \
  #          -X POST \
  #          -H 'Authorization: Bearer <token>'
  #
  # @returns [User]
  def split
    user = api_find(User, params[:id])
    unless UserMergeData.active.splitable.where(user_id: user).shard(user).exists?
      return render json: { message: t("Nothing to split off of this user") }, status: :bad_request
    end

    if authorized_action(user, @current_user, :merge)
      users = SplitUsers.split_db_users(user)
      render json: users.sort_by(&:short_name).map { |u| user_json(u, @current_user, session) }
    end
  end

  # maybe I should document this
  # maybe not
  # basically does the same thing as UserList#users
  def invite_users
    # pass into "users" an array of hashes with "email"
    # e.g. [{"email": "email@example.com"}]
    # also can include an optional "name"

    # returns the original list in :invited_users (with ids) if successfully added, or in :errored_users if not
    get_context
    return unless authorized_action(@context, @current_user, %i[manage_students allow_course_admin_actions])

    root_account = context.root_account
    unless root_account.open_registration? || root_account.grants_right?(@current_user, session, :manage_user_logins)
      return render_unauthorized_action
    end

    invited_users = []
    errored_users = []
    Array(params[:users]).each do |user_hash|
      if user_hash[:email].blank?
        errored_users << user_hash.merge(error: "email required")
        next
      end

      email = user_hash[:email]
      user = User.new(name: user_hash[:name] || email)
      cc = user.communication_channels.build(path: email, path_type: "email")
      cc.user = user
      user.root_account_ids = [@context.root_account.id]
      user.workflow_state = "creation_pending"

      # check just in case
      user_scope =
        Pseudonym
        .active
        .where(account_id: @context.root_account)
        .joins(user: :communication_channels)
        .joins(:account)
        .where("communication_channels.path_type='email' AND LOWER(path) = ?", email.downcase)
      existing_rows =
        user_scope
        .where("communication_channels.workflow_state<>'retired'")
        .pluck("communication_channels.path", :user_id, "users.uuid", :account_id, "users.name", "accounts.name")

      if existing_rows.any?
        existing_users = existing_rows.map do |address, user_id, user_uuid, account_id, user_name, account_name|
          { address:, user_id:, user_token: User.token(user_id, user_uuid), user_name:, account_id:, account_name: }
        end
        unconfirmed_email = user_scope.where(communication_channels: { workflow_state: "unconfirmed" })
        errored_users <<
          if unconfirmed_email.exists?
            user_hash.merge(
              errors: [{ message: "The email address provided conflicts with an existing user's email that is awaiting verification. Please add the user by either SIS ID or Login ID." }],
              existing_users:
            )
          else
            user_hash.merge(
              errors: [{ message: "Matching user(s) already exist" }],
              existing_users:
            )
          end
      else
        # I didn't want a long running transaction for all the users so we get a single transaction
        # per user. This call to save creates causes the cc and user to changing triggering to
        # potential syncs, hence the transaction debouncing
        user_saved = User.transaction do
          user.save
        end
        if user_saved
          invited_users << user_hash.merge(id: user.id, user_token: user.token)
        else
          errored_users << user_hash.merge(Api::Errors::Reporter.to_json(user.errors))
        end
      end
    end
    render json: { invited_users:, errored_users: }
  end

  # @API Get a Pandata Events jwt token and its expiration date
  #
  # Returns a jwt auth and props token that can be used to send events to
  # Pandata.
  #
  # NOTE: This is currently only available to the mobile developer keys.
  #
  # @argument app_key [String]
  #   The pandata events appKey for this mobile app
  #
  # @example_request
  #     curl https://<canvas>/api/v1/users/self/pandata_events_token \
  #          -X POST \
  #          -H 'Authorization: Bearer <token>'
  #          -F 'app_key=MOBILE_APPS_KEY' \
  #
  # @example_response
  #   {
  #     "url": "https://example.com/pandata/events"
  #     "auth_token": "wek23klsdnsoieioeoi3of9deeo8r8eo8fdn",
  #     "props_token": "paowinefopwienpfiownepfiownepfownef",
  #     "expires_at": 1521667783000,
  #   }
  def pandata_events_token
    dk_ids = Setting.get("pandata_events_token_allowed_developer_key_ids", "").split(",")
    token_prefixes = Setting.get("pandata_events_token_prefixes", "ios,android").split(",")

    unless @access_token
      return render json: { message: "Access token required" }, status: :bad_request
    end

    unless dk_ids.include?(@access_token.global_developer_key_id.to_s)
      return render json: { message: "Developer key not authorized" }, status: :forbidden
    end

    service = PandataEvents::CredentialService.new(app_key: params[:app_key], valid_prefixes: token_prefixes)
    props_body = {
      user_id: @current_user.global_id,
      shard: @domain_root_account.shard.id,
      root_account_id: @domain_root_account.local_id,
      root_account_uuid: @domain_root_account.uuid
    }

    expires_at = 1.day.from_now
    render json: {
      url: PandataEvents.endpoint,
      auth_token: service.auth_token(@current_user.global_id, expires_at:, cache: false),
      props_token: service.token(props_body),
      expires_at: expires_at.to_f * 1000
    }
  rescue PandataEvents::Errors::InvalidAppKey
    render json: { message: "Invalid app key" }, status: :bad_request
  end

  # @API Get a users most recently graded submissions
  # Returns a list of the user's most recently graded submissions.
  # @example_request
  #     curl https://<canvas>/api/v1/users/<user_id>/graded_submissions \
  #          -X POST \
  #          -H 'Authorization: Bearer <token>'
  #
  # @argument include[] [String, "assignment"]
  #   Associations to include with the group
  # @argument only_current_enrollments [boolean]
  #   Returns submissions for only currently active enrollments
  # @argument only_published_assignments [boolean]
  #   Returns submissions for only published assignments
  #
  # @returns [Submission]
  #
  def user_graded_submissions
    @user = api_find(User, params[:id])
    if authorized_action(@user, @current_user, :read_grades)
      collections = []
      only_current_enrollments = value_to_boolean(params[:only_current_enrollments])
      only_published_assignments = value_to_boolean(params[:only_published_assignments])

      # Plannable Bookmarker enables descending order
      bookmarker = Plannable::Bookmarker.new(Submission, true, :graded_at, :id)
      Shard.with_each_shard(@user.associated_shards) do
        submissions = if only_current_enrollments
                        Submission.joins(assignment: { course: :student_enrollments }).merge(Enrollment.current.for_user(@user))
                      else
                        Submission.all
                      end
        if only_published_assignments
          submissions = submissions.joins(:assignment).merge(Assignment.published)
        end
        submissions = submissions.for_user(@user).graded
        collections << [Shard.current.id, BookmarkedCollection.wrap(bookmarker, submissions)]
      end

      scope = BookmarkedCollection.merge(*collections)
      submissions = Api.paginate(scope, self, api_v1_user_submissions_url)

      includes = params[:include] || []
      render(json: submissions.map { |s| submission_json(s, s.assignment, @current_user, session, nil, includes) })
    end
  end

  def clear_cache
    user = api_find(User, params[:id])
    if user && authorized_action(@domain_root_account, @current_user, :manage_site_settings)
      user.clear_caches
      user.update_account_associations
      render json: { status: "ok" }
    end
  end

  def destroy
    @user = api_find(User, params[:id])
    if @user && authorized_action(@domain_root_account, @current_user, :manage_site_settings)
      if @user.destroy
        render json: { deleted: true, status: "ok" }
      else
        render json: { deleted: false, status: :bad_request }
      end
    end
  end

  def show_k5_dashboard
    # reload @current_user to make sure we get a current value for their :elementary_dashboard_disabled preference
    @current_user.reload
    observed_users(@current_user, session) if @current_user.roles(@domain_root_account).include?("observer")
    render json: { show_k5_dashboard: k5_user?, use_classic_font: use_classic_font? }
  end

  protected

  def teacher_activity_report(teacher, course, student_enrollments)
    ids = student_enrollments.map(&:user_id)
    data = {}
    student_enrollments.each { |e| data[e.user.id] = { enrollment: e, ungraded: [] } }

    # find last interactions
    last_comment_dates = SubmissionCommentInteraction.in_course_between(course, teacher.id, ids)
    last_comment_dates.each do |(user_id, _author_id), date|
      next unless (student = data[user_id])

      student[:last_interaction] = [student[:last_interaction], date].compact.max
    end
    scope = ConversationMessage
            .joins(:conversation_message_participants)
            .where("conversation_messages.author_id = ? AND conversation_message_participants.user_id IN (?) AND NOT conversation_messages.generated", teacher, ids)
    # fake_arel can't pass an array in the group by through the scope
    last_message_dates = scope.group(["conversation_message_participants.user_id", "conversation_messages.author_id"]).maximum(:created_at)
    last_message_dates.each do |key, date|
      next unless (student = data[key.first.to_i])

      student[:last_interaction] = [student[:last_interaction], date].compact.max
    end

    # find all ungraded submissions in one query
    ungraded_submissions = course.submissions
                                 .where.not(assignments: { workflow_state: "deleted" })
                                 .eager_load(:assignment)
                                 .where("user_id IN (?) AND #{Submission.needs_grading_conditions}", ids)
                                 .except(:order)
                                 .order(:submitted_at).to_a

    ungraded_submissions.each do |submission|
      next unless (student = data[submission.user_id])

      student[:ungraded] << submission
    end

    Canvas::ICU.collate_by(data.values) { |e| e[:enrollment].user.sortable_name }
  end

  def require_self_registration
    get_context
    @context = @domain_root_account || Account.default unless @context.is_a?(Account)
    @context = @context.root_account
    unless @context.grants_right?(@current_user, session, :manage_user_logins) ||
           @context.self_registration_allowed_for?(params[:user] && params[:user][:initial_enrollment_type])
      flash[:error] = t("no_self_registration", "Self registration has not been enabled for this account")
      respond_to do |format|
        format.html { redirect_to root_url }
        format.json { render json: {}, status: :forbidden }
      end
      false
    end
  end

  private

  def google_drive_client
    settings = Canvas::Plugin.find(:google_drive).try(:settings) || {}
    client_secrets = {
      client_id: settings[:client_id],
      client_secret: settings[:client_secret_dec],
      redirect_uri: settings[:redirect_uri]
    }.with_indifferent_access
    GoogleDrive::Client.create(client_secrets)
  end

  def generate_grading_period_id(period_id)
    # nil and '' will get converted to 0 in the .to_i call
    id = period_id.to_i
    (id == 0) ? nil : id
  end

  def render_new_user_tutorial_statuses(user)
    render(json: { new_user_tutorial_statuses: { collapsed: user.new_user_tutorial_statuses } })
  end

  def authenticate_observee
    Pseudonym.authenticate(params[:observee] || {},
                           [@domain_root_account.id] + @domain_root_account.trusted_account_ids)
  end

  def grades_for_presenter(presenter, grading_periods)
    grades = {
      student_enrollments: {},
      observed_enrollments: {}
    }
    grouped_observed_enrollments = presenter.observed_enrollments.group_by(&:course_id)
    grouped_observed_enrollments.each do |course_id, enrollments|
      grading_period_id = generate_grading_period_id(
        grading_periods.dig(course_id, :selected_period_id)
      )
      grades[:observed_enrollments][course_id] = {}
      grades[:observed_enrollments][course_id] = grades_from_enrollments(
        enrollments,
        grading_period_id:
      )
    end

    presenter.student_enrollments.each do |course, enrollment|
      grading_period_id = generate_grading_period_id(
        grading_periods.dig(course.id, :selected_period_id)
      )
      opts = { grading_period_id: } if grading_period_id
      grades[:student_enrollments][course.id] = if course.grants_any_right?(@user, :manage_grades, :view_all_grades)
                                                  enrollment.computed_current_score(opts)
                                                else
                                                  enrollment.effective_current_score(opts)
                                                end
    end
    grades
  end

  def grades_from_enrollments(enrollments, grading_period_id: nil)
    grades = {}
    opts = { grading_period_id: } if grading_period_id
    enrollments.each do |enrollment|
      grades[enrollment.user_id] = if enrollment.course.grants_any_right?(@user, :manage_grades, :view_all_grades)
                                     enrollment.computed_current_score(opts)
                                   else
                                     enrollment.effective_current_score(opts)
                                   end
    end
    grades
  end

  def collected_grading_periods_for_presenter(presenter, course_id, grading_period_id)
    observer_courses = presenter.observed_enrollments.map(&:course)
    student_courses = presenter.student_enrollments.map(&:first)
    teacher_courses = presenter.teacher_enrollments.map(&:course)
    courses = observer_courses | student_courses | teacher_courses
    grading_periods = {}

    courses.each do |course|
      next unless course.grading_periods?

      course_periods = GradingPeriod.for(course)
      grading_period_specified = grading_period_id &&
                                 course_id && course_id.to_i == course.id

      selected_period_id = if grading_period_specified
                             grading_period_id.to_i
                           else
                             current_period = course_periods.find(&:current?)
                             current_period ? current_period.id : 0
                           end

      grading_periods[course.id] = {
        periods: course_periods,
        selected_period_id:
      }
    end
    grading_periods
  end

  def api_show_includes
    allowed_includes = ["uuid", "last_login"]
    allowed_includes << "avatar_state" if @user.grants_right?(@current_user, :manage_user_details)
    allowed_includes << "confirmation_url" if @domain_root_account.grants_right?(@current_user, :manage_user_logins)
    includes = %w[first_name last_name locale avatar_url permissions email effective_locale]
    includes += Array.wrap(params[:include]) & allowed_includes
    includes
  end

  def create_user
    run_login_hooks
    # Look for an incomplete registration with this pseudonym

    sis_user_id = nil
    integration_id = nil
    params[:pseudonym] ||= {}
    params[:pseudonym][:unique_id].strip! if params[:pseudonym][:unique_id].is_a?(String)

    if @context.grants_right?(@current_user, session, :manage_sis)
      sis_user_id = params[:pseudonym].delete(:sis_user_id)
      integration_id = params[:pseudonym].delete(:integration_id)
    end

    @pseudonym = nil
    @user = nil
    if sis_user_id && value_to_boolean(params[:enable_sis_reactivation])
      perform_sis_reactivation(sis_user_id)
    end

    if @pseudonym.nil?
      @pseudonym = @context.pseudonyms.active_only.by_unique_id(params[:pseudonym][:unique_id]).first
      # Setting it to nil will cause us to try and create a new one, and give user the login already exists error
      @pseudonym = nil if @pseudonym && !["creation_pending", "pending_approval"].include?(@pseudonym.user.workflow_state)
    end

    @user ||= @pseudonym&.user
    @user ||= @context.shard.activate { User.new }

    use_pairing_code = params[:user] && params[:user][:initial_enrollment_type] == "observer" && @domain_root_account.self_registration?
    force_validations = value_to_boolean(params[:force_validations])
    manage_user_logins = @context.grants_right?(@current_user, session, :manage_user_logins)
    self_enrollment = params[:self_enrollment].present?
    allow_non_email_pseudonyms = (!force_validations && manage_user_logins) || (self_enrollment && params[:pseudonym_type] == "username")
    require_password = self_enrollment && allow_non_email_pseudonyms
    allow_password = require_password || manage_user_logins || use_pairing_code

    notify_policy = Users::CreationNotifyPolicy.new(manage_user_logins, params[:pseudonym])

    includes = %w[locale uuid]

    cc_params = params[:communication_channel]

    if cc_params
      cc_type = cc_params[:type] || CommunicationChannel::TYPE_EMAIL
      cc_addr = cc_params[:address] || params[:pseudonym][:unique_id]

      cc_addr = nil if cc_type == CommunicationChannel::TYPE_EMAIL && !EmailAddressValidator.valid?(cc_addr)

      can_manage_students = [Account.site_admin, @context].any? do |role|
        role.grants_right?(@current_user, :manage_students)
      end

      if can_manage_students || use_pairing_code
        skip_confirmation = value_to_boolean(cc_params[:skip_confirmation])
      end

      if can_manage_students && cc_type == CommunicationChannel::TYPE_EMAIL && value_to_boolean(cc_params[:confirmation_url])
        includes << "confirmation_url"
      end

      if CommunicationChannel.trusted_confirmation_redirect?(@domain_root_account, cc_params[:confirmation_redirect])
        cc_confirmation_redirect = cc_params[:confirmation_redirect]
      end
    else
      cc_type = CommunicationChannel::TYPE_EMAIL
      cc_addr = params[:pseudonym].delete(:path) || params[:pseudonym][:unique_id]
      cc_addr = nil unless EmailAddressValidator.valid?(cc_addr)
    end

    if params[:user]
      user_params = params[:user]
                    .permit(:name,
                            :short_name,
                            :sortable_name,
                            :time_zone,
                            :show_user_services,
                            :avatar_image,
                            :subscribe_to_emails,
                            :locale,
                            :bio,
                            :terms_of_use,
                            :self_enrollment_code,
                            :initial_enrollment_type)
      if self_enrollment && user_params[:self_enrollment_code]
        user_params[:self_enrollment_code].strip!
      else
        user_params.delete(:self_enrollment_code)
      end

      @user.attributes = user_params
      accepted_terms = params[:user].delete(:terms_of_use)
      @user.accept_terms if value_to_boolean(accepted_terms)
      includes << "terms_of_use" unless accepted_terms.nil?
    end
    @user.name ||= params[:pseudonym][:unique_id]
    skip_registration = value_to_boolean(params[:user].try(:[], :skip_registration))
    unless @user.registered?
      @user.workflow_state = if require_password || skip_registration
                               # no email confirmation required (self_enrollment_code and password
                               # validations will ensure everything is legit)
                               "registered"
                             elsif notify_policy.is_self_registration? && @user.registration_approval_required?
                               "pending_approval"
                             else
                               "pre_registered"
                             end
      @user.root_account_ids = [@domain_root_account.id]
    end
    @recaptcha_errors = nil
    if force_validations || !manage_user_logins
      @user.require_acceptance_of_terms = @domain_root_account.terms_required?
      @user.require_presence_of_name = true
      @user.require_self_enrollment_code = self_enrollment
      @user.validation_root_account = @domain_root_account
      @recaptcha_errors = validate_recaptcha(params["g-recaptcha-response"])
    end

    @invalid_observee_creds = nil
    @invalid_observee_code = nil
    if @user.initial_enrollment_type == "observer"
      @pairing_code = find_observer_pairing_code(params[:pairing_code]&.[](:code))
      if @pairing_code.nil?
        @invalid_observee_code = ObserverPairingCode.new
        @invalid_observee_code.errors.add("code", "invalid")
      else
        @observee = @pairing_code.user
        # If the user is using a valid pairing code, we don't need recaptcha
        # Just clear out any errors it may have generated
        @recaptcha_errors = nil
      end
    end

    @pseudonym ||= @user.pseudonyms.build(account: @context)
    @pseudonym.account.email_pseudonyms = !allow_non_email_pseudonyms
    @pseudonym.require_password = require_password
    # pre-populate the reverse association
    @pseudonym.user = @user

    pseudonym_params = if params[:pseudonym]
                         params[:pseudonym].permit(:password, :password_confirmation, :unique_id)
                       else
                         {}
                       end
    # don't require password_confirmation on api calls
    pseudonym_params[:password_confirmation] = pseudonym_params[:password] if api_request?
    # don't allow password setting for new users that are not self-enrolling
    # in a course (they need to go the email route)
    unless allow_password
      pseudonym_params.delete(:password)
      pseudonym_params.delete(:password_confirmation)
    end
    password_provided = @pseudonym.new_record? && pseudonym_params.key?(:password)
    if password_provided && @user.workflow_state == "pre_registered"
      @user.workflow_state = "registered"
    end
    if params[:pseudonym][:authentication_provider_id]
      @pseudonym.authentication_provider = @context
                                           .authentication_providers.active
                                           .find(params[:pseudonym][:authentication_provider_id])
    end
    @pseudonym.attributes = pseudonym_params
    @pseudonym.sis_user_id = sis_user_id
    @pseudonym.integration_id = integration_id

    @pseudonym.account = @context
    @pseudonym.workflow_state = "active"
    if cc_addr.present?
      @cc =
        @user.communication_channels.where(path_type: cc_type).by_path(cc_addr).first ||
        @user.communication_channels.build(path_type: cc_type, path: cc_addr)
      @cc.user = @user
      @cc.workflow_state = skip_confirmation ? "active" : "unconfirmed" unless @cc.workflow_state == "confirmed"
      @cc.confirmation_redirect = cc_confirmation_redirect
    end

    save_user = @recaptcha_errors.nil? && @user.valid? && @pseudonym.valid? && (@invalid_observee_creds.nil? & @invalid_observee_code.nil?)

    message_sent = User.transaction do
      handle_instructure_identity(save_user)
      if save_user
        # saving the user takes care of the @pseudonym and @cc, so we can't call
        # save_without_session_maintenance directly. we don't want to auto-log-in
        # unless the user is registered/pre_registered (if the latter, he still
        # needs to confirm his email and set a password, otherwise he can't get
        # back in once his session expires)
        if @current_user
          @pseudonym.send(:skip_session_maintenance=, true)
        else # automagically logged in
          PseudonymSession.new(@pseudonym).save unless @pseudonym.new_record?
        end

        @user.save!

        if @observee && !@user.as_observer_observation_links.where(user_id: @observee, root_account: @context).exists?
          UserObservationLink.create_or_restore(student: @observee, observer: @user, root_account: @context)
          @pairing_code&.destroy
        end

        if notify_policy.is_self_registration?
          registration_params = params.fetch(:user, {}).merge(remote_ip: request.remote_ip, cookies:)
          @user.new_registration(registration_params)
        end
        notify_policy.dispatch!(@user, @pseudonym, @cc) if @cc && !skip_confirmation
      end
    end

    if save_user
      data = if api_request?
               user_json(@user, @current_user, session, includes)
             else
               { user: @user, pseudonym: @pseudonym, channel: @cc, message_sent:, course: @user.self_enrollment_course }
             end

      # if they passed a destination, and it matches the current canvas installation,
      # add a session_token to it for the newly created user and return it
      begin
        if params[:destination] && password_provided &&
           _routes.recognize_path(params[:destination]) &&
           (uri = URI.parse(params[:destination])) &&
           uri.host == request.host &&
           uri.port == request.port

          # add session_token to the query
          qs = URI.decode_www_form(uri.query || "")
          qs.delete_if { |(k, _v)| k == "session_token" }
          qs << ["session_token", SessionToken.new(@pseudonym.id)]
          uri.query = URI.encode_www_form(qs)

          data["destination"] = uri.to_s
        end
      rescue ActionController::RoutingError, URI::InvalidURIError
        # ignore
      end

      if !data.key?("destination") && (oauth = session[:oauth2])
        provider = Canvas::OAuth::Provider.new(oauth[:client_id], oauth[:redirect_uri], oauth[:scopes], oauth[:purpose])
        data["destination"] = Canvas::OAuth::Provider.confirmation_redirect(self, provider, @user).to_s
      end

      render(json: data)
    else
      errors = {
        errors: {
          user: ::Api::Errors::Reporter.to_json(@user.errors)[:errors],
          pseudonym: @pseudonym ? ::Api::Errors::Reporter.to_json(@pseudonym.errors)[:errors] : {},
          observee: @invalid_observee_creds ? ::Api::Errors::Reporter.to_json(@invalid_observee_creds.errors)[:errors] : {},
          pairing_code: @invalid_observee_code ? ::Api::Errors::Reporter.to_json(@invalid_observee_code.errors)[:errors] : {},
          recaptcha: @recaptcha_valid ? nil : @recaptcha_errors
        }
      }
      render json: errors, status: :bad_request
    end
  end

  def handle_instructure_identity(will_be_saving_user) end

  def perform_sis_reactivation(sis_user_id)
    @pseudonym = @context.pseudonyms.where(sis_user_id:, workflow_state: "deleted").first
    if @pseudonym
      @pseudonym.workflow_state = "active"
      @pseudonym.save!
      @user = @pseudonym.user
      @user.workflow_state = "registered"
      @user.update_account_associations
      if params[:user]&.dig(:skip_registration) && params[:communication_channel]&.dig(:skip_confirmation)
        cc = CommunicationChannel.where(user_id: @user.id, path_type: :email).order(updated_at: :desc).first
        if cc
          cc.pseudonym = @pseudonym
          cc.workflow_state = "active"
          cc.save!
        end
      end
    end
  end

  def find_observer_pairing_code(pairing_code)
    ObserverPairingCode.active.where(code: pairing_code).first
  end

  def validate_recaptcha(recaptcha_response)
    # if there is no recaptcha key or recaptcha is disabled, don't do anything
    return nil unless recaptcha_enabled?
    # Authenticated API requests do not require a captcha
    return nil unless @access_token.nil?

    response = CanvasHttp.post("https://www.google.com/recaptcha/api/siteverify", form_data: {
                                 secret: Rails.application.credentials.dig(:recaptcha_keys, :server_key),
                                 response: recaptcha_response
                               })

    if response && response.code == "200"
      parsed = JSON.parse(response.body)
      return { errors: parsed["error-codes"] } unless parsed["success"]
      return { errors: ["invalid-hostname"] } unless parsed["hostname"] == request.host

      nil
    else
      raise "Error connecting to recaptcha #{response}"
    end
  end

  def locale_dates_for(course, current_course)
    return { start_at_locale: nil, end_at_locale: nil } unless current_course&.locale.present?

    I18n.with_locale(current_course.locale) do
      {
        start_at_locale: datetime_string(course.start_at, :verbose, nil, true),
        end_at_locale: datetime_string(course.conclude_at, :verbose, nil, true)
      }
    end
  end

  def fetch_courses_with_grades(observed_user = nil)
    target_user = observed_user || @current_user

    # Use menu_courses to get filtered course list (handles favorites, invited enrollments, etc.)
    # Pass limit directly to menu_courses for thread-safe, request-isolated behavior
    courses = target_user.menu_courses(nil, { observee_user: observed_user, limit: 50 })

    return [] if courses.empty?

    # Preload enrollments and scores for efficient querying
    course_ids = courses.map(&:id)
    enrollments_by_course = target_user.enrollments
                                       .not_deleted
                                       .shard(target_user.in_region_associated_shards)
                                       .where(course_id: course_ids)
                                       .preload(:scores, :enrollment_state, :course_section)
                                       .index_by(&:course_id)

    # Filter courses for grade widget display
    # While menu_courses provides navigation courses (includes invited, homerooms, etc.),
    # the grade widget should only show courses with active enrollments and meaningful grades
    courses = courses.reject do |course|
      enrollment = enrollments_by_course[course.id]

      # Exclude if no enrollment
      next true if enrollment.nil?

      # Exclude if enrollment is invited/pending
      next true if %w[invited creation_pending].include?(enrollment.workflow_state)

      # Exclude if enrollment dates are in the past
      next true if enrollment.respond_to?(:section_or_course_date_in_past?) && enrollment.section_or_course_date_in_past?
<<<<<<< HEAD

      # Exclude homeroom courses (no grades to display)
      next true if course.homeroom_course?

      false
    end

=======

      # Exclude homeroom courses (no grades to display)
      next true if course.homeroom_course?

      false
    end

>>>>>>> 10b1d53a
    # For observers: only show courses where observer has enrollment linked to this specific student
    if observed_user
      observer_linked_course_ids = @current_user.cached_course_ids_for_observed_user(observed_user)
      courses = courses.select { |c| observer_linked_course_ids.include?(c.id) }
    end

    return [] if courses.empty?

    # Update course_ids after filtering
    course_ids = courses.map(&:id)

    # For observers, get observer's enrollments to check read_grades permission
    observer_enrollments_by_course = if target_user.id == @current_user.id
                                       {}
                                     else
                                       @current_user.enrollments
                                                    .not_deleted
                                                    .shard(@current_user.in_region_associated_shards)
                                                    .where(
                                                      course_id: course_ids,
                                                      type: "ObserverEnrollment",
                                                      associated_user_id: observed_user.id
                                                    )
                                                    .index_by(&:course_id)
                                     end

    course_data = courses.filter_map do |course|
      enrollment = enrollments_by_course[course.id]
      next unless enrollment

      # Check grade visibility
      can_read_grades = if target_user.id == @current_user.id
                          !course.hide_final_grades? || course.grants_any_right?(@current_user, :view_all_grades, :manage_grades)
                        else
                          observer_enrollment = observer_enrollments_by_course[course.id]
                          observer_enrollment&.grants_right?(@current_user, :read_grades) || course.grants_any_right?(@current_user, :view_all_grades, :manage_grades)
                        end

      # Get grade data if visible
      display_grade = nil
      grading_scheme = "percentage"
<<<<<<< HEAD

      if can_read_grades
        course_score = enrollment.find_score(course_score: true)
        if course_score
          display_grade = course_score.override_score.presence || course_score.current_score
=======
      last_updated = nil

      if can_read_grades
        course_score = enrollment.find_score(course_score: true)
        if course_score
          display_grade = course_score.override_score.presence || course_score.current_score
          last_updated = course_score.updated_at
        end

        if course.grading_standard_enabled? && course.grading_standard
          grading_scheme = course.grading_standard.data
>>>>>>> 10b1d53a
        end

<<<<<<< HEAD
        if course.grading_standard_enabled? && course.grading_standard
          grading_scheme = course.grading_standard.data
        end
      end

=======
>>>>>>> 10b1d53a
      {
        courseId: course.id.to_s,
        courseCode: course.course_code || "N/A",
        courseName: course.name,
        currentGrade: display_grade,
        gradingScheme: grading_scheme,
        lastUpdated: last_updated&.iso8601
      }
    end

    course_data.sort_by { |course| course[:courseName].downcase }
  end

  def should_show_widget_dashboard?
    return false if k5_user?

    # Single feature flag lookup to avoid redundant queries
    flag = @domain_root_account&.lookup_feature_flag(:widget_dashboard)
    return false unless flag

    # Check if feature is locked on (cannot be overridden)
    force_on = flag.enabled? && !flag.can_override?

    # If not forced on, check user preference (pass flag to avoid re-lookup)
    return false unless force_on || @current_user.prefers_widget_dashboard?(@domain_root_account, flag)

    if @current_user.observer_enrollments.active.any?
      # only show widget dashboard if observer is actively observing a student
      return true if @selected_observed_user && @selected_observed_user != @current_user
    elsif !@current_user.non_student_enrollment?
      return true
    end
    false
  end
end<|MERGE_RESOLUTION|>--- conflicted
+++ resolved
@@ -541,12 +541,8 @@
                  dashboard_view: @current_user.dashboard_view(@domain_root_account),
                  hide_dashcard_color_overlays: @current_user.preferences[:hide_dashcard_color_overlays],
                  custom_colors: @current_user.custom_colors,
-<<<<<<< HEAD
-                 learner_dashboard_tab_selection: @current_user.get_preference(:learner_dashboard_tab_selection) || "dashboard"
-=======
                  learner_dashboard_tab_selection: @current_user.get_preference(:learner_dashboard_tab_selection) || "dashboard",
                  widget_dashboard_config:
->>>>>>> 10b1d53a
                },
                OBSERVED_USERS_LIST: observed_users_list,
                OBSERVED_USER_ID: observed_user&.id,
@@ -3586,7 +3582,6 @@
 
       # Exclude if enrollment dates are in the past
       next true if enrollment.respond_to?(:section_or_course_date_in_past?) && enrollment.section_or_course_date_in_past?
-<<<<<<< HEAD
 
       # Exclude homeroom courses (no grades to display)
       next true if course.homeroom_course?
@@ -3594,15 +3589,6 @@
       false
     end
 
-=======
-
-      # Exclude homeroom courses (no grades to display)
-      next true if course.homeroom_course?
-
-      false
-    end
-
->>>>>>> 10b1d53a
     # For observers: only show courses where observer has enrollment linked to this specific student
     if observed_user
       observer_linked_course_ids = @current_user.cached_course_ids_for_observed_user(observed_user)
@@ -3644,13 +3630,6 @@
       # Get grade data if visible
       display_grade = nil
       grading_scheme = "percentage"
-<<<<<<< HEAD
-
-      if can_read_grades
-        course_score = enrollment.find_score(course_score: true)
-        if course_score
-          display_grade = course_score.override_score.presence || course_score.current_score
-=======
       last_updated = nil
 
       if can_read_grades
@@ -3662,17 +3641,9 @@
 
         if course.grading_standard_enabled? && course.grading_standard
           grading_scheme = course.grading_standard.data
->>>>>>> 10b1d53a
         end
-
-<<<<<<< HEAD
-        if course.grading_standard_enabled? && course.grading_standard
-          grading_scheme = course.grading_standard.data
-        end
-      end
-
-=======
->>>>>>> 10b1d53a
+      end
+
       {
         courseId: course.id.to_s,
         courseCode: course.course_code || "N/A",
