# frozen_string_literal: true

#
# Copyright (C) 2017 - present Instructure, Inc.
#
# This file is part of Canvas.
#
# Canvas is free software: you can redistribute it and/or modify it under
# the terms of the GNU Affero General Public License as published by the Free
# Software Foundation, version 3 of the License.
#
# Canvas is distributed in the hope that it will be useful, but WITHOUT ANY
# WARRANTY; without even the implied warranty of MERCHANTABILITY or FITNESS FOR
# A PARTICULAR PURPOSE. See the GNU Affero General Public License for more
# details.
#
# You should have received a copy of the GNU Affero General Public License along
# with this program. If not, see <http://www.gnu.org/licenses/>.

# @API Blueprint Courses
# Configure blueprint courses
#
# @model BlueprintTemplate
#   {
#     "id" : "BlueprintTemplate",
#     "description" : "",
#     "properties": {
#       "id": {
#         "description": "The ID of the template.",
#         "example": 1,
#         "type": "integer",
#         "format": "int64"
#       },
#       "course_id": {
#         "description": "The ID of the Course the template belongs to.",
#         "example": 2,
#         "type": "integer",
#         "format": "int64"
#       },
#       "last_export_completed_at": {
#         "description": "Time when the last export was completed",
#         "example": "2013-08-28T23:59:00-06:00",
#         "type": "datetime"
#        },
#       "associated_course_count": {
#         "description": "Number of associated courses for the template",
#         "example": 3,
#         "type": "integer"
#        },
#       "latest_migration": {
#         "description": "Details of the latest migration",
#         "$ref": "BlueprintMigration"
#        }
#     }
#   }
#
# @model BlueprintMigration
#   {
#     "id" : "BlueprintMigration",
#     "description" : "",
#     "properties": {
#       "id": {
#         "description": "The ID of the migration.",
#         "example": 1,
#         "type": "integer",
#         "format": "int64"
#       },
#       "template_id": {
#         "description": "The ID of the template the migration belongs to. Only present when querying a blueprint course.",
#         "example": 2,
#         "type": "integer",
#         "format": "int64"
#       },
#       "subscription_id": {
#         "description": "The ID of the associated course's blueprint subscription. Only present when querying a course associated with a blueprint.",
#         "example": 101,
#         "type": "integer",
#         "format": "int64"
#       },
#       "user_id": {
#         "description": "The ID of the user who queued the migration.",
#         "example": 3,
#         "type": "integer",
#         "format": "int64"
#       },
#       "workflow_state": {
#         "description": "Current state of the content migration: queued, exporting, imports_queued, completed, exports_failed, imports_failed",
#         "example": "running",
#         "type": "string"
#       },
#       "created_at": {
#         "description": "Time when the migration was queued",
#         "example": "2013-08-28T23:59:00-06:00",
#         "type": "datetime"
#       },
#       "exports_started_at": {
#         "description": "Time when the exports begun",
#         "example": "2013-08-28T23:59:00-06:00",
#         "type": "datetime"
#       },
#       "imports_queued_at": {
#         "description": "Time when the exports were completed and imports were queued",
#         "example": "2013-08-28T23:59:00-06:00",
#         "type": "datetime"
#       },
#       "imports_completed_at": {
#         "description": "Time when the imports were completed",
#         "example": "2013-08-28T23:59:00-06:00",
#         "type": "datetime"
#       },
#       "comment": {
#         "description": "User-specified comment describing changes made in this operation",
#         "example": "Fixed spelling in question 3 of midterm exam",
#         "type": "string"
#       }
#     }
#   }
#
# @model BlueprintRestriction
#   {
#     "id" : "BlueprintRestriction",
#     "description" : "A set of restrictions on editing for copied objects in associated courses",
#     "properties": {
#       "content": {
#         "description": "Restriction on main content (e.g. title, description).",
#         "example": true,
#         "type": "boolean"
#       },
#       "points": {
#         "description": "Restriction on points possible for assignments and graded learning objects",
#         "example": true,
#         "type": "boolean"
#       },
#       "due_dates": {
#         "description": "Restriction on due dates for assignments and graded learning objects",
#         "example": false,
#         "type": "boolean"
#       },
#       "availability_dates": {
#         "description": "Restriction on availability dates for an object",
#         "example": true,
#         "type": "boolean"
#       }
#     }
#   }
#
# @model ChangeRecord
#   {
#     "id" : "ChangeRecord",
#     "description" : "Describes a learning object change propagated to associated courses from a blueprint course",
#     "properties": {
#       "asset_id": {
#         "description": "The ID of the learning object that was changed in the blueprint course.",
#         "example": 2,
#         "type": "integer",
#         "format": "int64"
#       },
#       "asset_type": {
#         "description": "The type of the learning object that was changed in the blueprint course.  One of 'assignment', 'attachment', 'discussion_topic', 'external_tool', 'quiz', 'wiki_page', 'syllabus', or 'settings'.  For 'syllabus' or 'settings', the asset_id is the course id.",
#         "example": "assignment",
#         "type": "string"
#       },
#       "asset_name": {
#         "description": "The name of the learning object that was changed in the blueprint course.",
#         "example": "Some Assignment",
#         "type": "string"
#       },
#       "change_type": {
#         "description": "The type of change; one of 'created', 'updated', 'deleted'",
#         "example": "created",
#         "type": "string"
#       },
#       "html_url": {
#         "description": "The URL of the changed object",
#         "example": "https://canvas.example.com/courses/101/assignments/2",
#         "type": "string"
#       },
#       "locked": {
#         "description": "Whether the object is locked in the blueprint",
#         "example": false,
#         "type": "boolean"
#       },
#       "exceptions": {
#         "description": "A list of ExceptionRecords for linked courses that did not receive this update.",
#         "example": [{"course_id": 101, "conflicting_changes": ["points"]}],
#         "type": "array",
#         "items": {"type": "object"}
#       }
#     }
#   }
#
# @model ExceptionRecord
#   {
#     "id" : "ExceptionRecord",
#     "description" : "Lists associated courses that did not receive a change propagated from a blueprint",
#     "properties": {
#       "course_id": {
#         "description": "The ID of the associated course",
#         "example": 101,
#         "type": "integer",
#         "format": "int64"
#       },
#       "conflicting_changes" : {
#         "description": "A list of change classes in the associated course's copy of the item that prevented a blueprint change from being applied. One or more of ['content', 'points', 'due_dates', 'availability_dates'].",
#         "example": ["points"],
#         "type": "array",
#         "items": {"type": "object"}
#       }
#     }
#   }
#
# @model BlueprintSubscription
#  {
#    "id" : "BlueprintSubscription",
#    "description" : "Associates a course with a blueprint",
#    "properties": {
#      "id": {
#        "description": "The ID of the blueprint course subscription",
#        "example": 101,
#        "type": "integer",
#        "format": "int64"
#      },
#      "template_id": {
#        "description": "The ID of the blueprint template the associated course is subscribed to",
#        "example": 1,
#        "type": "integer",
#        "format": "int64"
#      },
#      "blueprint_course": {
#        "description": "The blueprint course subscribed to",
#        "type": "object",
#        "example": {
#          "id": 2,
#          "name": "Biology 100 Blueprint",
#          "course_code": "BIOL 100 BP",
#          "term_name": "Default term"
#        }
#      }
#    }
#  }
#
class MasterCourses::MasterTemplatesController < ApplicationController
  before_action :get_course
  before_action :get_template, except: %i[import_details imports_index imports_show subscriptions_index]
  before_action :get_subscription, only: %i[import_details imports_index imports_show]
  before_action :require_course_level_manage_rights
  before_action :require_account_level_manage_rights, only: [:update_associations]

  include Api::V1::Course
  include Api::V1::MasterCourses

  # @API Get blueprint information
  # @subtopic Blueprint Management
  #
  # Using 'default' as the template_id should suffice for the current implmentation (as there should be only one template per course).
  # However, using specific template ids may become necessary in the future
  #
  # @returns BlueprintTemplate
  #
  # @example_request
  #     curl https://<canvas>/api/v1/courses/1/blueprint_templates/default \
  #       -H 'Authorization: Bearer <ACCESS_TOKEN>'
  #
  def show
    render json: master_template_json(@template, @current_user, session)
  end

  # @API Get associated course information
  # @subtopic Blueprint Management
  #
  # Returns a list of courses that are configured to receive updates from this blueprint
  #
  # @returns [Course]
  #
  # @example_request
  #     curl https://<canvas>/api/v1/courses/1/blueprint_templates/default/associated_courses \
  #       -H 'Authorization: Bearer <ACCESS_TOKEN>'
  #
  def associated_courses
    scope = @template.child_course_scope.order(:id).preload(:enrollment_term, :teachers)
    courses = Api.paginate(scope, self, api_v1_course_blueprint_associated_courses_url)
    can_read_sis = @course.account.grants_any_right?(@current_user, :read_sis, :manage_sis)

    preload_teachers(courses)
    json = courses.map do |course|
      course_summary_json(course, can_read_sis: can_read_sis, include_teachers: true)
    end
    render json: json
  end

  # @API Update associated courses
  # @subtopic Blueprint Management
  #
  # Send a list of course ids to add or remove new associations for the template.
  # Cannot add courses that do not belong to the blueprint course's account. Also cannot add
  # other blueprint courses or courses that already have an association with another blueprint course.
  #
  # After associating new courses, {api:MasterCourses::MasterTemplatesController#queue_migration start a sync} to populate their contents from the blueprint.
  #
  # @argument course_ids_to_add [Array]
  #   Courses to add as associated courses
  #
  # @argument course_ids_to_remove [Array]
  #   Courses to remove as associated courses
  #
  # @example_request
  #     curl https://<canvas>/api/v1/courses/1/blueprint_templates/default/update_associations \
  #     -X PUT \
  #     -H 'Authorization: Bearer <token>' \
  #     -d 'course_ids_to_add[]=1' \
  #     -d 'course_ids_to_remove[]=2' \
  #
  def update_associations
    if authorized_action(@course.account, @current_user, [:manage_courses, :manage_courses_admin])
      # NOTE: that I'm additionally requiring course management rights on the account
      # since (for now) we're only allowed to associate courses derived from it
      ids_to_add = api_find_all(Course, Array(params[:course_ids_to_add])).pluck(:id)
      ids_to_remove = api_find_all(Course, Array(params[:course_ids_to_remove])).pluck(:id)
      if (ids_to_add & ids_to_remove).any?
        return render json: { message: "cannot add and remove a course at the same time" }, status: :bad_request
      end

      if ids_to_remove.any? && @template.active_migration_running?
        return render json: { message: "cannot remove courses while a sync is ongoing" }, status: :bad_request
      end

      if ids_to_add.any?
        valid_ids_to_add = @course.account.associated_courses.where.not(workflow_state: "deleted")
                                  .not_master_courses.where(id: ids_to_add).pluck(:id)
        invalid_ids = ids_to_add - valid_ids_to_add
        if invalid_ids.any?
          return render json: { message: "invalid courses to add (#{invalid_ids.join(", ")})" }, status: :bad_request
        end

        data = MasterCourses::ChildSubscription.active.where(child_course_id: valid_ids_to_add).pluck(:master_template_id, :child_course_id)
        template_pairs, other_pairs = data.partition { |template_id, _c_id| template_id == @template.id }
        if other_pairs.any?
          # i still think there's a case for multiple inheritance but for now...
          return render json: { message: "cannot add courses already associated with other templates (#{other_pairs.map(&:last).join(", ")})" }, status: :bad_request
        end

        valid_ids_to_add -= template_pairs.map(&:last) # ignore existing active subscriptions
        valid_ids_to_add.each { |course_id| @template.add_child_course!(course_id) }
      end

      if ids_to_remove.any?
        @template.child_subscriptions.active.where(child_course_id: ids_to_remove).preload(:child_course).each(&:destroy)
      end

      render json: { success: true }
    end
  end

  # @API Begin a migration to push to associated courses
  # @subtopic Blueprint Management
  #
  # Begins a migration to push recently updated content to all associated courses.
  # Only one migration can be running at a time.
  #
  # @argument comment [Optional, String]
  #     An optional comment to be included in the sync history.
  # @argument send_notification [Optional, Boolean]
  #     Send a notification to the calling user when the sync completes.
  #
  # @argument copy_settings [Optional, Boolean]
  #     Whether course settings should be copied over to associated courses.
  #     Defaults to true for newly associated courses.
  #
  # @argument publish_after_initial_sync [Optional, Boolean]
  #     If set, newly associated courses will be automatically published after the sync completes
  #
  # @example_request
  #     curl https://<canvas>/api/v1/courses/1/blueprint_templates/default/migrations \
  #     -X POST \
  #     -F 'comment=Fixed spelling in question 3 of midterm exam' \
  #     -F 'send_notification=true' \
  #     -H 'Authorization: Bearer <token>'
  #
  # @returns BlueprintMigration
  def queue_migration
    if @template.active_migration_running?
      return render json: { message: "Cannot queue a migration while one is currently running" }, status: :bad_request
    elsif !@template.child_subscriptions.active.exists?
      return render json: { message: "No associated courses to migrate to" }, status: :bad_request
    end

    options = params.permit(:comment, :send_notification).to_unsafe_h
    [:copy_settings, :publish_after_initial_sync].each do |bool_key|
      options[bool_key] = value_to_boolean(params[bool_key]) if params.key?(bool_key)
    end

    migration = MasterCourses::MasterMigration.start_new_migration!(@template, @current_user, options)
    render json: master_migration_json(migration, @current_user, session)
  end

  # @API Set or remove restrictions on a blueprint course object
  # @subtopic Blueprint Management
  #
  # If a blueprint course object is restricted, editing will be limited for copies in associated courses.
  #
  # @argument content_type [String, "assignment"|"attachment"|"discussion_topic"|"external_tool"|"lti-quiz"|"quiz"|"wiki_page"]
  #   The type of the object.
  #
  # @argument content_id [Integer]
  #   The ID of the object.
  #
  # @argument restricted [Boolean]
  #   Whether to apply restrictions.
  #
  # @argument restrictions [BlueprintRestriction]
  #   (Optional) If the object is restricted, this specifies a set of restrictions. If not specified,
  #   the course-level restrictions will be used. See {api:CoursesController#update Course API update documentation}
  #
  # @example_request
  #     curl https://<canvas>/api/v1/courses/1/blueprint_templates/default/restrict_item \
  #     -X PUT \
  #     -H 'Authorization: Bearer <token>' \
  #     -d 'content_type=assignment' \
  #     -d 'content_id=2' \
  #     -d 'restricted=true'
  #
  def restrict_item
    content_type = params[:content_type]
    unless %w[assignment attachment course_pace discussion_topic external_tool lti-quiz quiz wiki_page].include?(content_type)
      return render json: { message: "Must be a valid content type (assignment,attachment,course_pace,discussion_topic,external_tool,lti-quiz,quiz,wiki_page)" }, status: :bad_request
    end
    unless params.key?(:restricted)
      return render json: { message: "Must set 'restricted'" }, status: :bad_request
    end

    scope =
      case content_type
      when "external_tool"
        @course.context_external_tools.active
      when "attachment"
        @course.attachments.not_deleted
      when "lti-quiz"
        @course.assignments.active
      when "course_pace"
        @course.course_paces
      else
        @course.send(content_type.pluralize).where.not(workflow_state: "deleted")
      end
    item = scope.where(id: params[:content_id]).first
    unless item
      return render json: { message: "Could not find content: #{content_type} #{params[:content_id]}" }, status: :not_found
    end

    mc_tag = @template.content_tag_for(item)
    if value_to_boolean(params[:restricted])
      custom_restrictions = params[:restrictions] && params[:restrictions].to_unsafe_h.to_h { |k, v| [k.to_sym, value_to_boolean(v)] }
      mc_tag.restrictions = custom_restrictions || @template.default_restrictions_for(item)
      mc_tag.use_default_restrictions = !custom_restrictions
    else
      mc_tag.restrictions = {}
      mc_tag.use_default_restrictions = false
    end
    mc_tag.save if mc_tag.changed?
    if mc_tag.valid?
      render json: { success: true }
    else
      render json: mc_tag.errors, status: :bad_request
    end
  end

  # @API Get unsynced changes
  # @subtopic Blueprint Management
  #
  # Retrieve a list of learning objects that have changed since the last blueprint sync operation.
  # If no syncs have been completed, a ChangeRecord with a change_type of +initial_sync+ is returned.
  #
  # @returns [ChangeRecord]
  def unsynced_changes
    cutoff_time = @template.last_export_started_at
    return render json: [{ asset_name: @template.course.name, change_type: "initial_sync" }] unless cutoff_time

    max_records = Setting.get("master_courses_history_count", "150").to_i
    items = []
    GuardRail.activate(:secondary) do
      MasterCourses::CONTENT_TYPES_FOR_UNSYNCED_CHANGES.each do |klass|
        item_scope = case klass
                     when "Attachment"
                       @course.attachments
                     when "Assignment"
                       @course.assignments.include_submittables
                     when "DiscussionTopic"
                       @course.discussion_topics.only_discussion_topics
                     when "CoursePace"
                       @course.course_paces
                     when "ContentTag"
                       # OUT-5483: We only want ContentTags for account-level outcomes that have been deleted from the blueprint course
                       ContentTag.joins("INNER JOIN #{LearningOutcome.quoted_table_name} ON #{ContentTag.quoted_table_name}.content_id=#{LearningOutcome.quoted_table_name}.id")
                                 .where("#{ContentTag.quoted_table_name}.context_id=? AND #{ContentTag.quoted_table_name}.context_type=? AND #{ContentTag.quoted_table_name}.content_type=?
                                  AND #{ContentTag.quoted_table_name}.workflow_state=? AND #{LearningOutcome.quoted_table_name}.context_type=?", @course.id, "Course", "LearningOutcome", "deleted", "Account")
                     else
                       klass.constantize.where(context_id: @course, context_type: "Course")
                     end

        remaining_count = max_records - items.size
<<<<<<< HEAD
        condition = klass == "ContentTag" ? "#{ContentTag.quoted_table_name}.updated_at>?" : "updated_at>?"
=======
        condition = (klass == "ContentTag") ? "#{ContentTag.quoted_table_name}.updated_at>?" : "updated_at>?"
>>>>>>> 0889f4aa
        items += item_scope.where(condition, cutoff_time).order(:id).limit(remaining_count).to_a
        break if items.size >= max_records
      end
      @template.load_tags!(items) # only load the tags we need
    end

    changes = items.map do |asset|
      action = if asset.respond_to?(:deleted?) && asset.deleted?
                 :deleted
               elsif asset.created_at > cutoff_time
                 :created
               else
                 :updated
               end
      asset = asset.is_a?(ContentTag) ? LearningOutcome.find(asset.content_id) : asset
      tag = @template.cached_content_tag_for(asset)
      locked = !!tag&.restrictions&.values&.any?
      changed_asset_json(asset, action, locked)
    end
    changes << changed_syllabus_json(@course) if @course.syllabus_updated_at&.>(cutoff_time)

    render json: changes
  end

  # @API List blueprint migrations
  # @subtopic Blueprint Course History
  #
  # Shows a paginated list of migrations for the template, starting with the most recent. This endpoint can be called on a
  # blueprint course. See also {api:MasterCourses::MasterTemplatesController#imports_index the associated course side}.
  #
  # @example_request
  #     curl https://<canvas>/api/v1/courses/1/blueprint_templates/default/migrations \
  #     -H 'Authorization: Bearer <token>'
  #
  # @returns [BlueprintMigration]
  def migrations_index
    # sort id desc
    migrations = Api.paginate(@template.master_migrations.order("id DESC"), self, api_v1_course_blueprint_migrations_url)
    ActiveRecord::Associations.preload(migrations, :user)
    render json: migrations.map { |migration| master_migration_json(migration, @current_user, session) }
  end

  # @API Show a blueprint migration
  # @subtopic Blueprint Course History
  #
  # Shows the status of a migration. This endpoint can be called on a blueprint course. See also
  # {api:MasterCourses::MasterTemplatesController#imports_show the associated course side}.
  #
  # @example_request
  #     curl https://<canvas>/api/v1/courses/1/blueprint_templates/default/migrations/:id \
  #     -H 'Authorization: Bearer <token>'
  #
  # @returns BlueprintMigration
  def migrations_show
    migration = @template.master_migrations.find(params[:id])
    render json: master_migration_json(migration, @current_user, session)
  end

  # @API Get migration details
  # @subtopic Blueprint Course History
  #
  # Show the changes that were propagated in a blueprint migration. This endpoint can be called on a
  # blueprint course. See also {api:MasterCourses::MasterTemplatesController#import_details the associated course side}.
  #
  # @example_request
  #     curl https://<canvas>/api/v1/courses/1/blueprint_templates/default/migrations/2/details \
  #     -H 'Authorization: Bearer <token>'
  #
  # @returns [ChangeRecord]
  def migration_details
    @mm = @template.master_migrations.where(id: params[:id]).first!
    return render json: [] unless @mm.export_results.key?(:selective)

    subscriptions = @template.child_subscriptions.where(id: @mm.export_results[:selective][:subscriptions])
    tag_association = @template.content_tags

    render_changes(tag_association, subscriptions)
  end

  # @API List blueprint subscriptions
  # @subtopic Associated Course History
  #
  # Returns a list of blueprint subscriptions for the given course. (Currently a course may have no more than one.)
  #
  # @example_request
  #     curl https://<canvas>/api/v1/courses/2/blueprint_subscriptions \
  #     -H 'Authorization: Bearer <token>'
  #
  # @returns [BlueprintSubscription]
  def subscriptions_index
    scope = @course.master_course_subscriptions.active
    subs = Api.paginate(scope, self, api_v1_course_blueprint_subscriptions_url)
    # TODO: preload subscription -> master template -> course if we ever support multiple subscriptions
    render json: subs.map { |sub| child_subscription_json(sub) }
  end

  # @API List blueprint imports
  # @subtopic Associated Course History
  #
  # Shows a paginated list of migrations imported into a course associated with a blueprint, starting with the most recent. See also
  # {api:MasterCourses::MasterTemplatesController#migrations_index the blueprint course side}.
  #
  # Use 'default' as the subscription_id to use the currently active blueprint subscription.
  #
  # @example_request
  #     curl https://<canvas>/api/v1/courses/2/blueprint_subscriptions/default/migrations \
  #     -H 'Authorization: Bearer <token>'
  #
  # @returns [BlueprintMigration]
  def imports_index
    # maybe add child_subscription_id as a column if we expect people to use this endpoint
    migrations = @course.content_migrations
                        .where(migration_type: "master_course_import", child_subscription_id: @subscription)
                        .order("id DESC")
    migrations = Api.paginate(migrations, self, api_v1_course_blueprint_imports_url)
    ActiveRecord::Associations.preload(migrations, :user)
    render json: migrations.map { |migration|
                   master_migration_json(migration.master_migration, @current_user,
                                         session, child_migration: migration,
                                                  subscription: @subscription)
                 }
  end

  # @API Show a blueprint import
  # @subtopic Associated Course History
  #
  # Shows the status of an import into a course associated with a blueprint. See also
  # {api:MasterCourses::MasterTemplatesController#migrations_show the blueprint course side}.
  #
  # @example_request
  #     curl https://<canvas>/api/v1/courses/2/blueprint_subscriptions/default/migrations/:id \
  #     -H 'Authorization: Bearer <token>'
  #
  # @returns BlueprintMigration
  def imports_show
    migration = @course.content_migrations
                       .where(migration_type: "master_course_import", child_subscription_id: @subscription)
                       .find(params[:id])
    render json: master_migration_json(migration.master_migration, @current_user, session,
                                       child_migration: migration, subscription: @subscription)
  end

  # @API Get import details
  # @subtopic Associated Course History
  #
  # Show the changes that were propagated to a course associated with a blueprint.  See also
  # {api:MasterCourses::MasterTemplatesController#migration_details the blueprint course side}.
  #
  # @example_request
  #     curl https://<canvas>/api/v1/courses/2/blueprint_subscriptions/default/7/details \
  #     -H 'Authorization: Bearer <token>'
  #
  # @returns [ChangeRecord]
  def import_details
    migration = @course.content_migrations.where(migration_type: "master_course_import", id: params[:id]).first!
    @mm = migration.master_migration
    return render json: [] unless @mm.export_results.key?(:selective) && @mm.export_results[:selective][:subscriptions].include?(@subscription.id)

    tag_association = @subscription.content_tags

    render_changes(tag_association, [@subscription])
  end

  protected

  def require_account_level_manage_rights
    !!authorized_action(@course.account, @current_user, :manage_master_courses)
  end

  def require_course_level_manage_rights
    !!authorized_action(@course, @current_user, :manage)
  end

  def get_course
    @course = api_find(Course, params[:course_id])
  end

  def get_template
    mc_scope = @course.master_course_templates.active
    template_id = params[:template_id]
    if template_id == "default"
      @template = mc_scope.for_full_course.first
      raise ActiveRecord::RecordNotFound unless @template
    else
      @template = mc_scope.find(template_id)
    end
  end

  def get_subscription
    subscription_scope = @course.master_course_subscriptions
    subscription_id = params[:subscription_id]
    @subscription = if subscription_id == "default"
                      subscription_scope.active.first!
                    else
                      subscription_scope.find(subscription_id)
                    end
  end

  def get_exceptions_by_subscription(subscriptions)
    results = @mm.migration_results.where(child_subscription_id: subscriptions).where.not(results: nil).pluck(:child_subscription_id, :results).to_h

    exceptions = {}
    subscriptions.each do |sub|
      next unless (result = results[sub.id])

      skipped_items = result[:skipped]
      next unless skipped_items.present?

      get_syllabus_exception!(skipped_items, sub, exceptions)
      sub.content_tags.where(migration_id: skipped_items).each do |child_tag|
        exceptions[child_tag.migration_id] ||= []
        exceptions[child_tag.migration_id] << { course_id: sub.child_course_id,
                                                conflicting_changes: change_classes(
                                                  child_tag.content_type.constantize, child_tag.downstream_changes
                                                ) }
      end
    end
    exceptions
  end

  def get_syllabus_exception!(skipped_items, child_subscription, exceptions)
    if skipped_items.delete(:syllabus)
      exceptions["syllabus"] ||= []
      exceptions["syllabus"] << { course_id: child_subscription.child_course_id, conflicting_changes: ["content"] }
    end
  end

  def render_changes(tag_association, subscriptions)
    changes = []
    exceptions = get_exceptions_by_subscription(subscriptions)
    updated_syllabus = @mm.export_results[:selective][:updated].delete("syllabus")

    %i[created updated deleted].each do |action|
      migration_ids = @mm.export_results[:selective][action].values.flatten
      tags = tag_association.where(migration_id: migration_ids).preload(:content).to_a
      restricted_ids = find_restricted_ids(tags)
      tags.each do |tag|
        next if %w[AssignmentGroup ContentTag].include?(tag.content_type) # these are noise, since they're touched with each assignment

        changes << changed_asset_json(tag.content, action, restricted_ids.include?(tag.migration_id),
                                      tag.migration_id, exceptions)
      end
    end
    changes << changed_syllabus_json(@course, exceptions) if updated_syllabus
    changes << changed_settings_json(@course) if @mm.migration_settings[:copy_settings]
    render json: changes
  end

  def find_restricted_ids(tags)
    master_tags = if tags.first.is_a?(MasterCourses::MasterContentTag)
                    tags
                  else
                    @mm.master_template.content_tags.where(migration_id: tags.map(&:migration_id))
                  end

    master_tags.each_with_object(Set.new) do |tag, ids|
      ids << tag.migration_id if tag.restrictions&.values&.any?
    end
  end

  def change_classes(klass, columns)
    # if we skipped it because it's deleted, there's no sense
    # in going on and seeing if they also edited it first
    return ["deleted"] if columns.include?("manually_deleted")

    classes = []
    columns.each do |col|
      klass.restricted_column_settings.each do |k, v|
        classes << k if v.include? col
      end
    end
    classes.uniq
  end
end<|MERGE_RESOLUTION|>--- conflicted
+++ resolved
@@ -497,11 +497,7 @@
                      end
 
         remaining_count = max_records - items.size
-<<<<<<< HEAD
-        condition = klass == "ContentTag" ? "#{ContentTag.quoted_table_name}.updated_at>?" : "updated_at>?"
-=======
         condition = (klass == "ContentTag") ? "#{ContentTag.quoted_table_name}.updated_at>?" : "updated_at>?"
->>>>>>> 0889f4aa
         items += item_scope.where(condition, cutoff_time).order(:id).limit(remaining_count).to_a
         break if items.size >= max_records
       end
