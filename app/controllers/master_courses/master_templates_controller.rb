# frozen_string_literal: true

#
# Copyright (C) 2017 - present Instructure, Inc.
#
# This file is part of Canvas.
#
# Canvas is free software: you can redistribute it and/or modify it under
# the terms of the GNU Affero General Public License as published by the Free
# Software Foundation, version 3 of the License.
#
# Canvas is distributed in the hope that it will be useful, but WITHOUT ANY
# WARRANTY; without even the implied warranty of MERCHANTABILITY or FITNESS FOR
# A PARTICULAR PURPOSE. See the GNU Affero General Public License for more
# details.
#
# You should have received a copy of the GNU Affero General Public License along
# with this program. If not, see <http://www.gnu.org/licenses/>.

# @API Blueprint Courses
# Configure blueprint courses
#
# @model BlueprintTemplate
#   {
#     "id" : "BlueprintTemplate",
#     "description" : "",
#     "properties": {
#       "id": {
#         "description": "The ID of the template.",
#         "example": 1,
#         "type": "integer",
#         "format": "int64"
#       },
#       "course_id": {
#         "description": "The ID of the Course the template belongs to.",
#         "example": 2,
#         "type": "integer",
#         "format": "int64"
#       },
#       "last_export_completed_at": {
#         "description": "Time when the last export was completed",
#         "example": "2013-08-28T23:59:00-06:00",
#         "type": "datetime"
#        },
#       "associated_course_count": {
#         "description": "Number of associated courses for the template",
#         "example": 3,
#         "type": "integer"
#        },
#       "latest_migration": {
#         "description": "Details of the latest migration",
#         "$ref": "BlueprintMigration"
#        }
#     }
#   }
#
# @model BlueprintMigration
#   {
#     "id" : "BlueprintMigration",
#     "description" : "",
#     "properties": {
#       "id": {
#         "description": "The ID of the migration.",
#         "example": 1,
#         "type": "integer",
#         "format": "int64"
#       },
#       "template_id": {
#         "description": "The ID of the template the migration belongs to. Only present when querying a blueprint course.",
#         "example": 2,
#         "type": "integer",
#         "format": "int64"
#       },
#       "subscription_id": {
#         "description": "The ID of the associated course's blueprint subscription. Only present when querying a course associated with a blueprint.",
#         "example": 101,
#         "type": "integer",
#         "format": "int64"
#       },
#       "user_id": {
#         "description": "The ID of the user who queued the migration.",
#         "example": 3,
#         "type": "integer",
#         "format": "int64"
#       },
#       "workflow_state": {
#         "description": "Current state of the content migration: queued, exporting, imports_queued, completed, exports_failed, imports_failed",
#         "example": "running",
#         "type": "string"
#       },
#       "created_at": {
#         "description": "Time when the migration was queued",
#         "example": "2013-08-28T23:59:00-06:00",
#         "type": "datetime"
#       },
#       "exports_started_at": {
#         "description": "Time when the exports begun",
#         "example": "2013-08-28T23:59:00-06:00",
#         "type": "datetime"
#       },
#       "imports_queued_at": {
#         "description": "Time when the exports were completed and imports were queued",
#         "example": "2013-08-28T23:59:00-06:00",
#         "type": "datetime"
#       },
#       "imports_completed_at": {
#         "description": "Time when the imports were completed",
#         "example": "2013-08-28T23:59:00-06:00",
#         "type": "datetime"
#       },
#       "comment": {
#         "description": "User-specified comment describing changes made in this operation",
#         "example": "Fixed spelling in question 3 of midterm exam",
#         "type": "string"
#       }
#     }
#   }
#
# @model BlueprintRestriction
#   {
#     "id" : "BlueprintRestriction",
#     "description" : "A set of restrictions on editing for copied objects in associated courses",
#     "properties": {
#       "content": {
#         "description": "Restriction on main content (e.g. title, description).",
#         "example": true,
#         "type": "boolean"
#       },
#       "points": {
#         "description": "Restriction on points possible for assignments and graded learning objects",
#         "example": true,
#         "type": "boolean"
#       },
#       "due_dates": {
#         "description": "Restriction on due dates for assignments and graded learning objects",
#         "example": false,
#         "type": "boolean"
#       },
#       "availability_dates": {
#         "description": "Restriction on availability dates for an object",
#         "example": true,
#         "type": "boolean"
#       }
#     }
#   }
#
# @model ChangeRecord
#   {
#     "id" : "ChangeRecord",
#     "description" : "Describes a learning object change propagated to associated courses from a blueprint course",
#     "properties": {
#       "asset_id": {
#         "description": "The ID of the learning object that was changed in the blueprint course.",
#         "example": 2,
#         "type": "integer",
#         "format": "int64"
#       },
#       "asset_type": {
#         "description": "The type of the learning object that was changed in the blueprint course.  One of 'assignment', 'attachment', 'discussion_topic', 'external_tool', 'quiz', 'wiki_page', 'syllabus', or 'settings'.  For 'syllabus' or 'settings', the asset_id is the course id.",
#         "example": "assignment",
#         "type": "string"
#       },
#       "asset_name": {
#         "description": "The name of the learning object that was changed in the blueprint course.",
#         "example": "Some Assignment",
#         "type": "string"
#       },
#       "change_type": {
#         "description": "The type of change; one of 'created', 'updated', 'deleted'",
#         "example": "created",
#         "type": "string"
#       },
#       "html_url": {
#         "description": "The URL of the changed object",
#         "example": "https://canvas.example.com/courses/101/assignments/2",
#         "type": "string"
#       },
#       "locked": {
#         "description": "Whether the object is locked in the blueprint",
#         "example": false,
#         "type": "boolean"
#       },
#       "exceptions": {
#         "description": "A list of ExceptionRecords for linked courses that did not receive this update.",
#         "example": [{"course_id": 101, "conflicting_changes": ["points"]}],
#         "type": "array",
#         "items": {"type": "object"}
#       }
#     }
#   }
#
# @model ExceptionRecord
#   {
#     "id" : "ExceptionRecord",
#     "description" : "Lists associated courses that did not receive a change propagated from a blueprint",
#     "properties": {
#       "course_id": {
#         "description": "The ID of the associated course",
#         "example": 101,
#         "type": "integer",
#         "format": "int64"
#       },
#       "conflicting_changes" : {
#         "description": "A list of change classes in the associated course's copy of the item that prevented a blueprint change from being applied. One or more of ['content', 'points', 'due_dates', 'availability_dates'].",
#         "example": ["points"],
#         "type": "array",
#         "items": {"type": "object"}
#       }
#     }
#   }
#
# @model BlueprintSubscription
#  {
#    "id" : "BlueprintSubscription",
#    "description" : "Associates a course with a blueprint",
#    "properties": {
#      "id": {
#        "description": "The ID of the blueprint course subscription",
#        "example": 101,
#        "type": "integer",
#        "format": "int64"
#      },
#      "template_id": {
#        "description": "The ID of the blueprint template the associated course is subscribed to",
#        "example": 1,
#        "type": "integer",
#        "format": "int64"
#      },
#      "blueprint_course": {
#        "description": "The blueprint course subscribed to",
#        "type": "object",
#        "example": {
#          "id": 2,
#          "name": "Biology 100 Blueprint",
#          "course_code": "BIOL 100 BP",
#          "term_name": "Default term"
#        }
#      }
#    }
#  }
#
class MasterCourses::MasterTemplatesController < ApplicationController
  before_action :get_course
  before_action :get_template, except: %i[import_details imports_index imports_show subscriptions_index]
  before_action :get_subscription, only: %i[import_details imports_index imports_show]
  before_action :require_course_level_manage_rights
  before_action :require_account_level_manage_rights, only: [:update_associations]

  include Api::V1::Course
  include Api::V1::MasterCourses

  # @API Get blueprint information
  # @subtopic Blueprint Management
  #
  # Using 'default' as the template_id should suffice for the current implmentation (as there should be only one template per course).
  # However, using specific template ids may become necessary in the future
  #
  # @returns BlueprintTemplate
  #
  # @example_request
  #     curl https://<canvas>/api/v1/courses/1/blueprint_templates/default \
  #       -H 'Authorization: Bearer <ACCESS_TOKEN>'
  #
  def show
    render json: master_template_json(@template, @current_user, session)
  end

  # @API Get associated course information
  # @subtopic Blueprint Management
  #
  # Returns a list of courses that are configured to receive updates from this blueprint
  #
  # @returns [Course]
  #
  # @example_request
  #     curl https://<canvas>/api/v1/courses/1/blueprint_templates/default/associated_courses \
  #       -H 'Authorization: Bearer <ACCESS_TOKEN>'
  #
  def associated_courses
    scope = @template.child_course_scope.order(:id).preload(:enrollment_term, :teachers)
    courses = Api.paginate(scope, self, api_v1_course_blueprint_associated_courses_url)
    can_read_sis = @course.account.grants_any_right?(@current_user, :read_sis, :manage_sis)

    preload_teachers(courses)
    json = courses.map do |course|
      course_summary_json(course, can_read_sis: can_read_sis, include_teachers: true)
    end
    render json: json
  end

  # @API Update associated courses
  # @subtopic Blueprint Management
  #
  # Send a list of course ids to add or remove new associations for the template.
  # Cannot add courses that do not belong to the blueprint course's account. Also cannot add
  # other blueprint courses or courses that already have an association with another blueprint course.
  #
  # After associating new courses, {api:MasterCourses::MasterTemplatesController#queue_migration start a sync} to populate their contents from the blueprint.
  #
  # @argument course_ids_to_add [Array]
  #   Courses to add as associated courses
  #
  # @argument course_ids_to_remove [Array]
  #   Courses to remove as associated courses
  #
  # @example_request
  #     curl https://<canvas>/api/v1/courses/1/blueprint_templates/default/update_associations \
  #     -X PUT \
  #     -H 'Authorization: Bearer <token>' \
  #     -d 'course_ids_to_add[]=1' \
  #     -d 'course_ids_to_remove[]=2' \
  #
  def update_associations
    if authorized_action(@course.account, @current_user, [:manage_courses, :manage_courses_admin])
      # NOTE: that I'm additionally requiring course management rights on the account
      # since (for now) we're only allowed to associate courses derived from it
      ids_to_add = api_find_all(Course, Array(params[:course_ids_to_add])).pluck(:id)
      ids_to_remove = api_find_all(Course, Array(params[:course_ids_to_remove])).pluck(:id)
      if (ids_to_add & ids_to_remove).any?
        return render json: { message: "cannot add and remove a course at the same time" }, status: :bad_request
      end

      if ids_to_remove.any? && @template.active_migration_running?
        return render json: { message: "cannot remove courses while a sync is ongoing" }, status: :bad_request
      end

      if ids_to_add.any?
        valid_ids_to_add = @course.account.associated_courses.where.not(workflow_state: "deleted")
                                  .not_master_courses.where(id: ids_to_add).pluck(:id)
        invalid_ids = ids_to_add - valid_ids_to_add
        if invalid_ids.any?
          return render json: { message: "invalid courses to add (#{invalid_ids.join(", ")})" }, status: :bad_request
        end

        data = MasterCourses::ChildSubscription.active.where(child_course_id: valid_ids_to_add).pluck(:master_template_id, :child_course_id)
        template_pairs, other_pairs = data.partition { |template_id, _c_id| template_id == @template.id }
        if other_pairs.any?
          # i still think there's a case for multiple inheritance but for now...
          return render json: { message: "cannot add courses already associated with other templates (#{other_pairs.map(&:last).join(", ")})" }, status: :bad_request
        end

        valid_ids_to_add -= template_pairs.map(&:last) # ignore existing active subscriptions
        valid_ids_to_add.each { |course_id| @template.add_child_course!(course_id) }
      end

      if ids_to_remove.any?
        @template.child_subscriptions.active.where(child_course_id: ids_to_remove).preload(:child_course).each(&:destroy)
      end

      render json: { success: true }
    end
  end

  # @API Begin a migration to push to associated courses
  # @subtopic Blueprint Management
  #
  # Begins a migration to push recently updated content to all associated courses.
  # Only one migration can be running at a time.
  #
  # @argument comment [Optional, String]
  #     An optional comment to be included in the sync history.
  # @argument send_notification [Optional, Boolean]
  #     Send a notification to the calling user when the sync completes.
  #
  # @argument copy_settings [Optional, Boolean]
  #     Whether course settings should be copied over to associated courses.
  #     Defaults to true for newly associated courses.
  #
  # @argument publish_after_initial_sync [Optional, Boolean]
  #     If set, newly associated courses will be automatically published after the sync completes
  #
  # @example_request
  #     curl https://<canvas>/api/v1/courses/1/blueprint_templates/default/migrations \
  #     -X POST \
  #     -F 'comment=Fixed spelling in question 3 of midterm exam' \
  #     -F 'send_notification=true' \
  #     -H 'Authorization: Bearer <token>'
  #
  # @returns BlueprintMigration
  def queue_migration
    if @template.active_migration_running?
      return render json: { message: "Cannot queue a migration while one is currently running" }, status: :bad_request
    elsif !@template.child_subscriptions.active.exists?
      return render json: { message: "No associated courses to migrate to" }, status: :bad_request
    end

    options = params.permit(:comment, :send_notification).to_unsafe_h
    [:copy_settings, :publish_after_initial_sync].each do |bool_key|
      options[bool_key] = value_to_boolean(params[bool_key]) if params.key?(bool_key)
    end

    migration = MasterCourses::MasterMigration.start_new_migration!(@template, @current_user, options)
    render json: master_migration_json(migration, @current_user, session)
  end

  # @API Set or remove restrictions on a blueprint course object
  # @subtopic Blueprint Management
  #
  # If a blueprint course object is restricted, editing will be limited for copies in associated courses.
  #
  # @argument content_type [String, "assignment"|"attachment"|"discussion_topic"|"external_tool"|"lti-quiz"|"quiz"|"wiki_page"]
  #   The type of the object.
  #
  # @argument content_id [Integer]
  #   The ID of the object.
  #
  # @argument restricted [Boolean]
  #   Whether to apply restrictions.
  #
  # @argument restrictions [BlueprintRestriction]
  #   (Optional) If the object is restricted, this specifies a set of restrictions. If not specified,
  #   the course-level restrictions will be used. See {api:CoursesController#update Course API update documentation}
  #
  # @example_request
  #     curl https://<canvas>/api/v1/courses/1/blueprint_templates/default/restrict_item \
  #     -X PUT \
  #     -H 'Authorization: Bearer <token>' \
  #     -d 'content_type=assignment' \
  #     -d 'content_id=2' \
  #     -d 'restricted=true'
  #
  def restrict_item
    content_type = params[:content_type]
    unless %w[assignment attachment course_pace discussion_topic external_tool lti-quiz quiz wiki_page].include?(content_type)
      return render json: { message: "Must be a valid content type (assignment,attachment,course_pace,discussion_topic,external_tool,lti-quiz,quiz,wiki_page)" }, status: :bad_request
    end
    unless params.key?(:restricted)
      return render json: { message: "Must set 'restricted'" }, status: :bad_request
    end

    scope =
      case content_type
      when "external_tool"
        @course.context_external_tools.active
      when "attachment"
        @course.attachments.not_deleted
      when "lti-quiz"
        @course.assignments.active
      when "course_pace"
        @course.course_paces
      else
        @course.send(content_type.pluralize).where.not(workflow_state: "deleted")
      end
    item = scope.where(id: params[:content_id]).first
    unless item
      return render json: { message: "Could not find content: #{content_type} #{params[:content_id]}" }, status: :not_found
    end

    mc_tag = @template.content_tag_for(item)
    if value_to_boolean(params[:restricted])
      custom_restrictions = params[:restrictions] && params[:restrictions].to_unsafe_h.to_h { |k, v| [k.to_sym, value_to_boolean(v)] }
      mc_tag.restrictions = custom_restrictions || @template.default_restrictions_for(item)
      mc_tag.use_default_restrictions = !custom_restrictions
    else
      mc_tag.restrictions = {}
      mc_tag.use_default_restrictions = false
    end
    mc_tag.save if mc_tag.changed?
    if mc_tag.valid?
      render json: { success: true }
    else
      render json: mc_tag.errors, status: :bad_request
    end
  end

  # @API Get unsynced changes
  # @subtopic Blueprint Management
  #
  # Retrieve a list of learning objects that have changed since the last blueprint sync operation.
  # If no syncs have been completed, a ChangeRecord with a change_type of +initial_sync+ is returned.
  #
  # @returns [ChangeRecord]
  def unsynced_changes
    cutoff_time = @template.last_export_started_at
    return render json: [{ asset_name: @template.course.name, change_type: "initial_sync" }] unless cutoff_time

    max_records = Setting.get("master_courses_history_count", "150").to_i
    items = []
    GuardRail.activate(:secondary) do
      MasterCourses::CONTENT_TYPES_FOR_UNSYNCED_CHANGES.each do |klass|
        item_scope = case klass
                     when "Attachment"
                       @course.attachments
                     when "Assignment"
                       @course.assignments.include_submittables
                     when "DiscussionTopic"
                       @course.discussion_topics.only_discussion_topics
                     when "CoursePace"
                       @course.course_paces
                     when "ContentTag"
                       # OUT-5483: We only want ContentTags for account-level outcomes that have been deleted from the blueprint course
                       ContentTag.joins("INNER JOIN #{LearningOutcome.quoted_table_name} ON #{ContentTag.quoted_table_name}.content_id=#{LearningOutcome.quoted_table_name}.id")
                                 .where("#{ContentTag.quoted_table_name}.context_id=? AND #{ContentTag.quoted_table_name}.context_type=? AND #{ContentTag.quoted_table_name}.content_type=?
                                  AND #{ContentTag.quoted_table_name}.workflow_state=? AND #{LearningOutcome.quoted_table_name}.context_type=?",
                                        @course.id,
                                        "Course",
                                        "LearningOutcome",
                                        "deleted",
                                        "Account")
<<<<<<< HEAD
=======
                     when "MediaTrack"
                       MediaTrack.where(attachment: @course.attachments)
>>>>>>> b546d3a2
                     else
                       klass.constantize.where(context_id: @course, context_type: "Course")
                     end

        remaining_count = max_records - items.size
        condition = (klass == "ContentTag") ? "#{ContentTag.quoted_table_name}.updated_at>?" : "updated_at>?"
        items += item_scope.where(condition, cutoff_time).order(:id).limit(remaining_count).to_a
        break if items.size >= max_records
      end
      @template.load_tags!(items) # only load the tags we need
    end

    changes = items.map do |asset|
      action = if asset.respond_to?(:deleted?) && asset.deleted?
                 :deleted
               elsif asset.created_at > cutoff_time
                 :created
               else
                 :updated
               end
      asset = asset.is_a?(ContentTag) ? LearningOutcome.find(asset.content_id) : asset
      tag = @template.cached_content_tag_for(asset)
      locked = !!tag&.restrictions&.values&.any?
      changed_asset_json(asset, action, locked)
    end
    changes << changed_syllabus_json(@course) if @course.syllabus_updated_at&.>(cutoff_time)

    render json: changes
  end

  # @API List blueprint migrations
  # @subtopic Blueprint Course History
  #
  # Shows a paginated list of migrations for the template, starting with the most recent. This endpoint can be called on a
  # blueprint course. See also {api:MasterCourses::MasterTemplatesController#imports_index the associated course side}.
  #
  # @example_request
  #     curl https://<canvas>/api/v1/courses/1/blueprint_templates/default/migrations \
  #     -H 'Authorization: Bearer <token>'
  #
  # @returns [BlueprintMigration]
  def migrations_index
    # sort id desc
    migrations = Api.paginate(@template.master_migrations.order("id DESC"), self, api_v1_course_blueprint_migrations_url)
    ActiveRecord::Associations.preload(migrations, :user)
    render json: migrations.map { |migration| master_migration_json(migration, @current_user, session) }
  end

  # @API Show a blueprint migration
  # @subtopic Blueprint Course History
  #
  # Shows the status of a migration. This endpoint can be called on a blueprint course. See also
  # {api:MasterCourses::MasterTemplatesController#imports_show the associated course side}.
  #
  # @example_request
  #     curl https://<canvas>/api/v1/courses/1/blueprint_templates/default/migrations/:id \
  #     -H 'Authorization: Bearer <token>'
  #
  # @returns BlueprintMigration
  def migrations_show
    migration = @template.master_migrations.find(params[:id])
    render json: master_migration_json(migration, @current_user, session)
  end

  # @API Get migration details
  # @subtopic Blueprint Course History
  #
  # Show the changes that were propagated in a blueprint migration. This endpoint can be called on a
  # blueprint course. See also {api:MasterCourses::MasterTemplatesController#import_details the associated course side}.
  #
  # @example_request
  #     curl https://<canvas>/api/v1/courses/1/blueprint_templates/default/migrations/2/details \
  #     -H 'Authorization: Bearer <token>'
  #
  # @returns [ChangeRecord]
  def migration_details
    @mm = @template.master_migrations.where(id: params[:id]).first!
    return render json: [] unless @mm.export_results.key?(:selective)

    subscriptions = @template.child_subscriptions.where(id: @mm.export_results[:selective][:subscriptions])
    tag_association = @template.content_tags

    render_changes(tag_association, subscriptions)
  end

  # @API List blueprint subscriptions
  # @subtopic Associated Course History
  #
  # Returns a list of blueprint subscriptions for the given course. (Currently a course may have no more than one.)
  #
  # @example_request
  #     curl https://<canvas>/api/v1/courses/2/blueprint_subscriptions \
  #     -H 'Authorization: Bearer <token>'
  #
  # @returns [BlueprintSubscription]
  def subscriptions_index
    scope = @course.master_course_subscriptions.active
    subs = Api.paginate(scope, self, api_v1_course_blueprint_subscriptions_url)
    # TODO: preload subscription -> master template -> course if we ever support multiple subscriptions
    render json: subs.map { |sub| child_subscription_json(sub) }
  end

  # @API List blueprint imports
  # @subtopic Associated Course History
  #
  # Shows a paginated list of migrations imported into a course associated with a blueprint, starting with the most recent. See also
  # {api:MasterCourses::MasterTemplatesController#migrations_index the blueprint course side}.
  #
  # Use 'default' as the subscription_id to use the currently active blueprint subscription.
  #
  # @example_request
  #     curl https://<canvas>/api/v1/courses/2/blueprint_subscriptions/default/migrations \
  #     -H 'Authorization: Bearer <token>'
  #
  # @returns [BlueprintMigration]
  def imports_index
    # maybe add child_subscription_id as a column if we expect people to use this endpoint
    migrations = @course.content_migrations
                        .where(migration_type: "master_course_import", child_subscription_id: @subscription)
                        .order("id DESC")
    migrations = Api.paginate(migrations, self, api_v1_course_blueprint_imports_url)
    ActiveRecord::Associations.preload(migrations, :user)
    render json: migrations.map { |migration|
                   master_migration_json(migration.master_migration,
                                         @current_user,
                                         session,
                                         child_migration: migration,
                                         subscription: @subscription)
                 }
  end

  # @API Show a blueprint import
  # @subtopic Associated Course History
  #
  # Shows the status of an import into a course associated with a blueprint. See also
  # {api:MasterCourses::MasterTemplatesController#migrations_show the blueprint course side}.
  #
  # @example_request
  #     curl https://<canvas>/api/v1/courses/2/blueprint_subscriptions/default/migrations/:id \
  #     -H 'Authorization: Bearer <token>'
  #
  # @returns BlueprintMigration
  def imports_show
    migration = @course.content_migrations
                       .where(migration_type: "master_course_import", child_subscription_id: @subscription)
                       .find(params[:id])
    render json: master_migration_json(migration.master_migration,
                                       @current_user,
                                       session,
                                       child_migration: migration,
                                       subscription: @subscription)
  end

  # @API Get import details
  # @subtopic Associated Course History
  #
  # Show the changes that were propagated to a course associated with a blueprint.  See also
  # {api:MasterCourses::MasterTemplatesController#migration_details the blueprint course side}.
  #
  # @example_request
  #     curl https://<canvas>/api/v1/courses/2/blueprint_subscriptions/default/7/details \
  #     -H 'Authorization: Bearer <token>'
  #
  # @returns [ChangeRecord]
  def import_details
    migration = @course.content_migrations.where(migration_type: "master_course_import", id: params[:id]).first!
    @mm = migration.master_migration
    return render json: [] unless @mm.export_results.key?(:selective) && @mm.export_results[:selective][:subscriptions].include?(@subscription.id)

    tag_association = @subscription.content_tags

    render_changes(tag_association, [@subscription])
  end

  protected

  def require_account_level_manage_rights
    !!authorized_action(@course.account, @current_user, :manage_master_courses)
  end

  def require_course_level_manage_rights
    !!authorized_action(@course, @current_user, :manage)
  end

  def get_course
    @course = api_find(Course, params[:course_id])
  end

  def get_template
    mc_scope = @course.master_course_templates.active
    template_id = params[:template_id]
    if template_id == "default"
      @template = mc_scope.for_full_course.first
      raise ActiveRecord::RecordNotFound unless @template
    else
      @template = mc_scope.find(template_id)
    end
  end

  def get_subscription
    subscription_scope = @course.master_course_subscriptions
    subscription_id = params[:subscription_id]
    @subscription = if subscription_id == "default"
                      subscription_scope.active.first!
                    else
                      subscription_scope.find(subscription_id)
                    end
  end

  def get_exceptions_by_subscription(subscriptions)
    results = @mm.migration_results.where(child_subscription_id: subscriptions).where.not(results: nil).pluck(:child_subscription_id, :results).to_h

    exceptions = {}
    subscriptions.each do |sub|
      next unless (result = results[sub.id])

      skipped_items = result[:skipped]
      next unless skipped_items.present?

      get_syllabus_exception!(skipped_items, sub, exceptions)
      sub.content_tags.where(migration_id: skipped_items).each do |child_tag|
        exceptions[child_tag.migration_id] ||= []
        exceptions[child_tag.migration_id] << { course_id: sub.child_course_id,
                                                conflicting_changes: change_classes(
                                                  child_tag.content_type.constantize, child_tag.downstream_changes
                                                ) }
      end
    end
    exceptions
  end

  def get_syllabus_exception!(skipped_items, child_subscription, exceptions)
    if skipped_items.delete(:syllabus)
      exceptions["syllabus"] ||= []
      exceptions["syllabus"] << { course_id: child_subscription.child_course_id, conflicting_changes: ["content"] }
    end
  end

  def render_changes(tag_association, subscriptions)
    changes = []
    exceptions = get_exceptions_by_subscription(subscriptions)
    updated_syllabus = @mm.export_results[:selective][:updated].delete("syllabus")

    %i[created updated deleted].each do |action|
      migration_ids = @mm.export_results[:selective][action].values.flatten
      tags = tag_association.where(migration_id: migration_ids).preload(:content).to_a
      restricted_ids = find_restricted_ids(tags)
      tags.each do |tag|
        next if %w[AssignmentGroup ContentTag].include?(tag.content_type) # these are noise, since they're touched with each assignment

        changes << changed_asset_json(tag.content,
                                      action,
                                      restricted_ids.include?(tag.migration_id),
                                      tag.migration_id,
                                      exceptions)
      end
    end
    changes << changed_syllabus_json(@course, exceptions) if updated_syllabus
    changes << changed_settings_json(@course) if @mm.migration_settings[:copy_settings]
    render json: changes
  end

  def find_restricted_ids(tags)
    master_tags = if tags.first.is_a?(MasterCourses::MasterContentTag)
                    tags
                  else
                    @mm.master_template.content_tags.where(migration_id: tags.map(&:migration_id))
                  end

    master_tags.each_with_object(Set.new) do |tag, ids|
      ids << tag.migration_id if tag.restrictions&.values&.any?
    end
  end

  def change_classes(klass, columns)
    # if we skipped it because it's deleted, there's no sense
    # in going on and seeing if they also edited it first
    return ["deleted"] if columns.include?("manually_deleted")

    classes = []
    columns.each do |col|
      klass.restricted_column_settings.each do |k, v|
        classes << k if v.include? col
      end
    end
    classes.uniq
  end
end<|MERGE_RESOLUTION|>--- conflicted
+++ resolved
@@ -497,11 +497,8 @@
                                         "LearningOutcome",
                                         "deleted",
                                         "Account")
-<<<<<<< HEAD
-=======
                      when "MediaTrack"
                        MediaTrack.where(attachment: @course.attachments)
->>>>>>> b546d3a2
                      else
                        klass.constantize.where(context_id: @course, context_type: "Course")
                      end
