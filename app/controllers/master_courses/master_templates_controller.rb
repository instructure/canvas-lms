# frozen_string_literal: true

#
# Copyright (C) 2017 - present Instructure, Inc.
#
# This file is part of Canvas.
#
# Canvas is free software: you can redistribute it and/or modify it under
# the terms of the GNU Affero General Public License as published by the Free
# Software Foundation, version 3 of the License.
#
# Canvas is distributed in the hope that it will be useful, but WITHOUT ANY
# WARRANTY; without even the implied warranty of MERCHANTABILITY or FITNESS FOR
# A PARTICULAR PURPOSE. See the GNU Affero General Public License for more
# details.
#
# You should have received a copy of the GNU Affero General Public License along
# with this program. If not, see <http://www.gnu.org/licenses/>.

# @API Blueprint Courses
# Configure blueprint courses
#
# @model BlueprintTemplate
#   {
#     "id" : "BlueprintTemplate",
#     "description" : "",
#     "properties": {
#       "id": {
#         "description": "The ID of the template.",
#         "example": 1,
#         "type": "integer",
#         "format": "int64"
#       },
#       "course_id": {
#         "description": "The ID of the Course the template belongs to.",
#         "example": 2,
#         "type": "integer",
#         "format": "int64"
#       },
#       "last_export_completed_at": {
#         "description": "Time when the last export was completed",
#         "example": "2013-08-28T23:59:00-06:00",
#         "type": "datetime"
#        },
#       "associated_course_count": {
#         "description": "Number of associated courses for the template",
#         "example": 3,
#         "type": "integer"
#        },
#       "latest_migration": {
#         "description": "Details of the latest migration",
#         "$ref": "BlueprintMigration"
#        }
#     }
#   }
#
# @model BlueprintMigration
#   {
#     "id" : "BlueprintMigration",
#     "description" : "",
#     "properties": {
#       "id": {
#         "description": "The ID of the migration.",
#         "example": 1,
#         "type": "integer",
#         "format": "int64"
#       },
#       "template_id": {
#         "description": "The ID of the template the migration belongs to. Only present when querying a blueprint course.",
#         "example": 2,
#         "type": "integer",
#         "format": "int64"
#       },
#       "subscription_id": {
#         "description": "The ID of the associated course's blueprint subscription. Only present when querying a course associated with a blueprint.",
#         "example": 101,
#         "type": "integer",
#         "format": "int64"
#       },
#       "user_id": {
#         "description": "The ID of the user who queued the migration.",
#         "example": 3,
#         "type": "integer",
#         "format": "int64"
#       },
#       "workflow_state": {
#         "description": "Current state of the content migration: queued, exporting, imports_queued, completed, exports_failed, imports_failed",
#         "example": "running",
#         "type": "string"
#       },
#       "created_at": {
#         "description": "Time when the migration was queued",
#         "example": "2013-08-28T23:59:00-06:00",
#         "type": "datetime"
#       },
#       "exports_started_at": {
#         "description": "Time when the exports begun",
#         "example": "2013-08-28T23:59:00-06:00",
#         "type": "datetime"
#       },
#       "imports_queued_at": {
#         "description": "Time when the exports were completed and imports were queued",
#         "example": "2013-08-28T23:59:00-06:00",
#         "type": "datetime"
#       },
#       "imports_completed_at": {
#         "description": "Time when the imports were completed",
#         "example": "2013-08-28T23:59:00-06:00",
#         "type": "datetime"
#       },
#       "comment": {
#         "description": "User-specified comment describing changes made in this operation",
#         "example": "Fixed spelling in question 3 of midterm exam",
#         "type": "string"
#       }
#     }
#   }
#
# @model BlueprintRestriction
#   {
#     "id" : "BlueprintRestriction",
#     "description" : "A set of restrictions on editing for copied objects in associated courses",
#     "properties": {
#       "content": {
#         "description": "Restriction on main content (e.g. title, description).",
#         "example": true,
#         "type": "boolean"
#       },
#       "points": {
#         "description": "Restriction on points possible for assignments and graded learning objects",
#         "example": true,
#         "type": "boolean"
#       },
#       "due_dates": {
#         "description": "Restriction on due dates for assignments and graded learning objects",
#         "example": false,
#         "type": "boolean"
#       },
#       "availability_dates": {
#         "description": "Restriction on availability dates for an object",
#         "example": true,
#         "type": "boolean"
#       }
#     }
#   }
#
# @model ChangeRecord
#   {
#     "id" : "ChangeRecord",
#     "description" : "Describes a learning object change propagated to associated courses from a blueprint course",
#     "properties": {
#       "asset_id": {
#         "description": "The ID of the learning object that was changed in the blueprint course.",
#         "example": 2,
#         "type": "integer",
#         "format": "int64"
#       },
#       "asset_type": {
#         "description": "The type of the learning object that was changed in the blueprint course.  One of 'assignment', 'attachment', 'discussion_topic', 'external_tool', 'quiz', 'wiki_page', 'syllabus', or 'settings'.  For 'syllabus' or 'settings', the asset_id is the course id.",
#         "example": "assignment",
#         "type": "string"
#       },
#       "asset_name": {
#         "description": "The name of the learning object that was changed in the blueprint course.",
#         "example": "Some Assignment",
#         "type": "string"
#       },
#       "change_type": {
#         "description": "The type of change; one of 'created', 'updated', 'deleted'",
#         "example": "created",
#         "type": "string"
#       },
#       "html_url": {
#         "description": "The URL of the changed object",
#         "example": "https://canvas.example.com/courses/101/assignments/2",
#         "type": "string"
#       },
#       "locked": {
#         "description": "Whether the object is locked in the blueprint",
#         "example": false,
#         "type": "boolean"
#       },
#       "exceptions": {
#         "description": "A list of ExceptionRecords for linked courses that did not receive this update.",
#         "example": [{"course_id": 101, "conflicting_changes": ["points"]}],
#         "type": "array",
#         "items": {"type": "object"}
#       }
#     }
#   }
#
# @model ExceptionRecord
#   {
#     "id" : "ExceptionRecord",
#     "description" : "Lists associated courses that did not receive a change propagated from a blueprint",
#     "properties": {
#       "course_id": {
#         "description": "The ID of the associated course",
#         "example": 101,
#         "type": "integer",
#         "format": "int64"
#       },
#       "conflicting_changes" : {
#         "description": "A list of change classes in the associated course's copy of the item that prevented a blueprint change from being applied. One or more of ['content', 'points', 'due_dates', 'availability_dates'].",
#         "example": ["points"],
#         "type": "array",
#         "items": {"type": "object"}
#       }
#     }
#   }
#
# @model BlueprintSubscription
#  {
#    "id" : "BlueprintSubscription",
#    "description" : "Associates a course with a blueprint",
#    "properties": {
#      "id": {
#        "description": "The ID of the blueprint course subscription",
#        "example": 101,
#        "type": "integer",
#        "format": "int64"
#      },
#      "template_id": {
#        "description": "The ID of the blueprint template the associated course is subscribed to",
#        "example": 1,
#        "type": "integer",
#        "format": "int64"
#      },
#      "blueprint_course": {
#        "description": "The blueprint course subscribed to",
#        "type": "object",
#        "example": {
#          "id": 2,
#          "name": "Biology 100 Blueprint",
#          "course_code": "BIOL 100 BP",
#          "term_name": "Default term"
#        }
#      }
#    }
#  }
#
class MasterCourses::MasterTemplatesController < ApplicationController
  before_action :get_course
  before_action :get_template, except: %i[import_details imports_index imports_show subscriptions_index]
  before_action :get_subscription, only: %i[import_details imports_index imports_show]
  before_action :require_course_level_manage_rights
  before_action :require_account_level_manage_rights, only: [:update_associations]

  include Api::V1::Course
  include Api::V1::MasterCourses

  # @API Get blueprint information
  # @subtopic Blueprint Management
  #
  # Using 'default' as the template_id should suffice for the current implmentation (as there should be only one template per course).
  # However, using specific template ids may become necessary in the future
  #
  # @returns BlueprintTemplate
  #
  # @example_request
  #     curl https://<canvas>/api/v1/courses/1/blueprint_templates/default \
  #       -H 'Authorization: Bearer <ACCESS_TOKEN>'
  #
  def show
    render json: master_template_json(@template, @current_user, session)
  end

  # @API Get associated course information
  # @subtopic Blueprint Management
  #
  # Returns a list of courses that are configured to receive updates from this blueprint
  #
  # @returns [Course]
  #
  # @example_request
  #     curl https://<canvas>/api/v1/courses/1/blueprint_templates/default/associated_courses \
  #       -H 'Authorization: Bearer <ACCESS_TOKEN>'
  #
  def associated_courses
    scope = @template.child_course_scope.order(:id).preload(:enrollment_term, :teachers)
    courses = Api.paginate(scope, self, api_v1_course_blueprint_associated_courses_url)
    can_read_sis = @course.account.grants_any_right?(@current_user, :read_sis, :manage_sis)

    preload_teachers(courses)
    json = courses.map do |course|
      course_summary_json(course, can_read_sis: can_read_sis, include_teachers: true)
    end
    render json: json
  end

  # @API Update associated courses
  # @subtopic Blueprint Management
  #
  # Send a list of course ids to add or remove new associations for the template.
  # Cannot add courses that do not belong to the blueprint course's account. Also cannot add
  # other blueprint courses or courses that already have an association with another blueprint course.
  #
  # After associating new courses, {api:MasterCourses::MasterTemplatesController#queue_migration start a sync} to populate their contents from the blueprint.
  #
  # @argument course_ids_to_add [Array]
  #   Courses to add as associated courses
  #
  # @argument course_ids_to_remove [Array]
  #   Courses to remove as associated courses
  #
  # @example_request
  #     curl https://<canvas>/api/v1/courses/1/blueprint_templates/default/update_associations \
  #     -X PUT \
  #     -H 'Authorization: Bearer <token>' \
  #     -d 'course_ids_to_add[]=1' \
  #     -d 'course_ids_to_remove[]=2' \
  #
  def update_associations
    if authorized_action(@course.account, @current_user, [:manage_courses, :manage_courses_admin])
      # NOTE: that I'm additionally requiring course management rights on the account
      # since (for now) we're only allowed to associate courses derived from it
      ids_to_add = api_find_all(Course, Array(params[:course_ids_to_add])).pluck(:id)
      ids_to_remove = api_find_all(Course, Array(params[:course_ids_to_remove])).pluck(:id)
      if (ids_to_add & ids_to_remove).any?
        return render json: { message: "cannot add and remove a course at the same time" }, status: :bad_request
      end

      if ids_to_remove.any? && @template.active_migration_running?
        return render json: { message: "cannot remove courses while a sync is ongoing" }, status: :bad_request
      end

      if ids_to_add.any?
        valid_ids_to_add = @course.account.associated_courses.where.not(workflow_state: "deleted")
                                  .not_master_courses.where(id: ids_to_add).pluck(:id)
        invalid_ids = ids_to_add - valid_ids_to_add
        if invalid_ids.any?
          return render json: { message: "invalid courses to add (#{invalid_ids.join(", ")})" }, status: :bad_request
        end

        data = MasterCourses::ChildSubscription.active.where(child_course_id: valid_ids_to_add).pluck(:master_template_id, :child_course_id)
        template_pairs, other_pairs = data.partition { |template_id, _c_id| template_id == @template.id }
        if other_pairs.any?
          # i still think there's a case for multiple inheritance but for now...
          return render json: { message: "cannot add courses already associated with other templates (#{other_pairs.map(&:last).join(", ")})" }, status: :bad_request
        end

        valid_ids_to_add -= template_pairs.map(&:last) # ignore existing active subscriptions
        valid_ids_to_add.each { |course_id| @template.add_child_course!(course_id) }
      end

      if ids_to_remove.any?
        @template.child_subscriptions.active.where(child_course_id: ids_to_remove).preload(:child_course).each(&:destroy)
      end

      render json: { success: true }
    end
  end

  # @API Begin a migration to push to associated courses
  # @subtopic Blueprint Management
  #
  # Begins a migration to push recently updated content to all associated courses.
  # Only one migration can be running at a time.
  #
  # @argument comment [Optional, String]
  #     An optional comment to be included in the sync history.
  # @argument send_notification [Optional, Boolean]
  #     Send a notification to the calling user when the sync completes.
  #
  # @argument copy_settings [Optional, Boolean]
  #     Whether course settings should be copied over to associated courses.
  #     Defaults to true for newly associated courses.
  #
  # @argument publish_after_initial_sync [Optional, Boolean]
  #     If set, newly associated courses will be automatically published after the sync completes
  #
  # @example_request
  #     curl https://<canvas>/api/v1/courses/1/blueprint_templates/default/migrations \
  #     -X POST \
  #     -F 'comment=Fixed spelling in question 3 of midterm exam' \
  #     -F 'send_notification=true' \
  #     -H 'Authorization: Bearer <token>'
  #
  # @returns BlueprintMigration
  def queue_migration
    if @template.active_migration_running?
      return render json: { message: "Cannot queue a migration while one is currently running" }, status: :bad_request
    elsif !@template.child_subscriptions.active.exists?
      return render json: { message: "No associated courses to migrate to" }, status: :bad_request
    end

    options = params.permit(:comment, :send_notification).to_unsafe_h
    [:copy_settings, :publish_after_initial_sync].each do |bool_key|
      options[bool_key] = value_to_boolean(params[bool_key]) if params.key?(bool_key)
    end

    migration = MasterCourses::MasterMigration.start_new_migration!(@template, @current_user, options)
    render json: master_migration_json(migration, @current_user, session)
  end

  # @API Set or remove restrictions on a blueprint course object
  # @subtopic Blueprint Management
  #
  # If a blueprint course object is restricted, editing will be limited for copies in associated courses.
  #
  # @argument content_type [String, "assignment"|"attachment"|"discussion_topic"|"external_tool"|"lti-quiz"|"quiz"|"wiki_page"]
  #   The type of the object.
  #
  # @argument content_id [Integer]
  #   The ID of the object.
  #
  # @argument restricted [Boolean]
  #   Whether to apply restrictions.
  #
  # @argument restrictions [BlueprintRestriction]
  #   (Optional) If the object is restricted, this specifies a set of restrictions. If not specified,
  #   the course-level restrictions will be used. See {api:CoursesController#update Course API update documentation}
  #
  # @example_request
  #     curl https://<canvas>/api/v1/courses/1/blueprint_templates/default/restrict_item \
  #     -X PUT \
  #     -H 'Authorization: Bearer <token>' \
  #     -d 'content_type=assignment' \
  #     -d 'content_id=2' \
  #     -d 'restricted=true'
  #
  def restrict_item
    content_type = params[:content_type]
    unless %w[assignment attachment course_pace discussion_topic external_tool lti-quiz quiz wiki_page].include?(content_type)
      return render json: { message: "Must be a valid content type (assignment,attachment,course_pace,discussion_topic,external_tool,lti-quiz,quiz,wiki_page)" }, status: :bad_request
    end
    unless params.key?(:restricted)
      return render json: { message: "Must set 'restricted'" }, status: :bad_request
    end

    scope =
      case content_type
      when "external_tool"
        @course.context_external_tools.active
      when "attachment"
        @course.attachments.not_deleted
      when "lti-quiz"
        @course.assignments.active
      when "course_pace"
        @course.course_paces
      else
        @course.send(content_type.pluralize).where.not(workflow_state: "deleted")
      end
    item = scope.where(id: params[:content_id]).first
    unless item
      return render json: { message: "Could not find content: #{content_type} #{params[:content_id]}" }, status: :not_found
    end

    mc_tag = @template.content_tag_for(item)
    if value_to_boolean(params[:restricted])
      custom_restrictions = params[:restrictions] && params[:restrictions].to_unsafe_h.to_h { |k, v| [k.to_sym, value_to_boolean(v)] }
      mc_tag.restrictions = custom_restrictions || @template.default_restrictions_for(item)
      mc_tag.use_default_restrictions = !custom_restrictions
    else
      mc_tag.restrictions = {}
      mc_tag.use_default_restrictions = false
    end
    mc_tag.save if mc_tag.changed?
    if mc_tag.valid?
      render json: { success: true }
    else
      render json: mc_tag.errors, status: :bad_request
    end
  end

  # @API Get unsynced changes
  # @subtopic Blueprint Management
  #
  # Retrieve a list of learning objects that have changed since the last blueprint sync operation.
  # If no syncs have been completed, a ChangeRecord with a change_type of +initial_sync+ is returned.
  #
  # @returns [ChangeRecord]
  def unsynced_changes
    cutoff_time = @template.last_export_started_at
    return render json: [{ asset_name: @template.course.name, change_type: "initial_sync" }] unless cutoff_time

    max_records = Setting.get("master_courses_history_count", "150").to_i
    items = []
    GuardRail.activate(:secondary) do
      MasterCourses::CONTENT_TYPES_FOR_UNSYNCED_CHANGES.each do |klass|
        item_scope = case klass
                     when "Attachment"
                       @course.attachments
                     when "Assignment"
                       @course.assignments.include_submittables
                     when "DiscussionTopic"
                       @course.discussion_topics.only_discussion_topics
                     when "CoursePace"
                       @course.course_paces
                     when "ContentTag"
                       # OUT-5483: We only want ContentTags for account-level outcomes that have been deleted from the blueprint course
                       ContentTag.joins("INNER JOIN #{LearningOutcome.quoted_table_name} ON #{ContentTag.quoted_table_name}.content_id=#{LearningOutcome.quoted_table_name}.id")
                                 .where("#{ContentTag.quoted_table_name}.context_id=? AND #{ContentTag.quoted_table_name}.context_type=? AND #{ContentTag.quoted_table_name}.content_type=?
                                  AND #{ContentTag.quoted_table_name}.workflow_state=? AND #{LearningOutcome.quoted_table_name}.context_type=?",
                                        @course.id,
                                        "Course",
                                        "LearningOutcome",
                                        "deleted",
                                        "Account")
<<<<<<< HEAD
=======
                     when "MediaTrack"
                       MediaTrack.where(attachment: @course.attachments)
>>>>>>> 87563733
                     else
                       klass.constantize.where(context_id: @course, context_type: "Course")
                     end

        remaining_count = max_records - items.size
        condition = (klass == "ContentTag") ? "#{ContentTag.quoted_table_name}.updated_at>?" : "updated_at>?"
        items += item_scope.where(condition, cutoff_time).order(:id).limit(remaining_count).to_a
        break if items.size >= max_records
      end
      @template.load_tags!(items) # only load the tags we need
    end

    changes = items.map do |asset|
      action = if asset.respond_to?(:deleted?) && asset.deleted?
                 :deleted
               elsif asset.created_at > cutoff_time
                 :created
               else
                 :updated
               end
      asset = asset.is_a?(ContentTag) ? LearningOutcome.find(asset.content_id) : asset
      tag = @template.cached_content_tag_for(asset)
      locked = !!tag&.restrictions&.values&.any?
      changed_asset_json(asset, action, locked)
    end
    changes << changed_syllabus_json(@course) if @course.syllabus_updated_at&.>(cutoff_time)

    render json: changes
  end

  # @API List blueprint migrations
  # @subtopic Blueprint Course History
  #
  # Shows a paginated list of migrations for the template, starting with the most recent. This endpoint can be called on a
  # blueprint course. See also {api:MasterCourses::MasterTemplatesController#imports_index the associated course side}.
  #
  # @example_request
  #     curl https://<canvas>/api/v1/courses/1/blueprint_templates/default/migrations \
  #     -H 'Authorization: Bearer <token>'
  #
  # @returns [BlueprintMigration]
  def migrations_index
    # sort id desc
    migrations = Api.paginate(@template.master_migrations.order("id DESC"), self, api_v1_course_blueprint_migrations_url)
    ActiveRecord::Associations.preload(migrations, :user)
    render json: migrations.map { |migration| master_migration_json(migration, @current_user, session) }
  end

  # @API Show a blueprint migration
  # @subtopic Blueprint Course History
  #
  # Shows the status of a migration. This endpoint can be called on a blueprint course. See also
  # {api:MasterCourses::MasterTemplatesController#imports_show the associated course side}.
  #
  # @example_request
  #     curl https://<canvas>/api/v1/courses/1/blueprint_templates/default/migrations/:id \
  #     -H 'Authorization: Bearer <token>'
  #
  # @returns BlueprintMigration
  def migrations_show
    migration = @template.master_migrations.find(params[:id])
    render json: master_migration_json(migration, @current_user, session)
  end

  # @API Get migration details
  # @subtopic Blueprint Course History
  #
  # Show the changes that were propagated in a blueprint migration. This endpoint can be called on a
  # blueprint course. See also {api:MasterCourses::MasterTemplatesController#import_details the associated course side}.
  #
  # @example_request
  #     curl https://<canvas>/api/v1/courses/1/blueprint_templates/default/migrations/2/details \
  #     -H 'Authorization: Bearer <token>'
  #
  # @returns [ChangeRecord]
  def migration_details
    @mm = @template.master_migrations.where(id: params[:id]).first!
    return render json: [] unless @mm.export_results.key?(:selective)

    subscriptions = @template.child_subscriptions.where(id: @mm.export_results[:selective][:subscriptions])
    tag_association = @template.content_tags

    render_changes(tag_association, subscriptions)
  end

  # @API List blueprint subscriptions
  # @subtopic Associated Course History
  #
  # Returns a list of blueprint subscriptions for the given course. (Currently a course may have no more than one.)
  #
  # @example_request
  #     curl https://<canvas>/api/v1/courses/2/blueprint_subscriptions \
  #     -H 'Authorization: Bearer <token>'
  #
  # @returns [BlueprintSubscription]
  def subscriptions_index
    scope = @course.master_course_subscriptions.active
    subs = Api.paginate(scope, self, api_v1_course_blueprint_subscriptions_url)
    # TODO: preload subscription -> master template -> course if we ever support multiple subscriptions
    render json: subs.map { |sub| child_subscription_json(sub) }
  end

  # @API List blueprint imports
  # @subtopic Associated Course History
  #
  # Shows a paginated list of migrations imported into a course associated with a blueprint, starting with the most recent. See also
  # {api:MasterCourses::MasterTemplatesController#migrations_index the blueprint course side}.
  #
  # Use 'default' as the subscription_id to use the currently active blueprint subscription.
  #
  # @example_request
  #     curl https://<canvas>/api/v1/courses/2/blueprint_subscriptions/default/migrations \
  #     -H 'Authorization: Bearer <token>'
  #
  # @returns [BlueprintMigration]
  def imports_index
    # maybe add child_subscription_id as a column if we expect people to use this endpoint
    migrations = @course.content_migrations
                        .where(migration_type: "master_course_import", child_subscription_id: @subscription)
                        .order("id DESC")
    migrations = Api.paginate(migrations, self, api_v1_course_blueprint_imports_url)
    ActiveRecord::Associations.preload(migrations, :user)
    render json: migrations.map { |migration|
                   master_migration_json(migration.master_migration,
                                         @current_user,
                                         session,
                                         child_migration: migration,
                                         subscription: @subscription)
                 }
  end

  # @API Show a blueprint import
  # @subtopic Associated Course History
  #
  # Shows the status of an import into a course associated with a blueprint. See also
  # {api:MasterCourses::MasterTemplatesController#migrations_show the blueprint course side}.
  #
  # @example_request
  #     curl https://<canvas>/api/v1/courses/2/blueprint_subscriptions/default/migrations/:id \
  #     -H 'Authorization: Bearer <token>'
  #
  # @returns BlueprintMigration
  def imports_show
    migration = @course.content_migrations
                       .where(migration_type: "master_course_import", child_subscription_id: @subscription)
                       .find(params[:id])
    render json: master_migration_json(migration.master_migration,
                                       @current_user,
                                       session,
                                       child_migration: migration,
                                       subscription: @subscription)
  end

  # @API Get import details
  # @subtopic Associated Course History
  #
  # Show the changes that were propagated to a course associated with a blueprint.  See also
  # {api:MasterCourses::MasterTemplatesController#migration_details the blueprint course side}.
  #
  # @example_request
  #     curl https://<canvas>/api/v1/courses/2/blueprint_subscriptions/default/7/details \
  #     -H 'Authorization: Bearer <token>'
  #
  # @returns [ChangeRecord]
  def import_details
    migration = @course.content_migrations.where(migration_type: "master_course_import", id: params[:id]).first!
    @mm = migration.master_migration
    return render json: [] unless @mm.export_results.key?(:selective) && @mm.export_results[:selective][:subscriptions].include?(@subscription.id)

    tag_association = @subscription.content_tags

    render_changes(tag_association, [@subscription])
  end

  protected

  def require_account_level_manage_rights
    !!authorized_action(@course.account, @current_user, :manage_master_courses)
  end

  def require_course_level_manage_rights
    !!authorized_action(@course, @current_user, :manage)
  end

  def get_course
    @course = api_find(Course, params[:course_id])
  end

  def get_template
    mc_scope = @course.master_course_templates.active
    template_id = params[:template_id]
    if template_id == "default"
      @template = mc_scope.for_full_course.first
      raise ActiveRecord::RecordNotFound unless @template
    else
      @template = mc_scope.find(template_id)
    end
  end

  def get_subscription
    subscription_scope = @course.master_course_subscriptions
    subscription_id = params[:subscription_id]
    @subscription = if subscription_id == "default"
                      subscription_scope.active.first!
                    else
                      subscription_scope.find(subscription_id)
                    end
  end

  def get_exceptions_by_subscription(subscriptions)
    results = @mm.migration_results.where(child_subscription_id: subscriptions).where.not(results: nil).pluck(:child_subscription_id, :results).to_h

    exceptions = {}
    subscriptions.each do |sub|
      next unless (result = results[sub.id])

      skipped_items = result[:skipped]
      next unless skipped_items.present?

      get_syllabus_exception!(skipped_items, sub, exceptions)
      sub.content_tags.where(migration_id: skipped_items).each do |child_tag|
        exceptions[child_tag.migration_id] ||= []
        exceptions[child_tag.migration_id] << { course_id: sub.child_course_id,
                                                conflicting_changes: change_classes(
                                                  child_tag.content_type.constantize, child_tag.downstream_changes
                                                ) }
      end
    end
    exceptions
  end

  def get_syllabus_exception!(skipped_items, child_subscription, exceptions)
    if skipped_items.delete(:syllabus)
      exceptions["syllabus"] ||= []
      exceptions["syllabus"] << { course_id: child_subscription.child_course_id, conflicting_changes: ["content"] }
    end
  end

  def render_changes(tag_association, subscriptions)
    changes = []
    exceptions = get_exceptions_by_subscription(subscriptions)
    updated_syllabus = @mm.export_results[:selective][:updated].delete("syllabus")

    %i[created updated deleted].each do |action|
      migration_ids = @mm.export_results[:selective][action].values.flatten
      tags = tag_association.where(migration_id: migration_ids).preload(:content).to_a
      restricted_ids = find_restricted_ids(tags)
      tags.each do |tag|
        next if %w[AssignmentGroup ContentTag].include?(tag.content_type) # these are noise, since they're touched with each assignment

        changes << changed_asset_json(tag.content,
                                      action,
                                      restricted_ids.include?(tag.migration_id),
                                      tag.migration_id,
                                      exceptions)
      end
    end
    changes << changed_syllabus_json(@course, exceptions) if updated_syllabus
    changes << changed_settings_json(@course) if @mm.migration_settings[:copy_settings]
    render json: changes
  end

  def find_restricted_ids(tags)
    master_tags = if tags.first.is_a?(MasterCourses::MasterContentTag)
                    tags
                  else
                    @mm.master_template.content_tags.where(migration_id: tags.map(&:migration_id))
                  end

    master_tags.each_with_object(Set.new) do |tag, ids|
      ids << tag.migration_id if tag.restrictions&.values&.any?
    end
  end

  def change_classes(klass, columns)
    # if we skipped it because it's deleted, there's no sense
    # in going on and seeing if they also edited it first
    return ["deleted"] if columns.include?("manually_deleted")

    classes = []
    columns.each do |col|
      klass.restricted_column_settings.each do |k, v|
        classes << k if v.include? col
      end
    end
    classes.uniq
  end
end<|MERGE_RESOLUTION|>--- conflicted
+++ resolved
@@ -497,11 +497,8 @@
                                         "LearningOutcome",
                                         "deleted",
                                         "Account")
-<<<<<<< HEAD
-=======
                      when "MediaTrack"
                        MediaTrack.where(attachment: @course.attachments)
->>>>>>> 87563733
                      else
                        klass.constantize.where(context_id: @course, context_type: "Course")
                      end
