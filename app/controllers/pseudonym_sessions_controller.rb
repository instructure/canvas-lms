--- conflicted
+++ resolved
@@ -16,470 +16,8 @@
 # with this program. If not, see <http://www.gnu.org/licenses/>.
 #
 
-<<<<<<< HEAD
-class PseudonymSessionsController < ApplicationController
-  protect_from_forgery :except => [:create, :destroy, :saml_consume, :oauth2_token, :oauth2_logout, :cas_logout]
-  before_filter :forbid_on_files_domain, :except => [ :clear_file_session ]
-  before_filter :require_password_session, :only => [ :otp_login, :disable_otp_login ]
-  before_filter :require_user, :only => [ :otp_login ]
-  skip_before_filter :require_reacceptance_of_terms
-
-  def new
-    if @current_user && !params[:force_login] && !params[:confirm] && !params[:expected_user_id] && !session[:used_remember_me_token]
-      redirect_to dashboard_url
-      return
-    end
-
-    if params[:needs_cookies] == '1'
-      @needs_cookies = true
-      return render(:template => 'shared/unauthorized', :layout => 'application', :status => :unauthorized)
-    end
-
-    session[:expected_user_id] = params[:expected_user_id].to_i if params[:expected_user_id]
-    session[:confirm] = params[:confirm] if params[:confirm]
-    session[:enrollment] = params[:enrollment] if params[:enrollment]
-
-    if @current_pseudonym
-      params[:pseudonym_session] ||= {}
-      params[:pseudonym_session][:unique_id] ||= @current_pseudonym.unique_id
-    end
-
-    if cookies['canvas_sa_delegated'] && !params['canvas_login']
-      @domain_root_account = Account.site_admin
-    end
-
-    @pseudonym_session = PseudonymSession.new
-    @headers = false
-    @is_delegated = delegated_authentication_url?
-    @is_cas = @domain_root_account.cas_authentication? && @is_delegated
-    @is_saml = @domain_root_account.saml_authentication? && @is_delegated
-    if @is_cas && !params[:no_auto]
-      if params[:ticket]
-        # handle the callback from CAS
-        logger.info "Attempting CAS login with ticket #{params[:ticket]} in account #{@domain_root_account.id}"
-        st = CASClient::ServiceTicket.new(params[:ticket], cas_login_url)
-        begin
-          cas_client.validate_service_ticket(st)
-        rescue => e
-          logger.warn "Failed to validate CAS ticket: #{e.inspect}"
-          flash[:delegated_message] = t 'errors.login_error', "There was a problem logging in at %{institution}", :institution => @domain_root_account.display_name
-          redirect_to cas_login_url(:no_auto=>'true')
-          return
-        end
-        if st.is_valid?
-          @pseudonym = nil
-          @pseudonym = @domain_root_account.pseudonyms.custom_find_by_unique_id(st.user)
-          if @pseudonym
-            # Successful login and we have a user
-            @domain_root_account.pseudonym_sessions.create!(@pseudonym, false)
-            session[:cas_session] = params[:ticket]
-            @pseudonym.claim_cas_ticket(params[:ticket])
-            @user = @pseudonym.login_assertions_for_user
-
-            successful_login(@user, @pseudonym)
-            return
-          else
-            logger.warn "Received CAS login for unknown user: #{st.user}"
-            reset_session
-            session[:delegated_message] = t 'errors.no_matching_user', "Canvas doesn't have an account for user: %{user}", :user => st.user
-            # redirect_to(cas_client.logout_url(cas_login_url :no_auto => true))
-
-            # Send a non-existent user back to the beyondz main site so our
-            # regular application can figure out where they should be
-            redirect_to(beyondz_app_url(:nonexistent_user_path))
-            return
-          end
-        else
-          logger.warn "Failed CAS login attempt."
-          flash[:delegated_message] = t 'errors.login_error', "There was a problem logging in at %{institution}", :institution => @domain_root_account.display_name
-          redirect_to cas_login_url(:no_auto=>'true')
-          return
-        end
-      end
-
-      initiate_cas_login(cas_client)
-    elsif @is_saml && !params[:no_auto]
-      if params[:account_authorization_config_id]
-        raise ActiveRecord::RecordNotFound if params[:account_authorization_config_id] !~ Api::ID_REGEX
-        if aac = @domain_root_account.account_authorization_configs.find_by_id(params[:account_authorization_config_id])
-          initiate_saml_login(request.host_with_port, aac)
-        else
-          message = t('errors.login_errors.no_config_for_id', "The Canvas account has no authentication configuration with that id")
-          if @domain_root_account.auth_discovery_url
-            redirect_to @domain_root_account.auth_discovery_url + "?message=#{URI.escape message}"
-          else
-            flash[:delegated_message] = message
-            redirect_to login_url(:no_auto=>'true')
-          end
-        end
-      else
-        if @domain_root_account.auth_discovery_url
-          redirect_to @domain_root_account.auth_discovery_url
-        else
-          initiate_saml_login(request.host_with_port)
-        end
-      end
-    else
-      flash[:delegated_message] = session.delete :delegated_message if session[:delegated_message]
-      maybe_render_mobile_login
-    end
-  end
-
-  def maybe_render_mobile_login(status = nil)
-    if mobile_device?
-      @login_handle_name = @domain_root_account.login_handle_name rescue AccountAuthorizationConfig.default_login_handle_name
-      @login_handle_is_email = @login_handle_name == AccountAuthorizationConfig.default_login_handle_name
-      js_env(
-        :GOOGLE_ANALYTICS_KEY => Setting.get('google_analytics_key', nil),
-        :RESET_SENT =>  t("password_confirmation_sent", "Password confirmation sent. Make sure you check your spam box."),
-        :RESET_ERROR =>  t("password_confirmation_error", "Error sending request.")
-      )
-      render :template => 'pseudonym_sessions/mobile_login', :layout => 'mobile_auth', :status => status
-    else
-      @request = request
-      render :action => 'new', :status => status
-    end
-  end
-
-  def create
-    # reset the session id cookie to prevent session fixation.
-    reset_session_for_login
-
-    if params[:pseudonym_session].blank? || params[:pseudonym_session][:password].blank?
-      return unsuccessful_login(t('errors.blank_password', "No password was given"))
-    end
-
-    # strip leading and trailing whitespace off the entered unique id. some
-    # mobile clients (e.g. android) will add a space after the login when using
-    # autocomplete. this would prevent us from recognizing someone's username,
-    # making them unable to login.
-    params[:pseudonym_session][:unique_id].try(:strip!)
-
-    # Try to use authlogic's built-in login approach first
-    @pseudonym_session = @domain_root_account.pseudonym_sessions.new(params[:pseudonym_session])
-    @pseudonym_session.remote_ip = request.remote_ip
-    found = @pseudonym_session.save
-
-    # look for LDAP pseudonyms where we get the unique_id back from LDAP
-    if !found && !@pseudonym_session.attempted_record
-      @domain_root_account.account_authorization_configs.each do |aac|
-        next unless aac.ldap_authentication?
-        next unless aac.identifier_format.present?
-        res = aac.ldap_bind_result(params[:pseudonym_session][:unique_id], params[:pseudonym_session][:password])
-        unique_id = res.first[aac.identifier_format].first if res
-        if unique_id && pseudonym = @domain_root_account.pseudonyms.active.by_unique_id(unique_id).first
-          pseudonym.instance_variable_set(:@ldap_result, res.first)
-          @pseudonym_session = PseudonymSession.new(pseudonym, params[:pseudonym_session][:remember_me] == "1")
-          found = @pseudonym_session.save
-          break
-        end
-      end
-    end
-
-    if !found && params[:pseudonym_session]
-      pseudonym = Pseudonym.authenticate(params[:pseudonym_session], @domain_root_account.trusted_account_ids, request.remote_ip)
-      if pseudonym && pseudonym != :too_many_attempts
-        @pseudonym_session = PseudonymSession.new(pseudonym, params[:pseudonym_session][:remember_me] == "1")
-        found = @pseudonym_session.save
-      end
-    end
-
-    if pseudonym == :too_many_attempts || @pseudonym_session.too_many_attempts?
-      unsuccessful_login t('errors.max_attempts', "Too many failed login attempts. Please try again later or contact your system administrator."), true
-      return
-    end
-
-    @pseudonym = @pseudonym_session && @pseudonym_session.record
-    # If the user's account has been deleted, feel free to share that information
-    if @pseudonym && (!@pseudonym.user || @pseudonym.user.unavailable?)
-      unsuccessful_login t('errors.user_deleted', "That user account has been deleted.  Please contact your system administrator to have your account re-activated."), true
-      return
-    end
-
-    # If the user is registered and logged in, redirect them to their dashboard page
-    if found
-      # Call for some cleanups that should be run when a user logs in
-      @user = @pseudonym.login_assertions_for_user
-      successful_login(@user, @pseudonym)
-    # Otherwise re-render the login page to show the error
-    else
-      unsuccessful_login t('errors.invalid_credentials', "Incorrect username and/or password")
-    end
-  end
-
-  def destroy
-    logout_user_action
-  end
-
-  def logout_user_action
-    # the saml message has to survive a couple redirects and reset_session calls
-    message = session[:delegated_message]
-
-    if @domain_root_account == Account.site_admin && cookies['canvas_sa_delegated']
-      cookies.delete('canvas_sa_delegated',
-                     domain: otp_remember_me_cookie_domain,
-                     httponly: true,
-                     secure: CANVAS_RAILS2 ? ActionController::Base.session_options[:secure] : CanvasRails::Application.config.session_options[:secure])
-    end
-
-    account = @current_pseudonym.try(:account) || @domain_root_account
-    if account.saml_authentication? and session[:saml_unique_id]
-      increment_saml_stat("logout_attempt")
-      # logout at the saml identity provider
-      # once logged out it'll be redirected to here again
-      if aac = account.account_authorization_configs.find_by_id(session[:saml_aac_id])
-        settings = aac.saml_settings(request.host_with_port)
-        request = Onelogin::Saml::LogOutRequest.new(settings, session)
-        forward_url = request.generate_request
-
-        if aac.debugging? && aac.debug_get(:logged_in_user_id) == @current_user.id
-          aac.debug_set(:logout_request_id, request.id)
-          aac.debug_set(:logout_to_idp_url, forward_url)
-          aac.debug_set(:logout_to_idp_xml, request.request_xml)
-          aac.debug_set(:debugging, t('debug.logout_redirect', "LogoutRequest sent to IdP"))
-        end
-
-        logout_current_user
-        session[:delegated_message] = message if message
-        redirect_to(forward_url)
-        return
-      else
-        logout_current_user
-        flash[:message] = t('errors.logout_errors.no_idp_found', "Canvas was unable to log you out at your identity provider")
-      end
-    elsif account.cas_authentication? and session[:cas_session]
-      logout_current_user
-      session[:delegated_message] = message if message
-      redirect_to(cas_client(account).logout_url(cas_login_url, nil, cas_login_url))
-      return
-    else
-      logout_current_user
-      flash[:delegated_message] = message if message
-    end
-
-    flash[:logged_out] = true
-    respond_to do |format|
-      session.delete(:return_to)
-      if delegated_authentication_url?
-        format.html { redirect_to login_url(:no_auto=>'true') }
-      else
-        format.html { redirect_to login_url }
-      end
-      format.json { render :json => "OK".to_json, :status => :ok }
-    end
-  end
-
-  def cas_logout
-    if !Canvas.redis_enabled?
-      # NOT SUPPORTED without redis
-      return render :text => "NOT SUPPORTED", :status => :method_not_allowed
-    elsif params['logoutRequest'] &&
-        params['logoutRequest'] =~ %r{^<samlp:LogoutRequest.*?<samlp:SessionIndex>(.*)</samlp:SessionIndex>}m
-      # we *could* validate the timestamp here, but the whole request is easily spoofed anyway, so there's no
-      # point. all the security is in the ticket being secret and non-predictable
-      return render :text => "OK", :status => :ok if Pseudonym.release_cas_ticket($1)
-    end
-    render :text => "NO SESSION FOUND", :status => :not_found
-  end
-
-  def clear_file_session
-    session.delete('file_access_user_id')
-    session.delete('file_access_expiration')
-    render :text => "ok"
-  end
-
-  def saml_consume
-    if @domain_root_account.account_authorization_configs.any? { |aac| aac.saml_authentication? } && params[:SAMLResponse]
-      # Break up the SAMLResponse into chunks for logging (a truncated version was probably already
-      # logged with the request when using syslog)
-      chunks = params[:SAMLResponse].scan(/.{1,1024}/)
-      chunks.each_with_index do |chunk, idx|
-        logger.info "SAMLResponse[#{idx+1}/#{chunks.length}] #{chunk}"
-      end
-
-      increment_saml_stat('login_response_received')
-      response = saml_response(params[:SAMLResponse])
-
-      if @domain_root_account.account_authorization_configs.count > 1
-        aac = @domain_root_account.account_authorization_configs.find_by_idp_entity_id(response.issuer)
-        if aac.nil?
-          logger.error "Attempted SAML login for #{response.issuer} on account without that IdP"
-          destroy_session
-          if @domain_root_account.auth_discovery_url
-            message = t('errors.login_errors.unrecognized_idp', "Canvas did not recognize your identity provider")
-            redirect_to @domain_root_account.auth_discovery_url + "?message=#{URI.escape message}"
-          else
-            flash[:delegated_message] = t 'errors.login_errors.no_idp_set', "The institution you logged in from is not configured on this account."
-            redirect_to login_url(:no_auto=>'true')
-          end
-          return
-        end
-      else
-        aac = @domain_root_account.account_authorization_config
-      end
-
-      settings = aac.saml_settings(request.host_with_port)
-      response.process(settings)
-
-      unique_id = nil
-      if aac.login_attribute == 'nameid'
-        unique_id = response.name_id
-      elsif aac.login_attribute == 'eduPersonPrincipalName'
-        unique_id = response.saml_attributes["eduPersonPrincipalName"]
-      elsif aac.login_attribute == 'eduPersonPrincipalName_stripped'
-        unique_id = response.saml_attributes["eduPersonPrincipalName"]
-        unique_id = unique_id.split('@', 2)[0]
-      end
-
-      logger.info "Attempting SAML login for #{aac.login_attribute} #{unique_id} in account #{@domain_root_account.id}"
-
-      debugging = aac.debugging? && aac.debug_get(:request_id) == response.in_response_to
-      if debugging
-        aac.debug_set(:debugging, t('debug.redirect_from_idp', "Recieved LoginResponse from IdP"))
-        aac.debug_set(:idp_response_encoded, params[:SAMLResponse])
-        aac.debug_set(:idp_response_xml_encrypted, response.xml)
-        aac.debug_set(:idp_response_xml_decrypted, response.decrypted_document.to_s)
-        aac.debug_set(:idp_in_response_to, response.in_response_to)
-        aac.debug_set(:idp_login_destination, response.destination)
-        aac.debug_set(:fingerprint_from_idp, response.fingerprint_from_idp)
-        aac.debug_set(:login_to_canvas_success, 'false')
-      end
-
-      login_error_message = t 'errors.login_error', "There was a problem logging in at %{institution}", :institution => @domain_root_account.display_name
-
-      if response.is_valid?
-        aac.debug_set(:is_valid_login_response, 'true') if debugging
-
-        if response.success_status?
-          @pseudonym = @domain_root_account.pseudonyms.custom_find_by_unique_id(unique_id)
-
-          if @pseudonym
-            # We have to reset the session again here -- it's possible to do a
-            # SAML login without hitting the #new action, depending on the
-            # school's setup.
-            reset_session_for_login
-            #Successful login and we have a user
-            @domain_root_account.pseudonym_sessions.create!(@pseudonym, false)
-            @user = @pseudonym.login_assertions_for_user
-
-            if debugging
-              aac.debug_set(:login_to_canvas_success, 'true')
-              aac.debug_set(:logged_in_user_id, @user.id)
-            end
-            increment_saml_stat("normal.login_success")
-
-            session[:saml_unique_id] = unique_id
-            session[:name_id] = response.name_id
-            session[:name_qualifier] = response.name_qualifier
-            session[:session_index] = response.session_index
-            session[:return_to] = params[:RelayState] if params[:RelayState] && params[:RelayState] =~ /\A\/(\z|[^\/])/
-            session[:saml_aac_id] = aac.id
-
-            successful_login(@user, @pseudonym)
-          else
-            increment_saml_stat("errors.unknown_user")
-            message = "Received SAML login request for unknown user: #{unique_id}"
-            logger.warn message
-            aac.debug_set(:canvas_login_fail_message, message) if debugging
-            # the saml message has to survive a couple redirects
-            session[:delegated_message] = t 'errors.no_matching_user', "Canvas doesn't have an account for user: %{user}", :user => unique_id
-            logout_user_action
-          end
-        elsif response.auth_failure?
-          increment_saml_stat("normal.login_failure")
-          message = "Failed to log in correctly at IdP"
-          logger.warn message
-          aac.debug_set(:canvas_login_fail_message, message) if debugging
-          flash[:delegated_message] = login_error_message
-          redirect_to login_url(:no_auto=>'true')
-        elsif response.no_authn_context?
-          increment_saml_stat("errors.no_authn_context")
-          message = "Attempted SAML login for unsupported authn_context at IdP."
-          logger.warn message
-          aac.debug_set(:canvas_login_fail_message, message) if debugging
-          flash[:delegated_message] = login_error_message
-          redirect_to login_url(:no_auto=>'true')
-        else
-          increment_saml_stat("errors.unexpected_response_status")
-          message = "Unexpected SAML status code - status code: #{response.status_code rescue ""} - Status Message: #{response.status_message rescue ""}"
-          logger.warn message
-          aac.debug_set(:canvas_login_fail_message, message) if debugging
-          redirect_to login_url(:no_auto=>'true')
-        end
-      else
-        increment_saml_stat("errors.invalid_response")
-        if debugging
-          aac.debug_set(:is_valid_login_response, 'false')
-          aac.debug_set(:login_response_validation_error, response.validation_error)
-        end
-        logger.error "Failed to verify SAML signature: #{response.validation_error}"
-        destroy_session
-        flash[:delegated_message] = login_error_message
-        redirect_to login_url(:no_auto=>'true')
-      end
-    elsif !params[:SAMLResponse]
-      logger.error "saml_consume request with no SAMLResponse parameter"
-      destroy_session
-      flash[:delegated_message] = login_error_message
-      redirect_to login_url(:no_auto=>'true')
-    else
-      logger.error "Attempted SAML login on non-SAML enabled account."
-      destroy_session
-      flash[:delegated_message] = login_error_message
-      redirect_to login_url(:no_auto=>'true')
-    end
-  end
-
-  def saml_logout
-    if @domain_root_account.account_authorization_configs.any? { |aac| aac.saml_authentication? } && params[:SAMLResponse]
-      increment_saml_stat("logout_response_received")
-      response = saml_logout_response(params[:SAMLResponse])
-      if  aac = @domain_root_account.account_authorization_configs.find_by_idp_entity_id(response.issuer)
-        settings = aac.saml_settings(request.host_with_port)
-        response.process(settings)
-
-        if aac.debugging? && aac.debug_get(:logout_request_id) == response.in_response_to
-          aac.debug_set(:idp_logout_response_encoded, params[:SAMLResponse])
-          aac.debug_set(:idp_logout_response_xml_encrypted, response.xml)
-          aac.debug_set(:idp_logout_in_response_to, response.in_response_to)
-          aac.debug_set(:idp_logout_destination, response.destination)
-          aac.debug_set(:debugging, t('debug.logout_redirect_from_idp', "Received LogoutResponse from IdP"))
-        end
-      end
-    end
-    logout_user_action
-  end
-
-  def cas_client(account = @domain_root_account)
-    return @cas_client if @cas_client
-    config = { :cas_base_url => account.account_authorization_config.auth_base }
-    @cas_client = CASClient::Client.new(config)
-  end
-
-  def saml_response(raw_response, settings=nil)
-    response = Onelogin::Saml::Response.new(raw_response, settings)
-    response.logger = logger
-    response
-  end
-
-  def saml_logout_response(raw_response, settings=nil)
-    response = Onelogin::Saml::LogoutResponse.new(raw_response, settings)
-    response.logger = logger
-    response
-  end
-
-  def forbid_on_files_domain
-    if HostUrl.is_file_host?(request.host_with_port)
-      reset_session
-      return redirect_to dashboard_url(:host => HostUrl.default_host)
-    end
-    true
-  end
-
-=======
 module PseudonymSessionsController
   # this is overridden by a plugin, so needs to remain here as a shim
->>>>>>> c5ec976a
   def otp_remember_me_cookie_domain
     CanvasRails::Application.config.session_options[:domain]
   end
