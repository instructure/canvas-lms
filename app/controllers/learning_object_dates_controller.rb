--- conflicted
+++ resolved
@@ -282,11 +282,7 @@
       base_override = { type: "override" }
 
       [:unlock_at, :lock_at].each do |date_field|
-<<<<<<< HEAD
-        base_override[date_field] = override[date_field] if override[date_field]
-=======
         base_override[date_field] = override[date_field] if override.key?(date_field)
->>>>>>> 5d46fc62
       end
 
       # If student_ids, course_section_id, or group_id is provided, then we want to provide the correct set_type and set ids
@@ -304,25 +300,15 @@
       # each checkpoint has the same base_override attributes
       reply_to_topic_date = base_override.dup
       reply_to_entry_date = base_override.dup
-<<<<<<< HEAD
-      reply_to_topic_date[:due_at] = override[:reply_to_topic_due_at] if override[:reply_to_topic_due_at]
-      reply_to_entry_date[:due_at] = override[:required_replies_due_at] if override[:required_replies_due_at]
-=======
       reply_to_topic_date[:due_at] = override[:reply_to_topic_due_at] if override.key?(:reply_to_topic_due_at)
       reply_to_entry_date[:due_at] = override[:required_replies_due_at] if override.key?(:required_replies_due_at)
->>>>>>> 5d46fc62
 
       # If the override is provided, we assume it is the parent override, and we need to find the correct child_override
       # That should get updated in the discussionCheckpointUpdaterService
       if override[:id]
         parent_override = AssignmentOverride.find(override[:id])
-<<<<<<< HEAD
-        reply_to_topic_override = parent_override.child_overrides.find { |o| o.assignment.sub_assignment_tag == "reply_to_topic" }
-        reply_to_entry_override = parent_override.child_overrides.find { |o| o.assignment.sub_assignment_tag == "reply_to_entry" }
-=======
         reply_to_topic_override = parent_override.child_overrides.find { |o| o.assignment.sub_assignment_tag == CheckpointLabels::REPLY_TO_TOPIC }
         reply_to_entry_override = parent_override.child_overrides.find { |o| o.assignment.sub_assignment_tag == CheckpointLabels::REPLY_TO_ENTRY }
->>>>>>> 5d46fc62
 
         reply_to_topic_date[:id] = reply_to_topic_override&.id
         reply_to_entry_date[:id] = reply_to_entry_override&.id
@@ -337,17 +323,6 @@
       base_everyone_date = { type: "everyone" }
 
       [:unlock_at, :lock_at].each do |date_field|
-<<<<<<< HEAD
-        base_everyone_date[date_field] = params[date_field] if params[date_field]
-      end
-
-      reply_to_topic_date = base_everyone_date.dup
-      reply_to_topic_date[:due_at] = params[:reply_to_topic_due_at] if params[:reply_to_topic_due_at]
-      reply_to_topic_dates << reply_to_topic_date
-
-      reply_to_entry_date = base_everyone_date.dup
-      reply_to_entry_date[:due_at] = params[:required_replies_due_at] if params[:required_replies_due_at]
-=======
         base_everyone_date[date_field] = params[date_field] if params.key?(date_field)
       end
 
@@ -357,7 +332,6 @@
 
       reply_to_entry_date = base_everyone_date.dup
       reply_to_entry_date[:due_at] = params[:required_replies_due_at] if params.key?(:required_replies_due_at)
->>>>>>> 5d46fc62
       reply_to_entry_dates << reply_to_entry_date
     end
 
