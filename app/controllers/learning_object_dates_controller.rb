--- conflicted
+++ resolved
@@ -218,10 +218,6 @@
   end
 
   def convert_tag_overrides_to_adhoc_overrides
-<<<<<<< HEAD
-    errors = OverrideConverterService.convert_tags_to_adhoc_overrides_for(
-      learning_object: asset,
-=======
     # Graded discussions have an assignment for due dates so use that
     learning_object = if asset.is_a?(DiscussionTopic) && asset.assignment
                         asset.assignment
@@ -231,7 +227,6 @@
 
     errors = OverrideConverterService.convert_tags_to_adhoc_overrides_for(
       learning_object:,
->>>>>>> 3b5eb382
       course: @context
     )
 
