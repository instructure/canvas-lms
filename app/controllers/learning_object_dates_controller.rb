--- conflicted
+++ resolved
@@ -52,14 +52,11 @@
 #           "example": false,
 #           "type": "boolean"
 #         },
-<<<<<<< HEAD
-=======
 #         "graded": {
 #           "description": "whether the learning object is graded (and thus has a due date)",
 #           "example": true,
 #           "type": "boolean"
 #         },
->>>>>>> 28150b7e
 #         "blueprint_date_locks": {
 #           "description": "[exclusive to blueprint child content only] list of lock types",
 #           "example": ["due_dates", "availability_dates"],
