#
# Copyright (C) 2011 Instructure, Inc.
#
# This file is part of Canvas.
#
# Canvas is free software: you can redistribute it and/or modify it under
# the terms of the GNU Affero General Public License as published by the Free
# Software Foundation, version 3 of the License.
#
# Canvas is distributed in the hope that it will be useful, but WITHOUT ANY
# WARRANTY; without even the implied warranty of MERCHANTABILITY or FITNESS FOR
# A PARTICULAR PURPOSE. See the GNU Affero General Public License for more
# details.
#
# You should have received a copy of the GNU Affero General Public License along
# with this program. If not, see <http://www.gnu.org/licenses/>.
#

# @API Assignments
#
# API for accessing assignment information.
#
# @object Assignment
#     {
#       // the ID of the assignment
#       id: 4,
#
#       // the name of the assignment
#       name: "some assignment",
#
#       // the assignment description, in an HTML fragment
#       description: "<p>Do the following:</p>...",
#
#       // the due date for the assignment. returns null if not present.
#       // NOTE: If this assignment has assignment overrides, this field
#       // will be the due date as it applies to the user requesting
#       // information from the API.
#       due_at: "2012-07-01T23:59:00-06:00",
#
#       // the lock date (assignment is locked after this date). returns
#       // null if not present.
#       // NOTE: If this assignment has assignment overrides, this field
#       // will be the lock date as it applies to the user requesting
#       // information from the API.
#       lock_at: "2012-07-01T23:59:00-06:00",
#
#       // the unlock date (assignment is unlocked after this date)
#       // returns null if not present
#       // NOTE: If this assignment has assignment overrides, this field
#       // will be the unlock date as it applies to the user requesting
#       // information from the API.
#       unlock_at: "2012-07-01T23:59:00-06:00",
#
#       // the ID of the course the assignment belongs to
#       course_id: 123,
#
#       // the URL to the assignment's web page
#       html_url: "http://canvas.example.com/courses/123/assignments/4",
#
#       // the ID of the assignment's group
#       assignment_group_id: 2,
#
#       // Allowed file extensions, which take effect if submission_types
#       // includes "online_upload".
#       allowed_extensions: [ "docx", "ppt" ],
#
#       // Boolean flag indicating whether or not Turnitin has been enabled
#       // for the assignment.
#       // NOTE: This flag will not appear unless your account has the
#       // Turnitin plugin available
#       turnitin_enabled: true,
#
#       // Settings to pass along to turnitin to control what kinds of matches
#       // should be considered.
#       // originality_report_visibility can be 'immediate', 'after_grading', or 'after_due_date'
#       // exclude_small_matches_type can be null, 'percent', 'words'
#       // exclude_small_matches_value:
#       // - if type is null, this will be null also
#       // - if type is 'percent', this will be a number between 0 and 100
#       //   representing match size to exclude as a percentage of the document size.
#       // - if type is 'words', this will be number > 0 representing how many
#       //   words a match must contain for it to be considered
#       // NOTE: This flag will not appear unless your account has the
#       // Turnitin plugin available
#       turnitin_settings: {
#         originality_report_visibility => 'after_grading',
#         s_paper_check => false,
#         internet_check => false,
#         journal_check => false,
#         exclude_biblio => false,
#         exclude_quoted => false,
#         exclude_small_matches_type => 'percent',
#         exclude_small_matches_value => 50,
#       },
#
#       // If this is a group assignment, boolean flag indicating whether or
#       // not students will be graded individually.
#       grade_group_students_individually: false,
#
#       // (Optional) assignment's settings for external tools if
#       // submission_types include "external_tool".
#       // Only url and new_tab are included.
#       // Use the "External Tools" API if you need more information about
#       // an external tool.
#       external_tool_tag_attributes: {
#         // URL to the external tool
#         url: "http://instructure.com",
#         // Whether or not there is a new tab for the external tool
#         new_tab: false,
#         // the identifier for this tool_tag
#         resource_link_id: 'ab81173af98b8c33e66a'
#       },
#
#       // Boolean indicating if peer reviews are required for this assignment
#       peer_reviews: false,
#
#       // Boolean indicating peer reviews are assigned automatically.
#       // If false, the teacher is expected to manually assign peer reviews.
#       automatic_peer_reviews: false,
#
#       // Integer representing the amount of reviews each user is assigned.
#       // NOTE: This key is NOT present unless you have automatic_peer_reviews
#       // set to true.
#       peer_review_count: 0,
#
#       // String representing a date the reviews are due by. Must be a date
#       // that occurs after the default due date. If blank, or date is not
#       // after the assignment's due date, the assignment's due date will
#       // be used.
#       // NOTE: This key is NOT present unless you have automatic_peer_reviews
#       // set to true.
#       peer_reviews_assign_at: "2012-07-01T23:59:00-06:00",
#
#       // the ID of the assignment’s group set (if this is a group assignment)
#       group_category_id: 1,
#
#       // if the requesting user has grading rights, the number of submissions that need grading.
#       needs_grading_count: 17,
#
#       // the sorting order of the assignment in the group
#       position: 1,
#
#       // the URL to the Canvas web UI page for the assignment
#       html_url: "https://...",
#
#       // whether the assignment is muted
#       muted: false,
#
#       // the maximum points possible for the assignment
#       points_possible: 12,
#
#       // the types of submissions allowed for this assignment
#       // list containing one or more of the following:
#       // "discussion_topic", "online_quiz", "on_paper", "none",
#       // "external_tool", "online_text_entry", "online_url", "online_upload"
#       // "media_recording"
#       submission_types: ["online_text_entry"],
#
#       // The type of grading the assignment receives; one of "pass_fail",
#       // "percent", "letter_grade", "points"
#       grading_type: "points",
#
#       // The id of the grading standard being applied to this assignment.
#       // Valid if grading_type is "letter_grade".
#       grading_standard_id: null,
#
#       // (Only visible if 'enable draft' account setting is on)
#       // whether the assignment is published
#       published: true,
#
#       // Whether or not this is locked for the user.
#       locked_for_user: false,
#
#       // (Optional) Information for the user about the lock. Present when locked_for_user is true.
#       lock_info: {
#         // Asset string for the object causing the lock
#         asset_string: "assignment_4",
#
#         // (Optional) Time at which this was/will be unlocked.
#         unlock_at: "2013-01-01T00:00:00-06:00",
#
#         // (Optional) Time at which this was/will be locked.
#         lock_at: "2013-02-01T00:00:00-06:00",
#
#         // (Optional) Context module causing the lock.
#         context_module: { ... }
#       },
#
#       // (Optional) An explanation of why this is locked for the user. Present when locked_for_user is true.
#       lock_explanation: "This assignment is locked until September 1 at 12:00am",
#
#       // (Optional) id of the associated quiz (applies only when submission_types is ["online_quiz"])
#       quiz_id: 620,
#
#       // (Optional) whether anonymous submissions are accepted (applies only to quiz assignments)
#       anonymous_submissions: false,
#
#       // (Optional) the DiscussionTopic associated with the assignment, if applicable
#       discussion_topic: { ... },
#
#       // (Optional) Boolean indicating if assignment will be frozen when it is copied.
#       // NOTE: This field will only be present if the AssignmentFreezer
#       // plugin is available for your account.
#       freeze_on_copy: false,
#
#       // (Optional) Boolean indicating if assignment is frozen for the calling user.
#       // NOTE: This field will only be present if the AssignmentFreezer
#       // plugin is available for your account.
#       frozen: false,
#
#       // (Optional) Array of frozen attributes for the assignment.
#       // Only account administrators currently have permission to
#       // change an attribute in this list. Will be empty if no attributes
#       // are frozen for this assignment.
#       // Possible frozen attributes are: title, description, lock_at,
#       // points_possible, grading_type, submission_types, assignment_group_id,
#       // allowed_extensions, group_category_id, notify_of_update, peer_reviews
#       // NOTE: This field will only be present if the AssignmentFreezer
#       // plugin is available for your account.
#       frozen_attributes: [ "title" ],
#
#       // (Optional) If 'submission' is included in the 'include' parameter,
#       // includes a Submission object that represents the current user's
#       // (user who is requesting information from the api) current submission
#       // for the assignment. See the Submissions API for an example
#       // response. If the user does not have a submission, this key
#       // will be absent.
#       submission: { ... },
#
#       // (Optional) If true, the rubric is directly tied to grading the assignment.
#       // Otherwise, it is only advisory. Included if there is an associated rubric.
#       use_rubric_for_grading: true,
#
#       // (Optional) An object describing the basic attributes of the rubric, including
#       // the point total. Included if there is an associated rubric.
#       rubric_settings: {
#         points_possible: 12
#       },
#
#       // (Optional) A list of scoring criteria and ratings for each rubric criterion.
#       // Included if there is an associated rubric.
#       rubric: [
#         {
#           "points": 10,
#           "id": "crit1",
#           "description": "Criterion 1",
#           "ratings": [
#             {
#               "points": 10,
#               "id": "rat1",
#               "description": "Full marks"
#             },
#             {
#               "points": 7,
#               "id": "rat2",
#               "description": "Partial answer"
#             },
#             {
#               "points": 0,
#               "id": "rat3",
#               "description": "No marks"
#             }
#           ]
#         },
#         {
#           "points": 2,
#           "id": "crit2",
#           "description": "Criterion 2",
#           "ratings": [
#             {
#               "points": 2,
#               "id": "rat1",
#               "description": "Pass"
#             },
#             {
#               "points": 0,
#               "id": "rat2",
#               "description": "Fail"
#             }
#           ]
#         }
#       ]
#     }
#
class AssignmentsApiController < ApplicationController
  before_filter :require_context
  include Api::V1::Assignment
  include Api::V1::Submission
  include Api::V1::AssignmentOverride

  # @API List assignments
  # Returns the list of assignments for the current context.
  # @argument include[] ["submission"] Associations to include with the
  # assignment.
  # @returns [Assignment]
  def index
    if authorized_action(@context, @current_user, :read)
      @assignments = @context.active_assignments.
          includes(:assignment_group, :rubric_association, :rubric).
          reorder("assignment_groups.position, assignments.position")

<<<<<<< HEAD
      if Array(params[:include]).include?('submission')
        submissions = Hash[
          @context.submissions.where(:assignment_id => @assignments).
                                    except(:includes).
                                    for_user(@current_user).
                                    map do |s|
                                      [s.assignment_id,s]
                                    end
=======
      #fake assignment used for checking if the @current_user can read unpublished assignments
      fake = @context.assignments.new
      fake.workflow_state = 'unpublished'

      if @domain_root_account.enable_draft? && !fake.grants_right?(@current_user, session, :read)
        #user is a student and assignment is not published
        @assignments = @assignments.published
      end

      if Array(params[:include]).include?('submission')
        submissions = Hash[
          @context.submissions.except(:includes).
            where(:assignment_id => @assignments).
            for_user(@current_user).
            map { |s| [s.assignment_id,s] }
>>>>>>> 16e4f00b
        ]
      else
        submissions = {}
      end
      hashes = @assignments.map do |assignment|
        submission = submissions[assignment.id]
        assignment_json(assignment, @current_user, session,true,submission)
      end

      render :json => hashes.to_json
    end
  end

  # @API Get a single assignment
  # Returns the assignment with the given id.
  # @returns Assignment
  # @argument include[] ["submission"] Associations to include with the
  # assignment.
  def show
    if authorized_action(@context, @current_user, :read)
      @assignment = @context.active_assignments.find(params[:id],
          :include => [:assignment_group, :rubric_association, :rubric])
<<<<<<< HEAD
=======

      if @domain_root_account.enable_draft? && !@assignment.grants_right?(@current_user, session, :read)
        #assignment is not published and user is a student
        render_unauthorized_action @assignment
        return
      end

>>>>>>> 16e4f00b
      if Array(params[:include]).include?('submission')
        submission = @assignment.submissions.for_user(@current_user).first
      else
         submission =  nil
      end
      @assignment.context_module_action(@current_user, :read) unless @assignment.locked_for?(@current_user, :check_policies => true)
      render :json => assignment_json(@assignment, @current_user, session,true,submission)
    end
  end

  # @API Create an assignment
  # Create a new assignment for this course. The assignment is created in the
  # active state.
  #
  # @argument assignment[name] The assignment name.
  #
  # @argument assignment[position] [Integer]
  #   The position of this assignment in the group when displaying
  #   assignment lists.
  #
  # @argument assignment[submission_types] [Array]
  #   List of supported submission types for the assignment.
  #   Unless the assignment is allowing online submissions, the array should
  #   only have one element.
  #
  #   If not allowing online submissions, your options are:
  #     "online_quiz"
  #     "none"
  #     "on_paper"
  #     "online_quiz"
  #     "discussion_topic"
  #     "external_tool"
  #
  #   If you are allowing online submissions, you can have one or many
  #   allowed submission types:
  #
  #     "online_upload"
  #     "online_text_entry"
  #     "online_url"
  #     "media_recording" (Only valid when the Kaltura plugin is enabled)
  #
  # @argument assignment[allowed_extensions] [Array]
  #   Allowed extensions if submission_types includes "online_upload"
  #
  #   Example:
  #     allowed_extensions: ["docx","ppt"]
  #
  # @argument assignment[turnitin_enabled] [Optional,Boolean]
  #   Only applies when the Turnitin plugin is enabled for a course and
  #   the submission_types array includes "online_upload".
  #   Toggles Turnitin submissions for the assignment.
  #   Will be ignored if Turnitin is not available for the course.
  #
  # @argument assignment[turnitin_settings] [Optional]
  #   Settings to send along to turnitin. See Assignment object definition for
  #   format.
  #
  # @argument assignment[peer_reviews] [Optional,Boolean]
  #   If submission_types does not include external_tool,discussion_topic,
  #   online_quiz, or on_paper, determines whether or not peer reviews
  #   will be turned on for the assignment.
  #
  # @argument assignment[automatic_peer_reviews] [Optional,Boolean]
  #   Whether peer reviews will be assigned automatically by Canvas or if
  #   teachers must manually assign peer reviews. Does not apply if peer reviews
  #   are not enabled.
  #
  # @argument assignment[notify_of_update] [Optional,Boolean]
  #   If true, Canvas will send a notification to students in the class
  #   notifying them that the content has changed.
  #
  # @argument assignment[group_category_id] [Optional,Integer]
  #   If present, the assignment will become a group assignment assigned
  #   to the group.
  #
  # @argument assignment[grade_group_students_individually] [Optional,Integer]
  #   If this is a group assignment, teachers have the options to grade
  #   students individually. If false, Canvas will apply the assignment's
  #   score to each member of the group. If true, the teacher can manually
  #   assign scores to each member of the group.
  #
  # @argument assignment[external_tool_tag_attributes] [Optional]
  #   Hash of attributes if submission_types is ["external_tool"]
  #   Example:
  #     external_tool_tag_attributes: {
  #       // url to the external tool
  #       url: "http://instructure.com",
  #       // create a new tab for the module, defaults to false.
  #       new_tab: false
  #     }
  #
  # @argument assignment[points_possible] [Float] The maximum points possible on
  #   the assignment.
  #
  # @argument assignment[grading_type] [Optional, "pass_fail"|"percent"|"letter_grade"|"points"]
  #  The strategy used for grading the assignment.
  #  The assignment is ungraded if this field is omitted.
  # @argument assignment[due_at] [Timestamp]
  #   The day/time the assignment is due.
  #   Accepts times in ISO 8601 format, e.g. 2011-10-21T18:48Z.
  #
  # @argument assignment[lock_at] [Timestamp]
  #   The day/time the assignment is locked after.
  #   Accepts times in ISO 8601 format, e.g. 2011-10-21T18:48Z.
  #
  # @argument assignment[unlock_at] [Timestamp]
  #   The day/time the assignment is unlocked.
  #   Accepts times in ISO 8601 format, e.g. 2011-10-21T18:48Z.
  #
  # @argument assignment[description] [String]
  #   The assignment's description, supports HTML.
  #
  # @argument assignment[assignment_group_id] [Integer]
  #   The assignment group id to put the assignment in.
  #   Defaults to the top assignment group in the course.
  #
  # @argument assignment[muted] [Boolean]
  #   Whether this assignment is muted.
  #   A muted assignment does not send change notifications
  #   and hides grades from students.
  #   Defaults to false.
  #
  # @argument assignment[assignment_overrides] [Optional, [AssignmentOverride]]
  #   List of overrides for the assignment.
  #   NOTE: The assignment overrides feature is in beta.
  #
  # @argument assignment[published] [Boolean] [Optional]
  #   Whether this assignment is published.
  #   (Only useful if 'enable draft' account setting is on)
  #   Unpublished assignments are not visible to students.
  #
  # @returns Assignment
  def create
    @assignment = @context.assignments.build

    if authorized_action(@assignment, @current_user, :create)
      save_and_render_response
    end
  end

  # @API Edit an assignment
  # Modify an existing assignment. See the documentation for assignment
  # creation.
  #
  # If the assignment[assignment_overrides] key is absent, any existing
  # overrides are kept as is. If the assignment[assignment_overrides] key is
  # present, existing overrides are updated or deleted (and new ones created,
  # as necessary) to match the provided list.
  #
  # NOTE: The assignment overrides feature is in beta.
  #
  # @returns Assignment
  def update
    @assignment = @context.assignments.find(params[:id])

    if authorized_action(@assignment, @current_user, :update)
      save_and_render_response
    end
  end

  def save_and_render_response
    @assignment.content_being_saved_by(@current_user)
    if update_api_assignment(@assignment, params[:assignment])
      render :json => assignment_json(@assignment, @current_user, session).to_json, :status => 201
    else
      # TODO: we don't really have a strategy in the API yet for returning
      # errors.
      render :json => "error".to_json, :status => 400
    end
  end
end<|MERGE_RESOLUTION|>--- conflicted
+++ resolved
@@ -299,16 +299,6 @@
           includes(:assignment_group, :rubric_association, :rubric).
           reorder("assignment_groups.position, assignments.position")
 
-<<<<<<< HEAD
-      if Array(params[:include]).include?('submission')
-        submissions = Hash[
-          @context.submissions.where(:assignment_id => @assignments).
-                                    except(:includes).
-                                    for_user(@current_user).
-                                    map do |s|
-                                      [s.assignment_id,s]
-                                    end
-=======
       #fake assignment used for checking if the @current_user can read unpublished assignments
       fake = @context.assignments.new
       fake.workflow_state = 'unpublished'
@@ -324,7 +314,6 @@
             where(:assignment_id => @assignments).
             for_user(@current_user).
             map { |s| [s.assignment_id,s] }
->>>>>>> 16e4f00b
         ]
       else
         submissions = {}
@@ -347,8 +336,6 @@
     if authorized_action(@context, @current_user, :read)
       @assignment = @context.active_assignments.find(params[:id],
           :include => [:assignment_group, :rubric_association, :rubric])
-<<<<<<< HEAD
-=======
 
       if @domain_root_account.enable_draft? && !@assignment.grants_right?(@current_user, session, :read)
         #assignment is not published and user is a student
@@ -356,7 +343,6 @@
         return
       end
 
->>>>>>> 16e4f00b
       if Array(params[:include]).include?('submission')
         submission = @assignment.submissions.for_user(@current_user).first
       else
