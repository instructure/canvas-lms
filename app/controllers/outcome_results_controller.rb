--- conflicted
+++ resolved
@@ -292,13 +292,10 @@
   #   added to outcome ratings in the rollup. This will only take effect if
   #   the Account Level Mastery Scales FF is DISABLED
   #
-<<<<<<< HEAD
-=======
   # @argument contributing_scores [Boolean]
   #   If contributing scores are requested, then each individual outcome score will
   #   also include all graded artifacts that contributed to the outcome score
   #
->>>>>>> 566ed0ae
   # @example_response
   #    {
   #      "rollups": [OutcomeRollup],
