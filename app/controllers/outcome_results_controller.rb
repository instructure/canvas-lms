--- conflicted
+++ resolved
@@ -381,8 +381,6 @@
             disposition: "attachment"
           )
         end
-<<<<<<< HEAD
-=======
       end
     end
   end
@@ -415,7 +413,6 @@
         render json: { message: "Rollup calculation enqueued for student #{student.id} in course #{course_id}", type: "student" }
       else
         render json: { error: "course id and student uuid are required" }, status: :bad_request
->>>>>>> 661629a0
       end
     rescue ActiveRecord::RecordNotFound
       render json: { error: "Invalid course or student" }, status: :not_found
