--- conflicted
+++ resolved
@@ -238,26 +238,6 @@
     @results = find_results(
       include_hidden: include_hidden_value
     )
-<<<<<<< HEAD
-    # used in sLMGB.
-    # TODO: implement OS results back in OUT-5297
-    # @outcome_service_results = find_outcomes_service_results(
-    #   include_hidden: include_hidden_value
-    # )
-    # linked_include_collections needs to be updated to include
-    # aligned assessed assignments.  See OUT-5298
-    # json = nil
-    # if @outcome_service_results.nil?
-    #   @results = Api.paginate(@results, self, api_v1_course_outcome_results_url)
-    #   json = outcome_results_json(@results)
-    # else
-    #   @outcome_service_results.push(@results).flatten!
-    #   @outcome_service_results = Api.paginate(@outcome_service_results, self, api_v1_course_outcome_results_url)
-    #   json = outcome_results_json(@outcome_service_results)
-    # end
-    @results = Api.paginate(@results, self, api_v1_course_outcome_results_url)
-    json = outcome_results_json(@results)
-=======
     @outcome_service_results = find_outcomes_service_results(
       include_hidden: include_hidden_value
     )
@@ -270,7 +250,6 @@
       @outcome_service_results = Api.paginate(@outcome_service_results, self, api_v1_course_outcome_results_url)
       json = outcome_results_json(@outcome_service_results)
     end
->>>>>>> c4055bd5
     json[:linked] = linked_include_collections if params[:include].present?
     render json: json
   end
