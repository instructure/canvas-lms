--- conflicted
+++ resolved
@@ -29,36 +29,44 @@
 # are also included. Refer to the Logins, Accounts, Page Views, and Users APIs
 # for descriptions of the objects in those collections.
 #
+# @model AuthenticationEventLinks
+#     {
+#       "id": "AuthenticationEventLinks",
+#       "description": "",
+#       "properties": {
+#         "login_id": {
+#           "description": "ID of the login associated with the event",
+#           "example": 9478,
+#           "type": "integer"
+#         },
+#         "account_id": {
+#           "description": "ID of the account associated with the event. will match the account_id in the associated login.",
+#           "example": 2319,
+#           "type": "integer"
+#         },
+#         "user_id": {
+#           "description": "ID of the user associated with the event will match the user_id in the associated login.",
+#           "example": 362,
+#           "type": "integer"
+#         },
+#         "page_view_id": {
+#           "description": "ID of the page view during the event if it exists.",
+#           "example": "e2b76430-27a5-0131-3ca1-48e0eb13f29b",
+#           "type": "string"
+#         }
+#       }
+#     }
+#
 # @model AuthenticationEvent
 #     {
-<<<<<<< HEAD
-#       // ID of the event.
-#       "id": "e2b76430-27a5-0131-3ca1-48e0eb13f29b",
-#
-#       // timestamp of the event
-#       "created_at": "2012-07-19T15:00:00-06:00",
-#
-#       // authentication event type ('login' or 'logout')
-#       "event_type": "login",
-#
-#       "links": {
-#          // ID of the login associated with the event
-#          "login_id": 9478,
-#
-#          // ID of the account associated with the event. will match the
-#          // account_id in the associated login.
-#          "account_id": 2319,
-#
-#          // ID of the user associated with the event will match the user_id in
-#          // the associated login.
-#          "user_id": 362,
-#
-#          // ID of the page view during the event if it exists.
-#          "page_view_id": "e2b76430-27a5-0131-3ca1-48e0eb13f29b"
-=======
 #       "id": "AuthenticationEvent",
 #       "description": "",
 #       "properties": {
+#         "id": {
+#           "description": "ID of the event.",
+#           "example": "e2b76430-27a5-0131-3ca1-48e0eb13f29b",
+#           "type": "string"
+#         },
 #         "created_at": {
 #           "description": "timestamp of the event",
 #           "example": "2012-07-19T15:00:00-06:00",
@@ -75,22 +83,10 @@
 #             ]
 #           }
 #         },
-#         "pseudonym_id": {
-#           "description": "ID of the pseudonym (login) associated with the event",
-#           "example": 9478,
-#           "type": "integer"
-#         },
-#         "account_id": {
-#           "description": "ID of the account associated with the event. will match the account_id in the associated pseudonym.",
-#           "example": 2319,
-#           "type": "integer"
-#         },
-#         "user_id": {
-#           "description": "ID of the user associated with the event will match the user_id in the associated pseudonym.",
-#           "example": 362,
+#         "links": {
+#           "example": "{\"login_id\"=>9478, \"account_id\"=>2319, \"user_id\"=>362, \"page_view_id\"=>\"e2b76430-27a5-0131-3ca1-48e0eb13f29b\"}",
 #           "type": "integer"
 #         }
->>>>>>> b7c47dc0
 #       }
 #     }
 #
