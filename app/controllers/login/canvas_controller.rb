--- conflicted
+++ resolved
@@ -36,17 +36,11 @@
     flash.now[:notice] = t("Your password has been changed.") if params[:password_changed] == "1"
     @include_recaptcha = recaptcha_enabled?(failsafe: false)
 
-<<<<<<< HEAD
-    if @domain_root_account.feature_enabled? :login_registration_ui_identity
-      render_new_login
-    else
-=======
     # TODO: remove feature flag check and fallback when `login_registration_ui_identity` is no longer needed
     if @domain_root_account.feature_enabled? :login_registration_ui_identity
       render_new_login
     else
       # fallback to maintain original behavior
->>>>>>> 4b58b620
       maybe_render_mobile_login
     end
   end
