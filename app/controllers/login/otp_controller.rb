# frozen_string_literal: true

#
# Copyright (C) 2015 - present Instructure, Inc.
#
# This file is part of Canvas.
#
# Canvas is free software: you can redistribute it and/or modify it under
# the terms of the GNU Affero General Public License as published by the Free
# Software Foundation, version 3 of the License.
#
# Canvas is distributed in the hope that it will be useful, but WITHOUT ANY
# WARRANTY; without even the implied warranty of MERCHANTABILITY or FITNESS FOR
# A PARTICULAR PURPOSE. See the GNU Affero General Public License for more
# details.
#
# You should have received a copy of the GNU Affero General Public License along
# with this program. If not, see <http://www.gnu.org/licenses/>.
#

require 'barby'
require 'barby/barcode/qr_code'
require 'barby/outputter/png_outputter'
require 'rotp'

class Login::OtpController < ApplicationController
  include Login::Shared
  include Login::OtpHelper

  before_action :require_user
  before_action :require_password_session
  before_action :forbid_on_files_domain

  def new
    # if we waiting on OTP for login, but we're not yet configured, start configuring
    # OR if we're not waiting on OTP, we're configuring
<<<<<<< HEAD
    if session[:pending_otp] && !secret_key ||
        !session[:pending_otp] && !configuring?
=======
    if (session[:pending_otp] && !secret_key) ||
       (!session[:pending_otp] && !configuring?)
>>>>>>> 2d51e8e7
      session[:pending_otp_secret_key] = ROTP::Base32.random
      @first_reconfiguration = true
    end
    if session[:pending_otp_communication_channel_id]
      @cc = @current_user.communication_channels.find(session[:pending_otp_communication_channel_id])
    elsif !configuring?
      @cc = @current_user.otp_communication_channel
    end

    send_otp unless configuring?
    add_meta_tag(:name => "viewport", :id => "vp", :content => "initial-scale=1.0,user-scalable=yes,width=device-width")
  end

  def send_via_sms
    return render status: 400, text: "can't change destination until you're logged in" unless configuring?

    if params[:otp_login].try(:[], :otp_communication_channel_id)
      cc = @current_user.communication_channels.sms.unretired.find(params[:otp_login][:otp_communication_channel_id])
      session[:pending_otp_communication_channel_id] = cc.id
    end
    if session[:pending_otp_secret_key] && params[:otp_login].try(:[], :phone_number)
      path = "#{params[:otp_login][:phone_number].gsub(/[^\d]/, '')}@#{params[:otp_login][:carrier]}"
      cc = @current_user.communication_channels.sms.by_path(path).first
      cc ||= @current_user.communication_channels.sms.create!(:path => path)
      if cc.retired?
        cc.workflow_state = 'unconfirmed'
        cc.save!
      end
      session[:pending_otp_communication_channel_id] = cc.id
    end
    send_otp(cc)

    redirect_to otp_login_url
  end

  def create
    # this action can be called to try to find a valid OTP by chance.  To prevent
    # abuse, we'll make this look like an expensive operation so it would
    # get quickly rate limited if hit repeatedly.  This should be about 1/4
    # of a maxed out bucket.
    increment_request_cost(150)

    verification_code = params[:otp_login][:verification_code]
    if Canvas.redis_enabled?
      key = "otp_used:#{@current_user.global_id}:#{verification_code}"
      if Canvas.redis.get(key)
        force_fail = true
      else
        Canvas.redis.setex(key, 10.minutes, '1')
      end
    end

    drift = 30
    # give them 5 minutes to enter an OTP sent via SMS
    drift = 300 if session[:pending_otp_communication_channel_id] ||
        (!session[:pending_otp_secret_key] && @current_user.otp_communication_channel_id)

<<<<<<< HEAD
    if !force_fail && ROTP::TOTP.new(secret_key).verify(verification_code, drift_behind: drift, drift_ahead: drift) ||
      @current_user.authenticate_one_time_password(verification_code)
=======
    if (!force_fail && ROTP::TOTP.new(secret_key).verify(verification_code, drift_behind: drift, drift_ahead: drift)) ||
       @current_user.authenticate_one_time_password(verification_code)
>>>>>>> 2d51e8e7
      if configuring?
        @current_user.one_time_passwords.scope.delete_all
        @current_user.otp_secret_key = session.delete(:pending_otp_secret_key)
        @current_user.otp_communication_channel_id = session.delete(:pending_otp_communication_channel_id)
        @current_user.otp_communication_channel.try(:confirm)
        @current_user.save!
      end

      if params[:otp_login][:remember_me] == '1'
        now = Time.now.utc
        old_cookie = cookies['canvas_otp_remember_me']
        old_cookie = nil unless @current_user.validate_otp_secret_key_remember_me_cookie(old_cookie)
        cookies['canvas_otp_remember_me'] = {
            :value => @current_user.otp_secret_key_remember_me_cookie(now, old_cookie, request.remote_ip),
            :expires => now + 30.days,
            :domain => remember_me_cookie_domain,
            :httponly => true,
            :secure => CanvasRails::Application.config.session_options[:secure],
            :path => '/login'
        }
      end
      if session.delete(:pending_otp)
        successful_login(@current_user, @current_pseudonym, true)
      else
        flash[:notice] = t "Multi-factor authentication configured"
        redirect_to settings_profile_url
      end
    else
      flash[:error] = t 'errors.invalid_otp', "Invalid verification code, please try again"
      redirect_to otp_login_url
    end
  end

  def destroy
    if params[:user_id] == 'self'
      user = @current_user
    else
      user = User.find(params[:user_id])
    end
    return unless authorized_action(user, @current_user, :reset_mfa)

    user.otp_secret_key = nil
    user.otp_communication_channel = nil
    user.save!
    user.one_time_passwords.scope.delete_all

    render :json => {}
  end

  protected

  def send_otp(cc = nil)
    cc ||= @current_user.otp_communication_channel
    cc&.send_otp!(ROTP::TOTP.new(secret_key).now, @domain_root_account)
  end

  def secret_key
    session[:pending_otp_secret_key] || @current_user.otp_secret_key
  end
end<|MERGE_RESOLUTION|>--- conflicted
+++ resolved
@@ -34,13 +34,8 @@
   def new
     # if we waiting on OTP for login, but we're not yet configured, start configuring
     # OR if we're not waiting on OTP, we're configuring
-<<<<<<< HEAD
-    if session[:pending_otp] && !secret_key ||
-        !session[:pending_otp] && !configuring?
-=======
     if (session[:pending_otp] && !secret_key) ||
        (!session[:pending_otp] && !configuring?)
->>>>>>> 2d51e8e7
       session[:pending_otp_secret_key] = ROTP::Base32.random
       @first_reconfiguration = true
     end
@@ -96,15 +91,10 @@
     drift = 30
     # give them 5 minutes to enter an OTP sent via SMS
     drift = 300 if session[:pending_otp_communication_channel_id] ||
-        (!session[:pending_otp_secret_key] && @current_user.otp_communication_channel_id)
+                   (!session[:pending_otp_secret_key] && @current_user.otp_communication_channel_id)
 
-<<<<<<< HEAD
-    if !force_fail && ROTP::TOTP.new(secret_key).verify(verification_code, drift_behind: drift, drift_ahead: drift) ||
-      @current_user.authenticate_one_time_password(verification_code)
-=======
     if (!force_fail && ROTP::TOTP.new(secret_key).verify(verification_code, drift_behind: drift, drift_ahead: drift)) ||
        @current_user.authenticate_one_time_password(verification_code)
->>>>>>> 2d51e8e7
       if configuring?
         @current_user.one_time_passwords.scope.delete_all
         @current_user.otp_secret_key = session.delete(:pending_otp_secret_key)
@@ -118,12 +108,12 @@
         old_cookie = cookies['canvas_otp_remember_me']
         old_cookie = nil unless @current_user.validate_otp_secret_key_remember_me_cookie(old_cookie)
         cookies['canvas_otp_remember_me'] = {
-            :value => @current_user.otp_secret_key_remember_me_cookie(now, old_cookie, request.remote_ip),
-            :expires => now + 30.days,
-            :domain => remember_me_cookie_domain,
-            :httponly => true,
-            :secure => CanvasRails::Application.config.session_options[:secure],
-            :path => '/login'
+          :value => @current_user.otp_secret_key_remember_me_cookie(now, old_cookie, request.remote_ip),
+          :expires => now + 30.days,
+          :domain => remember_me_cookie_domain,
+          :httponly => true,
+          :secure => CanvasRails::Application.config.session_options[:secure],
+          :path => '/login'
         }
       end
       if session.delete(:pending_otp)
