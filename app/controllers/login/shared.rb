--- conflicted
+++ resolved
@@ -99,22 +99,15 @@
         claim_session_course(course, user)
         redirect_target = course_url(course, login_success: "1")
         format.html { redirect_to redirect_target }
-<<<<<<< HEAD
-      elsif session[:confirm]
-=======
 
       elsif session[:confirm]
         # redirect to registration confirmation
->>>>>>> 4b58b620
         redirect_target = registration_confirmation_path(session.delete(:confirm),
                                                          enrollment: session.delete(:enrollment),
                                                          login_success: 1,
                                                          confirm: ((user.id == session.delete(:expected_user_id)) ? 1 : nil))
         format.html { redirect_to redirect_target }
-<<<<<<< HEAD
-=======
 
->>>>>>> 4b58b620
       else
         # the URL to redirect back to is stored in the session, so it's
         # assumed that if that URL is found rather than using the default,
