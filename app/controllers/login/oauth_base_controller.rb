--- conflicted
+++ resolved
@@ -75,13 +75,10 @@
     end
 
     pseudonym = @domain_root_account.pseudonyms.for_auth_configuration(unique_ids, @aac)
-<<<<<<< HEAD
-=======
     unless pseudonym
       return if need_email_verification?(unique_ids, @aac)
     end
 
->>>>>>> 68d85f52
     if pseudonym
       @aac.apply_federated_attributes(pseudonym, provider_attributes)
     elsif @aac.jit_provisioning?
