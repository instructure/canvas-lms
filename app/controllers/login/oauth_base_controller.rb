--- conflicted
+++ resolved
@@ -83,14 +83,6 @@
     # after the user has been created.
     #
     # See AuthenticationProvider::OAuth2#validate_found_pseudonym!
-<<<<<<< HEAD
-    if pseudonym
-      @aac.try(:validate_found_pseudonym!, pseudonym:, session:, token:, target_auth_provider: try(:target_auth_provider))
-      @aac.apply_federated_attributes(pseudonym, provider_attributes)
-    elsif @aac.jit_provisioning?
-      pseudonym = @aac.provision_user(unique_ids, provider_attributes)
-      @aac.try(:validate_found_pseudonym!, pseudonym:, session:, token:, target_auth_provider: try(:target_auth_provider))
-=======
     begin
       if pseudonym
         @aac.try(:validate_found_pseudonym!, pseudonym:, session:, token:, target_auth_provider: try(:target_auth_provider))
@@ -104,7 +96,6 @@
 
       increment_statsd(:failure, reason: :retriable_oauth_validation_error)
       return
->>>>>>> 142422de
     end
 
     if pseudonym && (user = pseudonym.login_assertions_for_user)
