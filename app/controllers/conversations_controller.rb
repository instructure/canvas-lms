--- conflicted
+++ resolved
@@ -277,15 +277,11 @@
       if params[:include_all_conversation_ids]
         @conversations_json = { conversations: @conversations_json, conversation_ids: @conversations_scope.conversation_ids }
       end
-<<<<<<< HEAD
-      InstStatsd::Statsd.increment("inbox.visit.scope.unread.pages_loaded.legacy") if params[:scope] == "unread"
-=======
       InstStatsd::Statsd.increment("inbox.visit.scope.inbox.pages_loaded.legacy") if params[:scope] == "inbox"
       InstStatsd::Statsd.increment("inbox.visit.scope.unread.pages_loaded.legacy") if params[:scope] == "unread"
       InstStatsd::Statsd.increment("inbox.visit.scope.sent.pages_loaded.legacy") if params[:scope] == "sent"
       InstStatsd::Statsd.increment("inbox.visit.scope.starred.pages_loaded.legacy") if params[:scope] == "starred"
       InstStatsd::Statsd.increment("inbox.visit.scope.archived.pages_loaded.legacy") if params[:scope] == "archived"
->>>>>>> 566ed0ae
       render json: @conversations_json
     else
       return redirect_to conversations_path(scope: params[:redirect_scope]) if params[:redirect_scope]
