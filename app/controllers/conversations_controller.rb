--- conflicted
+++ resolved
@@ -239,11 +239,7 @@
       }
 
       if notes_enabled
-<<<<<<< HEAD
-        unless hash[:CAN_ADD_NOTES_FOR_ACCOUNT] = @current_user.associated_accounts.any?{|a| a.grants_right?(@current_user, nil, :manage_students) }
-=======
         unless hash[:CAN_ADD_NOTES_FOR_ACCOUNT] = @current_user.associated_accounts.any?{|a| a.grants_right?(@current_user, :manage_students) }
->>>>>>> e976a552
           course_note_permissions = {}
           @current_user.enrollments.of_instructor_type.each do |enrollment|
             course_note_permissions[enrollment.course_id] = true if enrollment.has_permission_to?(:manage_user_notes)
