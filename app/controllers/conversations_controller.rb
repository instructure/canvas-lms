--- conflicted
+++ resolved
@@ -230,11 +230,7 @@
       return redirect_to conversations_path(:scope => params[:redirect_scope]) if params[:redirect_scope]
       @current_user.reset_unread_conversations_counter
       @current_user.reload
-<<<<<<< HEAD
-      load_all_contexts :permissions => [:manage_user_notes]
-=======
-
->>>>>>> e43ae5cd
+
       notes_enabled = @current_user.associated_accounts.any?{|a| a.enable_user_notes }
       hash = {
         :ATTACHMENTS_FOLDER_ID => @current_user.conversation_attachments_folder.id,
