--- conflicted
+++ resolved
@@ -23,10 +23,6 @@
     include KalturaHelper
     include Submissions::ShowHelper
     include CoursesHelper
-<<<<<<< HEAD
-    include AssetProcessorReportHelper
-=======
->>>>>>> 34de21f6
 
     before_action :require_context
 
@@ -68,11 +64,6 @@
           redirect_to(named_context_url(@context, redirect_path_name, @assignment.quiz.id, redirect_params))
         else
           @anonymize_students = anonymize_students?
-<<<<<<< HEAD
-          @asset_reports = asset_reports_legacy_format(submission: @submission)
-          @asset_processors = asset_processors(assignment: @assignment)
-=======
->>>>>>> 34de21f6
           flash.now[:notice] = flash_message if flash_message
           render template: "submissions/show_preview", locals: {
             anonymize_students: @anonymize_students,
