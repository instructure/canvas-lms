--- conflicted
+++ resolved
@@ -10,10 +10,6 @@
         }
       end
     end
-<<<<<<< HEAD
-    js_env(HELP_LINK: help_link, GLOBAL_NAV_MENU_ITEMS: @mapped_tools)
-=======
->>>>>>> a05b73a7
   end
 
   # When k12 flag is on, replaces global navigation icon with a different one
