--- conflicted
+++ resolved
@@ -22,11 +22,7 @@
     return nil unless @domain_root_account.feature_enabled?(:lti_asset_processor)
     return nil if submission.blank?
 
-<<<<<<< HEAD
-    active_ap_ids = Lti::AssetProcessor.for_assignment_id(submission.assignment_id).pluck(:id)
-=======
     active_ap_ids = submission.assignment.lti_asset_processors.pluck(:id)
->>>>>>> a5dbccb1
     return nil if active_ap_ids.empty?
 
     sql = [
