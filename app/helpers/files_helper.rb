--- conflicted
+++ resolved
@@ -28,12 +28,9 @@
       @media_object = MediaObject.by_media_id(@attachment&.media_entry_id).take
       # Look on attachment's shard
       @media_object ||= @attachment&.media_object_by_media_id
-<<<<<<< HEAD
-=======
       # Look on attachment's root account and user shards
       @media_object ||= Shard.shard_for(@attachment.root_account).activate { MediaObject.by_media_id(@attachment.media_entry_id).take }
       @media_object ||= Shard.shard_for(@attachment.user).activate { MediaObject.by_media_id(@attachment.media_entry_id).take }
->>>>>>> 2a5b008b
       @media_object.current_attachment = @attachment unless @media_object.nil?
       @media_id = @media_object&.id
     elsif params[:media_object_id].present?
