--- conflicted
+++ resolved
@@ -94,12 +94,9 @@
   end
 
   def i18n_grade(grade, grading_type = nil)
-<<<<<<< HEAD
-=======
     if grading_type == "pass_fail" && %w{complete incomplete}.include?(grade)
       return grade == "complete" ? I18n.t("Complete") : I18n.t("Incomplete")
     end
->>>>>>> 517ae307
     number = Float(grade.sub(/%$/, '')) rescue nil
     if number.present?
       if grading_type.nil?
