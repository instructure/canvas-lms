--- conflicted
+++ resolved
@@ -60,11 +60,7 @@
     attrs.inject(+"") { |s, (attr, val)| s << "data-#{attr}=#{val} " }
   end
 
-<<<<<<< HEAD
-  def doc_preview_json(attachment, user, locked_for_user: false)
-=======
   def doc_preview_json(attachment, locked_for_user: false)
->>>>>>> 2827ad44
     # Don't add canvadoc session URL if the file is locked to the user
     return {} if locked_for_user
 
