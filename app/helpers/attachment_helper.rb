# frozen_string_literal: true

#
# Copyright (C) 2012 - present Instructure, Inc.
#
# This file is part of Canvas.
#
# Canvas is free software: you can redistribute it and/or modify it under
# the terms of the GNU Affero General Public License as published by the Free
# Software Foundation, version 3 of the License.
#
# Canvas is distributed in the hope that it will be useful, but WITHOUT ANY
# WARRANTY; without even the implied warranty of MERCHANTABILITY or FITNESS FOR
# A PARTICULAR PURPOSE. See the GNU Affero General Public License for more
# details.
#
# You should have received a copy of the GNU Affero General Public License along
# with this program. If not, see <http://www.gnu.org/licenses/>.
#

module AttachmentHelper
  # returns a string of html attributes suitable for use with $.loadDocPreview
  def doc_preview_attributes(attachment, attrs = {})
    url_opts = {
      anonymous_instructor_annotations: attrs.delete(:anonymous_instructor_annotations),
      enable_annotations: attrs.delete(:enable_annotations),
      moderated_grading_allow_list: attrs[:moderated_grading_allow_list],
      submission_id: attrs.delete(:submission_id)
    }
    url_opts[:enrollment_type] = attrs.delete(:enrollment_type) if url_opts[:enable_annotations]

    if attachment.crocodoc_available?
      begin
        attrs[:crocodoc_session_url] = attachment.crocodoc_url(@current_user, url_opts)
      rescue => e
        Canvas::Errors.capture_exception(:crocodoc, e)
      end
    elsif attachment.canvadocable?
      attrs[:canvadoc_session_url] = attachment.canvadoc_url(@current_user, url_opts, access_token: params[:access_token])
    end
    attrs[:attachment_id] = attachment.id
    attrs[:mimetype] = attachment.mimetype
    context_name = url_helper_context_from_object(attachment.context)
    url_helper = "#{context_name}_file_inline_view_url"
    if respond_to?(url_helper)
      attrs[:attachment_view_inline_ping_url] = send(
        url_helper,
        attachment.context,
        attachment.id,
        {
          access_token: params[:access_token],
          verifier: params[:verifier],
          location: params[:location]
        }
      )
    end
    if attachment.pending_upload? || attachment.processing?
      attrs[:attachment_preview_processing] = true
    end
    attrs.map do |attr, val|
      %(data-#{attr}="#{ERB::Util.html_escape(val)}")
    end.join(" ").html_safe
  end

  def media_preview_attributes(attachment, attrs = {})
    attrs[:attachment_id] = attachment.id
    attrs[:bp_locked_attachment] = attachment_locked? attachment
    attrs[:type] = attachment.content_type&.include?("video") ? "video" : "audio"
    attrs[:download_url] = context_url(attachment.context, :context_file_download_url, attachment.id)
    attrs[:media_entry_id] = attachment.media_entry_id if attachment.media_entry_id
    attrs.inject(+"") { |s, (attr, val)| s << "data-#{attr}=#{val} " }
  end

  def jwt_resource_match(attachment)
    # If we're getting a JWT token from New Quizzes, the file might be in a an item
    # bank, which can be used in multiple contexts, and we need to give access to
    # it in all of them, even if the user doesn't have access to the context the file
    # original comes from.
    # And also used in Lti Asset Processor Asset service to accept DeveloperKeys::AccessVerifier
    @jwt_resource_match ||= if params[:sf_verifier]
                              jwt_payload = Canvas::Security.decode_jwt(params[:sf_verifier], ignore_expiration: true)
                              jwt_payload["permission"] == "download" && jwt_payload["attachment_id"] == attachment.global_id.to_s
                            end
    @jwt_resource_match ||= ensure_token_resource_link(@token, attachment)
  end

  def ensure_token_resource_link(token, attachment)
    return false unless token.respond_to?(:jwt_payload)
    return false unless (resource = token.jwt_payload[:resource])
    return false unless (tenant_auth = token.jwt_payload[:tenant_auth])
    return false unless InstFS.enabled?
    return false unless params[:instfs_id]

    parsed_file_url = Rails.application.routes.recognize_path(resource)
    file_id = parsed_file_url[:attachment_id] || parsed_file_url[:file_id] || parsed_file_url[:id]
    return false unless file_id == (params[:attachment_id] || params[:file_id] || params[:id])

    attachment.instfs_uuid = params[:instfs_id] if params[:instfs_id]
    attachment.instfs_tenant_auth = tenant_auth
    # TODO: One day it would be good if InstFS owned the Canvadoc/Studio file previews and we could use the
    # preview URL without having to ask InstFS if the file is linked to the tenant_auth location, but for now,
    # we need to ask InstFS before we show a file preview.
    metadata = InstFS.get_file_metadata(attachment)
    @attachment_authorization = { attachment:, permission: :download } if metadata.present?
    metadata.present?
  rescue ActionController::RoutingError, InstFS::MetadataError
    false
  end

  def attachment_locked?(attachment)
    cct = MasterCourses::ChildContentTag.where(content_type: "Attachment", content_id: attachment.id).first
    return false unless cct

    mct = MasterCourses::MasterContentTag.where(migration_id: cct.migration_id).first
    return false unless mct # This *should* never happen, but you never know...

    !!mct.restrictions[:content] || !!mct.restrictions[:all]
  end

  def doc_preview_json(attachment, locked_for_user: false, access_token: nil)
    # Don't add canvadoc session URL if the file is locked to the user
    return {} if locked_for_user

    {
      canvadoc_session_url: attachment.canvadoc_url(@current_user, access_token:),
      crocodoc_session_url: attachment.crocodoc_url(@current_user),
    }
  end

  def load_media_object
    if params[:attachment_id].present?
      @attachment = Attachment.find_by(id: params[:attachment_id])
      @attachment = @attachment.context.attachments.find(params[:attachment_id]) if @attachment&.deleted?
      return render_unauthorized_action if @attachment&.deleted? && !(@instfs_verified_token ||= ensure_token_resource_link(@token, @attachment))
      return render_unauthorized_action unless @attachment&.media_entry_id

      # Look on active shard
      @media_object = MediaObject.by_media_id(@attachment&.media_entry_id).take
      # Look on attachment's shard
      @media_object ||= @attachment&.media_object_by_media_id
      # Look on attachment's root account and user shards
      @media_object ||= Shard.shard_for(@attachment.root_account).activate { MediaObject.by_media_id(@attachment.media_entry_id).take }
      @media_object ||= Shard.shard_for(@attachment.user).activate { MediaObject.by_media_id(@attachment.media_entry_id).take }
      @media_object.current_attachment = @attachment unless @media_object.nil?
      @media_id = @media_object&.id
    elsif params[:media_object_id].present?
      @media_id = params[:media_object_id]
      @media_object = MediaObject.by_media_id(@media_id).take
    end
  end

  def check_media_permissions(access_type: :download)
    if @attachment.present?
      access_allowed(attachment: @attachment, user: @current_user, access_type:)
    else
      media_object_exists = @media_object.present?
      render_unauthorized_action unless media_object_exists
      media_object_exists
    end
  end

  def access_allowed(
    attachment:,
    user:,
    access_type:,
    no_error_on_failure: false,
    check_submissions: true
  )
    return true if jwt_resource_match(attachment) || access_via_location?(attachment, user, access_type)

    if params[:verifier]
      verifier_checker = Attachments::Verification.new(attachment)
      return true if verifier_checker.valid_verifier_for_permission?(params[:verifier], access_type, @domain_root_account, session)
    end

    if check_submissions
      submissions = attachment.attachment_associations.where(context_type: "Submission").preload(:context)
                              .filter_map(&:context)
      return true if submissions.any? { |submission| submission.grants_right?(user, session, access_type) }
    end

    if access_type == :update && attachment.editing_restricted?(:content)
      return no_error_on_failure ? false : render_unauthorized_action
    end

<<<<<<< HEAD
=======
    if params[:sf_token]
      return true if check_safe_files_token(attachment, params[:sf_token])
    end

>>>>>>> 3b5eb382
    no_error_on_failure ? attachment.grants_right?(user, session, access_type) : authorized_action(attachment, user, access_type)
  end

  def access_via_location?(attachment, user, access_type)
    if params[:location] && [:read, :download].include?(access_type)
<<<<<<< HEAD
      return AttachmentAssociation.verify_access(params[:location], attachment.id, user, session)
    end

    false
=======
      return AttachmentAssociation.verify_access(params[:location], attachment, user, session)
    end

    false
  end

  def check_safe_files_token(attachment, sf_token)
    return false unless Account.site_admin.feature_enabled?(:safe_files_token) && sf_token && !safer_domain_available?

    sf_token_key = "sf_token:#{sf_token}"
    sf_token_data = Rails.cache.read(sf_token_key)
    return false unless sf_token_data

    if sf_token_data[:full_path] == attachment.full_path
      # access is checked twice so delete token after second check
      if sf_token_data[:used]
        Rails.cache.delete(sf_token_key)
      else
        sf_token_data[:used] = true
        Rails.cache.write(sf_token_key, sf_token_data, expires_in: 5.minutes)
      end
      true
    else
      false
    end
>>>>>>> 3b5eb382
  end

  def render_or_redirect_to_stored_file(attachment:, verifier: nil, inline: false)
    can_proxy = inline && attachment.can_be_proxied?
    must_proxy = inline && csp_enforced? && attachment.mime_class == "html"
    direct = attachment.stored_locally? || can_proxy || must_proxy

    # up here to preempt files domain redirect
    if attachment.instfs_hosted? && file_location_mode? && !direct
      url = if inline
              authenticated_inline_url(attachment)
            else
              authenticated_download_url(attachment)
            end
      render_file_location(url)
      return
    end

    set_cache_header(attachment, direct)
    if safer_domain_available?
      redirect_to safe_domain_file_url(attachment,
                                       host_and_shard: @safer_domain_host,
                                       verifier:,
                                       download: !inline,
                                       authorization: @attachment_authorization)
    elsif attachment.stored_locally?
      @headers = false if @files_domain
      send_file(attachment.full_filename, type: attachment.content_type_with_encoding, disposition: (inline ? "inline" : "attachment"), filename: attachment.display_name)
    elsif can_proxy
      body = attachment.open.read
      add_csp_for_file if attachment.mime_class == "html"
      send_file_headers!(length: body.length, filename: attachment.filename, disposition: "inline", type: attachment.content_type_with_encoding)
      render body:
    elsif must_proxy
      render 400, text: I18n.t("It's not allowed to redirect to HTML files that can't be proxied while Content-Security-Policy is being enforced")
    elsif inline
      redirect_to authenticated_inline_url(attachment)
    else
      redirect_to authenticated_download_url(attachment)
    end
  end

  # checks if for the current root account there's a 'files' domain
  # defined and tried to use that.  This way any files that we stream through
  # a canvas URL are at least on a separate subdomain and the javascript
  # won't be able to access or update data with AJAX requests.
  def safer_domain_available?
    if !@files_domain && request.host_with_port != HostUrl.file_host(@domain_root_account, request.host_with_port)
      @safer_domain_host = HostUrl.file_host_with_shard(@domain_root_account, request.host_with_port)
    end
    !!@safer_domain_host
  end

  def set_cache_header(attachment, direct)
    # TODO: [RECNVS-73]
    # instfs JWTs cannot be shared across users, so we cannot cache them across
    # users. while most browsers will only service one user and caching
    # independent of user would not be detrimental, we cannot guarantee that.
    # so we can't let the browser cache the instfs redirect. we should still
    # investigate opportunities to reuse JWTs when the same user requests the
    # same file within a reasonable window of time, so that the URL redirected
    # too can still take advantage of browser caching.
    unless (attachment.instfs_hosted? && !direct) || attachment.content_type&.start_with?("text") || attachment.extension == ".html" || attachment.extension == ".htm"
      cancel_cache_buster
      # set cache to expire whenever the s3 url does (or one day if local or inline proxy), max-age take seconds, and Expires takes a date
      ttl = direct ? 1.day : attachment.url_ttl
      response.headers["Cache-Control"] = "private, max-age=#{ttl.seconds}"
      response.headers["Expires"] = ttl.from_now.httpdate
    end
  end

  def file_index_scope(context_or_folder, current_user, params)
    params[:sort] ||= params[:sort_by]
    params[:include] = Array(params[:include])
    params[:include] << "user" if params[:sort] == "user"

    scope = Attachments::ScopedToUser.new(context_or_folder, current_user).scope
    scope = scope.preload(:user) if params[:include].include?("user") && params[:sort] != "user"
    scope = scope.preload(:usage_rights) if params[:include].include?("usage_rights")

    scope = Attachment.search_by_attribute(scope, :display_name, params[:search_term], normalize_unicode: true)
    scope = scope.by_content_types(Array(params[:content_types])) if params[:content_types].present?
    scope = scope.by_exclude_content_types(Array(params[:exclude_content_types])) if params[:exclude_content_types].present?
    scope = scope.for_category(params[:category]) if params[:category].present?
    scope
  end
end<|MERGE_RESOLUTION|>--- conflicted
+++ resolved
@@ -183,24 +183,15 @@
       return no_error_on_failure ? false : render_unauthorized_action
     end
 
-<<<<<<< HEAD
-=======
     if params[:sf_token]
       return true if check_safe_files_token(attachment, params[:sf_token])
     end
 
->>>>>>> 3b5eb382
     no_error_on_failure ? attachment.grants_right?(user, session, access_type) : authorized_action(attachment, user, access_type)
   end
 
   def access_via_location?(attachment, user, access_type)
     if params[:location] && [:read, :download].include?(access_type)
-<<<<<<< HEAD
-      return AttachmentAssociation.verify_access(params[:location], attachment.id, user, session)
-    end
-
-    false
-=======
       return AttachmentAssociation.verify_access(params[:location], attachment, user, session)
     end
 
@@ -226,7 +217,6 @@
     else
       false
     end
->>>>>>> 3b5eb382
   end
 
   def render_or_redirect_to_stored_file(attachment:, verifier: nil, inline: false)
