--- conflicted
+++ resolved
@@ -42,21 +42,15 @@
     attrs[:mimetype] = attachment.mimetype
     context_name = url_helper_context_from_object(attachment.context)
     url_helper = "#{context_name}_file_inline_view_url"
-    if self.respond_to?(url_helper)
-      attrs[:attachment_view_inline_ping_url] = self.send(url_helper, attachment.context, attachment.id, { :verifier => params[:verifier] })
+    if respond_to?(url_helper)
+      attrs[:attachment_view_inline_ping_url] = send(url_helper, attachment.context, attachment.id, { :verifier => params[:verifier] })
     end
     if attachment.pending_upload? || attachment.processing?
       attrs[:attachment_preview_processing] = true
     end
-<<<<<<< HEAD
-    attrs.map { |attr, val|
-      %|data-#{attr}="#{ERB::Util.html_escape(val)}"|
-    }.join(" ").html_safe
-=======
     attrs.map do |attr, val|
       %(data-#{attr}="#{ERB::Util.html_escape(val)}")
     end.join(" ").html_safe
->>>>>>> 2bda9f78
   end
 
   def media_preview_attributes(attachment, attrs = {})
@@ -83,9 +77,11 @@
 
     # up here to preempt files domain redirect
     if attachment.instfs_hosted? && file_location_mode? && !direct
-      url = inline ?
-        authenticated_inline_url(attachment) :
-        authenticated_download_url(attachment)
+      url = if inline
+              authenticated_inline_url(attachment)
+            else
+              authenticated_download_url(attachment)
+            end
       render_file_location(url)
       return
     end
@@ -103,7 +99,7 @@
       send_file_headers!(length: body.length, filename: attachment.filename, disposition: 'inline', type: attachment.content_type_with_encoding)
       render body: body
     elsif must_proxy
-      return render 400, text: t("It's not allowed to redirect to HTML files that can't be proxied while Content-Security-Policy is being enforced")
+      render 400, text: t("It's not allowed to redirect to HTML files that can't be proxied while Content-Security-Policy is being enforced")
     elsif inline
       redirect_to authenticated_inline_url(attachment)
     else
@@ -123,7 +119,7 @@
   end
 
   def set_cache_header(attachment, direct)
-    # TODO [RECNVS-73]
+    # TODO: [RECNVS-73]
     # instfs JWTs cannot be shared across users, so we cannot cache them across
     # users. while most browsers will only service one user and caching
     # independent of user would not be detrimental, we cannot guarantee that.
@@ -131,7 +127,7 @@
     # investigate opportunities to reuse JWTs when the same user requests the
     # same file within a reasonable window of time, so that the URL redirected
     # too can still take advantage of browser caching.
-    unless (attachment.instfs_hosted? && !direct) || attachment.content_type.match(/\Atext/) || attachment.extension == '.html' || attachment.extension == '.htm'
+    unless (attachment.instfs_hosted? && !direct) || attachment.content_type&.start_with?('text') || attachment.extension == '.html' || attachment.extension == '.htm'
       cancel_cache_buster
       # set cache to expire whenever the s3 url does (or one day if local or inline proxy), max-age take seconds, and Expires takes a date
       ttl = direct ? 1.day : attachment.url_ttl
