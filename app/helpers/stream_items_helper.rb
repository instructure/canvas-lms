--- conflicted
+++ resolved
@@ -118,23 +118,7 @@
                        id: Shard.short_id_for(item.data.context_id))
     when "AssessmentRequest"
       submission = item.data.asset
-<<<<<<< HEAD
-      if submission.context&.feature_enabled?(:assignments_2_student)
-        student_peer_review_url_in_a2_for(
-          submission.context,
-          submission.assignment,
-          item.data
-        )
-      else
-        Submission::ShowPresenter.new(
-          submission:,
-          current_user: user,
-          assessment_request: item.data
-        ).submission_data_url
-      end
-=======
       student_peer_review_url(submission.context, submission.assignment, item.data, user)
->>>>>>> e6b3b88b
     end
   end
 
