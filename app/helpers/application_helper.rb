# frozen_string_literal: true

#
# Copyright (C) 2011 - present Instructure, Inc.
#
# This file is part of Canvas.
#
# Canvas is free software: you can redistribute it and/or modify it under
# the terms of the GNU Affero General Public License as published by the Free
# Software Foundation, version 3 of the License.
#
# Canvas is distributed in the hope that it will be useful, but WITHOUT ANY
# WARRANTY; without even the implied warranty of MERCHANTABILITY or FITNESS FOR
# A PARTICULAR PURPOSE. See the GNU Affero General Public License for more
# details.
#
# You should have received a copy of the GNU Affero General Public License along
# with this program. If not, see <http://www.gnu.org/licenses/>.
#

# Methods added to this helper will be available to all templates in the application.
module ApplicationHelper
  include TextHelper
  include HtmlTextHelper
  include LocaleSelection
  include Canvas::LockExplanation
  include DatadogRumHelper
  include NewQuizzesFeaturesHelper
  include HeapHelper

  BYTE_UNITS = %w[B KB MB GB TB PB EB ZB YB].freeze

  def context_user_name_display(user)
    name = user.try(:short_name) || user.try(:name)
    user.try(:pronouns) ? "#{name} (#{user.pronouns})" : name
  end

  def context_user_name(context, user)
    return nil unless user
    return context_user_name_display(user) if user.respond_to?(:short_name)

    user_id = user.is_a?(User) ? user.id : user
    Rails
      .cache
      .fetch(["context_user_name", context, user_id].cache_key, { expires_in: 15.minutes }) do
        user = User.find_by(id: user_id)
        user && context_user_name_display(user)
      end
  end

  def keyboard_navigation(keys)
    # TODO: move this to JS, currently you have to know what shortcuts the JS has defined
    # making it very likely this list will not reflect the key bindings
    content = "<ul class='navigation_list' tabindex='-1'>\n"
    keys.each do |hash|
      content += "  <li>\n"
      content += "    <span class='keycode'>#{h(hash[:key])}</span>\n"
      content += "    <span class='colon'>:</span>\n"
      content += "    <span class='description'>#{h(hash[:description])}</span>\n"
      content += "  </li>\n"
    end
    content += "</ul>"
    content_for(:keyboard_navigation) { raw(content) }
  end

  def context_prefix(code)
    return "/{{ context_type_pluralized }}/{{ context_id }}" unless code

    split = code.split("_")
    id = split.pop
    type = split.join("_")
    "/#{type.pluralize}/#{id}"
  end

  def cached_context_short_name(code)
    return nil unless code

    @cached_context_names ||= {}
    @cached_context_names[code] ||=
      Rails
      .cache
      .fetch(["short_name_lookup", code].cache_key) do
        Context.find_by_asset_string(code).short_name
      rescue
        ""
      end
  end

  def slugify(text = "")
    text.gsub(/[^\w]/, "_").downcase
  end

  def count_if_any(count = nil)
    (count && count > 0) ? "(#{count})" : ""
  end

  # Used to generate context_specific urls, as in:
  # context_url(@context, :context_assignments_url)
  # context_url(@context, :controller => :assignments, :action => :show)
  def context_url(context, *opts)
    @context_url_lookup ||= {}
    context_name = url_helper_context_from_object(context)
    lookup = [context&.id, context_name, *opts]
    return @context_url_lookup[lookup] if @context_url_lookup[lookup]

    res = nil
    if opts.length > 1 || (opts[0].is_a? String) || (opts[0].is_a? Symbol)
      name = opts.shift.to_s
      name = name.sub("context", context_name)
      opts.unshift context.id
      opts.push({}) unless opts[-1].is_a?(Hash)
      begin
        opts[-1].delete :ajax
      rescue
        nil
      end
      opts[-1][:only_path] = true unless opts[-1][:only_path] == false
      res = send name, *opts
    elsif opts[0].is_a? Hash
      opts = opts[0]
      begin
        opts[0].delete :ajax
      rescue
        nil
      end
      opts[:only_path] = true
      opts["#{context_name}_id"] = context.id
      res = url_for opts
    else
      res = context_name.to_s + opts.to_json.to_s
    end
    @context_url_lookup[lookup] = res
  end

  def full_url(path)
    uri = URI.parse(request.url)
    uri.path = ""
    uri.query = ""
    URI.join(uri, path).to_s
  end

  def url_helper_context_from_object(context)
    (context ? context.class.url_context_class : context.class).name.underscore
  end

  def message_user_path(user, context = nil)
    context ||= @context

    # If context is a group that belongs to a course, use the course as the context instead
    context = context.context if context.is_a?(Group) && context.context.is_a?(Course)

    # Then weed out everything else
    context = nil unless context.is_a?(Course)
    conversations_path(
      user_id: user.id,
      user_name: user.name,
      context_id: context.try(:asset_string)
    )
  end

  # Public: Determine if the currently logged-in user is an account or site admin.
  #
  # Returns a boolean.
  def current_user_is_account_admin
    [@domain_root_account, Account.site_admin].map do |account|
      account.membership_for_user(@current_user)
    end.any?
  end

  def hidden(include_style = false)
    include_style ? "style='display:none;'".html_safe : "display: none;"
  end

  # Helper for easily checking vender/plugins/adheres_to_policy.rb
  # policies from within a view.
  def can_do(object, user, *actions)
    return false unless object

    object.grants_any_right?(user, session, *actions)
  end

  def load_scripts_async_in_order(script_urls, cors_anonymous: false)
    script_urls.map { |url| javascript_path(url) }.map do |url|
      javascript_include_tag(url, defer: true, crossorigin: cors_anonymous ? "anonymous" : nil)
    end.join("\n  ").rstrip.html_safe
  end

  # puts webpack entries and the moment & timezone files in the <head> of the document
  def include_head_js
    paths = []
    paths << active_brand_config_url("js")

    # We preemptive load these timezone/locale data files so they are ready
    # by the time our app-code runs and so webpack doesn't need to know how to load them
    paths << "/timezone/#{js_env[:TIMEZONE]}.js" if js_env[:TIMEZONE]
    paths << "/timezone/#{js_env[:CONTEXT_TIMEZONE]}.js" if js_env[:CONTEXT_TIMEZONE]
    paths << "/timezone/#{js_env[:BIGEASY_LOCALE]}.js" if js_env[:BIGEASY_LOCALE]

    # if there is a moment locale besides english set, put a script tag for it
    # so it is loaded and ready before we run any of our app code
    if js_env[:MOMENT_LOCALE] && js_env[:MOMENT_LOCALE] != "en"
      paths += ::Canvas::Cdn.registry.scripts_for(
        "moment/locale/#{js_env[:MOMENT_LOCALE]}"
      )
    end

    @script_chunks = ::Canvas::Cdn.registry.entries
    @script_chunks.uniq!

    chunk_urls = @script_chunks

    capture do
      concat load_scripts_async_in_order(paths)
      concat "\n  "
      concat load_scripts_async_in_order(chunk_urls, cors_anonymous: true)
      concat "\n"
      concat include_js_bundles
    end
  end

  def include_js_bundles
    # This is purely a performance optimization to reduce the steps of the waterfall
    # and let the browser know it needs to start downloading all of these chunks
    # even before any webpack code runs. It will put a <link rel="preload" ...>
    # for every chunk that is needed by any of the things you `js_bundle` in your rails controllers/views
    @rendered_js_bundles ||= []
    new_js_bundles = js_bundles - @rendered_js_bundles
    @rendered_js_bundles += new_js_bundles

    @rendered_preload_chunks ||= []
    @script_chunks ||= []
    preload_chunks =
      new_js_bundles.map do |(bundle, plugin, *)|
        ::Canvas::Cdn.registry.scripts_for("#{plugin ? "#{plugin}-" : ""}#{bundle}")
      end.flatten.uniq - @script_chunks - @rendered_preload_chunks # subtract out the ones we already preloaded in the <head>
    @rendered_preload_chunks += preload_chunks

    capture do
      preload_chunks.each { |url| concat preload_link_tag(url) }

      # if you look the ui/main.js, there is a function there that will
      # process anything on window.bundles and knows how to load everything it needs
      # to load that "js_bundle". And by the time that runs, the browser will have already
      # started downloading those script urls because of those preload tags above,
      # so it will not cause a new request to be made.
      #
      # preloading works similarily for window.deferredBundles only that their
      # execution is delayed until the DOM is ready.
      if new_js_bundles.present?
        concat javascript_tag new_js_bundles.map { |(bundle, plugin, defer)|
                                defer ||= defer_js_bundle?(bundle)
                                container = defer ? "window.deferredBundles" : "window.bundles"
                                "(#{container} || (#{container} = [])).push('#{plugin ? "#{plugin}-" : ""}#{bundle}');"
                              }.join("\n")
      end
    end
  end

  def defer_js_bundle?(bundle)
    @deferred_js_bundles ||= Setting.get("deferred_js_bundles", "").split(",")
    @deferred_js_bundles.include?(bundle.to_s) ||
      (@deferred_js_bundles.include?("*") && @deferred_js_bundles.exclude?("!#{bundle}"))
  end

  def include_css_bundles
    @rendered_css_bundles ||= []
    new_css_bundles = css_bundles - @rendered_css_bundles
    @rendered_css_bundles += new_css_bundles

    unless new_css_bundles.empty?
      bundles = new_css_bundles.map { |(bundle, plugin)| css_url_for(bundle, plugin) }
      bundles << css_url_for("disable_transitions") if disable_css_transitions?
      bundles << { media: "all" }
      tags = bundles.map { |bundle| stylesheet_link_tag(bundle) }
      tags.reject(&:empty?).join("\n  ").html_safe
    end
  end

  def disable_css_transitions?
    Rails.env.test? && ENV.fetch("DISABLE_CSS_TRANSITIONS", "1") == "1"
  end

  # this is exactly the same as our sass helper with the same name
  # see: https://www.npmjs.com/package/sass-direction
  def direction(left_or_right)
    I18n.rtl? ? { "left" => "right", "right" => "left" }[left_or_right] : left_or_right
  end

  def css_variant(opts = {})
    use_high_contrast =
      @current_user&.prefers_high_contrast? || opts[:force_high_contrast]
    "new_styles" + + (use_high_contrast ? "_high_contrast" : "_normal_contrast") +
      (I18n.rtl? ? "_rtl" : "")
  end

  def css_url_for(bundle_name, plugin = false, opts = {})
    bundle_path =
      if plugin
        "../../gems/plugins/#{plugin}/app/stylesheets/#{bundle_name}"
      else
        "bundles/#{bundle_name}"
      end

    cache = BrandableCSS.cache_for(bundle_path, css_variant(opts))
    base_dir = cache[:includesNoVariables] ? "no_variables" : css_variant(opts)
    File.join("/dist", "brandable_css", base_dir, "#{bundle_path}-#{cache[:combinedChecksum]}.css")
  end

  def brand_variable(variable_name)
    BrandableCSS.brand_variable_value(variable_name, active_brand_config)
  end

  # returns the proper alt text for the logo
  def alt_text_for_login_logo
    possibly_customized_login_logo = brand_variable("ic-brand-Login-logo")
    default_login_logo = BrandableCSS.brand_variable_value("ic-brand-Login-logo")
    if possibly_customized_login_logo == default_login_logo
      I18n.t("Canvas by Instructure")
    else
      @domain_root_account.short_name
    end
  end

  def favicon
    possibly_customized_favicon = brand_variable("ic-brand-favicon")
    default_favicon = BrandableCSS.brand_variable_value("ic-brand-favicon")
    if possibly_customized_favicon == default_favicon
      return "favicon-green.ico" if Rails.env.development?
      return "favicon-yellow.ico" if Rails.env.test?
    end
    possibly_customized_favicon
  end

  def include_common_stylesheets
    stylesheet_link_tag css_url_for(:common), media: "all"
  end

  def embedded_chat_quicklaunch_params
    {
      user_id: @current_user.id,
      course_id: @context.id,
      canvas_url: "#{HostUrl.protocol}://#{HostUrl.default_host}",
      tool_consumer_instance_guid: @context.root_account.lti_guid
    }
  end

  def embedded_chat_url
    chat_tool = active_external_tool_by_id("chat")
    return unless chat_tool&.url && chat_tool.custom_fields["mini_view_url"]

    uri = URI.parse(chat_tool.url)
    uri.path = chat_tool.custom_fields["mini_view_url"]
    uri.to_s
  end

  def embedded_chat_enabled
    chat_tool = active_external_tool_by_id("chat")
    chat_tool&.url && chat_tool.custom_fields["mini_view_url"] &&
      Canvas::Plugin.value_to_boolean(chat_tool.custom_fields["embedded_chat_enabled"])
  end

  def embedded_chat_visible
    @show_embedded_chat != false && !@embedded_view && !@body_class_no_headers && @current_user &&
      @context.is_a?(Course) && external_tool_tab_visible("chat") && embedded_chat_enabled
  end

  def active_external_tool_by_id(tool_id)
    @cached_external_tools ||= {}
    @cached_external_tools[tool_id] ||=
      Rails
      .cache
      .fetch(["active_external_tool_for", @context, tool_id].cache_key, expires_in: 1.hour) do
        # don't use for groups. they don't have account_chain_ids
        tool = @context.context_external_tools.active.where(tool_id:).first

        unless tool
          # account_chain_ids is in the order we need to search for tools
          # unfortunately, the db will return an arbitrary one first.
          # so, we pull all the tools (probably will only have one anyway) and look through them here
          account_chain_ids = @context.account_chain_ids

          tools =
            ContextExternalTool
            .active
            .where(context_type: "Account", context_id: account_chain_ids, tool_id:)
            .to_a
          account_chain_ids.each do |account_id|
            tool = tools.find { |t| t.context_id == account_id }
            break if tool
          end
        end
        tool
      end
  end

  def external_tool_tab_visible(tool_id)
    return false unless available_section_tabs.any? { |tc| tc[:external] } # if the course has no external tool tabs, we know it won't have a chat one so we can bail early before querying the db/redis for it

    tool = active_external_tool_by_id(tool_id)
    return false unless tool

    available_section_tabs.find { |tc| tc[:id] == tool.asset_string }.present?
  end

  def license_help_link
    @include_license_dialog = true
    css_bundle("license_help")
    js_bundle("license_help")
    icon = safe_join ["<i class='icon-question' aria-hidden='true'></i>".html_safe]
    link_to(
      icon,
      "#",
      role: "button",
      class: "license_help_link no-hover",
      title: I18n.t("Help with content licensing")
    )
  end

  def visibility_help_link
    js_bundle("visibility_help")
    icon = safe_join ["<i class='icon-question' aria-hidden='true'></i>".html_safe]
    link_to(
      icon,
      "#",
      role: "button",
      class: "visibility_help_link no-hover",
      title: I18n.t("Help with course visibilities")
    )
  end

  def equella_enabled?
    @equella_settings ||= @context.equella_settings if @context.respond_to?(:equella_settings)
    @equella_settings ||= @domain_root_account.try(:equella_settings)
    !!@equella_settings
  end

  def show_user_create_course_button(user, account = nil)
    return true if account&.grants_any_right?(user, session, :manage_courses, :create_courses)

    @domain_root_account.manually_created_courses_account.grants_any_right?(
      user,
      session,
      :manage_courses,
      :create_courses
    )
  end

  # Public: Create HTML for a sidebar button w/ icon.
  #
  # url - The url the button should link to.
  # img - The path to an image (e.g. 'icon.png')
  # label - The text to display on the button (should already be internationalized).
  #
  # Returns an HTML string.
  def sidebar_button(url, label, img = nil)
    link_to(url) { img ? ("<i class='icon-" + img + "'></i> ").html_safe + label : label }
  end

  def hash_get(hash, key, default = nil)
    if hash
      if !hash[key.to_s].nil?
        hash[key.to_s]
      elsif !hash[key.to_sym].nil?
        hash[key.to_sym]
      else
        default
      end
    else
      default
    end
  end

  def safe_cache_key(*args)
    key = args.cache_key
    key = Digest::SHA256.hexdigest(key) if key.length > 200
    key
  end

  def inst_env
    global_inst_object = { environment: Rails.env }

    # TODO: get these kaltura settings out of the global INST object completely.
    # Only load them when trying to record a video
    if @context.try_rescue(:allow_media_comments?) || ["conversations", "file_previews"].include?(controller_name)
      kalturaConfig = CanvasKaltura::ClientV3.config
      if kalturaConfig
        global_inst_object[:allowMediaComments] = true
        global_inst_object[:kalturaSettings] =
          kalturaConfig.try(
            :slice,
            "domain",
            "resource_domain",
            "rtmp_domain",
            "protocol",
            "partner_id",
            "subpartner_id",
            "player_ui_conf",
            "player_cache_st",
            "kcw_ui_conf",
            "upload_ui_conf",
            "max_file_size_bytes",
            "do_analytics",
            "hide_rte_button",
            "js_uploader"
          )
      end
    end
    {
      equellaEnabled: !!equella_enabled?,
      disableGooglePreviews: !service_enabled?(:google_docs_previews),
      logPageViews: !@body_class_no_headers,
      editorButtons: editor_buttons,
      pandaPubSettings: CanvasPandaPub::Client.config.try(:slice, "push_url", "application_id")
    }.each do |key, value|
      # dont worry about keys that are nil or false because in javascript: if (INST.featureThatIsUndefined ) { //won't happen }
      global_inst_object[key] = value if value
    end

    global_inst_object
  end

  def remote_env(hash = nil)
    @remote_env ||= {}
    @remote_env.merge!(hash) if hash

    @remote_env
  end

  def editor_buttons
    # called outside of Lti::ContextToolFinder to make sure that
    # @context is non-nil and also a type of Context that would have
    # tools in it (ie Course/Account/Group/User)
    contexts = ContextExternalTool.contexts_to_search(@context)
    return [] if contexts.empty?

    cached_tools =
      Rails
      .cache
      .fetch((["editor_buttons_for2"] + contexts.uniq).cache_key) do
        tools = Lti::ContextToolFinder.new(@context, type: :editor_button).all_tools_scope_union.to_unsorted_array.sort_by(&:id)

        # force the YAML to be deserialized before caching, since it's expensive
        tools.each(&:settings)
      end

    # Default tool icons need to have a hostname (cannot just be a path)
    # because they are used externally via ServicesApiController endpoints
    default_icon_base_url = "#{request.protocol}#{request.host_with_port}"

    ContextExternalTool
      .shard(@context.shard)
      .editor_button_json(cached_tools.dup, @context, @current_user, session, default_icon_base_url)
  end

  def nbsp
    raw("&nbsp;")
  end

  def dataify(obj, *attributes)
    hash = obj.respond_to?(:to_hash) && obj.to_hash
    res = +""
    if !attributes.empty?
      attributes.each do |attribute|
        res << " data-#{h attribute}=\"#{h(hash ? hash[attribute] : obj.send(attribute))}\""
      end
    elsif hash
      res << hash.map { |key, value| "data-#{h key}=\"#{h value}\"" }.join(" ")
    end
    raw(" #{res} ")
  end

  def inline_media_comment_link(comment = nil)
    if comment&.media_comment_id
      raw "<a href=\"#\" class=\"instructure_inline_media_comment no-underline\" #{dataify(comment, :media_comment_id, :media_comment_type)} >&nbsp;</a>"
    end
  end

  # translate a URL intended for an iframe into an alternative URL, if one is
  # avavailable. Right now the only supported translation is for youtube
  # videos. Youtube video pages can no longer be embedded, but we can translate
  # the URL into the player iframe data.
  def iframe(src, html_options = {})
    uri =
      begin
        URI.parse(src)
      rescue
        nil
      end
    if uri
      query = Rack::Utils.parse_query(uri.query)
      if uri.host == "www.youtube.com" && uri.path == "/watch" && query["v"].present?
        src = "//www.youtube.com/embed/#{query["v"]}"
        html_options.merge!(
          {
            title: "Youtube video player",
            width: 640,
            height: 480,
            frameborder: 0,
            allowfullscreen: "allowfullscreen"
          }
        )
      end
    end
    content_tag("iframe", "", { src: }.merge(html_options))
  end

  # returns a time object at 00:00:00 tomorrow
  def tomorrow_at_midnight
    1.day.from_now.midnight
  end

  # you should supply :all_folders to avoid a db lookup on every iteration
  def folders_as_options(folders, opts = {})
    opts[:indent_width] ||= 3
    opts[:depth] ||= 0
    opts[:options_so_far] ||= []
    if opts.key?(:all_folders)
      opts[:sub_folders] = opts.delete(:all_folders).to_a.group_by(&:parent_folder_id)
    end

    folders.each do |folder|
      opts[:options_so_far] <<
        "<option value=\"#{folder.id}\" #{"selected" if opts[:selected_folder_id] == folder.id}>#{"&nbsp;" * opts[:indent_width] * opts[:depth]}#{"- " if opts[:depth] > 0}#{html_escape folder.name}</option>"
      next unless opts[:max_depth].nil? || opts[:depth] < opts[:max_depth]

      child_folders =
        if opts[:sub_folders]
          opts[:sub_folders][folder.id] || []
        else
          folder.active_sub_folders.by_position
        end
      if child_folders.any?
        folders_as_options(child_folders, opts.merge({ depth: opts[:depth] + 1 }))
      end
    end
    (opts[:depth] == 0) ? raw(opts[:options_so_far].join("\n")) : nil
  end

  # this little helper just allows you to do <% ot(...) %> and have it output the same as <%= t(...) %>. The upside though, is you can interpolate whole blocks of HTML, like:
  # <% ot 'some_key', 'For %{a} select %{b}', :a => capture { %>
  # <div>...</div>
  # <% }, :b => capture { %>
  # <select>...</select>
  # <% } %>
  def ot(*)
    concat(t(*))
  end

  def join_title(*parts)
    parts.join(t("#title_separator", ": "))
  end

  def cache(name = {}, options = {}, &)
    unless options && options[:no_locale]
      name = name.cache_key if name.respond_to?(:cache_key)
      name += "/#{I18n.locale}" if name.is_a?(String)
    end
    super
  end

  # return enough group data for the planner to display items associated with groups
  def map_groups_for_planner(groups)
    groups.map do |g|
      { id: g.id, assetString: g.asset_string, name: g.name, url: "/groups/#{g.id}" }
    end
  end

  def show_feedback_link?
    Setting.get("show_feedback_link", "false") == "true"
  end

  def support_url
    (@domain_root_account && @domain_root_account.settings[:support_url]) ||
      Setting.get("default_support_url", nil)
  end

  def help_link_url
    support_url || "#"
  end

  def help_link_classes(additional_classes = [])
    css_classes = []
    css_classes << "support_url" if support_url
    css_classes << "help_dialog_trigger"
    css_classes.concat(additional_classes) if additional_classes
    css_classes.join(" ")
  end

  def help_link_icon
    (@domain_root_account && @domain_root_account.settings[:help_link_icon]) || "help"
  end

  def default_help_link_name
    I18n.t("Help")
  end

  def help_link_name
    (@domain_root_account && @domain_root_account.settings[:help_link_name]) ||
      default_help_link_name
  end

  def help_link_data
    { "track-category": "help system", "track-label": "help button" }
  end

  def help_link
    link_content = help_link_name
    link_to link_content.html_safe, help_link_url, class: help_link_classes, data: help_link_data
  end

  def active_brand_config_cache
    @active_brand_config_cache ||= {}
  end

  def active_brand_config(opts = {})
    return active_brand_config_cache[opts] if active_brand_config_cache.key?(opts)

    ignore_branding =
      (@current_user.try(:prefers_high_contrast?) && !opts[:ignore_high_contrast_preference]) ||
      opts[:force_high_contrast]
    active_brand_config_cache[opts] =
      if ignore_branding
        nil
      else
        # If the user is actively working on unapplied changes in theme editor, session[:brand_config]
        # will contain either the md5 of the thing they are working on (potentially an inherited parent
        # config) or `nil`, meaning there is no inherited config and we are working from the default brand config.
        brand_config =
          if session.key?(:brand_config)
            BrandConfig.shard(@domain_root_account.account_chain(include_site_admin: true).pluck(:shard).uniq)
                       .where(md5: session[:brand_config][:md5]).first
          else
            account = brand_config_account(opts)
            if opts[:ignore_parents]
              account.brand_config if account.branding_allowed?
            else
              account.try(:effective_brand_config)
            end
          end

        # If the account does not have a brandConfig, or they explicitly chose to start from a blank
        # slate in the theme editor, do one last check to see if we should actually use the k12 theme
        brand_config = BrandConfig.k12_config if !brand_config && k12?
        brand_config
      end
  end

  def active_brand_config_url(type, opts = {})
    path = active_brand_config(opts).try("public_#{type}_path")
    path ||=
      BrandableCSS.public_default_path(
        type,
        @current_user&.prefers_high_contrast? || opts[:force_high_contrast]
      )
    "#{Canvas::Cdn.config.host}/#{path}"
  end

  def brand_config_account(opts = {})
    return @brand_account if @brand_account

    @brand_account = Context.get_account(@context || @course)

    # for finding which values to show in the theme editor
    return @brand_account if opts[:ignore_parents]

    unless @brand_account
      if @current_user.present?
        # If we're not viewing a `context` with an account, like if we're on the dashboard or my
        # user profile, show the branding for the lowest account where all my enrollments are. eg:
        # if I'm at saltlakeschooldistrict.instructure.com, but I'm only enrolled in classes at
        # Highland High, show Highland's branding even on the dashboard.
        GuardRail.activate(:secondary) do
          @brand_account = BrandAccountChainResolver.new(
            user: @current_user,
            root_account: @domain_root_account
          ).resolve
        end
      end

      # If we're not logged in, or we have no enrollments anywhere in domain_root_account,
      # and we're on the dashboard at eg: saltlakeschooldistrict.instructure.com, just
      # show its branding
      @brand_account ||= @domain_root_account
    end
    @brand_account
  end

  def pseudonym_can_see_custom_assets
    # custom JS could be used to hijack user stuff.  Let's not allow
    # it to be rendered unless the pseudonym is really
    # from this account (or trusts, etc).
    return true unless @current_pseudonym

    @current_pseudonym.works_for_account?(
      brand_config_account.root_account,
      ignore_types: [:site_admin]
    )
  end

  def include_account_js
    return if params[:global_includes] == "0" || !@domain_root_account
    return unless pseudonym_can_see_custom_assets

    includes =
      if @domain_root_account.allow_global_includes? &&
         (abc = active_brand_config(ignore_high_contrast_preference: true))
        abc.css_and_js_overrides[:js_overrides]
      else
        Account.site_admin.brand_config.try(:css_and_js_overrides).try(:[], :js_overrides)
      end

    if includes.present?
      # Loading them like this puts them in the same queue as our script tags we load in
      # include_head_js. We need that because we need them to load _after_ our jquery loads.
      load_scripts_async_in_order(includes)
    end
  end

  # allows forcing account CSS off universally for a specific situation,
  # without requiring the global_includes=0 param
  def disable_account_css
    @disable_account_css = true
  end

  def disable_account_css?
    @disable_account_css || params[:global_includes] == "0" || !@domain_root_account
  end

  def include_account_css
    return if disable_account_css?
    return unless pseudonym_can_see_custom_assets

    includes =
      if @domain_root_account.allow_global_includes? &&
         (abc = active_brand_config(ignore_high_contrast_preference: true))
        abc.css_and_js_overrides[:css_overrides]
      else
        Account.site_admin.brand_config.try(:css_and_js_overrides).try(:[], :css_overrides)
      end

    stylesheet_link_tag(*(includes + [{ media: "all" }])) if includes.present?
  end

  # this should be the same as friendlyDatetime in handlebars_helpers.js
  def friendly_datetime(datetime, opts = {}, attributes = {})
    attributes[:pubdate] = true if opts[:pubdate]
    context = opts[:context]
    tag_type = opts.fetch(:tag_type, :time)
    if datetime.present?
      attributes["data-html-tooltip-title"] ||=
        context_sensitive_datetime_title(datetime, context, just_text: true)
      attributes["data-tooltip"] ||= "top"
    end

    content_tag(tag_type, attributes) { datetime_string(datetime) }
  end

  def context_sensitive_datetime_title(datetime, context, options = {})
    just_text = options.fetch(:just_text, false)
    default_text = options.fetch(:default_text, "")
    return default_text unless datetime.present?

    local_time = datetime_string(datetime)
    text = local_time
    if context.present?
      course_time = datetime_string(datetime, :event, nil, false, context.time_zone)
      if course_time != local_time
        text =
          "#{h I18n.t("#helpers.local", "Local")}: #{h local_time}<br>#{h I18n.t("#helpers.course", "Course")}: #{h course_time}"
          .html_safe
      end
    end

    return text if just_text

    "data-tooltip data-html-tooltip-title=\"#{text}\"".html_safe
  end

  # used for generating a
  # prompt for use with date pickers
  # so it doesn't need to be declared all over the place
  def datepicker_screenreader_prompt(format_input = "datetime")
    prompt_text = I18n.t("#helpers.accessible_date_prompt", "Format Like")
    format = accessible_date_format(format_input)
    "#{prompt_text} #{format}"
  end

  ACCEPTABLE_FORMAT_TYPES = %w[date time datetime].freeze

  # useful for presenting a consistent
  # date format to screenreader users across the app
  # when telling them how to fill in a datetime field
  def accessible_date_format(format = "datetime")
    unless ACCEPTABLE_FORMAT_TYPES.include?(format)
      raise ArgumentError, "format must be one of #{ACCEPTABLE_FORMAT_TYPES.join(",")}"
    end

    case format
    when "date"
      I18n.t("#helpers.accessible_date_only_format", "YYYY-MM-DD")
    when "time"
      I18n.t("#helpers.accessible_time_only_format", "hh:mm")
    else
      I18n.t("#helpers.accessible_date_format", "YYYY-MM-DD hh:mm")
    end
  end

  # render a link with a tooltip containing a summary of due dates
  def multiple_due_date_tooltip(assignment, user, opts = {})
    user ||= @current_user
    presenter = OverrideTooltipPresenter.new(assignment, user, opts)
    render "shared/vdd_tooltip", presenter:
  end

  require "digest"

  # create a checksum of an array of objects' cache_key values.
  # useful if we have a whole collection of objects that we want to turn into a
  # cache key, so that we don't make an overly-long cache key.
  # if you can avoid loading the list at all, that's even better, of course.
  def collection_cache_key(collection)
    keys = collection.map(&:cache_key)
    Digest::SHA256.hexdigest(keys.join("/"))
  end

  def add_uri_scheme_name(uri)
    no_scheme_name = !uri.match(%r{^(.+)://(.+)})
    uri = "http://" + uri if no_scheme_name
    uri
  end

  def agree_to_terms
    # may be overridden by a plugin
    @agree_to_terms ||
      I18n.t(
        "I agree to the *terms of use*.", wrapper: '<span class="terms_of_service_link">\1</span>'
      )
  end

  def dashboard_url(opts = {})
    return super if opts[:login_success] || opts[:become_user_id] || @domain_root_account.nil?

    custom_dashboard_url || super
  end

  def dashboard_path(opts = {})
    return super if opts[:login_success] || opts[:become_user_id] || @domain_root_account.nil?

    custom_dashboard_url || super
  end

  def custom_dashboard_url
    if ApplicationController.test_cluster_name
      url =
        @domain_root_account.settings[
          :"#{ApplicationController.test_cluster_name}_dashboard_url"
        ]
    end
    url ||= @domain_root_account.settings[:dashboard_url]
    if url.present?
      url += "?current_user_id=#{@current_user.id}" if @current_user
      url
    end
  end

  def content_for_head(string)
    (@content_for_head ||= []) << string
  end

  def add_meta_tag(tag)
    @meta_tags ||= []
    @meta_tags << tag
  end

  def include_custom_meta_tags
    js_env(csp: csp_iframe_attribute) if csp_enforced?

    output = []
    output = @meta_tags.map { |meta_attrs| tag.meta(**meta_attrs) } if @meta_tags.present?

    # set this if you want android users of your site to be prompted to install an android app
    # you can see an example of the one that instructure uses in InfoController#web_app_manifest
    manifest_url = Setting.get("web_app_manifest_url", "")
    output << tag.link(rel: "manifest", href: manifest_url) if manifest_url.present?

    output.join("\n").html_safe.presence
  end

  def csp_context_is_submission?
    csp_context
    @csp_context_is_submission
  end

  def csp_context
    @csp_context ||=
      begin
        @csp_context_is_submission = false
        attachment = @attachment || @context
        if attachment.is_a?(Attachment)
          case attachment.context_type
          when "User"
            # search for an attachment association
            aas =
              attachment
              .attachment_associations
              .where(context_type: "Submission")
              .preload(:context)
              .to_a
            ActiveRecord::Associations.preload(
              aas.map(&:submission),
              assignment: :context
            )
            courses = aas.map { |aa| aa&.submission&.assignment&.course }.uniq
            if courses.length == 1
              @csp_context_is_submission = true
              courses.first
            end
          when "Submission"
            @csp_context_is_submission = true
            attachment.submission.assignment.course
          when "Course"
            attachment.course
          else
            brand_config_account
          end
        elsif @context.is_a?(Course)
          @context
        elsif @context.is_a?(Group) && @context.context.is_a?(Course)
          @context.context
        elsif @course.is_a?(Course)
          @course
        else
          brand_config_account
        end
      end
  end

  def csp_enabled?
    csp_context&.root_account&.feature_enabled?(:javascript_csp)
  end

  def csp_enforced?
    csp_enabled? && csp_context.csp_enabled?
  end

<<<<<<< HEAD
  def default_source_csp_logging_enabled?
=======
  def include_default_source_csp_directives?
>>>>>>> 406d90fd
    csp_context&.root_account&.feature_enabled?(:default_source_csp_logging)
  end

  def csp_report_uri
    @csp_report_uri ||=
<<<<<<< HEAD
      if default_source_csp_logging_enabled? && (host = DynamicSettings.find("csp-logging")[:host])
        "; report-uri #{host}"
=======
      if include_default_source_csp_directives? && (host = DynamicSettings.find("csp-logging")[:host])
        " report-uri #{host}; "
>>>>>>> 406d90fd
      else
        ""
      end
  end

<<<<<<< HEAD
  def csp_header
    header = +"Content-Security-Policy"

    if !csp_enforced? && default_source_csp_logging_enabled?
      header << "-Report-Only"
    end
=======
  def default_csp_logging_directives(include_script_src: true)
    if include_default_source_csp_directives?
      script_src_directive = include_script_src ? "script-src 'self' 'unsafe-eval' #{allow_list_domains};" : ""

      directives = "default-src 'self'; \
                    img-src 'self' data: #{allow_list_domains};\
                    style-src 'self' 'unsafe-inline' #{allow_list_domains};\
                    #{script_src_directive}\
                    script-src-elem 'self' 'unsafe-inline' #{allow_list_domains};\
                    font-src 'self' data: #{allow_list_domains};\
                    connect-src 'self' #{allow_list_domains};"
>>>>>>> 406d90fd

      directives.squish + csp_report_uri
    else
      ""
    end
  end

  def default_source_csp_logging_directive
    default_source_csp_logging_enabled? ? ("default-src 'self'" + csp_report_uri) : ""
  end

  def include_files_domain_in_csp
    # TODO: make this configurable per-course, and depending on csp_context_is_submission?
    true
  end

<<<<<<< HEAD
  def set_default_source_csp_directive_if_enabled
    return unless default_source_csp_logging_enabled? && csp_enabled? && csp_report_uri.present?
    return if headers.key?(csp_header) || csp_enforced?

    # this is the default source directive added for all
    # content types not represented by frames, scripts, or files
    headers[csp_header] = default_source_csp_logging_directive
=======
  def apply_csp_header(directives)
    return unless csp_enforced? && !headers.key?("Content-Security-Policy")

    directives = directives.presence || ""
    headers["Content-Security-Policy"] = directives
  end

  def set_default_source_csp_directive_if_enabled
    return unless include_default_source_csp_directives? && csp_enabled? && csp_report_uri.present?

    # these are the default directives added for all
    # content types not represented by frames, scripts, or files
    apply_csp_header(default_csp_logging_directives)
>>>>>>> 406d90fd
  end

  def add_csp_for_root
    return unless response.media_type == "text/html"
    return unless csp_enabled?
    return if csp_report_uri.empty? && !csp_enforced?

    # we iframe all files from the files domain into canvas, so we always have to include the files domain here
    #
    # Due to New Analytics generating CSV reports as blob on the client-side and then trying to download them,
    # as well as an interesting difference in browser interpretations of CSP, we have to allow blobs as a frame-src
<<<<<<< HEAD
    directives = "frame-src 'self' blob: #{domains}; "
    directives += default_source_csp_logging_directive

    headers[csp_header] = directives
=======
    directives = "frame-src 'self' blob: #{allow_list_domains(include_tools: true)}; "
    directives += default_csp_logging_directives

    apply_csp_header(directives)
>>>>>>> 406d90fd
  end

  def add_csp_for_file
    return if csp_report_uri.empty? && !csp_enforced?

    directives = csp_iframe_attribute
<<<<<<< HEAD
    directives += default_source_csp_logging_directive

    headers[csp_header] = directives
=======
    directives += default_csp_logging_directives(include_script_src: false)

    apply_csp_header(directives)
  end

  def allow_list_domains(include_tools: false)
    csp_context.csp_whitelisted_domains(request, include_files: include_files_domain_in_csp, include_tools:).join(" ")
>>>>>>> 406d90fd
  end

  def csp_iframe_attribute
    if include_files_domain_in_csp
      frame_domains = "'self' " + allow_list_domains(include_tools: true)
      object_domains = "'self' " + allow_list_domains
      script_domains = "'self' 'unsafe-eval' 'unsafe-inline' " + allow_list_domains
    end
    "frame-src #{frame_domains} blob:; script-src #{script_domains}; object-src #{object_domains}; "
  end

  # Returns true if the current_path starts with the given value
  def active_path?(to_test)
    # Make sure to not include account external tools
    if controller.controller_name == "external_tools" && @context.is_a?(Account)
      false
    else
      request.fullpath.start_with?(to_test)
    end
  end

  # Determine if url is the current state for the groups sub-nav switcher
  def group_homepage_pathfinder(group)
    request.fullpath =~ %r{groups/#{group.id}}
  end

  def link_to_parent_signup(auth_type)
    data = reg_link_data(auth_type)
    link_to(
      I18n.t("Parents sign up here"),
      "#",
      id: "signup_parent",
      class: "signup_link",
      data:,
      title: I18n.t("Parent Signup")
    )
  end

  def tutorials_enabled?
    @domain_root_account&.feature_enabled?(:new_user_tutorial) &&
      @current_user&.feature_enabled?(:new_user_tutorial_on_off)
  end

  def set_tutorial_js_env
    return if @js_env && @js_env[:NEW_USER_TUTORIALS]

    is_enabled =
      @context.is_a?(Course) && tutorials_enabled? &&
      @context.grants_right?(@current_user, session, :manage)

    js_env NEW_USER_TUTORIALS: { is_enabled: }
  end

  def planner_enabled?
    return false if @current_user&.student_in_limited_access_account?

    !!@current_user&.has_student_enrollment? ||
      (@current_user&.roles(@domain_root_account)&.include?("observer") && k5_user?) ||
      !!@current_user&.roles(@domain_root_account)&.include?("observer") # TODO: ensure observee is a student?
  end

  def will_paginate(collection, options = {})
    unless options[:renderer]
      options = options.merge renderer: WillPaginateHelper::AccessibleLinkRenderer
    end
    super
  end

  def generate_access_verifier(return_url: nil, fallback_url: nil)
    Users::AccessVerifier.generate(
      user: @current_user,
      real_user: logged_in_user,
      developer_key: @access_token&.developer_key,
      root_account: @domain_root_account,
      oauth_host: request.host_with_port,
      return_url:,
      fallback_url:
    )
  end

  def validate_access_verifier
    Users::AccessVerifier.validate(params)
  end

  def file_access_user
    @current_user || session&.file_access_user
  end

  def file_access_real_user
    if !@files_domain
      logged_in_user
    elsif session["file_access_real_user_id"].present?
      @file_access_real_user ||= User.where(id: session["file_access_real_user_id"]).first
    else
      file_access_user
    end
  end

  def file_access_developer_key
    if !@files_domain
      @access_token&.developer_key
    elsif session["file_access_developer_key_id"].present?
      @file_access_developer_key ||=
        DeveloperKey.where(id: session["file_access_developer_key_id"]).first
    else
      nil
    end
  end

  def file_access_root_account
    if !@files_domain
      @domain_root_account
    elsif session["file_access_root_account_id"].present?
      @file_access_root_account ||= Account.where(id: session["file_access_root_account_id"]).first
    else
      nil
    end
  end

  MAX_SEQUENCES = 10
  def context_module_sequence_items_by_asset_id(asset_id, asset_type)
    # assemble a sequence of content tags in the course
    # (break ties on module position by module id)
    tag_ids =
      @context.sequential_module_item_ids & GuardRail.activate(:secondary) do
        @context.module_items_visible_to(@current_user).reorder(nil).pluck(:id)
      end

    # find content tags to include
    tag_indices = []
    if asset_type == "ContentTag"
      tag_ids.each_with_index { |tag_id, ix| tag_indices << ix if tag_id == asset_id.to_i }
    else
      # map wiki page url to id
      if asset_type == "WikiPage"
        page = @context.wiki.find_page(asset_id)
        asset_id = page.id if page
      else
        asset_id = asset_id.to_i
      end

      # find the associated assignment id, if applicable
      if asset_type == "Quizzes::Quiz"
        asset = @context.quizzes.where(id: asset_id.to_i).first
        associated_assignment_id = asset.assignment_id if asset
      end

      if asset_type == "DiscussionTopic"
        asset = @context.send(asset_type.tableize).where(id: asset_id.to_i).first
        associated_assignment_id = asset.assignment_id if asset
      end

      # find up to MAX_SEQUENCES tags containing the object (or its associated assignment)
      matching_tag_ids =
        @context
        .context_module_tags
        .where(id: tag_ids)
        .where(content_type: asset_type, content_id: asset_id)
        .pluck(:id)
      if associated_assignment_id
        matching_tag_ids +=
          @context
          .context_module_tags
          .where(id: tag_ids)
          .where(content_type: "Assignment", content_id: associated_assignment_id)
          .pluck(:id)
      end

      if matching_tag_ids.any?
        tag_ids.each_with_index do |tag_id, ix|
          tag_indices << ix if matching_tag_ids.include?(tag_id)
        end
      end
    end

    tag_indices.sort!
    tag_indices = tag_indices[0, MAX_SEQUENCES] if tag_indices.length > MAX_SEQUENCES

    # render the result
    result = { items: [] }

    needed_tag_ids = []
    tag_indices.each do |ix|
      needed_tag_ids << tag_ids[ix]
      needed_tag_ids << tag_ids[ix - 1] if ix > 0
      needed_tag_ids << tag_ids[ix + 1] if ix < tag_ids.size - 1
    end

    needed_tags = ContentTag.where(id: needed_tag_ids.uniq).preload(:context_module).index_by(&:id)
    opts = { can_view_published: @context.grants_right?(@current_user, session, :read_as_admin) }

    tag_indices.each do |ix|
      hash = {
        current: module_item_json(needed_tags[tag_ids[ix]], @current_user, session, nil, nil, [], opts),
        prev: nil,
        next: nil
      }
      hash[:prev] = module_item_json(needed_tags[tag_ids[ix - 1]], @current_user, session, nil, nil, [], opts) if ix > 0
      if ix < tag_ids.size - 1
        hash[:next] = module_item_json(needed_tags[tag_ids[ix + 1]], @current_user, session, nil, nil, [], opts)
      end
      if cyoe_enabled?(@context)
        is_student = @context.grants_right?(@current_user, session, :participate_as_student)
        opts = { context: @context, user: @current_user, session:, is_student: }
        hash[:mastery_path] =
          conditional_release_rule_for_module_item(needed_tags[tag_ids[ix]], opts)
      end
      result[:items] << hash
    end
    modules = needed_tags.values.map(&:context_module).uniq
    result[:modules] = modules.map { |mod| module_json(mod, @current_user, session, nil, [], opts) }
    result
  end

  def file_access_oauth_host
    if logged_in_user && !@files_domain
      request.host_with_port
    elsif session["file_access_oauth_host"].present?
      session["file_access_oauth_host"]
    else
      nil
    end
  end

  def file_authenticator
    FileAuthenticator.new(
      user: file_access_real_user,
      acting_as: @files_domain ? file_access_user : @current_user,
      access_token: @access_token,
      # TODO: we prefer the access token when we have it, and we'll _need_ to
      # before we can implement the long term API access solution (which means
      # we'll need to stop going through the files domain). but if we don't
      # have it (we're on the files domain, and can't safely get at the token
      # itself, but can get the developer key id), we can use the developer key
      # to "fake" an access token it for the short term work around (which only
      # ends up looking at the developer key anyways)
      developer_key: file_access_developer_key,
      root_account: file_access_root_account,
      oauth_host: file_access_oauth_host
    )
  end

  def file_location_mode?
    in_app? && request.headers["X-Canvas-File-Location"] == "True"
  end

  def render_file_location(location)
    headers["X-Canvas-File-Location"] = "True"
    render json: { location:, token: file_authenticator.instfs_bearer_token }
  end

  def authenticated_url_options(attachment)
    options = { original_url: request.original_url }
    options[:tenant_auth] = attachment.instfs_tenant_auth if attachment&.instfs_tenant_auth.present?
    options
  end

  def authenticated_download_url(attachment)
    file_authenticator.download_url(attachment, options: authenticated_url_options(attachment))
  end

  def authenticated_inline_url(attachment)
    file_authenticator.inline_url(attachment, options: authenticated_url_options(attachment))
  end

  def authenticated_thumbnail_url(attachment, options = {})
    options[:original_url] = request.original_url
    file_authenticator.thumbnail_url(attachment, options)
  end

  def thumbnail_image_url(attachment, uuid = nil, url_options = {})
    # this thumbnail url is a route that redirects to local/s3 appropriately.
    # deferred redirect through route because it may be saved for later use
    # after a direct link to attachment.thumbnail_url would have expired
    super(attachment, uuid || attachment.uuid, url_options)
  end

  def prefetch_assignment_external_tools
    content_tag(:div, id: "assignment_external_tools") do
      prefetch_xhr(
        api_v1_course_launch_definitions_path(@context, "placements[]" => "assignment_view")
      )
    end
  end

  def prefetch_xhr(url, id: nil, options: {})
    id ||= url

    # these are the same defaults set in js-utils/src/prefetched_xhrs.js as "defaultFetchOptions"
    # and it would be nice to combine them so that they don't have to be copied here.
    opts =
      {
        credentials: "same-origin",
        headers: {
          :Accept => "application/json+canvas-string-ids, application/json",
          "X-Requested-With" => "XMLHttpRequest"
        }
      }.deep_merge(options)
    javascript_tag "(window.prefetched_xhrs = (window.prefetched_xhrs || {}))[#{id.to_json}] = fetch(#{url.to_json}, #{opts.to_json})"
  end

  def mastery_scales_js_env
    if @domain_root_account.feature_enabled?(:account_level_mastery_scales)
      js_env(
        ACCOUNT_LEVEL_MASTERY_SCALES: true,
        MASTERY_SCALE: {
          outcome_proficiency: @context.resolved_outcome_proficiency&.as_json,
          outcome_calculation_method: @context.resolved_outcome_calculation_method&.as_json
        }
      )
    end
  end

  def show_cc_prefs?
    k5_student = k5_user? && (@current_user.roles(@domain_root_account) - %w[user student]).empty?
    @current_pseudonym && @current_pseudonym.login_count < 10 && @current_user &&
      !@current_user.fake_student? && !@current_user.used_feature?(:cc_prefs) && !k5_student
  end

  def improved_outcomes_management_js_env
    js_env(
      IMPROVED_OUTCOMES_MANAGEMENT: @domain_root_account.feature_enabled?(:improved_outcomes_management)
    )
  end

  def append_default_due_time_js_env(context, hash)
    hash[:DEFAULT_DUE_TIME] = context.default_due_time if context&.default_due_time.present? && context.root_account.feature_enabled?(:default_due_time)
  end

  def number_to_human_size_mb(number, options = {})
    return "0 #{BYTE_UNITS[0]}" unless number.present?

    base = (options[:base] || 1000).to_f

    if number.to_i < base
      exponent = 0
    else
      max_exp = BYTE_UNITS.size - 1
      exponent = (Math.log(number) / Math.log(base)).to_i
      exponent = max_exp if exponent > max_exp
    end

    number /= base**exponent

    formatted_number = number.round(options[:precision] || 2) if options[:round]

    formatted_number ||= number.truncate(options[:precision] || 2)

    "#{formatted_number} #{BYTE_UNITS[exponent]}"
  end
end<|MERGE_RESOLUTION|>--- conflicted
+++ resolved
@@ -1043,36 +1043,19 @@
     csp_enabled? && csp_context.csp_enabled?
   end
 
-<<<<<<< HEAD
-  def default_source_csp_logging_enabled?
-=======
   def include_default_source_csp_directives?
->>>>>>> 406d90fd
     csp_context&.root_account&.feature_enabled?(:default_source_csp_logging)
   end
 
   def csp_report_uri
     @csp_report_uri ||=
-<<<<<<< HEAD
-      if default_source_csp_logging_enabled? && (host = DynamicSettings.find("csp-logging")[:host])
-        "; report-uri #{host}"
-=======
       if include_default_source_csp_directives? && (host = DynamicSettings.find("csp-logging")[:host])
         " report-uri #{host}; "
->>>>>>> 406d90fd
       else
         ""
       end
   end
 
-<<<<<<< HEAD
-  def csp_header
-    header = +"Content-Security-Policy"
-
-    if !csp_enforced? && default_source_csp_logging_enabled?
-      header << "-Report-Only"
-    end
-=======
   def default_csp_logging_directives(include_script_src: true)
     if include_default_source_csp_directives?
       script_src_directive = include_script_src ? "script-src 'self' 'unsafe-eval' #{allow_list_domains};" : ""
@@ -1084,7 +1067,6 @@
                     script-src-elem 'self' 'unsafe-inline' #{allow_list_domains};\
                     font-src 'self' data: #{allow_list_domains};\
                     connect-src 'self' #{allow_list_domains};"
->>>>>>> 406d90fd
 
       directives.squish + csp_report_uri
     else
@@ -1092,24 +1074,11 @@
     end
   end
 
-  def default_source_csp_logging_directive
-    default_source_csp_logging_enabled? ? ("default-src 'self'" + csp_report_uri) : ""
-  end
-
   def include_files_domain_in_csp
     # TODO: make this configurable per-course, and depending on csp_context_is_submission?
     true
   end
 
-<<<<<<< HEAD
-  def set_default_source_csp_directive_if_enabled
-    return unless default_source_csp_logging_enabled? && csp_enabled? && csp_report_uri.present?
-    return if headers.key?(csp_header) || csp_enforced?
-
-    # this is the default source directive added for all
-    # content types not represented by frames, scripts, or files
-    headers[csp_header] = default_source_csp_logging_directive
-=======
   def apply_csp_header(directives)
     return unless csp_enforced? && !headers.key?("Content-Security-Policy")
 
@@ -1123,7 +1092,6 @@
     # these are the default directives added for all
     # content types not represented by frames, scripts, or files
     apply_csp_header(default_csp_logging_directives)
->>>>>>> 406d90fd
   end
 
   def add_csp_for_root
@@ -1135,28 +1103,16 @@
     #
     # Due to New Analytics generating CSV reports as blob on the client-side and then trying to download them,
     # as well as an interesting difference in browser interpretations of CSP, we have to allow blobs as a frame-src
-<<<<<<< HEAD
-    directives = "frame-src 'self' blob: #{domains}; "
-    directives += default_source_csp_logging_directive
-
-    headers[csp_header] = directives
-=======
     directives = "frame-src 'self' blob: #{allow_list_domains(include_tools: true)}; "
     directives += default_csp_logging_directives
 
     apply_csp_header(directives)
->>>>>>> 406d90fd
   end
 
   def add_csp_for_file
     return if csp_report_uri.empty? && !csp_enforced?
 
     directives = csp_iframe_attribute
-<<<<<<< HEAD
-    directives += default_source_csp_logging_directive
-
-    headers[csp_header] = directives
-=======
     directives += default_csp_logging_directives(include_script_src: false)
 
     apply_csp_header(directives)
@@ -1164,7 +1120,6 @@
 
   def allow_list_domains(include_tools: false)
     csp_context.csp_whitelisted_domains(request, include_files: include_files_domain_in_csp, include_tools:).join(" ")
->>>>>>> 406d90fd
   end
 
   def csp_iframe_attribute
