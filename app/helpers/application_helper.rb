--- conflicted
+++ resolved
@@ -690,12 +690,7 @@
   def include_account_js(options = {})
     return if params[:global_includes] == '0'
     if use_new_styles?
-<<<<<<< HEAD
-      includes = []
-      includes << brand_config_includes[:js] if brand_config_includes[:js].present?
-=======
       includes = brand_config_includes.slice(:js_overrides).values
->>>>>>> 437cc7b0
     else
       includes = get_global_includes.map do |global_include|
         global_include[:js] if global_include[:js].present?
