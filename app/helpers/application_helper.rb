#
# Copyright (C) 2011 Instructure, Inc.
#
# This file is part of Canvas.
#
# Canvas is free software: you can redistribute it and/or modify it under
# the terms of the GNU Affero General Public License as published by the Free
# Software Foundation, version 3 of the License.
#
# Canvas is distributed in the hope that it will be useful, but WITHOUT ANY
# WARRANTY; without even the implied warranty of MERCHANTABILITY or FITNESS FOR
# A PARTICULAR PURPOSE. See the GNU Affero General Public License for more
# details.
#
# You should have received a copy of the GNU Affero General Public License along
# with this program. If not, see <http://www.gnu.org/licenses/>.
#

# Methods added to this helper will be available to all templates in the application.
module ApplicationHelper
  include TextHelper
  include HtmlTextHelper
  include LocaleSelection
  include Canvas::LockExplanation

  def beyondz_app_url(path)
    BeyondZConfiguration.url(path)
  end

  def context_user_name(context, user)
    return nil unless user
    return user.short_name if !context && user.respond_to?(:short_name)
    user_id = user
    user_id = user.id if user.is_a?(User) || user.is_a?(OpenObject)
    Rails.cache.fetch(['context_user_name', context, user_id].cache_key, {:expires_in=>15.minutes}) do
      user = user.respond_to?(:short_name) ? user : User.find(user_id)
      user.short_name || user.name
    end
  end

  def keyboard_navigation(keys)
    # TODO: move this to JS, currently you have to know what shortcuts the JS has defined
    # making it very likely this list will not reflect the key bindings
    content = "<ul class='navigation_list' tabindex='-1'>\n"
    keys.each do |hash|
      content += "  <li>\n"
      content += "    <span class='keycode'>#{h(hash[:key])}</span>\n"
      content += "    <span class='colon'>:</span>\n"
      content += "    <span class='description'>#{h(hash[:description])}</span>\n"
      content += "  </li>\n"
    end
    content += "</ul>"
    content_for(:keyboard_navigation) { raw(content) }
  end

  def context_prefix(code)
    return "/{{ context_type_pluralized }}/{{ context_id }}" unless code
    split = code.split(/_/)
    id = split.pop
    type = split.join('_')
    "/#{type.pluralize}/#{id}"
  end

  def cached_context_short_name(code)
    return nil unless code
    @cached_context_names ||= {}
    @cached_context_names[code] ||= Rails.cache.fetch(['short_name_lookup', code].cache_key) do
      Context.find_by_asset_string(code).short_name rescue ""
    end
  end

  def slugify(text="")
    text.gsub(/[^\w]/, "_").downcase
  end

  def count_if_any(count=nil)
    if count && count > 0
      "(#{count})"
    else
      ""
    end
  end

  # Used to generate context_specific urls, as in:
  # context_url(@context, :context_assignments_url)
  # context_url(@context, :controller => :assignments, :action => :show)
  def context_url(context, *opts)
    @context_url_lookup ||= {}
    context_name = url_helper_context_from_object(context)
    lookup = [context ? context.id : nil, context_name, *opts]
    return @context_url_lookup[lookup] if @context_url_lookup[lookup]
    res = nil
    if opts.length > 1 || (opts[0].is_a? String) || (opts[0].is_a? Symbol)
      name = opts.shift.to_s
      name = name.sub(/context/, context_name)
      opts.unshift context.id
      opts.push({}) unless opts[-1].is_a?(Hash)
      ajax = opts[-1].delete :ajax rescue nil
      opts[-1][:only_path] = true unless opts[-1][:only_path] == false
      res = self.send name, *opts
    elsif opts[0].is_a? Hash
      opts = opts[0]
      ajax = opts[0].delete :ajax rescue nil
      opts[:only_path] = true
      opts["#{context_name}_id"] = context.id
      res = self.url_for opts
    else
      res = context_name.to_s + opts.to_json.to_s
    end
    @context_url_lookup[lookup] = res
  end

  def full_url(path)
    uri = URI.parse(request.url)
    uri.path = ''
    uri.query = ''
    URI.join(uri, path).to_s
  end

  def url_helper_context_from_object(context)
    (context ? context.class.base_class : context.class).name.underscore
  end

  def message_user_path(user, context = nil)
    context = context || @context
    # If context is a group that belongs to a course, use the course as the context instead
    context = context.context if context.is_a?(Group) && context.context.is_a?(Course)
    # Then weed out everything else
    context = nil unless context.is_a?(Course)
    conversations_path(user_id: user.id, user_name: user.name,
                       context_id: context.try(:asset_string))
  end

  # Public: Determine if the currently logged-in user is an account or site admin.
  #
  # Returns a boolean.
  def current_user_is_account_admin
    [@domain_root_account, Account.site_admin].map do |account|
      account.membership_for_user(@current_user)
    end.any?
  end

  def hidden(include_style=false)
    include_style ? "style='display:none;'".html_safe : "display: none;"
  end

  # Helper for easily checking vender/plugins/adheres_to_policy.rb
  # policies from within a view.
  def can_do(object, user, *actions)
    return false unless object
    object.grants_any_right?(user, session, *actions)
  end

  # Loads up the lists of files needed for the wiki_sidebar.  Called from
  # within the cached code so won't be loaded unless needed.
  def load_wiki_sidebar
    return if @wiki_sidebar_data
    logger.warn "database lookups happening in view code instead of controller code for wiki sidebar (load_wiki_sidebar)"
    @wiki_sidebar_data = {}
    includes = [:active_assignments, :active_discussion_topics, :active_quizzes, :active_context_modules]
    includes.each{|i| @wiki_sidebar_data[i] = @context.send(i).limit(150) if @context.respond_to?(i) }
    includes.each{|i| @wiki_sidebar_data[i] ||= [] }
    if @context.respond_to?(:wiki)
      limit = Setting.get('wiki_sidebar_item_limit', 1000000).to_i
      @wiki_sidebar_data[:wiki_pages] = @context.wiki.wiki_pages.active.order(:title).select('title, url, workflow_state').limit(limit)
      @wiki_sidebar_data[:wiki] = @context.wiki
    end
    @wiki_sidebar_data[:wiki_pages] ||= []
    if can_do(@context, @current_user, :manage_files, :read_as_admin)
      @wiki_sidebar_data[:root_folders] = Folder.root_folders(@context)
    elsif @context.is_a?(Course) && !@context.tab_hidden?(Course::TAB_FILES)
      @wiki_sidebar_data[:root_folders] = Folder.root_folders(@context).reject{|folder| folder.locked? || folder.hidden}
    else
      @wiki_sidebar_data[:root_folders] = []
    end
    @wiki_sidebar_data
  end

  # js_block captures the content of what you pass it and render_js_blocks will
  # render all of the blocks that were captured by js_block inside of a <script> tag
  # if you are in the development environment it will also print out a javascript // comment
  # that shows the file and line number of where this block of javascript came from.
  def js_block(options = {}, &block)
    js_blocks << options.merge(
      :file_and_line => block.to_s,
      :contents => capture(&block)
    )
  end

  def js_blocks; @js_blocks ||= []; end

  def render_js_blocks
    output = js_blocks.inject('') do |str, e|
      # print file and line number for debugging in development mode.
      value = ""
      value << "<!-- BEGIN SCRIPT BLOCK FROM: " + e[:file_and_line] + " --> \n" if Rails.env.development?
      value << e[:contents]
      value << "<!-- END SCRIPT BLOCK FROM: " + e[:file_and_line] + " --> \n" if Rails.env.development?
      str << value
    end
    raw(output)
  end

  def hidden_dialog(id, &block)
    content = capture(&block)
    if !Rails.env.production? && hidden_dialogs[id] && hidden_dialogs[id] != content
      raise "Attempted to capture a hidden dialog with #{id} and different content!"
    end
    hidden_dialogs[id] = capture(&block)
  end

  def hidden_dialogs; @hidden_dialogs ||= {}; end

  def render_hidden_dialogs
    output = hidden_dialogs.keys.sort.inject('') do |str, id|
      str << "<div id='#{id}' style='display: none;''>" << hidden_dialogs[id] << "</div>"
    end
    raw(output)
  end

  class << self
    attr_accessor :cached_translation_blocks
  end

  def include_js_translations?
    !!(params[:include_js_translations] || use_optimized_js?)
  end

  # See `js_base_url`
  def use_optimized_js?
    if ENV['USE_OPTIMIZED_JS'] == 'true' || ENV['USE_OPTIMIZED_JS'] == 'True'
      # allows overriding by adding ?debug_assets=1 or ?debug_js=1 to the url
      use_webpack? || !(params[:debug_assets] || params[:debug_js])
    else
      # allows overriding by adding ?optimized_js=1 to the url
      params[:optimized_js] || false
    end
  end

  def use_webpack?
    if CANVAS_WEBPACK
      !(params[:require_js])
    else
      params[:webpack]
    end
  end

  # Determines the location from which to load JavaScript assets
  #
  # uses optimized:
  #  * when ENV['USE_OPTIMIZED_JS'] is true
  #  * or when ?optimized_js=true is present in the url. Run `rake js:build` to
  #    build the optimized files
  #
  # uses non-optimized:
  #   * when ENV['USE_OPTIMIZED_JS'] is false
  #   * or when ?debug_assets=true is present in the url
  def js_base_url
    if use_webpack?
      use_optimized_js? ? "/webpack-dist-optimized" : "/webpack-dist"
    else
      use_optimized_js? ? '/optimized' : '/javascripts'
    end.freeze
  end

  # Returns a <script> tag for each registered js_bundle
  def include_js_bundles
    paths = []
    paths = ["#{js_base_url}/vendor.bundle.js", "#{js_base_url}/instructure-common.bundle.js"] if use_webpack?
    js_bundles.each do |(bundle, plugin)|
      if use_webpack?
        paths << "#{js_base_url}/#{plugin ? "#{plugin}-" : ''}#{bundle}.bundle.js"
      else
        paths << "#{js_base_url}#{plugin ? "/plugins/#{plugin}" : ''}/compiled/bundles/#{bundle}.js"
      end
    end
    javascript_include_tag(*paths, type: nil)
  end

  def include_css_bundles
    unless css_bundles.empty?
      bundles = css_bundles.map do |(bundle,plugin)|
        css_url_for(bundle, plugin)
      end
      bundles << css_url_for("disable_transitions") if disable_css_transitions?
      bundles << {:media => 'all'}
      stylesheet_link_tag(*bundles)
    end
  end

  def disable_css_transitions?
    Rails.env.test? && ENV.fetch("DISABLE_CSS_TRANSITIONS", "1") == "1"
  end

  def css_variant
    if use_new_styles?
      variant = 'new_styles'
    else
      variant = 'legacy'
    end
    use_high_contrast = @current_user && @current_user.prefers_high_contrast?
    variant + (use_high_contrast ? '_high_contrast' : '_normal_contrast')
  end

<<<<<<< HEAD
  def include_common_stylesheets
    include_stylesheets variant_name_for(:vendor), variant_name_for(:common), media: "all"
  end

  def section_tabs
    @section_tabs ||= begin
      if @context
        html = []
        tabs = Rails.cache.fetch([@context, @current_user, @domain_root_account, Lti::NavigationCache.new(@domain_root_account),  "section_tabs_hash", I18n.locale].cache_key, expires_in: 1.hour) do
          if @context.respond_to?(:tabs_available) && !(tabs = @context.tabs_available(@current_user, :session => session, :root_account => @domain_root_account)).empty?
            tabs.select do |tab|
              if (tab[:id] == @context.class::TAB_COLLABORATIONS rescue false)
                tab[:href] && tab[:label] && Collaboration.any_collaborations_configured?
              elsif (tab[:id] == @context.class::TAB_CONFERENCES rescue false)
                tab[:href] && tab[:label] && feature_enabled?(:web_conferences)
              else
                tab[:href] && tab[:label]
              end
            end
          else
            []
          end
        end
        return '' if tabs.empty?

        inactive_element = "<span id='inactive_nav_link' class='screenreader-only'>#{I18n.t('* No content has been added')}</span>"

        html << '<nav role="navigation" aria-label="context"><ul id="section-tabs">'
        tabs.each do |tab|
          path = nil
          if tab[:args]
            path = tab[:args].instance_of?(Array) ? send(tab[:href], *tab[:args]) : send(tab[:href], tab[:args])
          elsif tab[:no_args]
            path = send(tab[:href])
          else
            path = send(tab[:href], @context)
          end
          hide = tab[:hidden] || tab[:hidden_unused]
          class_name = tab[:css_class].downcase.replace_whitespace("-")
          class_name += ' active' if @active_tab == tab[:css_class]

          if hide
            tab[:label] += inactive_element
          end

          if tab[:screenreader]
            link = "<a href='#{path}' class='#{class_name}' aria-label='#{tab[:screenreader]}'>#{tab[:label]}</a>"
          else
            link = "<a href='#{path}' class='#{class_name}'>#{tab[:label]}</a>"
          end

          if tab[:css_class] == 'modules'

            module_item_id = params[:module_item_id]
            if module_item_id
              outer_list = HtmlElement.new('ul')
              outer_list.id = 'bz-module-nav'
              previous_list = nil
              is_next = false
              @context.context_modules.each do |context_module|
                next if context_module.workflow_state != 'active'

                main_module_list_item = HtmlElement.new('li')
                module_list_item = main_module_list_item

                module_list_header = HtmlElement.new('span', module_list_item)
                module_list_header.add_class("bz-nav-module-name") 
                module_list_header.text_content = context_module.name

                module_list_stack = []

                current_indent = -1
                last_header_item = nil
                possible_items = context_module.content_tags_visible_to(@current_user)
                has_active = false
                last_item_element = main_module_list_item
                possible_items.each do |item|
                  while item.indent > current_indent
                    module_list_stack.push module_list_item
                    module_list_item = HtmlElement.new('ul', last_item_element)
                    current_indent+=1
                  end
                  while item.indent < current_indent
                    module_list_item = module_list_stack.pop 
                    last_item_element = module_list_item
                    current_indent-=1
                    last_header_item = nil # we went up a level, so no longer appropriate to copy links
                  end

                  item_element = HtmlElement.new('li', module_list_item)
                  last_item_element = item_element

                  # Targeting that in css is a bit of a pain due to the colons
                  # so i am just renaming it for convenience there
                  if item.content_type == 'Quizzes::Quiz'
                    item_element.add_class('Quiz')
                  else
                    item_element.add_class(item.content_type)
                  end

                  liclass = ''
                  if item.id.to_i == module_item_id.to_i
                    item_element.add_class('active')
                    parent = item_element.parent
                    if parent
                      parent.add_class('active-parent')
                      parent = parent.parent
                    end
                    while(parent)
                      unless parent.has_class('bz-nav-module-name')
                        parent.add_class('active-ancestor')
                      end
                      parent = parent.parent
                    end
                    has_active = true
                  end

                  if item.content_type == 'ContextModuleSubHeader'
                    a = HtmlElement.new('span', item_element)
                    a.text_content = item.title
                    a.add_class('subheader-title');
                    last_header_item = a
                  else
                    a = HtmlElement.new('a', item_element)
                    a.href = "/courses/#{item.context_id}/modules/items/#{item.id}"
                    unless last_header_item.nil?
                      last_header_item.tag_name = 'a'
                      last_header_item.href = "/courses/#{item.context_id}/modules/items/#{item.id}"
                      last_header_item = nil
                    end
                    a.add_class(liclass)
                    a.add_class('item-title')
                    a.text_content = item.title
                  end
                end

                if is_next
                  main_module_list_item.add_class('bz-next-module')
                  main_module_list_item.simplify_for_nav
                  outer_list.add_child(main_module_list_item)
                  is_next = false
                  break
                end

                # I only want to how the active module to keep
                # the nav from being overloaded for the uer
                if has_active
                  unless previous_list.nil?
                    previous_list.add_class('bz-previous-module')
                    previous_list.simplify_for_nav
                    outer_list.add_child(previous_list)
                  end
                  outer_list.add_child(main_module_list_item)
                  is_next = true
                end

                previous_list = main_module_list_item
              end
              outer_list.annotate_for_nav
              link << outer_list.to_html
            end
          end

          html << "<li class='section #{"section-tab-hidden" if hide }'>" + link + "</li>" if tab[:href]
        end
        html << "</ul></nav>"
        html.join("")
      end
=======
  def css_url_for(bundle_name, plugin=false)
    bundle_path = "#{plugin ? "plugins/#{plugin}" : 'bundles'}/#{bundle_name}"
    cache = BrandableCSS.cache_for(bundle_path, css_variant)
    base_dir = cache[:includesNoVariables] ? 'no_variables' : File.join(active_brand_config.try(:md5).to_s, css_variant)
    File.join('/dist', 'brandable_css', base_dir, "#{bundle_path}-#{cache[:combinedChecksum]}.css")
  end

  def brand_variable(variable_name)
    BrandableCSS.brand_variable_value(variable_name, active_brand_config)
  end

  def favicon
    possibly_customized_favicon = brand_variable('ic-brand-favicon')
    default_favicon = BrandableCSS.brand_variable_value('ic-brand-favicon')
    if possibly_customized_favicon == default_favicon
      return "favicon-green.ico" if Rails.env.development?
      return "favicon-yellow.ico" if Rails.env.test?
>>>>>>> 91d050ae
    end
    possibly_customized_favicon
  end

  def include_common_stylesheets
    stylesheet_link_tag css_url_for(:common), media: "all"
  end

  def sortable_tabs
    tabs = @context.tabs_available(@current_user, :for_reordering => true, :root_account => @domain_root_account)
    tabs.select do |tab|
      if (tab[:id] == @context.class::TAB_COLLABORATIONS rescue false)
        Collaboration.any_collaborations_configured?(@context) && !@context.feature_enabled?(:new_collaborations)
      elsif (tab[:id] == @context.class::TAB_COLLABORATIONS_NEW rescue false)
        @context.feature_enabled?(:new_collaborations)
      elsif (tab[:id] == @context.class::TAB_CONFERENCES rescue false)
        feature_enabled?(:web_conferences)
      else
        tab[:id] != (@context.class::TAB_SETTINGS rescue nil)
      end
    end
  end

  def embedded_chat_quicklaunch_params
    {
      user_id: @current_user.id,
      course_id: @context.id,
      canvas_url: "#{HostUrl.protocol}://#{HostUrl.default_host}",
      tool_consumer_instance_guid: @context.root_account.lti_guid
    }
  end

  def embedded_chat_url
    chat_tool = active_external_tool_by_id('chat')
    return unless chat_tool && chat_tool.url && chat_tool.custom_fields['mini_view_url']
    uri = URI.parse(chat_tool.url)
    uri.path = chat_tool.custom_fields['mini_view_url']
    uri.to_s
  end

  def embedded_chat_enabled
    chat_tool = active_external_tool_by_id('chat')
    chat_tool && chat_tool.url && chat_tool.custom_fields['mini_view_url'] && Canvas::Plugin.value_to_boolean(chat_tool.custom_fields['embedded_chat_enabled'])
  end

  def embedded_chat_visible
    @show_embedded_chat != false &&
      !@embedded_view &&
      !@body_class_no_headers &&
      @current_user &&
      @context.is_a?(Course) &&
      embedded_chat_enabled &&
      external_tool_tab_visible('chat')
  end

  def active_external_tool_by_id(tool_id)
    # don't use for groups. they don't have account_chain_ids
    tool = @context.context_external_tools.active.where(tool_id: tool_id).first
    return tool if tool

    # account_chain_ids is in the order we need to search for tools
    # unfortunately, the db will return an arbitrary one first.
    # so, we pull all the tools (probably will only have one anyway) and look through them here
    tools = ContextExternalTool.active.where(:context_type => 'Account', :context_id => @context.account_chain, :tool_id => tool_id).to_a
    @context.account_chain.each do |account|
      tool = tools.find {|t| t.context_id == account.id}
      return tool if tool
    end
    nil
  end

  def external_tool_tab_visible(tool_id)
    tool = active_external_tool_by_id(tool_id)
    return false unless tool
    @context.tabs_available(@current_user).find {|tc| tc[:id] == tool.asset_string}.present?
  end

  def license_help_link
    @include_license_dialog = true
    css_bundle('license_help')
    js_bundle('license_help')
    link_to(image_tag('help.png', :alt => I18n.t("Help with content licensing")), '#', :class => 'license_help_link no-hover', :title => I18n.t("Help with content licensing"))
  end

  def equella_enabled?
    @equella_settings ||= @context.equella_settings if @context.respond_to?(:equella_settings)
    @equella_settings ||= @domain_root_account.try(:equella_settings)
    !!@equella_settings
  end

  def show_user_create_course_button(user, account=nil)
    return true if account && account.grants_any_right?(user, session, :create_courses, :manage_courses)
    @domain_root_account.manually_created_courses_account.grants_any_right?(user, session, :create_courses, :manage_courses)
  end

  # Public: Create HTML for a sidebar button w/ icon.
  #
  # url - The url the button should link to.
  # img - The path to an image (e.g. 'icon.png')
  # label - The text to display on the button (should already be internationalized).
  #
  # Returns an HTML string.
  def sidebar_button(url, label, img = nil)
    link_to(url) do
      img ? ("<i class='icon-" + img + "'></i> ").html_safe + label : label
    end
  end

  def hash_get(hash, key, default=nil)
    if hash
      if hash[key.to_s] != nil
        hash[key.to_s]
      elsif hash[key.to_sym] != nil
        hash[key.to_sym]
      else
        default
      end
    else
      default
    end
  end

  def safe_cache_key(*args)
    key = args.cache_key
    if key.length > 200
      key = Digest::MD5.hexdigest(key)
    end
    key
  end

  def inst_env
    global_inst_object = { :environment =>  Rails.env }
    {
      :allowMediaComments       => CanvasKaltura::ClientV3.config && @context.try_rescue(:allow_media_comments?),
      :kalturaSettings          => CanvasKaltura::ClientV3.config.try(:slice,
                                    'domain', 'resource_domain', 'rtmp_domain',
                                    'partner_id', 'subpartner_id', 'player_ui_conf',
                                    'player_cache_st', 'kcw_ui_conf', 'upload_ui_conf',
                                    'max_file_size_bytes', 'do_analytics', 'hide_rte_button', 'js_uploader'),
      :equellaEnabled           => !!equella_enabled?,
      :googleAnalyticsAccount   => Setting.get('google_analytics_key', nil),
      :http_status              => @status,
      :error_id                 => @error && @error.id,
      :disableGooglePreviews    => !service_enabled?(:google_docs_previews),
      :disableScribdPreviews    => !feature_enabled?(:scribd),
      :disableCrocodocPreviews  => !feature_enabled?(:crocodoc),
      :enableScribdHtml5        => feature_enabled?(:scribd_html5),
      :logPageViews             => !@body_class_no_headers,
      :maxVisibleEditorButtons  => 3,
      :editorButtons            => editor_buttons,
      :pandaPubSettings        => CanvasPandaPub::Client.config.try(:slice, 'push_url', 'application_id'),
    }.each do |key,value|
      # dont worry about keys that are nil or false because in javascript: if (INST.featureThatIsUndefined ) { //won't happen }
      global_inst_object[key] = value if value
    end

    global_inst_object
  end

  def editor_buttons
    contexts = ContextExternalTool.contexts_to_search(@context)
    return [] if contexts.empty?
    cached_tools = Rails.cache.fetch((['editor_buttons_for'] + contexts.uniq).cache_key) do
      tools = ContextExternalTool.shard(@context.shard).active.
          having_setting('editor_button').polymorphic_where(context: contexts)
      tools.sort_by(&:id)
    end
    ContextExternalTool.shard(@context.shard).editor_button_json(cached_tools, @context, @current_user, session)
  end

  def nbsp
    raw("&nbsp;")
  end

  def dataify(obj, *attributes)
    hash = obj.respond_to?(:to_hash) && obj.to_hash
    res = ""
    if !attributes.empty?
      attributes.each do |attribute|
        res << %Q{ data-#{h attribute}="#{h(hash ? hash[attribute] : obj.send(attribute))}"}
      end
    elsif hash
      res << hash.map { |key, value| %Q{data-#{h key}="#{h value}"} }.join(" ")
    end
    raw(" #{res} ")
  end

  def inline_media_comment_link(comment=nil)
    if comment && comment.media_comment_id
      raw %Q{<a href="#" class="instructure_inline_media_comment no-underline" #{dataify(comment, :media_comment_id, :media_comment_type)} >&nbsp;</a>}
    end
  end

  # translate a URL intended for an iframe into an alternative URL, if one is
  # avavailable. Right now the only supported translation is for youtube
  # videos. Youtube video pages can no longer be embedded, but we can translate
  # the URL into the player iframe data.
  def iframe(src, html_options = {})
    uri = URI.parse(src) rescue nil
    if uri
      query = Rack::Utils.parse_query(uri.query)
      if uri.host == 'www.youtube.com' && uri.path == '/watch' && query['v'].present?
        src = "//www.youtube.com/embed/#{query['v']}"
        html_options.merge!({:title => 'Youtube video player', :width => 640, :height => 480, :frameborder => 0, :allowfullscreen => 'allowfullscreen'})
      end
    end
    content_tag('iframe', '', { :src => src }.merge(html_options))
  end

  # returns a time object at 00:00:00 tomorrow
  def tomorrow_at_midnight
    1.day.from_now.midnight
  end

  # you should supply :all_folders to avoid a db lookup on every iteration
  def folders_as_options(folders, opts = {})
    opts[:indent_width] ||= 3
    opts[:depth] ||= 0
    opts[:options_so_far] ||= []
    if opts.has_key?(:all_folders)
      opts[:sub_folders] = opts.delete(:all_folders).to_a.group_by{|f| f.parent_folder_id}
    end

    folders.each do |folder|
      opts[:options_so_far] << %{<option value="#{folder.id}" #{'selected' if opts[:selected_folder_id] == folder.id}>#{"&nbsp;" * opts[:indent_width] * opts[:depth]}#{"- " if opts[:depth] > 0}#{html_escape folder.name}</option>}
      if opts[:max_depth].nil? || opts[:depth] < opts[:max_depth]
        child_folders = if opts[:sub_folders]
                          opts[:sub_folders][folder.id] || []
                        else
                          folder.active_sub_folders.by_position
                        end
        folders_as_options(child_folders, opts.merge({:depth => opts[:depth] + 1})) if child_folders.any?
      end
    end
    opts[:depth] == 0 ? raw(opts[:options_so_far].join("\n")) : nil
  end

  # this little helper just allows you to do <% ot(...) %> and have it output the same as <%= t(...) %>. The upside though, is you can interpolate whole blocks of HTML, like:
  # <% ot 'some_key', 'For %{a} select %{b}', :a => capture { %>
  # <div>...</div>
  # <% }, :b => capture { %>
  # <select>...</select>
  # <% } %>
  def ot(*args)
    concat(t(*args))
  end

  def join_title(*parts)
    parts.join(t('#title_separator', ': '))
  end

  def cache(name = {}, options = nil, &block)
    unless options && options[:no_locale]
      name = name.cache_key if name.respond_to?(:cache_key)
      name = name + "/#{I18n.locale}" if name.is_a?(String)
    end
    super
  end

  def map_courses_for_menu(courses, opts={})
    mapped = courses.map do |course|
      tabs = opts[:include_section_tabs] && available_section_tabs(course)
      presenter = CourseForMenuPresenter.new(course, tabs, @current_user)
      presenter.to_h
    end

    mapped
  end

  def menu_courses_locals
    courses = @current_user.menu_courses
    all_courses_count = @current_user.courses_with_primary_enrollment.size

    {
      :collection             => map_courses_for_menu(courses),
      :collection_size        => all_courses_count,
      :more_link_for_over_max => courses_path,
      :title                  => t('#menu.my_courses', "My Courses"),
      :link_text              => t('#layouts.menu.view_all_or_customize', 'View All or Customize'),
      :edit                   => t("#menu.customize", "Customize")
    }
  end

  def menu_groups_locals
    {
      :collection => @current_user.menu_data[:group_memberships],
      :collection_size => @current_user.menu_data[:group_memberships_count],
      :partial => "shared/menu_group_membership",
      :max_to_show => 8,
      :more_link_for_over_max => groups_path,
      :title => t('#menu.current_groups', "Current Groups"),
      :link_text => t('#layouts.menu.view_all_groups', 'View all groups')
    }
  end

  def menu_accounts_locals
    {
      :collection => @current_user.menu_data[:accounts],
      :collection_size => @current_user.menu_data[:accounts_count],
      :partial => "shared/menu_account",
      :max_to_show => 8,
      :more_link_for_over_max => accounts_path,
      :title => t('#menu.managed_accounts', "Managed Accounts"),
      :link_text => t('#layouts.menu.view_all_accounts', 'View all accounts')
    }
  end

  def cache_if(cond, *args)
    if cond
      cache(*args) { yield }
    else
      yield
    end
  end

  def show_feedback_link?
    Setting.get("show_feedback_link", "false") == "true"
  end

  def support_url
    (@domain_root_account && @domain_root_account.settings[:support_url]) ||
      (Account.default && Account.default.settings[:support_url])
  end

  def help_link_url
    support_url || '#'
  end

  def show_help_link?
    show_feedback_link? || support_url.present?
  end

  def help_link_classes(additional_classes = [])
    css_classes = []
    css_classes << "support_url" if support_url
    css_classes << "help_dialog_trigger" if show_feedback_link?
    css_classes.concat(additional_classes) if additional_classes
    css_classes.join(" ")
  end

  def help_link_icon
    (@domain_root_account && @domain_root_account.settings[:help_link_icon]) ||
      (Account.default && Account.default.settings[:help_link_icon]) || 'help'
  end

  def help_link_name
    (@domain_root_account && @domain_root_account.settings[:help_link_name]) ||
      (Account.default && Account.default.settings[:help_link_name]) || I18n.t('Help')
  end

  def help_link_data
    {
      :'track-category' => 'help system',
      :'track-label' => 'help button'
    }
  end

  def help_link
    if show_help_link?
      link_content = help_link_name
      link_to link_content.html_safe, help_link_url,
        :class => help_link_classes,
        :data => help_link_data
    end
  end

  def active_brand_config_cache
    @active_brand_config_cache ||= {}
  end

  def active_brand_config(opts={})
    return active_brand_config_cache[opts] if active_brand_config_cache.key?(opts)

    ignore_branding = !use_new_styles? || (@current_user.try(:prefers_high_contrast?) && !opts[:ignore_high_contrast_preference])
    active_brand_config_cache[opts] = if ignore_branding
      nil
    else
      # If the user is actively working on unapplied changes in theme editor, session[:brand_config_md5]
      # will either be the md5 of the thing they are working on or `false`, meaning they want
      # to start from a blank slate.
      brand_config = if session.key?(:brand_config_md5)
        BrandConfig.where(md5: session[:brand_config_md5]).first
      else
        brand_config_for_account(opts)
      end
      # If the account does not have a brandConfig, or they explicitly chose to start from a blank
      # slate in the theme editor, do one last check to see if we should actually use the k12 theme
      if !brand_config && k12?
        brand_config = BrandConfig.k12_config
      end
      brand_config
    end
  end

  def active_brand_config_json_url(opts={})
    path = active_brand_config(opts).try(:public_json_path)
    path ||= BrandableCSS.public_default_json_path
    "#{Canvas::Cdn.config.host}/#{path}"
  end

  def brand_config_for_account(opts={})
    account = Context.get_account(@context)

    # for finding which values to show in the theme editor
    if opts[:ignore_parents]
      return account.brand_config if account.branding_allowed?
      return
    end

    if !account
      if @current_user.present?
        # If we're not viewing a `context` with an account, like if we're on the dashboard or my
        # user profile, show the branding for the lowest account where all my enrollments are. eg:
        # if I'm at saltlakeschooldistrict.instructure.com, but I'm only enrolled in classes at
        # Highland High, show Highland's branding even on the dashboard.
        account = @current_user.common_account_chain(@domain_root_account).last
      end
      # If we're not logged in, or we have no enrollments anywhere in domain_root_account,
      # and we're on the dashboard at eg: saltlakeschooldistrict.instructure.com, just
      # show its branding
      account ||= @domain_root_account
    end

    account.try(:effective_brand_config)
  end
  private :brand_config_for_account

  def get_global_includes
    return @global_includes if defined?(@global_includes)
    @global_includes = if @domain_root_account.try(:sub_account_includes?)
      # get the deepest account to start looking for branding
      if (acct = Context.get_account(@context))

        # cache via the id because it could be that the root account js changes
        # but the cache is for the sub-account, and we'd rather have everything
        # reset after 15 minutes then have some places update immediately and
        # some places wait.
        key = [acct.id, 'account_context_global_includes'].cache_key
        Rails.cache.fetch(key, :expires_in => 15.minutes) do
          acct.account_chain(include_site_admin: true).
            reverse.map(&:global_includes_hash)
        end
      elsif @current_user.present?
        key = [
          @domain_root_account.id,
          'common_account_global_includes',
          @current_user.id
        ].cache_key
        Rails.cache.fetch(key, :expires_in => 15.minutes) do
          chain = @domain_root_account.account_chain(include_site_admin: true).reverse
          chain.concat(@current_user.common_account_chain(@domain_root_account))
          chain.uniq.map(&:global_includes_hash)
        end
      end
    end

    @global_includes ||= (@domain_root_account || Account.site_admin).
      account_chain(include_site_admin: true).
      reverse.map(&:global_includes_hash)
    @global_includes.uniq!
    @global_includes.compact!
    @global_includes
  end

  def include_account_js(options = {})
    return if params[:global_includes] == '0'
    includes = if use_new_styles?
      if @domain_root_account.allow_global_includes? && (abc = active_brand_config(ignore_high_contrast_preference: true))
        abc.css_and_js_overrides[:js_overrides]
      end
    else
      get_global_includes.each_with_object([]) do |global_include, memo|
        memo << global_include[:js] if global_include[:js].present?
      end
    end
    if includes.present?
      if options[:raw]
        includes = ["/optimized/vendor/jquery-1.7.2.js"] + includes
        javascript_include_tag(*includes)
      else
        str = <<-ENDSCRIPT
          require(['jquery'], function () {
            #{includes.to_json}.forEach(function (src) {
              var s = document.createElement('script');
              s.src = src;
              document.body.appendChild(s);
            });
          });
        ENDSCRIPT
        javascript_tag(str)
      end
    end
  end

  # allows forcing account CSS off universally for a specific situation,
  # without requiring the global_includes=0 param
  def disable_account_css
    @disable_account_css = true
  end

  def disable_account_css?
    @disable_account_css || params[:global_includes] == '0'
  end

  def include_account_css
    return if disable_account_css?

    includes = if use_new_styles?
      if @domain_root_account.allow_global_includes? && (abc = active_brand_config(ignore_high_contrast_preference: true))
        abc.css_and_js_overrides[:css_overrides]
      end
    else
      get_global_includes.each_with_object([]) do |global_include, css_includes|
        css_includes << global_include[:css] if global_include[:css].present?
      end
    end

    if includes.present?
      stylesheet_link_tag(*(includes + [{media: 'all' }]))
    end
  end

  # This does basically the same as include_account_css but returns it as a string instead
  # of as a stylesheet link tag.
  def custom_css_url
    return if params[:global_includes] == '0'
    includes = get_global_includes.inject([]) do |css_includes, global_include|
      css_includes << global_include[:css] if global_include[:css].present?
      css_includes
    end
    if includes.length > 0
      includes[0] # just give the url
    else
      '' # return empty string if there's nothing so the type is consistent to the view
    end
  end

  # this should be the same as friendlyDatetime in handlebars_helpers.coffee
  def friendly_datetime(datetime, opts={}, attributes={})
    attributes[:pubdate] = true if opts[:pubdate]
    context = opts[:context]
    tag_type = opts.fetch(:tag_type, :time)
    if datetime.present?
      attributes['data-html-tooltip-title'] ||= context_sensitive_datetime_title(datetime, context, just_text: true)
      attributes['data-tooltip'] ||= 'top'
    end

    content_tag(tag_type, attributes) do
      datetime_string(datetime)
    end
  end

  def context_sensitive_datetime_title(datetime, context, options={})
    just_text = options.fetch(:just_text, false)
    default_text = options.fetch(:default_text, "")
    return default_text unless datetime.present?
    local_time = datetime_string(datetime)
    text = local_time
    if context.present?
      course_time = datetime_string(datetime, :event, nil, false, context.time_zone)
      if course_time != local_time
        text = "#{h I18n.t('#helpers.local', "Local")}: #{h local_time}<br>#{h I18n.t('#helpers.course', "Course")}: #{h course_time}".html_safe
      end
    end

    return text if just_text
    "data-tooltip data-html-tooltip-title=\"#{text}\"".html_safe
  end

  # used for generating a
  # prompt for use with date pickers
  # so it doesn't need to be declared all over the place
  def datepicker_screenreader_prompt(format_input="datetime")
    prompt_text = I18n.t("#helpers.accessible_date_prompt", "Format Like")
    format = accessible_date_format(format_input)
    "#{prompt_text} #{format}"
  end

  ACCEPTABLE_FORMAT_TYPES = ['date', 'time', 'datetime'].freeze
  # useful for presenting a consistent
  # date format to screenreader users across the app
  # when telling them how to fill in a datetime field
  def accessible_date_format(format='datetime')
    if !ACCEPTABLE_FORMAT_TYPES.include?(format)
      raise ArgumentError, "format must be one of #{ACCEPTABLE_FORMAT_TYPES.join(",")}"
    end

    if format == 'date'
      I18n.t("#helpers.accessible_date_only_format", "YYYY-MM-DD")
    elsif format == 'time'
      I18n.t("#helpers.accessible_time_only_format", "hh:mm")
    else
      I18n.t("#helpers.accessible_date_format", "YYYY-MM-DD hh:mm")
    end
  end

  # render a link with a tooltip containing a summary of due dates
  def multiple_due_date_tooltip(assignment, user, opts={})
    user ||= @current_user
    presenter = OverrideTooltipPresenter.new(assignment, user, opts)
    render 'shared/vdd_tooltip', :presenter => presenter
  end

  require 'digest'

  # create a checksum of an array of objects' cache_key values.
  # useful if we have a whole collection of objects that we want to turn into a
  # cache key, so that we don't make an overly-long cache key.
  # if you can avoid loading the list at all, that's even better, of course.
  def collection_cache_key(collection)
    keys = collection.map { |element| element.cache_key }
    Digest::MD5.hexdigest(keys.join('/'))
  end

  def translated_due_date(assignment)
    if assignment.multiple_due_dates_apply_to?(@current_user)
      t('#due_dates.multiple_due_dates', 'due: Multiple Due Dates')
    else
      assignment = assignment.overridden_for(@current_user)

      if assignment.due_at
        t('#due_dates.due_at', 'due: %{assignment_due_date_time}', {
          :assignment_due_date_time => datetime_string(force_zone(assignment.due_at))
        })
      else
        t('#due_dates.no_due_date', 'due: No Due Date')
      end
    end
  end

  def add_uri_scheme_name(uri)
    noSchemeName = !uri.match(/^(.+):\/\/(.+)/)
    uri = 'http://' + uri if noSchemeName
    uri
  end

  def agree_to_terms
    # may be overridden by a plugin
    @agree_to_terms ||
    t("I agree to the *terms of use* and **privacy policy**.",
      wrapper: {
        '*' => link_to('\1', terms_of_use_url, target: '_blank'),
        '**' => link_to('\1', privacy_policy_url, target: '_blank')
      }
    )
  end

  def dashboard_url(opts={})
    return super(opts) if opts[:login_success] || opts[:become_user_id] || @domain_root_account.nil?
    custom_dashboard_url || super(opts)
  end

  def dashboard_path(opts={})
    return super(opts) if opts[:login_success] || opts[:become_user_id] || @domain_root_account.nil?
    custom_dashboard_url || super(opts)
  end

  def custom_dashboard_url
    url = @domain_root_account.settings[:dashboard_url]
    if url.present?
      url += "?current_user_id=#{@current_user.id}" if @current_user
      url
    end
  end

  def include_custom_meta_tags
    if @meta_tags.present?
      @meta_tags.
        map{ |meta_attrs| tag("meta", meta_attrs) }.
        join("\n").
        html_safe
    end
  end

  # Returns true if the current_path starts with the given value
  def active_path?(to_test)
    # Make sure to not include account external tools
    if controller.controller_name == 'external_tools' && Account === @context
      false
    else
      request.fullpath.start_with?(to_test)
    end
  end

  def link_to_parent_signup(auth_type)
    template = auth_type.present? ? "#{auth_type.downcase}Dialog" : "parentDialog"
    path = auth_type.present? ? external_auth_validation_path : users_path
    link_to(t("Parents sign up here"), '#', id: "signup_parent", class: "signup_link",
            data: {template: template, path: path}, title: t("Parent Signup"))
  end
end

class HtmlElement
  def initialize(tn, parent = nil)
    @tag_name = tn
    unless parent.nil?
      parent.add_child(self)
    end
    @children = []
    @href = ''
    @id = ''
    @class_name = ''
    @text_content = ''
  end
  def add_child(element)
    @children << element
    element.parent = self
  end
  def tag_name=(tn)
    @tag_name = tn
  end
  def tag_name
    @tag_name
  end
  def add_class(c)
    @class_name += ' ' + c
  end
  def remove_class(c)
    @class_name.sub!(c, '')
  end
  def has_class(c)
    @class_name.include?(c + ' ') || @class_name.ends_with?(' ' + c)
  end
  def text_content=(t)
    @text_content = t
  end
  def id=(id)
    @id = id
  end
  def href=(href)
    @href = href
  end
  def href
    @href
  end
  def parent=(parent)
    @parent = parent
  end
  def parent
    @parent
  end
  def to_html
    html = ''
    unless @tag_name.empty?
      html += '<' + @tag_name + ' class="'+@class_name+'"'
      unless @id.empty?
        html += ' id="' + @id + '"'
      end
      unless @href.empty?
        html += ' href="' + @href + '"'
      end
      html += '>'
    end
    html += @text_content.gsub('<', '&lt;')
    @children.each do |c|
      html += c.to_html
    end
    unless @tag_name.empty?
      html += '</' + @tag_name + '>'
    end
  end

  # This is not really generic, but ruby doesn't allow
  # nested stuff and I don't want to make enough innards
  # public to do this outside.
  def simplify_for_nav
    return if @children.length == 0
    # We want to only show the main header and the first link
    original_children = @children
    link = find_first_link
    unless link.nil?
      original_children[0].tag_name = 'a'
      original_children[0].href = link
    end
    @children = [original_children[0]]
  end

  # Again, not generic, but needs access to the innards. These
  # class name annotations make ehud's javascript easier to use.
  def annotate_for_nav
    @children.each do |child|
      child.annotate_for_nav
    end

    if @tag_name == 'ul' && @children.length > 0
      add_class 'children'
    end

    if @tag_name == 'li'
      @children.each do |child|
        if child.tag_name == 'ul' && child.has_class('children')
          add_class 'has-children'
        end
      end
    end

  end

  def find_first_link
    @children.each do |c|
      if c.tag_name == 'a'
        return c.href
      else
        n = c.find_first_link
        if !n.nil?
          return n
        end
      end
    end
    nil
  end
end
<|MERGE_RESOLUTION|>--- conflicted
+++ resolved
@@ -302,176 +302,6 @@
     variant + (use_high_contrast ? '_high_contrast' : '_normal_contrast')
   end
 
-<<<<<<< HEAD
-  def include_common_stylesheets
-    include_stylesheets variant_name_for(:vendor), variant_name_for(:common), media: "all"
-  end
-
-  def section_tabs
-    @section_tabs ||= begin
-      if @context
-        html = []
-        tabs = Rails.cache.fetch([@context, @current_user, @domain_root_account, Lti::NavigationCache.new(@domain_root_account),  "section_tabs_hash", I18n.locale].cache_key, expires_in: 1.hour) do
-          if @context.respond_to?(:tabs_available) && !(tabs = @context.tabs_available(@current_user, :session => session, :root_account => @domain_root_account)).empty?
-            tabs.select do |tab|
-              if (tab[:id] == @context.class::TAB_COLLABORATIONS rescue false)
-                tab[:href] && tab[:label] && Collaboration.any_collaborations_configured?
-              elsif (tab[:id] == @context.class::TAB_CONFERENCES rescue false)
-                tab[:href] && tab[:label] && feature_enabled?(:web_conferences)
-              else
-                tab[:href] && tab[:label]
-              end
-            end
-          else
-            []
-          end
-        end
-        return '' if tabs.empty?
-
-        inactive_element = "<span id='inactive_nav_link' class='screenreader-only'>#{I18n.t('* No content has been added')}</span>"
-
-        html << '<nav role="navigation" aria-label="context"><ul id="section-tabs">'
-        tabs.each do |tab|
-          path = nil
-          if tab[:args]
-            path = tab[:args].instance_of?(Array) ? send(tab[:href], *tab[:args]) : send(tab[:href], tab[:args])
-          elsif tab[:no_args]
-            path = send(tab[:href])
-          else
-            path = send(tab[:href], @context)
-          end
-          hide = tab[:hidden] || tab[:hidden_unused]
-          class_name = tab[:css_class].downcase.replace_whitespace("-")
-          class_name += ' active' if @active_tab == tab[:css_class]
-
-          if hide
-            tab[:label] += inactive_element
-          end
-
-          if tab[:screenreader]
-            link = "<a href='#{path}' class='#{class_name}' aria-label='#{tab[:screenreader]}'>#{tab[:label]}</a>"
-          else
-            link = "<a href='#{path}' class='#{class_name}'>#{tab[:label]}</a>"
-          end
-
-          if tab[:css_class] == 'modules'
-
-            module_item_id = params[:module_item_id]
-            if module_item_id
-              outer_list = HtmlElement.new('ul')
-              outer_list.id = 'bz-module-nav'
-              previous_list = nil
-              is_next = false
-              @context.context_modules.each do |context_module|
-                next if context_module.workflow_state != 'active'
-
-                main_module_list_item = HtmlElement.new('li')
-                module_list_item = main_module_list_item
-
-                module_list_header = HtmlElement.new('span', module_list_item)
-                module_list_header.add_class("bz-nav-module-name") 
-                module_list_header.text_content = context_module.name
-
-                module_list_stack = []
-
-                current_indent = -1
-                last_header_item = nil
-                possible_items = context_module.content_tags_visible_to(@current_user)
-                has_active = false
-                last_item_element = main_module_list_item
-                possible_items.each do |item|
-                  while item.indent > current_indent
-                    module_list_stack.push module_list_item
-                    module_list_item = HtmlElement.new('ul', last_item_element)
-                    current_indent+=1
-                  end
-                  while item.indent < current_indent
-                    module_list_item = module_list_stack.pop 
-                    last_item_element = module_list_item
-                    current_indent-=1
-                    last_header_item = nil # we went up a level, so no longer appropriate to copy links
-                  end
-
-                  item_element = HtmlElement.new('li', module_list_item)
-                  last_item_element = item_element
-
-                  # Targeting that in css is a bit of a pain due to the colons
-                  # so i am just renaming it for convenience there
-                  if item.content_type == 'Quizzes::Quiz'
-                    item_element.add_class('Quiz')
-                  else
-                    item_element.add_class(item.content_type)
-                  end
-
-                  liclass = ''
-                  if item.id.to_i == module_item_id.to_i
-                    item_element.add_class('active')
-                    parent = item_element.parent
-                    if parent
-                      parent.add_class('active-parent')
-                      parent = parent.parent
-                    end
-                    while(parent)
-                      unless parent.has_class('bz-nav-module-name')
-                        parent.add_class('active-ancestor')
-                      end
-                      parent = parent.parent
-                    end
-                    has_active = true
-                  end
-
-                  if item.content_type == 'ContextModuleSubHeader'
-                    a = HtmlElement.new('span', item_element)
-                    a.text_content = item.title
-                    a.add_class('subheader-title');
-                    last_header_item = a
-                  else
-                    a = HtmlElement.new('a', item_element)
-                    a.href = "/courses/#{item.context_id}/modules/items/#{item.id}"
-                    unless last_header_item.nil?
-                      last_header_item.tag_name = 'a'
-                      last_header_item.href = "/courses/#{item.context_id}/modules/items/#{item.id}"
-                      last_header_item = nil
-                    end
-                    a.add_class(liclass)
-                    a.add_class('item-title')
-                    a.text_content = item.title
-                  end
-                end
-
-                if is_next
-                  main_module_list_item.add_class('bz-next-module')
-                  main_module_list_item.simplify_for_nav
-                  outer_list.add_child(main_module_list_item)
-                  is_next = false
-                  break
-                end
-
-                # I only want to how the active module to keep
-                # the nav from being overloaded for the uer
-                if has_active
-                  unless previous_list.nil?
-                    previous_list.add_class('bz-previous-module')
-                    previous_list.simplify_for_nav
-                    outer_list.add_child(previous_list)
-                  end
-                  outer_list.add_child(main_module_list_item)
-                  is_next = true
-                end
-
-                previous_list = main_module_list_item
-              end
-              outer_list.annotate_for_nav
-              link << outer_list.to_html
-            end
-          end
-
-          html << "<li class='section #{"section-tab-hidden" if hide }'>" + link + "</li>" if tab[:href]
-        end
-        html << "</ul></nav>"
-        html.join("")
-      end
-=======
   def css_url_for(bundle_name, plugin=false)
     bundle_path = "#{plugin ? "plugins/#{plugin}" : 'bundles'}/#{bundle_name}"
     cache = BrandableCSS.cache_for(bundle_path, css_variant)
@@ -489,7 +319,6 @@
     if possibly_customized_favicon == default_favicon
       return "favicon-green.ico" if Rails.env.development?
       return "favicon-yellow.ico" if Rails.env.test?
->>>>>>> 91d050ae
     end
     possibly_customized_favicon
   end
