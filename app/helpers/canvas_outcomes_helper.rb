# frozen_string_literal: true

#
# Copyright (C) 2020 - present Instructure, Inc.
#
# This file is part of Canvas.
#
# Canvas is free software: you can redistribute it and/or modify it under
# the terms of the GNU Affero General Public License as published by the Free
# Software Foundation, version 3 of the License.
#
# Canvas is distributed in the hope that it will be useful, but WITHOUT ANY
# WARRANTY; without even the implied warranty of MERCHANTABILITY or FITNESS FOR
# A PARTICULAR PURPOSE. See the GNU Affero General Public License for more
# details.
#
# You should have received a copy of the GNU Affero General Public License along
# with this program. If not, see <http://www.gnu.org/licenses/>.
#

module CanvasOutcomesHelper
<<<<<<< HEAD
  def get_lmgb_results(course, assignment_ids, assignment_type, outcome_ids)
    return if assignment_ids.blank? || assignment_type.blank? || outcome_ids.blank? || !course.feature_enabled?(:outcome_service_results_to_canvas)
=======
  def get_lmgb_results(course, assignment_ids, assignment_type, outcome_ids, user_uuids)
    return if assignment_ids.blank? || assignment_type.blank? || outcome_ids.blank? || user_uuids.blank? || !course.feature_enabled?(:outcome_service_results_to_canvas)
>>>>>>> 59e3f8cf

    params = {
      associated_asset_id_list: assignment_ids,
      associated_asset_type: assignment_type,
<<<<<<< HEAD
      external_outcome_id_list: outcome_ids
=======
      external_outcome_id_list: outcome_ids,
      user_uuid_list: user_uuids
>>>>>>> 59e3f8cf
    }

    domain, jwt = extract_domain_jwt(
      course.root_account,
      "lmgb_results.show",
      params
    )
    return if domain.nil? || jwt.nil?

    protocol = ENV.fetch("OUTCOMES_SERVICE_PROTOCOL", Rails.env.production? ? "https" : "http")
    response = CanvasHttp.get(
      build_request_url(protocol, domain, "api/authoritative_results", params),
      {
        "Authorization" => jwt
      }
    )

    if /^2/.match?(response.code.to_s)
      json = JSON.parse(response.body)
      json["results"]
    else
      raise "Error retrieving results from Outcomes Service: #{response.body}"
    end
  end

  def set_outcomes_alignment_js_env(artifact, context, props)
    context =
      case context
      when Group then context.context
      else context
      end
    # don't show for contexts without alignmments
    return if context.learning_outcome_links.empty?

    # don't show for accounts without provisioned outcomes service
    artifact_type = artifact_type_lookup(artifact)
    domain, jwt = extract_domain_jwt(context.root_account, "outcome_alignment_sets.create")
    return if domain.nil? || jwt.nil?

    protocol = ENV.fetch("OUTCOMES_SERVICE_PROTOCOL", Rails.env.production? ? "https" : "http")
    host_url = "#{protocol}://#{domain}" if domain.present?

    js_env(
      canvas_outcomes: {
        artifact_type: artifact_type,
        artifact_id: artifact.id,
        context_uuid: context.uuid,
        host: host_url,
        jwt: jwt,
        **props
      }
    )
  end

  def extract_domain_jwt(account, scope, **props)
    settings = account.settings.dig(:provision, "outcomes") || {}
    domain = nil
    jwt = nil
    if settings.key?(:consumer_key) && settings.key?(:jwt_secret) && settings.key?(domain_key)
      consumer_key = settings[:consumer_key]
      jwt_secret = settings[:jwt_secret]
      domain = settings[domain_key]
      payload = {
        host: domain,
        consumer_key: consumer_key,
        scope: scope,
        exp: 1.day.from_now.to_i,
        **props
      }
      jwt = JWT.encode(payload, jwt_secret, "HS512")
    end

    [domain, jwt]
  end

  def domain_key
    # test_cluster? and test_cluster_name are true and not nil for nonprod environments,
    # like beta or test
    if ApplicationController.test_cluster?
      "#{ApplicationController.test_cluster_name}_domain".to_sym
    else
      :domain
    end
  end

  def build_request_url(protocol, domain, endpoint, params)
    url = "#{protocol}://#{domain}/#{endpoint}"
    if params.present?
      url += "?" + params.to_query
    end
    url
  end

  private

  def artifact_type_lookup(artifact)
    case artifact.class.to_s
    when "WikiPage"
      "canvas.page"
    else
      raise "Unsupported artifact type: #{artifact.class}"
    end
  end
end<|MERGE_RESOLUTION|>--- conflicted
+++ resolved
@@ -19,23 +19,14 @@
 #
 
 module CanvasOutcomesHelper
-<<<<<<< HEAD
-  def get_lmgb_results(course, assignment_ids, assignment_type, outcome_ids)
-    return if assignment_ids.blank? || assignment_type.blank? || outcome_ids.blank? || !course.feature_enabled?(:outcome_service_results_to_canvas)
-=======
   def get_lmgb_results(course, assignment_ids, assignment_type, outcome_ids, user_uuids)
     return if assignment_ids.blank? || assignment_type.blank? || outcome_ids.blank? || user_uuids.blank? || !course.feature_enabled?(:outcome_service_results_to_canvas)
->>>>>>> 59e3f8cf
 
     params = {
       associated_asset_id_list: assignment_ids,
       associated_asset_type: assignment_type,
-<<<<<<< HEAD
-      external_outcome_id_list: outcome_ids
-=======
       external_outcome_id_list: outcome_ids,
       user_uuid_list: user_uuids
->>>>>>> 59e3f8cf
     }
 
     domain, jwt = extract_domain_jwt(
