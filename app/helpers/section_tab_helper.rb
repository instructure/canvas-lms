--- conflicted
+++ resolved
@@ -18,10 +18,7 @@
 module SectionTabHelper
   PERMISSIONS_TO_PRECALCULATE = [
     :create_conferences,
-<<<<<<< HEAD
-=======
     :create_forum,
->>>>>>> e50b47af
     :manage_admin_users,
     :manage_assignments,
     :manage_content,
