--- conflicted
+++ resolved
@@ -54,11 +54,7 @@
   end
 
   def add_mastery_paths_to_cache_key(cache_key, context, module_or_modules, user)
-<<<<<<< HEAD
-    if user && ConditionalRelease::Service.enabled_in_context?(context)
-=======
     if user && cyoe_enabled?(context)
->>>>>>> 30bbe8b5
       if context.user_is_student?(user)
         items = Rails.cache.fetch("visible_content_tags_for/#{cache_key}") do
           Array.wrap(module_or_modules).map{ |m| m.content_tags_visible_to(user, :is_teacher => false) }.flatten
