# frozen_string_literal: true

#
# Copyright (C) 2011 - present Instructure, Inc.
#
# This file is part of Canvas.
#
# Canvas is free software: you can redistribute it and/or modify it under
# the terms of the GNU Affero General Public License as published by the Free
# Software Foundation, version 3 of the License.
#
# Canvas is distributed in the hope that it will be useful, but WITHOUT ANY
# WARRANTY; without even the implied warranty of MERCHANTABILITY or FITNESS FOR
# A PARTICULAR PURPOSE. See the GNU Affero General Public License for more
# details.
#
# You should have received a copy of the GNU Affero General Public License along
# with this program. If not, see <http://www.gnu.org/licenses/>.
#

module ContextModulesHelper
  include CyoeHelper
  include ApplicationHelper

  def cache_if_module(context_module, viewable, can_add, can_edit, can_delete, is_student, can_view_unpublished, user, context, &)
    if context_module
      visible_assignments = user ? user.learning_object_visibilities(context) : []
      cache_key_items = ["context_module_render_22_",
                         context_module.cache_key,
                         viewable,
                         can_add,
                         can_edit,
                         can_delete,
                         is_student,
                         can_view_unpublished,
                         @module_ids_with_overrides&.include?(context_module.id),
                         true,
                         Time.zone,
                         Digest::SHA256.hexdigest([visible_assignments, @section_visibility].join("/"))]
      cache_key = cache_key_items.join("/")
      cache_key = add_menu_tools_to_cache_key(cache_key)
      cache_key = add_mastery_paths_to_cache_key(cache_key, context, user)
      cache(cache_key, {}, &)
    else
      yield
    end
  end

  def add_menu_tools_to_cache_key(cache_key)
    tool_key = @menu_tools ? @menu_tools.values.flatten.map(&:cache_key).join("/") : ""
    cache_key += Digest::SHA256.hexdigest(tool_key) if tool_key.present?
    # should leave it alone if there are no tools
    cache_key
  end

  def add_mastery_paths_to_cache_key(cache_key, context, user)
    if user && cyoe_enabled?(context)
      if context.user_is_student?(user)
        rules = cyoe_rules(context, user, @session)
        cache_key += "/mastery:" + Digest::SHA256.hexdigest(rules.to_s)
        cache_key += "/mastery_actions:" + Digest::SHA256.hexdigest(assignment_set_action_ids(rules, user).to_s)
      else
        rules = ConditionalRelease::Service.active_rules(context, user, @session)
        cache_key += "/mastery:" + Digest::SHA256.hexdigest(rules.to_s)
      end
    end
    cache_key
  end

  def preload_can_unpublish(context, modules)
    items = modules.map(&:content_tags).flatten.map(&:content)
    asmnts = items.select { |item| item.is_a?(Assignment) }
    topics = items.select { |item| item.is_a?(DiscussionTopic) }
    quizzes = items.select { |item| item.is_a?(Quizzes::Quiz) }
    wiki_pages = items.select { |item| item.is_a?(WikiPage) }

    assmnt_ids_with_subs = Assignment.assignment_ids_with_submissions(context.assignments.pluck(:id))
    Assignment.preload_can_unpublish(asmnts, assmnt_ids_with_subs)
    DiscussionTopic.preload_can_unpublish(context, topics, assmnt_ids_with_subs)
    Quizzes::Quiz.preload_can_unpublish(quizzes, assmnt_ids_with_subs)
    WikiPage.preload_can_unpublish(context, wiki_pages)
  end

  def module_item_publishable_id(item)
    if item.nil?
      ""
    elsif item.content_type == "WikiPage"
      item.content.url
    else
      (item.content.respond_to?(:published?) ? item.content.id : item.id)
    end
  end

  def module_item_publishable?(item)
    return true if item.nil? || !item.content || !item.content.respond_to?(:can_publish?)

    item.content.can_publish?
  end

  def module_item_publish_at(item)
    (item&.content.respond_to?(:publish_at) && item.content.publish_at&.iso8601) || nil
  end

  def prerequisite_list(prerequisites)
    prerequisites.pluck(:name).join(", ")
  end

  def module_item_unpublishable?(item)
    return true if item.nil? || !item.content || !item.content.respond_to?(:can_unpublish?)

    item.content.can_unpublish?
  end

  def preload_modules_content(modules)
<<<<<<< HEAD
    ActiveRecord::Associations.preload(modules, content_tags: { content: [:context, :external_tool_tag] })
=======
    modules.each_slice(1000) do |slice|
      ActiveRecord::Associations.preload(slice, content_tags: { content: [:context, :external_tool_tag] })
    end
>>>>>>> a8262229
    preload_can_unpublish(@context, modules) if @can_view
  end

  def process_module_data(mod, is_student = false, current_user = nil, session = nil)
    # pre-calculated module view data can be added here
    items = mod.content_tags_visible_to(@current_user)
    items = items.reject do |item|
      item.content.respond_to?(:hide_on_modules_view?) && item.content.hide_on_modules_view?
    end

    module_data = {
      published_status: mod.published? ? "published" : "unpublished",
      items:
    }

    if cyoe_enabled?(@context)
      rules = cyoe_rules(@context, current_user, session) || []
    end

    items_data = {}
    module_data[:items].each do |item|
      # pre-calculated module item view data can be added here
      item_data = {
        published_status: item.published? ? "published" : "unpublished",
      }

      if cyoe_enabled?(@context)
        path_opts = { conditional_release_rules: rules, is_student: }
        item_data[:mastery_paths] = conditional_release_rule_for_module_item(item, path_opts)
        if is_student && item_data[:mastery_paths].present?
          item_data[:show_cyoe_placeholder] = show_cyoe_placeholder(item_data[:mastery_paths])
          item_data[:choose_url] = context_url(@context, :context_url) + "/modules/items/" + item.id.to_s + "/choose"
        end
      end

      items_data[item.id] = item_data
    end

    module_data[:items_data] = items_data
    module_data
  end

  def module_item_translated_content_type(item, is_student = false)
    return "" unless item
    if item.content_type_class == "lti-quiz"
      return is_student ? I18n.t("Quiz") : I18n.t("New Quiz")
    end

    Context.translated_content_type(item.content_type)
  end
end<|MERGE_RESOLUTION|>--- conflicted
+++ resolved
@@ -112,13 +112,9 @@
   end
 
   def preload_modules_content(modules)
-<<<<<<< HEAD
-    ActiveRecord::Associations.preload(modules, content_tags: { content: [:context, :external_tool_tag] })
-=======
     modules.each_slice(1000) do |slice|
       ActiveRecord::Associations.preload(slice, content_tags: { content: [:context, :external_tool_tag] })
     end
->>>>>>> a8262229
     preload_can_unpublish(@context, modules) if @can_view
   end
 
