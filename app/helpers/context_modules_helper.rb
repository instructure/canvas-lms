# frozen_string_literal: true

#
# Copyright (C) 2011 - present Instructure, Inc.
#
# This file is part of Canvas.
#
# Canvas is free software: you can redistribute it and/or modify it under
# the terms of the GNU Affero General Public License as published by the Free
# Software Foundation, version 3 of the License.
#
# Canvas is distributed in the hope that it will be useful, but WITHOUT ANY
# WARRANTY; without even the implied warranty of MERCHANTABILITY or FITNESS FOR
# A PARTICULAR PURPOSE. See the GNU Affero General Public License for more
# details.
#
# You should have received a copy of the GNU Affero General Public License along
# with this program. If not, see <http://www.gnu.org/licenses/>.
#

module ContextModulesHelper
  include CyoeHelper
  include ApplicationHelper

  def cache_if_module(context_module, viewable, can_add, can_edit, can_delete, is_student, can_view_unpublished, user, context, &)
    if context_module
      visible_assignments = user ? user.learning_object_visibilities(context) : []
      cache_key_items = ["context_module_render_22_",
                         context_module.cache_key,
                         viewable,
                         can_add,
                         can_edit,
                         can_delete,
                         is_student,
                         can_view_unpublished,
                         @module_ids_with_overrides&.include?(context_module.id),
                         true,
                         Time.zone,
                         Digest::SHA256.hexdigest([visible_assignments, @section_visibility].join("/"))]
      cache_key = cache_key_items.join("/")
      cache_key = add_menu_tools_to_cache_key(cache_key)
      cache_key = add_mastery_paths_to_cache_key(cache_key, context, user)
      cache(cache_key, {}, &)
    else
      yield
    end
  end

  def module_performance_improvement_is_enabled?(context, current_user)
    return false unless context
    return false unless current_user

    feature_flag = context.account.feature_enabled?(:modules_perf)
    return false unless feature_flag

    tags_count = GuardRail.activate(:secondary) { context.module_items_visible_to(current_user).count }
    module_perf_threshold = Setting.get("module_perf_threshold", 100).to_i
<<<<<<< HEAD

    feature_flag && (tags_count > module_perf_threshold)
=======
    feature_flag && (tags_count > module_perf_threshold) # && request.path.include?("/modules")
>>>>>>> c345be2d
  end

  def add_menu_tools_to_cache_key(cache_key)
    tool_key = @menu_tools ? @menu_tools.values.flatten.map(&:cache_key).join("/") : ""
    cache_key += Digest::SHA256.hexdigest(tool_key) if tool_key.present?
    # should leave it alone if there are no tools
    cache_key
  end

  def add_mastery_paths_to_cache_key(cache_key, context, user)
    if user && cyoe_enabled?(context)
      if context.user_is_student?(user)
        rules = cyoe_rules(context, user, @session)
        cache_key += "/mastery:" + Digest::SHA256.hexdigest(rules.to_s)
        cache_key += "/mastery_actions:" + Digest::SHA256.hexdigest(assignment_set_action_ids(rules, user).to_s)
      else
        rules = ConditionalRelease::Service.active_rules(context, user, @session)
        cache_key += "/mastery:" + Digest::SHA256.hexdigest(rules.to_s)
      end
    end
    cache_key
  end

  def preload_can_unpublish(context, modules)
    items = modules.map(&:content_tags).flatten.map(&:content)
    asmnts = items.select { |item| item.is_a?(Assignment) }
    topics = items.select { |item| item.is_a?(DiscussionTopic) }
    quizzes = items.select { |item| item.is_a?(Quizzes::Quiz) }
    wiki_pages = items.select { |item| item.is_a?(WikiPage) }

    assmnt_ids_with_subs = Assignment.assignment_ids_with_submissions(context.assignments.pluck(:id))
    Assignment.preload_can_unpublish(asmnts, assmnt_ids_with_subs)
    DiscussionTopic.preload_can_unpublish(context, topics, assmnt_ids_with_subs)
    Quizzes::Quiz.preload_can_unpublish(quizzes, assmnt_ids_with_subs)
    WikiPage.preload_can_unpublish(context, wiki_pages)
  end

  def module_item_publishable_id(item)
    if item.nil?
      ""
    elsif item.content_type == "WikiPage"
      item.content.url
    else
      (item.content.respond_to?(:published?) ? item.content.id : item.id)
    end
  end

  def module_item_publishable?(item)
    return true if item.nil? || !item.content || !item.content.respond_to?(:can_publish?)

    item.content.can_publish?
  end

  def module_item_publish_at(item)
    (item&.content.respond_to?(:publish_at) && item.content.publish_at&.iso8601) || nil
  end

  def prerequisite_list(prerequisites)
    prerequisites.pluck(:name).join(", ")
  end

  def module_item_unpublishable?(item)
    return true if item.nil? || !item.content || !item.content.respond_to?(:can_unpublish?)

    item.content.can_unpublish?
  end

  def preload_modules_content(modules)
    modules.each_slice(1000) do |slice|
      ActiveRecord::Associations.preload(slice, content_tags: { content: %i[context external_tool_tag current_lookup wiki] })
      assignmentable_content = slice.map(&:content_tags).flatten.select(&:can_have_assignment?)
      ActiveRecord::Associations.preload(assignmentable_content, content: { assignment: :context }) unless assignmentable_content.empty?
    end
    preload_can_unpublish(@context, modules) if @can_view
  end

  def load_content_tags(context_module, current_user)
    items = context_module.content_tags_visible_to(current_user)
    items.reject do |item|
      item.content.respond_to?(:hide_on_modules_view?) && item.content.hide_on_modules_view?
    end
  end

  def process_module_data(mod, current_user = nil, session = nil, student: false)
    items = load_content_tags(mod, current_user)
    process_module_items_data(items, mod, current_user, session, student:)
  end

  def process_module_items_data(items, mod, current_user = nil, session = nil, student: false)
    module_data = {
      published_status: mod.published? ? "published" : "unpublished",
      items:
    }

    if cyoe_enabled?(@context)
      rules = cyoe_rules(@context, current_user, session) || []
    end

    items_data = {}
    module_data[:items].each do |item|
      # pre-calculated module item view data can be added here
      item_data = {
        published_status: item.published? ? "published" : "unpublished",
      }

      if cyoe_enabled?(@context)
        path_opts = { conditional_release_rules: rules, is_student: student }
        item_data[:mastery_paths] = conditional_release_rule_for_module_item(item, path_opts)
        if student && item_data[:mastery_paths].present?
          item_data[:show_cyoe_placeholder] = show_cyoe_placeholder(item_data[:mastery_paths])
          item_data[:choose_url] = context_url(@context, :context_url) + "/modules/items/" + item.id.to_s + "/choose"
        end
      end

      items_data[item.id] = item_data
    end

    module_data[:items_data] = items_data

    if @is_child_course && !student &&
       @context.account.feature_enabled?(:modules_page_hide_blueprint_lock_icon_for_children)
      module_data[:items_restrictions] =
        MasterCourses::MasterContentTag.fetch_module_item_restrictions_for_child(module_data[:items].map(&:id))
      module_data[:items_restrictions].transform_values!(&:any?)
    end
    module_data
  end

  def module_item_translated_content_type(item, student: false)
    return "" unless item
    if item.content_type_class == "lti-quiz"
      return student ? I18n.t("Quiz") : I18n.t("New Quiz")
    end

    Context.translated_content_type(item.content_type)
  end
end<|MERGE_RESOLUTION|>--- conflicted
+++ resolved
@@ -55,12 +55,7 @@
 
     tags_count = GuardRail.activate(:secondary) { context.module_items_visible_to(current_user).count }
     module_perf_threshold = Setting.get("module_perf_threshold", 100).to_i
-<<<<<<< HEAD
-
-    feature_flag && (tags_count > module_perf_threshold)
-=======
     feature_flag && (tags_count > module_perf_threshold) # && request.path.include?("/modules")
->>>>>>> c345be2d
   end
 
   def add_menu_tools_to_cache_key(cache_key)
