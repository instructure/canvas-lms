# frozen_string_literal: true

#
# Copyright (C) 2011 - present Instructure, Inc.
#
# This file is part of Canvas.
#
# Canvas is free software: you can redistribute it and/or modify it under
# the terms of the GNU Affero General Public License as published by the Free
# Software Foundation, version 3 of the License.
#
# Canvas is distributed in the hope that it will be useful, but WITHOUT ANY
# WARRANTY; without even the implied warranty of MERCHANTABILITY or FITNESS FOR
# A PARTICULAR PURPOSE. See the GNU Affero General Public License for more
# details.
#
# You should have received a copy of the GNU Affero General Public License along
# with this program. If not, see <http://www.gnu.org/licenses/>.
#

module ContextModulesHelper
  include CyoeHelper
  include ApplicationHelper

  def cache_if_module(context_module, viewable, can_add, can_edit, can_delete, is_student, can_view_unpublished, user, context, &)
    if context_module
      visible_assignments = user ? user.learning_object_visibilities(context) : []
      cache_key_items = ["context_module_render_22_",
                         context_module.cache_key,
                         viewable,
                         can_add,
                         can_edit,
                         can_delete,
                         is_student,
                         can_view_unpublished,
                         @module_ids_with_overrides&.include?(context_module.id),
                         true,
                         Time.zone,
                         Digest::SHA256.hexdigest([visible_assignments, @section_visibility].join("/"))]
      cache_key = cache_key_items.join("/")
      cache_key = add_menu_tools_to_cache_key(cache_key)
      cache_key = add_mastery_paths_to_cache_key(cache_key, context, user)
      cache(cache_key, {}, &)
    else
      yield
    end
  end

  def add_menu_tools_to_cache_key(cache_key)
    tool_key = @menu_tools ? @menu_tools.values.flatten.map(&:cache_key).join("/") : ""
    cache_key += Digest::SHA256.hexdigest(tool_key) if tool_key.present?
    # should leave it alone if there are no tools
    cache_key
  end

  def add_mastery_paths_to_cache_key(cache_key, context, user)
    if user && cyoe_enabled?(context)
      if context.user_is_student?(user)
        rules = cyoe_rules(context, user, @session)
        cache_key += "/mastery:" + Digest::SHA256.hexdigest(rules.to_s)
        cache_key += "/mastery_actions:" + Digest::SHA256.hexdigest(assignment_set_action_ids(rules, user).to_s)
      else
        rules = ConditionalRelease::Service.active_rules(context, user, @session)
        cache_key += "/mastery:" + Digest::SHA256.hexdigest(rules.to_s)
      end
    end
    cache_key
  end

  def preload_can_unpublish(context, modules)
    items = modules.map(&:content_tags).flatten.map(&:content)
    asmnts = items.select { |item| item.is_a?(Assignment) }
    topics = items.select { |item| item.is_a?(DiscussionTopic) }
    quizzes = items.select { |item| item.is_a?(Quizzes::Quiz) }
    wiki_pages = items.select { |item| item.is_a?(WikiPage) }

    assmnt_ids_with_subs = Assignment.assignment_ids_with_submissions(context.assignments.pluck(:id))
    Assignment.preload_can_unpublish(asmnts, assmnt_ids_with_subs)
    DiscussionTopic.preload_can_unpublish(context, topics, assmnt_ids_with_subs)
    Quizzes::Quiz.preload_can_unpublish(quizzes, assmnt_ids_with_subs)
    WikiPage.preload_can_unpublish(context, wiki_pages)
  end

  def module_item_publishable_id(item)
    if item.nil?
      ""
    elsif item.content_type == "WikiPage"
      item.content.url
    else
      (item.content.respond_to?(:published?) ? item.content.id : item.id)
    end
  end

  def module_item_publishable?(item)
    return true if item.nil? || !item.content || !item.content.respond_to?(:can_publish?)

    item.content.can_publish?
  end

  def module_item_publish_at(item)
    (item&.content.respond_to?(:publish_at) && item.content.publish_at&.iso8601) || nil
  end

  def prerequisite_list(prerequisites)
    prerequisites.pluck(:name).join(", ")
  end

  def module_item_unpublishable?(item)
    return true if item.nil? || !item.content || !item.content.respond_to?(:can_unpublish?)

    item.content.can_unpublish?
  end

  def preload_modules_content(modules)
    modules.each_slice(1000) do |slice|
<<<<<<< HEAD
      ActiveRecord::Associations.preload(slice, content_tags: { content: %i[context external_tool_tag current_lookup] })
=======
      ActiveRecord::Associations.preload(slice, content_tags: { content: %i[context external_tool_tag current_lookup wiki] })
      assignmentable_content = slice.map(&:content_tags).flatten.select(&:can_have_assignment?)
      ActiveRecord::Associations.preload(assignmentable_content, content: { assignment: :context }) unless assignmentable_content.empty?
>>>>>>> 406d90fd
    end
    preload_can_unpublish(@context, modules) if @can_view
  end

  def process_module_data(mod, is_student = false, current_user = nil, session = nil)
    # pre-calculated module view data can be added here
    items = mod.content_tags_visible_to(@current_user)
    items = items.reject do |item|
      item.content.respond_to?(:hide_on_modules_view?) && item.content.hide_on_modules_view?
    end

    module_data = {
      published_status: mod.published? ? "published" : "unpublished",
      items:
    }

    if cyoe_enabled?(@context)
      rules = cyoe_rules(@context, current_user, session) || []
    end

    items_data = {}
    module_data[:items].each do |item|
      # pre-calculated module item view data can be added here
      item_data = {
        published_status: item.published? ? "published" : "unpublished",
      }

      if cyoe_enabled?(@context)
        path_opts = { conditional_release_rules: rules, is_student: }
        item_data[:mastery_paths] = conditional_release_rule_for_module_item(item, path_opts)
        if is_student && item_data[:mastery_paths].present?
          item_data[:show_cyoe_placeholder] = show_cyoe_placeholder(item_data[:mastery_paths])
          item_data[:choose_url] = context_url(@context, :context_url) + "/modules/items/" + item.id.to_s + "/choose"
        end
      end

      items_data[item.id] = item_data
    end

    module_data[:items_data] = items_data

    if @is_child_course && !is_student &&
       @context.account.feature_enabled?(:modules_page_hide_blueprint_lock_icon_for_children)
      module_data[:items_restrictions] =
        MasterCourses::MasterContentTag.fetch_module_item_restrictions_for_child(module_data[:items].map(&:id))
      module_data[:items_restrictions].transform_values!(&:any?)
    end
    module_data
  end

  def module_item_translated_content_type(item, is_student = false)
    return "" unless item
    if item.content_type_class == "lti-quiz"
      return is_student ? I18n.t("Quiz") : I18n.t("New Quiz")
    end

    Context.translated_content_type(item.content_type)
  end
end<|MERGE_RESOLUTION|>--- conflicted
+++ resolved
@@ -113,13 +113,9 @@
 
   def preload_modules_content(modules)
     modules.each_slice(1000) do |slice|
-<<<<<<< HEAD
-      ActiveRecord::Associations.preload(slice, content_tags: { content: %i[context external_tool_tag current_lookup] })
-=======
       ActiveRecord::Associations.preload(slice, content_tags: { content: %i[context external_tool_tag current_lookup wiki] })
       assignmentable_content = slice.map(&:content_tags).flatten.select(&:can_have_assignment?)
       ActiveRecord::Associations.preload(assignmentable_content, content: { assignment: :context }) unless assignmentable_content.empty?
->>>>>>> 406d90fd
     end
     preload_can_unpublish(@context, modules) if @can_view
   end
