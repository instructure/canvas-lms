--- conflicted
+++ resolved
@@ -19,11 +19,7 @@
 module ContextModulesHelper
   def cache_if_module(context_module, editable, draft_state, &block)
     if context_module
-<<<<<<< HEAD
-      cache(['context_module_render_9_', context_module.cache_key, editable, draft_state].join('/'), nil, &block)
-=======
       cache(['context_module_render_10_', context_module.cache_key, editable, draft_state].join('/'), nil, &block)
->>>>>>> e5143687
     else
       yield
     end
