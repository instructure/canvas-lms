--- conflicted
+++ resolved
@@ -92,8 +92,6 @@
 
     $.screenReaderFlashMessage(I18n.t('Removed course association %{course}', { course: courseName }))
     this.props.onRemoveAssociations([courseId])
-<<<<<<< HEAD
-=======
   }
 
   onRestore = (e) => {
@@ -108,7 +106,6 @@
 
     $.screenReaderFlashMessage(I18n.t('Restored course association %{course}', { course: courseName }))
     this.props.onRestoreAssociations([courseId])
->>>>>>> a9720c7c
   }
 
   // in IE, instui icons are in the tab order and get focus, even if hidden
@@ -184,8 +181,6 @@
               >
                 <RemoveIcon />
                 <ScreenReaderContent>{label}</ScreenReaderContent>
-<<<<<<< HEAD
-=======
               </Button>
             </form>
           </td>
@@ -223,7 +218,6 @@
               >
                 <PresentationContent>{I18n.t('Undo')}</PresentationContent>
                 <ScreenReaderContent>{label}</ScreenReaderContent>
->>>>>>> a9720c7c
               </Button>
             </form>
           </td>
@@ -251,8 +245,6 @@
           <th scsope="rowgroup" colSpan={6}><Typography weight="bold" size="small">{I18n.t('To be Added')}</Typography></th>
         </tr>
       )].concat(this.renderRows(this.props.addedAssociations))
-<<<<<<< HEAD
-=======
     }
 
     return null
@@ -265,7 +257,6 @@
           <th scsope="rowgroup" colSpan={6}><Typography weight="bold" size="small">{I18n.t('To be Removed')}</Typography></th>
         </tr>
       )].concat(this.renderToBeRemovedRows(this.props.removedAssociations))
->>>>>>> a9720c7c
     }
 
     return null
@@ -307,11 +298,7 @@
   }
 
   render () {
-<<<<<<< HEAD
-    const { addedAssociations } = this.props
-=======
     const { addedAssociations, removedAssociations } = this.props
->>>>>>> a9720c7c
     this.props.focusManager.reset()
     return (
       <div
