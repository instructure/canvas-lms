/*
 * Copyright (C) 2018 - present Instructure, Inc.
 *
 * This file is part of Canvas.
 *
 * Canvas is free software: you can redistribute it and/or modify it under
 * the terms of the GNU Affero General Public License as published by the Free
 * Software Foundation, version 3 of the License.
 *
 * Canvas is distributed in the hope that it will be useful, but WITHOUT ANY
 * WARRANTY; without even the implied warranty of MERCHANTABILITY or FITNESS FOR
 * A PARTICULAR PURPOSE. See the GNU Affero General Public License for more
 * details.
 *
 * You should have received a copy of the GNU Affero General Public License along
 * with this program. If not, see <http://www.gnu.org/licenses/>.
 */

import _ from 'lodash'
import $ from 'jquery'
import React from 'react'
import classNames from 'classnames'
import PropTypes from 'prop-types'
import Text from '@instructure/ui-elements/lib/components/Text'
import I18n from 'i18n!edit_rubric'

import { ratingShape, tierShape } from './types'

const pointString = (points, endOfRangePoints) => {
  if (endOfRangePoints !== null) {
    return I18n.t('%{points} to >%{endOfRangePoints} pts', {
      points: I18n.toNumber(points, { precision : 1 }),
      endOfRangePoints: I18n.toNumber(endOfRangePoints, { precision : 1 })
    })
  }
  else {
    return I18n.t('%{points} pts', {
      points: I18n.toNumber(points, { precision : 1 })
    })
  }
}

export const Rating = (props) => {
  const {
    assessing,
    classes,
    description,
    endOfRangePoints,
    footer,
    long_description,
    points,
    onClick,
    shaderClass,
    tierColor,
    hidePoints,
    isSummary,
    selected,
    width
  } = props

  const shaderStyle = { backgroundColor: tierColor }
  const triangleStyle = { borderBottomColor: tierColor }
  const shaderClasses = classNames('shader', shaderClass)

  const ratingPoints = () => (
    <div className="rating-points">
      <Text size="small" weight="bold">
        {pointString(points, endOfRangePoints)}
      </Text>
    </div>
  )

  return (
    // eslint is unhappy here because it's not smart enough to understand that
    // when this is interact-able (via tabIndex), it will always have a role
    // eslint-disable-next-line jsx-a11y/no-static-element-interactions
    <div
      className={classes}
      onClick={assessing ? onClick : null}
      onKeyPress={(e) => e.key === 'Enter' ? onClick() : null}
      role={assessing ? "button" : null}
      style={{ width }}
      // eslint-disable-next-line jsx-a11y/no-noninteractive-tabindex
      tabIndex={assessing ? 0 : null}
    >
      {hidePoints ? null : ratingPoints()}
      <div className="rating-description">
        <Text size="small" lineHeight="condensed" weight="bold">
          {description}
        </Text>
      </div>
      <Text size="small" lineHeight="condensed">
        {long_description}
      </Text>
<<<<<<< HEAD
      {
        footer !== null ? (
          <div className="rating-footer">
            {footer}
          </div>
        ) : null
      }
=======
      <div className="rating-footer">
        {footer}
      </div>
>>>>>>> 9148b564
      <div className={shaderClasses} style={shaderStyle}
        aria-label={isSummary || !selected ? null : I18n.t('This rating is selected')}>
        <div className="triangle" style={triangleStyle}/>
      </div>
    </div>
  )
}

const getCustomColor = (points, pointsPossible, customRatings) => {
  const sortedRatings = _.sortBy(customRatings, 'points').reverse()
  const scaledPoints = pointsPossible > 0 ? points * (sortedRatings[0].points / pointsPossible) : points
  const selectedRating = _.find(sortedRatings, (rating) => ( scaledPoints >= rating.points ))
  if (selectedRating) {
    return `#${selectedRating.color}`
  } else {
    return `#${_.last(sortedRatings).color}`
  }
}

Rating.propTypes = {
  ...tierShape,
  assessing: PropTypes.bool.isRequired,
  footer: PropTypes.node,
  selected: PropTypes.bool,
  hidePoints: PropTypes.bool,
  isSummary: PropTypes.bool.isRequired,
  shaderClass: PropTypes.string
}
Rating.defaultProps = {
  footer: null,
  selected: false,
  endOfRangePoints: null, // eslint-disable-line react/default-props-match-prop-types
  hidePoints: false,
  shaderClass: null
}

const Ratings = (props) => {
  const {
    assessing,
    customRatings,
    defaultMasteryThreshold,
    footer,
    tiers,
    points,
    pointsPossible,
    hidePoints,
    onPointChange,
    isSummary,
    useRange
  } = props

  const pairs = tiers.map((tier, index) => {
    const next = tiers[index + 1]
    return { current: tier.points, next: next ? next.points : null }
  })

  const currentIndex = () => pairs.findIndex(({ current, next }) => {
    const currentMatch = points === current
    const withinRange = points > next && points <= current
    const zeroAndInLastRange = points === 0 && next === null
    return currentMatch || (useRange && (withinRange || zeroAndInLastRange))
  })

  const getRangePoints = (currentPoints, nextTier) => {
    if (nextTier) {
      return currentPoints === nextTier.points ? null : nextTier.points
    } else if (currentPoints !== 0) {
      return 0
    }
    return null
  }

  const getTierColor = (selected) => {
    if (!selected) { return 'transparent' }
    if (customRatings && customRatings.length > 0) {
      return getCustomColor(points, pointsPossible, customRatings)
    } else {
      return null
    }
  }

  const getShaderClass = (selected) => {
    if (!selected) { return null }
    if (customRatings && customRatings.length > 0) { return null }
    if (points >= defaultMasteryThreshold * 1.5) {
      return 'exceedsMasteryShader'
    }
    else if (points >= defaultMasteryThreshold) {
      return 'meetsMasteryShader'
    } else if (points >= defaultMasteryThreshold/2) {
      return 'nearMasteryShader'
    } else {
      return 'wellBelowMasteryShader'
    }
  }

  const handleClick = (tierPoints) => {
    onPointChange(tierPoints)
    $.screenReaderFlashMessage(I18n.t('Rating selected'))
  }

  const selectedIndex = points !== undefined ? currentIndex() : null
  const visible = tiers.map((tier, index) => ({
    tier,
    index,
    selected: selectedIndex === index,
  })).filter(({ selected }) => isSummary ? selected : true)

  const ratings = visible.map(({ tier, index }) => {
    const selected = selectedIndex === index
    const classes = classNames({
      'rating-tier': true,
      'selected': selected,
    })

    return (
      <Rating
        key={index} // eslint-disable-line react/no-array-index-key
        assessing={assessing}
        classes={classes}
        endOfRangePoints={useRange ? getRangePoints(tier.points, tiers[index + 1]) : null}
        footer={footer}
        onClick={() => handleClick(tier.points)}
        shaderClass={getShaderClass(selected)}
        tierColor={getTierColor(selected)}
        hidePoints={isSummary || hidePoints}
        isSummary={isSummary}
        selected={selected}
        width={`${100 / visible.length}%`}
        {...tier}
      />
    )
  }).filter((v) => v !== null)

  const defaultRating = () => (
    <Rating
      key={0}
      assessing={assessing}
      classes="rating-tier"
      description={I18n.t('No details')}
      footer={footer}
      isSummary={isSummary}
      points={0}
      hidePoints={isSummary || hidePoints}
    />
  )

  return (
    <div className={classNames("rating-tier-list", { 'react-assessing': assessing })}>
      {ratings.length > 0 || !isSummary ? ratings : defaultRating()}
    </div>
  )
}
Ratings.propTypes = {
  ...ratingShape,
  assessing: PropTypes.bool.isRequired,
  footer: PropTypes.node,
  onPointChange: PropTypes.func,
  isSummary: PropTypes.bool.isRequired,
  hidePoints: PropTypes.bool
}
Ratings.defaultProps = {
  footer: null,
  hidePoints: false,
  onPointChange: () => { }
}

export default Ratings<|MERGE_RESOLUTION|>--- conflicted
+++ resolved
@@ -92,19 +92,9 @@
       <Text size="small" lineHeight="condensed">
         {long_description}
       </Text>
-<<<<<<< HEAD
-      {
-        footer !== null ? (
-          <div className="rating-footer">
-            {footer}
-          </div>
-        ) : null
-      }
-=======
       <div className="rating-footer">
         {footer}
       </div>
->>>>>>> 9148b564
       <div className={shaderClasses} style={shaderStyle}
         aria-label={isSummary || !selected ? null : I18n.t('This rating is selected')}>
         <div className="triangle" style={triangleStyle}/>
