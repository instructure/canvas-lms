--- conflicted
+++ resolved
@@ -37,10 +37,7 @@
         </th>
         <th
           className="ratings"
-<<<<<<< HEAD
-=======
           colSpan={null}
->>>>>>> a170934f
           scope="col"
         >
           Ratings
@@ -252,10 +249,7 @@
         </th>
         <th
           className="ratings"
-<<<<<<< HEAD
-=======
           colSpan={null}
->>>>>>> a170934f
           scope="col"
         >
           Ratings
@@ -492,10 +486,7 @@
         </th>
         <th
           className="ratings"
-<<<<<<< HEAD
-=======
           colSpan={null}
->>>>>>> a170934f
           scope="col"
         >
           Ratings
@@ -701,10 +692,7 @@
         </th>
         <th
           className="ratings"
-<<<<<<< HEAD
-=======
           colSpan={null}
->>>>>>> a170934f
           scope="col"
         >
           Ratings
