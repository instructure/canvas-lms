// Jest Snapshot v1, https://goo.gl/fbAQLP

exports[`Criterion can open and close the long description dialog 1`] = `"<div><p> a wild paragraph appears </p></div>"`;

exports[`Free-form Rubric with a custom criterion by default renders the LongDescriptionDialog sub-component(s) as expected 1`] = `
<Modal
  constrain="window"
  contentRef={[Function]}
  defaultFocusElement={null}
  insertAt="bottom"
  label="Criterion Long Description"
  liveRegion={null}
  mountNode={null}
  onClose={[Function]}
  onDismiss={[Function]}
  onEnter={[Function]}
  onEntered={[Function]}
  onEntering={[Function]}
  onExit={[Function]}
  onExited={[Function]}
  onExiting={[Function]}
  onOpen={[Function]}
  open={false}
  shouldCloseOnDocumentClick={true}
  shouldReturnFocus={true}
  size="medium"
  transition="fade"
>
  <ModalHeader>
    <CloseButton
      buttonRef={[Function]}
      margin="0"
      offset="medium"
      onClick={[Function]}
      placement="end"
      size="small"
      variant="icon"
    >
      Close
    </CloseButton>
    <Heading
      border="none"
      color="inherit"
      ellipsis={false}
      level="h2"
    >
      Criterion Long Description
    </Heading>
  </ModalHeader>
  <ModalBody
    as="div"
    padding="medium"
  >
    <Text
      as="span"
      letterSpacing="normal"
      lineHeight="double"
      size="medium"
    >
      <div
        dangerouslySetInnerHTML={
          Object {
            "__html": "",
          }
        }
      />
    </Text>
  </ModalBody>
</Modal>
`;

exports[`Free-form Rubric with a custom criterion by default renders the root component as expected 1`] = `
<tr
  className="rubric-criterion"
>
  <th
    className="description-header"
    scope="row"
  >
    <div
      className="description react-rubric-cell"
    >
      <Text
        as="span"
        letterSpacing="normal"
        size="small"
        weight="normal"
      >
        Description of criterion
      </Text>
    </div>
    <div
      className="long-description"
    >
      <LongDescriptionDialog
        close={[Function]}
        longDescription=""
        open={false}
      />
    </div>
  </th>
  <td
    className="ratings"
  >
    <Comments
      allowSaving={true}
      assessing={false}
      assessment={
        Object {
          "comments": "",
          "comments_enabled": true,
          "criterion_id": "_1384",
          "description": "No Marks",
          "id": "blank_2",
          "learning_outcome_id": null,
          "points": Object {
            "text": null,
            "valid": true,
            "value": 0,
          },
        }
      }
      footer={null}
      savedComments={Array []}
      setComments={[Function]}
      setSaveLater={[Function]}
    />
  </td>
  <td
    className="criterion_points"
  >
    <Points
      allowExtraCredit={true}
      assessing={false}
      assessment={
        Object {
          "comments": "",
          "comments_enabled": true,
          "criterion_id": "_1384",
          "description": "No Marks",
          "id": "blank_2",
          "learning_outcome_id": null,
          "points": Object {
            "text": null,
            "valid": true,
            "value": 0,
          },
        }
      }
      key="points"
      onPointChange={null}
      pointsPossible={8}
    />
  </td>
</tr>
`;

exports[`Free-form Rubric with a custom criterion when assessing renders the LongDescriptionDialog sub-component(s) as expected 1`] = `
<Modal
  constrain="window"
  contentRef={[Function]}
  defaultFocusElement={null}
  insertAt="bottom"
  label="Criterion Long Description"
  liveRegion={null}
  mountNode={null}
  onClose={[Function]}
  onDismiss={[Function]}
  onEnter={[Function]}
  onEntered={[Function]}
  onEntering={[Function]}
  onExit={[Function]}
  onExited={[Function]}
  onExiting={[Function]}
  onOpen={[Function]}
  open={false}
  shouldCloseOnDocumentClick={true}
  shouldReturnFocus={true}
  size="medium"
  transition="fade"
>
  <ModalHeader>
    <CloseButton
      buttonRef={[Function]}
      margin="0"
      offset="medium"
      onClick={[Function]}
      placement="end"
      size="small"
      variant="icon"
    >
      Close
    </CloseButton>
    <Heading
      border="none"
      color="inherit"
      ellipsis={false}
      level="h2"
    >
      Criterion Long Description
    </Heading>
  </ModalHeader>
  <ModalBody
    as="div"
    padding="medium"
  >
    <Text
      as="span"
      letterSpacing="normal"
      lineHeight="double"
      size="medium"
    >
      <div
        dangerouslySetInnerHTML={
          Object {
            "__html": "",
          }
        }
      />
    </Text>
  </ModalBody>
</Modal>
`;

exports[`Free-form Rubric with a custom criterion when assessing renders the root component as expected 1`] = `
<tr
  className="rubric-criterion"
>
  <th
    className="description-header"
    scope="row"
  >
    <div
      className="description react-rubric-cell"
    >
      <Text
        as="span"
        letterSpacing="normal"
        size="small"
        weight="normal"
      >
        Description of criterion
      </Text>
    </div>
    <div
      className="long-description"
    >
      <LongDescriptionDialog
        close={[Function]}
        longDescription=""
        open={false}
      />
    </div>
  </th>
  <td
    className="ratings"
  >
    <Comments
      allowSaving={true}
      assessing={true}
      assessment={
        Object {
          "comments": "",
          "comments_enabled": true,
          "criterion_id": "_1384",
          "description": "No Marks",
          "id": "blank_2",
          "learning_outcome_id": null,
          "points": Object {
            "text": null,
            "valid": true,
            "value": 0,
          },
        }
      }
      footer={null}
      savedComments={Array []}
      setComments={[Function]}
      setSaveLater={[Function]}
    />
  </td>
  <td
    className="criterion_points"
  >
    <Points
      allowExtraCredit={true}
      assessing={true}
      assessment={
        Object {
          "comments": "",
          "comments_enabled": true,
          "criterion_id": "_1384",
          "description": "No Marks",
          "id": "blank_2",
          "learning_outcome_id": null,
          "points": Object {
            "text": null,
            "valid": true,
            "value": 0,
          },
        }
      }
      key="points"
      onPointChange={[Function]}
      pointsPossible={8}
    />
  </td>
</tr>
`;

exports[`Free-form Rubric with a custom criterion without an assessment renders the LongDescriptionDialog sub-component(s) as expected 1`] = `
<Modal
  constrain="window"
  contentRef={[Function]}
  defaultFocusElement={null}
  insertAt="bottom"
  label="Criterion Long Description"
  liveRegion={null}
  mountNode={null}
  onClose={[Function]}
  onDismiss={[Function]}
  onEnter={[Function]}
  onEntered={[Function]}
  onEntering={[Function]}
  onExit={[Function]}
  onExited={[Function]}
  onExiting={[Function]}
  onOpen={[Function]}
  open={false}
  shouldCloseOnDocumentClick={true}
  shouldReturnFocus={true}
  size="medium"
  transition="fade"
>
  <ModalHeader>
    <CloseButton
      buttonRef={[Function]}
      margin="0"
      offset="medium"
      onClick={[Function]}
      placement="end"
      size="small"
      variant="icon"
    >
      Close
    </CloseButton>
    <Heading
      border="none"
      color="inherit"
      ellipsis={false}
      level="h2"
    >
      Criterion Long Description
    </Heading>
  </ModalHeader>
  <ModalBody
    as="div"
    padding="medium"
  >
    <Text
      as="span"
      letterSpacing="normal"
      lineHeight="double"
      size="medium"
    >
      <div
        dangerouslySetInnerHTML={
          Object {
            "__html": "",
          }
        }
      />
    </Text>
  </ModalBody>
</Modal>
`;

exports[`Free-form Rubric with a custom criterion without an assessment renders the root component as expected 1`] = `
<tr
  className="rubric-criterion"
>
  <th
    className="description-header"
    scope="row"
  >
    <div
      className="description react-rubric-cell"
    >
      <Text
        as="span"
        letterSpacing="normal"
        size="small"
        weight="normal"
      >
        Description of criterion
      </Text>
    </div>
    <div
      className="long-description"
    >
      <LongDescriptionDialog
        close={[Function]}
        longDescription=""
        open={false}
      />
    </div>
  </th>
  <td
    className="ratings"
  >
    <Comments
      allowSaving={true}
      assessing={false}
      assessment={null}
      footer={null}
      savedComments={Array []}
      setComments={[Function]}
      setSaveLater={[Function]}
    />
  </td>
  <td
    className="criterion_points"
  >
    <Points
      allowExtraCredit={true}
      assessing={false}
      assessment={null}
      key="points"
      onPointChange={null}
      pointsPossible={8}
    />
  </td>
</tr>
`;

exports[`Free-form Rubric with a outcome criterion by default renders the LongDescription sub-component(s) as expected 1`] = `
<Button
  as="button"
  buttonRef={[Function]}
  cursor="pointer"
  fluidWidth={true}
  margin="0"
  onClick={[Function]}
  size="medium"
  type="button"
  variant="link"
>
  <Text
    as="span"
    letterSpacing="normal"
    size="x-small"
  >
    view longer description
  </Text>
</Button>
`;

exports[`Free-form Rubric with a outcome criterion by default renders the LongDescriptionDialog sub-component(s) as expected 1`] = `
<Modal
  constrain="window"
  contentRef={[Function]}
  defaultFocusElement={null}
  insertAt="bottom"
  label="Criterion Long Description"
  liveRegion={null}
  mountNode={null}
  onClose={[Function]}
  onDismiss={[Function]}
  onEnter={[Function]}
  onEntered={[Function]}
  onEntering={[Function]}
  onExit={[Function]}
  onExited={[Function]}
  onExiting={[Function]}
  onOpen={[Function]}
  open={false}
  shouldCloseOnDocumentClick={true}
  shouldReturnFocus={true}
  size="medium"
  transition="fade"
>
  <ModalHeader>
    <CloseButton
      buttonRef={[Function]}
      margin="0"
      offset="medium"
      onClick={[Function]}
      placement="end"
      size="small"
      variant="icon"
    >
      Close
    </CloseButton>
    <Heading
      border="none"
      color="inherit"
      ellipsis={false}
      level="h2"
    >
      Criterion Long Description
    </Heading>
  </ModalHeader>
  <ModalBody
    as="div"
    padding="medium"
  >
    <Text
      as="span"
      letterSpacing="normal"
      lineHeight="double"
      size="medium"
    >
      <div
        dangerouslySetInnerHTML={
          Object {
            "__html": "sa Sivert.",
          }
        }
      />
    </Text>
  </ModalBody>
</Modal>
`;

exports[`Free-form Rubric with a outcome criterion by default renders the OutcomeIcon sub-component(s) as expected 1`] = `
<span>
  <IconOutcomes />
   
  <ScreenReaderContent
    as="span"
  >
    This criterion is linked to a Learning Outcome
  </ScreenReaderContent>
</span>
`;

exports[`Free-form Rubric with a outcome criterion by default renders the Threshold sub-component(s) as expected 1`] = `
<Text
  as="span"
  letterSpacing="normal"
  size="x-small"
  weight="normal"
>
  threshold: 3
</Text>
`;

exports[`Free-form Rubric with a outcome criterion by default renders the root component as expected 1`] = `
<tr
  className="rubric-criterion"
>
  <th
    className="description-header"
    scope="row"
  >
    <div
      className="description react-rubric-cell"
    >
      <OutcomeIcon />
      <Text
        as="span"
        letterSpacing="normal"
        size="small"
        weight="normal"
      >
        Javel, Isak hadde ogsaa lauvet kraftig og hadde nu en Mængde Lauv av bedste Slag.
      </Text>
    </div>
    <div
      className="long-description"
    >
      <LongDescription
        showLongDescription={[Function]}
      />
      <LongDescriptionDialog
        close={[Function]}
        longDescription="sa Sivert."
        open={false}
      />
    </div>
    <Threshold
      threshold={3}
    />
  </th>
  <td
    className="ratings"
  >
    <Comments
      allowSaving={true}
      assessing={false}
      assessment={
        Object {
          "above_threshold": false,
          "comments": "I award you no points, and may God have mercy on your soul.",
          "comments_enabled": true,
          "comments_html": "I award you <b>no</b> points, and may God have mercy on your soul.",
          "criterion_id": "7_391",
          "description": "No details",
          "learning_outcome_id": "612",
          "points": Object {
            "text": null,
            "valid": true,
            "value": 0,
          },
        }
      }
      footer={null}
      savedComments={Array []}
      setComments={[Function]}
      setSaveLater={[Function]}
    />
  </td>
  <td
    className="criterion_points"
  >
    <Points
      allowExtraCredit={false}
      assessing={false}
      assessment={
        Object {
          "above_threshold": false,
          "comments": "I award you no points, and may God have mercy on your soul.",
          "comments_enabled": true,
          "comments_html": "I award you <b>no</b> points, and may God have mercy on your soul.",
          "criterion_id": "7_391",
          "description": "No details",
          "learning_outcome_id": "612",
          "points": Object {
            "text": null,
            "valid": true,
            "value": 0,
          },
        }
      }
      key="points"
      onPointChange={null}
      pointsPossible={3}
    />
  </td>
</tr>
`;

exports[`Free-form Rubric with a outcome criterion when assessing renders the LongDescription sub-component(s) as expected 1`] = `
<Button
  as="button"
  buttonRef={[Function]}
  cursor="pointer"
  fluidWidth={true}
  margin="0"
  onClick={[Function]}
  size="medium"
  type="button"
  variant="link"
>
  <Text
    as="span"
    letterSpacing="normal"
    size="x-small"
  >
    view longer description
  </Text>
</Button>
`;

exports[`Free-form Rubric with a outcome criterion when assessing renders the LongDescriptionDialog sub-component(s) as expected 1`] = `
<Modal
  constrain="window"
  contentRef={[Function]}
  defaultFocusElement={null}
  insertAt="bottom"
  label="Criterion Long Description"
  liveRegion={null}
  mountNode={null}
  onClose={[Function]}
  onDismiss={[Function]}
  onEnter={[Function]}
  onEntered={[Function]}
  onEntering={[Function]}
  onExit={[Function]}
  onExited={[Function]}
  onExiting={[Function]}
  onOpen={[Function]}
  open={false}
  shouldCloseOnDocumentClick={true}
  shouldReturnFocus={true}
  size="medium"
  transition="fade"
>
  <ModalHeader>
    <CloseButton
      buttonRef={[Function]}
      margin="0"
      offset="medium"
      onClick={[Function]}
      placement="end"
      size="small"
      variant="icon"
    >
      Close
    </CloseButton>
    <Heading
      border="none"
      color="inherit"
      ellipsis={false}
      level="h2"
    >
      Criterion Long Description
    </Heading>
  </ModalHeader>
  <ModalBody
    as="div"
    padding="medium"
  >
    <Text
      as="span"
      letterSpacing="normal"
      lineHeight="double"
      size="medium"
    >
      <div
        dangerouslySetInnerHTML={
          Object {
            "__html": "sa Sivert.",
          }
        }
      />
    </Text>
  </ModalBody>
</Modal>
`;

exports[`Free-form Rubric with a outcome criterion when assessing renders the OutcomeIcon sub-component(s) as expected 1`] = `
<span>
  <IconOutcomes />
   
  <ScreenReaderContent
    as="span"
  >
    This criterion is linked to a Learning Outcome
  </ScreenReaderContent>
</span>
`;

exports[`Free-form Rubric with a outcome criterion when assessing renders the Threshold sub-component(s) as expected 1`] = `
<Text
  as="span"
  letterSpacing="normal"
  size="x-small"
  weight="normal"
>
  threshold: 3
</Text>
`;

exports[`Free-form Rubric with a outcome criterion when assessing renders the root component as expected 1`] = `
<tr
  className="rubric-criterion"
>
  <th
    className="description-header"
    scope="row"
  >
    <div
      className="description react-rubric-cell"
    >
      <OutcomeIcon />
      <Text
        as="span"
        letterSpacing="normal"
        size="small"
        weight="normal"
      >
        Javel, Isak hadde ogsaa lauvet kraftig og hadde nu en Mængde Lauv av bedste Slag.
      </Text>
    </div>
    <div
      className="long-description"
    >
      <LongDescription
        showLongDescription={[Function]}
      />
      <LongDescriptionDialog
        close={[Function]}
        longDescription="sa Sivert."
        open={false}
      />
    </div>
    <Threshold
      threshold={3}
    />
  </th>
  <td
    className="ratings"
  >
    <Comments
      allowSaving={true}
      assessing={true}
      assessment={
        Object {
          "above_threshold": false,
          "comments": "I award you no points, and may God have mercy on your soul.",
          "comments_enabled": true,
          "comments_html": "I award you <b>no</b> points, and may God have mercy on your soul.",
          "criterion_id": "7_391",
          "description": "No details",
          "learning_outcome_id": "612",
          "points": Object {
            "text": null,
            "valid": true,
            "value": 0,
          },
        }
      }
      footer={null}
      savedComments={Array []}
      setComments={[Function]}
      setSaveLater={[Function]}
    />
  </td>
  <td
    className="criterion_points"
  >
    <Points
      allowExtraCredit={false}
      assessing={true}
      assessment={
        Object {
          "above_threshold": false,
          "comments": "I award you no points, and may God have mercy on your soul.",
          "comments_enabled": true,
          "comments_html": "I award you <b>no</b> points, and may God have mercy on your soul.",
          "criterion_id": "7_391",
          "description": "No details",
          "learning_outcome_id": "612",
          "points": Object {
            "text": null,
            "valid": true,
            "value": 0,
          },
        }
      }
      key="points"
      onPointChange={[Function]}
      pointsPossible={3}
    />
  </td>
</tr>
`;

exports[`Free-form Rubric with a outcome criterion without an assessment renders the LongDescription sub-component(s) as expected 1`] = `
<Button
  as="button"
  buttonRef={[Function]}
  cursor="pointer"
  fluidWidth={true}
  margin="0"
  onClick={[Function]}
  size="medium"
  type="button"
  variant="link"
>
  <Text
    as="span"
    letterSpacing="normal"
    size="x-small"
  >
    view longer description
  </Text>
</Button>
`;

exports[`Free-form Rubric with a outcome criterion without an assessment renders the LongDescriptionDialog sub-component(s) as expected 1`] = `
<Modal
  constrain="window"
  contentRef={[Function]}
  defaultFocusElement={null}
  insertAt="bottom"
  label="Criterion Long Description"
  liveRegion={null}
  mountNode={null}
  onClose={[Function]}
  onDismiss={[Function]}
  onEnter={[Function]}
  onEntered={[Function]}
  onEntering={[Function]}
  onExit={[Function]}
  onExited={[Function]}
  onExiting={[Function]}
  onOpen={[Function]}
  open={false}
  shouldCloseOnDocumentClick={true}
  shouldReturnFocus={true}
  size="medium"
  transition="fade"
>
  <ModalHeader>
    <CloseButton
      buttonRef={[Function]}
      margin="0"
      offset="medium"
      onClick={[Function]}
      placement="end"
      size="small"
      variant="icon"
    >
      Close
    </CloseButton>
    <Heading
      border="none"
      color="inherit"
      ellipsis={false}
      level="h2"
    >
      Criterion Long Description
    </Heading>
  </ModalHeader>
  <ModalBody
    as="div"
    padding="medium"
  >
    <Text
      as="span"
      letterSpacing="normal"
      lineHeight="double"
      size="medium"
    >
      <div
        dangerouslySetInnerHTML={
          Object {
            "__html": "sa Sivert.",
          }
        }
      />
    </Text>
  </ModalBody>
</Modal>
`;

exports[`Free-form Rubric with a outcome criterion without an assessment renders the OutcomeIcon sub-component(s) as expected 1`] = `
<span>
  <IconOutcomes />
   
  <ScreenReaderContent
    as="span"
  >
    This criterion is linked to a Learning Outcome
  </ScreenReaderContent>
</span>
`;

exports[`Free-form Rubric with a outcome criterion without an assessment renders the Threshold sub-component(s) as expected 1`] = `
<Text
  as="span"
  letterSpacing="normal"
  size="x-small"
  weight="normal"
>
  threshold: 3
</Text>
`;

exports[`Free-form Rubric with a outcome criterion without an assessment renders the root component as expected 1`] = `
<tr
  className="rubric-criterion"
>
  <th
    className="description-header"
    scope="row"
  >
    <div
      className="description react-rubric-cell"
    >
      <OutcomeIcon />
      <Text
        as="span"
        letterSpacing="normal"
        size="small"
        weight="normal"
      >
        Javel, Isak hadde ogsaa lauvet kraftig og hadde nu en Mængde Lauv av bedste Slag.
      </Text>
    </div>
    <div
      className="long-description"
    >
      <LongDescription
        showLongDescription={[Function]}
      />
      <LongDescriptionDialog
        close={[Function]}
        longDescription="sa Sivert."
        open={false}
      />
    </div>
    <Threshold
      threshold={3}
    />
  </th>
  <td
    className="ratings"
  >
    <Comments
      allowSaving={true}
      assessing={false}
      assessment={null}
      footer={null}
      savedComments={Array []}
      setComments={[Function]}
      setSaveLater={[Function]}
    />
  </td>
  <td
    className="criterion_points"
  >
    <Points
      allowExtraCredit={false}
      assessing={false}
      assessment={null}
      key="points"
      onPointChange={null}
      pointsPossible={3}
    />
  </td>
</tr>
`;

exports[`Point Rubric with a custom criterion by default renders the LongDescriptionDialog sub-component(s) as expected 1`] = `
<Modal
  constrain="window"
  contentRef={[Function]}
  defaultFocusElement={null}
  insertAt="bottom"
  label="Criterion Long Description"
  liveRegion={null}
  mountNode={null}
  onClose={[Function]}
  onDismiss={[Function]}
  onEnter={[Function]}
  onEntered={[Function]}
  onEntering={[Function]}
  onExit={[Function]}
  onExited={[Function]}
  onExiting={[Function]}
  onOpen={[Function]}
  open={false}
  shouldCloseOnDocumentClick={true}
  shouldReturnFocus={true}
  size="medium"
  transition="fade"
>
  <ModalHeader>
    <CloseButton
      buttonRef={[Function]}
      margin="0"
      offset="medium"
      onClick={[Function]}
      placement="end"
      size="small"
      variant="icon"
    >
      Close
    </CloseButton>
    <Heading
      border="none"
      color="inherit"
      ellipsis={false}
      level="h2"
    >
      Criterion Long Description
    </Heading>
  </ModalHeader>
  <ModalBody
    as="div"
    padding="medium"
  >
    <Text
      as="span"
      letterSpacing="normal"
      lineHeight="double"
      size="medium"
    >
      <div
        dangerouslySetInnerHTML={
          Object {
            "__html": "",
          }
        }
      />
    </Text>
  </ModalBody>
</Modal>
`;

exports[`Point Rubric with a custom criterion by default renders the root component as expected 1`] = `
<tr
  className="rubric-criterion"
>
  <th
    className="description-header"
    scope="row"
  >
    <div
      className="description react-rubric-cell"
    >
      <Text
        as="span"
        letterSpacing="normal"
        size="small"
        weight="normal"
      >
        Description of criterion
      </Text>
    </div>
    <div
      className="long-description"
    >
      <LongDescriptionDialog
        close={[Function]}
        longDescription=""
        open={false}
      />
    </div>
<<<<<<< HEAD
    <div
      className="assessment-comments"
    >
      <Text
        as="span"
        letterSpacing="normal"
        size="x-small"
        weight="normal"
      >
        Instructor Comments
      </Text>
      <CommentText
        assessment={
          Object {
            "comments": "i'd like to say some things",
            "comments_enabled": true,
            "criterion_id": "_1384",
            "description": "bleh",
            "id": "7_4778",
            "learning_outcome_id": null,
            "points": Object {
              "text": null,
              "valid": true,
              "value": 3.2,
            },
          }
        }
        key="comment"
        placeholder=""
        weight="light"
      />
    </div>
=======
>>>>>>> 517ae307
  </th>
  <td
    className="ratings"
  >
    <Ratings
      assessing={false}
      customRatings={Array []}
      defaultMasteryThreshold={8}
      footer={null}
      hidePoints={false}
      isSummary={false}
      onPointChange={[Function]}
      points={3.2}
      pointsPossible={8}
      selectedRatingId="7_4778"
      tiers={
        Array [
          Object {
            "criterion_id": "_1384",
            "description": "Full Marks",
            "id": "blank",
            "long_description": "",
            "points": 8,
          },
          Object {
            "criterion_id": "_1384",
            "description": "bleh",
            "id": "7_4778",
            "long_description": "blah",
            "points": 3,
          },
          Object {
            "criterion_id": "_1384",
            "description": "No Marks",
            "id": "blank_2",
            "long_description": "",
            "points": 0,
          },
        ]
      }
      useRange={false}
    />
  </td>
  <td
    className="criterion_points"
  >
    <Points
      allowExtraCredit={true}
      assessing={false}
      assessment={
        Object {
          "comments": "i'd like to say some things",
          "comments_enabled": true,
          "criterion_id": "_1384",
          "description": "bleh",
          "id": "7_4778",
          "learning_outcome_id": null,
          "points": Object {
            "text": null,
            "valid": true,
            "value": 3.2,
          },
        }
      }
      key="points"
      onPointChange={null}
      pointsPossible={8}
    />
  </td>
</tr>
`;

exports[`Point Rubric with a custom criterion when assessing renders the LongDescriptionDialog sub-component(s) as expected 1`] = `
<Modal
  constrain="window"
  contentRef={[Function]}
  defaultFocusElement={null}
  insertAt="bottom"
  label="Criterion Long Description"
  liveRegion={null}
  mountNode={null}
  onClose={[Function]}
  onDismiss={[Function]}
  onEnter={[Function]}
  onEntered={[Function]}
  onEntering={[Function]}
  onExit={[Function]}
  onExited={[Function]}
  onExiting={[Function]}
  onOpen={[Function]}
  open={false}
  shouldCloseOnDocumentClick={true}
  shouldReturnFocus={true}
  size="medium"
  transition="fade"
>
  <ModalHeader>
    <CloseButton
      buttonRef={[Function]}
      margin="0"
      offset="medium"
      onClick={[Function]}
      placement="end"
      size="small"
      variant="icon"
    >
      Close
    </CloseButton>
    <Heading
      border="none"
      color="inherit"
      ellipsis={false}
      level="h2"
    >
      Criterion Long Description
    </Heading>
  </ModalHeader>
  <ModalBody
    as="div"
    padding="medium"
  >
    <Text
      as="span"
      letterSpacing="normal"
      lineHeight="double"
      size="medium"
    >
      <div
        dangerouslySetInnerHTML={
          Object {
            "__html": "",
          }
        }
      />
    </Text>
  </ModalBody>
</Modal>
`;

exports[`Point Rubric with a custom criterion when assessing renders the root component as expected 1`] = `
<tr
  className="rubric-criterion"
>
  <th
    className="description-header"
    scope="row"
  >
    <div
      className="description react-rubric-cell"
    >
      <Text
        as="span"
        letterSpacing="normal"
        size="small"
        weight="normal"
      >
        Description of criterion
      </Text>
    </div>
    <div
      className="long-description"
    >
      <LongDescriptionDialog
        close={[Function]}
        longDescription=""
        open={false}
      />
    </div>
  </th>
  <td
    className="ratings"
  >
    <Ratings
      assessing={true}
      customRatings={Array []}
      defaultMasteryThreshold={8}
      footer={null}
      hidePoints={false}
      isSummary={false}
      onPointChange={[Function]}
      points={3.2}
      pointsPossible={8}
      selectedRatingId="7_4778"
      tiers={
        Array [
          Object {
            "criterion_id": "_1384",
            "description": "Full Marks",
            "id": "blank",
            "long_description": "",
            "points": 8,
          },
          Object {
            "criterion_id": "_1384",
            "description": "bleh",
            "id": "7_4778",
            "long_description": "blah",
            "points": 3,
          },
          Object {
            "criterion_id": "_1384",
            "description": "No Marks",
            "id": "blank_2",
            "long_description": "",
            "points": 0,
          },
        ]
      }
      useRange={false}
    />
  </td>
  <td
    className="criterion_points"
  >
    <Points
      allowExtraCredit={true}
      assessing={true}
      assessment={
        Object {
          "comments": "i'd like to say some things",
          "comments_enabled": true,
          "criterion_id": "_1384",
          "description": "bleh",
          "id": "7_4778",
          "learning_outcome_id": null,
          "points": Object {
            "text": null,
            "valid": true,
            "value": 3.2,
          },
        }
      }
      key="points"
      onPointChange={[Function]}
      pointsPossible={8}
    />
    <CommentButton
      comments="i'd like to say some things"
      description="Description of criterion"
      finalize={[Function]}
      initialize={[Function]}
      open={false}
      setComments={[Function]}
    />
  </td>
</tr>
`;

exports[`Point Rubric with a custom criterion without an assessment renders the LongDescriptionDialog sub-component(s) as expected 1`] = `
<Modal
  constrain="window"
  contentRef={[Function]}
  defaultFocusElement={null}
  insertAt="bottom"
  label="Criterion Long Description"
  liveRegion={null}
  mountNode={null}
  onClose={[Function]}
  onDismiss={[Function]}
  onEnter={[Function]}
  onEntered={[Function]}
  onEntering={[Function]}
  onExit={[Function]}
  onExited={[Function]}
  onExiting={[Function]}
  onOpen={[Function]}
  open={false}
  shouldCloseOnDocumentClick={true}
  shouldReturnFocus={true}
  size="medium"
  transition="fade"
>
  <ModalHeader>
    <CloseButton
      buttonRef={[Function]}
      margin="0"
      offset="medium"
      onClick={[Function]}
      placement="end"
      size="small"
      variant="icon"
    >
      Close
    </CloseButton>
    <Heading
      border="none"
      color="inherit"
      ellipsis={false}
      level="h2"
    >
      Criterion Long Description
    </Heading>
  </ModalHeader>
  <ModalBody
    as="div"
    padding="medium"
  >
    <Text
      as="span"
      letterSpacing="normal"
      lineHeight="double"
      size="medium"
    >
      <div
        dangerouslySetInnerHTML={
          Object {
            "__html": "",
          }
        }
      />
    </Text>
  </ModalBody>
</Modal>
`;

exports[`Point Rubric with a custom criterion without an assessment renders the root component as expected 1`] = `
<tr
  className="rubric-criterion"
>
  <th
    className="description-header"
    scope="row"
  >
    <div
      className="description react-rubric-cell"
    >
      <Text
        as="span"
        letterSpacing="normal"
        size="small"
        weight="normal"
      >
        Description of criterion
      </Text>
    </div>
    <div
      className="long-description"
    >
      <LongDescriptionDialog
        close={[Function]}
        longDescription=""
        open={false}
      />
    </div>
  </th>
  <td
    className="ratings"
  >
    <Ratings
      assessing={false}
      customRatings={Array []}
      defaultMasteryThreshold={8}
      footer={null}
      hidePoints={false}
      isSummary={false}
      onPointChange={[Function]}
      pointsPossible={8}
      tiers={
        Array [
          Object {
            "criterion_id": "_1384",
            "description": "Full Marks",
            "id": "blank",
            "long_description": "",
            "points": 8,
          },
          Object {
            "criterion_id": "_1384",
            "description": "bleh",
            "id": "7_4778",
            "long_description": "blah",
            "points": 3,
          },
          Object {
            "criterion_id": "_1384",
            "description": "No Marks",
            "id": "blank_2",
            "long_description": "",
            "points": 0,
          },
        ]
      }
      useRange={false}
    />
  </td>
  <td
    className="criterion_points"
  >
    <Points
      allowExtraCredit={true}
      assessing={false}
      assessment={null}
      key="points"
      onPointChange={null}
      pointsPossible={8}
    />
  </td>
</tr>
`;

exports[`Point Rubric with a outcome criterion by default renders the LongDescription sub-component(s) as expected 1`] = `
<Button
  as="button"
  buttonRef={[Function]}
  cursor="pointer"
  fluidWidth={true}
  margin="0"
  onClick={[Function]}
  size="medium"
  type="button"
  variant="link"
>
  <Text
    as="span"
    letterSpacing="normal"
    size="x-small"
  >
    view longer description
  </Text>
</Button>
`;

exports[`Point Rubric with a outcome criterion by default renders the LongDescriptionDialog sub-component(s) as expected 1`] = `
<Modal
  constrain="window"
  contentRef={[Function]}
  defaultFocusElement={null}
  insertAt="bottom"
  label="Criterion Long Description"
  liveRegion={null}
  mountNode={null}
  onClose={[Function]}
  onDismiss={[Function]}
  onEnter={[Function]}
  onEntered={[Function]}
  onEntering={[Function]}
  onExit={[Function]}
  onExited={[Function]}
  onExiting={[Function]}
  onOpen={[Function]}
  open={false}
  shouldCloseOnDocumentClick={true}
  shouldReturnFocus={true}
  size="medium"
  transition="fade"
>
  <ModalHeader>
    <CloseButton
      buttonRef={[Function]}
      margin="0"
      offset="medium"
      onClick={[Function]}
      placement="end"
      size="small"
      variant="icon"
    >
      Close
    </CloseButton>
    <Heading
      border="none"
      color="inherit"
      ellipsis={false}
      level="h2"
    >
      Criterion Long Description
    </Heading>
  </ModalHeader>
  <ModalBody
    as="div"
    padding="medium"
  >
    <Text
      as="span"
      letterSpacing="normal"
      lineHeight="double"
      size="medium"
    >
      <div
        dangerouslySetInnerHTML={
          Object {
            "__html": "sa Sivert.",
          }
        }
      />
    </Text>
  </ModalBody>
</Modal>
`;

exports[`Point Rubric with a outcome criterion by default renders the OutcomeIcon sub-component(s) as expected 1`] = `
<span>
  <IconOutcomes />
   
  <ScreenReaderContent
    as="span"
  >
    This criterion is linked to a Learning Outcome
  </ScreenReaderContent>
</span>
`;

exports[`Point Rubric with a outcome criterion by default renders the Threshold sub-component(s) as expected 1`] = `
<Text
  as="span"
  letterSpacing="normal"
  size="x-small"
  weight="normal"
>
  threshold: 3
</Text>
`;

exports[`Point Rubric with a outcome criterion by default renders the root component as expected 1`] = `
<tr
  className="rubric-criterion"
>
  <th
    className="description-header"
    scope="row"
  >
    <div
      className="description react-rubric-cell"
    >
      <OutcomeIcon />
      <Text
        as="span"
        letterSpacing="normal"
        size="small"
        weight="normal"
      >
        Javel, Isak hadde ogsaa lauvet kraftig og hadde nu en Mængde Lauv av bedste Slag.
      </Text>
    </div>
    <div
      className="long-description"
    >
      <LongDescription
        showLongDescription={[Function]}
      />
      <LongDescriptionDialog
        close={[Function]}
        longDescription="sa Sivert."
        open={false}
      />
    </div>
    <Threshold
      threshold={3}
    />
<<<<<<< HEAD
    <div
      className="assessment-comments"
    >
      <Text
        as="span"
        letterSpacing="normal"
        size="x-small"
        weight="normal"
      >
        Instructor Comments
      </Text>
      <CommentText
        assessment={
          Object {
            "above_threshold": false,
            "comments": "here too",
            "comments_enabled": true,
            "criterion_id": "7_391",
            "description": "Naturligvis hadde han ogsaa længe forstaat hvorfor Inger hadde.",
            "id": "7_6639",
            "learning_outcome_id": "612",
            "points": Object {
              "text": null,
              "valid": true,
              "value": 3,
            },
          }
        }
        key="comment"
        placeholder=""
        weight="light"
      />
    </div>
=======
>>>>>>> 517ae307
  </th>
  <td
    className="ratings"
  >
    <Ratings
      assessing={false}
      customRatings={Array []}
      defaultMasteryThreshold={3}
      footer={null}
      hidePoints={false}
      isSummary={false}
      onPointChange={[Function]}
      points={3}
      pointsPossible={3}
      selectedRatingId="7_6639"
      tiers={
        Array [
          Object {
            "criterion_id": "7_391",
            "description": "Naturligvis hadde han ogsaa længe forstaat hvorfor Inger hadde ordet om.",
            "id": "7_6639",
            "long_description": "",
            "points": 3,
          },
          Object {
            "criterion_id": "7_391",
            "description": "De levet tæt hos hverandre som Dyr i Skogen, de sov og spiste, det lidde saa.",
            "id": "7_194",
            "long_description": "",
            "points": 2,
          },
          Object {
            "criterion_id": "7_391",
            "description": "Et graat og rødt Uldtørklæde med Frynser var pragtfuldt paa hendes mørke Haar.",
            "id": "7_8479",
            "long_description": "",
            "points": 1,
          },
        ]
      }
      useRange={false}
    />
  </td>
  <td
    className="criterion_points"
  >
    <Points
      allowExtraCredit={false}
      assessing={false}
      assessment={
        Object {
          "above_threshold": false,
          "comments": "here too",
          "comments_enabled": true,
          "criterion_id": "7_391",
          "description": "Naturligvis hadde han ogsaa længe forstaat hvorfor Inger hadde.",
          "id": "7_6639",
          "learning_outcome_id": "612",
          "points": Object {
            "text": null,
            "valid": true,
            "value": 3,
          },
        }
      }
      key="points"
      onPointChange={null}
      pointsPossible={3}
    />
  </td>
</tr>
`;

exports[`Point Rubric with a outcome criterion when assessing renders the LongDescription sub-component(s) as expected 1`] = `
<Button
  as="button"
  buttonRef={[Function]}
  cursor="pointer"
  fluidWidth={true}
  margin="0"
  onClick={[Function]}
  size="medium"
  type="button"
  variant="link"
>
  <Text
    as="span"
    letterSpacing="normal"
    size="x-small"
  >
    view longer description
  </Text>
</Button>
`;

exports[`Point Rubric with a outcome criterion when assessing renders the LongDescriptionDialog sub-component(s) as expected 1`] = `
<Modal
  constrain="window"
  contentRef={[Function]}
  defaultFocusElement={null}
  insertAt="bottom"
  label="Criterion Long Description"
  liveRegion={null}
  mountNode={null}
  onClose={[Function]}
  onDismiss={[Function]}
  onEnter={[Function]}
  onEntered={[Function]}
  onEntering={[Function]}
  onExit={[Function]}
  onExited={[Function]}
  onExiting={[Function]}
  onOpen={[Function]}
  open={false}
  shouldCloseOnDocumentClick={true}
  shouldReturnFocus={true}
  size="medium"
  transition="fade"
>
  <ModalHeader>
    <CloseButton
      buttonRef={[Function]}
      margin="0"
      offset="medium"
      onClick={[Function]}
      placement="end"
      size="small"
      variant="icon"
    >
      Close
    </CloseButton>
    <Heading
      border="none"
      color="inherit"
      ellipsis={false}
      level="h2"
    >
      Criterion Long Description
    </Heading>
  </ModalHeader>
  <ModalBody
    as="div"
    padding="medium"
  >
    <Text
      as="span"
      letterSpacing="normal"
      lineHeight="double"
      size="medium"
    >
      <div
        dangerouslySetInnerHTML={
          Object {
            "__html": "sa Sivert.",
          }
        }
      />
    </Text>
  </ModalBody>
</Modal>
`;

exports[`Point Rubric with a outcome criterion when assessing renders the OutcomeIcon sub-component(s) as expected 1`] = `
<span>
  <IconOutcomes />
   
  <ScreenReaderContent
    as="span"
  >
    This criterion is linked to a Learning Outcome
  </ScreenReaderContent>
</span>
`;

exports[`Point Rubric with a outcome criterion when assessing renders the Threshold sub-component(s) as expected 1`] = `
<Text
  as="span"
  letterSpacing="normal"
  size="x-small"
  weight="normal"
>
  threshold: 3
</Text>
`;

exports[`Point Rubric with a outcome criterion when assessing renders the root component as expected 1`] = `
<tr
  className="rubric-criterion"
>
  <th
    className="description-header"
    scope="row"
  >
    <div
      className="description react-rubric-cell"
    >
      <OutcomeIcon />
      <Text
        as="span"
        letterSpacing="normal"
        size="small"
        weight="normal"
      >
        Javel, Isak hadde ogsaa lauvet kraftig og hadde nu en Mængde Lauv av bedste Slag.
      </Text>
    </div>
    <div
      className="long-description"
    >
      <LongDescription
        showLongDescription={[Function]}
      />
      <LongDescriptionDialog
        close={[Function]}
        longDescription="sa Sivert."
        open={false}
      />
    </div>
    <Threshold
      threshold={3}
    />
  </th>
  <td
    className="ratings"
  >
    <Ratings
      assessing={true}
      customRatings={Array []}
      defaultMasteryThreshold={3}
      footer={null}
      hidePoints={false}
      isSummary={false}
      onPointChange={[Function]}
      points={3}
      pointsPossible={3}
      selectedRatingId="7_6639"
      tiers={
        Array [
          Object {
            "criterion_id": "7_391",
            "description": "Naturligvis hadde han ogsaa længe forstaat hvorfor Inger hadde ordet om.",
            "id": "7_6639",
            "long_description": "",
            "points": 3,
          },
          Object {
            "criterion_id": "7_391",
            "description": "De levet tæt hos hverandre som Dyr i Skogen, de sov og spiste, det lidde saa.",
            "id": "7_194",
            "long_description": "",
            "points": 2,
          },
          Object {
            "criterion_id": "7_391",
            "description": "Et graat og rødt Uldtørklæde med Frynser var pragtfuldt paa hendes mørke Haar.",
            "id": "7_8479",
            "long_description": "",
            "points": 1,
          },
        ]
      }
      useRange={false}
    />
  </td>
  <td
    className="criterion_points"
  >
    <Points
      allowExtraCredit={false}
      assessing={true}
      assessment={
        Object {
          "above_threshold": false,
          "comments": "here too",
          "comments_enabled": true,
          "criterion_id": "7_391",
          "description": "Naturligvis hadde han ogsaa længe forstaat hvorfor Inger hadde.",
          "id": "7_6639",
          "learning_outcome_id": "612",
          "points": Object {
            "text": null,
            "valid": true,
            "value": 3,
          },
        }
      }
      key="points"
      onPointChange={[Function]}
      pointsPossible={3}
    />
    <CommentButton
      comments="here too"
      description="Javel, Isak hadde ogsaa lauvet kraftig og hadde nu en Mængde Lauv av bedste Slag."
      finalize={[Function]}
      initialize={[Function]}
      open={false}
      setComments={[Function]}
    />
  </td>
</tr>
`;

exports[`Point Rubric with a outcome criterion without an assessment renders the LongDescription sub-component(s) as expected 1`] = `
<Button
  as="button"
  buttonRef={[Function]}
  cursor="pointer"
  fluidWidth={true}
  margin="0"
  onClick={[Function]}
  size="medium"
  type="button"
  variant="link"
>
  <Text
    as="span"
    letterSpacing="normal"
    size="x-small"
  >
    view longer description
  </Text>
</Button>
`;

exports[`Point Rubric with a outcome criterion without an assessment renders the LongDescriptionDialog sub-component(s) as expected 1`] = `
<Modal
  constrain="window"
  contentRef={[Function]}
  defaultFocusElement={null}
  insertAt="bottom"
  label="Criterion Long Description"
  liveRegion={null}
  mountNode={null}
  onClose={[Function]}
  onDismiss={[Function]}
  onEnter={[Function]}
  onEntered={[Function]}
  onEntering={[Function]}
  onExit={[Function]}
  onExited={[Function]}
  onExiting={[Function]}
  onOpen={[Function]}
  open={false}
  shouldCloseOnDocumentClick={true}
  shouldReturnFocus={true}
  size="medium"
  transition="fade"
>
  <ModalHeader>
    <CloseButton
      buttonRef={[Function]}
      margin="0"
      offset="medium"
      onClick={[Function]}
      placement="end"
      size="small"
      variant="icon"
    >
      Close
    </CloseButton>
    <Heading
      border="none"
      color="inherit"
      ellipsis={false}
      level="h2"
    >
      Criterion Long Description
    </Heading>
  </ModalHeader>
  <ModalBody
    as="div"
    padding="medium"
  >
    <Text
      as="span"
      letterSpacing="normal"
      lineHeight="double"
      size="medium"
    >
      <div
        dangerouslySetInnerHTML={
          Object {
            "__html": "sa Sivert.",
          }
        }
      />
    </Text>
  </ModalBody>
</Modal>
`;

exports[`Point Rubric with a outcome criterion without an assessment renders the OutcomeIcon sub-component(s) as expected 1`] = `
<span>
  <IconOutcomes />
   
  <ScreenReaderContent
    as="span"
  >
    This criterion is linked to a Learning Outcome
  </ScreenReaderContent>
</span>
`;

exports[`Point Rubric with a outcome criterion without an assessment renders the Threshold sub-component(s) as expected 1`] = `
<Text
  as="span"
  letterSpacing="normal"
  size="x-small"
  weight="normal"
>
  threshold: 3
</Text>
`;

exports[`Point Rubric with a outcome criterion without an assessment renders the root component as expected 1`] = `
<tr
  className="rubric-criterion"
>
  <th
    className="description-header"
    scope="row"
  >
    <div
      className="description react-rubric-cell"
    >
      <OutcomeIcon />
      <Text
        as="span"
        letterSpacing="normal"
        size="small"
        weight="normal"
      >
        Javel, Isak hadde ogsaa lauvet kraftig og hadde nu en Mængde Lauv av bedste Slag.
      </Text>
    </div>
    <div
      className="long-description"
    >
      <LongDescription
        showLongDescription={[Function]}
      />
      <LongDescriptionDialog
        close={[Function]}
        longDescription="sa Sivert."
        open={false}
      />
    </div>
    <Threshold
      threshold={3}
    />
  </th>
  <td
    className="ratings"
  >
    <Ratings
      assessing={false}
      customRatings={Array []}
      defaultMasteryThreshold={3}
      footer={null}
      hidePoints={false}
      isSummary={false}
      onPointChange={[Function]}
      pointsPossible={3}
      tiers={
        Array [
          Object {
            "criterion_id": "7_391",
            "description": "Naturligvis hadde han ogsaa længe forstaat hvorfor Inger hadde ordet om.",
            "id": "7_6639",
            "long_description": "",
            "points": 3,
          },
          Object {
            "criterion_id": "7_391",
            "description": "De levet tæt hos hverandre som Dyr i Skogen, de sov og spiste, det lidde saa.",
            "id": "7_194",
            "long_description": "",
            "points": 2,
          },
          Object {
            "criterion_id": "7_391",
            "description": "Et graat og rødt Uldtørklæde med Frynser var pragtfuldt paa hendes mørke Haar.",
            "id": "7_8479",
            "long_description": "",
            "points": 1,
          },
        ]
      }
      useRange={false}
    />
  </td>
  <td
    className="criterion_points"
  >
    <Points
      allowExtraCredit={false}
      assessing={false}
      assessment={null}
      key="points"
      onPointChange={null}
      pointsPossible={3}
    />
  </td>
</tr>
`;<|MERGE_RESOLUTION|>--- conflicted
+++ resolved
@@ -104,13 +104,13 @@
   >
     <Comments
       allowSaving={true}
-      assessing={false}
       assessment={
         Object {
           "comments": "",
           "comments_enabled": true,
           "criterion_id": "_1384",
           "description": "No Marks",
+          "editComments": false,
           "id": "blank_2",
           "learning_outcome_id": null,
           "points": Object {
@@ -120,7 +120,9 @@
           },
         }
       }
+      editing={false}
       footer={null}
+      large={true}
       savedComments={Array []}
       setComments={[Function]}
       setSaveLater={[Function]}
@@ -138,6 +140,7 @@
           "comments_enabled": true,
           "criterion_id": "_1384",
           "description": "No Marks",
+          "editComments": false,
           "id": "blank_2",
           "learning_outcome_id": null,
           "points": Object {
@@ -257,13 +260,13 @@
   >
     <Comments
       allowSaving={true}
-      assessing={true}
       assessment={
         Object {
           "comments": "",
           "comments_enabled": true,
           "criterion_id": "_1384",
           "description": "No Marks",
+          "editComments": false,
           "id": "blank_2",
           "learning_outcome_id": null,
           "points": Object {
@@ -273,7 +276,9 @@
           },
         }
       }
+      editing={true}
       footer={null}
+      large={true}
       savedComments={Array []}
       setComments={[Function]}
       setSaveLater={[Function]}
@@ -291,6 +296,7 @@
           "comments_enabled": true,
           "criterion_id": "_1384",
           "description": "No Marks",
+          "editComments": false,
           "id": "blank_2",
           "learning_outcome_id": null,
           "points": Object {
@@ -410,9 +416,10 @@
   >
     <Comments
       allowSaving={true}
-      assessing={false}
       assessment={null}
+      editing={false}
       footer={null}
+      large={true}
       savedComments={Array []}
       setComments={[Function]}
       setSaveLater={[Function]}
@@ -587,7 +594,6 @@
   >
     <Comments
       allowSaving={true}
-      assessing={false}
       assessment={
         Object {
           "above_threshold": false,
@@ -596,6 +602,7 @@
           "comments_html": "I award you <b>no</b> points, and may God have mercy on your soul.",
           "criterion_id": "7_391",
           "description": "No details",
+          "editComments": true,
           "learning_outcome_id": "612",
           "points": Object {
             "text": null,
@@ -604,7 +611,9 @@
           },
         }
       }
+      editing={false}
       footer={null}
+      large={true}
       savedComments={Array []}
       setComments={[Function]}
       setSaveLater={[Function]}
@@ -624,6 +633,7 @@
           "comments_html": "I award you <b>no</b> points, and may God have mercy on your soul.",
           "criterion_id": "7_391",
           "description": "No details",
+          "editComments": true,
           "learning_outcome_id": "612",
           "points": Object {
             "text": null,
@@ -794,7 +804,6 @@
   >
     <Comments
       allowSaving={true}
-      assessing={true}
       assessment={
         Object {
           "above_threshold": false,
@@ -803,6 +812,7 @@
           "comments_html": "I award you <b>no</b> points, and may God have mercy on your soul.",
           "criterion_id": "7_391",
           "description": "No details",
+          "editComments": true,
           "learning_outcome_id": "612",
           "points": Object {
             "text": null,
@@ -811,7 +821,9 @@
           },
         }
       }
+      editing={true}
       footer={null}
+      large={true}
       savedComments={Array []}
       setComments={[Function]}
       setSaveLater={[Function]}
@@ -831,6 +843,7 @@
           "comments_html": "I award you <b>no</b> points, and may God have mercy on your soul.",
           "criterion_id": "7_391",
           "description": "No details",
+          "editComments": true,
           "learning_outcome_id": "612",
           "points": Object {
             "text": null,
@@ -1001,9 +1014,10 @@
   >
     <Comments
       allowSaving={true}
-      assessing={false}
       assessment={null}
+      editing={false}
       footer={null}
+      large={true}
       savedComments={Array []}
       setComments={[Function]}
       setSaveLater={[Function]}
@@ -1120,41 +1134,6 @@
         open={false}
       />
     </div>
-<<<<<<< HEAD
-    <div
-      className="assessment-comments"
-    >
-      <Text
-        as="span"
-        letterSpacing="normal"
-        size="x-small"
-        weight="normal"
-      >
-        Instructor Comments
-      </Text>
-      <CommentText
-        assessment={
-          Object {
-            "comments": "i'd like to say some things",
-            "comments_enabled": true,
-            "criterion_id": "_1384",
-            "description": "bleh",
-            "id": "7_4778",
-            "learning_outcome_id": null,
-            "points": Object {
-              "text": null,
-              "valid": true,
-              "value": 3.2,
-            },
-          }
-        }
-        key="comment"
-        placeholder=""
-        weight="light"
-      />
-    </div>
-=======
->>>>>>> 517ae307
   </th>
   <td
     className="ratings"
@@ -1163,7 +1142,33 @@
       assessing={false}
       customRatings={Array []}
       defaultMasteryThreshold={8}
-      footer={null}
+      footer={
+        <Comments
+          allowSaving={true}
+          assessment={
+            Object {
+              "comments": "i'd like to say some things",
+              "comments_enabled": true,
+              "criterion_id": "_1384",
+              "description": "bleh",
+              "editComments": true,
+              "id": "7_4778",
+              "learning_outcome_id": null,
+              "points": Object {
+                "text": null,
+                "valid": true,
+                "value": 3.2,
+              },
+            }
+          }
+          editing={false}
+          footer={null}
+          large={false}
+          savedComments={Array []}
+          setComments={[Function]}
+          setSaveLater={[Function]}
+        />
+      }
       hidePoints={false}
       isSummary={false}
       onPointChange={[Function]}
@@ -1210,6 +1215,7 @@
           "comments_enabled": true,
           "criterion_id": "_1384",
           "description": "bleh",
+          "editComments": true,
           "id": "7_4778",
           "learning_outcome_id": null,
           "points": Object {
@@ -1331,7 +1337,33 @@
       assessing={true}
       customRatings={Array []}
       defaultMasteryThreshold={8}
-      footer={null}
+      footer={
+        <Comments
+          allowSaving={true}
+          assessment={
+            Object {
+              "comments": "i'd like to say some things",
+              "comments_enabled": true,
+              "criterion_id": "_1384",
+              "description": "bleh",
+              "editComments": true,
+              "id": "7_4778",
+              "learning_outcome_id": null,
+              "points": Object {
+                "text": null,
+                "valid": true,
+                "value": 3.2,
+              },
+            }
+          }
+          editing={true}
+          footer={null}
+          large={false}
+          savedComments={Array []}
+          setComments={[Function]}
+          setSaveLater={[Function]}
+        />
+      }
       hidePoints={false}
       isSummary={false}
       onPointChange={[Function]}
@@ -1378,6 +1410,7 @@
           "comments_enabled": true,
           "criterion_id": "_1384",
           "description": "bleh",
+          "editComments": true,
           "id": "7_4778",
           "learning_outcome_id": null,
           "points": Object {
@@ -1390,14 +1423,6 @@
       key="points"
       onPointChange={[Function]}
       pointsPossible={8}
-    />
-    <CommentButton
-      comments="i'd like to say some things"
-      description="Description of criterion"
-      finalize={[Function]}
-      initialize={[Function]}
-      open={false}
-      setComments={[Function]}
     />
   </td>
 </tr>
@@ -1703,42 +1728,6 @@
     <Threshold
       threshold={3}
     />
-<<<<<<< HEAD
-    <div
-      className="assessment-comments"
-    >
-      <Text
-        as="span"
-        letterSpacing="normal"
-        size="x-small"
-        weight="normal"
-      >
-        Instructor Comments
-      </Text>
-      <CommentText
-        assessment={
-          Object {
-            "above_threshold": false,
-            "comments": "here too",
-            "comments_enabled": true,
-            "criterion_id": "7_391",
-            "description": "Naturligvis hadde han ogsaa længe forstaat hvorfor Inger hadde.",
-            "id": "7_6639",
-            "learning_outcome_id": "612",
-            "points": Object {
-              "text": null,
-              "valid": true,
-              "value": 3,
-            },
-          }
-        }
-        key="comment"
-        placeholder=""
-        weight="light"
-      />
-    </div>
-=======
->>>>>>> 517ae307
   </th>
   <td
     className="ratings"
@@ -1747,7 +1736,34 @@
       assessing={false}
       customRatings={Array []}
       defaultMasteryThreshold={3}
-      footer={null}
+      footer={
+        <Comments
+          allowSaving={true}
+          assessment={
+            Object {
+              "above_threshold": false,
+              "comments": "here too",
+              "comments_enabled": true,
+              "criterion_id": "7_391",
+              "description": "Naturligvis hadde han ogsaa længe forstaat hvorfor Inger hadde.",
+              "editComments": true,
+              "id": "7_6639",
+              "learning_outcome_id": "612",
+              "points": Object {
+                "text": null,
+                "valid": true,
+                "value": 3,
+              },
+            }
+          }
+          editing={false}
+          footer={null}
+          large={false}
+          savedComments={Array []}
+          setComments={[Function]}
+          setSaveLater={[Function]}
+        />
+      }
       hidePoints={false}
       isSummary={false}
       onPointChange={[Function]}
@@ -1795,6 +1811,7 @@
           "comments_enabled": true,
           "criterion_id": "7_391",
           "description": "Naturligvis hadde han ogsaa længe forstaat hvorfor Inger hadde.",
+          "editComments": true,
           "id": "7_6639",
           "learning_outcome_id": "612",
           "points": Object {
@@ -1968,7 +1985,34 @@
       assessing={true}
       customRatings={Array []}
       defaultMasteryThreshold={3}
-      footer={null}
+      footer={
+        <Comments
+          allowSaving={true}
+          assessment={
+            Object {
+              "above_threshold": false,
+              "comments": "here too",
+              "comments_enabled": true,
+              "criterion_id": "7_391",
+              "description": "Naturligvis hadde han ogsaa længe forstaat hvorfor Inger hadde.",
+              "editComments": true,
+              "id": "7_6639",
+              "learning_outcome_id": "612",
+              "points": Object {
+                "text": null,
+                "valid": true,
+                "value": 3,
+              },
+            }
+          }
+          editing={true}
+          footer={null}
+          large={false}
+          savedComments={Array []}
+          setComments={[Function]}
+          setSaveLater={[Function]}
+        />
+      }
       hidePoints={false}
       isSummary={false}
       onPointChange={[Function]}
@@ -2016,6 +2060,7 @@
           "comments_enabled": true,
           "criterion_id": "7_391",
           "description": "Naturligvis hadde han ogsaa længe forstaat hvorfor Inger hadde.",
+          "editComments": true,
           "id": "7_6639",
           "learning_outcome_id": "612",
           "points": Object {
@@ -2028,14 +2073,6 @@
       key="points"
       onPointChange={[Function]}
       pointsPossible={3}
-    />
-    <CommentButton
-      comments="here too"
-      description="Javel, Isak hadde ogsaa lauvet kraftig og hadde nu en Mængde Lauv av bedste Slag."
-      finalize={[Function]}
-      initialize={[Function]}
-      open={false}
-      setComments={[Function]}
     />
   </td>
 </tr>
