/*
 * Copyright (C) 2018 - present Instructure, Inc.
 *
 * This file is part of Canvas.
 *
 * Canvas is free software: you can redistribute it and/or modify it under
 * the terms of the GNU Affero General Public License as published by the Free
 * Software Foundation, version 3 of the License.
 *
 * Canvas is distributed in the hope that it will be useful, but WITHOUT ANY
 * WARRANTY; without even the implied warranty of MERCHANTABILITY or FITNESS FOR
 * A PARTICULAR PURPOSE. See the GNU Affero General Public License for more
 * details.
 *
 * You should have received a copy of the GNU Affero General Public License along
 * with this program. If not, see <http://www.gnu.org/licenses/>.
 */

import React, {Component} from 'react'
import {bool, instanceOf, oneOf, number, shape, string} from 'prop-types'
import ScreenReaderContent from '@instructure/ui-core/lib/components/ScreenReaderContent'
import I18n from 'i18n!gradebook'
import CompleteIncompleteGradeInput from './CompleteIncompleteGradeInput'
import GradingSchemeGradeInput from './GradingSchemeGradeInput'
import TextGradeInput from './TextGradeInput'

const CLASSNAME_FOR_ENTER_GRADES_AS = {
  gradingScheme: 'Grid__AssignmentRowCell__GradingSchemeInput',
  passFail: 'Grid__AssignmentRowCell__CompleteIncompleteInput',
  percent: 'Grid__AssignmentRowCell__PercentInput',
  points: 'Grid__AssignmentRowCell__PointsInput'
}

function inputComponentFor(enterGradesAs) {
  switch(enterGradesAs) {
    case 'gradingScheme': {
      return GradingSchemeGradeInput
    }
    case 'passFail': {
      return CompleteIncompleteGradeInput
    }
    default: {
      return TextGradeInput
    }
  }
}

export default class GradeInput extends Component {
  static propTypes = {
    assignment: shape({
      pointsPossible: number
    }).isRequired,
    disabled: bool,
    enterGradesAs: oneOf(['gradingScheme', 'passFail', 'percent', 'points']).isRequired,
    gradingScheme: instanceOf(Array),
    pendingGradeInfo: shape({
      excused: bool.isRequired,
      grade: string,
      valid: bool.isRequired
    }),
    submission: shape({
      enteredGrade: string,
      enteredScore: number,
      excused: bool.isRequired
    }).isRequired
  }

  static defaultProps = {
    disabled: false,
    gradingScheme: null,
    pendingGradeInfo: null
  }

  constructor(props) {
    super(props)

    this.bindGradeInput = ref => {
      this.gradeInput = ref
    }

    this.handleKeyDown = this.handleKeyDown.bind(this)
  }

  get gradeInfo() {
    return this.gradeInput.gradeInfo
  }

  focus() {
    this.gradeInput.focus()
  }

<<<<<<< HEAD
  hasGradeChanged() {
    const {assignment, enterGradesAs, gradingScheme, submission} = this.props
    const formattedGrade = formatGrade(submission, assignment, gradingScheme, enterGradesAs)

    if (formattedGrade === this.state.grade.trim()) {
      return false
    }

    const inputData = getGradingData(this.state.grade, this.props)
    if (inputData.excused !== this.props.submission.excused) {
      return true
    }

    if (inputData.enteredAs === 'gradingScheme') {
      /*
       * When the value given is a grading scheme key, it must be compared to
       * the grade on the submission instead of the score. This avoids updating
       * the grade when the stored score and interpreted score differ and the
       * input value was not changed.
       *
       * To avoid updating the grade in cases where the stored grade is of a
       * different type but otherwise equivalent, get the grading data for the
       * stored grade and compare it to the grading data from the input.
       */
      const submissionData = getGradingData(this.props.submission.enteredGrade, this.props)
      return submissionData.grade !== inputData.grade
    }

    return this.props.submission.enteredScore !== inputData.score
=======
  handleKeyDown(event) {
    return this.gradeInput.handleKeyDown(event)
>>>>>>> 01c9fe11
  }

  hasGradeChanged() {
    return this.gradeInput.hasGradeChanged()
  }

  render() {
    const className = CLASSNAME_FOR_ENTER_GRADES_AS[this.props.enterGradesAs]

    const messages = []
    if (this.props.pendingGradeInfo && !this.props.pendingGradeInfo.valid) {
      messages.push({type: 'error', text: I18n.t('This grade is invalid')})
    }

    const InputComponent = inputComponentFor(this.props.enterGradesAs)

    return (
      <div className={className}>
        <InputComponent
          {...this.props}
          label={<ScreenReaderContent>{I18n.t('Grade')}</ScreenReaderContent>}
          messages={messages}
          ref={this.bindGradeInput}
        />
      </div>
    )
  }
}<|MERGE_RESOLUTION|>--- conflicted
+++ resolved
@@ -89,40 +89,8 @@
     this.gradeInput.focus()
   }
 
-<<<<<<< HEAD
-  hasGradeChanged() {
-    const {assignment, enterGradesAs, gradingScheme, submission} = this.props
-    const formattedGrade = formatGrade(submission, assignment, gradingScheme, enterGradesAs)
-
-    if (formattedGrade === this.state.grade.trim()) {
-      return false
-    }
-
-    const inputData = getGradingData(this.state.grade, this.props)
-    if (inputData.excused !== this.props.submission.excused) {
-      return true
-    }
-
-    if (inputData.enteredAs === 'gradingScheme') {
-      /*
-       * When the value given is a grading scheme key, it must be compared to
-       * the grade on the submission instead of the score. This avoids updating
-       * the grade when the stored score and interpreted score differ and the
-       * input value was not changed.
-       *
-       * To avoid updating the grade in cases where the stored grade is of a
-       * different type but otherwise equivalent, get the grading data for the
-       * stored grade and compare it to the grading data from the input.
-       */
-      const submissionData = getGradingData(this.props.submission.enteredGrade, this.props)
-      return submissionData.grade !== inputData.grade
-    }
-
-    return this.props.submission.enteredScore !== inputData.score
-=======
   handleKeyDown(event) {
     return this.gradeInput.handleKeyDown(event)
->>>>>>> 01c9fe11
   }
 
   hasGradeChanged() {
