/*
 * Copyright (C) 2018 - present Instructure, Inc.
 *
 * This file is part of Canvas.
 *
 * Canvas is free software: you can redistribute it and/or modify it under
 * the terms of the GNU Affero General Public License as published by the Free
 * Software Foundation, version 3 of the License.
 *
 * Canvas is distributed in the hope that it will be useful, but WITHOUT ANY
 * WARRANTY; without even the implied warranty of MERCHANTABILITY or FITNESS FOR
 * A PARTICULAR PURPOSE. See the GNU Affero General Public License for more
 * details.
 *
 * You should have received a copy of the GNU Affero General Public License along
 * with this program. If not, see <http://www.gnu.org/licenses/>.
 */

import 'setWebpackCdnHost'
import 'jquery.instructure_jquery_patches' // this needs to be before anything else that requires jQuery
import './appBootstrap'

// true modules that we use in this file
import $ from 'jquery'
import ready from '@instructure/ready'
import Backbone from 'Backbone'
import splitAssetString from 'compiled/str/splitAssetString'
import mathml from 'mathml'
import preventDefault from 'compiled/fn/preventDefault'
import loadBundle from 'bundles-generated'

// these are all things that either define global $.whatever or $.fn.blah
// methods or set something up that other code expects to exist at runtime.
// so they have to be ran before any other app code runs.
import 'translations/_core_en'
import 'jquery.ajaxJSON'
import 'jquery.instructure_forms'
import 'ajax_errors'
import 'compiled/behaviors/activate'
import 'compiled/behaviors/tooltip'

// This is because most pages use this and by having it all in it's own chunk it makes webpack
// split out a ton of stuff (like @instructure/ui-view) into multiple chunks because its chunking
// algorithm decides that because that chunk would either be too small or it would cause more than
// our maxAsyncRequests it should concat it into mutlple parents.
require.include('./bundles/navigation_header')

if (!window.bundles) window.bundles = []
window.bundles.push = loadBundle
// process any queued ones
window.bundles.forEach(loadBundle)

if (ENV.csp)
  // eslint-disable-next-line promise/catch-or-return
  import('./account_settings/alert_enforcement').then(({default: setupCSP}) =>
    setupCSP(window.document)
  )
if (ENV.INCOMPLETE_REGISTRATION) import('compiled/registration/incompleteRegistrationWarning')
if (ENV.badge_counts) import('compiled/badge_counts')

$('html').removeClass('scripts-not-loaded')

$('.help_dialog_trigger').click(event => {
  event.preventDefault()
  // eslint-disable-next-line promise/catch-or-return
  import('compiled/helpDialog').then(({default: helpDialog}) => helpDialog.open())
})

// Backbone routes
$('body').on(
  'click',
  '[data-pushstate]',
  preventDefault(function() {
    Backbone.history.navigate($(this).attr('href'), true)
  })
)

if (
  window.ENV.NEW_USER_TUTORIALS &&
  window.ENV.NEW_USER_TUTORIALS.is_enabled &&
  window.ENV.context_asset_string &&
  splitAssetString(window.ENV.context_asset_string)[0] === 'courses'
) {
  // eslint-disable-next-line promise/catch-or-return
  import('./new_user_tutorial/initializeNewUserTutorials').then(
    ({default: initializeNewUserTutorials}) => {
      initializeNewUserTutorials()
    }
  )
}

;(window.requestIdleCallback || window.setTimeout)(() => {
  import('./runOnEveryPageButDontBlockAnythingElse')
})

ready(() => {
  ;(window.deferredBundles || []).forEach(loadBundle)

  if (!ENV.FEATURES.new_math_equation_handling) {
    // This is in a setTimeout to have it run on the next time through the event loop
    // so that the code that actually renders the user_content runs first,
    // because it has to be rendered before we can check if isMathMLOnPage
    setTimeout(() => {
<<<<<<< HEAD
      if (mathml.isMathMLOnPage()) mathml.loadMathJax(undefined)
=======
      if (mathml.isMathOnPage()) mathml.loadMathJax(undefined)
>>>>>>> 5bccbd5e
    }, 5)
    return
  }

  // This is in a setTimeout to have it run on the next time through the event loop
  // so that the code that actually renders the user_content runs first,
  // because it has to be rendered before we can check if isMathOnPage
  setTimeout(() => {
    window.dispatchEvent(
      new CustomEvent(mathml.processNewMathEventName, {
        detail: {target: document.body}
      })
    )
  }, 0)

  const observer = new MutationObserver((mutationList, _observer) => {
    for (let m = 0; m < mutationList.length; ++m) {
      if (mutationList[m]?.addedNodes?.length) {
        const addedNodes = mutationList[m].addedNodes
        for (let n = 0; n < addedNodes.length; ++n) {
          const node = addedNodes[n]
          if (node.nodeType !== Node.ELEMENT_NODE) continue
          const processNewMathEvent = new CustomEvent(mathml.processNewMathEventName, {
            detail: {target: node}
          })
          window.dispatchEvent(processNewMathEvent)
        }
      }
    }
  })

  observer.observe(document.body, {
    childList: true,
    subtree: true
  })
})<|MERGE_RESOLUTION|>--- conflicted
+++ resolved
@@ -101,11 +101,7 @@
     // so that the code that actually renders the user_content runs first,
     // because it has to be rendered before we can check if isMathMLOnPage
     setTimeout(() => {
-<<<<<<< HEAD
-      if (mathml.isMathMLOnPage()) mathml.loadMathJax(undefined)
-=======
       if (mathml.isMathOnPage()) mathml.loadMathJax(undefined)
->>>>>>> 5bccbd5e
     }, 5)
     return
   }
