--- conflicted
+++ resolved
@@ -113,11 +113,7 @@
     // so that the code that actually renders the user_content runs first,
     // because it has to be rendered before we can check if isMathMLOnPage
     setTimeout(() => {
-<<<<<<< HEAD
-      if (mathml.isMathMLOnPage()) mathml.loadMathJax(undefined)
-=======
       if (mathml.isMathOnPage()) mathml.loadMathJax(undefined)
->>>>>>> 4afd4784
     }, 5)
     return
   }
