--- conflicted
+++ resolved
@@ -233,11 +233,7 @@
                         <div className="StudentContextTray-Header__Actions">
                           <Button
                             ref={ (b) => this.messageStudentsButton = b }
-<<<<<<< HEAD
-                            variant="link" size="small"
-=======
                             variant="icon" size="small"
->>>>>>> 208317d9
                             onClick={this.handleMessageButtonClick}
                           >
                             <ScreenReaderContent>
