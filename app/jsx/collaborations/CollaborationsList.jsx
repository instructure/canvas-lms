define([
  'react',
  './Collaboration',
  '../shared/load-more',
  './store/store'
], (React, Collaboration, LoadMore, {dispatch}) => {
  class CollaborationsList extends React.Component {

    constructor (props) {
      super(props);
      this.loadMoreCollaborations = this.loadMoreCollaborations.bind(this);
    }

    loadMoreCollaborations () {
      React.findDOMNode(this.refs[`collaboration-${this.props.collaborationsState.list.length - 1}`]).focus();
      dispatch(this.props.getCollaborations(this.props.collaborationsState.nextPage));
    }

    render () {
      return (
        <div className='CollaborationsList'>
          <LoadMore
            isLoading={this.props.collaborationsState.listCollaborationsPending}
            hasMore={!!this.props.collaborationsState.nextPage}
            loadMore={this.loadMoreCollaborations} >
            {this.props.collaborationsState.list.map((c, index) => (
              <Collaboration ref={`collaboration-${index}`} key={c.id} collaboration={c} deleteCollaboration={this.props.deleteCollaboration} openModal={this.props.openModal} />
            ))}
          </LoadMore>
        </div>
      )
    }
  };

  CollaborationsList.propTypes = {
    collaborationsState: React.PropTypes.object.isRequired,
    deleteCollaboration: React.PropTypes.func.isRequired,
    getCollaborations: React.PropTypes.func.isRequired,
<<<<<<< HEAD
    openModal: React.PropTypes.func
=======
>>>>>>> b6435f77
  };

  return CollaborationsList;
})<|MERGE_RESOLUTION|>--- conflicted
+++ resolved
@@ -24,7 +24,7 @@
             hasMore={!!this.props.collaborationsState.nextPage}
             loadMore={this.loadMoreCollaborations} >
             {this.props.collaborationsState.list.map((c, index) => (
-              <Collaboration ref={`collaboration-${index}`} key={c.id} collaboration={c} deleteCollaboration={this.props.deleteCollaboration} openModal={this.props.openModal} />
+              <Collaboration ref={`collaboration-${index}`} key={c.id} collaboration={c} deleteCollaboration={this.props.deleteCollaboration} />
             ))}
           </LoadMore>
         </div>
@@ -36,10 +36,6 @@
     collaborationsState: React.PropTypes.object.isRequired,
     deleteCollaboration: React.PropTypes.func.isRequired,
     getCollaborations: React.PropTypes.func.isRequired,
-<<<<<<< HEAD
-    openModal: React.PropTypes.func
-=======
->>>>>>> b6435f77
   };
 
   return CollaborationsList;
