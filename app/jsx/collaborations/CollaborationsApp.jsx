--- conflicted
+++ resolved
@@ -28,15 +28,6 @@
 
       return (
         <div className='CollaborationsApp'>
-<<<<<<< HEAD
-          <CollaborationsNavigation
-            ltiCollaborators={this.props.applicationState.ltiCollaborators}
-            onItemClicked={this.openModal} />
-
-          {list.length
-            ? <CollaborationsList collaborationsState={this.props.applicationState.listCollaborations} getCollaborations={this.props.actions.getCollaborations} deleteCollaboration={this.props.actions.deleteCollaboration} openModal={this.openModal} />
-            : <GettingStartedCollaborations ltiCollaborators={this.props.applicationState.ltiCollaborators}/>
-=======
           {isLoading
             ? <LoadingSpinner />
             : <div>
@@ -48,7 +39,6 @@
                   : <GettingStartedCollaborations ltiCollaborators={this.props.applicationState.ltiCollaborators}/>
                 }
               </div>
->>>>>>> 7bb82738
           }
         </div>
       );
