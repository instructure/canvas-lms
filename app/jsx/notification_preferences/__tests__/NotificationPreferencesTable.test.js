--- conflicted
+++ resolved
@@ -47,14 +47,10 @@
     }
 
     const {getByTestId, queryByText} = render(
-<<<<<<< HEAD
-      <NotificationPreferencesTable preferences={mockedNotificationPreferences()} />
-=======
       <NotificationPreferencesTable
         preferences={mockedNotificationPreferences()}
         updatePreference={jest.fn()}
       />
->>>>>>> c727486b
     )
 
     const gradingCategory = getByTestId('grading')
@@ -64,14 +60,10 @@
 
   it('renders the send scores toggle if the env var is set', () => {
     const {getByTestId, getByText} = render(
-<<<<<<< HEAD
-      <NotificationPreferencesTable preferences={mockedNotificationPreferences()} />
-=======
       <NotificationPreferencesTable
         preferences={mockedNotificationPreferences()}
         updatePreference={jest.fn()}
       />
->>>>>>> c727486b
     )
 
     const gradingCategory = getByTestId('grading')
