--- conflicted
+++ resolved
@@ -66,12 +66,8 @@
     getFormValue(FORM_IDS.RESTRICT_PAST) === 'true'
   )
 
-<<<<<<< HEAD
-  const formatDate = date => tz.format(date, 'date.formats.full')
-=======
   const datesInteraction = () =>
     canManage && selectedApplicabilityValue === 'course' ? 'enabled' : 'disabled'
->>>>>>> 5bd3ac75
 
   const formatDate = date => tz.format(date, 'date.formats.full')
 
