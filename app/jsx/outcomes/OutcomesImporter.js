/*
 * Copyright (C) 2018 - present Instructure, Inc.
 *
 * This file is part of Canvas.
 *
 * Canvas is free software: you can redistribute it and/or modify it under
 * the terms of the GNU Affero General Public License as published by the Free
 * Software Foundation, version 3 of the License.
 *
 * Canvas is distributed in the hope that it will be useful, but WITHOUT ANY
 * WARRANTY; without even the implied warranty of MERCHANTABILITY or FITNESS FOR
 * A PARTICULAR PURPOSE. See the GNU Affero General Public License for more
 * details.
 *
 * You should have received a copy of the GNU Affero General Public License along
 * with this program. If not, see <http://www.gnu.org/licenses/>.
 */

import React, {Component} from 'react'
import PropTypes from 'prop-types'
import ReactDOM from 'react-dom'
import I18n from 'i18n!outcomes'
import Spinner from '@instructure/ui-core/lib/components/Spinner'
import Heading from '@instructure/ui-core/lib/components/Heading'
import Text from '@instructure/ui-core/lib/components/Text'
import { showFlashAlert } from '../shared/FlashAlert'
import * as apiClient from './apiClient'

export function showOutcomesImporterIfInProgress (props, userId) {
  return apiClient.queryImportStatus(props.contextUrlRoot, 'latest').
    then((response) => {
      if (response.status === 200 && response.data.workflow_state === 'importing') {
        const importId = response.data.id
        const invokedImport = userId === response.data.user.id
        ReactDOM.render(<OutcomesImporter {...props} importId={importId} invokedImport={invokedImport} />, props.mount)
      }
    }).
    catch(() => {
    })
}

export function showOutcomesImporter (props) {
  ReactDOM.render(<OutcomesImporter {...props} invokedImport/>, props.mount)
}

export default class OutcomesImporter extends Component {
  static propTypes = {
    mount: PropTypes.instanceOf(Element).isRequired,
    disableOutcomeViews: PropTypes.func.isRequired,
    resetOutcomeViews: PropTypes.func.isRequired,
    file: PropTypes.instanceOf(File),
    importId: PropTypes.string,
    contextUrlRoot: PropTypes.string.isRequired,
    invokedImport: PropTypes.bool.isRequired
  }

  static defaultProps = {
    file: null,
    importId: null
  }

  componentDidMount () {
    this.beginUpload()
  }

  pollImportStatus (importId) {
    const pollStatus = setInterval(() => {
      apiClient.queryImportStatus(this.props.contextUrlRoot, importId).
        then((response) => {
          const workflowState = response.data.workflow_state
          if (workflowState === 'succeeded' || workflowState === 'failed') {
            this.completeUpload(response.data.processing_errors.length)
            clearInterval(pollStatus)
          }
        })
    }, 1000)
  }

  beginUpload () {
<<<<<<< HEAD
    const {disableOutcomeViews, contextUrlRoot, file, importId} = this.props
=======
    const {disableOutcomeViews, resetOutcomeViews, contextUrlRoot, file, importId} = this.props
>>>>>>> a0eb23ce
    disableOutcomeViews()
    if (file !== null) {
      apiClient.createImport(contextUrlRoot, file).
        then((resp) => this.pollImportStatus(resp.data.id)).
        catch(() => {
          showFlashAlert({type: 'error', message: I18n.t('There was an error uploading your file. Please try again.')})
<<<<<<< HEAD
=======
          resetOutcomeViews()
>>>>>>> a0eb23ce
        })
    } else if (importId !== null) {
      this.pollImportStatus(importId)
    }
  }

  completeUpload (count) {
    const {mount, resetOutcomeViews, invokedImport} = this.props
    if (mount) ReactDOM.unmountComponentAtNode(mount)
    resetOutcomeViews()
    if (!invokedImport) {
      return
    }
    if (count > 0) {
      const wereErrors = I18n.t({one: "was an error", other: "were errors"}, {count})
      showFlashAlert({ type: 'error', message: I18n.t('There %{wereErrors} with your import, please examine your file and attempt the upload again. Check your email for more details.', {wereErrors}) })
    } else {
      showFlashAlert({ type: 'success', message: I18n.t('Your outcomes were successfully imported.') })
    }
  }

  render () {
    const {invokedImport} = this.props
    const styles = {
      'textAlign': 'center',
      'marginTop': '3rem'
    }
    return (
      <div style={styles}>
        <Spinner
          title = {I18n.t('importing outcomes')}
          size = 'large'
        />
        <Heading level='h4'>
          {invokedImport && I18n.t("Please wait as we upload and process your file.")}
          {!invokedImport && I18n.t("An outcome import is currently in progress.")}
        </Heading>
        <Text fontStyle='italic'>
          {invokedImport && I18n.t("It's ok to leave this page, we'll email you when the import is done.")}
        </Text>
      </div>
    )
  }
}<|MERGE_RESOLUTION|>--- conflicted
+++ resolved
@@ -77,21 +77,14 @@
   }
 
   beginUpload () {
-<<<<<<< HEAD
-    const {disableOutcomeViews, contextUrlRoot, file, importId} = this.props
-=======
     const {disableOutcomeViews, resetOutcomeViews, contextUrlRoot, file, importId} = this.props
->>>>>>> a0eb23ce
     disableOutcomeViews()
     if (file !== null) {
       apiClient.createImport(contextUrlRoot, file).
         then((resp) => this.pollImportStatus(resp.data.id)).
         catch(() => {
           showFlashAlert({type: 'error', message: I18n.t('There was an error uploading your file. Please try again.')})
-<<<<<<< HEAD
-=======
           resetOutcomeViews()
->>>>>>> a0eb23ce
         })
     } else if (importId !== null) {
       this.pollImportStatus(importId)
