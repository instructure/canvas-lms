define([
  'bower/reflux/dist/reflux',
<<<<<<< HEAD
  'jquery'
], function (Reflux, $) {
  var SAVE_COLUMN_SIZE_URL = ENV.GRADEBOOK_OPTIONS.gradebook_column_size_settings_url;
=======
  'jquery',
  'jsx/gradebook/grid/constants'
], function (Reflux, $, GradebookConstants) {
  var SAVE_COLUMN_SIZE_URL = GradebookConstants.gradebook_column_size_settings_url;
>>>>>>> d02c1dcf

  var SettingsActions = Reflux.createActions([
    'resize',
    'saveColumnSize'
  ]);

  SettingsActions.saveColumnSize.preEmit = (newColumnWidth, dataKey) => {
    $.ajaxJSON(SAVE_COLUMN_SIZE_URL, 'POST', {
      column_id: dataKey,
      column_size: newColumnWidth
    });
  };

  return SettingsActions;
});<|MERGE_RESOLUTION|>--- conflicted
+++ resolved
@@ -1,15 +1,9 @@
 define([
   'bower/reflux/dist/reflux',
-<<<<<<< HEAD
-  'jquery'
-], function (Reflux, $) {
-  var SAVE_COLUMN_SIZE_URL = ENV.GRADEBOOK_OPTIONS.gradebook_column_size_settings_url;
-=======
   'jquery',
   'jsx/gradebook/grid/constants'
 ], function (Reflux, $, GradebookConstants) {
   var SAVE_COLUMN_SIZE_URL = GradebookConstants.gradebook_column_size_settings_url;
->>>>>>> d02c1dcf
 
   var SettingsActions = Reflux.createActions([
     'resize',
