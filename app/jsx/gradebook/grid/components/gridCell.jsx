--- conflicted
+++ resolved
@@ -6,11 +6,6 @@
 ], function (React, _, AssignmentGradeCell) {
 
   var GRADEBOOK_CELL_CLASS = 'gradebook-cell',
-<<<<<<< HEAD
-        ACTIVE_CLASS = ' active',
-        LATE_CLASS = ' late',
-        RESUBMIITED_CLASS = ' resubmitted';
-=======
       ACTIVE_CLASS = ' active',
       LATE_CLASS = ' late',
       RESUBMIITED_CLASS = ' resubmitted',
@@ -21,7 +16,6 @@
         'points',
         'gpa_scale',
       ];
->>>>>>> d02c1dcf
 
   var GridCell = React.createClass({
     propTypes: {
