--- conflicted
+++ resolved
@@ -119,11 +119,7 @@
       <Modal.Body>
         <View display="block">
           {I18n.t(
-<<<<<<< HEAD
-            'To log in to your Canvas account when you’re on the go, scan this QR code from the Canvas Student app.'
-=======
             'To log in to your Canvas account when you’re on the go, scan this QR code from any Canvas mobile app.'
->>>>>>> 1dac9d86
           )}
         </View>
         {renderQRCode()}
