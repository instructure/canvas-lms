/*
 * Copyright (C) 2020 - present Instructure, Inc.
 *
 * This file is part of Canvas.
 *
 * Canvas is free software: you can redistribute it and/or modify it under
 * the terms of the GNU Affero General Public License as published by the Free
 * Software Foundation, version 3 of the License.
 *
 * Canvas is distributed in the hope that it will be useful, but WITHOUT ANY
 * WARRANTY; without even the implied warranty of MERCHANTABILITY or FITNESS FOR
 * A PARTICULAR PURPOSE. See the GNU Affero General Public License for more
 * details.
 *
 * You should have received a copy of the GNU Affero General Public License along
 * with this program. If not, see <http://www.gnu.org/licenses/>.
 */

import I18n from 'i18n!QRLoginModal'
import React, {useState, useEffect} from 'react'
import ReactDOM from 'react-dom'
import {showFlashAlert} from 'jsx/shared/FlashAlert'
import doFetchApi from 'jsx/shared/effects/doFetchApi'

import Modal from '../../shared/components/InstuiModal'
import {Img} from '@instructure/ui-img'
import {Button} from '@instructure/ui-buttons'
import {View} from '@instructure/ui-view'
import {Text} from '@instructure/ui-text'
import {Spinner} from '@instructure/ui-spinner'
import moment from 'moment'
import {func, object} from 'prop-types'

const REFRESH_INTERVAL = moment.duration(9.75, 'minutes') // 9 min 45 sec
const POLL_INTERVAL = moment.duration(5, 'seconds')
const QR_CODE_LIFETIME = moment.duration(10, 'minutes')

let modalContainer

// exported for tests only
export function killQRLoginModal() {
  if (modalContainer) ReactDOM.unmountComponentAtNode(modalContainer)
  modalContainer.remove()
  modalContainer = undefined
}

// exported for tests only
export function QRLoginModal({onDismiss, refreshInterval, pollInterval}) {
  const [imagePng, setImagePng] = useState(null)
  const [validFor, setValidFor] = useState(null)

  function renderQRCode() {
    const body = imagePng ? (
<<<<<<< HEAD
      <Img data-testid="qr-code-image" src={`data:image/png;base64, ${imagePng}`} />
=======
      <span className="fs-exclude">
        <Img data-testid="qr-code-image" src={`data:image/png;base64, ${imagePng}`} />
      </span>
>>>>>>> aad13753
    ) : (
      <Spinner
        data-testid="qr-code-spinner"
        renderTitle={I18n.t('Waiting for your QR Code to load')}
      />
    )
    return (
      <View display="block" textAlign="center" padding="small 0 0">
        {body}
      </View>
    )
  }

  function startTimedEvents() {
    let timerId = null
    let isFetching = false
    let validUntil = null
    let refetchAt = null

    function displayValidFor(expireTime) {
      if (expireTime) validUntil = expireTime
      if (validUntil) {
        const newValidFor = moment().isBefore(validUntil)
          ? I18n.t('This code expires in %{timeFromNow}.', {timeFromNow: validUntil.fromNow(true)})
          : I18n.t('This code has expired.')
        setValidFor(newValidFor)
      }
    }

    async function getQRCode() {
      isFetching = true
      try {
        const {json} = await doFetchApi({path: '/canvas/login.png', method: 'POST'})
        displayValidFor(moment().add(QR_CODE_LIFETIME))
        refetchAt = moment().add(refreshInterval)
        setImagePng(json.png)
      } catch (err) {
        showFlashAlert({
          message: I18n.t('An error occurred while retrieving your QR Code'),
          err
        })
        onDismiss()
      } finally {
        isFetching = false
      }
    }

    function poll() {
      displayValidFor()
      if (!isFetching && (!refetchAt || moment().isAfter(refetchAt))) getQRCode()
      timerId = setTimeout(poll, pollInterval.asMilliseconds())
    }

    poll()

    return () => {
      if (timerId) clearTimeout(timerId)
    }
  }

  useEffect(startTimedEvents, [])

  return (
    <Modal onDismiss={onDismiss} open label={I18n.t('QR for Mobile Login')} size="small">
      <Modal.Body>
        <View display="block">
          {I18n.t(
<<<<<<< HEAD
            'To log in to your Canvas account when you’re on the go, scan this QR code from the Canvas Student app.'
=======
            'To log in to your Canvas account when you’re on the go, scan this QR code from any Canvas mobile app.'
>>>>>>> aad13753
          )}
        </View>
        {renderQRCode()}

        {validFor && (
          <Text weight="light" size="small">
            {validFor}
          </Text>
        )}
      </Modal.Body>
      <Modal.Footer>
        <Button data-testid="qr-close-button" variant="primary" onClick={onDismiss}>
          {I18n.t('Done')}
        </Button>
      </Modal.Footer>
    </Modal>
  )
}

QRLoginModal.propTypes = {
  onDismiss: func,
  refreshInterval: object,
  pollInterval: object
}

QRLoginModal.defaultProps = {
  onDismiss: killQRLoginModal,
  refreshInterval: REFRESH_INTERVAL,
  pollInterval: POLL_INTERVAL
}

export function showQRLoginModal(props = {}) {
  if (modalContainer) return // Modal is already up
  const {QRModal, ...modalProps} = props
  modalContainer = document.createElement('div')
  modalContainer.setAttribute('id', 'qr_login_modal_container')
  document.body.appendChild(modalContainer)

  const Component = QRModal || QRLoginModal
  ReactDOM.render(<Component {...modalProps} />, modalContainer)
}<|MERGE_RESOLUTION|>--- conflicted
+++ resolved
@@ -51,13 +51,9 @@
 
   function renderQRCode() {
     const body = imagePng ? (
-<<<<<<< HEAD
-      <Img data-testid="qr-code-image" src={`data:image/png;base64, ${imagePng}`} />
-=======
       <span className="fs-exclude">
         <Img data-testid="qr-code-image" src={`data:image/png;base64, ${imagePng}`} />
       </span>
->>>>>>> aad13753
     ) : (
       <Spinner
         data-testid="qr-code-spinner"
@@ -125,11 +121,7 @@
       <Modal.Body>
         <View display="block">
           {I18n.t(
-<<<<<<< HEAD
-            'To log in to your Canvas account when you’re on the go, scan this QR code from the Canvas Student app.'
-=======
             'To log in to your Canvas account when you’re on the go, scan this QR code from any Canvas mobile app.'
->>>>>>> aad13753
           )}
         </View>
         {renderQRCode()}
