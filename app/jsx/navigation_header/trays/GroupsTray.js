--- conflicted
+++ resolved
@@ -28,27 +28,19 @@
 
 export default function GroupsTray({groups, hasLoaded}) {
   return (
-    <View as="div" padding="medium small">
+    <View as="div" padding="medium">
       <Heading level="h3" as="h2">{I18n.t('Groups')}</Heading>
       <hr role="presentation"/>
-      <List variant="unstyled"  margin="small 0" itemSpacing="x-small">
+      <List variant="unstyled"  margin="small 0" itemSpacing="small">
         {hasLoaded ? (
           groups.map(group =>
             <ListItem key={group.id}>
-<<<<<<< HEAD
-              <Button href={`/groups/${group.id}`}>{group.name}</Button>
-=======
               <Button variant="link" theme={{ mediumPadding: '0', mediumHeight: '1.5rem' }} href={`/groups/${group.id}`}>{group.name}</Button>
->>>>>>> d563340a
             </ListItem>
           ).concat([
             <ListItem key="hr"><hr role="presentation"/></ListItem>,
             <ListItem key="all">
-<<<<<<< HEAD
-              <Button href="/groups">{I18n.t('All Groups')}</Button>
-=======
               <Button variant="link" theme={{ mediumPadding: '0', mediumHeight: '1.5rem' }} href="/groups">{I18n.t('All Groups')}</Button>
->>>>>>> d563340a
             </ListItem>
           ])
         ) : (
