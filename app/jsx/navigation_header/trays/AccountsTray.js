/*
 * Copyright (C) 2015 - present Instructure, Inc.
 *
 * This file is part of Canvas.
 *
 * Canvas is free software: you can redistribute it and/or modify it under
 * the terms of the GNU Affero General Public License as published by the Free
 * Software Foundation, version 3 of the License.
 *
 * Canvas is distributed in the hope that it will be useful, but WITHOUT ANY
 * WARRANTY; without even the implied warranty of MERCHANTABILITY or FITNESS FOR
 * A PARTICULAR PURPOSE. See the GNU Affero General Public License for more
 * details.
 *
 * You should have received a copy of the GNU Affero General Public License along
 * with this program. If not, see <http://www.gnu.org/licenses/>.
 */

import I18n from 'i18n!new_nav'
import React from 'react'
import {bool, arrayOf, shape, string} from 'prop-types'
import View from '@instructure/ui-layout/lib/components/View'
import Heading from '@instructure/ui-elements/lib/components/Heading'
import Button from '@instructure/ui-buttons/lib/components/Button'
import List, {ListItem} from '@instructure/ui-elements/lib/components/List'
import Spinner from '@instructure/ui-elements/lib/components/Spinner'

export default function AccountsTray({accounts, hasLoaded}) {
  return (
    <View as="div" padding="medium small">
      <Heading level="h3" as="h2" margin="0 0 0 small">{I18n.t('Admin')}</Heading>
      <hr role="presentation"/>
      <List variant="unstyled" margin="small 0" itemSpacing="xx-small">
        {hasLoaded ? (
          accounts.map(account =>
            <ListItem key={account.id}>
<<<<<<< HEAD
              <Button variant="link" href={`/accounts/${account.id}`}>{account.name}</Button>
=======
              <Button variant="link" theme={{ mediumPadding: '0', mediumHeight: '1.5rem' }} href={`/accounts/${account.id}`}>{account.name}</Button>
>>>>>>> d563340a
            </ListItem>
          ).concat([
            <ListItem key="hr"><hr role="presentation"/></ListItem>,
            <ListItem key="all">
<<<<<<< HEAD
              <Button variant="link" href="/accounts">{I18n.t('All Accounts')}</Button>
=======
              <Button variant="link" theme={{ mediumPadding: '0', mediumHeight: '1.5rem' }} href="/accounts">{I18n.t('All Accounts')}</Button>
>>>>>>> d563340a
            </ListItem>
          ])
        ) : (
          <ListItem>
            <Spinner size="small" title={I18n.t('Loading')} />
          </ListItem>
        )}
      </List>
    </View>
  )
}

AccountsTray.propTypes = {
  accounts: arrayOf(shape({
    id: string.isRequired,
    name: string.isRequired
  })).isRequired,
  hasLoaded: bool.isRequired
}

AccountsTray.defaultProps = {
  accounts: []
}<|MERGE_RESOLUTION|>--- conflicted
+++ resolved
@@ -27,27 +27,19 @@
 
 export default function AccountsTray({accounts, hasLoaded}) {
   return (
-    <View as="div" padding="medium small">
-      <Heading level="h3" as="h2" margin="0 0 0 small">{I18n.t('Admin')}</Heading>
+    <View as="div" padding="medium">
+      <Heading level="h3" as="h2">{I18n.t('Admin')}</Heading>
       <hr role="presentation"/>
-      <List variant="unstyled" margin="small 0" itemSpacing="xx-small">
+      <List variant="unstyled" margin="small 0" itemSpacing="small">
         {hasLoaded ? (
           accounts.map(account =>
             <ListItem key={account.id}>
-<<<<<<< HEAD
-              <Button variant="link" href={`/accounts/${account.id}`}>{account.name}</Button>
-=======
               <Button variant="link" theme={{ mediumPadding: '0', mediumHeight: '1.5rem' }} href={`/accounts/${account.id}`}>{account.name}</Button>
->>>>>>> d563340a
             </ListItem>
           ).concat([
             <ListItem key="hr"><hr role="presentation"/></ListItem>,
             <ListItem key="all">
-<<<<<<< HEAD
-              <Button variant="link" href="/accounts">{I18n.t('All Accounts')}</Button>
-=======
               <Button variant="link" theme={{ mediumPadding: '0', mediumHeight: '1.5rem' }} href="/accounts">{I18n.t('All Accounts')}</Button>
->>>>>>> d563340a
             </ListItem>
           ])
         ) : (
