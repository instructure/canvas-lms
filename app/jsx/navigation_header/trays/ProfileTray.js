/*
 * Copyright (C) 2015 - present Instructure, Inc.
 *
 * This file is part of Canvas.
 *
 * Canvas is free software: you can redistribute it and/or modify it under
 * the terms of the GNU Affero General Public License as published by the Free
 * Software Foundation, version 3 of the License.
 *
 * Canvas is distributed in the hope that it will be useful, but WITHOUT ANY
 * WARRANTY; without even the implied warranty of MERCHANTABILITY or FITNESS FOR
 * A PARTICULAR PURPOSE. See the GNU Affero General Public License for more
 * details.
 *
 * You should have received a copy of the GNU Affero General Public License along
 * with this program. If not, see <http://www.gnu.org/licenses/>.
 */

import I18n from 'i18n!ProfileTray'
import React from 'react'
import {arrayOf, bool, object, shape, string} from 'prop-types'
import {Avatar, Badge, Heading, List, Text, Spinner} from '@instructure/ui-elements'
import {Button} from '@instructure/ui-buttons'
import {View} from '@instructure/ui-layout'
import LogoutButton from '../LogoutButton'
import {AccessibleContent} from '@instructure/ui-a11y'

// Trying to keep this as generalized as possible, but it's still a bit
// gross matching on the id of the tray tabs given to us by Rails
const idsToCounts = [{id: 'content_shares', countName: 'unreadShares'}]

const a11yCount = count => (
  <AccessibleContent alt={I18n.t('%{count} unread.', {count})}>{count}</AccessibleContent>
)

function ProfileTab({id, html_url, label, counts}) {
  function renderCountBadge() {
    const found = idsToCounts.filter(x => x.id === id)
    if (found.length === 0) return null // no count defined for this label
    const count = counts[found[0].countName]
    if (count === 0) return null // zero count is not displayed
    return <Badge count={count} standalone margin="0 0 xxx-small small" formatOutput={a11yCount} />
  }

  return (
    <List.Item key={id}>
      <Button variant="link" margin="none" href={html_url}>
        {label}
        {renderCountBadge()}
      </Button>
    </List.Item>
  )
}

ProfileTab.propTypes = {
  id: string.isRequired,
  label: string.isRequired,
  html_url: string.isRequired,
  counts: object
}

<<<<<<< HEAD
export default function ProfileTray({userDisplayName, userAvatarURL, loaded, userPronouns, tabs}) {
=======
export default function ProfileTray(props) {
  const {userDisplayName, userAvatarURL, loaded, userPronouns, tabs, counts} = props
>>>>>>> 78f446cf
  return (
    <View as="div" padding="medium">
      <View textAlign="center">
        <Avatar
          name={userDisplayName}
          src={userAvatarURL}
          alt={I18n.t('User profile picture')}
          size="x-large"
          inline={false}
          margin="auto"
        />
        <div style={{wordBreak: 'break-word'}}>
          <Heading level="h3" as="h2">
            {userDisplayName}
            {userPronouns && (
              <Text size="large" fontStyle="italic">
                &nbsp;({userPronouns})
              </Text>
            )}
          </Heading>
        </div>
        <LogoutButton size="small" margin="medium 0 x-small 0" />
      </View>
      <hr role="presentation" />
      <List variant="unstyled" margin="0" itemSpacing="small">
        {loaded ? (
          tabs.map(tab => <ProfileTab key={tab.id} {...tab} counts={counts} />)
        ) : (
          <List.Item key="loading">
            <div style={{textAlign: 'center'}}>
              <Spinner margin="medium" renderTitle="Loading" />
            </div>
          </List.Item>
        )}
      </List>
    </View>
  )
}

ProfileTray.propTypes = {
  userDisplayName: string.isRequired,
  userAvatarURL: string.isRequired,
  loaded: bool.isRequired,
  userPronouns: string,
<<<<<<< HEAD
  tabs: arrayOf(shape(ProfileTab.propTypes)).isRequired

=======
  tabs: arrayOf(shape(ProfileTab.propTypes)).isRequired,
  counts: object.isRequired
>>>>>>> 78f446cf
}<|MERGE_RESOLUTION|>--- conflicted
+++ resolved
@@ -59,12 +59,8 @@
   counts: object
 }
 
-<<<<<<< HEAD
-export default function ProfileTray({userDisplayName, userAvatarURL, loaded, userPronouns, tabs}) {
-=======
 export default function ProfileTray(props) {
   const {userDisplayName, userAvatarURL, loaded, userPronouns, tabs, counts} = props
->>>>>>> 78f446cf
   return (
     <View as="div" padding="medium">
       <View textAlign="center">
@@ -109,11 +105,6 @@
   userAvatarURL: string.isRequired,
   loaded: bool.isRequired,
   userPronouns: string,
-<<<<<<< HEAD
-  tabs: arrayOf(shape(ProfileTab.propTypes)).isRequired
-
-=======
   tabs: arrayOf(shape(ProfileTab.propTypes)).isRequired,
   counts: object.isRequired
->>>>>>> 78f446cf
 }