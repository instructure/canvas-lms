/*
 * Copyright (C) 2015 - present Instructure, Inc.
 *
 * This file is part of Canvas.
 *
 * Canvas is free software: you can redistribute it and/or modify it under
 * the terms of the GNU Affero General Public License as published by the Free
 * Software Foundation, version 3 of the License.
 *
 * Canvas is distributed in the hope that it will be useful, but WITHOUT ANY
 * WARRANTY; without even the implied warranty of MERCHANTABILITY or FITNESS FOR
 * A PARTICULAR PURPOSE. See the GNU Affero General Public License for more
 * details.
 *
 * You should have received a copy of the GNU Affero General Public License along
 * with this program. If not, see <http://www.gnu.org/licenses/>.
 */

import I18n from 'i18n!ProfileTray'
import React from 'react'
import {arrayOf, bool, object, shape, string} from 'prop-types'
import {Avatar, Badge, Heading, List, Text, Spinner} from '@instructure/ui-elements'
import {Link} from '@instructure/ui-link'
import {View} from '@instructure/ui-layout'
import LogoutButton from '../LogoutButton'
import {AccessibleContent} from '@instructure/ui-a11y'
import {showQRLoginModal} from './QRLoginModal'

// Trying to keep this as generalized as possible, but it's still a bit
// gross matching on the id of the tray tabs given to us by Rails
const idsToCounts = [{id: 'content_shares', countName: 'unreadShares'}]

const a11yCount = count => (
  <AccessibleContent alt={I18n.t('%{count} unread.', {count})}>{count}</AccessibleContent>
)

function ProfileTab({id, html_url, label, counts}) {
  function renderCountBadge() {
    const found = idsToCounts.filter(x => x.id === id)
    if (found.length === 0) return null // no count defined for this label
    const count = counts[found[0].countName]
    if (count === 0) return null // zero count is not displayed
    return <Badge count={count} standalone margin="0 0 xxx-small small" formatOutput={a11yCount} />
  }

  return (
    <List.Item key={id}>
      <View className={`profile-tab-${id}`} as="div" margin="small 0">
        <Link isWithinText={false} href={html_url}>
          {label}
          {renderCountBadge()}
        </Link>
      </View>
    </List.Item>
  )
}

ProfileTab.propTypes = {
  id: string.isRequired,
  label: string.isRequired,
  html_url: string.isRequired,
  counts: object
}

export default function ProfileTray(props) {
<<<<<<< HEAD
  const {
    userDisplayName,
    userAvatarURL,
    loaded,
    userPronouns,
    tabs,
    counts,
    showQRLoginLink
  } = props

  function onOpenQRLoginModal() {
    showQRLoginModal()
  }
=======
  const {userDisplayName, userAvatarURL, loaded, userPronouns, tabs, counts} = props
>>>>>>> 36566452

  return (
    <View as="div" padding="medium">
      <View textAlign="center">
        <Avatar
          name={userDisplayName}
          src={userAvatarURL}
          alt={I18n.t('User profile picture')}
          size="x-large"
          inline={false}
          margin="auto"
          data-fs-exclude
        />
        <div style={{wordBreak: 'break-word'}}>
          <Heading level="h3" as="h2">
            {userDisplayName}
            {userPronouns && (
              <Text size="large" fontStyle="italic">
                &nbsp;({userPronouns})
              </Text>
            )}
          </Heading>
        </div>
        <LogoutButton size="small" margin="medium 0 x-small 0" />
      </View>
      <hr role="presentation" />
      <List variant="unstyled" margin="none" itemSpacing="small">
        {loaded ? (
          tabs.map(tab => <ProfileTab key={tab.id} {...tab} counts={counts} />)
        ) : (
          <List.Item>
            <div style={{textAlign: 'center'}}>
              <Spinner margin="medium" renderTitle="Loading" />
            </div>
          </List.Item>
        )}

        {showQRLoginLink && loaded && (
          <List.Item>
            <View as="div" margin="small 0">
              <Link isWithinText={false} onClick={onOpenQRLoginModal}>
                {I18n.t('QR for Mobile Login')}
              </Link>
            </View>
          </List.Item>
        )}
      </List>
    </View>
  )
}

ProfileTray.propTypes = {
  userDisplayName: string.isRequired,
  userAvatarURL: string.isRequired,
  loaded: bool.isRequired,
  userPronouns: string,
  tabs: arrayOf(shape(ProfileTab.propTypes)).isRequired,
  counts: object.isRequired,
  showQRLoginLink: bool.isRequired
}<|MERGE_RESOLUTION|>--- conflicted
+++ resolved
@@ -24,7 +24,6 @@
 import {View} from '@instructure/ui-layout'
 import LogoutButton from '../LogoutButton'
 import {AccessibleContent} from '@instructure/ui-a11y'
-import {showQRLoginModal} from './QRLoginModal'
 
 // Trying to keep this as generalized as possible, but it's still a bit
 // gross matching on the id of the tray tabs given to us by Rails
@@ -63,23 +62,7 @@
 }
 
 export default function ProfileTray(props) {
-<<<<<<< HEAD
-  const {
-    userDisplayName,
-    userAvatarURL,
-    loaded,
-    userPronouns,
-    tabs,
-    counts,
-    showQRLoginLink
-  } = props
-
-  function onOpenQRLoginModal() {
-    showQRLoginModal()
-  }
-=======
   const {userDisplayName, userAvatarURL, loaded, userPronouns, tabs, counts} = props
->>>>>>> 36566452
 
   return (
     <View as="div" padding="medium">
@@ -110,20 +93,10 @@
         {loaded ? (
           tabs.map(tab => <ProfileTab key={tab.id} {...tab} counts={counts} />)
         ) : (
-          <List.Item>
+          <List.Item key="loading">
             <div style={{textAlign: 'center'}}>
               <Spinner margin="medium" renderTitle="Loading" />
             </div>
-          </List.Item>
-        )}
-
-        {showQRLoginLink && loaded && (
-          <List.Item>
-            <View as="div" margin="small 0">
-              <Link isWithinText={false} onClick={onOpenQRLoginModal}>
-                {I18n.t('QR for Mobile Login')}
-              </Link>
-            </View>
           </List.Item>
         )}
       </List>
@@ -137,6 +110,5 @@
   loaded: bool.isRequired,
   userPronouns: string,
   tabs: arrayOf(shape(ProfileTab.propTypes)).isRequired,
-  counts: object.isRequired,
-  showQRLoginLink: bool.isRequired
+  counts: object.isRequired
 }