/*
 * Copyright (C) 2015 - present Instructure, Inc.
 *
 * This file is part of Canvas.
 *
 * Canvas is free software: you can redistribute it and/or modify it under
 * the terms of the GNU Affero General Public License as published by the Free
 * Software Foundation, version 3 of the License.
 *
 * Canvas is distributed in the hope that it will be useful, but WITHOUT ANY
 * WARRANTY; without even the implied warranty of MERCHANTABILITY or FITNESS FOR
 * A PARTICULAR PURPOSE. See the GNU Affero General Public License for more
 * details.
 *
 * You should have received a copy of the GNU Affero General Public License along
 * with this program. If not, see <http://www.gnu.org/licenses/>.
 */

import I18n from 'i18n!new_nav'
import React from 'react'
import {bool, string} from 'prop-types'
import Avatar from '@instructure/ui-elements/lib/components/Avatar'
import Button from '@instructure/ui-buttons/lib/components/Button'
import View from '@instructure/ui-layout/lib/components/View'
import Heading from '@instructure/ui-elements/lib/components/Heading'
import List, {ListItem} from '@instructure/ui-elements/lib/components/List'

function readCookie(key) {
  return (document.cookie.match(`(^|; )${encodeURIComponent(key)}=([^;]*)`) || 0)[2]
}

export default function ProfileTray({
  userDisplayName,
  userAvatarURL,
  profileEnabled,
  eportfoliosEnabled
}) {
  return (
    <View as="div" padding="medium small">
      <View textAlign="center">
        <Avatar
          name={userDisplayName}
          src={userAvatarURL}
          alt={I18n.t('User profile picture')}
          size="x-large"
          inline={false}
          margin="auto"
        />
        <Heading level="h3" as="h2" margin="0 0 0 small">{userDisplayName}</Heading>
        <form action="/logout" method="post">
          <input name="utf8" value="✓" type="hidden" />
          <input name="_method" value="delete" type="hidden" />
          <input name="authenticity_token" value={readCookie('_csrf_token')} type="hidden" />
          <Button type="submit" size="small" margin="medium 0">{I18n.t('Logout')}</Button>
        </form>
      </View>
      <hr role="presentation"/>
      <List variant="unstyled" margin="small 0" itemSpacing="x-small">
        {[
          profileEnabled && (
            <ListItem key="profile">
<<<<<<< HEAD
              <Button variant="link" href="/profile">{I18n.t('Profile')}</Button>
            </ListItem>
          ),
          <ListItem key="settings">
            <Button variant="link" href="/profile/settings">{I18n.t('Settings')}</Button>
          </ListItem>,
          <ListItem key="notifications">
            <Button variant="link" href="/profile/communication">{I18n.t('Notifications')}</Button>
          </ListItem>,
          <ListItem key="files">
            <Button variant="link" href="/files">{I18n.t('Files')}</Button>
          </ListItem>,
          eportfoliosEnabled && (
            <ListItem key="eportfolios">
              <Button variant="link" href="/dashboard/eportfolios">{I18n.t('ePortfolios')}</Button>
=======
              <Button variant="link" theme={{mediumPadding: '0', mediumHeight: '1.5rem'}} href="/profile">{I18n.t('Profile')}</Button>
            </ListItem>
          ),
          <ListItem key="settings">
            <Button variant="link" theme={{mediumPadding: '0', mediumHeight: '1.5rem'}} href="/profile/settings">{I18n.t('Settings')}</Button>
          </ListItem>,
          <ListItem key="notifications">
            <Button variant="link" theme={{mediumPadding: '0', mediumHeight: '1.5rem'}} href="/profile/communication">{I18n.t('Notifications')}</Button>
          </ListItem>,
          <ListItem key="files">
            <Button variant="link" theme={{mediumPadding: '0', mediumHeight: '1.5rem'}} href="/files">{I18n.t('Files')}</Button>
          </ListItem>,
          eportfoliosEnabled && (
            <ListItem key="eportfolios">
              <Button variant="link" theme={{mediumPadding: '0', mediumHeight: '1.5rem'}} href="/dashboard/eportfolios">{I18n.t('ePortfolios')}</Button>
>>>>>>> 2f44e4fa
            </ListItem>
          )
        ].filter(Boolean)}
      </List>
    </View>
  )
}

ProfileTray.propTypes = {
  userDisplayName: string.isRequired,
  userAvatarURL: string.isRequired,
  profileEnabled: bool.isRequired,
  eportfoliosEnabled: bool.isRequired
}<|MERGE_RESOLUTION|>--- conflicted
+++ resolved
@@ -36,7 +36,7 @@
   eportfoliosEnabled
 }) {
   return (
-    <View as="div" padding="medium small">
+    <View as="div" padding="medium">
       <View textAlign="center">
         <Avatar
           name={userDisplayName}
@@ -46,7 +46,7 @@
           inline={false}
           margin="auto"
         />
-        <Heading level="h3" as="h2" margin="0 0 0 small">{userDisplayName}</Heading>
+        <Heading level="h3" as="h2">{userDisplayName}</Heading>
         <form action="/logout" method="post">
           <input name="utf8" value="✓" type="hidden" />
           <input name="_method" value="delete" type="hidden" />
@@ -55,27 +55,10 @@
         </form>
       </View>
       <hr role="presentation"/>
-      <List variant="unstyled" margin="small 0" itemSpacing="x-small">
+      <List variant="unstyled" margin="small 0" itemSpacing="small">
         {[
           profileEnabled && (
             <ListItem key="profile">
-<<<<<<< HEAD
-              <Button variant="link" href="/profile">{I18n.t('Profile')}</Button>
-            </ListItem>
-          ),
-          <ListItem key="settings">
-            <Button variant="link" href="/profile/settings">{I18n.t('Settings')}</Button>
-          </ListItem>,
-          <ListItem key="notifications">
-            <Button variant="link" href="/profile/communication">{I18n.t('Notifications')}</Button>
-          </ListItem>,
-          <ListItem key="files">
-            <Button variant="link" href="/files">{I18n.t('Files')}</Button>
-          </ListItem>,
-          eportfoliosEnabled && (
-            <ListItem key="eportfolios">
-              <Button variant="link" href="/dashboard/eportfolios">{I18n.t('ePortfolios')}</Button>
-=======
               <Button variant="link" theme={{mediumPadding: '0', mediumHeight: '1.5rem'}} href="/profile">{I18n.t('Profile')}</Button>
             </ListItem>
           ),
@@ -91,7 +74,6 @@
           eportfoliosEnabled && (
             <ListItem key="eportfolios">
               <Button variant="link" theme={{mediumPadding: '0', mediumHeight: '1.5rem'}} href="/dashboard/eportfolios">{I18n.t('ePortfolios')}</Button>
->>>>>>> 2f44e4fa
             </ListItem>
           )
         ].filter(Boolean)}
