/*
 * Copyright (C) 2019 - present Instructure, Inc.
 *
 * This file is part of Canvas.
 *
 * Canvas is free software: you can redistribute it and/or modify it under
 * the terms of the GNU Affero General Public License as published by the Free
 * Software Foundation, version 3 of the License.
 *
 * Canvas is distributed in the hope that it will be useful, but WITHOUT ANY
 * WARRANTY; without even the implied warranty of MERCHANTABILITY or FITNESS FOR
 * A PARTICULAR PURPOSE. See the GNU Affero General Public License for more
 * details.
 *
 * You should have received a copy of the GNU Affero General Public License along
 * with this program. If not, see <http://www.gnu.org/licenses/>.
 */

import CourseActivitySummaryStore from '../CourseActivitySummaryStore'
import wait from 'waait'

describe('CourseActivitySummaryStore', () => {
  const stream = [
    {
      type: 'DiscussionTopic',
      unread_count: 2,
      count: 7
    },
    {
      type: 'Conversation',
      unread_count: 0,
      count: 3
    }
  ]
  beforeEach(() => {
    CourseActivitySummaryStore.setState({streams: {}})
  })

  describe('getStateForCourse', () => {
    it('should return root state object when no courseId is provided', () => {
      expect(CourseActivitySummaryStore.getStateForCourse().streams).toEqual({})
    })

    it('should return empty object for course id not already in state', () => {
      const spy = jest
        .spyOn(CourseActivitySummaryStore, '_fetchForCourse')
        .mockImplementation(() => {})
      expect(CourseActivitySummaryStore.getStateForCourse(1)).toEqual({})
      expect(spy).toHaveBeenCalled()
      CourseActivitySummaryStore.setState({streams: {1: {stream}}})
      expect(CourseActivitySummaryStore.getStateForCourse(1)).toEqual({stream})
    })
  })

  describe('_fetchForCourse', () => {
    it('populates state based on API response', async () => {
      expect(CourseActivitySummaryStore.getState().streams[1]).toBeUndefined() // precondition

      const spy = jest.spyOn(window, 'fetch').mockImplementation(() =>
        Promise.resolve().then(() => ({
          status: 200,
          json: () => Promise.resolve().then(() => stream)
        }))
      )
      CourseActivitySummaryStore._fetchForCourse(1)
      await wait(1)
      expect(spy).toHaveBeenCalled()
      expect(CourseActivitySummaryStore.getState()).toEqual({streams: {1: {stream}}})
    })

<<<<<<< HEAD
    it('handes 401 errors correctly state based on API response', async () => {
=======
    it('handes 401 errors correctly', async () => {
>>>>>>> 1e3c39cb
      expect(CourseActivitySummaryStore.getState().streams[1]).toBeUndefined() // precondition

      jest.spyOn(window, 'fetch').mockImplementation(() =>
        Promise.resolve().then(() => ({
          status: 401,
          statusText: 'Unauthorized',
<<<<<<< HEAD
          json: () =>
            Promise.resolve().then(() => ({
              status: 'unauthorized',
              errors: [{message: 'user not authorized to perform that action'}]
            }))
=======
          json: () => {
            throw new Error('should never make it here')
          }
        }))
      )
      const errorFn = jest.fn()
      CourseActivitySummaryStore._fetchForCourse(1).catch(errorFn)
      await wait(1)
      expect(errorFn).toHaveBeenCalled()
      expect(CourseActivitySummaryStore.getState().streams[1]).toBeUndefined()
    })

    it('also handes 503 errors correctly ', async () => {
      expect(CourseActivitySummaryStore.getState().streams[1]).toBeUndefined() // precondition

      jest.spyOn(window, 'fetch').mockImplementation(() =>
        Promise.resolve().then(() => ({
          status: 503,
          statusText: 'Service Unavailable',
          json: () => {
            throw new Error('should never make it here')
          }
>>>>>>> 1e3c39cb
        }))
      )
      const errorFn = jest.fn()
      CourseActivitySummaryStore._fetchForCourse(1).catch(errorFn)
      await wait(1)
      expect(errorFn).toHaveBeenCalled()
      expect(CourseActivitySummaryStore.getState().streams[1]).toBeUndefined()
    })
  })
})<|MERGE_RESOLUTION|>--- conflicted
+++ resolved
@@ -68,24 +68,13 @@
       expect(CourseActivitySummaryStore.getState()).toEqual({streams: {1: {stream}}})
     })
 
-<<<<<<< HEAD
-    it('handes 401 errors correctly state based on API response', async () => {
-=======
     it('handes 401 errors correctly', async () => {
->>>>>>> 1e3c39cb
       expect(CourseActivitySummaryStore.getState().streams[1]).toBeUndefined() // precondition
 
       jest.spyOn(window, 'fetch').mockImplementation(() =>
         Promise.resolve().then(() => ({
           status: 401,
           statusText: 'Unauthorized',
-<<<<<<< HEAD
-          json: () =>
-            Promise.resolve().then(() => ({
-              status: 'unauthorized',
-              errors: [{message: 'user not authorized to perform that action'}]
-            }))
-=======
           json: () => {
             throw new Error('should never make it here')
           }
@@ -108,7 +97,6 @@
           json: () => {
             throw new Error('should never make it here')
           }
->>>>>>> 1e3c39cb
         }))
       )
       const errorFn = jest.fn()
