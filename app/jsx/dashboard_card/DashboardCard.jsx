--- conflicted
+++ resolved
@@ -138,11 +138,7 @@
         return (
           <DashboardColorPicker
             elementID         = {this.colorPickerID()}
-<<<<<<< HEAD
-            parentNode        = {this.getDOMNode()}
-=======
             parentNode        = {this.parentNode}
->>>>>>> ef3087dc
             doneEditing       = {this.doneEditing}
             handleColorChange = {this.handleColorChange}
             assetString       = {this.props.assetString}
@@ -175,9 +171,6 @@
       return (
         <div className="ic-DashboardCard" ref="cardDiv">
           <div>
-<<<<<<< HEAD
-            <div className="ic-DashboardCard__background" style={{backgroundColor: this.props.backgroundColor}}>
-=======
             <div
               className="ic-DashboardCard__background"
               style={
@@ -196,7 +189,6 @@
                 : 
                 null 
               }
->>>>>>> ef3087dc
               <div className="ic-DashboardCard__header" onClick={this.headerClick}>
                 <div className="ic-DashboardCard__header_content">
                   <a className="ic-DashboardCard__link" href="#">
