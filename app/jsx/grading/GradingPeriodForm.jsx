define([
  'react',
  'react-dom',
  'underscore',
  'instructure-ui/Button',
  'i18n!external_tools',
  'jsx/due_dates/DueDateCalendarPicker',
  'jsx/shared/helpers/accessibleDateFormat'
<<<<<<< HEAD
], function(React, ReactDOM, _, I18n, DueDateCalendarPicker, accessibleDateFormat) {
  const types = React.PropTypes;
=======
], function(React, ReactDOM, _, { default: Button }, I18n, DueDateCalendarPicker, accessibleDateFormat) {
  const update = React.addons.update;
  const Types = React.PropTypes;
>>>>>>> df88dd94

  const buildPeriod = function(attr) {
    return {
      id:        attr.id,
      title:     attr.title,
      startDate: attr.startDate || new Date(''),
      endDate:   attr.endDate || new Date('')
    };
  };

  let GradingPeriodForm = React.createClass({
    propTypes: {
      period:   types.shape({
        id:        types.string.isRequired,
        title:     types.string.isRequired,
        startDate: types.instanceOf(Date).isRequired,
        endDate:   types.instanceOf(Date).isRequired
      }),
      disabled: types.bool.isRequired,
      onSave:   types.func.isRequired,
      onCancel: types.func.isRequired
    },

    getInitialState: function() {
      return {
        period: buildPeriod(this.props.period || {})
      };
    },

    componentDidMount: function() {
      this.hackTheDatepickers();
      this.refs.title.focus();
    },

    render: function() {
      return (
        <div className='GradingPeriodForm'>
          <div className="grid-row">
            <div className="col-xs-12 col-lg-8">
              <div className="ic-Form-group ic-Form-group--horizontal">
                <div className="ic-Form-control">
                  <label className="ic-Label" htmlFor="title">
                    {I18n.t("Grading Period Title")}
                  </label>
                  <input id='title'
                         ref='title'
                         className='ic-Input'
                         title={I18n.t('Grading Period Title')}
                         defaultValue={this.state.period.title}
                         onChange={this.changeTitle}
                         type='text'/>
                </div>

                <div className="ic-Form-control">
                  <label id="start-date-label" htmlFor="start-date" className="ic-Label">
                    {I18n.t("Start Date")}
<<<<<<< HEAD
                  </div>

                  <div className="ic-Multi-input">
                    <div className="ic-Input-group">
                      <label className="screenreader-only" htmlFor="start-date">
                        {I18n.t("Start Date")}
                      </label>
                      <DueDateCalendarPicker dateValue    = {this.state.period.startDate}
                                             ref          = "startDate"
                                             dateType     = "due_at"
                                             handleUpdate = {this.changeStartDate}
                                             rowKey       = "start-date"
                                             labelledBy   = "start-date" />
                    </div>

                    <span aria-hidden="true">{I18n.t("Until")}</span>

                    <div className="ic-Input-group">
                      <label className="screenreader-only" htmlFor="end-date">
                        {I18n.t("End Date")}
                      </label>
                      <DueDateCalendarPicker dateValue    = {this.state.period.endDate}
                                             ref          = "endDate"
                                             dateType     = "due_at"
                                             handleUpdate = {this.changeEndDate}
                                             rowKey       = "end-date"
                                             labelledBy   = "end-date" />
                    </div>
                  </div>
                </div>
=======
                  </label>
                  <DueDateCalendarPicker dateValue    = {this.state.period.startDate}
                                         ref          = "startDate"
                                         dateType     = "due_at"
                                         handleUpdate = {changeStartDate.bind(this)}
                                         rowKey       = "start-date"
                                         labelledBy   = "start-date-label" />
                </div>

                <div className="ic-Form-control">
                  <label id="end-date-label" htmlFor="end-date" className="ic-Label">
                    {I18n.t("End Date")}
                  </label>
                  <DueDateCalendarPicker dateValue    = {this.state.period.endDate}
                                         ref          = "endDate"
                                         dateType     = "due_at"
                                         handleUpdate = {changeEndDate.bind(this)}
                                         rowKey       = "end-date"
                                         labelledBy   = "end-date-label" />
                </div>

                <div className="ic-Form-control">
                  <label id="close-date-label" htmlFor="close-date" className="ic-Label">
                    {I18n.t("Close Date")}
                  </label>
                  <DueDateCalendarPicker dateValue    = {this.state.period.closeDate}
                                         ref          = "closeDate"
                                         dateType     = "due_at"
                                         handleUpdate = {changeCloseDate.bind(this)}
                                         rowKey       = "close-date"
                                         labelledBy   = "close-date-label" />
                </div>
>>>>>>> df88dd94
              </div>
            </div>
          </div>

          {this.renderSaveAndCancelButtons()}
        </div>
      );
    },

    renderSaveAndCancelButtons: function() {
      return (
        <div className="ic-Form-actions below-line">
          <Button ref       = "cancelButton"
                  disabled  = {this.props.disabled}
                  onClick   = {this.triggerCancel}>
            {I18n.t("Cancel")}
          </Button>
          &nbsp;
          <Button variant    = "primary"
                  ref        = "saveButton"
                  aria-label = {I18n.t("Save Grading Period")}
                  disabled   = {this.props.disabled}
                  onClick    = {this.triggerSave}>
            {I18n.t("Save")}
          </Button>
        </div>
      );
    },

    changeTitle: function(e) {
      let period = _.clone(this.state.period);
      period.title = e.target.value;
      this.setState({period: period});
    },

    changeStartDate: function(date) {
      let period = _.clone(this.state.period);
      period.startDate = date;
      this.setState({period: period});
    },

    changeEndDate: function(date) {
      let period = _.clone(this.state.period);
      period.endDate = date;
      this.setState({period: period});
    },

    triggerSave: function() {
      if (this.props.onSave) {
        this.props.onSave(this.state.period);
      }
    },

    triggerCancel: function() {
      if (this.props.onCancel) {
        this.setState({period: buildPeriod({})}, this.props.onCancel);
      }
    },

    hackTheDatepickers: function() {
      // This can be replaced when we have an extensible datepicker
      let $form = ReactDOM.findDOMNode(this);
      let $appends = $form.querySelectorAll('.input-append');
      Array.prototype.forEach.call($appends, function($el) {
        $el.classList.add('ic-Input-group');
      });
      let $dateFields = $form.querySelectorAll('.date_field');
      Array.prototype.forEach.call($dateFields, function($el) {
        $el.classList.remove('date_field');
        $el.classList.add('ic-Input');
      });
      let $suggests = $form.querySelectorAll('.datetime_suggest');
      Array.prototype.forEach.call($suggests, function($el) {
        $el.remove();
      });
      let $buttons = $form.querySelectorAll('.ui-datepicker-trigger');
      Array.prototype.forEach.call($buttons, function($el) {
        $el.classList.remove('btn');
        $el.classList.add('Button');
      });
      let $container = $form.querySelectorAll('.DueDateInput__Container');
      Array.prototype.forEach.call($container, function($el) {
        $el.classList.add('ic-Input-group');
      });
    }
  });

  return GradingPeriodForm;
});<|MERGE_RESOLUTION|>--- conflicted
+++ resolved
@@ -6,40 +6,71 @@
   'i18n!external_tools',
   'jsx/due_dates/DueDateCalendarPicker',
   'jsx/shared/helpers/accessibleDateFormat'
-<<<<<<< HEAD
-], function(React, ReactDOM, _, I18n, DueDateCalendarPicker, accessibleDateFormat) {
-  const types = React.PropTypes;
-=======
 ], function(React, ReactDOM, _, { default: Button }, I18n, DueDateCalendarPicker, accessibleDateFormat) {
   const update = React.addons.update;
   const Types = React.PropTypes;
->>>>>>> df88dd94
 
   const buildPeriod = function(attr) {
     return {
       id:        attr.id,
       title:     attr.title,
-      startDate: attr.startDate || new Date(''),
-      endDate:   attr.endDate || new Date('')
+      startDate: attr.startDate,
+      endDate:   attr.endDate,
+      closeDate: attr.closeDate
     };
+  };
+
+  const hasDistinctCloseDate = ({ endDate, closeDate }) => {
+    return closeDate && !_.isEqual(endDate, closeDate);
+  };
+
+  const mergePeriod = (form, attr) => {
+    return update(form.state.period, {$merge: attr});
+  }
+
+  const changeTitle = function(e) {
+    let period = mergePeriod(this, {title: e.target.value});
+    this.setState({period: period});
+  };
+
+  const changeStartDate = function(date) {
+    let period = mergePeriod(this, {startDate: date});
+    this.setState({period: period});
+  };
+
+  const changeEndDate = function(date) {
+    let attr = {endDate: date};
+    if (!this.state.preserveCloseDate && !hasDistinctCloseDate(this.state.period)) {
+      attr.closeDate = date;
+    }
+    let period = mergePeriod(this, attr);
+    this.setState({period: period});
+  };
+
+  const changeCloseDate = function(date) {
+    let period = mergePeriod(this, {closeDate: date});
+    this.setState({period: period, preserveCloseDate: !!date});
   };
 
   let GradingPeriodForm = React.createClass({
     propTypes: {
-      period:   types.shape({
-        id:        types.string.isRequired,
-        title:     types.string.isRequired,
-        startDate: types.instanceOf(Date).isRequired,
-        endDate:   types.instanceOf(Date).isRequired
+      period:   Types.shape({
+        id:        Types.string.isRequired,
+        title:     Types.string.isRequired,
+        startDate: Types.instanceOf(Date).isRequired,
+        endDate:   Types.instanceOf(Date).isRequired,
+        closeDate: Types.instanceOf(Date).isRequired
       }),
-      disabled: types.bool.isRequired,
-      onSave:   types.func.isRequired,
-      onCancel: types.func.isRequired
+      disabled: Types.bool.isRequired,
+      onSave:   Types.func.isRequired,
+      onCancel: Types.func.isRequired
     },
 
     getInitialState: function() {
+      let period = buildPeriod(this.props.period || {});
       return {
-        period: buildPeriod(this.props.period || {})
+        period: period,
+        preserveCloseDate: hasDistinctCloseDate(period)
       };
     },
 
@@ -63,45 +94,13 @@
                          className='ic-Input'
                          title={I18n.t('Grading Period Title')}
                          defaultValue={this.state.period.title}
-                         onChange={this.changeTitle}
+                         onChange={changeTitle.bind(this)}
                          type='text'/>
                 </div>
 
                 <div className="ic-Form-control">
                   <label id="start-date-label" htmlFor="start-date" className="ic-Label">
                     {I18n.t("Start Date")}
-<<<<<<< HEAD
-                  </div>
-
-                  <div className="ic-Multi-input">
-                    <div className="ic-Input-group">
-                      <label className="screenreader-only" htmlFor="start-date">
-                        {I18n.t("Start Date")}
-                      </label>
-                      <DueDateCalendarPicker dateValue    = {this.state.period.startDate}
-                                             ref          = "startDate"
-                                             dateType     = "due_at"
-                                             handleUpdate = {this.changeStartDate}
-                                             rowKey       = "start-date"
-                                             labelledBy   = "start-date" />
-                    </div>
-
-                    <span aria-hidden="true">{I18n.t("Until")}</span>
-
-                    <div className="ic-Input-group">
-                      <label className="screenreader-only" htmlFor="end-date">
-                        {I18n.t("End Date")}
-                      </label>
-                      <DueDateCalendarPicker dateValue    = {this.state.period.endDate}
-                                             ref          = "endDate"
-                                             dateType     = "due_at"
-                                             handleUpdate = {this.changeEndDate}
-                                             rowKey       = "end-date"
-                                             labelledBy   = "end-date" />
-                    </div>
-                  </div>
-                </div>
-=======
                   </label>
                   <DueDateCalendarPicker dateValue    = {this.state.period.startDate}
                                          ref          = "startDate"
@@ -134,7 +133,6 @@
                                          rowKey       = "close-date"
                                          labelledBy   = "close-date-label" />
                 </div>
->>>>>>> df88dd94
               </div>
             </div>
           </div>
@@ -164,24 +162,6 @@
       );
     },
 
-    changeTitle: function(e) {
-      let period = _.clone(this.state.period);
-      period.title = e.target.value;
-      this.setState({period: period});
-    },
-
-    changeStartDate: function(date) {
-      let period = _.clone(this.state.period);
-      period.startDate = date;
-      this.setState({period: period});
-    },
-
-    changeEndDate: function(date) {
-      let period = _.clone(this.state.period);
-      period.endDate = date;
-      this.setState({period: period});
-    },
-
     triggerSave: function() {
       if (this.props.onSave) {
         this.props.onSave(this.state.period);
