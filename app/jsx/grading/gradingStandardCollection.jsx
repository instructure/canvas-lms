/** @jsx React.DOM */

define([
  'react',
  'jsx/grading/gradingStandard',
  'jquery',
  'i18n!external_tools',
  'underscore',
  'jquery.instructure_misc_plugins'
],
function(React, GradingStandard, $, I18n, _) {
  var update = React.addons.update;
  var GradingStandardCollection = React.createClass({

    getInitialState: function() {
      return {standards: null};
    },

    componentWillMount: function() {
      $.getJSON(ENV.GRADING_STANDARDS_URL)
      .done(this.gotStandards)
    },

    gotStandards: function(standards) {
      var formattedStandards = $.extend(true, [], standards);
      formattedStandards = _.map(formattedStandards, function(standard) {
        standard.grading_standard.data = this.formatStandardData(standard.grading_standard.data);
        return standard;
      }, this);
      this.setState({standards: formattedStandards});
    },

    formatStandardData: function(standardData) {
      return _.map(standardData, function(dataRow){
        return [dataRow[0], this.roundToTwoDecimalPlaces(dataRow[1] * 100)];
      }, this);
    },

    addGradingStandard: function() {
      var newStandard = {
        editing: true,
        justAdded: true,
        grading_standard: {
          permissions: { manage: true },
          title: "",
<<<<<<< HEAD
          data: ENV.DEFAULT_GRADING_STANDARD_DATA,
          id: -1
        }
      };
      newStandards.unshift(newStandard);
=======
          data: this.formatStandardData(ENV.DEFAULT_GRADING_STANDARD_DATA),
          id: -1
        }
      };
      var newStandards = update(this.state.standards, {$unshift: [newStandard]});
>>>>>>> e918f2c3
      this.setState({standards: newStandards});
    },

    getStandardById: function(id) {
      return _.find(this.state.standards, function(standard){ return standard.grading_standard.id === id });
    },

    standardNotCreated: function(gradingStandard){
      return gradingStandard.id === -1;
    },

    setEditingStatus: function(id, setEditingStatusTo){
      var newStandards = $.extend(true, [], this.state.standards);
      var existingStandard = this.getStandardById(id);
      var indexToEdit = this.state.standards.indexOf(existingStandard);
      if(setEditingStatusTo === false && this.standardNotCreated(existingStandard.grading_standard)){
        newStandards.splice(indexToEdit, 1);
        this.setState({standards: newStandards});
      }else{
        newStandards[indexToEdit].editing = setEditingStatusTo;
        this.setState({standards: newStandards});
      }
    },

    anyStandardBeingEdited: function() {
      return !!_.find(this.state.standards, function(standard){return standard.editing});
    },

    saveGradingStandard: function(standard) {
      var newStandards = $.extend(true, [], this.state.standards);
      var indexToUpdate = this.state.standards.indexOf(this.getStandardById(standard.id));
      var type, url, data;
<<<<<<< HEAD
      if(this.standardNotCreated(standard)){
        type = "POST";
        url = ENV.GRADING_STANDARDS_URL;
        data = this.dataFormattedForCreate(standard);
        if((standard.title).trim() === "") standard.title = "New Grading Scheme";
=======
      standard.title = standard.title.trim();
      if(this.standardNotCreated(standard)){
        if(standard.title === "") standard.title = "New Grading Scheme";
        type = "POST";
        url = ENV.GRADING_STANDARDS_URL;
        data = this.dataFormattedForCreate(standard);
>>>>>>> e918f2c3
      }else{
        type = "PUT";
        url = ENV.GRADING_STANDARDS_URL + "/" + standard.id;
        data = this.dataFormattedForUpdate(standard);
      }
      $.ajax({
        type: type,
        url: url,
        dataType: "json",
        contentType: 'application/json',
        data: JSON.stringify(data),
        context: this
      })
        .success(function(updatedStandard){
<<<<<<< HEAD
          this.state.standards[indexToUpdate] = updatedStandard;
          this.setState({standards: this.state.standards}, function(){
            $.flashMessage(I18n.t("Grading scheme saved"))
          });
        })
        .error(function(){
          this.state.standards[indexToUpdate].grading_standard.saving = false;
          this.setState({standards: this.state.standards}, function(){
            $.flashError(I18n.t("There was a problem saving the grading scheme"))
=======
          updatedStandard.grading_standard.data = this.formatStandardData(updatedStandard.grading_standard.data);
          newStandards[indexToUpdate] = updatedStandard;
          this.setState({standards: newStandards}, function() {
            $.flashMessage(I18n.t("Grading scheme saved"));
          });
        })
        .error(function(){
          newStandards[indexToUpdate].grading_standard.saving = false;
          this.setState({standards: newStandards}, function() {
            $.flashError(I18n.t("There was a problem saving the grading scheme"));
>>>>>>> e918f2c3
          });
        });
    },

    dataFormattedForCreate: function(standard) {
      var formattedData = { grading_standard: standard };
      _.each(standard.data, function(dataRow, i){
        var name = dataRow[0];
<<<<<<< HEAD
        var value = dataRow[1] * 100;
        formattedData["grading_standard"]["data"][i] = [
          name,
=======
        var value = dataRow[1];
        formattedData["grading_standard"]["data"][i] = [
          name.trim(),
>>>>>>> e918f2c3
          this.roundToTwoDecimalPlaces(value) / 100
        ];
      }, this);
      return formattedData;
    },

    dataFormattedForUpdate: function(standard) {
      var formattedData = { grading_standard: { title: standard.title, standard_data: {} } };
      _.each(standard.data, function(dataRow, i){
        var name = dataRow[0];
<<<<<<< HEAD
        var value = dataRow[1] * 100;
        formattedData["grading_standard"]["standard_data"]["scheme_" + i] = {
          name: name,
=======
        var value = dataRow[1];
        formattedData["grading_standard"]["standard_data"]["scheme_" + i] = {
          name: name.trim(),
>>>>>>> e918f2c3
          value: this.roundToTwoDecimalPlaces(value)
        };
      }, this);
      return formattedData;
    },

    roundToTwoDecimalPlaces: function(number) {
      return Math.round(number * 100)/100;
    },

    deleteGradingStandard: function(event, uniqueId) {
      var self = this,
        $standard = $(event.target).parents(".grading_standard");
      $standard.confirmDelete({
        url: ENV.GRADING_STANDARDS_URL + "/" + uniqueId,
        message: I18n.t("Are you sure you want to delete this grading scheme?"),
        success: function() {
          var indexToRemove = self.state.standards.indexOf(self.getStandardById(uniqueId));
          var newStandards = update(self.state.standards, {$splice: [[indexToRemove, 1]]});
          self.setState({standards: newStandards}, function(){
            $.flashMessage(I18n.t("Grading scheme deleted"))
          });
<<<<<<< HEAD
          var newStandards = _.reject(self.state.standards, function(standard){ return standard.grading_standard.id === uniqueId });
          self.setState({standards: newStandards}, function(){
            $.flashMessage(I18n.t("Grading scheme deleted"))
          });
=======
>>>>>>> e918f2c3
        },
        error: function() {
          $.flashError(I18n.t("There was a problem deleting the grading scheme"));
        }
      });
    },

    hasAdminOrTeacherRole: function() {
      return _.intersection(ENV.current_user_roles, ["teacher", "admin"]).length > 0;
    },

    getAddButtonCssClasses: function() {
      var classes = "btn pull-right add_standard_link"
      if(!this.hasAdminOrTeacherRole() || this.anyStandardBeingEdited()) classes += " disabled"
      return classes;
    },

    renderGradingStandards: function() {
      if(!this.state.standards){
        return null;
      } else if(this.state.standards.length === 0){
        return <h3 ref="noSchemesMessage">{I18n.t("No grading schemes to display")}</h3>;
      }
      return this.state.standards.map(function(s){
        return (<GradingStandard ref={"gradingStandard" + s.grading_standard.id} key={s.grading_standard.id}
                                 uniqueId={s.grading_standard.id} standard={s.grading_standard}
                                 editing={!!s.editing} permissions={s.grading_standard.permissions}
                                 justAdded={!!s.justAdded} onSetEditingStatus={this.setEditingStatus}
<<<<<<< HEAD
                                 othersEditing={!s.editing && this.anyStandardBeingEdited()}
                                 onDeleteGradingStandard={this.deleteGradingStandard}
=======
                                 round={this.roundToTwoDecimalPlaces} onDeleteGradingStandard={this.deleteGradingStandard}
                                 othersEditing={!s.editing && this.anyStandardBeingEdited()}
>>>>>>> e918f2c3
                                 onSaveGradingStandard={this.saveGradingStandard}/>);
      }, this);
    },

    render: function () {
      return(
        <div>
          <div className="rs-margin-all pull-right">
            <a href="#" ref="addButton" onClick={this.addGradingStandard} className={this.getAddButtonCssClasses()}>
              <i className="icon-add"/>
              {I18n.t(" Add grading scheme")}
            </a>
          </div>
          <div id="standards" className="content-box react_grading_standards">
            {this.renderGradingStandards()}
          </div>
        </div>
      );
    }
  });

  return GradingStandardCollection;

});<|MERGE_RESOLUTION|>--- conflicted
+++ resolved
@@ -43,19 +43,11 @@
         grading_standard: {
           permissions: { manage: true },
           title: "",
-<<<<<<< HEAD
-          data: ENV.DEFAULT_GRADING_STANDARD_DATA,
-          id: -1
-        }
-      };
-      newStandards.unshift(newStandard);
-=======
           data: this.formatStandardData(ENV.DEFAULT_GRADING_STANDARD_DATA),
           id: -1
         }
       };
       var newStandards = update(this.state.standards, {$unshift: [newStandard]});
->>>>>>> e918f2c3
       this.setState({standards: newStandards});
     },
 
@@ -88,20 +80,12 @@
       var newStandards = $.extend(true, [], this.state.standards);
       var indexToUpdate = this.state.standards.indexOf(this.getStandardById(standard.id));
       var type, url, data;
-<<<<<<< HEAD
-      if(this.standardNotCreated(standard)){
-        type = "POST";
-        url = ENV.GRADING_STANDARDS_URL;
-        data = this.dataFormattedForCreate(standard);
-        if((standard.title).trim() === "") standard.title = "New Grading Scheme";
-=======
       standard.title = standard.title.trim();
       if(this.standardNotCreated(standard)){
         if(standard.title === "") standard.title = "New Grading Scheme";
         type = "POST";
         url = ENV.GRADING_STANDARDS_URL;
         data = this.dataFormattedForCreate(standard);
->>>>>>> e918f2c3
       }else{
         type = "PUT";
         url = ENV.GRADING_STANDARDS_URL + "/" + standard.id;
@@ -116,17 +100,6 @@
         context: this
       })
         .success(function(updatedStandard){
-<<<<<<< HEAD
-          this.state.standards[indexToUpdate] = updatedStandard;
-          this.setState({standards: this.state.standards}, function(){
-            $.flashMessage(I18n.t("Grading scheme saved"))
-          });
-        })
-        .error(function(){
-          this.state.standards[indexToUpdate].grading_standard.saving = false;
-          this.setState({standards: this.state.standards}, function(){
-            $.flashError(I18n.t("There was a problem saving the grading scheme"))
-=======
           updatedStandard.grading_standard.data = this.formatStandardData(updatedStandard.grading_standard.data);
           newStandards[indexToUpdate] = updatedStandard;
           this.setState({standards: newStandards}, function() {
@@ -137,7 +110,6 @@
           newStandards[indexToUpdate].grading_standard.saving = false;
           this.setState({standards: newStandards}, function() {
             $.flashError(I18n.t("There was a problem saving the grading scheme"));
->>>>>>> e918f2c3
           });
         });
     },
@@ -146,15 +118,9 @@
       var formattedData = { grading_standard: standard };
       _.each(standard.data, function(dataRow, i){
         var name = dataRow[0];
-<<<<<<< HEAD
-        var value = dataRow[1] * 100;
-        formattedData["grading_standard"]["data"][i] = [
-          name,
-=======
         var value = dataRow[1];
         formattedData["grading_standard"]["data"][i] = [
           name.trim(),
->>>>>>> e918f2c3
           this.roundToTwoDecimalPlaces(value) / 100
         ];
       }, this);
@@ -165,15 +131,9 @@
       var formattedData = { grading_standard: { title: standard.title, standard_data: {} } };
       _.each(standard.data, function(dataRow, i){
         var name = dataRow[0];
-<<<<<<< HEAD
-        var value = dataRow[1] * 100;
-        formattedData["grading_standard"]["standard_data"]["scheme_" + i] = {
-          name: name,
-=======
         var value = dataRow[1];
         formattedData["grading_standard"]["standard_data"]["scheme_" + i] = {
           name: name.trim(),
->>>>>>> e918f2c3
           value: this.roundToTwoDecimalPlaces(value)
         };
       }, this);
@@ -196,13 +156,6 @@
           self.setState({standards: newStandards}, function(){
             $.flashMessage(I18n.t("Grading scheme deleted"))
           });
-<<<<<<< HEAD
-          var newStandards = _.reject(self.state.standards, function(standard){ return standard.grading_standard.id === uniqueId });
-          self.setState({standards: newStandards}, function(){
-            $.flashMessage(I18n.t("Grading scheme deleted"))
-          });
-=======
->>>>>>> e918f2c3
         },
         error: function() {
           $.flashError(I18n.t("There was a problem deleting the grading scheme"));
@@ -231,13 +184,8 @@
                                  uniqueId={s.grading_standard.id} standard={s.grading_standard}
                                  editing={!!s.editing} permissions={s.grading_standard.permissions}
                                  justAdded={!!s.justAdded} onSetEditingStatus={this.setEditingStatus}
-<<<<<<< HEAD
-                                 othersEditing={!s.editing && this.anyStandardBeingEdited()}
-                                 onDeleteGradingStandard={this.deleteGradingStandard}
-=======
                                  round={this.roundToTwoDecimalPlaces} onDeleteGradingStandard={this.deleteGradingStandard}
                                  othersEditing={!s.editing && this.anyStandardBeingEdited()}
->>>>>>> e918f2c3
                                  onSaveGradingStandard={this.saveGradingStandard}/>);
       }, this);
     },
