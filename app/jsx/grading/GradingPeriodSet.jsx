define([
  'react',
  'jquery',
  'underscore',
  'axios',
  'convert_case',
  'i18n!grading_periods',
  'jsx/grading/AccountGradingPeriod',
  'jsx/grading/GradingPeriodForm',
  'compiled/api/gradingPeriodsApi',
  'jquery.instructure_misc_helpers'
], function(React, $, _, axios, ConvertCase, I18n, GradingPeriod, GradingPeriodForm, gradingPeriodsApi) {

  const sortPeriods = function(periods) {
    return _.sortBy(periods, "startDate");
  };

  const anyPeriodsOverlap = function(periods) {
    if (_.isEmpty(periods)) {
      return false;
    }
    let firstPeriod = _.first(periods);
    let otherPeriods = _.rest(periods);
    let overlapping = _.some(otherPeriods, function(otherPeriod) {
      return otherPeriod.startDate < firstPeriod.endDate && firstPeriod.startDate < otherPeriod.endDate;
    });
    return overlapping || anyPeriodsOverlap(otherPeriods);
  };

  const isValidDate = function(date) {
    return Object.prototype.toString.call(date) === "[object Date]" &&
           !isNaN(date.getTime());
  };

  const validatePeriods = function(periods) {
    if (_.any(periods, (period) => { return !(period.title || "").trim() })) {
      return [I18n.t('All grading periods must have a title')];
    }

    let validDates = _.all(periods, (period) => {
      return isValidDate(period.startDate) && isValidDate(period.endDate);
    });

    if (!validDates) {
      return [I18n.t('All dates fields must be present and formatted correctly')];
    }

    let orderedDates = _.all(periods, (period) => {
      return period.startDate < period.endDate;
    });

    if (!orderedDates) {
      return [I18n.t('All start dates must be before the end date')];
    }

    if (anyPeriodsOverlap(periods)) {
      return [I18n.t('Grading periods must not overlap')];
    }
  };

  const isEditingPeriod = function(state) {
    return !!state.editPeriod.id;
  };

  const getShowGradingPeriodRef = function(period) {
    return "show-grading-period-" + period.id;
  };

  const getEditGradingPeriodRef = function(period) {
    return "edit-grading-period-" + period.id;
  };

  const { shape, number, string, array, bool, func } = React.PropTypes;

  let GradingPeriodSet = React.createClass({
    propTypes: {
      gradingPeriods:  array.isRequired,
      terms:           array.isRequired,
      readOnly:        bool.isRequired,
      expanded:        bool,
      actionsDisabled: bool,
      onEdit:          func.isRequired,
      onDelete:        func.isRequired,
      onPeriodsChange: func.isRequired,
      onToggleBody:    func.isRequired,

      set: shape({
        id:    string.isRequired,
        title: string.isRequired
      }).isRequired,

      urls: shape({
        batchUpdateURL: string.isRequired,
        deleteGradingPeriodURL: string.isRequired,
        gradingPeriodSetsURL: string.isRequired
      }).isRequired,

      permissions: shape({
        read:   bool.isRequired,
        create: bool.isRequired,
        update: bool.isRequired,
        delete: bool.isRequired
      }).isRequired
    },

    getInitialState() {
      return {
        title: this.props.set.title,
        gradingPeriods: sortPeriods(this.props.gradingPeriods),
        newPeriod: {
          period: null,
          saving: false
        },
        editPeriod: {
          id:     null,
          saving: false
        }
      };
    },

    componentDidUpdate(prevProps, prevState) {
      if (prevState.newPeriod.period && !this.state.newPeriod.period) {
        this.refs.addPeriodButton.focus();
      } else if (isEditingPeriod(prevState) && !isEditingPeriod(this.state)) {
        let period = { id: prevState.editPeriod.id };
        this.refs[getShowGradingPeriodRef(period)].refs.editButton.focus();
      }
    },

    toggleSetBody() {
      if (!isEditingPeriod(this.state)) {
        this.props.onToggleBody();
      }
    },

    promptDeleteSet(event) {
      event.stopPropagation();
      const confirmMessage = I18n.t("Are you sure you want to delete this grading period set?");
      if (!window.confirm(confirmMessage)) return null;

      const url = this.props.urls.gradingPeriodSetsURL + "/" + this.props.set.id;
      axios.delete(url)
           .then(() => {
             $.flashMessage(I18n.t('The grading period set was deleted'));
             this.props.onDelete(this.props.set.id);
           })
           .catch(() => {
             $.flashError(I18n.t("An error occured while deleting the grading period set"));
           });
    },

    setTerms() {
      return _.where(this.props.terms, { gradingPeriodGroupId: this.props.set.id });
    },

    termNames() {
      const names = _.pluck(this.setTerms(), "displayName");
      if (names.length > 0) {
        return I18n.t("Terms: ") + names.join(", ");
      } else {
        return I18n.t("No Associated Terms");
      }
    },

    editSet(e) {
      e.stopPropagation();
      this.props.onEdit(this.props.set);
    },

    changePeriods(periods) {
      let sortedPeriods = sortPeriods(periods);
      this.setState({ gradingPeriods: sortedPeriods });
      this.props.onPeriodsChange(this.props.set.id, sortedPeriods);
    },

    removeGradingPeriod(idToRemove) {
      let periods = _.reject(this.state.gradingPeriods, period => period.id === idToRemove);
      this.setState({ gradingPeriods: periods });
    },

    showNewPeriodForm() {
      this.setNewPeriod({ period: {} });
    },

    saveNewPeriod(period) {
      let periods = this.state.gradingPeriods.concat([period]);
      let validations = validatePeriods(periods);
      if (_.isEmpty(validations)) {
        this.setNewPeriod({saving: true});
        gradingPeriodsApi.batchUpdate(this.props.set.id, periods)
             .then((periods) => {
               $.flashMessage(I18n.t('All changes were saved'));
               this.removeNewPeriodForm();
               this.changePeriods(periods);
             })
             .catch((_) => {
               $.flashError(I18n.t('There was a problem saving the grading period'));
               this.setNewPeriod({ saving: false });
             });
      } else {
        _.each(validations, function(message) {
          $.flashError(message);
        });
      }
    },

    removeNewPeriodForm() {
      this.setNewPeriod({ saving: false, period: null });
    },

    setNewPeriod(attr) {
      let period = $.extend(true, {}, this.state.newPeriod, attr);
      this.setState({ newPeriod: period });
    },

    editPeriod(period) {
      this.setEditPeriod({ id: period.id, saving: false });
    },

    updatePeriod(period) {
      let periods = _.reject(this.state.gradingPeriods, function(_period) {
        return period.id === _period.id;
      }).concat([period]);
      let validations = validatePeriods(periods);
      if (_.isEmpty(validations)) {
        this.setEditPeriod({ saving: true });
        gradingPeriodsApi.batchUpdate(this.props.set.id, periods)
             .then((periods) => {
               $.flashMessage(I18n.t('All changes were saved'));
               this.setEditPeriod({ id: null, saving: false });
               this.changePeriods(periods);
             })
             .catch((_) => {
               $.flashError(I18n.t('There was a problem saving the grading period'));
               this.setNewPeriod({saving: false});
             });
      } else {
        _.each(validations, function(message) {
          $.flashError(message);
        });
      }
    },

    cancelEditPeriod() {
      this.setEditPeriod({ id: null, saving: false });
    },

    setEditPeriod(attr) {
      let period = $.extend(true, {}, this.state.editPeriod, attr);
      this.setState({ editPeriod: period });
    },

    renderEditButton() {
      if (!this.props.readOnly && this.props.permissions.update) {
        let disabled = !!(this.props.actionsDisabled || isEditingPeriod(this.state));
        let baseClasses = 'Button Button--icon-action edit_grading_period_set_button';
        return (
          <button ref="editButton"
                  className={baseClasses + (disabled ? " disabled" : "")}
                  aria-disabled={disabled}
                  type="button"
                  onClick={this.editSet}>
            <span className="screenreader-only">{I18n.t("Edit Grading Period Set")}</span>
            <i className="icon-edit"/>
          </button>
        );
      }
    },

    renderDeleteButton() {
      if (!this.props.readOnly && this.props.permissions.delete) {
        let disabled = !!(this.props.actionsDisabled || isEditingPeriod(this.state));
        let baseClasses = 'Button Button--icon-action delete_grading_period_set_button';
        return (
          <button ref="deleteButton"
                  className={baseClasses + (disabled ? " disabled" : "")}
                  aria-disabled={disabled}
                  type="button"
                  onClick={this.promptDeleteSet}>
            <span className="screenreader-only">{I18n.t("Delete Grading Period Set")}</span>
            <i className="icon-trash"/>
          </button>
        );
      }
    },

    renderEditAndDeleteButtons() {
      return (
        <div className="ItemGroup__header__admin">
          {this.renderEditButton()}
          {this.renderDeleteButton()}
        </div>
      );
    },

    renderSetBody() {
      if (!this.props.expanded) return null;

      return (
        <div ref="setBody" className="ig-body">
          <div className="GradingPeriodList" ref="gradingPeriodList">
            {this.renderGradingPeriods()}
          </div>
          {this.renderNewPeriod()}
        </div>
      );
    },

    renderGradingPeriods() {
      let actionsDisabled = !!(this.props.actionsDisabled || isEditingPeriod(this.state) || this.state.newPeriod.period);
      return _.map(this.state.gradingPeriods, (period) => {
        if (period.id === this.state.editPeriod.id) {
          return (
            <div key       = {"edit-grading-period-" + period.id}
                 className = 'GradingPeriodList__period--editing pad-box'>
              <GradingPeriodForm ref      = "editPeriodForm"
                                 period   = {period}
                                 disabled = {this.state.editPeriod.saving}
                                 onSave   = {this.updatePeriod}
                                 onCancel = {this.cancelEditPeriod} />
            </div>
          );
        } else {
          return (
            <GradingPeriod key={"show-grading-period-" + period.id}
                           ref={getShowGradingPeriodRef(period)}
                           period={period}
                           actionsDisabled={actionsDisabled}
                           onEdit={this.editPeriod}
                           readOnly={this.props.readOnly}
                           onDelete={this.removeGradingPeriod}
                           deleteGradingPeriodURL={this.props.urls.deleteGradingPeriodURL}
                           permissions={this.props.permissions} />
          );
        }
      });
    },

    renderNewPeriod() {
      if (this.props.permissions.create && !this.props.readOnly) {
        if (this.state.newPeriod.period) {
          return this.renderNewPeriodForm();
        } else {
          return this.renderNewPeriodButton();
        }
      }
    },

    renderNewPeriodButton() {
      let disabled = !!(this.props.actionsDisabled || isEditingPeriod(this.state));
      let classList = 'Button Button--link GradingPeriodList__new-period__add-button' + (disabled ? " disabled" : "");
      return (
        <div className='GradingPeriodList__new-period center-xs border-rbl border-round-b'>
          <button className={classList}
                  ref='addPeriodButton'
                  aria-disabled={disabled}
                  aria-label={I18n.t('Add Grading Period')}
                  onClick={this.showNewPeriodForm}>
            <i className='icon-plus GradingPeriodList__new-period__add-icon'/>
            {I18n.t('Grading Period')}
          </button>
        </div>
      );
    },

    renderNewPeriodForm() {
      return (
        <div className='GradingPeriodList__new-period--editing border border-rbl border-round-b pad-box'>
          <GradingPeriodForm key      = 'new-grading-period'
                             ref      = 'newPeriodForm'
                             disabled = {this.state.newPeriod.saving}
                             onSave   = {this.saveNewPeriod}
                             onCancel = {this.removeNewPeriodForm} />
        </div>
      );
    },

    render() {
      const setStateSuffix = this.props.expanded ? "expanded" : "collapsed";
      const arrow = this.props.expanded ? "down" : "right";
      return (
        <div className={"GradingPeriodSet--" + setStateSuffix}>
          <div className="ItemGroup__header"
               ref="toggleSetBody"
               onClick={this.toggleSetBody}>
            <div>
              <div className="ItemGroup__header__title">
                <button className={"Button Button--icon-action GradingPeriodSet__toggle"}
                        aria-expanded={this.props.expanded}
                        aria-label="Toggle grading period visibility">
                  <i className={"icon-mini-arrow-" + arrow}/>
                </button>
<<<<<<< HEAD
                <span className="screenreader-only">{I18n.t("Grading period title")}</span>
=======
>>>>>>> b6435f77
                <h2 ref="title" tabIndex="0" className="GradingPeriodSet__title">
                  {this.props.set.title}
                </h2>
              </div>
              {this.renderEditAndDeleteButtons()}
            </div>
            <div className="EnrollmentTerms__list" tabIndex="0">
              {this.termNames()}
            </div>
          </div>
          {this.renderSetBody()}
        </div>
      );
    }
  });

  return GradingPeriodSet;
});<|MERGE_RESOLUTION|>--- conflicted
+++ resolved
@@ -390,10 +390,6 @@
                         aria-label="Toggle grading period visibility">
                   <i className={"icon-mini-arrow-" + arrow}/>
                 </button>
-<<<<<<< HEAD
-                <span className="screenreader-only">{I18n.t("Grading period title")}</span>
-=======
->>>>>>> b6435f77
                 <h2 ref="title" tabIndex="0" className="GradingPeriodSet__title">
                   {this.props.set.title}
                 </h2>
