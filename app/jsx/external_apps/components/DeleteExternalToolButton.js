/*
 * Copyright (C) 2014 - present Instructure, Inc.
 *
 * This file is part of Canvas.
 *
 * Canvas is free software: you can redistribute it and/or modify it under
 * the terms of the GNU Affero General Public License as published by the Free
 * Software Foundation, version 3 of the License.
 *
 * Canvas is distributed in the hope that it will be useful, but WITHOUT ANY
 * WARRANTY; without even the implied warranty of MERCHANTABILITY or FITNESS FOR
 * A PARTICULAR PURPOSE. See the GNU Affero General Public License for more
 * details.
 *
 * You should have received a copy of the GNU Affero General Public License along
 * with this program. If not, see <http://www.gnu.org/licenses/>.
 */
 
import $ from 'jquery'
import I18n from 'i18n!external_tools'
import React from 'react'
import PropTypes from 'prop-types'
import Modal from 'react-modal'
import store from '../../external_apps/lib/ExternalAppsStore'
<<<<<<< HEAD
 
=======

>>>>>>> fca6866b
const modalOverrides = {
  overlay: {
    backgroundColor: 'rgba(0,0,0,0.5)'
  },
  content: {
    position: 'static',
    top: '0',
    left: '0',
    right: 'auto',
    bottom: 'auto',
    borderRadius: '0',
    border: 'none',
    padding: '0'
  }
}
<<<<<<< HEAD
 
=======

>>>>>>> fca6866b
export default class DeleteExternalToolButton extends React.Component {
  static propTypes = {
    tool: PropTypes.object.isRequired
  }
<<<<<<< HEAD
 
  state = {
    modalIsOpen: false
  }
 
  isDeleting = false
 
  shouldComponentUpdate() {
    return !this.isDeleting
  }
 
=======

  state = {
    modalIsOpen: false
  }

  isDeleting = false

  shouldComponentUpdate() {
    return !this.isDeleting
  }

>>>>>>> fca6866b
  openModal = e => {
    e.preventDefault()
    this.setState({modalIsOpen: true})
  }
<<<<<<< HEAD
 
=======

>>>>>>> fca6866b
  closeModal = cb => {
    if (typeof cb === 'function') {
      this.setState({modalIsOpen: false}, cb)
    } else {
      this.setState({modalIsOpen: false})
    }
  }
<<<<<<< HEAD
 
=======

>>>>>>> fca6866b
  deleteTool = e => {
    e.preventDefault()
    this.isDeleting = true
    this.closeModal(() => {
      store.delete(this.props.tool)
      this.isDeleting = false
    })
  }
<<<<<<< HEAD
 
=======

>>>>>>> fca6866b
  render() {
    if (this.props.canAddEdit) {
      return (
        <li role="presentation" className="DeleteExternalToolButton">
          <a
            href="#"
            tabIndex="-1"
            ref="btnTriggerDelete"
            role="button"
            aria-label={I18n.t('Delete %{toolName} App', {toolName: this.props.tool.name})}
            className="icon-trash"
            onClick={this.openModal}
          >
            {I18n.t('Delete')}
          </a>
          <Modal
            className="ReactModal__Content--canvas ReactModal__Content--mini-modal"
            overlayClassName="ReactModal__Overlay--canvas"
            style={modalOverrides}
            isOpen={this.state.modalIsOpen}
            onRequestClose={this.closeModal}
          >
            <div className="ReactModal__Layout">
              <div className="ReactModal__Header">
                <div className="ReactModal__Header-Title">
                  <h4>{I18n.t('Delete %{tool} App?', {tool: this.props.tool.name})}</h4>
                </div>
                <div className="ReactModal__Header-Actions">
                  <button
                    className="Button Button--icon-action"
                    type="button"
                    onClick={this.closeModal}
                  >
                    <i className="icon-x" />
                    <span className="screenreader-only">Close</span>
                  </button>
                </div>
              </div>
 
              <div className="ReactModal__Body">
                {I18n.t('Are you sure you want to remove this tool?')}
              </div>
 
              <div className="ReactModal__Footer">
                <div className="ReactModal__Footer-Actions">
                  <button ref="btnClose" type="button" className="Button" onClick={this.closeModal}>
                    {I18n.t('Close')}
                  </button>
                  <button
                    ref="btnDelete"
                    type="button"
                    className="Button Button--danger"
                    onClick={this.deleteTool}
                  >
                    {I18n.t('Delete')}
                  </button>
                </div>
              </div>
            </div>
          </Modal>
        </li>
      )
    }
    return false;
  }
}<|MERGE_RESOLUTION|>--- conflicted
+++ resolved
@@ -15,18 +15,14 @@
  * You should have received a copy of the GNU Affero General Public License along
  * with this program. If not, see <http://www.gnu.org/licenses/>.
  */
- 
+
 import $ from 'jquery'
 import I18n from 'i18n!external_tools'
 import React from 'react'
 import PropTypes from 'prop-types'
 import Modal from 'react-modal'
 import store from '../../external_apps/lib/ExternalAppsStore'
-<<<<<<< HEAD
- 
-=======
 
->>>>>>> fca6866b
 const modalOverrides = {
   overlay: {
     backgroundColor: 'rgba(0,0,0,0.5)'
@@ -42,28 +38,11 @@
     padding: '0'
   }
 }
-<<<<<<< HEAD
- 
-=======
 
->>>>>>> fca6866b
 export default class DeleteExternalToolButton extends React.Component {
   static propTypes = {
     tool: PropTypes.object.isRequired
   }
-<<<<<<< HEAD
- 
-  state = {
-    modalIsOpen: false
-  }
- 
-  isDeleting = false
- 
-  shouldComponentUpdate() {
-    return !this.isDeleting
-  }
- 
-=======
 
   state = {
     modalIsOpen: false
@@ -75,16 +54,11 @@
     return !this.isDeleting
   }
 
->>>>>>> fca6866b
   openModal = e => {
     e.preventDefault()
     this.setState({modalIsOpen: true})
   }
-<<<<<<< HEAD
- 
-=======
 
->>>>>>> fca6866b
   closeModal = cb => {
     if (typeof cb === 'function') {
       this.setState({modalIsOpen: false}, cb)
@@ -92,11 +66,7 @@
       this.setState({modalIsOpen: false})
     }
   }
-<<<<<<< HEAD
- 
-=======
 
->>>>>>> fca6866b
   deleteTool = e => {
     e.preventDefault()
     this.isDeleting = true
@@ -105,11 +75,7 @@
       this.isDeleting = false
     })
   }
-<<<<<<< HEAD
- 
-=======
 
->>>>>>> fca6866b
   render() {
     if (this.props.canAddEdit) {
       return (
@@ -148,11 +114,11 @@
                   </button>
                 </div>
               </div>
- 
+
               <div className="ReactModal__Body">
                 {I18n.t('Are you sure you want to remove this tool?')}
               </div>
- 
+
               <div className="ReactModal__Footer">
                 <div className="ReactModal__Footer-Actions">
                   <button ref="btnClose" type="button" className="Button" onClick={this.closeModal}>
