--- conflicted
+++ resolved
@@ -103,10 +103,6 @@
         $.flashMessage(I18n.t('The app was added'))
         store.reset()
         store.fetch()
-<<<<<<< HEAD
-        store.fetch13Tools()
-=======
->>>>>>> 277980e7
       }
     )
   }
