--- conflicted
+++ resolved
@@ -174,14 +174,6 @@
               {$.datetimeString(timestamp.date, {format: 'medium'})}
             </Text>
           </span>
-<<<<<<< HEAD
-          <span className="ic-item-row__meta-content-timestamp">
-            <Text color="secondary" size="small" as="p">
-              {$.datetimeString(timestamp.date, {format: 'medium'})}
-            </Text>
-          </span>
-=======
->>>>>>> f096ca90
         </div>
       }
       actionsContent={readCount}
