--- conflicted
+++ resolved
@@ -22,10 +22,7 @@
 import $ from 'jquery'
 import 'jquery.instructure_date_and_time'
 
-<<<<<<< HEAD
-=======
 import { DragSource } from 'react-dnd';
->>>>>>> 01c9fe11
 import Container from '@instructure/ui-core/lib/components/Container'
 import Text from '@instructure/ui-core/lib/components/Text'
 import { MenuItem } from '@instructure/ui-core/lib/components/Menu'
@@ -216,52 +213,6 @@
   const contentWrapper = document.createElement('span')
   contentWrapper.innerHTML = discussion.message
   const textContent = contentWrapper.textContent.trim()
-<<<<<<< HEAD
-  return (
-    <CourseItemRow
-      ref={rowRef}
-      className="ic-discussion-row"
-      id={discussion.id}
-      draggable
-      icon={
-        <Text color="success" size="large">
-          <IconAssignmentLine />
-        </Text>
-      }
-      isRead={discussion.read_state === 'read'}
-      author={discussion.author}
-      title={discussion.title}
-      body={<div className="ic-discussion-row__content">{textContent}</div>}
-      sectionToolTip={
-        <SectionsTooltip
-          totalUserCount={discussion.user_count}
-          sections={discussion.sections}
-        />
-      }
-      itemUrl={discussion.html_url}
-      onSelectedChanged={onSelectedChanged}
-      masterCourse={{
-        courseData: masterCourseData || {},
-        getLockOptions: () => ({
-          model: new DiscussionModel(discussion),
-          unlockedText: I18n.t('%{title} is unlocked. Click to lock.', {title: discussion.title}),
-          lockedText: I18n.t('%{title} is locked. Click to unlock', {title: discussion.title}),
-          course_id: masterCourseData.masterCourse.id,
-          content_id: discussion.id,
-          content_type: 'discussion_topic',
-        }),
-      }}
-      metaContent={
-        <div>
-          <span className="ic-item-row__meta-content-heading">
-            <Text size="small" as="p">{timestamp.title}</Text>
-          </span>
-          <Text color="secondary" size="small" as="p">{$.datetimeString(timestamp.date, {format: 'medium'})}</Text>
-        </div>
-      }
-      actionsContent={readCount}
-    />
-=======
   return connectDragPreview (
     <span>
       <CourseItemRow
@@ -315,7 +266,6 @@
         actionsContent={[readCount, subscribeButton, publishButton]}
       />
     </span>
->>>>>>> 01c9fe11
   )
 }
 
