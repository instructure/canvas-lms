--- conflicted
+++ resolved
@@ -24,10 +24,7 @@
 import FeaturedHelpLink from './FeaturedHelpLink'
 import {View} from '@instructure/ui-view'
 import {Flex} from '@instructure/ui-flex'
-<<<<<<< HEAD
-=======
 import {ScreenReaderContent, PresentationContent} from '@instructure/ui-a11y'
->>>>>>> 677a1682
 import tourPubSub from '../nav_tourpoints/tourPubsub'
 
 export default function HelpLinks({links, hasLoaded, onClick}) {
@@ -73,10 +70,7 @@
                     >
                       {link.text}
                     </Link>
-<<<<<<< HEAD
-=======
                     {has_new_tag && <ScreenReaderContent>{I18n.t('New')}</ScreenReaderContent>}
->>>>>>> 677a1682
                     {link.subtext && (
                       <Text as="div" size="small">
                         {link.subtext}
@@ -84,15 +78,11 @@
                     )}
                   </Flex.Item>
                   <Flex.Item>
-<<<<<<< HEAD
-                    {has_new_tag && <Pill variant="success" text={I18n.t('NEW')} />}
-=======
                     {has_new_tag && (
                       <PresentationContent>
                         <Pill variant="success" text={I18n.t('NEW')} />
                       </PresentationContent>
                     )}
->>>>>>> 677a1682
                   </Flex.Item>
                 </Flex>
               </List.Item>
