/*
 * Copyright (C) 2015 - present Instructure, Inc.
 *
 * This file is part of Canvas.
 *
 * Canvas is free software: you can redistribute it and/or modify it under
 * the terms of the GNU Affero General Public License as published by the Free
 * Software Foundation, version 3 of the License.
 *
 * Canvas is distributed in the hope that it will be useful, but WITHOUT ANY
 * WARRANTY; without even the implied warranty of MERCHANTABILITY or FITNESS FOR
 * A PARTICULAR PURPOSE. See the GNU Affero General Public License for more
 * details.
 *
 * You should have received a copy of the GNU Affero General Public License along
 * with this program. If not, see <http://www.gnu.org/licenses/>.
 */

import I18n from 'i18n!theme_editor'
import React from 'react'
import PropTypes from 'prop-types'
import $ from 'jquery'
import _ from 'lodash'
import preventDefault from 'compiled/fn/preventDefault'
import Progress from 'compiled/models/Progress'
import customTypes from './PropTypes'
import submitHtmlForm from './submitHtmlForm'
import SaveThemeButton from './SaveThemeButton'
import ThemeEditorAccordion from './ThemeEditorAccordion'
import ThemeEditorFileUpload from './ThemeEditorFileUpload'
import ThemeEditorModal from './ThemeEditorModal'
import ThemeEditorSidebar from './ThemeEditorSidebar'

/* eslint no-alert:0 */
const TABS = [
  {
    id: 'te-editor',
    label: I18n.t('Edit'),
    value: 'edit',
    selected: true
  },
  {
    id: 'te-upload',
    label: I18n.t('Upload'),
    value: 'upload',
    selected: false
  }
]

function findVarDef(variableSchema, variableName) {
  for (let i = 0; i < variableSchema.length; i++) {
    for (let j = 0; j < variableSchema[i].variables.length; j++) {
      const varDef = variableSchema[i].variables[j]
      if (varDef.variable_name === variableName) {
        return varDef
      }
    }
  }
}

function readSharedBrandConfigBeingEditedFromStorage() {
  try {
    const stored = sessionStorage.getItem('sharedBrandConfigBeingEdited')
    if (stored) return JSON.parse(stored)
  } catch (e) {
    console.error('Error reading sharedBrandConfigBeingEdited from sessionStore:', e)
  }
}

const notComplete = progress => progress.completion !== 100

export default class ThemeEditor extends React.Component {
  static propTypes = {
    brandConfig: customTypes.brandConfig,
    hasUnsavedChanges: PropTypes.bool.isRequired,
    variableSchema: customTypes.variableSchema,
    allowGlobalIncludes: PropTypes.bool,
    accountID: PropTypes.string,
    useHighContrast: PropTypes.bool
  }

  constructor(props) {
    super()
    const {variableSchema, brandConfig} = props
    const theme = _.flatMap(variableSchema, s => s.variables).reduce(
      (acc, next) => ({
        ...acc,
        ...{[next.variable_name]: next.default}
      }),
      {}
    )

    this.originalThemeProperties = {...theme, ...brandConfig.variables}

    this.state = {
      themeStore: {
        properties: {...this.originalThemeProperties},
        files: []
      },
      changedValues: {},
      showProgressModal: false,
      progress: 0,
      sharedBrandConfigBeingEdited: readSharedBrandConfigBeingEditedFromStorage(),
      showSubAccountProgress: false,
      activeSubAccountProgresses: []
    }
  }

  onProgress = data => {
    this.setState({progress: data.completion})
  }

  onSubAccountProgress = data => {
    const newSubAccountProgs = _.map(
      this.state.activeSubAccountProgresses,
      progress => (progress.tag == data.tag ? data : progress)
    )

    this.filterAndSetActive(newSubAccountProgs)

    if (_.isEmpty(this.state.activeSubAccountProgresses)) {
      this.closeSubAccountProgressModal()
      this.redirectToAccount()
    }
  }

  getDisplayValue = (variableName, opts) => {
    let val

    // try getting the modified value first, unless we're skipping it
    if (!opts || !opts.ignoreChanges) val = this.getChangedValue(variableName)

    // try getting the value from the active brand config next, but
    // distinguish "wasn't changed" from "was changed to '', meaning we want
    // to remove the brand config's value"
    if (!val && val !== '') val = this.getBrandConfig(variableName)

    // finally, resort to the default (which may recurse into looking up
    // another variable)
    if (!val) val = this.getSchemaDefault(variableName, opts)

    return val
  }

  getChangedValue = variableName =>
    this.state.changedValues[variableName] && this.state.changedValues[variableName].val

  getDefault = variableName => this.getDisplayValue(variableName, {ignoreChanges: true})

  getBrandConfig = variableName =>
    this.props.brandConfig[variableName] || this.props.brandConfig.variables[variableName]

  getSchemaDefault = (variableName, opts) => {
    const varDef = findVarDef(this.props.variableSchema, variableName)
    const val = varDef ? varDef.default : null

    if (val && val[0] === '$') return this.getDisplayValue(val.slice(1), opts)
    return val
  }

  handleThemeStateChange = (key, value, opts = {}) => {
    let {files, properties} = this.state.themeStore
    if (value instanceof File) {
      const fileStorageObject = {
        variable_name: key,
        value
      }
      if (opts.customFileUpload) {
        fileStorageObject.customFileUpload = true
      }
      files.push(fileStorageObject)
    } else {
      properties = {
        ...properties,
        ...{[key]: value}
      }
    }

    if (opts.resetValue) {
      properties = {
        ...properties,
        ...{[key]: this.originalThemeProperties[key]}
      }
      files = files.filter(x => x.variable_name !== key)
    }
    this.setState({
      themeStore: {
        properties,
        files
      }
    })
  }

  somethingHasChanged = () =>
    _.some(
      this.state.changedValues,
      (change, key) =>
        // null means revert an unsaved change (should revert to saved brand config or fallback to default and not flag as a change)
        // '' means clear a brand config value (should set to schema default and flag as a change)
        change.val === '' || (change.val !== this.getDefault(key) && change.val !== null)
    )

  displayedMatchesSaved = () =>
    this.state.sharedBrandConfigBeingEdited &&
    this.state.sharedBrandConfigBeingEdited.brand_config_md5 === this.props.brandConfig.md5

  changeSomething = (variableName, newValue, isInvalid) => {
    const changedValues = {
      ...this.state.changedValues,
      [variableName]: {val: newValue, invalid: isInvalid}
    }
    this.setState({changedValues})
  }

  invalidForm = () =>
    Object.keys(this.state.changedValues).some(key => this.state.changedValues[key].invalid)

  updateSharedBrandConfigBeingEdited = updatedSharedConfig => {
    sessionStorage.setItem('sharedBrandConfigBeingEdited', JSON.stringify(updatedSharedConfig))
    this.setState({sharedBrandConfigBeingEdited: updatedSharedConfig})
  }

  handleCancelClicked = () => {
    if (this.somethingHasChanged() || !this.displayedMatchesSaved()) {
      const msg = I18n.t(
        'You are about to lose any unsaved changes.\n\n' + 'Would you still like to proceed?'
      )
      if (!window.confirm(msg)) return
    }
    sessionStorage.removeItem('sharedBrandConfigBeingEdited')
    submitHtmlForm(`/accounts/${this.props.accountID}/brand_configs`, 'DELETE')
  }

  saveToSession = md5 => {
    submitHtmlForm(
      `/accounts/${this.props.accountID}/brand_configs/save_to_user_session`,
      'POST',
      md5
    )
  }

  /**
   * Takes the themeStore state object and appends it to a FormData object
   * in preparation for sending to the server.
   *
   * @returns FormData
   * @memberof ThemeEditor
   */
  processThemeStoreForSubmit() {
    const processedData = new FormData()
    const {properties, files} = this.state.themeStore
    Object.keys(properties).forEach(k => {
      const defaultVal = this.getSchemaDefault(k)
      if (properties[k] !== defaultVal && properties[k] && properties[k][0] !== '$') {
        processedData.append(`brand_config[variables][${k}]`, properties[k])
      } else {
        processedData.append(`brand_config[variables][${k}]`, '')
      }
    })
    files.forEach(f => {
      const keyName = f.customFileUpload
        ? f.variable_name
        : `brand_config[variables][${f.variable_name}]`
      processedData.append(keyName, f.value)
    });
    // We need to make sure that these are present with the upload
    ['js_overrides', 'css_overrides', 'mobile_js_overrides', 'mobile_css_overrides'].forEach(name => {
      if (!processedData.has(name)) {
        processedData.append(name, this.props.brandConfig[name] || '');
      }
    })
    return processedData
  }

  handleFormSubmit = () => {
    let newMd5

    this.setState({showProgressModal: true})

    $.ajax({
      url: `/accounts/${this.props.accountID}/brand_configs`,
      type: 'POST',
      data: this.processThemeStoreForSubmit(),
      processData: false,
      contentType: false,
      dataType: 'json'
    })
      .pipe(resp => {
        newMd5 = resp.brand_config.md5
        if (resp.progress) {
          return new Progress(resp.progress).poll().progress(this.onProgress)
        }
      })
      .pipe(() => this.saveToSession(newMd5))
      .fail(() => {
        window.alert(I18n.t('An error occurred trying to generate this theme, please try again.'))
        this.setState({showProgressModal: false})
      })
  }

  handleApplyClicked = () => {
    const msg = I18n.t(
      'This will apply this theme to your entire account. Would you like to proceed?'
    )
    if (window.confirm(msg)) {
      this.kickOffSubAcountCompilation()
    }
  }

  redirectToAccount = () => {
    window.location.replace(`/accounts/${this.props.accountID}/brand_configs?theme_applied=1`)
  }

  kickOffSubAcountCompilation = () => {
    this.setState({isApplying: true})
    $.ajax({
      url: `/accounts/${this.props.accountID}/brand_configs/save_to_account`,
      type: 'POST',
<<<<<<< HEAD
      data: new FormData(this.ThemeEditorForm),
=======
      data: this.processThemeStoreForSubmit(),
>>>>>>> f096ca90
      processData: false,
      contentType: false,
      dataType: 'json'
    })
      .pipe(resp => {
        if (!resp.subAccountProgresses || _.isEmpty(resp.subAccountProgresses)) {
          this.redirectToAccount()
        } else {
          this.openSubAccountProgressModal()
          this.filterAndSetActive(resp.subAccountProgresses)
          return resp.subAccountProgresses.map(prog =>
            new Progress(prog).poll().progress(this.onSubAccountProgress)
          )
        }
      })
      .fail(() => {
        this.setState({isApplying: false})
        window.alert(I18n.t('An error occurred trying to apply this theme, please try again.'))
      })
  }

  filterAndSetActive = progresses => {
    this.setState({activeSubAccountProgresses: progresses.filter(notComplete)})
  }

  openSubAccountProgressModal = () => {
    this.setState({showSubAccountProgress: true})
  }

  closeSubAccountProgressModal = () => {
    this.setState({showSubAccountProgress: false})
  }

  renderTabInputs = () =>
    this.props.allowGlobalIncludes
      ? TABS.map(tab => (
          <input
            type="radio"
            id={tab.id}
            key={tab.id}
            name="te-action"
            defaultValue={tab.value}
            className="Theme__editor-tabs_input"
            defaultChecked={tab.selected}
          />
        ))
      : null

  renderTabLabels = () =>
    this.props.allowGlobalIncludes
      ? TABS.map(tab => (
          <label
            htmlFor={tab.id}
            key={`${tab.id}-tab`}
            className="Theme__editor-tabs_item"
            id={`${tab.id}-tab`}
          >
            {tab.label}
          </label>
        ))
      : null

  renderHeader(tooltipForWhyApplyIsDisabled) {
    return (
      <header
        className={`Theme__header ${!this.props.hasUnsavedChanges &&
          'Theme__header--is-active-theme'}`}
      >
        <div className="Theme__header-layout">
          <div className="Theme__header-primary">
            {/* HIDE THIS BUTTON IF THEME IS ACTIVE THEME */}
            {/* IF CHANGES ARE MADE, THIS BUTTON IS DISABLED UNTIL THEY ARE SAVED */}
            {this.props.hasUnsavedChanges ? (
              <span data-tooltip="right" title={tooltipForWhyApplyIsDisabled}>
                <button
                  type="button"
                  className="Button Button--success"
                  disabled={!!tooltipForWhyApplyIsDisabled}
                  onClick={this.handleApplyClicked}
                >
                  {I18n.t('Apply theme')}
                </button>
              </span>
            ) : null}

            <h2 className="Theme__header-theme-name">
              {this.props.hasUnsavedChanges || this.somethingHasChanged() ? null : (
                <i className="icon-check" />
              )}
              &nbsp;&nbsp;
              {this.state.sharedBrandConfigBeingEdited
                ? this.state.sharedBrandConfigBeingEdited.name
                : null}
            </h2>
          </div>
          <div className="Theme__header-secondary">
            <SaveThemeButton
              userNeedsToPreviewFirst={this.somethingHasChanged()}
              sharedBrandConfigBeingEdited={this.state.sharedBrandConfigBeingEdited}
              accountID={this.props.accountID}
              brandConfigMd5={this.props.brandConfig.md5}
              onSave={this.updateSharedBrandConfigBeingEdited}
            />
            &nbsp;
            <button type="button" className="Button" onClick={this.handleCancelClicked}>
              {I18n.t('Exit')}
            </button>
          </div>
        </div>
      </header>
    )
  }

  render() {
    let tooltipForWhyApplyIsDisabled = null
    if (this.somethingHasChanged()) {
      tooltipForWhyApplyIsDisabled = I18n.t(
        'You need to "Preview Changes" before you can apply this to your account'
      )
    } else if (this.props.brandConfig.md5 && !this.displayedMatchesSaved()) {
      tooltipForWhyApplyIsDisabled = I18n.t('You need to "Save" before applying to this account')
    } else if (this.state.isApplying) {
      tooltipForWhyApplyIsDisabled = I18n.t('Applying, please be patient')
    }

    return (
      <div id="main" className="ic-Layout-columns">
        <h1 className="screenreader-only">{I18n.t('Theme Editor')}</h1>
        {this.props.useHighContrast && (
          <div role="alert" className="ic-flash-static ic-flash-error">
            <h4 className="ic-flash__headline">
              <div className="ic-flash__icon" aria-hidden="true">
                <i className="icon-warning" />
              </div>
              {I18n.t('You will not be able to preview your changes')}
            </h4>
            <p
              className="ic-flash__text"
              dangerouslySetInnerHTML={{
                __html: I18n.t(
                  'To preview Theme Editor branding, you will need to *turn off High Contrast UI*.',
                  {
                    wrappers: ['<a href="/profile/settings">$1</a>']
                  }
                )
              }}
            />
          </div>
        )}
        <form
          ref={c => (this.ThemeEditorForm = c)}
          onSubmit={preventDefault(this.handleFormSubmit)}
          encType="multipart/form-data"
          acceptCharset="UTF-8"
          action="'/accounts/'+this.props.accountID+'/brand_configs"
          method="POST"
          className="Theme__container"
        >
          <input name="utf8" type="hidden" value="✓" />
          <input name="authenticity_token" type="hidden" value={$.cookie('_csrf_token')} />

          <div
            className={`Theme__layout ${!this.props.hasUnsavedChanges &&
              'Theme__layout--is-active-theme'}`}
          >
            <div className="Theme__editor">
              <ThemeEditorSidebar
                themeStore={this.state.themeStore}
                handleThemeStateChange={this.handleThemeStateChange}
                allowGlobalIncludes={this.props.allowGlobalIncludes}
                brandConfig={this.props.brandConfig}
                variableSchema={this.props.variableSchema}
                getDisplayValue={this.getDisplayValue}
                changeSomething={this.changeSomething}
                changedValues={this.state.changedValues}
              />
            </div>

            <div className="Theme__preview">
              {this.somethingHasChanged() ? (
                <div className="Theme__preview-overlay">
                  <button
                    type="submit"
                    className="Button Button--primary Button--large"
                    disabled={this.invalidForm()}
                  >
                    <i className="icon-refresh" />
                    <span className="Theme__preview-button-text">
                      {I18n.t('Preview Your Changes')}
                    </span>
                  </button>
                </div>
              ) : null}
              <iframe
                id="previewIframe"
                ref="previewIframe"
                src={`/accounts/${this.props.accountID}/theme-preview/?editing_brand_config=1`}
                title={I18n.t('Preview')}
                aria-hidden={this.somethingHasChanged()}
                tabIndex={this.somethingHasChanged() ? '-1' : '0'}
              />
            </div>
          </div>
          {/* Workaround to avoid corrupted XHR2 request body in IE10 / IE11,
                needs to be last element in <form>. see:
                https://blog.yorkxin.org/posts/2014/02/06/ajax-with-formdata-is-broken-on-ie10-ie11/ */}
          <input type="hidden" name="_workaround_for_IE_10_and_11_formdata_bug" />
          {this.renderHeader(tooltipForWhyApplyIsDisabled)}
        </form>

        <ThemeEditorModal
          showProgressModal={this.state.showProgressModal}
          showSubAccountProgress={this.state.showSubAccountProgress}
          activeSubAccountProgresses={this.state.activeSubAccountProgresses}
          progress={this.state.progress}
        />
      </div>
    )
  }
}<|MERGE_RESOLUTION|>--- conflicted
+++ resolved
@@ -316,11 +316,7 @@
     $.ajax({
       url: `/accounts/${this.props.accountID}/brand_configs/save_to_account`,
       type: 'POST',
-<<<<<<< HEAD
-      data: new FormData(this.ThemeEditorForm),
-=======
       data: this.processThemeStoreForSubmit(),
->>>>>>> f096ca90
       processData: false,
       contentType: false,
       dataType: 'json'
