--- conflicted
+++ resolved
@@ -316,11 +316,7 @@
     $.ajax({
       url: `/accounts/${this.props.accountID}/brand_configs/save_to_account`,
       type: 'POST',
-<<<<<<< HEAD
-      data: new FormData(this.ThemeEditorForm),
-=======
       data: this.processThemeStoreForSubmit(),
->>>>>>> a0eb23ce
       processData: false,
       contentType: false,
       dataType: 'json'
