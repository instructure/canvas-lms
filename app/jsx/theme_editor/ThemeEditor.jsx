--- conflicted
+++ resolved
@@ -227,117 +227,6 @@
             className="Theme__container">
             <input name="utf8" type="hidden" value="✓" />
             <input name="authenticity_token" type="hidden" value={$.cookie('_csrf_token')} />
-<<<<<<< HEAD
-            <div className="Theme__editor">
-
-              <div className="Theme__editor-header">
-                <div className="Theme__editor-header_title">
-                  <i className="Theme__editor-header_title-icon icon-instructure" aria-hidden="true" />
-                  <h1 className="Theme__editor-header_title-text">
-                    {I18n.t('Theme Editor')}
-                  </h1>
-                </div>
-
-                <div className="Theme__editor-header_actions">
-                  <span
-                    data-tooltip="bottom"
-                    title={this.somethingHasChanged() ?
-                      I18n.t('You need to "Preview Your Changes" before applying to everyone.') :
-                      null
-                    }
-                  >
-                    <button
-                      type="button"
-                      className="Theme__editor-header_button Button Button--success"
-                      disabled={!this.props.hasUnsavedChanges || this.somethingHasChanged()}
-                      onClick={this.handleApplyClicked}
-                    >
-                      {I18n.t('Apply')}
-                    </button>
-
-                  </span>
-                  <button
-                    type="button"
-                    className="Theme__editor-header_button Button"
-                    onClick={this.handleCancelClicked}
-                  >
-                    {I18n.t('Cancel')}
-                  </button>
-                </div>
-              </div>
-
-              <div className="Theme__editor-tabs">
-
-                { this.renderTabInputs() }
-
-                { this.renderTabLabels() }
-
-                <div id="te-editor-panel" className="Theme__editor-tabs_panel">
-                  <SharedBrandConfigPicker
-                    sharedBrandConfigs={this.props.sharedBrandConfigs}
-                    activeBrandConfigMd5={this.props.brandConfig.md5}
-                    saveToSession={this.saveToSession}
-                    hasUnsavedChanges={this.props.hasUnsavedChanges}
-                    somethingChanged={this.somethingHasChanged()}
-                  />
-                  <ThemeEditorAccordion
-                    variableSchema={this.props.variableSchema}
-                    brandConfigVariables={this.props.brandConfig.variables}
-                    getDisplayValue={this.getDisplayValue}
-                    changedValues={this.state.changedValues}
-                    changeSomething={this.changeSomething}
-                  />
-                </div>
-
-                { this.props.allowGlobalIncludes ?
-                  <div id="te-upload-panel" className="Theme__editor-tabs_panel">
-                    <div className="Theme__editor-upload-overrides">
-
-                      <div className="Theme__editor-upload-overrides_header">
-                        { I18n.t('Upload CSS and JavaScript files to include on all page loads for your account') }
-                      </div>
-
-                      <div className="Theme__editor-upload-overrides_form">
-
-                        <ThemeEditorFileUpload
-                          label={I18n.t('Upload a CSS file...')}
-                          accept=".css"
-                          name="css_overrides"
-                          currentValue={this.props.brandConfig.css_overrides}
-                          userInput={this.state.changedValues.css_overrides}
-                          onChange={this.changeSomething.bind(null, 'css_overrides')}
-                        />
-
-                        <ThemeEditorFileUpload
-                          label={I18n.t('Upload a JS file...')}
-                          accept=".js"
-                          name="js_overrides"
-                          currentValue={this.props.brandConfig.js_overrides}
-                          userInput={this.state.changedValues.js_overrides}
-                          onChange={this.changeSomething.bind(null, 'js_overrides')}
-                        />
-
-                      </div>
-                    </div>
-                  </div>
-                : null}
-
-              </div>
-              <div className="Theme__preview">
-                { this.somethingHasChanged() ?
-                  <div className="Theme__preview-overlay">
-                    <div className="Theme__preview-overlay__container">
-                      <button
-                        type="submit"
-                        className="Button Button--primary"
-                        disabled={this.invalidForm()}>
-                        <i className="icon-refresh" />
-                        <span className="Theme__preview-button-text">
-                          {I18n.t('Preview Your Changes')}
-                        </span>
-                      </button>
-                    </div>
-=======
 
             <div className="Theme__layout">
 
@@ -451,7 +340,6 @@
                         {I18n.t('Preview Your Changes')}
                       </span>
                     </button>
->>>>>>> 006af62c
                   </div>
                 : null }
                 <iframe ref="previewIframe" src="/theme-preview/?editing_brand_config=1" />
