/** @jsx React.DOM */

define([
  'i18n!theme_editor',
  'react',
  'jquery',
  'underscore',
  'str/htmlEscape',
  'compiled/fn/preventDefault',
  'compiled/models/Progress',
  './PropTypes',
  './ThemeEditorAccordion',
  './SharedBrandConfigPicker',
  './ThemeEditorFileUpload',
  './ThemeEditorModal'
], (I18n, React, $, _, htmlEscape, preventDefault, Progress, customTypes, ThemeEditorAccordion, SharedBrandConfigPicker, ThemeEditorFileUpload, ThemeEditorModal) => {

/*eslint no-alert:0*/
  var TABS = [
    {
      id: 'te-editor',
      label: I18n.t('Edit'),
      value: 'edit',
      selected: true
    },
    {
      id: 'te-upload',
      label: I18n.t('Upload'),
      value: 'upload',
      selected: false
    }
  ];

  function findVarDef (variableSchema, variableName) {
    for (var i = 0; i < variableSchema.length; i++) {
      for (var j = 0; j < variableSchema[i].variables.length; j++) {
        var varDef = variableSchema[i].variables[j]
        if (varDef.variable_name === variableName){
          return varDef
        }
      }
    }
  }

  function filterCompleteProgresses (progresses) {
    return _.select(progresses, (p) => {
      return p.completion !== 100
    })
  }

  function submitHtmlForm(action, method, md5) {
    $(`
      <form hidden action="${htmlEscape(action)}" method="POST">
        <input name="_method" type="hidden" value="${htmlEscape(method)}" />
        <input name="authenticity_token" type="hidden" value="${htmlEscape($.cookie('_csrf_token'))}" />
        <input name="brand_config_md5" value="${htmlEscape(md5 ? md5 : '')}" />
      </form>
    `).appendTo('body').submit()
  }

  return React.createClass({

    displayName: 'ThemeEditor',

    propTypes: {
      brandConfig: customTypes.brandConfig,
      hasUnsavedChanges: React.PropTypes.bool.isRequired,
      variableSchema: customTypes.variableSchema,
      sharedBrandConfigs: customTypes.sharedBrandConfigs,
      allowGlobalIncludes: React.PropTypes.bool,
      accountID: React.PropTypes.string
    },

    getInitialState() {
      return {
        changedValues: {},
        showProgressModal: false,
        progress: 0,
        showSubAccountProgress: false,
        activeSubAccountProgresses: []
      }
    },

    changeSomething(variableName, newValue, isInvalid) {
      var change = { val: newValue, invalid: isInvalid }
      this.state.changedValues[variableName] = change
      this.setState({
        changedValues: this.state.changedValues
      })
    },

    invalidForm() {
      return Object.keys(this.state.changedValues).some((key) => {
        return this.state.changedValues[key].invalid
      })
    },

    somethingHasChanged() {
      return _.any(this.state.changedValues, (change, key) => {
        // null means revert an unsaved change (should revert to saved brand config or fallback to default and not flag as a change)
        // '' means clear a brand config value (should set to schema default and flag as a change)
        return change.val === '' || (change.val !== this.getDefault(key) && change.val !== null)
      })
    },

    getDisplayValue(variableName, opts) {
      var val

      // try getting the modified value first, unless we're skipping it
      if (!opts || !opts.ignoreChanges) val = this.getChangedValue(variableName)

      // try getting the value from the active brand config next, but
      // distinguish "wasn't changed" from "was changed to '', meaning we want
      // to remove the brand config's value"
      if (!val && val !== '') val = this.getBrandConfig(variableName)

      // finally, resort to the default (which may recurse into looking up
      // another variable)
      if (!val) val = this.getSchemaDefault(variableName, opts)

      return val
    },

    getChangedValue(variableName) {
      return this.state.changedValues[variableName] && this.state.changedValues[variableName].val
    },

    getDefault(variableName) {
      return this.getDisplayValue(variableName, {ignoreChanges: true})
    },

    getBrandConfig(variableName) {
      return this.props.brandConfig[variableName] || this.props.brandConfig.variables[variableName]
    },

    getSchemaDefault(variableName, opts) {
      var varDef = findVarDef(this.props.variableSchema, variableName)
      var val = varDef ? varDef.default : null

      if (val && val[0] === '$') return this.getDisplayValue(val.slice(1), opts)
      return val
    },

    handleCancelClicked() {
      if (this.props.hasUnsavedChanges || this.somethingHasChanged()) {
        var msg = I18n.t('You are about to lose any changes that you have not yet applied to your account.\n\n' +
                         'Would you still like to proceed?')
        if (!window.confirm(msg)) {
          return;
        }
      }
      submitHtmlForm('/accounts/'+this.props.accountID+'/brand_configs', 'DELETE');
    },

    saveToSession(md5) {
      submitHtmlForm('/accounts/'+this.props.accountID+'/brand_configs/save_to_user_session', 'POST', md5)
    },

    handleFormSubmit() {
      var newMd5

      this.setState({showProgressModal: true})

      $.ajax({
        url: '/accounts/'+this.props.accountID+'/brand_configs',
        type: 'POST',
        data: new FormData(this.refs.ThemeEditorForm.getDOMNode()),
        processData: false,
        contentType: false,
        dataType: "json"
      })
      .pipe((resp) => {
        newMd5 = resp.brand_config.md5
        if (resp.progress) {
          return new Progress(resp.progress).poll().progress(this.onProgress)
        }
      })
      .pipe(() => this.saveToSession(newMd5))
      .fail(() => {
        window.alert(I18n.t('An error occurred trying to generate this theme, please try again.'))
        this.setState({showProgressModal: false})
      })
    },

    onProgress(data) {
      this.setState({progress: data.completion})
    },

    handleApplyClicked() {
      var msg = I18n.t('This will apply these changes to your entire account. Would you like to proceed?');
      if (window.confirm(msg)) {
        this.kickOffSubAcountCompilation();
      }
    },

    redirectToAccount() {
      window.location.replace("/accounts/"+this.props.accountID+"?theme_applied=1");
    },

    kickOffSubAcountCompilation() {
      $.ajax({
        url: '/accounts/'+this.props.accountID+'/brand_configs/save_to_account',
        type: 'POST',
        data: new FormData(this.refs.ThemeEditorForm.getDOMNode()),
        processData: false,
        contentType: false,
        dataType: "json"
      })
      .pipe((resp) => {
        if (!resp.subAccountProgresses || _.isEmpty(resp.subAccountProgresses)) {
          this.redirectToAccount()
        } else {
          this.openSubAccountProgressModal();
          this.filterAndSetActive(resp.subAccountProgresses)
          return resp.subAccountProgresses.map( (prog) => {
            return new Progress(prog).poll().progress(this.onSubAccountProgress)
          })
        }
      })
      .fail(() => {
        window.alert(I18n.t('An error occurred trying to apply this theme, please try again.'))
      })
    },

    onSubAccountProgress(data) {
      var newSubAccountProgs = _.map(this.state.activeSubAccountProgresses, (progress) => {
        return progress.tag == data.tag ?
          data :
          progress
      })

      this.filterAndSetActive(newSubAccountProgs)

      if ( _.isEmpty(this.state.activeSubAccountProgresses)) {
        this.closeSubAccountProgressModal();
        this.redirectToAccount();
      }
    },

    filterAndSetActive(progresses) {
      var activeProgs = filterCompleteProgresses(progresses)
      this.setState({activeSubAccountProgresses: activeProgs})
    },

    openSubAccountProgressModal() {
      this.setState({ showSubAccountProgress: true });
    },

    closeSubAccountProgressModal() {
      this.setState({ showSubAccountProgress: false });
    },

    renderTabInputs() {
      return this.props.allowGlobalIncludes ? TABS.map( (tab) => {
        return (
          <input type="radio"
            id={tab.id}
            key={tab.id}
            name="te-action"
            defaultValue={tab.value}
            className="Theme__editor-tabs_input"
            defaultChecked={tab.selected} />
        );
      }) : null;
    },

    renderTabLabels() {
      return this.props.allowGlobalIncludes ? TABS.map( (tab) => {
        return (
          <label
            htmlFor={tab.id}
            key={`${tab.id}-tab`}
            className="Theme__editor-tabs_item"
            id={`${tab.id}-tab`}>
              {tab.label}
          </label>
        );
      }) : null;
    },

    render() {
      return (
        <div id="main">
          <form
            ref="ThemeEditorForm"
            onSubmit={preventDefault(this.handleFormSubmit)}
            encType="multipart/form-data"
            acceptCharset="UTF-8"
            action="'/accounts/'+this.props.accountID+'/brand_configs"
            method="POST"
            className="Theme__container">
            <input name="utf8" type="hidden" value="✓" />
            <input name="authenticity_token" type="hidden" value={$.cookie('_csrf_token')} />

            <div className="Theme__layout">

              <div className="Theme__editor">

                <div className="Theme__editor-header">
                  <div className="Theme__editor-header_title">
                    <i className="Theme__editor-header_title-icon icon-instructure" aria-hidden="true" />
                    <h1 className="Theme__editor-header_title-text">
                      {I18n.t('Theme Editor')}
                    </h1>
                  </div>

                  <div className="Theme__editor-header_actions">
                    <span
                      data-tooltip="bottom"
                      title={this.somethingHasChanged() ?
                        I18n.t('You need to "Preview Your Changes" before applying to everyone.') :
                        null
                      }
                    >
                      <button
                        type="button"
                        className="Theme__editor-header_button Button Button--small Button--success"
                        disabled={!this.props.hasUnsavedChanges || this.somethingHasChanged()}
                        onClick={this.handleApplyClicked}
                      >
                        {I18n.t('Apply')}
                      </button>

                    </span>
                    <button
                      type="button"
                      className="Theme__editor-header_button Button Button--small"
                      onClick={this.handleCancelClicked}
                    >
                      {I18n.t('Cancel')}
                    </button>
                  </div>
                </div>

                <div className="Theme__editor-tabs">

                  { this.renderTabInputs() }

                  <div className="Theme__editor-tab-label-layout">
                    { this.renderTabLabels() }
                  </div>

                  <div id="te-editor-panel" className="Theme__editor-tabs_panel">
                    <SharedBrandConfigPicker
                      sharedBrandConfigs={this.props.sharedBrandConfigs}
                      activeBrandConfigMd5={this.props.brandConfig.md5}
                      saveToSession={this.saveToSession}
                      hasUnsavedChanges={this.props.hasUnsavedChanges}
                      somethingChanged={this.somethingHasChanged()}
                    />
                    <ThemeEditorAccordion
                      variableSchema={this.props.variableSchema}
                      brandConfigVariables={this.props.brandConfig.variables}
                      getDisplayValue={this.getDisplayValue}
                      changedValues={this.state.changedValues}
                      changeSomething={this.changeSomething}
                    />
                  </div>

                  { this.props.allowGlobalIncludes ?
                    <div id="te-upload-panel" className="Theme__editor-tabs_panel">
                      <div className="Theme__editor-upload-overrides">

                        <div className="Theme__editor-upload-overrides_header">
                          { I18n.t('Upload CSS and JavaScript files to include on all page loads for your account') }
                        </div>

                        <div className="Theme__editor-upload-overrides_form">

                          <ThemeEditorFileUpload
                            label={I18n.t('CSS')}
                            accept=".css"
                            name="css_overrides"
                            currentValue={this.props.brandConfig.css_overrides}
                            userInput={this.state.changedValues.css_overrides}
                            onChange={this.changeSomething.bind(null, 'css_overrides')}
                          />

                          <ThemeEditorFileUpload
                            label={I18n.t('JavaScript')}
                            accept=".js"
                            name="js_overrides"
                            currentValue={this.props.brandConfig.js_overrides}
                            userInput={this.state.changedValues.js_overrides}
                            onChange={this.changeSomething.bind(null, 'js_overrides')}
                          />

                        </div>
                      </div>
                      <div className="Theme__editor-upload-overrides">

                        <div className="Theme__editor-upload-overrides_header">
                          { I18n.t('CSS and JavaScript to load when user content is displayed in the canvas iOS or Android native apps') }
                        </div>

                        <div className="Theme__editor-upload-overrides_form">

                          <ThemeEditorFileUpload
<<<<<<< HEAD
                            label={I18n.t('Upload a CSS file...')}
=======
                            label={I18n.t('CSS')}
>>>>>>> d02c1dcf
                            accept=".css"
                            name="mobile_css_overrides"
                            currentValue={this.props.brandConfig.mobile_css_overrides}
                            userInput={this.state.changedValues.mobile_css_overrides}
                            onChange={this.changeSomething.bind(null, 'mobile_css_overrides')}
                          />

                          <ThemeEditorFileUpload
<<<<<<< HEAD
                            label={I18n.t('Upload a JS file...')}
=======
                            label={I18n.t('JavaScript')}
>>>>>>> d02c1dcf
                            accept=".js"
                            name="mobile_js_overrides"
                            currentValue={this.props.brandConfig.mobile_js_overrides}
                            userInput={this.state.changedValues.mobile_js_overrides}
                            onChange={this.changeSomething.bind(null, 'mobile_js_overrides')}
                          />

                        </div>
                      </div>
                    </div>
                  : null}

                </div>

              </div>

              <div className="Theme__preview">
                { this.somethingHasChanged() ?
                  <div className="Theme__preview-overlay">
                    <button
                      type="submit"
                      className="Button Button--primary"
                      disabled={this.invalidForm()}>
                      <i className="icon-refresh" />
                      <span className="Theme__preview-button-text">
                        {I18n.t('Preview Your Changes')}
                      </span>
                    </button>
                  </div>
                : null }
                <iframe id="previewIframe" ref="previewIframe" src="/theme-preview/?editing_brand_config=1" />
              </div>

            </div>
            {/* Workaround to avoid corrupted XHR2 request body in IE10 / IE11,
                needs to be last element in <form>. see:
                https://blog.yorkxin.org/posts/2014/02/06/ajax-with-formdata-is-broken-on-ie10-ie11/ */}
            <input type="hidden" name="_workaround_for_IE_10_and_11_formdata_bug" />
          </form>

          <ThemeEditorModal
            showProgressModal={this.state.showProgressModal}
            showSubAccountProgress={this.state.showSubAccountProgress}
            activeSubAccountProgresses={this.state.activeSubAccountProgresses}
            progress={this.state.progress} />

        </div>
      )
    }
  })
});<|MERGE_RESOLUTION|>--- conflicted
+++ resolved
@@ -396,11 +396,7 @@
                         <div className="Theme__editor-upload-overrides_form">
 
                           <ThemeEditorFileUpload
-<<<<<<< HEAD
-                            label={I18n.t('Upload a CSS file...')}
-=======
                             label={I18n.t('CSS')}
->>>>>>> d02c1dcf
                             accept=".css"
                             name="mobile_css_overrides"
                             currentValue={this.props.brandConfig.mobile_css_overrides}
@@ -409,11 +405,7 @@
                           />
 
                           <ThemeEditorFileUpload
-<<<<<<< HEAD
-                            label={I18n.t('Upload a JS file...')}
-=======
                             label={I18n.t('JavaScript')}
->>>>>>> d02c1dcf
                             accept=".js"
                             name="mobile_js_overrides"
                             currentValue={this.props.brandConfig.mobile_js_overrides}
