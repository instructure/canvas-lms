/*
 * Copyright (C) 2011 - present Instructure, Inc.
 *
 * This file is part of Canvas.
 *
 * Canvas is free software: you can redistribute it and/or modify it under
 * the terms of the GNU Affero General Public License as published by the Free
 * Software Foundation, version 3 of the License.
 *
 * Canvas is distributed in the hope that it will be useful, but WITHOUT ANY
 * WARRANTY; without even the implied warranty of MERCHANTABILITY or FITNESS FOR
 * A PARTICULAR PURPOSE. See the GNU Affero General Public License for more
 * details.
 *
 * You should have received a copy of the GNU Affero General Public License along
 * with this program. If not, see <http://www.gnu.org/licenses/>.
 */

import FeatureFlagAdminView from 'compiled/views/feature_flags/FeatureFlagAdminView'
import 'compiled/util/BackoffPoller'
import 'profile'
import 'user_sortable_name'
import 'communication_channels'
import React from 'react'
import ReactDOM from 'react-dom'
import GeneratePairingCode from '../profiles/GeneratePairingCode'

<<<<<<< HEAD
const hiddenFlags = [];
if (!ENV.NEW_USER_TUTORIALS_ENABLED_AT_ACCOUNT) {
  hiddenFlags.push('new_user_tutorial_on_off')
}
=======
ready(() => {
  const hiddenFlags = []
  if (!ENV.NEW_USER_TUTORIALS_ENABLED_AT_ACCOUNT) {
    hiddenFlags.push('new_user_tutorial_on_off')
  }
>>>>>>> f9543b0f

  const view = new FeatureFlagAdminView({el: '.feature-flag-wrapper', hiddenFlags})
  view.collection.fetchAll()

<<<<<<< HEAD
const container = document.querySelector('#pairing-code')
if (container) {
  ReactDOM.render(<GeneratePairingCode userId={ENV.current_user.id} />, container)
}
=======
  const container = document.querySelector('#pairing-code')
  if (container) {
    ReactDOM.render(<GeneratePairingCode userId={ENV.current_user.id} />, container)
  }
})
>>>>>>> f9543b0f
<|MERGE_RESOLUTION|>--- conflicted
+++ resolved
@@ -24,32 +24,19 @@
 import React from 'react'
 import ReactDOM from 'react-dom'
 import GeneratePairingCode from '../profiles/GeneratePairingCode'
+import ready from '@instructure/ready'
 
-<<<<<<< HEAD
-const hiddenFlags = [];
-if (!ENV.NEW_USER_TUTORIALS_ENABLED_AT_ACCOUNT) {
-  hiddenFlags.push('new_user_tutorial_on_off')
-}
-=======
 ready(() => {
   const hiddenFlags = []
   if (!ENV.NEW_USER_TUTORIALS_ENABLED_AT_ACCOUNT) {
     hiddenFlags.push('new_user_tutorial_on_off')
   }
->>>>>>> f9543b0f
 
   const view = new FeatureFlagAdminView({el: '.feature-flag-wrapper', hiddenFlags})
   view.collection.fetchAll()
 
-<<<<<<< HEAD
-const container = document.querySelector('#pairing-code')
-if (container) {
-  ReactDOM.render(<GeneratePairingCode userId={ENV.current_user.id} />, container)
-}
-=======
   const container = document.querySelector('#pairing-code')
   if (container) {
     ReactDOM.render(<GeneratePairingCode userId={ENV.current_user.id} />, container)
   }
-})
->>>>>>> f9543b0f
+})