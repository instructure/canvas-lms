--- conflicted
+++ resolved
@@ -17,6 +17,7 @@
  */
 
 import $ from 'jquery'
+import ready from '@instructure/ready'
 import WikiPage from 'compiled/models/WikiPage'
 import WikiPageRevisionsCollection from 'compiled/collections/WikiPageRevisionsCollection'
 import WikiPageContentView from 'compiled/views/wiki/WikiPageContentView'
@@ -30,18 +31,11 @@
 })
 const revisions = new WikiPageRevisionsCollection([], {parentModel: wikiPage})
 
-<<<<<<< HEAD
-const revisionsView = new WikiPageRevisionsView({
-  collection: revisions,
-  pages_path: ENV.WIKI_PAGES_PATH
-})
-=======
 ready(() => {
   const revisionsView = new WikiPageRevisionsView({
     collection: revisions,
     pages_path: ENV.WIKI_PAGES_PATH
   })
->>>>>>> 0bdd1cbd
 
   const contentView = new WikiPageContentView()
   contentView.$el.appendTo('#wiki_page_revisions')
@@ -57,11 +51,6 @@
   revisionsView.$el.appendTo('#wiki_page_revisions')
   revisionsView.render()
 
-<<<<<<< HEAD
-revisionsView.collection.setParams({per_page: 10})
-revisionsView.collection.fetch()
-=======
   revisionsView.collection.setParams({per_page: 10})
   revisionsView.collection.fetch()
-})
->>>>>>> 0bdd1cbd
+})