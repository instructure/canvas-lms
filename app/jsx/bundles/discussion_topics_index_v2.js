/*
 * Copyright (C) 2018 - present Instructure, Inc.
 *
 * This file is part of Canvas.
 *
 * Canvas is free software: you can redistribute it and/or modify it under
 * the terms of the GNU Affero General Public License as published by the Free
 * Software Foundation, version 3 of the License.
 *
 * Canvas is distributed in the hope that it will be useful, but WITHOUT ANY
 * WARRANTY; without even the implied warranty of MERCHANTABILITY or FITNESS FOR
 * A PARTICULAR PURPOSE. See the GNU Affero General Public License for more
 * details.
 *
 * You should have received a copy of the GNU Affero General Public License along
 * with this program. If not, see <http://www.gnu.org/licenses/>.
 */

import createDiscussionsIndex from 'jsx/discussions'

<<<<<<< HEAD
const [contextType, contextId] = ENV.context_asset_string.split('_')

const root = document.querySelector('#content')
const app = createDiscussionsIndex(root, {
  permissions: ENV.permissions,
  roles: ENV.current_user_roles,
  masterCourseData: ENV.BLUEPRINT_COURSES_DATA,
  discussionTopicMenuTools: ENV.discussion_topic_menu_tools,
  contextCodes: [ENV.context_asset_string],
  currentUserId: ENV.current_user.id,
  DIRECT_SHARE_ENABLED: ENV.DIRECT_SHARE_ENABLED,
  COURSE_ID: ENV.COURSE_ID,
  contextType,
  contextId
})
app.render()
=======
ready(() => {
  const [contextType, contextId] = ENV.context_asset_string.split('_')

  const root = document.querySelector('#content')
  const app = createDiscussionsIndex(root, {
    permissions: ENV.permissions,
    roles: ENV.current_user_roles,
    masterCourseData: ENV.BLUEPRINT_COURSES_DATA,
    discussionTopicMenuTools: ENV.discussion_topic_menu_tools,
    contextCodes: [ENV.context_asset_string],
    currentUserId: ENV.current_user.id,
    DIRECT_SHARE_ENABLED: ENV.DIRECT_SHARE_ENABLED,
    COURSE_ID: ENV.COURSE_ID,
    contextType,
    contextId
  })
  app.render()
})
>>>>>>> 0bdd1cbd
<|MERGE_RESOLUTION|>--- conflicted
+++ resolved
@@ -17,25 +17,8 @@
  */
 
 import createDiscussionsIndex from 'jsx/discussions'
+import ready from '@instructure/ready'
 
-<<<<<<< HEAD
-const [contextType, contextId] = ENV.context_asset_string.split('_')
-
-const root = document.querySelector('#content')
-const app = createDiscussionsIndex(root, {
-  permissions: ENV.permissions,
-  roles: ENV.current_user_roles,
-  masterCourseData: ENV.BLUEPRINT_COURSES_DATA,
-  discussionTopicMenuTools: ENV.discussion_topic_menu_tools,
-  contextCodes: [ENV.context_asset_string],
-  currentUserId: ENV.current_user.id,
-  DIRECT_SHARE_ENABLED: ENV.DIRECT_SHARE_ENABLED,
-  COURSE_ID: ENV.COURSE_ID,
-  contextType,
-  contextId
-})
-app.render()
-=======
 ready(() => {
   const [contextType, contextId] = ENV.context_asset_string.split('_')
 
@@ -53,5 +36,4 @@
     contextId
   })
   app.render()
-})
->>>>>>> 0bdd1cbd
+})