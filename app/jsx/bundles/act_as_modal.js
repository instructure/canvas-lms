/*
 * Copyright (C) 2017 - present Instructure, Inc.
 *
 * This file is part of Canvas.
 *
 * Canvas is free software: you can redistribute it and/or modify it under
 * the terms of the GNU Affero General Public License as published by the Free
 * Software Foundation, version 3 of the License.
 *
 * Canvas is distributed in the hope that it will be useful, but WITHOUT ANY
 * WARRANTY; without even the implied warranty of MERCHANTABILITY or FITNESS FOR
 * A PARTICULAR PURPOSE. See the GNU Affero General Public License for more
 * details.
 *
 * You should have received a copy of the GNU Affero General Public License along
 * with this program. If not, see <http://www.gnu.org/licenses/>.
 */

import React from 'react'
import ReactDOM from 'react-dom'
import ActAsModal from '../actAs/ActAsModal'

<<<<<<< HEAD
ReactDOM.render((
  <ActAsModal user={ENV.act_as_user_data.user} />
), document.getElementById('act_as_modal'))
=======
ready(() => {
  ReactDOM.render(
    <ActAsModal user={ENV.act_as_user_data.user} />,
    document.getElementById('act_as_modal')
  )
})
>>>>>>> f9543b0f
<|MERGE_RESOLUTION|>--- conflicted
+++ resolved
@@ -19,16 +19,11 @@
 import React from 'react'
 import ReactDOM from 'react-dom'
 import ActAsModal from '../actAs/ActAsModal'
+import ready from '@instructure/ready'
 
-<<<<<<< HEAD
-ReactDOM.render((
-  <ActAsModal user={ENV.act_as_user_data.user} />
-), document.getElementById('act_as_modal'))
-=======
 ready(() => {
   ReactDOM.render(
     <ActAsModal user={ENV.act_as_user_data.user} />,
     document.getElementById('act_as_modal')
   )
-})
->>>>>>> f9543b0f
+})