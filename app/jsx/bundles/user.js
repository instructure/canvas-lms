/*
 * Copyright (C) 2011 - present Instructure, Inc.
 *
 * This file is part of Canvas.
 *
 * Canvas is free software: you can redistribute it and/or modify it under
 * the terms of the GNU Affero General Public License as published by the Free
 * Software Foundation, version 3 of the License.
 *
 * Canvas is distributed in the hope that it will be useful, but WITHOUT ANY
 * WARRANTY; without even the implied warranty of MERCHANTABILITY or FITNESS FOR
 * A PARTICULAR PURPOSE. See the GNU Affero General Public License for more
 * details.
 *
 * You should have received a copy of the GNU Affero General Public License along
 * with this program. If not, see <http://www.gnu.org/licenses/>.
 */

import 'user'
import React from 'react'
import ReactDOM from 'react-dom'
import GeneratePairingCode from 'jsx/profiles/GeneratePairingCode'

<<<<<<< HEAD
const container = document.querySelector('#pairing-code')
if (container) {
  ReactDOM.render(<GeneratePairingCode userId={ENV.USER_ID} name={ENV.CONTEXT_USER_DISPLAY_NAME} />,
                  container)
}
=======
ready(() => {
  const container = document.querySelector('#pairing-code')
  if (container) {
    ReactDOM.render(
      <GeneratePairingCode userId={ENV.USER_ID} name={ENV.CONTEXT_USER_DISPLAY_NAME} />,
      container
    )
  }
})
>>>>>>> f9543b0f
<|MERGE_RESOLUTION|>--- conflicted
+++ resolved
@@ -20,14 +20,8 @@
 import React from 'react'
 import ReactDOM from 'react-dom'
 import GeneratePairingCode from 'jsx/profiles/GeneratePairingCode'
+import ready from '@instructure/ready'
 
-<<<<<<< HEAD
-const container = document.querySelector('#pairing-code')
-if (container) {
-  ReactDOM.render(<GeneratePairingCode userId={ENV.USER_ID} name={ENV.CONTEXT_USER_DISPLAY_NAME} />,
-                  container)
-}
-=======
 ready(() => {
   const container = document.querySelector('#pairing-code')
   if (container) {
@@ -36,5 +30,4 @@
       container
     )
   }
-})
->>>>>>> f9543b0f
+})