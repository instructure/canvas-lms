/*
 * Copyright (C) 2013 - present Instructure, Inc.
 *
 * This file is part of Canvas.
 *
 * Canvas is free software: you can redistribute it and/or modify it under
 * the terms of the GNU Affero General Public License as published by the Free
 * Software Foundation, version 3 of the License.
 *
 * Canvas is distributed in the hope that it will be useful, but WITHOUT ANY
 * WARRANTY; without even the implied warranty of MERCHANTABILITY or FITNESS FOR
 * A PARTICULAR PURPOSE. See the GNU Affero General Public License for more
 * details.
 *
 * You should have received a copy of the GNU Affero General Public License along
 * with this program. If not, see <http://www.gnu.org/licenses/>.
 */

import $ from 'jquery'
import GroupCategoriesView from 'compiled/views/groups/manage/GroupCategoriesView'
import GroupCategoryCollection from 'compiled/collections/GroupCategoryCollection'

<<<<<<< HEAD
const groupCategories = new GroupCategoryCollection(
  ENV.group_categories, { markInactiveStudents: true }
)
const app = new GroupCategoriesView({collection: groupCategories})
app.render()
$('#content').html(app.$el)
=======
ready(() => {
  const groupCategories = new GroupCategoryCollection(ENV.group_categories, {
    markInactiveStudents: true
  })
  const app = new GroupCategoriesView({collection: groupCategories})
  app.render()
  $('#content').html(app.$el)
})
>>>>>>> f9543b0f
<|MERGE_RESOLUTION|>--- conflicted
+++ resolved
@@ -19,15 +19,8 @@
 import $ from 'jquery'
 import GroupCategoriesView from 'compiled/views/groups/manage/GroupCategoriesView'
 import GroupCategoryCollection from 'compiled/collections/GroupCategoryCollection'
+import ready from '@instructure/ready'
 
-<<<<<<< HEAD
-const groupCategories = new GroupCategoryCollection(
-  ENV.group_categories, { markInactiveStudents: true }
-)
-const app = new GroupCategoriesView({collection: groupCategories})
-app.render()
-$('#content').html(app.$el)
-=======
 ready(() => {
   const groupCategories = new GroupCategoryCollection(ENV.group_categories, {
     markInactiveStudents: true
@@ -35,5 +28,4 @@
   const app = new GroupCategoriesView({collection: groupCategories})
   app.render()
   $('#content').html(app.$el)
-})
->>>>>>> f9543b0f
+})