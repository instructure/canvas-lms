/*
 * Copyright (C) 2018 - present Instructure, Inc.
 *
 * This file is part of Canvas.
 *
 * Canvas is free software: you can redistribute it and/or modify it under
 * the terms of the GNU Affero General Public License as published by the Free
 * Software Foundation, version 3 of the License.
 *
 * Canvas is distributed in the hope that it will be useful, but WITHOUT ANY
 * WARRANTY; without even the implied warranty of MERCHANTABILITY or FITNESS FOR
 * A PARTICULAR PURPOSE. See the GNU Affero General Public License for more
 * details.
 *
 * You should have received a copy of the GNU Affero General Public License along
 * with this program. If not, see <http://www.gnu.org/licenses/>.
 */

import React from 'react'
import ReactDOM from 'react-dom'

import GradeSummary from '../assignments/GradeSummary'

<<<<<<< HEAD
const $container = document.getElementById('content')
ReactDOM.render(<GradeSummary />, $container)
=======
ready(() => {
  const $container = document.getElementById('content')
  ReactDOM.render(<GradeSummary />, $container)
})
>>>>>>> 0bdd1cbd
<|MERGE_RESOLUTION|>--- conflicted
+++ resolved
@@ -18,15 +18,11 @@
 
 import React from 'react'
 import ReactDOM from 'react-dom'
+import ready from '@instructure/ready'
 
 import GradeSummary from '../assignments/GradeSummary'
 
-<<<<<<< HEAD
-const $container = document.getElementById('content')
-ReactDOM.render(<GradeSummary />, $container)
-=======
 ready(() => {
   const $container = document.getElementById('content')
   ReactDOM.render(<GradeSummary />, $container)
-})
->>>>>>> 0bdd1cbd
+})