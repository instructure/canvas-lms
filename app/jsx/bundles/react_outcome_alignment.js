/*
 * Copyright (C) 2015 - present Instructure, Inc.
 *
 * This file is part of Canvas.
 *
 * Canvas is free software: you can redistribute it and/or modify it under
 * the terms of the GNU Affero General Public License as published by the Free
 * Software Foundation, version 3 of the License.
 *
 * Canvas is distributed in the hope that it will be useful, but WITHOUT ANY
 * WARRANTY; without even the implied warranty of MERCHANTABILITY or FITNESS FOR
 * A PARTICULAR PURPOSE. See the GNU Affero General Public License for more
 * details.
 *
 * You should have received a copy of the GNU Affero General Public License along
 * with this program. If not, see <http://www.gnu.org/licenses/>.
 */

import $ from 'jquery'
import React from 'react'
import ReactDOM from 'react-dom'
import OutcomeAlignmentDeleteLink from '../outcomes/OutcomeAlignmentDeleteLink'

<<<<<<< HEAD
$('li.alignment').each((_, li) => {
  const $div = $(li).find('div.links')[0]

  ReactDOM.render(
    <OutcomeAlignmentDeleteLink
      has_rubric_association={$(li).data('has-rubric-association')}
      url={$(li).data('url')}
    />,
    $div
  )
=======
ready(() => {
  $('li.alignment').each((_, li) => {
    const $div = $(li).find('div.links')[0]

    ReactDOM.render(
      <OutcomeAlignmentDeleteLink
        has_rubric_association={$(li).data('has-rubric-association')}
        url={$(li).data('url')}
      />,
      $div
    )
  })
>>>>>>> 0bdd1cbd
})<|MERGE_RESOLUTION|>--- conflicted
+++ resolved
@@ -17,22 +17,11 @@
  */
 
 import $ from 'jquery'
+import ready from '@instructure/ready'
 import React from 'react'
 import ReactDOM from 'react-dom'
 import OutcomeAlignmentDeleteLink from '../outcomes/OutcomeAlignmentDeleteLink'
 
-<<<<<<< HEAD
-$('li.alignment').each((_, li) => {
-  const $div = $(li).find('div.links')[0]
-
-  ReactDOM.render(
-    <OutcomeAlignmentDeleteLink
-      has_rubric_association={$(li).data('has-rubric-association')}
-      url={$(li).data('url')}
-    />,
-    $div
-  )
-=======
 ready(() => {
   $('li.alignment').each((_, li) => {
     const $div = $(li).find('div.links')[0]
@@ -45,5 +34,4 @@
       $div
     )
   })
->>>>>>> 0bdd1cbd
 })