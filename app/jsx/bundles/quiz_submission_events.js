--- conflicted
+++ resolved
@@ -18,22 +18,8 @@
 
 import $ from 'jquery'
 import app from 'canvas_quizzes/apps/events'
+import ready from '@instructure/ready'
 
-<<<<<<< HEAD
-app.configure({
-  ajax: $.ajax,
-  loadOnStartup: true,
-  quizUrl: ENV.quiz_url,
-  questionsUrl: ENV.questions_url,
-  submissionUrl: ENV.submission_url,
-  eventsUrl: ENV.events_url,
-  allowMatrixView: ENV.can_view_answer_audits
-})
-
-app.mount(document.body.querySelector('#content')).then(() =>
-  console.log('Yeah, a canvas quiz app has been loaded!!!')
-)
-=======
 ready(() => {
   app.configure({
     ajax: $.ajax,
@@ -48,5 +34,4 @@
   app
     .mount(document.body.querySelector('#content'))
     .then(() => console.log('Yeah, a canvas quiz app has been loaded!!!'))
-})
->>>>>>> 0bdd1cbd
+})