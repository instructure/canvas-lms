--- conflicted
+++ resolved
@@ -17,18 +17,14 @@
  */
 
 import $ from 'jquery'
+import ready from '@instructure/ready'
 import 'jquery.fancyplaceholder'
 
-<<<<<<< HEAD
-$('.field-with-fancyplaceholder input').fancyPlaceholder()
-$('#login_form').find(':text:first').select()
-=======
 ready(() => {
   $('.field-with-fancyplaceholder input').fancyPlaceholder()
   $('#login_form')
     .find(':text:first')
     .select()
->>>>>>> f9543b0f
 
   const $select_phone_form = $('#select_phone_form')
   const $new_phone_form = $('#new_phone_form')
@@ -40,18 +36,10 @@
     }
   })
 
-<<<<<<< HEAD
-$('#back_to_choose_number_link').click((event) => {
-  $new_phone_form.hide()
-  $select_phone_form.show()
-  $phone_select.find('option:first').attr('selected', 'selected')
-  event.preventDefault()
-=======
   $('#back_to_choose_number_link').click(event => {
     $new_phone_form.hide()
     $select_phone_form.show()
     $phone_select.find('option:first').attr('selected', 'selected')
     event.preventDefault()
   })
->>>>>>> f9543b0f
 })