/*
 * Copyright (C) 2018 - present Instructure, Inc.
 *
 * This file is part of Canvas.
 *
 * Canvas is free software: you can redistribute it and/or modify it under
 * the terms of the GNU Affero General Public License as published by the Free
 * Software Foundation, version 3 of the License.
 *
 * Canvas is distributed in the hope that it will be useful, but WITHOUT ANY
 * WARRANTY; without even the implied warranty of MERCHANTABILITY or FITNESS FOR
 * A PARTICULAR PURPOSE. See the GNU Affero General Public License for more
 * details.
 *
 * You should have received a copy of the GNU Affero General Public License along
 * with this program. If not, see <http://www.gnu.org/licenses/>.
 */

import I18n from 'i18n!progress_pill'
import React from 'react'
import ReactDOM from 'react-dom'
import {Tooltip} from '@instructure/ui-overlays'
import {IconUploadLine, IconWarningLine} from '@instructure/ui-icons'

<<<<<<< HEAD
const presenter = document.querySelectorAll(".assignment_presenter_for_submission")
const progressIcon = (presenterObject) => {
  switch (presenterObject.innerText) {
    case 'pending':
      return [<IconUploadLine />, I18n.t("Uploading Submission")]
    case 'failed':
      return [<IconWarningLine />, I18n.t("Submission Failed to Submit")]
    default:
      return null
=======
ready(() => {
  const presenter = document.querySelectorAll('.assignment_presenter_for_submission')
  const progressIcon = presenterObject => {
    switch (presenterObject.innerText) {
      case 'pending':
        return [<IconUploadLine />, I18n.t('Uploading Submission')]
      case 'failed':
        return [<IconWarningLine />, I18n.t('Submission Failed to Submit')]
      default:
        return null
    }
>>>>>>> f9543b0f
  }

  const progressElements = document.querySelectorAll('.react_pill_container')
  for (let i = 0; i < progressElements.length; i++) {
    const icon = progressIcon(presenter[i])
    if (icon !== null) {
      ReactDOM.render(<Tooltip tip={icon[1]}>{icon[0]}</Tooltip>, progressElements[i])
    }
  }
<<<<<<< HEAD
}
=======
})
>>>>>>> f9543b0f
<|MERGE_RESOLUTION|>--- conflicted
+++ resolved
@@ -21,18 +21,8 @@
 import ReactDOM from 'react-dom'
 import {Tooltip} from '@instructure/ui-overlays'
 import {IconUploadLine, IconWarningLine} from '@instructure/ui-icons'
+import ready from '@instructure/ready'
 
-<<<<<<< HEAD
-const presenter = document.querySelectorAll(".assignment_presenter_for_submission")
-const progressIcon = (presenterObject) => {
-  switch (presenterObject.innerText) {
-    case 'pending':
-      return [<IconUploadLine />, I18n.t("Uploading Submission")]
-    case 'failed':
-      return [<IconWarningLine />, I18n.t("Submission Failed to Submit")]
-    default:
-      return null
-=======
 ready(() => {
   const presenter = document.querySelectorAll('.assignment_presenter_for_submission')
   const progressIcon = presenterObject => {
@@ -44,7 +34,6 @@
       default:
         return null
     }
->>>>>>> f9543b0f
   }
 
   const progressElements = document.querySelectorAll('.react_pill_container')
@@ -54,8 +43,4 @@
       ReactDOM.render(<Tooltip tip={icon[1]}>{icon[0]}</Tooltip>, progressElements[i])
     }
   }
-<<<<<<< HEAD
-}
-=======
-})
->>>>>>> f9543b0f
+})