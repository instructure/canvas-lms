--- conflicted
+++ resolved
@@ -38,21 +38,6 @@
   contextUrlRoot: ENV.CONTEXT_URL_ROOT
 }))
 
-<<<<<<< HEAD
-// The below functionality and its accompanying DOM element (popover-menu)
-// have been disabled since the feature has been shelved for now. However,
-// it's still on the roadmap eventually.
-
-// ReactDOM.render(
-//   <OutcomesActionsPopoverMenu
-//     contextUrlRoot={ENV.CONTEXT_URL_ROOT}
-//     permissions={ENV.PERMISSIONS}
-//   />,
-//   $el.find('#popoverMenu')[0]
-// )
-
-=======
->>>>>>> a0eb23ce
 export const toolbar = new ToolbarView({el: $el.find('.toolbar')})
 
 export const sidebar = new SidebarView({
