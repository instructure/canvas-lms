/*
 * Copyright (C) 2015 - present Instructure, Inc.
 *
 * This file is part of Canvas.
 *
 * Canvas is free software: you can redistribute it and/or modify it under
 * the terms of the GNU Affero General Public License as published by the Free
 * Software Foundation, version 3 of the License.
 *
 * Canvas is distributed in the hope that it will be useful, but WITHOUT ANY
 * WARRANTY; without even the implied warranty of MERCHANTABILITY or FITNESS FOR
 * A PARTICULAR PURPOSE. See the GNU Affero General Public License for more
 * details.
 *
 * You should have received a copy of the GNU Affero General Public License along
 * with this program. If not, see <http://www.gnu.org/licenses/>.
 */

// @mixin primary-nav-badge-border($border-color) { box-shadow: 0 0 0 2px $border-color; }

/// These are editable variables from the theme editor.
/// For more info view stylesheets/brandable_variables.json
// ic-brand-global-nav-bgd
// ic-brand-global-nav-ic-icon-svg-fill
// ic-brand-global-nav-menu-item__text-color
// ic-brand-global-nav-avatar-border
// ic-brand-global-nav-menu-item__badge-bgd
// ic-brand-global-nav-menu-item__badge-text
// ic-brand-global-nav-ic-icon-svg-fill--active
// ic-brand-global-nav-logo-bgd

$ic-global-nav-link-hover: rgba(black, 0.2);
$ic-global-nav-link-active: rgba(black, 0.4);
$ic-masquerade-color: $ic-color-action;
$ic-subnav-panel-bgd: $ic-color-light;
$ic-subnav-tray-bgd: black;
$ic-tooltip-arrow-size: 0.375rem;

@include desktop-only {
  .tray-with-space-for-global-nav {
    margin-#{direction(left)}: $ic-header-primary-width - 30;
    body.primary-nav-expanded & {
      margin-#{direction(left)}: $ic-header-primary-width;
    }
  }
  .navigation-tray-container {
    min-height: 100vh;
  }
}

.ic-app-header {
  box-sizing: border-box;
  position: fixed;
  top: 0;
  #{direction(left)}: 0;
  height: 100%;
  display: flex;
  flex-direction: column;
  width: $ic-header-primary-width - 30;
  z-index: 100;
  background-color: var(--ic-brand-global-nav-bgd);
}

.ic-app-header__main-navigation {
  box-sizing: border-box;
  flex: 1 0 auto;
}

.ic-app-header__main-navigation a {
  text-decoration: inherit;
}

.ic-app-header__secondary-navigation {
  box-sizing: border-box;
  position: absolute;
  #{direction(left)}: 0;
  bottom: 0;
  z-index: 1;
  width: 100%;
}

.ic-app-header__menu-list {
  @include reset-list;
}

.ic-app-header__menu-list-item {
  box-sizing: border-box;

  svg {
    // added to normalize size of icons between old and new global nav
    width: 1.625rem;
    height: 1.625rem;
  }
  &.ic-app-header__menu-list-item--active {
    .ic-app-header__menu-list-link {
      background: $ic-color-light;

      body:not(.primary-nav-expanded) & {
        &:hover,
        &:focus {
          .menu-item__text {
            transition: none;
            transition-delay: 0;
            transform: none;
            opacity: 0;
          }
        }
      }
      &:focus {
        box-shadow: inset 0 0 0 1px var(--ic-brand-global-nav-bgd),
          inset 0 0 0 2px var(--ic-brand-global-nav-menu-item__text-color--active);
      }
    }
    .ic-icon-svg {
      fill: var(--ic-brand-global-nav-ic-icon-svg-fill--active);
    }
    .menu-item__badge {
      background: var(--ic-brand-global-nav-menu-item__badge-bgd--active);
      color: var(--ic-brand-global-nav-menu-item__badge-text--active);
    }
    .ic-avatar {
      border-color: $ic-border-light;
      &.ic-avatar--fake-student {
        border-color: $ic-masquerade-color;
      }
    }
    .menu-item-icon-container {
      color: var(--ic-brand-global-nav-ic-icon-svg-fill--active);
    }
  }
}

.ic-app-header__menu-list-link {
  box-sizing: border-box;
  transition: background-color 0.3s, padding 0.3s;
  position: relative;
  text-align: center;
  display: block;
  color: var(--ic-brand-global-nav-menu-item__text-color);
  border-style: none;

  &:not(.ic-app-header__menu-list-link--nav-toggle) {
    padding: 0.25rem 0;
    @media only screen and (min-height: 400px) {
      padding: 0.4375rem 0;
    }
  }

  &.ic-app-header__menu-list-link--nav-toggle {
    width: 100%;
    perspective: 600px;

    .ic-icon-svg--navtoggle {
      transition: all 0.4s;
      transform: direction-if(rtl, rotate3d(0, 1, 0, -180deg));
    }
  }

  &:hover,
  &:focus {
    background-color: $ic-global-nav-link-hover;
    @if $use_high_contrast ==false {
      text-decoration: none;
      outline: none;
    }
    .ic-avatar {
      border-color: var(--ic-brand-global-nav-avatar-border);
      &.ic-avatar--fake-student {
        border-color: $ic-masquerade-color;
      }
    }
    .menu-item__text {
      transform: translate3d($ic-tooltip-arrow-size, 0, 0);
      opacity: 1;
    }
  }

  &:focus {
    box-shadow: inset 0 0 0 1px var(--ic-brand-global-nav-bgd),
      inset 0 0 0 2px var(--ic-brand-global-nav-menu-item__text-color);
  }

  &:active {
    background-color: $ic-global-nav-link-active;
    box-shadow: inset 0 1px 1px rgba(black, 0.3);
  }

  .ic-icon-svg {
    width: 26px;
    display: inline-block;
    vertical-align: middle;
    fill: var(--ic-brand-global-nav-ic-icon-svg-fill);
  }
}

button.ic-app-header__menu-list-link {
  background: transparent;
  outline: none;
  width: 100%;
}

.ic-avatar {
  overflow: hidden;
  border-radius: 100%;
  border: 2px solid var(--ic-brand-global-nav-avatar-border);
  width: 50px;
  height: 50px;
  box-sizing: border-box;
  display: inline-block;
  vertical-align: middle;
  &.ic-avatar--fake-student {
    border-color: $ic-masquerade-color;
  }
}

.menu-item-icon-container {
  transform: translate3d(0, 0, 0);
  position: relative;
  z-index: 1;
  width: $ic-sp * 4;
  margin: 0 auto;
  color: var(--ic-brand-global-nav-ic-icon-svg-fill);

  .ic-avatar {
    transform: translate3d(0, 0, 0);
    width: $ic-sp * 2.5;
    height: $ic-sp * 2.5;

    body.primary-nav-expanded & {
      width: $ic-sp * 3;
      height: $ic-sp * 3;
    }
  }
}

.menu-item__text {
  // set up properties to transition on hover/focus
  transform: translate3d(-100%, 0, 0);
  opacity: 0;

  pointer-events: none;
  box-sizing: border-box;
  background-color: var(--ic-brand-global-nav-ic-icon-svg-fill--active);
  position: absolute;
  #{direction(left)}: 100%;
  top: 50%;
  padding: 0 $ic-sp;
  line-height: 1.8rem;
  margin-top: -0.9rem;
  @include fontSize($ic-font-size--xsmall);
  border-radius: $ic-border-radius * 0.5;
  color: $ic-color-light;
  white-space: nowrap;

  // this class is added after a 1s delay because the
  // transitions look weird when the nav is being closed
  body.primary-nav-transitions & {
    transition: transform 0.3s cubic-bezier(0.175, 0.885, 0.32, 1.275), opacity 0.3s;
    transition-delay: 0.3s;
  }

  &::after {
    #{direction(right)}: 100%;
    top: 50%;
    border: solid transparent;
    content: '';
    height: 0;
    width: 0;
    position: absolute;
    pointer-events: none;
    border-color: transparent;
    border-#{direction(right)}-color: var(--ic-brand-global-nav-ic-icon-svg-fill--active);
    border-width: $ic-tooltip-arrow-size;
    margin-top: -($ic-tooltip-arrow-size);
  }
}

.menu-item__badge {
  @include ic-badge-maker;
  transition: all 0.3s ease-out;
  position: absolute;
  top: -0.5em;
  #{direction(right)}: 0;
  background: var(--ic-brand-global-nav-menu-item__badge-bgd);
  color: var(--ic-brand-global-nav-menu-item__badge-text);
}

.ic-app-header__logomark-container {
  width: 100%;
  background-color: var(--ic-brand-global-nav-logo-bgd);
  box-sizing: border-box;
}

.ic-app-header__logomark {
  display: block;
  overflow: hidden;
  background-image: var(--ic-brand-header-image);
  background-position: 50%;
  background-repeat: no-repeat;
  background-size: contain;
  transition: transform 0.3s;
  height: 75px;

  body.primary-nav-expanded & {
    height: 85px;
  }
  &:focus {
    outline-style: none;
    box-shadow: inset 0 0 0 1px var(--ic-brand-global-nav-bgd),
      inset 0 0 0 2px var(--ic-brand-global-nav-menu-item__text-color);
  }
}
// set to block to avoid any exta inline spacing at bottom
.ic-app-header__uploaded-logo {
  display: block;
}

.ic-app-header__menu-list-link {
  padding: 0.5625rem 0;
}
<<<<<<< HEAD

#instui-sidenav {
  width: 100%;
  height: 100vh;
  overflow: hidden;

  li {
    [id$="-tray"] {
      display: flex;
      flex-direction: column;
      align-items: center;
      justify-content: center;
      text-decoration: none;
      height: 40.95px;

      &:hover {
        color: var(--ic-brand-global-nav-menu-item__text-color);
      }

      &[data-selected="true"]:hover {
        color: var(--ic-brand-global-nav-menu-item__text-color--active);
      }
    }

    #user-tray {
      height: 44px;
    }

    #logo-tray {
      height: 75px;

      &:hover {
        svg {
          fill: var(--ic-brand-global-nav-menu-item__text-color);
        }
      }
    }

    a::after {
      color: var(--ic-brand-global-nav-menu-item__text-color);

      &:hover {
        color: var(--ic-brand-global-nav-menu-item__text-color);
      }

      &[data-selected="true"]:hover {
        color: var(--ic-brand-global-nav-menu-item__text-color--active);
      }
    }
=======
// stuff that changes when the nav is expanded
body.primary-nav-expanded {
  .ic-app-header {
    width: $ic-header-primary-width;
    overflow-y: auto;
    -ms-overflow-style: none; // IE11 and below was throwing on scrollbars no matter if needed or not
>>>>>>> 6d644d6a
  }
}

// stuff that changes when the nav is expanded
body.primary-nav-expanded {
  .ic-app-header {
    width: $ic-header-primary-width;
    overflow-y: auto;
    -ms-overflow-style: none; // IE11 and below was throwing on scrollbars no matter if needed or not
  }

  .ic-app-header__secondary-navigation {
    position: static;
    #{direction(left)}: auto;
    bottom: auto;
    z-index: auto;
    width: auto;
  }

  .ic-app-header__menu-list-item.ic-app-header__menu-list-item--active {
    .menu-item__text {
      @if $use_high_contrast {
        color: var(--ic-link-color);
      } @else {
        color: var(--ic-brand-global-nav-menu-item__text-color--active);
      }
    }
  }

  .ic-app-header__menu-list-link {
    &.ic-app-header__menu-list-link--nav-toggle {
      .ic-icon-svg--navtoggle {
        transform: direction-if(rtl, none, rotate3d(0, 1, 0, -180deg));
      }
    }

    &:hover,
    &:focus {
      .menu-item__text {
        transform: none;
      }
    }
  }

  .menu-item__text {
    transition: none;
    position: static;
    #{direction(left)}: auto;
    top: auto;
    transform: none;
    opacity: 1;
    text-align: center;
    display: block;
    line-height: 1.4;
    border-radius: 0;
    margin: $ic-sp*0.25 0 0;
    padding: 0;
    background: transparent;
    color: var(--ic-brand-global-nav-menu-item__text-color);
    white-space: normal;
    word-wrap: break-word;

    &::after {
      display: none;
    }
  }

  #instui-sidenav {
    li {
      [id$="-tray"] {
        height: 63.55px;
      }

      [id$="-external-tool-tray"] {
        min-height: 63.55px;
        height: 100%;
      }

      #user-tray {
        height: 72.59px;
      }

      #logo-tray {
        height: 85px;
      }
    }
  }
}

// help dialog/tray styles
.ic-HelpDialog__form-legend {
  display: table;
  font-size: 1em;
  line-height: inherit;
  font-weight: bold;
  margin: 0;
  padding: 0;
  border: 0;
  min-width: 0;
}

.ic-HelpDialog__form-fieldset {
  border: 0;
  padding: 0.01em 0 0;
  min-width: 0;
  margin: direction-sides(0 0 $spacing-width*0.5 0);
}

.ic-HelpDialog__form-actions {
  display: flex;
  justify-content: flex-end;
}

#mobile-header {
  display: flex;
  align-items: center;
  z-index: 100;
  background-color: var(--ic-brand-global-nav-bgd);
  * {
    color: var(--ic-brand-global-nav-menu-item__text-color);
  }
}
#mobileContextNavContainer {
  overflow: hidden;
  // we transition max-height instead of height because otherwise we'd have to give it an explicit height and not "auto"
  transition: max-height 1.5s ease-out;
  max-height: 0px;
  &[aria-expanded='true'] {
    max-height: 3000px;
    margin-bottom: 50px;
    box-shadow: 0 0.375rem 0.4375rem rgba(0, 0, 0, 0.1), 0 0.625rem 1.75rem rgba(0, 0, 0, 0.25);
  }
}

@include desktop-only {
  #mobile-header,
  #mobileContextNavContainer {
    display: none;
  }
}
.mobile-header-title {
  text-align: center;
  display: block;
  flex-grow: 1;
}
.mobile-header-hamburger,
.mobile-header-student-view,
.mobile-header-arrow,
.mobile-header-title,
.mobile-header-space {
  padding: $ic-sp * 1.3;
}
.mobile-header-student-view {
  padding-#{direction('right')}: $ic-sp * 0.65;
}
.mobile-header-arrow {
  padding-#{direction('left')}: $ic-sp * 0.65;
}
.ic-brand-mobile-global-nav-logo {
  height: 48px;
  display: block;
  background-image: var(--ic-brand-mobile-global-nav-logo);
  background-position: top left;
  background-repeat: no-repeat;
  background-size: contain;
}

// Tourpoints Styles
#___reactour {
  .reactour__helper {
    background-color: white;
    color: unset;
    max-width: 515px;
    width: calc(100vw - 20px);
  }
  .tour-star-image {
    max-width: 120px;
    padding: 1rem 0;
    margin: 0 auto;
    text-align: center;
  }
}<|MERGE_RESOLUTION|>--- conflicted
+++ resolved
@@ -318,67 +318,6 @@
 .ic-app-header__menu-list-link {
   padding: 0.5625rem 0;
 }
-<<<<<<< HEAD
-
-#instui-sidenav {
-  width: 100%;
-  height: 100vh;
-  overflow: hidden;
-
-  li {
-    [id$="-tray"] {
-      display: flex;
-      flex-direction: column;
-      align-items: center;
-      justify-content: center;
-      text-decoration: none;
-      height: 40.95px;
-
-      &:hover {
-        color: var(--ic-brand-global-nav-menu-item__text-color);
-      }
-
-      &[data-selected="true"]:hover {
-        color: var(--ic-brand-global-nav-menu-item__text-color--active);
-      }
-    }
-
-    #user-tray {
-      height: 44px;
-    }
-
-    #logo-tray {
-      height: 75px;
-
-      &:hover {
-        svg {
-          fill: var(--ic-brand-global-nav-menu-item__text-color);
-        }
-      }
-    }
-
-    a::after {
-      color: var(--ic-brand-global-nav-menu-item__text-color);
-
-      &:hover {
-        color: var(--ic-brand-global-nav-menu-item__text-color);
-      }
-
-      &[data-selected="true"]:hover {
-        color: var(--ic-brand-global-nav-menu-item__text-color--active);
-      }
-    }
-=======
-// stuff that changes when the nav is expanded
-body.primary-nav-expanded {
-  .ic-app-header {
-    width: $ic-header-primary-width;
-    overflow-y: auto;
-    -ms-overflow-style: none; // IE11 and below was throwing on scrollbars no matter if needed or not
->>>>>>> 6d644d6a
-  }
-}
-
 // stuff that changes when the nav is expanded
 body.primary-nav-expanded {
   .ic-app-header {
@@ -442,27 +381,6 @@
       display: none;
     }
   }
-
-  #instui-sidenav {
-    li {
-      [id$="-tray"] {
-        height: 63.55px;
-      }
-
-      [id$="-external-tool-tray"] {
-        min-height: 63.55px;
-        height: 100%;
-      }
-
-      #user-tray {
-        height: 72.59px;
-      }
-
-      #logo-tray {
-        height: 85px;
-      }
-    }
-  }
 }
 
 // help dialog/tray styles
