--- conflicted
+++ resolved
@@ -397,48 +397,6 @@
       display: none;
     }
   }
-<<<<<<< HEAD
-
-
-  // Nav menu styles
-
-  .ic-NavMenu__primary-content {
-    flex: 1 0 auto;
-  }
-
-  .ic-NavMenu__secondary-content {
-    margin-top: $ic-sp;
-  }
-
-  .ic-NavMenu__link-list {
-    @include reset-list;
-    @include fontSize($ic-font-size--small);
-    .ic-NavMenu-list-item {
-      line-height: 1.3;
-      margin-bottom: $ic-sp;
-      &:last-of-type { margin-bottom: 0; }
-      &.ic-NavMenu-list-item--feature-item {
-        border-top: 1px solid $ic-border-light;
-        padding-top: $ic-sp;
-      }
-      &.ic-NavMenu-list-item--loading-message {
-        background: url("/images/panda-cycle-loader.gif") no-repeat left center;
-        background-size: 100px;
-        text-align: center;
-        color: $ic-dim-helper-text;
-        text-transform: uppercase;
-        letter-spacing: 2px;
-        @include fontSize($ic-font-size);
-        box-sizing: border-box;
-        padding: $ic-sp*4 0;
-      }
-    }
-
-    .ic-NavMenu-list-item__link {
-      display: inline-block;
-      i[class*=icon-],
-      i[class^=icon-] { margin-right: $ic-sp/3; }
-=======
 }
 
 // react-tray component styles
@@ -523,7 +481,6 @@
       @include fontSize($ic-font-size);
       box-sizing: border-box;
       padding: $ic-sp*4 0;
->>>>>>> df88dd94
     }
   }
 
@@ -537,21 +494,6 @@
     i[class^=icon-] { margin-right: $ic-sp/3; }
   }
 
-<<<<<<< HEAD
-  .ic-NavMenu__header {
-    border-bottom: 1px solid $ic-border-light;
-    margin-bottom: $ic-sp;
-
-    &:not(.ic-NavMenu__header--is-profile) {
-      padding-bottom: $ic-sp;
-      display: flex;
-      align-items: flex-start;
-
-      .ic-NavMenu__headline {
-        flex: 1;
-        min-width: 1px;
-      }
-=======
 }
 
 .ic-NavMenu__header {
@@ -562,20 +504,13 @@
     padding-bottom: $ic-sp;
     display: flex;
     align-items: flex-start;
->>>>>>> df88dd94
 
     .ic-NavMenu__headline {
       flex: 1;
       min-width: 1px;
     }
 
-<<<<<<< HEAD
-    &.ic-NavMenu__header--is-profile {
-      text-align: center;
-      padding-bottom: $ic-sp*2;
-=======
-  }
->>>>>>> df88dd94
+  }
 
   &.ic-NavMenu__header--is-profile {
     text-align: center;
@@ -588,60 +523,6 @@
     }
   }
 
-<<<<<<< HEAD
-  .ic-NavMenu-profile-header-avatar-image {
-    min-width: 72px; min-height: 72px;
-  }
-
-  .ic-NavMenu-profile-header-close { text-align: right; }
-
-  .ic-NavMenu-profile-header-logout-form {
-    margin-top: $ic-sp;
-    margin-bottom: 0;
-  }
-
-  .ic-NavMenu__headline {
-    @include fontSize(21px);
-    box-sizing: border-box;
-    margin: 0;
-  }
-
-  .ic-NavMenu-list-item__helper-text {
-    color: $ic-hint-text;
-    @include fontSize(12px);
-    text-transform: uppercase;
-    margin-top: $ic-sp/6;
-
-    &.is-help-link {
-      text-transform: none;
-    }
-  }
-
-
-  // help dialog/tray styles
-  .ic-HelpDialog__form-legend {
-    display: table;
-    font-size: 1em;
-    line-height: inherit;
-    font-weight: bold;
-    margin: 0;
-    padding: 0;
-    border: 0;
-    min-width: 0;
-  }
-
-  .ic-HelpDialog__form-fieldset {
-    border: 0;
-    padding: 0.01em 0 0 0;
-    min-width: 0;
-    margin: 0 0 $spacing-width/2 0;
-  }
-
-  .ic-HelpDialog__form-actions {
-    display: flex;
-    justify-content: flex-end;
-  }
-=======
 }
 
 .ic-NavMenu-profile-header-avatar-image {
@@ -695,5 +576,4 @@
 .ic-HelpDialog__form-actions {
   display: flex;
   justify-content: flex-end;
->>>>>>> df88dd94
 }