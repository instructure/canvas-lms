/*
 * Copyright (C) 2015 - present Instructure, Inc.
 *
 * This file is part of Canvas.
 *
 * Canvas is free software: you can redistribute it and/or modify it under
 * the terms of the GNU Affero General Public License as published by the Free
 * Software Foundation, version 3 of the License.
 *
 * Canvas is distributed in the hope that it will be useful, but WITHOUT ANY
 * WARRANTY; without even the implied warranty of MERCHANTABILITY or FITNESS FOR
 * A PARTICULAR PURPOSE. See the GNU Affero General Public License for more
 * details.
 *
 * You should have received a copy of the GNU Affero General Public License along
 * with this program. If not, see <http://www.gnu.org/licenses/>.
 */

@mixin primary-nav-badge-border($border-color) { box-shadow: 0 0 0 2px $border-color; }


/// These are editable variables from the theme editor.
/// For more info view stylesheets/brandable_variables.json
// ic-brand-global-nav-bgd
// ic-brand-global-nav-ic-icon-svg-fill
// ic-brand-global-nav-menu-item__text-color
// ic-brand-global-nav-avatar-border
// ic-brand-global-nav-menu-item__badge-bgd
// ic-brand-global-nav-menu-item__badge-text
// ic-brand-global-nav-ic-icon-svg-fill--active
// ic-brand-global-nav-logo-bgd

$ic-global-nav-menu-item__badge-border: darken($ic-brand-global-nav-bgd, 5%);
$ic-global-nav-link-hover: darken($ic-brand-global-nav-bgd, 5%);
$ic-global-nav-link-active:  darken($ic-brand-global-nav-bgd, 8%);
$ic-masquerade-color: $ic-color-action;
$ic-subnav-panel-bgd: $ic-color-light;
$ic-subnav-tray-bgd: black;
<<<<<<< HEAD
$ic-logomark-url: url("/images/svg-icons/strongmind-global-nav-logo.svg");
=======
>>>>>>> 428b63f7
$ic-tooltip-arrow-size: 0.375rem;


.ic-app-header {
  box-sizing: border-box;
  position: fixed;
  top: 0; left: 0;
  height: 100%;
  display: flex;
  flex-direction: column;
  width: $ic-header-primary-width - 30;
  z-index: 100;
  background-color: $ic-brand-global-nav-bgd;
}

.ic-app-header__main-navigation {
  box-sizing: border-box;
  flex: 1 0 auto;
}

.ic-app-header__secondary-navigation {
  box-sizing: border-box;
  position: absolute;
  left: 0;
  bottom: 0;
  z-index: 1;
  width: 100%;
  background-color: rgba($ic-brand-global-nav-bgd, 0.8);
}

.ic-app-header__menu-list {
  @include reset-list;
}

.ic-app-header__menu-list-item {
  box-sizing: border-box;

  &.ic-app-header__menu-list-item--active {
    .ic-app-header__menu-list-link {
      background: $ic-color-light;

      body:not(.primary-nav-expanded) & {
        &:hover, &:focus {
          .menu-item__text {
            transition: none;
            transition-delay: 0;
            transform: none;
            opacity: 0;
          }
        }
      }
    }
    .ic-icon-svg {
      fill: $ic-brand-global-nav-ic-icon-svg-fill--active;
    }
    .ic-avatar {
      border-color: $ic-border-light;
      &.ic-avatar--fake-student {
        border-color: $ic-masquerade-color;
      }
    }
    .menu-item-icon-container {
      color: $ic-brand-global-nav-ic-icon-svg-fill--active;

      .menu-item__badge {
        @include primary-nav-badge-border($ic-color-light);
      }
    }
  }
}

.ic-app-header__menu-list-link {
  box-sizing: border-box;
  transition:
    background-color 0.3s,
    padding 0.3s;
  position: relative;
  text-align: center;
  display: block;
  color: $ic-brand-global-nav-menu-item__text-color;

  &:not(.ic-app-header__menu-list-link--nav-toggle) {
    padding: 0.25rem 0;
    @media only screen and (min-height: 400px) {
      padding: 0.4375rem 0;
    }
  }

  &.ic-app-header__menu-list-link--nav-toggle {
    height: 2.5rem;
    perspective: 600px;

    .ic-icon-svg--navtoggle {
      position: absolute;
      left: 50%;
      margin-left: -13px;
      top: 50%;
      margin-top: -10px;
      transition: all 0.4s;
    }
  }

  &:hover, &:focus {
    background-color: $ic-global-nav-link-hover;
    @if $use_high_contrast == false {
      text-decoration: none;
      outline: none;
    }
    .ic-avatar {
      border-color: $ic-brand-global-nav-avatar-border;
      &.ic-avatar--fake-student { border-color: $ic-masquerade-color; }
    }
    .menu-item__badge {
      @include primary-nav-badge-border($ic-global-nav-menu-item__badge-border);
    }
    .menu-item__text {
      transform: translate3d($ic-tooltip-arrow-size, 0, 0);
      opacity: 1;
    }
  }

  &:active {
    background-color: $ic-global-nav-link-active;
    box-shadow: inset 0 1px 1px rgba(black, 0.3);
  }

  .ic-icon-svg {
    width: 26px;
    display: inline-block;
    vertical-align: middle;
    fill: $ic-brand-global-nav-ic-icon-svg-fill;
  }

  // Need to provide heights for IE11
  .ic-icon-svg--dashboard { height: 30px; }
  .ic-icon-svg--calendar,
  .ic-icon-svg--inbox,
  .ic-icon-svg--apps { height: 28px; }
  .ic-icon-svg--courses { height: 26px; }
  .ic-icon-svg--grades { height: 30px; }
  .ic-icon-svg--arrow-right { width: 24px; height: 24px; }
  .ic-icon-svg--groups { width: 32px; height: 21.6px; }
  .ic-icon-svg--accounts { width: 26px; height: 29px; }
  .ic-icon-svg--login { width: 26px; height: 29px; }
  .ic-icon-svg--lti { width: 26px; height: 29px; }
  .ic-icon-svg--help { height: 26px; }
  .ic-icon-svg--navtoggle { height: 20px; }

  // IE11 height rules for custom help icons
  .svg-icon-lifepreserver,
  .svg-icon-help,
  .svg-icon-information,
  .svg-icon-folder,
  .svg-icon-cog {
    height: 26px;
  }
}

button.ic-app-header__menu-list-link {
  background: transparent;
  border: none;
  width: 100%;
  outline: none;
}

.ic-avatar {
  overflow: hidden;
  border-radius: 100%;
  border: 2px solid $ic-brand-global-nav-avatar-border;
  width: 50px; height: 50px;
  box-sizing: border-box;
  display: inline-block;
  vertical-align: middle;
  &.ic-avatar--fake-student { border-color: $ic-masquerade-color; }
}

.menu-item-icon-container {
  transform: translate3d(0,0,0);
  position: relative;
  z-index: 1;
  width: $ic-sp*4;
  margin: 0 auto;
  color: $ic-brand-global-nav-ic-icon-svg-fill;

  .ic-avatar {
    transform: translate3d(0,0,0);
    width: $ic-sp*2.5;
    height: $ic-sp*2.5;

    body.primary-nav-expanded & {
      width: $ic-sp*3; height: $ic-sp*3;
    }
  }
}

.menu-item__text {
  // set up properties to transition on hover/focus
  transform: translate3d(-100%,0,0);
  opacity: 0;

  pointer-events: none;
  box-sizing: border-box;
  background-color: $ic-brand-global-nav-ic-icon-svg-fill--active;
  position: absolute;
  left: 100%;
  top: 50%;
  padding: 0 $ic-sp;
  line-height: 1.8rem;
  margin-top: -0.9rem;
  @include fontSize($ic-font-size--xsmall);
  border-radius: $ic-border-radius / 2;
  color: $ic-color-light;
  white-space: nowrap;

  // this class is added after a 1s delay because the
  // transitions look weird when the nav is being closed
  body.primary-nav-transitions & {
    transition:
      transform 0.3s cubic-bezier(0.175, 0.885, 0.320, 1.275),
      opacity 0.3s;
    transition-delay: 0.3s;
  }

  &::after {
    right: 100%;
    top: 50%;
    border: solid transparent;
    content: "";
    height: 0;
    width: 0;
    position: absolute;
    pointer-events: none;
    border-color: transparent;
<<<<<<< HEAD
    border-right-color: $ic-brand-global-nav-ic-icon-svg-fill--active;
=======
    border-right-color: var(--ic-brand-global-nav-ic-icon-svg-fill--active);
>>>>>>> 428b63f7
    border-width: $ic-tooltip-arrow-size;
    margin-top: -($ic-tooltip-arrow-size);
  }
}

.menu-item__badge {
  @include ic-badge-maker;
  transition: all 0.3s ease-out;
  position: absolute;
  top: -0.5em; right: 0;
  background: $ic-brand-global-nav-menu-item__badge-bgd;
  color: $ic-brand-global-nav-menu-item__badge-text;
  @include primary-nav-badge-border($ic-brand-global-nav-bgd);

  @if $use_high_contrast {
    box-shadow: 0 0 0 2px $ic-color-light;
  }
}

.ic-app-header__logomark-container {
  width: 100%;
  background-color: $ic-brand-global-nav-logo-bgd;
  box-sizing: border-box;
<<<<<<< HEAD
  margin-top: 10px;
  margin-bottom: 20px;

  @if $ic-brand-header-image != $ic-logomark-url {
    padding: 0;
  }
  @else {
    padding: 0 $ic-sp/2;

    body.primary-nav-expanded & {
      padding: 0 $ic-sp + 2;
    }
  }
=======
  padding: 0;
>>>>>>> 428b63f7
}

.ic-app-header__logomark {
  display: block;
  width: 100%;
  overflow: hidden;
  margin: 0 auto;
  background-image: $ic-brand-header-image;
  background-position: 50%;
  background-repeat: no-repeat;
  background-size: contain;
  transition: transform 0.3s;
<<<<<<< HEAD

  @if $ic-brand-header-image != $ic-logomark-url {
    height: 75px;
    margin-top: 10px;
    margin-bottom: 10px;
    // transform: scale3d(0.7, 0.7, 0.7); // default canvas logo

  }
  @else {
    height: 75px;
    // transform: scale3d(0.7, 0.7, 0.7); // default canvas logo
  }
=======
  height: 75px;

>>>>>>> 428b63f7
  body.primary-nav-expanded & {
    height: 85px;
  }
}
// set to block to avoid any exta inline spacing at bottom
.ic-app-header__uploaded-logo { display: block; }

// stuff that changes when the nav is expanded
body.primary-nav-expanded {

  .ic-app-header {
    width: $ic-header-primary-width;
    overflow-y: auto;
    -ms-overflow-style: none; // IE11 and below was throwing on scrollbars no matter if needed or not
  }

  .ic-app-header__secondary-navigation {
    position: static;
    left: auto;
    bottom: auto;
    z-index: auto;
    width: auto;
  }

  .ic-app-header__menu-list-item.ic-app-header__menu-list-item--active {
    .menu-item__text {

      @if $use_high_contrast {
        color: var(--ic-link-color);
      }
      @else {
        color: $ic-brand-global-nav-menu-item__text-color--active;
      }
    }
  }

  .ic-app-header__menu-list-link {
    &:not(.ic-app-header__menu-list-link--nav-toggle) {
      padding: 0.5625rem 0;
    }

    &.ic-app-header__menu-list-link--nav-toggle {
      .ic-icon-svg--navtoggle {
        transform: rotate3d(0, 1, 0, -180deg);
      }
    }

    &:hover, &:focus {
      .menu-item__text {
        transform: none;
      }
    }
  }

  .menu-item__text {
    transition: none;
    position: static;
    left: auto;
    top: auto;
    transform: none;
    opacity: 1;
    text-align: center;
    display: block;
    line-height: 1.4;
    border-radius: 0;
    margin: $ic-sp/4 0 0;
    padding: 0;
    background: transparent;
    color: $ic-brand-global-nav-menu-item__text-color;
    white-space: normal;
    word-wrap: break-word;
    padding-left: 0.25rem;
    padding-right: 0.25rem;

    &::after {
      display: none;
    }
  }
}

// react-tray component styles
.ReactTrayPortal {
  position: relative;
  z-index: 10;
}

.ReactTray__Overlay {
  background: rgba($ic-subnav-tray-bgd, 0.5);
  opacity: 0;
  &.ReactTray__Overlay--after-open {
    transition: opacity 0.4s;
    opacity: 1;
  }
}

.ReactTray__Content {
  box-sizing: border-box;
  transform: translate3d(-100%,0,0);
  background: $ic-color-light;
  padding: $ic-sp*1.5 $ic-sp*2;
  overflow-x: hidden;
  width: $ic-sp*28;
  top: 0; bottom: 0;
  left: $ic-header-primary-width - 30;
  @if $use_high_contrast == false {
    &:focus { outline: none; }
  }
  body.primary-nav-expanded & {
    left: $ic-header-primary-width;
  }
}

.ReactTray__Content--after-open {
  transition: transform 0.2s ease-out;
  transform: translate3d(0,0,0);
}

.ReactTray__Content--before-close {
  transition: all 0.2s ease-in;
  transform: translate3d(-100%,0,0);
  opacity: 0;
}

.ReactTray__layout {
  box-sizing: border-box;
  height: 100%;
  display: flex;
  flex-direction: column;
}


// Nav menu styles

.ic-NavMenu__primary-content {
  flex: 1 0 auto;
}

.ic-NavMenu__secondary-content {
  margin-top: $ic-sp;
}

.ic-NavMenu__link-list {
  @include reset-list;
  @include fontSize($ic-font-size--small);
  .ic-NavMenu-list-item {
    line-height: 1.3;
    margin-bottom: $ic-sp;
    &:last-of-type { margin-bottom: 0; }
    &.ic-NavMenu-list-item--feature-item {
      border-top: 1px solid $ic-border-light;
      padding-top: $ic-sp;
    }
    &.ic-NavMenu-list-item--loading-message {
      text-align: center;
    }
  }

  .ic-NavMenu-list-item__link {
    display: inline-block;
    &:focus {
      @include ic-focus-base;
      @include ic-focus-variant($color: var(--ic-link-color), $offset: 2px);
    }
    i[class*=icon-],
    i[class^=icon-] { margin-right: $ic-sp/3; }
  }

}

.ic-NavMenu__header {
  border-bottom: 1px solid $ic-border-light;
  margin-bottom: $ic-sp;

  &:not(.ic-NavMenu__header--is-profile) {
    padding-bottom: $ic-sp;
    display: flex;
    align-items: flex-start;

    .ic-NavMenu__headline {
      flex: 1;
      min-width: 1px;
      overflow: hidden;
      white-space: nowrap;
      text-overflow: ellipsis;
    }

  }

  &.ic-NavMenu__header--is-profile {
    text-align: center;
    padding-bottom: $ic-sp*2;

    .ic-avatar {
      border: none;
      background-color: $ic-bg-light-neutral;
      width: 72px; height: 72px;
    }
  }

}

.ic-NavMenu-profile-header-avatar-image {
  min-width: 72px; min-height: 72px;
}

.ic-NavMenu-profile-header-close { text-align: right; }

.ic-NavMenu-profile-header-logout-form {
  margin-top: $ic-sp;
  margin-bottom: 0;
}

.ic-NavMenu__headline {
  @include fontSize(21px);
  box-sizing: border-box;
  margin: 0;
}

.ic-NavMenu-list-item__helper-text {
  color: $ic-hint-text;
  @include fontSize(12px);
  text-transform: uppercase;
  margin-top: $ic-sp/6;

  &.is-help-link {
    text-transform: none;
  }
}


// help dialog/tray styles
.ic-HelpDialog__form-legend {
  display: table;
  font-size: 1em;
  line-height: inherit;
  font-weight: 500;
  margin: 0;
  padding: 0;
  border: 0;
  min-width: 0;
}

.ic-HelpDialog__form-fieldset {
  border: 0;
  padding: 0.01em 0 0 0;
  min-width: 0;
  margin: 0 0 $spacing-width/2 0;
}

.ic-HelpDialog__form-actions {
  display: flex;
  justify-content: flex-end;
}<|MERGE_RESOLUTION|>--- conflicted
+++ resolved
@@ -36,10 +36,7 @@
 $ic-masquerade-color: $ic-color-action;
 $ic-subnav-panel-bgd: $ic-color-light;
 $ic-subnav-tray-bgd: black;
-<<<<<<< HEAD
 $ic-logomark-url: url("/images/svg-icons/strongmind-global-nav-logo.svg");
-=======
->>>>>>> 428b63f7
 $ic-tooltip-arrow-size: 0.375rem;
 
 
@@ -273,11 +270,7 @@
     position: absolute;
     pointer-events: none;
     border-color: transparent;
-<<<<<<< HEAD
-    border-right-color: $ic-brand-global-nav-ic-icon-svg-fill--active;
-=======
     border-right-color: var(--ic-brand-global-nav-ic-icon-svg-fill--active);
->>>>>>> 428b63f7
     border-width: $ic-tooltip-arrow-size;
     margin-top: -($ic-tooltip-arrow-size);
   }
@@ -301,7 +294,6 @@
   width: 100%;
   background-color: $ic-brand-global-nav-logo-bgd;
   box-sizing: border-box;
-<<<<<<< HEAD
   margin-top: 10px;
   margin-bottom: 20px;
 
@@ -315,9 +307,7 @@
       padding: 0 $ic-sp + 2;
     }
   }
-=======
   padding: 0;
->>>>>>> 428b63f7
 }
 
 .ic-app-header__logomark {
@@ -330,23 +320,8 @@
   background-repeat: no-repeat;
   background-size: contain;
   transition: transform 0.3s;
-<<<<<<< HEAD
-
-  @if $ic-brand-header-image != $ic-logomark-url {
-    height: 75px;
-    margin-top: 10px;
-    margin-bottom: 10px;
-    // transform: scale3d(0.7, 0.7, 0.7); // default canvas logo
-
-  }
-  @else {
-    height: 75px;
-    // transform: scale3d(0.7, 0.7, 0.7); // default canvas logo
-  }
-=======
   height: 75px;
 
->>>>>>> 428b63f7
   body.primary-nav-expanded & {
     height: 85px;
   }
