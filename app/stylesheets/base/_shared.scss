--- conflicted
+++ resolved
@@ -1,13 +1,8 @@
 @import "mixins/typography";
 
 @mixin page_header_container {
-<<<<<<< HEAD
-  display: flex;
-  margin-bottom: 36px;
-=======
   margin-bottom: 36px;
   display: flex;
->>>>>>> 4427bf89
   justify-content: space-between;
   align-items: center;
   flex-wrap: wrap;
