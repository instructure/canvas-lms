--- conflicted
+++ resolved
@@ -45,7 +45,6 @@
   th {
     text-align: left;
   }
-<<<<<<< HEAD
 }
 
 .user-switch-alert {
@@ -59,6 +58,4 @@
   .links, .add_holder {
     display: none;
   }
-=======
->>>>>>> 428b63f7
-}+}
