// Styles for Dashboard Card Component

@import "base/environment";
@import "components/ic-badge";

$ic-DashboardCard-border: $ic-border-light;
$ic-DashboardCard-font-color: $ic-color-light;
$ic-DashboardCard-action-bgd: $ic-color-light;
$ic-DashboardCard-action-height: 57px;
@if $use_high_contrast { 
  $ic-DashboardCard-icon-color: $ic-font-color-dark;
  $ic-DashboardCard-action-hover-bgd: $ic-color-dark;
  $ic-DashboardCard-action-hover-font-color: $ic-color-light;
  $ic-DashboardCard-action-active-bgd: darken($ic-color-dark, 8%);
}
@else {
  $ic-DashboardCard-icon-color: $ic-icon-link-color;
  $ic-DashboardCard-action-hover-bgd: $ic-bg-light-neutral;
  $ic-DashboardCard-action-hover-font-color: $ic-brand-primary;
  $ic-DashboardCard-action-active-bgd: darken($ic-bg-light-neutral, 4%);
}

@mixin dashboard-badge-border($border-color) {
  box-shadow: 0 0 0 1px $border-color;
}

// Optional parent container padding
.ic-DashboardCard_Box { padding: $ic-sp 0 0; }

.ic-DashboardCard {
  box-sizing: border-box;
  width: 100%;
  margin-bottom: $ic-sp*2;
  box-shadow: 0 1px 1px rgba(black, 0.05);
  .no-touch & {
    &:hover { box-shadow: 0 1px 12px 1px rgba(black, 0.2); }
  }
}

.ic-DashboardCard__background {
<<<<<<< HEAD
  position: relative; // used to keep color picker cog positioning in place
}

.ic-DashboardCard__header {
  cursor: pointer;
  transition: background 0.2s;
=======
  position: relative;
  box-sizing: border-box;
  @if $use_high_contrast {
    transition: border-color 0.2s;
    background: $ic-color-dark;
    border-bottom-width: $ic-sp/4;
    border-bottom-style: solid;
  }
  @else { transition: background-color 0.2s; }
}

@if $use_high_contrast {
  .ic-DashboardCard__hicontrast-color-ribbon {
    transition: border-color 0.2s;
    width: 0; height: 0;
    border-style: solid;
    border-width: $ic-sp*4 $ic-sp*4 0 0;
    border-color: transparent;
    position: absolute;
    top: 0; left: 0;
  }
}

.ic-DashboardCard__header {
  cursor: pointer;
>>>>>>> 6c2f8e8c
  box-sizing: border-box;
  color: $ic-DashboardCard-font-color;
  display: flex;
  align-items: flex-end;
  height: $ic-sp*15;
  border: 1px solid rgba(black, 0.12);
  @include breakpoint(short) { height: $ic-sp*12; }
}

.ic-DashboardCard__header_content {
  // in the very unlikely event that the course name is larger than the card, handle it by cutting off overflow
  overflow: hidden;
  box-sizing: border-box;
  padding-top: $ic-sp;
  max-height: $ic-sp*10;
  flex: 1;
  padding: $ic-sp;
<<<<<<< HEAD
}

.ic-DashboardCard__header_content {
  // in the very unlikely event that the course name is larger than the card, handle it by cutting off overflow
  overflow: hidden;
  box-sizing: border-box;
  padding-top: $ic-sp;
  max-height: $ic-sp*10;
  flex: 1;
=======
>>>>>>> 6c2f8e8c
  @include breakpoint(short) { max-height: $ic-sp*9; }
}

.ic-DashboardCard__link {
  color: $ic-DashboardCard-font-color;
  @if not $use_high_contrast {
    // if NOT high contrast, do not show ugly underline on :hover
    &:hover {
      text-decoration: none;
    }
  }
  .no-touch & {
    &:hover, &:focus {
      outline: none;
      color: $ic-DashboardCard-font-color;
      background: rgba(black, 0.15);
    }
  }
}

.ic-DashboardCard__link:focus {
  color: $ic-DashboardCard-font-color;
}

.ic-DashboardCard__header-button {
  position: absolute;
  top: $ic-sp/2; right: $ic-sp/2;
}

.ic-DashboardCard_settings_icon {
  color: #fff;
  opacity: 0.6;
}

.ic-DashboardCard__header-title {
  transition: all 0.2s ease-out;
  transform: translate3d(0,0,0);
  color: $ic-DashboardCard-font-color;
  padding: 0;
  margin: 0;
  line-height: 1.3;
  font-size: $baseFontSize + 2;
  font-weight: 500;
  @include breakpoint(wide) {
    font-size: $baseFontSize + 3;
    @include breakpoint(short) { font-size: $baseFontSize + 2; }
  }
}

.ic-DashboardCard__header-subtitle {
  color: $ic-DashboardCard-font-color;
  line-height: normal;
  text-transform: uppercase;
  padding: 0;
  margin: $ic-sp/3 0 0;
  font-size: $baseFontSize - 1;
  @include breakpoint(wide) { font-size: $baseFontSize; }
}

.ic-DashboardCard__header-term { margin-bottom: 0; }

.ic-DashboardCard__action-layout {
  position: relative;
  display: inline-block;
  width: $ic-sp*3;
  line-height: 1;
}

.ic-DashboardCard__action-badge {
  @include ic-badge-maker(18px, $ic-brand-primary, $ic-color-light);
  @include dashboard-badge-border($ic-color-light); // 1px white border to separate from icons
  transition: all 0.2s;
  position: absolute;
  top: -0.75em; right: -0.5em;
  z-index: 1; // when dashcard links get squished, don't cut off badges
}

.ic-DashboardCard__action-container {
  &:not(.ic-DashboardCard__action-container--is-empty) {
    display: flex;
    justify-content: space-around;
    align-items: center;  
  }
  &.ic-DashboardCard__action-container--is-empty {
    background: $ic-color-light;
    border: 1px solid $ic-border-light;
    border-top: none;
    box-sizing: border-box;
    height: $ic-DashboardCard-action-height;
  }
  .ic-DashboardCard__action {
    transition: background 0.2s, color 0.2s;
    background-color: $ic-color-light;
    flex: 1;
    display: block; // fix for IE10
    position: relative; // for :after alignment
    line-height: $ic-DashboardCard-action-height;
    box-sizing: border-box;
    border-left: 1px solid $ic-DashboardCard-border;
    border-bottom: 1px solid $ic-DashboardCard-border;
    text-align: center;
    color: $ic-DashboardCard-icon-color;
    &:last-child { border-right: 1px solid $ic-DashboardCard-border; }

    .no-touch & {
      &:hover, &:focus {
        outline: none;
        background: $ic-DashboardCard-action-hover-bgd;
        color: $ic-DashboardCard-action-hover-font-color;
        .ic-DashboardCard__action-badge {
          @include dashboard-badge-border($ic-DashboardCard-action-hover-bgd);
          background: $ic-DashboardCard-action-hover-font-color;
          color: $ic-DashboardCard-action-hover-bgd;
        }
      }
      &:active { background: $ic-DashboardCard-action-active-bgd; }
    }
  }
}<|MERGE_RESOLUTION|>--- conflicted
+++ resolved
@@ -38,14 +38,6 @@
 }
 
 .ic-DashboardCard__background {
-<<<<<<< HEAD
-  position: relative; // used to keep color picker cog positioning in place
-}
-
-.ic-DashboardCard__header {
-  cursor: pointer;
-  transition: background 0.2s;
-=======
   position: relative;
   box-sizing: border-box;
   @if $use_high_contrast {
@@ -71,7 +63,6 @@
 
 .ic-DashboardCard__header {
   cursor: pointer;
->>>>>>> 6c2f8e8c
   box-sizing: border-box;
   color: $ic-DashboardCard-font-color;
   display: flex;
@@ -89,18 +80,6 @@
   max-height: $ic-sp*10;
   flex: 1;
   padding: $ic-sp;
-<<<<<<< HEAD
-}
-
-.ic-DashboardCard__header_content {
-  // in the very unlikely event that the course name is larger than the card, handle it by cutting off overflow
-  overflow: hidden;
-  box-sizing: border-box;
-  padding-top: $ic-sp;
-  max-height: $ic-sp*10;
-  flex: 1;
-=======
->>>>>>> 6c2f8e8c
   @include breakpoint(short) { max-height: $ic-sp*9; }
 }
 
