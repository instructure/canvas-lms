/*
 * Copyright (C) 2014 - present Instructure, Inc.
 *
 * This file is part of Canvas.
 *
 * Canvas is free software: you can redistribute it and/or modify it under
 * the terms of the GNU Affero General Public License as published by the Free
 * Software Foundation, version 3 of the License.
 *
 * Canvas is distributed in the hope that it will be useful, but WITHOUT ANY
 * WARRANTY; without even the implied warranty of MERCHANTABILITY or FITNESS FOR
 * A PARTICULAR PURPOSE. See the GNU Affero General Public License for more
 * details.
 *
 * You should have received a copy of the GNU Affero General Public License along
 * with this program. If not, see <http://www.gnu.org/licenses/>.
 */

@import "base/environment";

.page_header {
  @include page_header;
}
.page_header_container {
  @include page_header_container
}

.course-list-table {
  table-layout: fixed;
  white-space: nowrap;

  /* Column widths are based on these cells */
  .course-list-star-column {
    width: 10%;
    &.course-list-favorite-icon {
      color: $ic-color-icon-disabled;
    }
  }
  .course-list-sort-icon {
<<<<<<< HEAD
    color: #E8EAEC;
=======
    color: $ic-color-medium;
>>>>>>> 005bce2c
    &.sorted {
      color: $electric;
    }
  }
  .course-list-column-header {
    a {
      color: $ic-font-color-dark;
      text-decoration: none;
    }
  }
  .course-list-term-column,
  .course-list-enrolled-as-column {
    width: 15%;
  }
  .course-list-published-column {
    width: 7%;
  }
  .course-list-nickname-column {
    width: 25%;
  }
  .course-list-course-title-column,
  .course-list-not-favoritable,
  .course-list-group-column {
    width: 35%;
  }
  .course-list-no-left-border {
    border-#{direction(left)}: 0;
  }
  .course-list-table-row:hover {
    background-color: $lightBackground;
  }
}

.course-list-table td {
  white-space: nowrap;
  overflow: hidden;
  text-overflow: ellipsis;
}

.course-list-favorite-course {
  color: $ic-color-alert;
}

.course-list-unpublished-course {
  color: $ic-color-alert;
}

.course-list-unpublished-course-row {
  background: #F2F4F4;
}

.content--hasMarginTop {
  margin-top: $ic-sp*2;
}

.course-color-block:before {
  content:'\25A0';
  @include fontSize(21px);
  padding-#{direction(right)}: $ic-sp*0.5;
  vertical-align: baseline;
}<|MERGE_RESOLUTION|>--- conflicted
+++ resolved
@@ -37,11 +37,7 @@
     }
   }
   .course-list-sort-icon {
-<<<<<<< HEAD
-    color: #E8EAEC;
-=======
     color: $ic-color-medium;
->>>>>>> 005bce2c
     &.sorted {
       color: $electric;
     }
