--- conflicted
+++ resolved
@@ -65,10 +65,6 @@
 
   &:focus,
   &:hover {
-<<<<<<< HEAD
-    color: darken($electric, 20%);
-=======
->>>>>>> 66de4dda
     text-decoration: underline;
   }
 }
