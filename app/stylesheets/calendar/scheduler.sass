--- conflicted
+++ resolved
@@ -1,11 +1,7 @@
 @import environment.sass
 
 #wrapper-container
-<<<<<<< HEAD
-  min-width: 1100px
-=======
   min-width: 1150px
->>>>>>> dce95d23
 
 .scheduler-mode
   .fc-event
