@import environment.sass
body
  overflow: hidden
  &.too_small
    overflow: auto
#inbox
  margin: -1em
  overflow: hidden // fixes bottom margin issue in FF
  background: #a3a3a3 url(/images/messages/messages-background.png) 0 0 repeat
  min-height: 425px
  a
    color: #2571bd
  .spinner
    width: 50px
#actions
  min-height: 42px
  background: #dddde1 url(/images/messages/actions-bg.png) 0 0 repeat-x
  border-top: 1px solid #eaeaec
  border-bottom: 1px solid #acacac
  border-right: 1px solid #acacac
  position: relative
  ul, li
    margin: 0
    padding: 0
    list-style: none
  .buttons
    margin: 7px 16px 0 0
    float: right
    a
      background-position: 0 0
      width: 27px
      height: 27px
      overflow: hidden
      display: block
      text-indent: -9999em
    a:hover
      background-position: 0 -27px
    a.active
      background-position: 0 -54px

  .menus
    float: left
    font-size: 0.9em
    margin: 7px 0 2px 16px
    > li
      float: left
      position: relative
      z-index: 3
      > a
        display: block
        background-color: transparent !important
        background-image: url(/images/messages/small-button-sprite.png) !important
        border: none !important
        color: #525252
        width: 98px
        height: 26px
        text-indent: 18px
        line-height: 28px
        font-size: 12px
        text-decoration: none
        font-weight: bold
        text-shadow: 0px 1px 1px #fff
      > a.disabled
        background-position: 0 0 !important
        color: #bbb
      div
        display: none
    > li:hover
      > a
        background-position: 0 -26px
    > li.selected
      > a
        text-shadow: 0px 1px 1px #ddd
        background-position: 0 -52px


#actions .menus > li.selected, #conversation_actions.selected
  > span
    display: block
    position: absolute
    background: transparent url(/images/messages/menu-top.png) 0 0 no-repeat
    width: 20px
    height: 11px
    left: 39px
    top: 22px
    z-index: 1
  > div
    left: 50%
    cursor: default
    top: 32px
    position: absolute
    display: block
    background-color: #e6e7e9
    border: 1px solid #b0afaf
    +border-radius(10px)
    box-shadow: 0 0 6px 3px rgba(0,0,0,0.1)
    padding: 8px 0
    ul
      list-style: none
      border-bottom: 1px solid #d4d5d7
      border-top: 1px solid #f2f2f3
      margin: 0 1px
      padding: 4px 0
    ul.first
      border-top: none
    ul.last
      border-bottom: none
    li.checked
      a
        background-image: url(/images/messages/menu-checked-sprites.png)
        background-position: 2px 2px
        background-repeat: no-repeat
      a:hover
        background-position: 2px -16px
    li
      margin: 0 -1px
      padding: 0
      color: #7d7d7d
      font-weight: bold
      a, b
        padding: 2px 22px 2px 22px
        white-space: pre
        text-shadow: 0px 1px 1px #f0f1f2
        display: block
      a
        text-decoration: none
        color: #525252
      a:hover
        background-color: #05a5e9
        color: #fff
        text-shadow: 0px 1px 1px #0276aa

#context_tags_filter
  float: right
  margin: 10px 16px 0 0
  label
    color: #525252
    font-size: 12px
    font-weight: bold
    text-shadow: 0px 1px 1px #fff
    padding: 2px 8px 0 0
    float: left
  #context_tags
    visibility: hidden
    min-width: 250px
  .token_input
    min-width: 260px
    padding: 1px 6px 1px
    +border-radius(11px)
    a.browser
      top: 1px
      right: 5px
    &.browsable > div
      padding-right: 25px

#conversation_actions
  font-size: 0.9em
  display: none
  position: absolute
  z-index: 100

#conversation_actions.selected
  display: block
  > span
    position: relative
    top: 0
    left: 0
    margin: 0 auto
  > div
    position: relative
    top: -1px
    left: 0

ul.messages, div.conversations
  overflow: auto
div.conversations > ul > li
  height: 50px
ul.messages, ul.conversations, div.conversations > ul
  list-style: none
  margin: 0
  padding: 0
  > li
    font-size: 0.9em
    margin: 0
    position: relative
    p
      margin: 0
      min-height: 30px
    img.avatar
      width: 50px
      height: 50px
      position: absolute
      left: 18px
      top: 13px
    span.date
      color: #2571bd
      float: right
      font-size: 1.1em
      margin-left: 1em
    span.others
      cursor: pointer
      color: #2571bd
      > span
        display: none
  > li
    overflow: hidden
    > .conversation-summary
      min-width: 340px
      overflow: hidden
      white-space: nowrap
    p
      overflow: hidden
  > li.selected, > li.submission.selected ul > li, > li.submission.selected ul > li.header
    background-color: #e5f3ff
  .audience
    color: #222
    font-size: 1.2em
    text-decoration: none
    em
      padding-left: 0.25em
      font-size: 0.7em
      color: #777
      font-weight: bold
      font-style: normal
    .active-filter
      display: inline-block
      padding: 0 2px
      background-color: #2571bd
      color: #fff
#others_popup
  z-index: 10
  position: absolute
  > span
    display: block
    cursor: auto
    background: #fff
    border: 1px solid #ccc
    padding: 0.5em
    +border-radius(10px)
    box-shadow: 0 3px 6px 0 rgba(0,0,0,0.2)
  ul
    padding: 0
    margin: 0
    max-height: 120px
    overflow: auto
    list-style: none
    li
      font-weight: normal
      padding: 0 1em
      border: none
      color: #000 !important
      a
        color: #000 !important
#inbox form ul.conversations .audience em a
  color: #777

ul.private .audience em
  display: none

div.conversations > ul
  border-right: 1px solid #ddd
  background-color: #fff
  > li
    padding: 12px 30px 12px 86px
    .date
      margin-right: -13px

#messages > ul.messages, #forward_message_form > ul.messages
  ul.messages
    border-left: 2px solid #ddd
    overflow: visible
    margin: 0
    span.date
      margin-right: 0
    > li
      background: transparent
      margin: 0
      padding: 7px 0 7px 64px
      img.avatar
        top: 7px
        left: 7px
    input
      display: none
  > li.self, > li.selected
    background-color: #ebebeb
    ul.messages
      border-left-color: #ccc

#messages > ul.messages
  display: none
  > li
    box-shadow: 0 3px 6px 3px rgba(0,0,0,0.25)
  > li.selected
    background-color: #e5f3ff
  > li.generated
    line-height: 1
    box-shadow: none
    background: transparent
    padding: 0
    font-size: 0.9em
    color: #222
    text-shadow: 0px 1px 1px #ccc
    p
      text-align: center
      min-height: 0
      margin: 0
    img.avatar, span.date, .audience, input, .actions
      left: -10000px
      position: absolute

ul.messages
  position: relative
  z-index: 1
  > li
    padding: 14px 50px 14px 78px
    background: #fff
    margin: 12px
    input
      position: absolute
      right: 8px
      top: 50%
      margin-top: -5px
    img.avatar
      top: 14px
      left: 14px
  .date
    margin-right: -40px
  .audience
    color: #636363
  > li.submission
    padding: 0 40px 0 0
    margin: 12px 24px 12px 24px
    background-color: #ebebeb
    ul
      margin: 0px
      padding: 0px
      list-style: none
      > li
        position: relative
        padding: 14px 50px 14px 78px
        margin: 0
        background-color: #fff
        border-right: 1px solid #cccccc
      > li.header
        padding: 10px
        margin-right: -40px
        background-color: #ebebeb
        color: #888
        border-right: none
        b.title
          display: block
          font-size: 1.2em
          color: black
          &:after
            content: ""
            position: absolute
            margin-left: 0.5em
            padding: 0
            width: 16px
            height: 16px
            background-image: url(/images/messages/open_in_new_window-sprite.png)
        .audience
          font-size: 1em
        span.submission_date
          float: right
          margin-left: 1em
          span.date
            float: none
            margin-left: 0.2em
            margin-right: 0
        span.score
          float: right
          clear: right
          margin-left: 1em
          font-size: 1.5em
          font-weight: bold
      > li.comment
        border-top: 1px solid #ccc
      > li.more
        border-top: 1px solid #ccc
        padding: 0
        text-align: right
        a
          padding: 10px
          display: block

ul.messages
  li
    .message_attachments
      padding-top: 0.5em
      margin-left: 0
      padding-left: 1em
      border-top: 1px solid #cccccc
      list-style: none
  li.self
    .message_attachments
      border-top-color: #bcbcbc
  li.selected
    .message_attachments
      border-top-color: #b7c2cc

ul.messages li.other .actions:focus
  margin-left: 1em
  display: inline
  position: static

ul.messages li.other:hover
  .actions
    margin-left: 1em
    display: inline
    position: static
    .send_private_message
      height: 18px
      display: inline-block
      background: transparent url(/images/messages/compose-button-sm_sprite.png) 0 0 no-repeat
      padding-left: 20px
    .send_private_message:hover
      background-position: 0 -18px

ul.messages, ul.messages.private, ul.messages.private li:hover
  .actions
    display: none

#messages
  width: 50%
  min-height: 300px
  float: left
  margin: 0 -101% 0 0
  padding: 0 0 0 1px
  overflow: hidden
  position: relative
  #message_actions
    display: none
    position: absolute
    z-index: 4
    width: 100%
    box-shadow: 0 0 6px 3px rgba(0,0,0,0.25)
    a
      background-image: url(/images/messages/message-action-sprites.png)
      background-repeat: no-repeat
    a:hover
      background-color: #fff
    ul
      list-style: none
      margin: 10px 1em 0 1em
      padding: 0
      float: left
    li
      margin: 0 0.5em 0 0
      padding: 0
      float: left
      a
        font-weight: bold
        font-size: 0.9em
        color: #525252
        display: block
        border: 1px solid #b0b0b1
        +border-radius(10px)
        padding: 0 2.5em 0 1em
        text-decoration: none
        min-width: 3em
    #action_delete
      background-position: 90% 0
    #action_forward
      background-position: 90% -18px
    #cancel_bulk_message_action
      background-color: transparent
      background-position: 0 -36px
      text-indent: -9999em
      overflow: hidden
      width: 18px
      height: 18px
      float: right
      margin: 10px 1em 0 0
#conversations
  background: #fff
  margin: 0 -1px 0 0
  padding: 0
  width: 50%
  position: relative
  z-index: 2
  float: left
  box-shadow: 0 0 6px 3px rgba(0,0,0,0.25)
  #no_messages
    position: absolute
    top: 44px
    width: 100%
    margin: 2em 1em
    text-align: center
  div.conversations
    position: relative
  div.conversations > ul
    a.details_link
      display: none
    .actions
      position: absolute
      right: 9999px
      top: 5px
      > a
        display: block
        background: transparent url(/images/messages/actions-dd-sprite.png) 0 0 no-repeat
        text-indent: -9999em
        overflow: hidden
        width: 32px
        height: 22px
    .actions > a:hover
      background-position: 0 -22px
    .actions.selected
      display: block
      right: 17px
      a, a:hover
        background-position: 0 -44px
    .actions:focus
      right: 17px
    .count
      color: #fff
      font-size: 0.9em
      position: absolute
      padding: 0 0.4em
      font-weight: bold
      background-color: #acacac
      +border-radius(3px)
      right: 20px
      top: 50%
      margin-top: -0.5em
    > li
      border-top: 1px solid #fff
      border-bottom: 1px solid #ddd
      color: #636363
      .audience
        color: #222
      .action_mark_as_read, .action_mark_as_unread, .action_star, .action_unstar
        text-indent: -9999em
        overflow: hidden
        position: absolute
      .action_star, .action_unstar
        top: -1px
        left: 0
        width: 24px
        height: 24px
        background-color: transparent
        background-repeat: no-repeat
        background-position: 3px 3px
      .action_star
        background-image: url(/images/messages/star.png)
      .action_unstar
        background-image: url(/images/messages/star-lit.png)
      .action_unstar
        display: none
      .action_mark_as_read, .action_mark_as_unread
        top: 50%
        left: 0
        width: 24px
        height: 24px
        margin-top: -12px
        background: transparent url(/images/messages/new-replied-icon_sprite.png) 1px 0 no-repeat
      .action_mark_as_read, .action_unstar
        display: none
      .action_mark_as_unread
        background-position: 1px 48px
      .attachments, .media_objects
        display: none
        width: 16px
        height: 16px
        margin: 0 2px 0 0
    > li.unread
      color: #000
      .action_mark_as_read
        display: block
      .action_mark_as_unread
        display: none
      .audience
        font-weight: bold
    > li.last_author
      .action_mark_as_unread
        background-position: 1px -48px
    > li:hover, > li.menu_active
      .action_mark_as_unread:hover
        background-position: 1px -24px
      .action_star
        background-image: url(/images/messages/star-active.png)
      cursor: pointer
      .actions
        display: block
        right: 17px
      .date
        visibility: hidden
    > li.starred
      .action_star
        display: none
      .action_unstar
        display: block
    > li.attachments .attachments, > li.media_objects .media_objects
      display: inline

#message_blank
  display: none

.token_input
  line-height: 1.1em
  min-height: 20px
  display: -moz-inline-box
  display: inline-block
  border: 1px solid #999999
  border-top-color: #737373
  padding: 0
  background: #fff
  box-sizing: border-box
  -webkit-box-sizing: border-box
  -moz-box-sizing: border-box
  cursor: text
  position: relative
  a.browser
    position: absolute
    top: 0
    right: 0
    cursor: pointer
    overflow: hidden
    height: 18px
    width: 18px
    text-indent: -9999em
    background: transparent url(/images/messages/address-book-icon-sprite.png) 0 0 no-repeat
  a.browser:hover
    background-position: 0 -18px
  > span
    float: left
    color: #888
    margin: 2px 1px 0
  > div
    overflow: auto
    max-height: 90px
  &.browsable > div
    padding-right: 20px
  ul
    list-style: none
    margin: 0
    padding: 0
  li
    +name_bubbles
  li.selected
    background-color: #5b89f3
    border-color: #5b89f3
    color: #fff
    a
      background-position: -10px center
  li.details
    div
      padding: 0 11px
    span
      padding: 0 15px 0 4px
  input
    box-shadow: none
    float: left
    border: 0
    outline: none
    padding: 0
    margin: 1px 0
.token_input.browse
  a.browser
    background-position: 0 -36px

.token_input.active
  box-shadow: 0 0 3px 2px #68B4DF

.autocomplete_menu
  position: absolute
  z-index: 2000
  overflow: hidden
  margin-left: -12px
  padding: 0 12px 12px
  > div
    background: #ebebeb
    border: 1px solid #999999
    +border-radius(0 0 10px 10px)
    box-shadow: 0 0 12px 3px rgba(0,0,0,0.15)
    overflow: hidden
    width: 341px
    > div // gets shifted left/right as menu slides
      position: relative
      > div // each menu level (contains two uls)
        float: left
        width: 341px
  ul.heading
    margin: 0
    overflow: visible
  ul
    list-style: none
    padding: 0
    margin: 0 0 10px
    overflow: auto
    li
      position: relative
      overflow: hidden
      border-top: 1px solid #fff
      border-bottom: 1px solid #d4d5d7
      padding: 5px
    li.first
      border-top: none
    li.last
      border-bottom: none
    li.expanded
      cursor: default
      background: #fff
      position: relative
      z-index: 1
      box-shadow: 0 0 4px 2px rgba(0,0,0,0.1)
    li.message
      line-height: 32px
      text-align: center
      border-bottom: none
    li.active
      border-top-color: #d7eefb
      border-bottom-color: #297fd1
      background: #2da5f0 url(/images/messages/finder-active.png) repeat-x 0 0
    li.active.expanded
      background: #f4fbff
      border-top-color: #fff
      border-bottom-color: #d4d5d7


.autocomplete_menu
  ul
    max-height: 218px
    position: relative
  li, li.active.expanded
    height: 32px
    cursor: pointer
    a
      position: relative
      padding: 1px
      background: transparent
    i
      display: block
      width: 30px
      height: 30px
    a.expand
      float: right
      i
        background: transparent url(/images/messages/expand-context.png) no-repeat 10px -23px
    a.toggle
      float: left
      margin: 0 14px 0 6px
      i
        width: 16px
        height: 16px
        margin: 7px
    img.avatar
      width: 32px
      height: 32px
      float: left
      margin-right: 6px
      background: transparent url(/images/messages/avatar-sprites.png) 0 0 no-repeat
    span.name, span.details
      white-space: nowrap
      overflow: hidden
      display: block
    b
      color: #000
      text-shadow: none
    span.details, span.context_info
      color: #2571bd
      font-weight: bold
      font-size: 0.8em
    span.details
      display: block
    span.context_info
      padding-left: 6px
  li.toggleable a.toggle i
    background: transparent url(/images/messages/checkbox-sprite.png) no-repeat 0 0
  li.context img.avatar, li.context.active.expanded img.avatar
    background-position: 0 -64px
  li.user.active img.avatar
    background-position: 0 -32px
  li.context.active img.avatar
    background-position: 0 -96px
  li.active
    a.expand
      i
        background-position: 10px 10px
    a.expand:hover
      padding: 0
      border: 1px solid #2da5f0
      background: #2da5f0 url(/images/messages/finder-active.png) repeat-x 0 0
    b
      color: #fff
      text-shadow: 0px 1px 1px #0587bb
    span
      color: #0d4276
    a.toggle i
      background-position: 0 -48px
    img.user.avatar
      background-position: 0 -32px
    img.context.avatar
      background-position: 0 -96px
  li.toggleable.on a.toggle i
    background-position: 0 -32px
  li.toggleable.on.active a.toggle i
    background-position: 0 -80px
  li.toggleable.on.active a.toggle:hover i
    background-position: 0 -64px
  li.expanded, li.active.expanded
    cursor: default
    a.expand
      i
        background-position: 10px -55px
    a.toggle
      display: none
  li.active.expanded
    a.expand:hover
      cursor: pointer
      background: #fff
      border-color: #e4ebef
  &.with-toggles
    li.expanded, li.active.expanded
      padding-left: 11px
      img.avatar
        margin: 0 14px 0 0


#create_message_form form
  position: relative
  z-index: 2
  background: #fff
  margin: 0
  padding: 1em
  border-bottom: 1px solid #ddd
  .action_add_recipients
    padding: 0 0 0 20px
    background: transparent url(/images/messages/add-person-sprite.png) 0 0 no-repeat
    float: right
    font-size: 1.1em
  .action_add_recipients:hover
    background-position: 0 -18px
  .action_add_attachment, .action_media_comment
    padding-right: 1em
  ul.conversations
    overflow: visible
    border: 0
    padding: 0
    margin: 0
    > li
      padding: 0
      border: 0
  .attachment_list
    overflow: visible
    border: 0
    padding: 0
    margin: 0
    list-style-type: none
    input
      width: 90%
    > li
      padding: 0 0 5px 0
      border: 0
  .media_comment
    overflow: visible
    border: 0
    padding: 0 0 5px 0
    margin: 0
  table
    position: relative
    // ensure errorBoxes are visible, since it only considers the first
    // positioned ancestor's z-index when determining its own (doesn't consider
    // ones further up the chain that might have higher stacking)
    z-index: 10
  box-shadow: 0 0 6px 3px rgba(0,0,0,0.25)
#create_message_form form.new
  .audience
    display: block
    padding-left: 24px
    background: transparent url(/images/messages/compose-icon.png) 0 0 no-repeat
#create_message_form, #forward_message_form
  table
    margin-top: 0.5em
    width: 100%
    padding: 0
    border-collapse: collapse
    td, th
      vertical-align: top
    td
      width: 100%
      padding: 0 0 2px 0
    th
      text-align: right
      padding: 0 8px 2px 0
      color: #2571bd
<<<<<<< HEAD
#create_message_form.disabled
=======
#create_message_form form.disabled
>>>>>>> 0bb763a0
  opacity: 0.3
form
  input[type=text]
    width: 100%
  textarea
    box-sizing: border-box
    -webkit-box-sizing: border-box
    -moz-box-sizing: border-box
    width: 100%
    max-height: 200px

#forward_message_form
  input, textarea
    width: 400px
  > ul.messages
    font-size: 1.1em
    overflow: visible
    li
      padding: 14px 14px 14px 64px
      margin: 0
      img.avatar
        left: 0
      .actions
        display: none
      .date
        margin-right: 0
    > li
      border-bottom: 1px solid #ddd
    > li.last
      border-bottom-width: 0px
    input
      display: none
#add_recipients_form, #forward_message_form
  padding: 1em 2em 2em
  display: none

#conversations_loader
  font-size: 1.5em
  color: #DDD !important
  vertical-align: middle

#breadcrumbs ul #help_crumb
  float: right
  padding-right: 18px
  background: none
  &:before
    content: ""
    padding: 0
  a
    background: url(/images/help.png) no-repeat left 50%
    display: block
    width: 16px
    height: 27px
    span
      display: none

.spin_holder
  position: absolute
  left: 50%
  top: 50%
<<<<<<< HEAD
  z-index: 3
=======
  z-index: 3

#message_actions, #message_status
  height: 42px
  border-top: 1px solid #f4f5f7
  border-bottom: 1px solid #acacac
  background-color: #edeef2

#message_status
  background: #dddde1 url(/images/messages/actions-bg.png) 0 0 repeat-x
  overflow: hidden
  position: relative
  z-index: 3
  list-style: none
  border-left: 1px solid #eaeaec
  border-top: 1px solid #eaeaec
  padding: 0 0 0 10px
  margin: 0 0 0 0

.progress-bar
  float: left
  height: 37px
  padding: 5px 0 0 5px
  margin: 0 27px 0 0
  width: 202px
  background: inherit
  font-size: 0.75em
  color: #525252
  white-space: nowrap
  em
    display: block
    color: #800
    font-weight: bold
  div
    border: 1px solid #acacac
    +border-radius(4px)
    background: #fff
    height: 8px
    overflow: hidden
    width: 200px
    &:focus
      outline: none
      border-color: #888
    b
      text-indent: -1000em
      display: block
      background: #d0d0d0
      border-top: 1px solid #e7e7e7
      border-right: 1px solid #acacac
      height: 7px
  &.progress-bar-complete
    color: #000
  &.progress-bar-indeterminate
    div
      background: #e7e7e7 url(/images/messages/indeterminate-progress.gif) 0 0 repeat-x
      b
        display: none
>>>>>>> 0bb763a0
<|MERGE_RESOLUTION|>--- conflicted
+++ resolved
@@ -884,11 +884,7 @@
       text-align: right
       padding: 0 8px 2px 0
       color: #2571bd
-<<<<<<< HEAD
-#create_message_form.disabled
-=======
 #create_message_form form.disabled
->>>>>>> 0bb763a0
   opacity: 0.3
 form
   input[type=text]
@@ -949,9 +945,6 @@
   position: absolute
   left: 50%
   top: 50%
-<<<<<<< HEAD
-  z-index: 3
-=======
   z-index: 3
 
 #message_actions, #message_status
@@ -1008,5 +1001,4 @@
     div
       background: #e7e7e7 url(/images/messages/indeterminate-progress.gif) 0 0 repeat-x
       b
-        display: none
->>>>>>> 0bb763a0
+        display: none