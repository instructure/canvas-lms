// Instructure's bootstrap mods:

body {
  font-size: 13px;
}

//*********** BEGIN HEADER OVERRIDES **************

// make .h1, .h2, ... look like h1, h2, ...
// see app/stylesheets/bootstrap/_type.scss

.h1, .h2, .h3, .h4, .h5, .h6 {
  margin: ($baseLineHeight / 2) 0;
  font-family: $headingsFontFamily;
  font-weight: $headingsFontWeight;
  line-height: $baseLineHeight;
  color: $headingsColor;
  text-rendering: optimizelegibility; // Fix the character spacing for headings
  small {
    font-weight: normal;
    line-height: 1;
    color: $grayLight;
  }
}

.h1, .h2, .h3 { line-height: $baseLineHeight * 2; }

.h1 { font-size: $baseFontSize * 2.75; } // ~38px
.h2 { font-size: $baseFontSize * 2.25; } // ~32px
.h3 { font-size: $baseFontSize * 1.75; } // ~24px
.h4 { font-size: $baseFontSize * 1.25; } // ~18px
.h5 { font-size: $baseFontSize; }
.h6 { font-size: $baseFontSize * 0.85; } // ~12px

.h1 small { font-size: $baseFontSize * 1.75; } // ~24px
.h2 small { font-size: $baseFontSize * 1.25; } // ~18px
.h3 small { font-size: $baseFontSize; }
.h4 small { font-size: $baseFontSize; }


// now tweak them all a bit to be less shouty

h1, h2, h3, h4, h5, h6, .h1, .h2, .h3, .h4, .h5, .h6 {
  font-weight: normal;
}
h1, h2, .h1, .h2 {
  font-size: 1.8em;
}
h3, .h3 {
  font-size: 1.5em;
}
//********** END HEADER OVERRIDES *************


// make links in .alert be same color as alert text but bold
.alert a {
  font-weight: bold;
  color: inherit;
}

// have to make labels inline-block by default,
// boostrap makes them all block but we have a ton of
// existing forms that count on them being inline.
label { display: inline-block; }

// if you are making a bootstrap style form and need to get your labels to look right (be block),
// add the class .bootstrap-form to the <form>. this is the only need for .bootstrap-form, you
// dont need to add the .bootstrap-form class if you already have the .form-horizontal class.
.form-horizontal label, .bootstrap-form label { display: block;}

//remove default bottom margin on a bootstrap form
.bootstrap-form.no-margin {
  margin-bottom: 0;
}

//get rid of bottom margin on any element (needed mostly for text inputs)
.no-margin-bottom {
  margin-bottom: 0 !important;
}

//bootstrap makes all <select>s a certain width. provide a class to enable one to be auto width
select.un-bootrstrapify {
  width: auto;
  border-radius: 0;
  height: auto;
}

.form-actions {
  text-align: right;
  padding: 10px 10px 11px;

  // when .form-actions is in a modal box, make it look different per Kyle mockup
  .ui-dialog-content & {
    margin-bottom: 0;
    box-shadow: inset 0 1px 0 #fff;
  }
  
  // when you want your non-modal .form-actions footer to not have any whitespace around it
  &.flush {
    margin-bottom: -1em;
    margin-left: -1em;
    margin-right: -1em;
  }
}

// for checkboxes not wrapped in a label.checkbox, make them look decent,
// should remove this eventually.
input[type=checkbox] + label,
input[type=radio] + label {
  vertical-align: -4px;
}

// align inline form buttons to prevent staggering
.form-inline {
  input[type=checkbox] + label,
  input[type=radio] + label {
    vertical-align: middle;
  }
}

// all the browsers render this differently, remove line-height so the text doesn't
// get ridiculously misaligned.
input[type=file] {
  line-height: 1em;
}

// modify the default bootstrap .table class to have the thead look like our .toolbars
.table > thead {
  background: #e4e9ed;
}
.table-vertically-center {
  th, td {
    vertical-align: middle;
  }
}
.table .center {
  text-align: center;
}
.table-striped {
  border: 1px solid #dddddd;
  > thead {
    border: 1px solid #c2c8cf;
  }
  > tbody > tr {
    td {
      background: #fff; // so we can hide focusable stuff via z-index
    }
    &:first-child > td {
      border-top: 0;
    }
  }
}
.table-hover tbody {
  tr:hover, tr.table-hover-row {
    td, th {
      background: #e5f3ff;
    }
  }
}

// gets rid of ugly border
iframe#tool_content {
  border: none;
}

// "ui.dialog you are so dumb. you are really dumb, for real"
// ui.dialog cancels input events for any positioned element w/ a lower
// z-index, even if the element is inside the dialog (in which case the
// z-index is not actually lower. so dumb)
.ui-dialog {
  .input-append, .input-prepend {
    input, select, .uneditable-input {
      &:focus {
        z-index: 1001;
      }
    }
  }
}

// fixes bug in Cal1 where not-allowed cursor appears over checkboxes set to readonly
.calendar_links input[readonly] { cursor: auto; }

blockquote p {
  font-size: inherit;
<<<<<<< HEAD
}
=======
}

.progress-small {
  height: 10px;
  margin: 5px 0;
}
>>>>>>> 16e4f00b
<|MERGE_RESOLUTION|>--- conflicted
+++ resolved
@@ -182,13 +182,9 @@
 
 blockquote p {
   font-size: inherit;
-<<<<<<< HEAD
-}
-=======
 }
 
 .progress-small {
   height: 10px;
   margin: 5px 0;
 }
->>>>>>> 16e4f00b
