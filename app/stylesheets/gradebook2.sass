--- conflicted
+++ resolved
@@ -32,25 +32,6 @@
   text-shadow: #fbf8f8 0 0 1px
 .avatar
   float: left
-<<<<<<< HEAD
-  width: 350px  // SFU MOD - CANVAS-188 Adjusted to fit SIS ID column
-
-  // put some space at the bottom of the student names slickgrid to compensate
-  // for the lack of a scrollbar like the main grade grid so when you scroll
-  // to the bottom it can match the same scrollTop as the main grid.
-  .grid-canvas
-    padding-bottom: 50px
-  .student-name
-    color: #1b7eda
-    text-shadow: #fbf8f8 0 0 1px
-  .avatar
-    float: left
-    width: 34px
-    img
-      max-width: 30px
-      height: 30px
-  .student-placeholder
-=======
   width: 34px
   img
     max-width: 30px
@@ -71,7 +52,6 @@
 // show and hide student names using a parent css class.
 .hide-students
   .student-name, .avatar
->>>>>>> 9c18934b
     display: none
   .student-placeholder
     display: block
