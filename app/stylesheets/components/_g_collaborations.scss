--- conflicted
+++ resolved
@@ -23,12 +23,7 @@
 
 .page_header_container {
   @include page_header_container;
-<<<<<<< HEAD
-  align-items: flex-start;
-  flex-direction:  column;
-  @include breakpoint(ICEDesktop) {
-    flex-direction: row;
-  }
+
   .collab-page_header {
     @include page_header;
   }
@@ -38,18 +33,6 @@
   }
 }
 
-=======
-
-  .collab-page_header {
-    @include page_header;
-  }
-
-  .actions_buttons-container {
-    @include action_buttons_container;
-  }
-}
-
->>>>>>> ec511745
 .collaborations-header {
   display: flex;
   overflow: hidden;
