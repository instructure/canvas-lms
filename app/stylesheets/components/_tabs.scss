--- conflicted
+++ resolved
@@ -95,11 +95,7 @@
       &.ui-tabs-active,
       &.ui-tabs-active.ui-state-hover,
       &.ui-tabs-active:hover {
-<<<<<<< HEAD
-        border-color: $can-border-light;
-=======
         border-color: $ic-border-light;
->>>>>>> 90c09c7f
         background: $canvas-light;
         a {
           @if $use_high_contrast { text-decoration: none; }
