--- conflicted
+++ resolved
@@ -53,11 +53,6 @@
 
   .rubric_table {
     border-collapse: collapse;
-<<<<<<< HEAD
-    //for some reason, chrome puts a scrollbar on the table in the extended gradebook (now called speedgrader) if it is 100%
-    // TODO: Check if this is still an issue
-=======
->>>>>>> 9432ec57
     width: 100%;
     height: 100%;
     page-break-inside: avoid;
@@ -116,14 +111,11 @@
       width: 100%;
     }
 
-<<<<<<< HEAD
-=======
     .criterion_description_container {
       display: flex;
       flex-direction: column-reverse;
     }
 
->>>>>>> 9432ec57
     .description_content {
       display: table-cell;
       vertical-align: middle;
@@ -198,8 +190,6 @@
         .rating-main {
           padding: 12px 10px;
           flex: 1;
-<<<<<<< HEAD
-=======
 
           display:flex;
           flex-direction: column-reverse;
@@ -209,7 +199,6 @@
             display: flex;
             flex-direction: column;
           }
->>>>>>> 9432ec57
         }
       }
 
@@ -321,9 +310,6 @@
       clear: both;
     }
 
-<<<<<<< HEAD
-    label[for=rubric-title] {
-=======
     tr.criterion .criterion_range_label {
       display: flex;
       flex-direction: row-reverse;
@@ -334,7 +320,6 @@
     }
 
     label.rubric-title-label {
->>>>>>> 9432ec57
       font-weight: bold;
     }
 
@@ -365,7 +350,6 @@
     .add_rating_link i::before {
       font-size: .75rem;
       padding: .1875rem;
-<<<<<<< HEAD
     }
 
     .add_rating_link i {
@@ -403,45 +387,6 @@
       }
     }
 
-=======
-    }
-
-    .add_rating_link i {
-      color: $ic-color-light;
-    }
-
-    tr.criterion td.criterion_description .description_content {
-      float: direction(left);
-      clear: both;
-    }
-
-    @include mode-visibility($edit: block, $disp: none, $igno: none);
-    td.editing, th.editing {
-      display: table-cell;
-    }
-
-    div.ratings {
-      div.rating:not(:last-child) {
-        border-right-style: dashed;
-        border-right-color: $ic-border-dark;
-      }
-
-      div.add_right {
-        border-#{direction(right)}-color: #000;
-        background: url(/images/add_right.png) no-repeat center right;
-      }
-
-      div.add_left {
-        border-#{direction(left)}-color: #000;
-        background: url(/images/add_left.png) no-repeat center left;
-      }
-
-      div.add_column {
-        cursor: pointer;
-      }
-    }
-
->>>>>>> 9432ec57
     tr.criterion td.criterion_description {
       .container {
         height: 100%;
@@ -483,11 +428,7 @@
     color: #777;
     text-align: direction(left);
   }
-<<<<<<< HEAD
-  
-=======
-
->>>>>>> 9432ec57
+
   .rating_comments_dialog_link {
     font-size: 0.8em;
     max-height: 2.7em;
@@ -523,11 +464,7 @@
   .rubric_title {
     margin-#{direction(right)}: 0;
   }
-<<<<<<< HEAD
-  
-=======
-
->>>>>>> 9432ec57
+
   .hide_rubric_link {
     color: #333;
     cursor: pointer;
@@ -569,10 +506,6 @@
   border: 1px solid $ic-border-color;
   border-top-style: none;
   flex: 1;
-<<<<<<< HEAD
-  justify-content: space-between;
-  align-items: center;
-=======
 
   display: flex;
   justify-content: space-between;
@@ -583,7 +516,6 @@
     order: 2;
     margin-left: auto;
   }
->>>>>>> 9432ec57
 
   #add_criterion_container > span {
     display: flex;
@@ -612,11 +544,7 @@
       }
 
       & > label {
-<<<<<<< HEAD
-        line-height: normal; 
-=======
         line-height: normal;
->>>>>>> 9432ec57
         display: flex;
         gap: 0.5rem;
         align-items: center;
