/*
 * Copyright (C) 2023 - present Instructure, Inc.
 *
 * This file is part of Canvas.
 *
 * Canvas is free software: you can redistribute it and/or modify it under
 * the terms of the GNU Affero General Public License as published by the Free
 * Software Foundation, version 3 of the License.
 *
 * Canvas is distributed in the hope that it will be useful, but WITHOUT ANY
 * WARRANTY; without even the implied warranty of MERCHANTABILITY or FITNESS FOR
 * A PARTICULAR PURPOSE. See the GNU Affero General Public License for more
 * details.
 *
 * You should have received a copy of the GNU Affero General Public License along
 * with this program. If not, see <http://www.gnu.org/licenses/>.
 */

.Sticker__Container {
  background: none;
  border: none;
  filter: drop-shadow(3px 3px 5px rgba(0, 0, 0, 0.3));
  overflow: hidden;
  position: relative;
  padding: 0;

  &.small {
    height: 60px;
    width: 60px;
  }

  &.medium {
    height: 80px;
    width: 80px;
  }

  &.large {
    height: 125px;
    width: 125px;
  }
}

.Sticker__ShinyContainer {
  border-radius: 50%;
  backface-visibility: hidden;
  -webkit-backface-visibility: hidden;
  -moz-backface-visibility: hidden;
  transform: translate3d(0, 0, 0);
  -webkit-transform: translate3d(0, 0, 0);
  -moz-transform: translate3d(0, 0, 0);
  overflow: hidden;

  &:before {
    position: absolute;
    content: '';
    width: 100%;
    height: 100%;
    background: rgba(255, 255, 255, 0.3);
    transform: skewX(-30deg);
    transition: 0.3s;
  }

  &:hover:before,&:focus-within:before {
    background: rgba(255, 255, 255, 0.2);
  }

<<<<<<< HEAD
=======
  &.small {
    &:before {
      #{direction(left)}: -86px;
    }

    &:hover:before,&:focus-within:before {
      #{direction(left)}: 86px;
    }
  }

>>>>>>> d6e31a27
  &.medium {
    &:before {
      #{direction(left)}: -115px;
    }

    &:hover:before,&:focus-within:before {
      #{direction(left)}: 115px;
    }
  }

  &.large {
    &:before {
      #{direction(left)}: -140px;
    }

    &:hover:before,&:focus-within:before {
      #{direction(left)}: 140px;
    }
  }
}

.StickerOverlay__Container {
  border-radius: 50%;
  backface-visibility: hidden;
  -webkit-backface-visibility: hidden;
  -moz-backface-visibility: hidden;
  transform: translate3d(0, 0, 0);
  -webkit-transform: translate3d(0, 0, 0);
  -moz-transform: translate3d(0, 0, 0);
  overflow: hidden;
  position: relative;
}

.Sticker__Overlay {
  transition: opacity .2s ease-in-out;
  background-color: rgba(32,33,36,0.75);
  bottom: 0;
<<<<<<< HEAD
  height: 33%;
=======
  height: 40%;
>>>>>>> d6e31a27
  #{direction(left)}: 0;
  #{direction(right)}: 0;
  opacity: 0;
  position: absolute;

  &.showing {
    opacity: 1
  }
}

<<<<<<< HEAD
.Sticker__Icon {
  padding-top: 2px;
}

=======
>>>>>>> d6e31a27
.StickerSearch__images {
  margin: $ic-sp;
  display: flex;
  flex-direction: row;
  align-items: center;
  justify-content: center;
  flex-wrap: wrap;
  flex-flow: row wrap;
}

.ModalSticker__Container {
  margin: $ic-sp;
}

.ModalSticker {
  height: 100px;
  width: 100px;
  border: none;
<<<<<<< HEAD
  filter: drop-shadow(4px 4px 6px rgba(0, 0, 0, 0.35));
=======
  filter: drop-shadow(3px 3px 5px rgba(0, 0, 0, 0.3));
>>>>>>> d6e31a27
  position: relative;
}

.ModalSticker__Checkmark {
  position: absolute;
  top: 0;
  #{direction(left)}: 0;
}<|MERGE_RESOLUTION|>--- conflicted
+++ resolved
@@ -64,8 +64,6 @@
     background: rgba(255, 255, 255, 0.2);
   }
 
-<<<<<<< HEAD
-=======
   &.small {
     &:before {
       #{direction(left)}: -86px;
@@ -76,7 +74,6 @@
     }
   }
 
->>>>>>> d6e31a27
   &.medium {
     &:before {
       #{direction(left)}: -115px;
@@ -114,11 +111,7 @@
   transition: opacity .2s ease-in-out;
   background-color: rgba(32,33,36,0.75);
   bottom: 0;
-<<<<<<< HEAD
-  height: 33%;
-=======
   height: 40%;
->>>>>>> d6e31a27
   #{direction(left)}: 0;
   #{direction(right)}: 0;
   opacity: 0;
@@ -129,13 +122,6 @@
   }
 }
 
-<<<<<<< HEAD
-.Sticker__Icon {
-  padding-top: 2px;
-}
-
-=======
->>>>>>> d6e31a27
 .StickerSearch__images {
   margin: $ic-sp;
   display: flex;
@@ -154,11 +140,7 @@
   height: 100px;
   width: 100px;
   border: none;
-<<<<<<< HEAD
-  filter: drop-shadow(4px 4px 6px rgba(0, 0, 0, 0.35));
-=======
   filter: drop-shadow(3px 3px 5px rgba(0, 0, 0, 0.3));
->>>>>>> d6e31a27
   position: relative;
 }
 
