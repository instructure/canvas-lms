/*
 * Copyright (C) 2017 - present Instructure, Inc.
 *
 * This file is part of Canvas.
 *
 * Canvas is free software: you can redistribute it and/or modify it under
 * the terms of the GNU Affero General Public License as published by the Free
 * Software Foundation, version 3 of the License.
 *
 * Canvas is distributed in the hope that it will be useful, but WITHOUT ANY
 * WARRANTY; without even the implied warranty of MERCHANTABILITY or FITNESS FOR
 * A PARTICULAR PURPOSE. See the GNU Affero General Public License for more
 * details.
 *
 * You should have received a copy of the GNU Affero General Public License along
 * with this program. If not, see <http://www.gnu.org/licenses/>.
 */

@import 'components/ic-unread-badge';

.ic-item-row__select-col + .ic-item-row__author-col {
  margin-left: 11px;
}

.ic-item-row__icon-col-student{
  display: flex;
  align-items: center;
  margin-left: 11px;
}

<<<<<<< HEAD
.ic-item-row__icon-col {
=======
.ic-item-row__icon-col-teacher{
>>>>>>> 1adba31c
  margin-right: -11px;
}

.ic-item-row {
  box-shadow: 0 -1px $ic-border-color, inset 0 -1px $ic-border-color;
  padding: 16px 0;
  display: flex;
  justify-content: space-between;
  align-items: center;
  position: relative;

  &.ic-item-row__unread:before {
    content: '';
    display: block;
    position: absolute;
    left: -25px;
    width: 12px;
    height: 12px;
    background: $electric;
    border-radius: 50%;
  }
}

.ic-item-row__content-link {
  display: block;
  @include ic-focus-base;
  &:focus {
    @include ic-focus-variant;
  }
}

.ic-item-row__content-col {
  // necessary because min-width: auto by default
  // without this, the text force-expands the width of the container instead of being truncated
  min-width: 0;
  flex-grow: 1;
  margin: 0 22px;

  &:first-child {
    margin-left: 0;
  }

  & > .ic-item-row__content-link {
    &,
    &:link {
      color: inherit;
    }
    &:hover {
      text-decoration: none;
    }
  }

  .ic-item-row__content-link-container {
    width: auto;
  }

  h3 {
    font-weight: 600;
    font-size: 1rem;
    margin-bottom: 4px;
    overflow: hidden;
  }

  p {
    margin: 0;
  }

  p,
  h4,
  .ic-announcement-row__content {
    white-space: nowrap;
    overflow: hidden;
    text-overflow: ellipsis;
  }
}

.ic-item-row__meta-col {
  // prevent flex from resizing this box, necessary because it has a sibling with flex-grow: 1
  // that would otherwise steal width from this element, not the same as width: 200px
  min-width: 230px;
  max-width: 230px;
  display: flex;
  flex-direction: column;
  text-align: right;

  .ic-item-row__meta-actions {
    height: 23px;
  }

  .ic-item-row__meta-content {
    p {
      margin: 3px 0 0;
    }

    .ic-item-row__meta-content-heading {
      font-weight: 600;
    }
  }
}

.ic-announcement-row {
  .ic-announcement-row__content {
    p:not(:first-of-type) {
      display: none;
    }
  }

  .ic-item-row__meta-actions {
    .ic-item-row__master-course-lock {
      vertical-align: text-bottom;
      margin-left: 10px;
    }
  }

  .ic-item-row__meta-content {
    svg {
      transform: translateY(3px);
      font-size: 1.2rem;
    }
  }
}

.ic-item-row__manage-menu {
  display: inline-block;
  margin: 0 -10px;
  transform: translateY(-5px);
}<|MERGE_RESOLUTION|>--- conflicted
+++ resolved
@@ -28,11 +28,7 @@
   margin-left: 11px;
 }
 
-<<<<<<< HEAD
-.ic-item-row__icon-col {
-=======
 .ic-item-row__icon-col-teacher{
->>>>>>> 1adba31c
   margin-right: -11px;
 }
 
