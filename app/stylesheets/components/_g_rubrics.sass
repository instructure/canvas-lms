@mixin mode-visibility($edit, $disp, $igno)
  .editing
    :display $edit
  .displaying
    :display $disp
  .ignoring
    :display $igno

// unfortunately, we used the same class name as bootstrap's .container, need to reset it's effects
@mixin revert_bootstrap_container
  margin-left: 0
  margin-right: 0
  width: auto

.rubric_container
  :margin-top 20px

  tr.criterion .links
    position: absolute
    bottom: 0
    right: 0
<<<<<<< HEAD
    i
      visibility: hidden
  &.editing
    td.rating:hover
      i
        display:inline-block
        visibility: visible
  td.criterion_description:hover, .links a:hover, .links a:focus
    i
=======
    display: none
  &.editing
    tr.criterion .links
>>>>>>> 84e04f12
      display: inline-block
      i
        visibility: hidden
    td.rating:hover, td.criterion_description:hover, .links a:focus
      i
        visibility: visible

  .rubric_table
    :border-collapse collapse
    //for some reason, chrome puts a scrollbar on the table in the extended gradebook if it is 100%
    :width 99.9%
    :page-break-inside avoid

  thead th
    :background-color #ccc
  td, th
    :border 1px solid #aaa
    :padding 2px 5px

  .rubric_title
    :background-color #ccc
    :border-top 1px solid #aaa
    :border-left 1px solid #aaa
    :border-right 1px solid #aaa
    :padding 5px
    :margin-right 1px
    :font-weight bold

  .has-assessments-warning
    :font-size 0.8em
    :font-weight normal

  tr.criterion td.criterion_description
    // :max-width 150px

    .container
      +revert_bootstrap_container
      :position relative
      :font-size 0.9em

    .learning_outcome_flag,.threshold
      display: none

    .long_description_holder
      font-size: 0.8em
      display: block
      &.empty
        display: none

    .assessment-comments
      :font-size 10px
      h6, .h6
        :margin-top 10px

  tr.criterion.learning_outcome_criterion
    td.criterion_description
      .learning_outcome_flag
        display: inline
      .threshold
        font-size: 0.8em
        display: block
        white-space: nowrap
      &.points_form
        @include mode-visibility($edit: none, $disp: block, $igno: none)
  tr.criterion.learning_outcome_criterion.ignore_criterion_for_scoring
    .points_form
      @include mode-visibility($edit: none, $disp: none, $igno: block)

  table.ratings
    :border-collapse collapse
    :width 100%
    :margin-left -1px
    td
      :border 1px solid #aaa
      :padding 2px 5px
      :border-bottom-width 0
      :border-right-width 0
      :border-top-width 0
      :font-size 0.8em
      :vertical-align top
      :padding 2px 8px

      .container
        +revert_bootstrap_container
        :padding 5px 0
        :position relative

      &.edge_rating .delete_rating_link
        :display none

      &:last-child .add_rating_link_after
        :display none

  @include mode-visibility($edit: none, $disp: block, $igno: none)
  .assessing
    :display none

  td.criterion_description.completed
    :background-color #ddd
  td.rating.selected
    :background-color #cfa
  td.points_form
    .criterion_comments
      display: none
    .displaying
      .criterion_comments
        display: inline
        &.empty
          display: none

  &.assessing
    .points_form
      @include mode-visibility($edit: block, $disp: none, $igno: none)
      .criterion_comments
        :display inline
        &.empty
          opacity: 0.7
          &:hover
            opacity: 0.9

    span.assessing
      :display inline
    div.assessing
      :display block
    div.not_assessing
      :display none

    td.rating:hover
      :background-color #ad9
      :cursor pointer
    tr.criterion.learning_outcome_criterion
      td.points_form
        @include mode-visibility($edit: block, $disp: none, $igno: none)
    tr.criterion.learning_outcome_criterion.ignore_criterion_for_scoring
      td.points_form
        @include mode-visibility($edit: none, $disp: none, $igno: block)

  &.editing
    @include mode-visibility($edit: block, $disp: none, $igno: none)

    td.editing, th.editing
      :display table-cell

    tr.criterion td.criterion_description
      .long_description_holder
        font-size: 0.8em
        font-weight: bold
        &.empty
          font-weight: normal
          display: block

    table.ratings
      td.add_right
        :border-right-color #000
        :background url(/images/add_right.png) no-repeat center right

      td.add_left
        :border-left-color #000
        :background url(/images/add_left.png) no-repeat center left

      td.add_column
        :cursor pointer

  .has-assessments-warning
    :font-size 0.8em
    :font-weight normal
    :text-align left

.rubric_summary
  margin-top: 0 !important
  .rating_holder
    margin-bottom: 3px
  .rating
    color: #777
    font-style: italic
    text-align: left
  .rating_comments_dialog_link
    font-size: 0.8em
    max-height: 2.7em
    cursor: pointer
    overflow: hidden
  .x_out_of_x
    float: right
  &.free_form
    .rating.description
      display: none

  .points_form
    .rating_custom
      height: 15px

.edit-rubric-form .button-container
  margin: 8px 0
  text-align: right

#rubric_holder
  .rubric_title
    :margin-right 0

  .hide_rubric_link
    :color #333
    :cursor pointer<|MERGE_RESOLUTION|>--- conflicted
+++ resolved
@@ -19,21 +19,9 @@
     position: absolute
     bottom: 0
     right: 0
-<<<<<<< HEAD
-    i
-      visibility: hidden
-  &.editing
-    td.rating:hover
-      i
-        display:inline-block
-        visibility: visible
-  td.criterion_description:hover, .links a:hover, .links a:focus
-    i
-=======
     display: none
   &.editing
     tr.criterion .links
->>>>>>> 84e04f12
       display: inline-block
       i
         visibility: hidden
