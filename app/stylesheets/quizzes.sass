@import environment.sass

$backgroundColor: #dfe9f0
$borderColor: #AAA
$questionHeaderBackground: #F5F5F5

#wrapper-container
  min-width: 1100px

<<<<<<< HEAD
=======
.quizzes-speedgrader #wrapper-container
  min-width: 1000px

  .update-scores
    display: block
    margin: 0 auto

>>>>>>> dce95d23
#quiz_show
  .alert
    padding-right: 14px
    .actions
      text-align: right
      line-height: 36px
    #preview_quiz_button
      font-weight: normal
      color: #333333
    .unpublished_quiz_warning
      display: block

  .admin-links
    text-align: left
    margin-left: 10px
    .al-options
      min-width: 125px

  .description.teacher-version
    padding: 15px
    overflow-y: auto
    height: 200px
    border: 1px solid #AAA
    resize: vertical

  .lock_explanation
    text-align: left
    margin-top: 20px

  .take_quiz_button
    text-align: center
    margin-top: 20px
    font-size: 1.3em

  #quiz_details
    // display: none so jquery ui toggles correctly
    display: none
    margin: 0 auto 10px auto
    max-height: 500px
    overflow: auto

    .submitted_list
      float: left
      width: 50%

    .name
      display: block
      padding: 4px 12px
      border-top: 1px solid white

  .control-group
    margin-bottom: 0px

    .control-label
      font-weight: bold
      width: 33.3%

    .controls 
      margin-left: 35%
      .value
        display: block
        padding-top: 5px

  .assignment_dates
    border-collapse: collapse
    width: 100%
    margin-bottom: 1em

    tr
      th
        font-weight: bold
        padding: 0.25em 0.5em

      td
        border-top: 1px solid #BBB
        border-bottom: 1px solid #BBB
        padding: 0.25em 0.5em

  ul#quiz_student_details
    list-style: none
    padding: 0
    border-top: 1px solid #BBB
    border-bottom: 1px solid #BBB
    width: 100%
    font-size: 1.1em
    padding: 0.5em 0.25em
    margin: 0 0 1em

    li
      display: inline-block

      .title
        font-weight: bold
        margin-right: 2px

      .value
        padding-right: 2.5em


#wrapper-container
  overflow: visible

div#content
  overflow: visible
  padding: 0

#right-side-wrapper
  position: absolute

.quiz-header
  border-bottom: 1px solid #a4a4a4
  overflow: hidden
  padding: 16px

.quiz-submission, .question_editing
  background: $backgroundColor
  border: 1px solid #fff
  padding: 16px
.quiz-submission
  .question-not-graded-text
    display: none

.question_editing.brief
  min-height: 80px

.add_question
  border: none

.multiple_dropdowns_question .ui-selectmenu
  margin: 0.25em 0
  
#submit_quiz_form
  .question_holder
    overflow: hidden
  .button-container .btn, #submit_quiz_button
    min-width: 120px
  .button-container
    padding-right: 10%
    padding-left: 10%
    .previous-question,
    .next-question
      position: relative
      i
        position: absolute
        top: 5px
    .previous-question
      i
        left: 5px
    .next-question
      float: right
      i
        right: 5px
    .btn-secondary.next-question:after, .btn-secondary.previous-question:before
      color: #666
    .btn-primary.next-question:after, .btn-primary.previous-question:before
      color: #fff

#sort_questions
  :max-height 250px
  :overflow auto
  :margin 0px 0px 20px
  :padding-left 30px
  :line-height 1.5em
  li
    :cursor pointer
#questions.assessment_results
  clear: both
  .question
    .header
      :padding 8px 20px 12px 
      :background-color $questionHeaderBackground
      .name
        :display inline-block
        :padding-top 5px
    .answers
      .answer
        clear: both
        margin: 0 0 8px 0
        position: relative
        +opacity(0.5)
        &.correct_answer
          :background none
          +opacity(1)
        &.selected_answer
          +opacity(1)
        &.wrong_answer
          +border-radius(6px)
          border: 2px solid red
          padding-bottom: 8px
          +opacity(1)

          .ui-selectmenu-status
            :color red

        &.full-opacity
          +opacity(1)
        &.hide_right_arrow,&.selected_answer.hide_right_arrow
          :background-image none

    &.hover
      .answers
        .answer.hide_right_arrow,.answer.selected_answer.hide_right_arrow
          :background-image none
    &.hover
      .answers
        .answer.selected_answer.correct_answer
          :background-image none
        .answer.correct_answer
          :background-image none
        .answer.hide_right_arrow,.answer.selected_answer.hide_right_arrow
          :background-image none
    &.correct
      :border-color inherit
    &.incorrect
      :border-color inherit
  &.suppress_correct_answers, &.survey_results
    .question .answers .answer.wrong_answer
      border: none
      border-top: 1px solid #DDD
      +border-radius(0)
      padding-bottom: 0
      +opacity(1)
      .ui-selectmenu-status
        color: inherit
  &.survey_results
    .question_points_holder
      display: none

#questions.assessing,#questions.assessment_results
  .question_holder
    .question
      margin: 0.7em 30px 30px 30px
      &.related
        :border-width 2px
      .move
        :display none


#questions.assessing
  background: $backgroundColor
  padding: 16px
  min-height: 225px
  .answer
    :padding 5px 5px
    :margin 0
    @include clearfix

    &:last-child
      :border-bottom 0

#questions.brief 
  .question_holder .display_question
    :font-size 0.9em
    .answer, .question_comment, .quiz_comment
      :display none
    .calculated_question_answers
      :display none
  .multiple_answer_sets_holder
    :display none
  .add_question_group_link
    :display inline
  .after_answers
    :display none

#questions
  .add_question_group_link
    :display none
  .group_placeholder
    :border-right 1px solid #aaa
    :border-left 1px solid #aaa
  .group_top
    border: 1px solid #aaa
    padding: 5px 10px
    overflow: hidden
    background-color: #eee
    clear: both
    .quiz_group_form
      margin: 0
    &.question_bank_top
      .local_group_links
        display: none
    &.ui-sortable-placeholder
      :border-bottom-width 1px
      :border-style dashed
      :-moz-border-radius 5px
      :border-color #444
      :margin-bottom 20px
    .group_edit
      :display none
    .links
      +opacity(0.5)
    .move
      :width 20px
      :height 20px
      .move_icon
        :display none
    .group_display.hidden
      :display none
    &.hover
      .move .move_icon
        :display inline
        :cursor move
      .links 
        +opacity(1.0)
    &.editing
      .links
        +opacity(1.0)
      .group_edit
        :display inline
      div.group_edit
        :display block
      .group_display
        :display none
      .move
        :display none
    &.dragging
      :border-bottom-width 1px
      :padding-bottom 5px
      :-moz-border-radius 5px
  .group_bottom
    :border 1px solid #aaa
    :border-top-width 0
    :margin-bottom 30px
    :-moz-border-radius-bottomright 5px
    :-moz-border-radius-bottomleft 5px
  .question_holder.ui-sortable-placeholder
    .question_placeholder
      :display block
      :border 1px dashed #444
      :-moz-border-radius 5px
  .assessment_question_bank, .question_holder.group
    :border-left 1px solid #aaa
    :border-right 1px solid #aaa
    :border-top 0
    :padding-left 20px
    :padding-right 20px
    :padding-top 1.0em
    :-moz-border-radius 0
  .question_holder.group
    :padding-bottom 10px
    .question
      :margin-bottom 0
      .question_points_holder
        :display none

.question_bank
  border-bottom: 1px solid #b6babf
  border-top: 1px solid #fff
  overflow: hidden

  &:first-child
    border-top: none

  &:last-child
    border-bottom: none
  .move
    display: none
    // Don't display the "move"  icon since the the new order change isn't persisted for a bank. #10148

.question_holder 
  :position relative
  > .question
    .question_comment.empty
      :display none
    .answer_comment_holder.empty
      :display none
    .answer_comment,.question_comment_text
      white-space: pre-wrap

#questions.assessment_results .question_holder .question
  margin: 0.7em auto 30px auto
  min-width: 415px
  width: 80%

.question
  :border 1px solid $borderColor
  :background-color #fff
  :position relative
  :min-height 50px
  :min-width 515px
  :margin 0.7em auto 30px auto
  :_height 10px

  &.modified_but_not_saved
    border-width: 3px
  .move
    background: none !important
    float: left
    margin: 8px 8px 0 8px
    width: 16px
    height: 16px
    padding: 2px
 
    .move_icon
      :display none
      :cursor move
  .header
    :font-size 1.2em 
    :font-weight bold
    :border-bottom 1px solid $borderColor
    :background-color $questionHeaderBackground
    :padding 8px 20px
    :margin 0
    .question_points_holder
      :float right
      :font-size 0.9em
      :font-weight bold
      :color #777
      :margin-top 0.1em

  .text
    :clear left
    :padding 5px 20px
    
    .button-container
      :clear both
    .question_text
      :margin-top 1.5em
      :margin-bottom 1.5em
      .answer_select
        :border 2px solid #888
      .text_after_answers
        display: block
        margin-top: 10px
      .text_before_answers
        display: block
        margin-bottom: 10px
    .variable_definitions
      width: 100%
    .calculated_question_answers_header
      font-weight: bold
    .formulas_list div
      margin-bottom: 2px
    .calculated_question_answers_content
      margin-left: 20px
      margin-bottom: 5px
      max-width: 400px
      overflow: auto
      table
        border-collapse: collapse
      th
        text-align: left
        font-weight: normal
        padding-left: 5px
        padding-right: 5px
      td
        border-top: 1px solid #ccc
        text-align: left
    .equation_combinations_holder
      position: relative
      max-height: 100px
      overflow: auto
    .equation_combinations
      width: 100%
    .answers
      .quiz_response_text
        word-wrap: break-word
      .answer
        :padding 8px 30px 0 30px

        .answer_list
          :margin 5px
          :padding-left 0
          :font-weight bold

        .answer_input
          :vertical-align top
          input[type="radio"], input[type="checkbox"]
            margin-top: 0
        .answer_label
          :padding-left 0.5em
        .answer_label > label > *:first-child, .answer_label > label + *
          :margin-top 0
        .answer_label > label > p:last-child
          :margin-bottom 0
        .answer_html > p:last-child
          :margin-bottom 0

        &.unspecified_answer
          .answer_comment_holder
            :border-color #abd
            .comment_top 
              :background-image url(/images/comment_top_neutral.png)

          .answer_text, .answer_html
            :font-weight normal
            
          .answer_comment_holder
            :border-color #4a4
            +vertical-gradient(#d7e7c9, #c3deac)


            .comment_top
              :background-image url(/images/comment_top_correct.png)

        &.partial_answer
          :background url(/images/partial_answer.png) no-repeat 3px 5px
          
          .answer_text
            :font-weight bold
        
        &.negative_answer
          :background url(/images/negative_answer.png) no-repeat 3px 5px
          
          .answer_text
            :font-weight bold
          
  .question_comment
    :position relative
    :float left
    :width auto
    :min-width 50px
    :border 2px solid #faa
    :-moz-border-radius 5px
    :padding 3px 5px
    :margin 5px 20px
    .comment_top
      :position absolute
      :display block
      :top -8px
      :left 10px
      :width 19px
      :height 8px
      :background-image url(/images/comment_top.png)
      :background-repeat no-repeat
    &.question_neutral_comment
      :border-color #abd
      .comment_top
        :background-image url(/images/comment_top_neutral.png)
    &.question_correct_comment
      :border-color #4a4
      .comment_top
        :background-image url(/images/comment_top_correct.png)
  .links
    float: right
    margin: 8px 8px 0 0
    a
      position: relative
      left: -100000px
      &:focus
        left: 0
  .flag_question
    :background url(/images/answers_sprite.png) -48px top
    :cursor pointer
    :position absolute
    :left -30px
    :margin-top 13px
    :height 16px
    :width 20px
    &:hover
      :background-position -69px -17px
  &.marked,&.marked:hover
    .flag_question
      :background-position -48px -17px

  .no-touch &.hover,
  .touch    &
    .move
      :background-color #fff
      .move_icon
        :display inline
    .links a
      left: 0
    .flag_question
      :background-color #fff
      .flag_icon
        +opacity(0.2)
        :display inline

.question
  &.multiple_choice_question, &.multiple_answers_question,
  &.matching_question, &.true_false_question
    .answer
      border-top: 1px solid #ddd

.question.fill_in_multiple_blanks_question, .question.multiple_dropdowns_question
  .answer_group
    :border-top 1px solid #ddd
    &:last-child
      :border-bottom 0

.answer
  .answer_select
    :vertical-align top
    :padding-top 0.5em
    
    .answer_weight
      :display none

  .answer_match
    :padding 0 0 10px 0

    .answer_match_left, .answer_match_left_html
      :float left
      :width 45%
      :font-weight bold
      :overflow auto

    .answer_match_middle
      :float left
      :width 10%

    .answer_match_right
      float: left
      width: 45%
      .answer
        border-top: none
        .correct_answer
          padding-left: 5px
          .answer_text
            font-weight: bold

.form_answers
  .answer
    .answer_match
      :padding-bottom 0
      :padding-top 10px

.question_form .question .answer .answer_select .select_answer
  :display none

.question
  .answer
    .answer_select .select_answer_link
      :display none
  input[type=text]
    max-width: 100%
    min-width: 120px
.question.selectable
  .answer
    .answer_select .select_answer
      :display block
    .answer_select .select_answer:focus .answer_box
      :background-image url(/images/partial_answer.png)
    .select_answer_link
      :display inline
    .answer_select .answer_box
      :background-repeat no-repeat
      :cursor pointer
        
    &.hover
      .answer_select .answer_box
        :background-image url(/images/partial_answer.png)
    &.partial_answer .answer_select .answer_box
      :background-image url(/images/partial_answer.png)
    &.negative_answer .answer_select .answer_box
      :background-image url(/images/negative_answer.png)

// Don't display the "select answer" answer_box for "fill-in-the-blank" questions where
// it doesn't make sense to have incorrect answers so selecting a correct one doesn't apply.
.question.fill_in_multiple_blanks_question
  .answer .answer_select .answer_box
    :display none

.skipped
  display: none

.survey_quiz .question, .question_holder
  .text
    .answers
      .answer
        &.correct_answer
          :background-image none
          .answer_text
            :font-weight normal

        &.partial_answer
          :background-image none
          .answer_text
            :font-weight normal
        
        &.negative_answer
          :background-image none

        .answer_text, .answer_html
          :display inline-block

  &.selectable
    .answer
      .answer_select
        visibility: hidden
      .answer_select .select_answer:focus .answer_box
        :background-image none
      .answer_select .answer_box
        &.hover .answer_box
          :background-image none
          
      &.hover
        .answer_select .answer_box
          :background-image none
      &.correct_answer .answer_select .answer_box
        :background-image none
 
.question
  textarea  
    :border 1px solid #ccc
    :padding 2px
    :margin 2px

.survey_quiz 
  form.question_form
    .form_answers
      .answer_comments
        display: none
    .question_comment
      display: none
    .question_comment.question_neutral_comment
      display: block
    .question.selectable
      .answer.correct_answer
        :color inherit
  
form.question_form
  .question .header
    overflow: hidden
  .multi_answer_sets
    display: none
  .fill_in_multiple_blanks_question,.multiple_dropdowns_question
    .multi_answer_sets
      display: block
    .multi_answer_sets_subheader
      font-size: 0.8em
  .explanation
    font-size: 0.8em
    margin-bottom: 5px
  .form_answers
    .answer
      :border 1px solid #fff
      :-moz-border-radius 5px
    .answer.hover
      :border 1px solid #ddd
    .answer .question_actions a
      position: relative
      left: -100000px
    .answer.hover .question_actions a, .question_actions a:focus
      left: 0
    .answer_comments
      :-moz-border-radius 5px
      :border 2px solid #faa
      :font-size 0.8em
      :margin-left 30px
      :padding 10px 5px
      :margin-top 5px
      :position relative
      .comment_focus
        :display none
      .comment_top
        :position absolute
        :top -8px
        :left 10px
        :width 19px
        :height 8px
        :background-repeat no-repeat
        :background-image url(/images/comment_top.png)
      .answer_comment_box
        :height 2.5em
      &.empty
        :width 50px
        :padding 0
        +opacity(0.5)
        .comment_focus
          :display block
          :text-align center
          :font-size 1.2em
        .comments_header,textarea
          :display none
    .answer.correct_answer
      .answer_comments
        :border-color #4a4
        .comment_top 
          :background-image url(/images/comment_top_correct.png)
  .question_comment
    :font-size 0.8em
    :position relative
    :float left
    :width 40%
    :min-width 50px
    :border 2px solid #faa
    :-moz-border-radius 5px
    :padding 3px 5px
    :margin 5px 10px
    .comment_focus
      :display none
    .comment_top
      :position absolute
      :display block
      :top -8px
      :left 10px
      :width 19px
      :height 8px
      :background-repeat no-repeat
      :background-image url(/images/comment_top.png)
    &.question_correct_comment
      :border-color #4a4
      :color #080
      .comment_top
        :background-image url(/images/comment_top_correct.png)
    &.empty
      :width 50px
      +opacity(0.5)
      .comment_focus
        :display block
        :text-align center
        :font-size 1.2em
      .details
        :display none
      textarea
        :display none
  .question.selectable
    .answer.correct_answer
      :color #080

ul#question_list
  margin: 0 0 13px
  padding: 0 0 0 40px
  li
    &.answered a
      color: #a1bfe0
    &.answered.current_question a
      color: #396eb2
    &.marked
      :font-weight bold
      :list-style-image url(/images/flagged_question.png)
    &.current_question
      :color $right_side_text_color !important
      :font-weight bold
    &.correct
      :color #080
      a
        :color #080
    &.incorrect
      :color #800
      a
        :color #800
  &.read_only
    li
      &.seen
        :color #ccc

.quiz_score
  .score_value
    :font-size 1.2em
    :font-weight bold
    :color #444

ul#quiz_versions
  :margin-top 5px

  .quiz_version
    &.selected
      :font-weight bold



#quiz_edit_wrapper
  #quiz_title
    margin-top: 5px
  padding: 1em
  background-color: #ffffff
  #student_submissions_warning,
  #unpublished_changes_message
    padding: 12px
    border-width: 1px
  #quiz_display_points_possible
    line-height: 40px
    font-size: 1.2em
    text-align: right
  .admin-links
    line-height: 40px
    margin-left: 10px
    .al-options
      min-width: 125px
  #quiz_tabs
    margin-top: 0.7em
    #questions_tab
      background: $backgroundColor
      #show_question_details_wrap
        width: 80%
        min-width: 415px
        margin: 1em auto
    #quiz_options_form
      margin: 0 auto
      td
        vertical-align: top
      label.checkbox
        margin-bottom: 10px
      .inline
        display: inline-block
        &.checkbox
          margin-bottom: 10px
        &.nowrap
          white-space: nowrap
      #keep_score_select,
      #quiz_access_code,
      #quiz_ip_filter,
      #quiz_allowed_attempts
        margin-left: 10px
      #quiz_allowed_attempts
        width: 20px
        margin-bottom: 5px
      #keep_score_select
        width: 100px
  
        
.options_header
  font-weight: bold
  font-size: 1.2em
  a 
    margin-right: 10px
    margin-top: 0.35em
    float: right
    font-size: 0.8em
      
.equation_answers
  display: none
.equation_header
  display: none
  margin-bottom: 0
  .equation_subheader
    margin-left: 0
    font-size: 0.8em
.true_false_question
  .delete_answer_link
    display: none !important
  .question_correct_comment
    display: none
  .question_incorrect_comment
    display: none
.calculated_question
  .equation_answers
    display: block
  .form_answers
    display: none
  .add_answer
    display: none
  .variables 
    margin-bottom: 10px
    th
      font-size: 0.8em
  .equation_content > table
    width: 100%
    th
      vertical-align: top
      text-align: left

  .word_problem
    width: 100%

  .formulas 
    .formula_row.last_row
      font-weight: bold
    .formula_row.last_row .status
      font-size: 1.2em
    .last_row_details
      font-size: 0.8em
    .formula_row .formula
      cursor: move
    .formula_row .status
      cursor: pointer
    .decimal_places
      font-size: 0.8em
  .combinations td, .combinations th
    text-align: left
    width: 10%
  .combinations th
    padding-right: 5px
    padding-left: 5px
  .combinations td.final_answer, .combinations th.final_answer
    width: 1%
  .combinations td.final_answer
    white-space: nowrap
  .combinations
    border-collapse: collapse
    td
      border-top: 1px solid #ccc
      padding: 1px 3px
  .combinations_holder
    overflow: auto
    max-height: 100px
  .equation_header
    display: block
  .equation_answers
    .equation_header
      font-size: 1.1em
      font-weight: bold
      margin-bottom: 5px
      display: block
      .equation_subheader
        font-size: 0.7em
        font-weight: normal
        margin-left: 20px
    .equation_content
      margin-left: 20px
      margin-bottom: 15px
#equations_dialog_tabs pre
  margin: 3px 1px
#find_question_dialog
  .page_link
    display: block
    font-weight: bold
    margin: 5px 0
  .found_question
    margin-bottom: 5px
    .question_text
      margin: 2px 10px 2px 25px
      font-size: 0.8em
    .question_name
      font-weight: bold
    .already_added_message
      display: none
    &.already_added
      .question_name, .question_text
        color: #888
      .already_added_message
        display: block
        font-size: 0.8em
        color: #888
        font-style: italic
        margin-left: 25px        
#ip_filters_dialog
  .searching_message
    font-size: 1.1em
    font-weight: bold
  .filters
    border-collapse: collapse
    td
      border-bottom: 1px dotted #ccc
      cursor: pointer
    .ip_filter
      .name_and_account
        padding: 2px 10px 2px 5px
        .name
          font-weight: bold
        .account
          font-size: 0.8em
          color: #888
      .filter
        vertical-align: top
        text-style: italic
        padding: 2px 5px 2px 10px
      &:hover
        td
          background-color: #eee

#aligned_outcomes_list
  .outcome
    margin-bottom: 3px
    padding-bottom: 3px
    border-bottom: 1px dotted #ccc
    .short_description
      float: left
      font-weight: bold
    .delete_outcome_link
      float: right
    .content
      font-size: 0.8em
      padding-left: 20px

#find_bank_dialog
  .bank_list
    max-height: 220px
    overflow: auto
    margin: 10px 0
  .bank
    +border-radius(3px)
    padding: 4px 5px
    cursor: pointer
    margin: 0 20px
    border-bottom: 1px dotted #ccc
    .title
      font-weight: bold
    .sub_content
      font-size: 0.8em
      padding-left: 20px
    &:hover
      background-color: #eee
    &.selected
      background-color: #ccc
      font-weight: bold

#last_saved_indicator
  color: #666
  padding-right: 10px

.muted-notice
  background: #f1f1f1
  +vertical-gradient(#eee, #f7f7f7)
  border: 1px solid #ccc
  +border-radius(5px)
  padding: 16px
  text-shadow: 1px 1px 1px rgba(255, 255, 255, 0.75)

.ui-selectmenu-menu a, .ui-selectmenu
  color: #222 !important
  font-weight: normal
  text-decoration: none !important

.ui-selectmenu
  max-width: 100% !important

.question select
  max-width: 100%

.edit-html-done
  float: right

.question_actions .edit_html
  display: none

.multiple_choice_question .question_actions .edit_html,
.multiple_answers_question .question_actions .edit_html
  display: inline-block

// styles for the correct/incorrect arrows on the quiz
// review page.
.answer_arrow
  background-image: url(/images/answers_sprite.png)
  background-repeat: repeat-x
  display: inline-block
  font-size: 12px
  font-weight: bold
  line-height: 27px
  min-width: 96px
  padding: 0 8px
  position: absolute
  text-align: center
  text-shadow: 0 -1px 0 rgba(#000, 0.5)

  &.correct:before, &.correct:after,
  &.incorrect:before, &.incorrect:after,
  &.info:before, &.info:after
    background-image: url(/images/answers_sprite.png)
    background-repeat: no-repeat
    content: ' '
    height: 27px
    position: absolute
    top: 0

  &.correct:before, &.incorrect:before, &.info:before
    left: -3px
    width: 3px

  &.correct:after, &.incorrect:after, &.info:after
    right: -11px
    width: 11px

  &.correct
    background-position: left -34px
    color: #fff

    &:before
      background-position: top left

    &:after
      background-position: -12px top

  &.incorrect
    background-position: left -62px
    color: #fff

    &:before
      background-position: -4px top

    &:after
      background-position: -24px top

  &.info
    background-position: left -90px
    color: #333
    text-shadow: 0 -1px 0 rgba(#fff, 0.5)

    &:before
      background-position: -8px top

    &:after
      background-position: -36px top

// styles for teacher comments on quiz answers (comment bubbles).
@mixin comment-arrow
  border: 10px solid transparent
  content: " "
  height: 0
  position: absolute
  width: 0

.quiz_comment
  +vertical-gradient(#fff, #f4f5f6)
  border: 1px solid #b5bfc7
  filter: none
  +border-radius(5px)
  +box-shadow(0 1px 2px rgba(#000, 0.2))
  font-size: 14px
  min-width: 100px
  padding: 14px
  position: relative
  margin: 16px 30px
  text-align: left
  display: inline-block

  &.empty
    display: none

  p
    margin-bottom: 0.5em
    &:last-child
      :margin-bottom 0

  &:before
    @include comment-arrow
    border-bottom-color: #b5bfc7
    left: 30px
    top: -20px

  &:after
    @include comment-arrow
    border-bottom-color: #fff
    left: 30px
    top: -19px

// use a solid color instead of a gradient in IE, because IE's gradient
// filter causes the box to hide overflow (including the box's comment
// arrow.
.ie .quiz_comment
  background: #f4f5f6
  filter: none

  &:after
    border-bottom-color: #f4f5f6

.answer_comment_holder
  border-radius: 5px
  border: 1px solid #faa
  margin-left: 20px
  padding: 5px
  margin-top: 5px
  font-size: 0.8em
  position: relative
  float: left
  width: auto
  min-width: 50px
  +vertical-gradient(#ffeae7, #fdd7d7)

  .answer_comment
    :background-image none

  .comment_top
    :position absolute
    :display block
    :top -8px
    :left 10px
    :width 19px
    :height 8px
    :background-repeat no-repeat
    :background-image url(/images/comment_top.png)

.answers
  .quiz_comment
    font-size: 0.9em
    margin: 16px 0 8px 0
    padding: 5px 10px

// quiz history-specific styles
#update_history_form
  .assessment_results
    clear: none

  .question .text
    clear: none

  .button-container
    padding: 16px
    text-align: right

  #questions
    .user_points, .question_points_holder
      display: block

  .header
    .question_points_holder
      font-size: 12px
      margin: 0
    .question_input
      width: 30px

  .short_answer_question
    .answers
      .question_input
        font-size: 13px
        width: 125px

.summary .footnote
  font-size: 12px
  text-align: right

.answer-group-heading
  display: block
  margin: 8px 0

.answers_wrapper
  position: relative

.question, .answer
  img
    max-width: 100%

#questions
  .short_answer_question, .numerical_question
    .answers_wrapper
      border-top: 1px solid #ddd
      padding-top: 8px
      .answer
        margin: 0 !important
        padding-top: 0
  &.question_editing
    .question
      .answers_wrapper
        border-top: none
        .answer
          position: relative
      .answers
        .answer
          position: relative
      .calculated_question_answers
        position: relative
      /* Display persistent correct answer arrow when editing only. */
      &.selectable .form_answers .answer.correct_answer .answer_select .answer_box
        background: url(/images/correct_answer.png) no-repeat 3px 5px

#left-side
  position: absolute

.form-actions
  border: 1px solid #999
  margin: 18px 0 -1px
  @include background-image(linear-gradient(#f3f3f3, #e3e3e3))

#quiz_options_holder
  select
    width: auto
    margin-left: 3px
  input[type="text"]
    width: 90%
    margin-left: 3px
    &.hasDatepicker
      width: 45%
      <|MERGE_RESOLUTION|>--- conflicted
+++ resolved
@@ -7,8 +7,6 @@
 #wrapper-container
   min-width: 1100px
 
-<<<<<<< HEAD
-=======
 .quizzes-speedgrader #wrapper-container
   min-width: 1000px
 
@@ -16,7 +14,6 @@
     display: block
     margin: 0 auto
 
->>>>>>> dce95d23
 #quiz_show
   .alert
     padding-right: 14px
