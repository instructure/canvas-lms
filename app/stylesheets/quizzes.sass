@import environment.sass

$backgroundColor: #dfe9f0
$borderColor: #AAA
$questionHeaderBackground: #F5F5F5
$selectedBorderColor: #31b5ff

#wrapper-container
  min-width: 1100px

.with_item_groups #wrapper-container 
  min-width: 940px

.quizzes-speedgrader #wrapper-container
  min-width: 1000px


// quiz index
li.quiz
  cursor: pointer

  .ellipses
    color: #7c7c7c

  .ig-title
    right: 554px

  .ig-details
    right: 110px
    width: 425px

  .default-dates .status-description
    font-weight: bold

#quiz_show
  .alert
    padding-right: 14px
    .actions
      text-align: right
      line-height: 36px
    #preview_quiz_button
      font-weight: normal
      color: #333333
    .unpublished_quiz_warning, .unsaved_quiz_warning
      display: block
    form
      margin-bottom: 0px

  .admin-links
    text-align: left
    margin-left: 10px
    .al-options
      min-width: 125px

  .description.teacher-version
    padding: 15px
    overflow-y: auto
    height: 200px
    border: 1px solid #AAA
    resize: vertical

  .lock_explanation
    text-align: left
    margin-top: 20px

  .take_quiz_button
    text-align: center
    margin-top: 20px
    font-size: 1.3em

  #quiz_details
    // display: none so jquery ui toggles correctly
    display: none
    margin: 0 auto 10px auto
    max-height: 500px
    overflow: auto

    .submitted_list
      float: left
      width: 50%

    .name
      display: block
      padding: 4px 12px
      border-top: 1px solid white

  .control-group
    margin-bottom: 0px

    .control-label
      font-weight: bold
      width: 33.3%

    .controls
      margin-left: 35%
      .value
        display: block
        padding-top: 5px

  .assignment_dates
    border-collapse: collapse
    width: 100%
    margin-bottom: 1em

    tr
      th
        font-weight: bold
        padding: 0.25em 0.5em

      td
        border-top: 1px solid #BBB
        border-bottom: 1px solid #BBB
        padding: 0.25em 0.5em

  ul#quiz_student_details
    list-style: none
    padding: 0
    border-top: 1px solid #BBB
    border-bottom: 1px solid #BBB
    width: 100%
    font-size: 1.1em
    padding: 0.5em 0.25em
    margin: 0 0 1em

    li
      display: inline-block

      .title
        font-weight: bold
        margin-right: 2px

      .value
        padding-right: 2.5em


#wrapper-container
  overflow: visible

div#content
  overflow: visible
  padding: 0

#right-side-wrapper
  position: absolute

.quiz-header
  border-bottom: 1px solid #a4a4a4
  overflow: hidden
  padding: 15px

  h2
    margin-top: 0
    font-weight: 500

.quizzes-speedgrader .quizzes-speedgrader-padding
  height: 60px

.quizzes-speedgrader .grade-by-question-warning
  padding: 5px
  color: red

.quiz-submission, .question_editing
  background: $backgroundColor
  border: 1px solid #fff
  padding: 16px
.quiz-submission
  .question-not-graded-text
    display: none

.question_editing.brief
  min-height: 80px

.add_question
  border: none

.multiple_dropdowns_question .ui-selectmenu
  margin: 0.25em 0

#submit_quiz_form
  .question_holder
    overflow: hidden
  .button-container .btn, #submit_quiz_button
    min-width: 120px
  .button-container
    padding-right: 10%
    padding-left: 10%
    .previous-question,
    .next-question
      position: relative
      i
        position: absolute
        top: 5px
    .previous-question
      i
        left: 5px
    .next-question
      float: right
      i
        right: 5px
    .btn-secondary.next-question:after, .btn-secondary.previous-question:before
      color: #666
    .btn-primary.next-question:after, .btn-primary.previous-question:before
      color: #fff

#sort_questions
  :max-height 250px
  :overflow auto
  :margin 0px 0px 20px
  :padding-left 30px
  :line-height 1.5em
  li
    :cursor pointer
#questions.assessment_results
  clear: both
  .question
    .header
      :padding 8px 20px 12px
      :background-color $questionHeaderBackground
      .name
        :display inline-block
        :padding-top 5px
    .answers
      .answer
        clear: both
        margin: 0 0 8px 0
        position: relative
        +opacity(0.5)
        &.correct_answer
          :background none
          +opacity(1)
        &.selected_answer
          +opacity(1)
        &.wrong_answer
          +border-radius(6px)
          border: 2px solid red
          padding-bottom: 8px
          +opacity(1)

          .ui-selectmenu-status
            :color red

        &.full-opacity
          +opacity(1)
        &.hide_right_arrow,&.selected_answer.hide_right_arrow
          :background-image none

    &.hover
      .answers
        .answer.hide_right_arrow,.answer.selected_answer.hide_right_arrow
          :background-image none
    &.hover
      .answers
        .answer.selected_answer.correct_answer
          :background-image none
        .answer.correct_answer
          :background-image none
        .answer.hide_right_arrow,.answer.selected_answer.hide_right_arrow
          :background-image none
  &.suppress_correct_answers, &.survey_results
    .question .answers .answer.wrong_answer
      border: none
      border-top: 1px solid #DDD
      +border-radius(0)
      padding-bottom: 0
      +opacity(1)
      .ui-selectmenu-status
        color: inherit
  &.survey_results
    .question_points_holder
      display: none

#questions.assessing,#questions.assessment_results
  .question_holder
    .question
      margin: 0.7em 30px 30px 30px
      &.related
        :border-width 2px
      .move
        :display none
    .complete
      background-color: #eeeeee
      color: #999999


#questions.assessing
  background: $backgroundColor
  padding: 16px
  min-height: 225px
  .answer
    :padding 5px 5px
    :margin 0
    @include clearfix

    &:last-child
      :border-bottom 0

#questions.brief
  .question_holder .display_question
    :font-size 0.9em
    .answer, .question_comment, .quiz_comment
      :display none
    .calculated_question_answers
      :display none
  .multiple_answer_sets_holder
    :display none
  .add_question_group_link
    :display inline
  .after_answers
    :display none

#questions
  .add_question_group_link
    :display none
  .group_placeholder
    :border-right 1px solid #aaa
    :border-left 1px solid #aaa
  .group_top
    border: 1px solid #aaa
    padding: 5px 10px
    overflow: hidden
    background-color: #eee
    clear: both
    .quiz_group_form
      margin: 0
    &.question_bank_top
      .local_group_links
        display: none
    &.ui-sortable-placeholder
      :border-bottom-width 1px
      :border-style dashed
      :-moz-border-radius 5px
      :border-color #444
      :margin-bottom 20px
    .group_edit
      :display none
    .links
      +opacity(0.5)
    .move
      :width 20px
      :height 20px
      .move_icon
        :display none
    .group_display.hidden
      :display none
    &.hover
      .move .move_icon
        :display inline
        :cursor move
      .links
        +opacity(1.0)
    &.editing
      .links
        +opacity(1.0)
      .group_edit
        :display inline
      div.group_edit
        :display block
      .group_display
        :display none
      .move
        :display none
    &.dragging
      :border-bottom-width 1px
      :padding-bottom 5px
      :-moz-border-radius 5px
  .group_bottom
    :border 1px solid #aaa
    :border-top-width 0
    :margin-bottom 30px
    :-moz-border-radius-bottomright 5px
    :-moz-border-radius-bottomleft 5px
  .question_holder.ui-sortable-placeholder
    .question_placeholder
      :display block
      :border 1px dashed #444
      :-moz-border-radius 5px
  .assessment_question_bank, .question_holder.group
    :border-left 1px solid #aaa
    :border-right 1px solid #aaa
    :border-top 0
    :padding-left 20px
    :padding-right 20px
    :padding-top 1.0em
    :-moz-border-radius 0
  .question_holder.group
    :padding-bottom 10px
    .question
      :margin-bottom 0
      .question_points_holder
        :display none

.question_bank
  border-bottom: 1px solid #b6babf
  border-top: 1px solid #fff
  overflow: hidden

  &:first-child
    border-top: none

  &:last-child
    border-bottom: none
  .move
    display: none
    // Don't display the "move"  icon since the the new order change isn't persisted for a bank. #10148

.question_holder
  :position relative
  > .question
    .question_comment.empty
      :display none
    .answer_comment_holder.empty
      :display none
    .answer_comment,.question_comment_text
      white-space: pre-wrap

#questions.assessment_results .question_holder .question
  margin: 0.7em auto 30px auto
  min-width: 415px
  width: 80%

.question
  :border 1px solid $borderColor
  :background-color #fff
  :position relative
  :min-height 50px
  :min-width 515px
  :margin 0.7em auto 30px auto
  :_height 10px

  &.modified_but_not_saved
    border-width: 2px
  &.selected_single_question
    border-color: $selectedBorderColor
    border-width: 2px
  .move
    background: none !important
    float: left
    margin: 8px 8px 0 8px
    width: 16px
    height: 16px
    padding: 2px

    .move_icon
      :display none
      :cursor move
  .header
    :font-size 1.2em
    :font-weight bold
    :border-bottom 1px solid $borderColor
    :background-color $questionHeaderBackground
    :padding 8px 20px
    :margin 0
    .question_points_holder
      :float right
      :font-size 0.9em
      :font-weight bold
      :color #777
      :margin-top 0.1em

  .text
    :clear left

    :padding 5px 20px 20px 20px
    .button-container
      :clear both
    .question_text
      :margin-top 1.5em
      :margin-bottom 1.5em
      .answer_select
        :border 2px solid #888
      .text_after_answers
        display: block
        margin-top: 10px
      .text_before_answers
        display: block
        margin-bottom: 10px
    .variable_definitions
      width: 100%
    .calculated_question_answers_header
      font-weight: bold
    .formulas_list div
      margin-bottom: 2px
    .calculated_question_answers_content
      margin-left: 20px
      margin-bottom: 5px
      max-width: 400px
      overflow: auto
      table
        border-collapse: collapse
      th
        text-align: left
        font-weight: normal
        padding-left: 5px
        padding-right: 5px
      td
        border-top: 1px solid #ccc
        text-align: left
    .equation_combinations_holder
      position: relative
      max-height: 100px
      overflow: auto
    .equation_combinations
      width: 100%
    .answers
      .quiz_response_text
        word-wrap: break-word
      .answer
        :padding 8px 30px 0 30px

        .answer_list
          :margin 5px
          :padding-left 0
          :font-weight bold

        .answer_input
          :vertical-align top
          input[type="radio"], input[type="checkbox"]
            margin-top: 0
        .answer_label
          :padding-left 0.5em
          padding-top: 2px
        .answer_label > label > *:first-child, .answer_label > label + *
          :margin-top 0
        .answer_label > label > p:last-child
          :margin-bottom 0
        .answer_html > p:last-child
          :margin-bottom 0

        &.unspecified_answer
          .answer_comment_holder
            :border-color #abd
            .comment_top
              :background-image url(/images/comment_top_neutral.png)

          .answer_text, .answer_html
            :font-weight normal

          .answer_comment_holder
            :border-color #4a4
            +vertical-gradient(#d7e7c9, #c3deac)


            .comment_top
              :background-image url(/images/comment_top_correct.png)

        &.partial_answer
          :background url(/images/partial_answer.png) no-repeat 3px 5px

          .answer_text
            :font-weight bold

        &.negative_answer
          :background url(/images/negative_answer.png) no-repeat 3px 5px

          .answer_text
            :font-weight bold

  .question_comment
    :position relative
    :float left
    :width auto
    :min-width 50px
    :border 2px solid #faa
    :-moz-border-radius 5px
    :padding 3px 5px
    :margin 5px 20px
    .comment_top
      :position absolute
      :display block
      :top -8px
      :left 10px
      :width 19px
      :height 8px
      :background-image url(/images/comment_top.png)
      :background-repeat no-repeat
    &.question_neutral_comment
      :border-color #abd
      .comment_top
        :background-image url(/images/comment_top_neutral.png)
    &.question_correct_comment
      :border-color #4a4
      .comment_top
        :background-image url(/images/comment_top_correct.png)
  .links
    float: right
    margin: 8px 8px 0 0
    a
      position: relative
      left: -100000px
      &:focus
        left: 0
  .flag_question
    :background url(/images/answers_sprite.png) -48px top
    :cursor pointer
    :position absolute
    :left -30px
    :margin-top 13px
    :height 16px
    :width 20px
    &:hover
      :background-position -69px -17px
  &.marked,&.marked:hover
    .flag_question
      :background-position -48px -17px

  .no-touch &.hover,
  .touch    &
    .move
      :background-color #fff
      .move_icon
        :display inline
    .links a
      left: 0
    .flag_question
      :background-color #fff
      .flag_icon
        +opacity(0.2)
        :display inline

.question
  &.multiple_choice_question, &.multiple_answers_question,
  &.matching_question, &.true_false_question
    .answer
      border-top: 1px solid #ddd

.question.fill_in_multiple_blanks_question, .question.multiple_dropdowns_question
  .answer_group
    :border-top 1px solid #ddd
    &:last-child
      :border-bottom 0

.answer
  .answer_select
    :vertical-align top
    :padding-top 0.5em

    .answer_weight
      :display none

  .answer_match
    :padding 0 0 10px 0

    .answer_match_left, .answer_match_left_html
      :float left
      :width 45%
      :font-weight bold
      :overflow auto

    .answer_match_middle
      :float left
      :width 10%

    .answer_match_right
      float: left
      width: 45%
      .answer
        border-top: none
        .correct_answer
          padding-left: 5px
          .answer_text
            font-weight: bold

.form_answers
  .answer
    .answer_match
      :padding-bottom 0
      :padding-top 10px

.question_form .question .answer .answer_select .select_answer
  :display none

.question
  .answer
    .answer_select .select_answer_link
      :display none
  input[type=text]
    max-width: 100%
    min-width: 120px
.question.selectable
  .answer
    .answer_select .select_answer
      :display block
    .select_answer_link
      :display inline
    .answer_select .answer_image
      :background-repeat no-repeat
      :background-position 3px 5px
      :cursor pointer

    &.hover .answer_select .answer_image,
    .answer_select .select_answer_link:focus .answer_image
      :background-image url(/images/partial_answer.png)
    &.partial_answer .answer_select .answer_image
      :background-image url(/images/partial_answer.png)
    &.negative_answer .answer_select .answer_image
      :background-image url(/images/negative_answer.png)

// Don't display the "select answer" answer_box for "fill-in-the-blank" questions where
// it doesn't make sense to have incorrect answers so selecting a correct one doesn't apply.
.question.fill_in_multiple_blanks_question
  .answer .answer_select .answer_box
    :display none

.skipped
  display: none

.survey_quiz .question, .question_holder
  .text
    .answers
      .answer
        &.correct_answer
          :background-image none
          .answer_text
            :font-weight normal

        &.partial_answer
          :background-image none
          .answer_text
            :font-weight normal

        &.negative_answer
          :background-image none

        .answer_text, .answer_html
          :display inline-block

  &.selectable
    .answer
      .answer_select
        visibility: hidden
      .answer_select .select_answer:focus .answer_image
        :background-image none
      .answer_select .answer_box
        &.hover .answer_box
          :background-image none

      &.hover
        .answer_select .answer_image
          :background-image none
      &.correct_answer .answer_select .answer_image
        :background-image none

.question
  textarea
    :border 1px solid #ccc
    :padding 2px
    :margin 2px

.survey_quiz
  form.question_form
    .form_answers
      .answer_comments
        display: none
    .question_comment
      display: none
    .question_comment.question_neutral_comment
      display: block
    .question.selectable
      .answer.correct_answer
        :color inherit

form.question_form
  .question .header
    overflow: hidden
  .multi_answer_sets
    display: none
  .fill_in_multiple_blanks_question,.multiple_dropdowns_question
    .multi_answer_sets
      display: block
    .multi_answer_sets_subheader
      font-size: 0.8em
  .explanation
    font-size: 0.8em
    margin-bottom: 5px
  .form_answers
    .answer
      :border 1px solid #fff
      :-moz-border-radius 5px
    .answer.hover
      :border 1px solid #ddd
    .answer .question_actions a
      position: relative
      left: -100000px
    .answer.hover .question_actions a, .question_actions a:focus
      left: 0
    .answer_comments
      :-moz-border-radius 5px
      :border 2px solid #faa
      :font-size 0.8em
      :margin-left 30px
      :padding 10px 5px
      :margin-top 5px
      :position relative
      .comment_focus
        :display none
      .comment_top
        :position absolute
        :top -8px
        :left 10px
        :width 19px
        :height 8px
        :background-repeat no-repeat
        :background-image url(/images/comment_top.png)
      .answer_comment_box
        :height 2.5em
      &.empty
        :width 50px
        :padding 0
        +opacity(0.5)
        .comment_focus
          :display block
          :text-align center
          :font-size 1.2em
        .comments_header,textarea
          :display none
    .answer.correct_answer
      .answer_comments
        :border-color #4a4
        .comment_top
          :background-image url(/images/comment_top_correct.png)
  .question_comment
    :font-size 0.8em
    :position relative
    :float left
    :width 40%
    :min-width 50px
    :border 2px solid #faa
    :-moz-border-radius 5px
    :padding 3px 5px
    :margin 5px 10px
    .comment_focus
      :display none
    .comment_top
      :position absolute
      :display block
      :top -8px
      :left 10px
      :width 19px
      :height 8px
      :background-repeat no-repeat
      :background-image url(/images/comment_top.png)
    &.question_correct_comment
      :border-color #4a4
      :color #080
      .comment_top
        :background-image url(/images/comment_top_correct.png)
    &.empty
      :width 50px
      +opacity(0.5)
      .comment_focus
        :display block
        :text-align center
        :font-size 1.2em
      .details
        :display none
      textarea
        :display none
  .question.selectable
    .answer.correct_answer
      :color #080

ul#question_list
  margin: 0 0 13px
  padding: 0 0 0 20px
  list-style-type: none
  li
    padding-left: 20px

    i
      color: #595959
      margin-right: 4px
    &.answered a
      color: #a1bfe0
    &.answered.current_question a
      color: #396eb2
    &.marked
      :font-weight bold
      background: url(/images/flagged_question.png) 3px 7px no-repeat
    &.current_question
      :color $right_side_text_color !important
      :font-weight bold
    &.correct
      :color #080
      a
        :color #080
    &.incorrect
      :color #800
      a
        :color #800
  &.read_only
    li
      &.seen
        :color #ccc

.quiz_score
  .score_value
    :font-size 1.2em
    :font-weight bold
    :color #444

ul#quiz_versions
  :margin-top 5px

  .quiz_version
    &.selected
      :font-weight bold

#quiz_edit_header
  #quiz_display_points_possible
    line-height: 33px
    font-size: 1.1em
    text-align: right

#quiz_edit_actions
  border: 1px solid #b6babf
  border-width: 1px 0
  background: #f5f5f5
  padding: 12px 13px
  text-align: right

  .notify
    text-align: left
    .checkbox
      margin-bottom: 0
      margin-top: 5px
      min-height: 18px

  #cancel_button
    margin-right: 6px

#quiz_edit_wrapper
  background-color: #ffffff

  .form
    padding: 1em
  #quiz_title
    margin-top: 5px
  .title #quiz_title
    width: 430px
  #student_submissions_warning,
  #unpublished_changes_message
    padding: 12px
    border-width: 1px
  #quiz_display_points_possible
    line-height: 40px
    font-size: 1.2em
    text-align: right
  .admin-links
    line-height: 40px
    margin-left: 10px
    .al-options
      min-width: 125px
  #quiz_tabs
    margin-top: 0.7em
    #questions_tab
      background: $backgroundColor
      #show_question_details_wrap
        width: 80%
        min-width: 415px
        margin: 1em auto
    #quiz_options_form
      margin: 0 auto
      td
        vertical-align: top
      label.checkbox
        margin-bottom: 10px
      .inline
        display: inline-block
        &.checkbox
          margin-bottom: 10px
        &.nowrap
          white-space: nowrap
      #keep_score_select,
      #quiz_allowed_attempts
        margin-left: 10px
      #quiz_allowed_attempts
        width: 20px
        margin-bottom: 5px
      #keep_score_select
        width: 100px
      #quiz_show_correct_answers_options
        > div
          margin-bottom: 10px
        label.inline
          min-width: 160px
        .datetime_suggest
          display: inline-block
      .control-group
        margin-bottom: 10px
        overflow: visible
      .option-group
        padding: 10px 10px 0 10px
        border: 1px solid #ccc
        border-radius: 4px
        margin-bottom: 15px
        position: relative
        overflow: hidden
        &> label.checkbox
          position: relative
          z-index: 1
          &:hover:before
            content: ""
            position: absolute
            z-index: -1
            top: -10px
            right: -10px
            bottom: -10px
            left: -10px
            background: #E7F4FF
            border-radius: 4px
      .option-group.disabled label
        color: #999
      .option-caption
        font-size: 15px
        font-weight: bold
        line-height: 1.4em
        &:not(:first-of-type)
          margin-top: 30px
      .options
        margin-left: 20px

.options_header
  font-weight: bold
  font-size: 1.2em
  a
    margin-right: 10px
    margin-top: 0.35em
    float: right
    font-size: 0.8em

.equation_answers
  display: none
.equation_header
  display: none
  margin-bottom: 0
  .equation_subheader
    margin-left: 0
    font-size: 0.8em
.true_false_question
  .delete_answer_link
    display: none !important
  .question_correct_comment
    display: none
  .question_incorrect_comment
    display: none
.calculated_question
  .equation_answers
    display: block
  .form_answers
    display: none
  .add_answer
    display: none
  .variables
    margin-bottom: 10px
    th
      font-size: 0.8em
  .equation_content > table
    width: 100%
    th
      vertical-align: top
      text-align: left

  .word_problem
    width: 100%

  .formulas
    .formula_row.last_row
      font-weight: bold
    .formula_row.last_row .status
      font-size: 1.2em
    .last_row_details
      font-size: 0.8em
    .formula_row .formula
      cursor: move
    .formula_row .status
      cursor: pointer
    .decimal_places
      font-size: 0.8em
  .combinations td, .combinations th
    text-align: left
    width: 10%
  .combinations th
    padding-right: 5px
    padding-left: 5px
  .combinations td.final_answer, .combinations th.final_answer
    width: 1%
  .combinations td.final_answer
    white-space: nowrap
  .combinations
    border-collapse: collapse
    td
      border-top: 1px solid #ccc
      padding: 1px 3px
  .combinations_holder
    overflow: auto
    max-height: 100px
  .equation_header
    display: block
  .equation_answers
    .equation_header
      font-size: 1.1em
      font-weight: bold
      margin-bottom: 5px
      display: block
      .equation_subheader
        font-size: 0.7em
        font-weight: normal
        margin-left: 20px
    .equation_content
      margin-left: 20px
      margin-bottom: 15px
#equations_dialog_tabs pre
  margin: 3px 1px
#find_question_dialog
  .page_link
    display: block
    font-weight: bold
    margin: 5px 0
  .found_question
    margin-bottom: 5px
    .question_text
      margin: 2px 10px 2px 25px
      font-size: 0.8em
    .question_name
      font-weight: bold
    .already_added_message
      display: none
    &.already_added
      .question_name, .question_text
        color: #888
      .already_added_message
        display: block
        font-size: 0.8em
        color: #888
        font-style: italic
        margin-left: 25px
#ip_filters_dialog
  .searching_message
    font-size: 1.1em
    font-weight: bold
  .filters
    border-collapse: collapse
    td
      border-bottom: 1px dotted #ccc
      cursor: pointer
    .ip_filter
      .name_and_account
        padding: 2px 10px 2px 5px
        .name
          font-weight: bold
        .account
          font-size: 0.8em
          color: #888
      .filter
        vertical-align: top
        text-style: italic
        padding: 2px 5px 2px 10px
      &:hover
        td
          background-color: #eee

#aligned_outcomes_list
  .outcome
    margin-bottom: 3px
    padding-bottom: 3px
    border-bottom: 1px dotted #ccc
    .short_description
      float: left
      font-weight: bold
    .delete_outcome_link
      float: right
    .content
      font-size: 0.8em
      padding-left: 20px

#find_bank_dialog
  .bank_list
    max-height: 220px
    overflow: auto
    margin: 10px 0
  .bank
    +border-radius(3px)
    padding: 4px 5px
    cursor: pointer
    margin: 0 20px
    border-bottom: 1px dotted #ccc
    .title
      font-weight: bold
    .sub_content
      font-size: 0.8em
      padding-left: 20px
    &:hover
      background-color: #eee
    &.selected
      background-color: #ccc
      font-weight: bold

#last_saved_indicator
  color: #666
  padding-right: 10px

.muted-notice
  background: #f1f1f1
  +vertical-gradient(#eee, #f7f7f7)
  border: 1px solid #ccc
  +border-radius(5px)
  padding: 16px
  text-shadow: 1px 1px 1px rgba(255, 255, 255, 0.75)

.ui-selectmenu-menu a, .ui-selectmenu
  color: #222 !important
  font-weight: normal
  text-decoration: none !important

.ui-selectmenu
  max-width: 100% !important

.question select
  max-width: 100%

.edit-html-done
  float: right

.question_actions .edit_html
  display: none

.multiple_choice_question .question_actions .edit_html,
.multiple_answers_question .question_actions .edit_html
  display: inline-block

// styles for the correct/incorrect arrows on the quiz
// review page.
.answer_arrow
  background-image: url(/images/answers_sprite.png)
  background-repeat: repeat-x
  display: inline-block
  font-size: 12px
  font-weight: bold
  line-height: 27px
  min-width: 96px
  padding: 0 8px
  position: absolute
  text-align: center
  text-shadow: 0 -1px 0 rgba(#000, 0.5)

  &.correct:before, &.correct:after,
  &.incorrect:before, &.incorrect:after,
  &.info:before, &.info:after
    background-image: url(/images/answers_sprite.png)
    background-repeat: no-repeat
    content: ' '
    height: 27px
    position: absolute
    top: 0

  &.correct:before, &.incorrect:before, &.info:before
    left: -3px
    width: 3px

  &.correct:after, &.incorrect:after, &.info:after
    right: -11px
    width: 11px

  &.correct
    background-position: left -34px
    color: #fff

    &:before
      background-position: top left

    &:after
      background-position: -12px top

  &.incorrect
    background-position: left -62px
    color: #fff

    &:before
      background-position: -4px top

    &:after
      background-position: -24px top

  &.info
    background-position: left -90px
    color: #333
    text-shadow: 0 -1px 0 rgba(#fff, 0.5)

    &:before
      background-position: -8px top

    &:after
      background-position: -36px top

// styles for teacher comments on quiz answers (comment bubbles).
@mixin comment-arrow
  border: 10px solid transparent
  content: " "
  height: 0
  position: absolute
  width: 0

.quiz_comment
  +vertical-gradient(#fff, #f4f5f6)
  border: 1px solid #b5bfc7
  filter: none
  +border-radius(5px)
  +box-shadow(0 1px 2px rgba(#000, 0.2))
  font-size: 14px
  min-width: 100px
  padding: 14px
  position: relative
  margin: 16px 30px
  text-align: left
  display: inline-block

  &.empty
    display: none

  p
    margin-bottom: 0.5em
    &:last-child
      :margin-bottom 0

  &:before
    @include comment-arrow
    border-bottom-color: #b5bfc7
    left: 30px
    top: -20px

  &:after
    @include comment-arrow
    border-bottom-color: #fff
    left: 30px
    top: -19px

// use a solid color instead of a gradient in IE, because IE's gradient
// filter causes the box to hide overflow (including the box's comment
// arrow.
.ie .quiz_comment
  background: #f4f5f6
  filter: none

  &:after
    border-bottom-color: #f4f5f6

.answer_comment_holder
  border-radius: 5px
  border: 1px solid #faa
  margin-left: 20px
  padding: 5px
  margin-top: 5px
  font-size: 0.8em
  position: relative
  float: left
  width: auto
  min-width: 50px
  +vertical-gradient(#ffeae7, #fdd7d7)

  .answer_comment
    :background-image none

  .comment_top
    :position absolute
    :display block
    :top -8px
    :left 10px
    :width 19px
    :height 8px
    :background-repeat no-repeat
    :background-image url(/images/comment_top.png)

.answers
  .quiz_comment
    font-size: 0.9em
    margin: 16px 0 8px 0
    padding: 5px 10px

// quiz history-specific styles
#update_history_form
  margin: 0px
  .assessment_results
    clear: none

  .question .text
    clear: none

  .button-container
    padding: 16px
    text-align: right

  #questions
    .user_points, .question_points_holder
      display: block

  .header
    .question_points_holder
      font-size: 12px
      margin: 0
    .question_input
      width: 30px

  .short_answer_question
    .answers
      .question_input
        font-size: 13px
        width: 125px

.summary .footnote
  font-size: 12px
  text-align: right

.answer-group-heading
  display: block
  margin: 8px 0

.answers_wrapper
  position: relative

  .margin
    margin-left: 8px
    color: #999

.question, .answer
  img
    max-width: 100%

#questions
  .short_answer_question, .numerical_question
    .answers_wrapper
      border-top: 1px solid #ddd
      padding-top: 8px
      .answer
        margin: 0 !important
        padding-top: 0
  &.question_editing
    .question
      .answers_wrapper
        border-top: none
        .answer
          position: relative
      .answers
        .answer
          position: relative
      .calculated_question_answers
        position: relative
      /* Display persistent correct answer arrow when editing only. */
      &.selectable .form_answers .answer.correct_answer .answer_select .answer_image
        background-image: url(/images/correct_answer.png)
    .blank_id_select
      width: auto
      min-width: 220px

#left-side
  position: absolute

.form-actions
  border: 1px solid #999
  margin: 18px 0 -1px
  @include background-image(linear-gradient(#f3f3f3, #e3e3e3))

#quiz_options_holder
  select
    width: auto
    margin-left: 3px
  input[type="text"]
    width: 90%
    margin-left: 3px
    &.hasDatepicker
      width: 45%

.question_holder .display_question .upload-label
  padding-right: 2px
  padding-top: 25px

.question_holder .display_question
  .control-group .controls
    margin: 0 auto

.question_holder .display_question .file-upload-question-holder

  .file-status
    margin-left: 55px

  .file-removed
    color: red

  .file-uploaded
    color: green

  .upload-label
    // Needed for some reason for Firefox and IE9+ to keep the label
    // in the middle.
    vertical-align: top

  .file-upload-box-with-file
    padding: 5px 5px 5px 5px
    .icon-end
      color: grey
      border-top-left-radius: 0
      border-bottom-left-radius: 0

  .file-upload-box
    margin-bottom: 0
    position: relative
    display: inline-block
    width: 85%
    border-top-left-radius: 5px
    border-bottom-left-radius: 5px

  .controls
    margin: 0 auto 30px auto

.quiz-nav
  width: 100%
  position: fixed

.quiz-nav, .quiz-nav-fullpage
  text-align: center
  background: #e8e8e8
  margin: 0
  padding: 15px
  right: -15px
  height: 30px
  z-index: 9
  border-bottom: 1px solid #cccccc
  text-align: center
  display: block

  ul.nav
    overflow: hidden
    height: 30px
    width: 984px
    position: relative
    z-index: 10

  &.drshadow
    @include box-shadow(rgba(0,0,0, 0.3) 0px 0px 7px)
    border-bottom: 1px solid #b5b5b5

  li
    a.question-nav-link
      width: 33px
      height: 28px
      padding: 0px
      line-height: 32px
    &.active a
      @include box-shadow(#31b5ff 0px 2px 1px)
      background: white
      border: 1px solid $selectedBorderColor
      color: #0088cc
      font-weight: bold
    &.complete a
      background-color: #eeeeee
      color: #999999
    &.nav-arrow
      z-index: 12
      position: absolute
    &#nav-next
      right: 0px
    &#nav-prev
      left: 0px

#quiz-nav-inner-wrapper
  position: absolute
  left: 32px
  z-index: 11

#quiz-draft-state
  padding: 10px
  font-weight: bold
  &.published
    color: #007711
  &.not_published
    color: #999999

.regrade-options
  margin-top: 12px
  color: #333
  padding: 2px 10px 13px 10px

  h3
    margin: 0
    text-transform: uppercase
    font-size: 100%
    font-weight: bold

    span
      font-weight: normal
      text-transform: none

  .checkbox
    padding-left: 12px

    input
      height: 16px
      margin: 0 9px 0 0

.regrade-options label
  display: block

.user-regrade-points
  color: orange

.regraded-warning
  margin: 0 0 10px 0

#quiz-submission-version-table
  margin: 30px 0 0 0
  @include clearfix

  .desc
    width: 22%
    float: left
    margin-right: 2%
    text-align: right
    font-size: 110%
    color: #555

  table
    width: 65%
    float: left
    border-color: #a7acb3

  td
    padding: 4px 8px
    border-color: #a7acb3

  thead td.regraded
    color: white
    background-color: #f89508
    text-shadow: 0 -1px 0 #cf9b47
    border-top: none

  td.regraded
    border-top: 1px solid #C4AE90
    background-color: $warningBackground

#speed_update_scores_container
  background: #e8e8e8
  border-top: 1px solid #ccc
  width: 100%
  padding: 20px 0 20px 20px
  position: fixed
  bottom: 0px
  left: 0px
  .update_scores_fudge
    padding-right: 200px
  .button-container
    position: fixed
    bottom: 30px
    right: 10px

#update_scores
  position: relative
  .update_scores_fudge
    padding-right: 200px
  .button-container
    position: absolute
    right: 0px
    bottom: 0px
    padding-bottom: 0px

<<<<<<< HEAD
=======
#ldb_deauthorized_dialog
  position: absolute
  top: 0
  left: 0
  right: 0
  bottom: 0
  background-color: #4b555d
  background: url('/images/Money_Noise_tm.png'), -ms-radial-gradient(50% -100px, circle cover, rgba(255, 255, 255, 0.6) 0%, transparent 100%), -ms-linear-gradient(top, #59656e, #3e464c)
  @include background(image-url("/images/Money_Noise_tm.png"), radial-gradient(50% -100px, circle cover, rgba(255, 255, 255, 0.6) 0%, transparent 100%), linear-gradient(top, #59656e, #3e464c))

  padding: 0
  margin: 0
  color: #b3b3b3
  border: none
  label
    display: none
  div
    margin: 0 20px
  #unauthorized_message
    margin: 0
    width: auto
    padding-left: 80px
    h2
      font-size: 1.5em
      margin: 0 0 -10px 0
      height: 41px
    p
      font-weight: normal
      margin: 10px 0
      padding: 0
  h1
    height: 107px
    margin: 0 0 50px
    @include bg-image(canvas, png, no-repeat, 20px, 66px, transparent, 136px, 33px)
    text-indent: -999em
  input[type="text"], input[type="password"]
    background: #f6f6f6 none
    border: 6px solid rgba(255, 255, 255, 0.25)
    border-radius: 7px
    padding: 12px 9px 12px 17px
    box-shadow: inset 2px 2px 5px rgba(0, 0, 0, 0.4)
    background-clip: padding-box
    width: 40%
    max-width: 45%
    font-size: 13px
    color: #303030
    // margin: 0 6px 6px 0
    outline: none
    display: inline-block
    height: 20px
    line-height: 20px
    box-sizing: content-box
    -moz-box-sizing: content-box
  .dialog-actions
    position: relative
    .btn-primary
      position: absolute
      right: 0
      top: 0
      padding: 10px 36px
      font-size: 15px
  span.field + span.field
    margin-left: 0

>>>>>>> b3125626
// Fix for IE10 not showing hover icons for drag/drop when hovering over
// questions on the "Questions" tab.
.hover
  .move .move_icon
    display: inline
    cursor: move
  .links a
    left: 0<|MERGE_RESOLUTION|>--- conflicted
+++ resolved
@@ -1661,8 +1661,6 @@
     bottom: 0px
     padding-bottom: 0px
 
-<<<<<<< HEAD
-=======
 #ldb_deauthorized_dialog
   position: absolute
   top: 0
@@ -1727,7 +1725,6 @@
   span.field + span.field
     margin-left: 0
 
->>>>>>> b3125626
 // Fix for IE10 not showing hover icons for drag/drop when hovering over
 // questions on the "Questions" tab.
 .hover
