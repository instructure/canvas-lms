--- conflicted
+++ resolved
@@ -388,10 +388,6 @@
 
 .files_directory
 {
-<<<<<<< HEAD
-  padding-bottom: 25px;
-=======
->>>>>>> e54868b5
   tbody {
     position: relative;
   }
@@ -431,8 +427,6 @@
   margin-bottom: 25px;
 }
 
-<<<<<<< HEAD
-=======
 .modified-by-link {
   a {
     text-overflow: ellipsis;
@@ -442,7 +436,6 @@
   }
 }
 
->>>>>>> e54868b5
 .ef-breadcrumb-popover {
   display: block;
   #{direction(left)}: -9999px;
