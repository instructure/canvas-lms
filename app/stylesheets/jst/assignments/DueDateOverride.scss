--- conflicted
+++ resolved
@@ -1,10 +1,6 @@
 .js-assignment-overrides {
-<<<<<<< HEAD
-  overflow-x: auto;
-=======
   overflow: auto;
 
->>>>>>> 824e972e
   .remove-link .icon-end:hover {
     opacity: 1.0;
   }
