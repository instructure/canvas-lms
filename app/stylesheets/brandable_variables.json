[{
  "group_name": "Global Branding",
  "variables": [{
    "human_name": "Primary Color",
    "variable_name": "ic-brand-primary",
    "type": "color",
    "default": "#0096db"
  },{
    "human_name": "Primary Button",
    "variable_name": "ic-brand-button--primary-bgd",
    "type": "color",
    "default": "$ic-brand-primary"
  },{
    "human_name": "Primary Button Text",
    "variable_name": "ic-brand-button--primary-text",
    "type": "color",
    "default": "#ffffff"
  },{
    "human_name": "Secondary Button",
    "variable_name": "ic-brand-button--secondary-bgd",
    "type": "color",
    "default": "#333333"
  },{
    "human_name": "Secondary Button Text",
    "variable_name": "ic-brand-button--secondary-text",
    "type": "color",
    "default": "#ffffff"
  },{
    "human_name": "Link",
    "variable_name": "ic-link-color",
    "type": "color",
    "default": "#0081bd"
  }
]},
{
  "group_name": "Global Navigation",
  "variables": [
  {
    "human_name": "Nav Background",
    "variable_name": "ic-brand-global-nav-bgd",
    "type": "color",
    "default": "#34444f"
  },
  {
    "human_name": "Nav Icon",
    "variable_name": "ic-brand-global-nav-ic-icon-svg-fill",
    "type": "color",
    "default": "#ffffff"
  },
  {
    "human_name": "Nav Icon Active",
    "variable_name": "ic-brand-global-nav-ic-icon-svg-fill--active",
    "type": "color",
    "default": "$ic-brand-primary"
  },
  {
    "human_name": "Nav Text",
    "variable_name": "ic-brand-global-nav-menu-item__text-color",
    "type": "color",
    "default": "#ffffff"
  },
  {
    "human_name": "Nav Text Active",
    "variable_name": "ic-brand-global-nav-menu-item__text-color--active",
    "type": "color",
    "default": "$ic-link-color"
  },
  {
    "human_name": "Nav Avatar Border",
    "variable_name": "ic-brand-global-nav-avatar-border",
    "type": "color",
    "default": "#ffffff"
  },
  {
    "human_name": "Nav Badge",
    "variable_name": "ic-brand-global-nav-menu-item__badge-bgd",
    "type": "color",
    "default": "$ic-brand-primary"
  },
  {
    "human_name": "Nav Logo Background",
    "variable_name": "ic-brand-global-nav-logo-bgd",
    "type": "color",
    "default": "#34444f"
  },
  {
    "human_name": "Nav Logo",
    "helper_text": "Accepted formats: svg, png, jpg, gif",
    "variable_name": "ic-brand-header-image",
    "type": "image",
    "accept": "image/png,image/gif,image/jpeg,image/svg",
    "default": "/images/svg-icons/svg_canvas_logomark_only.svg"
  }
]},
{
  "group_name": "Watermarks & Other Images",
  "variables": [{
    "human_name": "Watermark",
    "helper_text": "This image appears as a background watermark to your page. Accepted formats: png, svg, gif, jpeg",
    "variable_name": "ic-brand-watermark",
    "type": "image",
    "accept": "image/png,image/svg,image/gif,image/jpeg",
    "default": ""
  },{
    "human_name": "Favicon",
    "helper_text": "You can use a single 16x16, 32x32, 48x48 ico file.",
    "variable_name": "ic-brand-favicon",
    "type": "image",
    "accept": "image/vnd.microsoft.icon,image/x-icon,image/png,image/gif",
    "default": "/images/favicon.ico"
  },{
    "human_name": "Mobile Homescreen Icon",
    "helper_text": "The shortcut icon for iOS/Android devices. 180x180 png",
    "variable_name": "ic-brand-apple-touch-icon",
    "type": "image",
    "accept": "image/png",
    "default": "/images/apple-touch-icon.png"
  },{
    "human_name": "Windows Tile Color",
    "variable_name": "ic-brand-msapplication-tile-color",
    "type": "color",
    "default": "$ic-brand-primary"
  },{
    "human_name": "Windows Tile: Square",
    "helper_text": "558x558 png, jpg, gif (1.8x the standard tile size, so it can be scaled up or down as needed)",
    "variable_name": "ic-brand-msapplication-tile-square",
    "type": "image",
    "accept": "image/png,image/gif,image/jpeg",
    "default": "/images/windows-tile.png"
  },{
    "human_name": "Windows Tile: Wide",
    "helper_text": "558x270 png, jpg, gif",
    "variable_name": "ic-brand-msapplication-tile-wide",
    "type": "image",
    "accept": "image/png,image/gif,image/jpeg",
    "default": "/images/windows-tile-wide.png"
  },{
    "human_name": "Right Sidebar Logo",
    "helper_text": "A full-size logo that appears in the right sidebar on the Canvas dashboard. Ideal size is 360 x 140 pixels. Accepted formats: svg, png, jpeg, gif",
    "variable_name": "ic-brand-right-sidebar-logo",
    "type": "image",
    "accept": "image/svg,image/png,image/gif,image/jpeg",
    "default": ""
  }
]},
{
  "group_name": "Login Screen",
  "variables": [{
    "human_name": "Background Color",
    "variable_name": "ic-brand-Login-body-bgd-color",
    "type": "color",
    "default": "#34444f"
  },
  {
    "human_name": "Background Image",
    "variable_name": "ic-brand-Login-body-bgd-image",
    "type": "image",
    "default": ""
  },
  {
    "human_name": "Body Shadow",
    "variable_name": "ic-brand-Login-body-bgd-shadow-color",
    "type": "color",
    "helper_text": "accepted formats: hex, rgba, rgb, hsl",
    "default": "#182025"
  },
  {
    "human_name": "Login Logo",
    "variable_name": "ic-brand-Login-logo",
    "type": "image",
    "accept": "image/png,image/gif,image/jpeg, image/svg",
    "default": "/images/login/canvas-logo.svg"
  },
  {
    "human_name": "Top Box Background",
    "variable_name": "ic-brand-Login-Content-bgd-color",
    "type": "color",
    "default": "none"
  },
  {
    "human_name": "Top Box Border",
    "variable_name": "ic-brand-Login-Content-border-color",
    "type": "color",
    "default": "none"
  },
  {
    "human_name": "Inner Box Background",
    "variable_name": "ic-brand-Login-Content-inner-bgd",
    "type": "color",
    "default": "none"
  },
  {
    "human_name": "Inner Box Border",
    "variable_name": "ic-brand-Login-Content-inner-border",
    "type": "color",
    "default": "none"
  },
  {
    "human_name": "Form Background",
    "variable_name": "ic-brand-Login-Content-inner-body-bgd",
    "type": "color",
    "default": "none"
  },
  {
    "human_name": "Form Border",
    "variable_name": "ic-brand-Login-Content-inner-body-border",
    "type": "color",
    "default": "none"
  },
  {
    "human_name": "Login Label",
    "variable_name": "ic-brand-Login-Content-label-text-color",
    "type": "color",
    "default": "#ffffff"
  },
  {
    "human_name": "Login Link Color",
    "variable_name": "ic-brand-Login-Content-password-text-color",
    "type": "color",
    "default": "#ffffff"
  },
  {
    "human_name": "Login Button",
    "variable_name": "ic-brand-Login-Content-button-bgd",
    "type": "color",
    "default": "#0096db"
  },
  {
    "human_name": "Login Button Text",
    "variable_name": "ic-brand-Login-Content-button-text",
    "type": "color",
    "default": "#ffffff"
  },
  {
    "human_name": "Login Footer Link",
    "variable_name": "ic-brand-Login-footer-link-color",
    "type": "color",
    "default": "#ffffff"
  },
  {
    "human_name": "Login Footer Link Hover",
    "variable_name": "ic-brand-Login-footer-link-color-hover",
    "type": "color",
    "default": "#ffffff"
  },
  {
    "human_name": "Login Instructure Logo",
    "variable_name": "ic-brand-Login-instructure-logo",
    "type": "color",
    "default": "#ffffff"
  }
<<<<<<< HEAD
]},
{
  "group_name": "Login Screen",
  "variables": [{
    "human_name": "Background Color",
    "variable_name": "ic-brand-Login-body-bgd-color",
    "type": "color",
    "default": "#34444f"
  },
  {
    "human_name": "Background Image",
    "variable_name": "ic-brand-Login-body-bgd-image",
    "type": "image",
    "default": ""
  },
  {
    "human_name": "Body Shadow",
    "variable_name": "ic-brand-Login-body-bgd-shadow-color",
    "type": "color",
    "helper_text": "accepted formats: hex, rgba, rgb, hsl",
    "default": "#182025"
  },
  {
    "human_name": "Login Logo",
    "variable_name": "ic-brand-Login-logo",
    "type": "image",
    "accept": "image/png,image/gif,image/jpeg, image/svg",
    "default": "/images/login/canvas-logo.svg"
  },
  {
    "human_name": "Top Box Background",
    "variable_name": "ic-brand-Login-Content-bgd-color",
    "type": "color",
    "default": "none"
  },
  {
    "human_name": "Top Box Border",
    "variable_name": "ic-brand-Login-Content-border-color",
    "type": "color",
    "default": "none"
  },
  {
    "human_name": "Inner Box Background",
    "variable_name": "ic-brand-Login-Content-inner-bgd",
    "type": "color",
    "default": "none"
  },
  {
    "human_name": "Inner Box Border",
    "variable_name": "ic-brand-Login-Content-inner-border",
    "type": "color",
    "default": "none"
  },
  {
    "human_name": "Form Background",
    "variable_name": "ic-brand-Login-Content-inner-body-bgd",
    "type": "color",
    "default": "none"
  },
  {
    "human_name": "Form Border",
    "variable_name": "ic-brand-Login-Content-inner-body-border",
    "type": "color",
    "default": "none"
  },
  {
    "human_name": "Login Label",
    "variable_name": "ic-brand-Login-Content-label-text-color",
    "type": "color",
    "default": "#ffffff"
  },
  {
    "human_name": "Login Link Color",
    "variable_name": "ic-brand-Login-Content-password-text-color",
    "type": "color",
    "default": "#ffffff"
  },
  {
    "human_name": "Login Button",
    "variable_name": "ic-brand-Login-Content-button-bgd",
    "type": "color",
    "default": "#0096db"
  },
  {
    "human_name": "Login Button Text",
    "variable_name": "ic-brand-Login-Content-button-text",
    "type": "color",
    "default": "#ffffff"
  },
  {
    "human_name": "Login Footer Link",
    "variable_name": "ic-brand-Login-footer-link-color",
    "type": "color",
    "default": "#ffffff"
  },
  {
    "human_name": "Login Footer Link Hover",
    "variable_name": "ic-brand-Login-footer-link-color-hover",
    "type": "color",
    "default": "#ffffff"
  },
  {
    "human_name": "Login Instructure Logo",
    "variable_name": "ic-brand-Login-instructure-logo",
    "type": "color",
    "default": "#ffffff"
  }
=======
>>>>>>> 437cc7b0
]
}]<|MERGE_RESOLUTION|>--- conflicted
+++ resolved
@@ -249,115 +249,5 @@
     "type": "color",
     "default": "#ffffff"
   }
-<<<<<<< HEAD
-]},
-{
-  "group_name": "Login Screen",
-  "variables": [{
-    "human_name": "Background Color",
-    "variable_name": "ic-brand-Login-body-bgd-color",
-    "type": "color",
-    "default": "#34444f"
-  },
-  {
-    "human_name": "Background Image",
-    "variable_name": "ic-brand-Login-body-bgd-image",
-    "type": "image",
-    "default": ""
-  },
-  {
-    "human_name": "Body Shadow",
-    "variable_name": "ic-brand-Login-body-bgd-shadow-color",
-    "type": "color",
-    "helper_text": "accepted formats: hex, rgba, rgb, hsl",
-    "default": "#182025"
-  },
-  {
-    "human_name": "Login Logo",
-    "variable_name": "ic-brand-Login-logo",
-    "type": "image",
-    "accept": "image/png,image/gif,image/jpeg, image/svg",
-    "default": "/images/login/canvas-logo.svg"
-  },
-  {
-    "human_name": "Top Box Background",
-    "variable_name": "ic-brand-Login-Content-bgd-color",
-    "type": "color",
-    "default": "none"
-  },
-  {
-    "human_name": "Top Box Border",
-    "variable_name": "ic-brand-Login-Content-border-color",
-    "type": "color",
-    "default": "none"
-  },
-  {
-    "human_name": "Inner Box Background",
-    "variable_name": "ic-brand-Login-Content-inner-bgd",
-    "type": "color",
-    "default": "none"
-  },
-  {
-    "human_name": "Inner Box Border",
-    "variable_name": "ic-brand-Login-Content-inner-border",
-    "type": "color",
-    "default": "none"
-  },
-  {
-    "human_name": "Form Background",
-    "variable_name": "ic-brand-Login-Content-inner-body-bgd",
-    "type": "color",
-    "default": "none"
-  },
-  {
-    "human_name": "Form Border",
-    "variable_name": "ic-brand-Login-Content-inner-body-border",
-    "type": "color",
-    "default": "none"
-  },
-  {
-    "human_name": "Login Label",
-    "variable_name": "ic-brand-Login-Content-label-text-color",
-    "type": "color",
-    "default": "#ffffff"
-  },
-  {
-    "human_name": "Login Link Color",
-    "variable_name": "ic-brand-Login-Content-password-text-color",
-    "type": "color",
-    "default": "#ffffff"
-  },
-  {
-    "human_name": "Login Button",
-    "variable_name": "ic-brand-Login-Content-button-bgd",
-    "type": "color",
-    "default": "#0096db"
-  },
-  {
-    "human_name": "Login Button Text",
-    "variable_name": "ic-brand-Login-Content-button-text",
-    "type": "color",
-    "default": "#ffffff"
-  },
-  {
-    "human_name": "Login Footer Link",
-    "variable_name": "ic-brand-Login-footer-link-color",
-    "type": "color",
-    "default": "#ffffff"
-  },
-  {
-    "human_name": "Login Footer Link Hover",
-    "variable_name": "ic-brand-Login-footer-link-color-hover",
-    "type": "color",
-    "default": "#ffffff"
-  },
-  {
-    "human_name": "Login Instructure Logo",
-    "variable_name": "ic-brand-Login-instructure-logo",
-    "type": "color",
-    "default": "#ffffff"
-  }
-=======
->>>>>>> 437cc7b0
 ]
 }]