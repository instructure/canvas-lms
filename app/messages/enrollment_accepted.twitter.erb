--- conflicted
+++ resolved
@@ -1,8 +1,4 @@
 <% define_content :link do -%>
   <%= course_users_url(asset.course_id) %>
 <% end -%>
-<<<<<<< HEAD
-<%= t :body, "Braven Alert - Accepted: %{user}, %{enrollment_type}, course, %{course}", :user => asset.user.name, :enrollment_type => asset.readable_type, :course => asset.course.name %>
-=======
-<%= t "Accepted: %{user}, %{role_type}, course, %{course}", :user => asset.user.name, :course => asset.course.name, :role_type => asset.readable_role_name %>
->>>>>>> 872f9b2e
+<%= t "Accepted: %{user}, %{role_type}, course, %{course}", :user => asset.user.name, :course => asset.course.name, :role_type => asset.readable_role_name %>