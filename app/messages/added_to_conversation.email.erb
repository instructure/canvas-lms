<% define_content :link do %>
  <%= conversation_url(asset.conversation_id) %>
<% end %>
<% define_content :user_name do %>
  <%= asset.author_short_name_with_shared_contexts(user) rescue t(:unknown_user, "Unknown User") %>
<% end %>
<% define_content :subject do %>
  <%= t :subject, "%{user_name} just added you to a conversation in Braven.", :user_name => content(:user_name) %>
<% end %>
<<<<<<< HEAD
<%= t :body, "%{user_name} just added you to a conversation in Braven. To view the conversation, click the link below:", :user_name => content(:user_name) %>

<%= content :link %>
=======
<%=
  t("%{user_name} just added you to a conversation in Canvas. To view the conversation, click this link: %{link}.", {
    :user_name => content(:user_name),
    :link => content(:link)
  })
%>
>>>>>>> 872f9b2e
<|MERGE_RESOLUTION|>--- conflicted
+++ resolved
@@ -7,15 +7,9 @@
 <% define_content :subject do %>
   <%= t :subject, "%{user_name} just added you to a conversation in Braven.", :user_name => content(:user_name) %>
 <% end %>
-<<<<<<< HEAD
-<%= t :body, "%{user_name} just added you to a conversation in Braven. To view the conversation, click the link below:", :user_name => content(:user_name) %>
-
-<%= content :link %>
-=======
 <%=
-  t("%{user_name} just added you to a conversation in Canvas. To view the conversation, click this link: %{link}.", {
+  t("%{user_name} just added you to a conversation in Braven. To view the conversation, click this link: %{link}.", {
     :user_name => content(:user_name),
     :link => content(:link)
   })
-%>
->>>>>>> 872f9b2e
+%>