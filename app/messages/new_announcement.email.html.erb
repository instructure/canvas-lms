--- conflicted
+++ resolved
@@ -31,17 +31,11 @@
 <% end %>
 
 <% if !asset.locked? %>
-<<<<<<< HEAD
-=======
 <p>
->>>>>>> eb82fcc9
   <% if asset.context.is_a? Course %>
     <%= t :announcement_info_course, "Replies to this email will be posted as a reply to the announcement, which will be seen by everyone in the course." %>
   <% else %>
     <%= t :announcement_info_group, "Replies to this email will be posted as a reply to the announcement, which will be seen by everyone in the group." %>
   <% end%>
-<<<<<<< HEAD
-=======
 </p>
->>>>>>> eb82fcc9
 <% end %>