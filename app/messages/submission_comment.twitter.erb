<% define_content :link do -%>
  <%= polymorphic_url([asset.submission.assignment.context, asset.submission.assignment, :submission], id: asset.submission.user) %>
<% end -%>
<<<<<<< HEAD
<%= t :tweet, "Braven Alert - Comment: %{author} for %{assignment}, %{user}, %{context}.", 
        :author => asset.author.short_name, 
        :assignment => asset.submission.assignment.title, 
        :user => asset.submission.user.short_name, 
=======
<%= t :tweet, "Canvas Alert - Comment: %{author} for %{assignment}, %{user}, %{context}.",
        :author => submission_comment_author(asset, user),
        :assignment => asset.submission.assignment.title,
        :user => submission_comment_submittor(asset, user),
>>>>>>> 872f9b2e
        :context => asset.submission.assignment.context.name %><|MERGE_RESOLUTION|>--- conflicted
+++ resolved
@@ -1,15 +1,8 @@
 <% define_content :link do -%>
   <%= polymorphic_url([asset.submission.assignment.context, asset.submission.assignment, :submission], id: asset.submission.user) %>
 <% end -%>
-<<<<<<< HEAD
-<%= t :tweet, "Braven Alert - Comment: %{author} for %{assignment}, %{user}, %{context}.", 
-        :author => asset.author.short_name, 
-        :assignment => asset.submission.assignment.title, 
-        :user => asset.submission.user.short_name, 
-=======
-<%= t :tweet, "Canvas Alert - Comment: %{author} for %{assignment}, %{user}, %{context}.",
+<%= t :tweet, "Braven Alert - Comment: %{author} for %{assignment}, %{user}, %{context}.",
         :author => submission_comment_author(asset, user),
         :assignment => asset.submission.assignment.title,
         :user => submission_comment_submittor(asset, user),
->>>>>>> 872f9b2e
         :context => asset.submission.assignment.context.name %>