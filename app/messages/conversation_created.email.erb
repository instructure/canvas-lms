<% define_content :link do %>
  <%= conversation_url(asset.conversation_id) %>
<% end %>

<% define_content :user_name do %>
  <%= asset.author_short_name_with_shared_contexts(user) rescue t(:unknown_user, "Unknown User") %>
<% end %>

<% define_content :subject do %>
  <%= t :subject, "%{user_name}, you just sent a message in Braven.", :user_name => content(:user_name) %>
<% end %>

<% define_content :footer_link do %>
  <a href="<%= content :link %>">
    <%= t :view_message, "View this message in Conversations" %>
  </a>
<% end %>


<% if asset.conversation.subject.present? %>
  Subject: <%= asset.conversation.subject %>
<% end %>

<%= asset.body %>

<% if asset.has_media_objects? %>
  <%= t("This message includes media comments. To listen or reply, click this link: %{link}.", link: content(:link)) %>
<% else %>
<<<<<<< HEAD
<%= t :reply_to_conversation_message, "You can reply to this message in Braven by replying directly to this email." %>
=======
  <%= t("You can reply to this message in Canvas by replying directly to this email, or by clicking this link: %{link}.", link: content(:link)) %>
>>>>>>> 872f9b2e
<% end %>

<% unless asset.attachments.empty? %>
  <%= t :attached_files, "Attached Files:" %>
  <% asset.attachments.each do |attachment| %>
    <%= attachment.display_name %> - <%= attachment.readable_size %>
    <%= file_download_url(attachment, verifier: attachment.uuid) %>
  <% end %>
<% end %><|MERGE_RESOLUTION|>--- conflicted
+++ resolved
@@ -26,11 +26,7 @@
 <% if asset.has_media_objects? %>
   <%= t("This message includes media comments. To listen or reply, click this link: %{link}.", link: content(:link)) %>
 <% else %>
-<<<<<<< HEAD
-<%= t :reply_to_conversation_message, "You can reply to this message in Braven by replying directly to this email." %>
-=======
-  <%= t("You can reply to this message in Canvas by replying directly to this email, or by clicking this link: %{link}.", link: content(:link)) %>
->>>>>>> 872f9b2e
+  <%= t("You can reply to this message in Braven by replying directly to this email, or by clicking this link: %{link}.", link: content(:link)) %>
 <% end %>
 
 <% unless asset.attachments.empty? %>
