# frozen_string_literal: true

#
# Copyright (C) 2011 - present Instructure, Inc.
#
# This file is part of Canvas.
#
# Canvas is free software: you can redistribute it and/or modify it under
# the terms of the GNU Affero General Public License as published by the Free
# Software Foundation, version 3 of the License.
#
# Canvas is distributed in the hope that it will be useful, but WITHOUT ANY
# WARRANTY; without even the implied warranty of MERCHANTABILITY or FITNESS FOR
# A PARTICULAR PURPOSE. See the GNU Affero General Public License for more
# details.
#
# You should have received a copy of the GNU Affero General Public License along
# with this program. If not, see <http://www.gnu.org/licenses/>.
#

require 'atom'

# Force loaded so that it will be in ActiveRecord::Base.descendants for switchman to use
require_dependency 'assignment_student_visibility'

class WikiPage < ActiveRecord::Base
  attr_readonly :wiki_id
  attr_accessor :saved_by
  validates_length_of :body, :maximum => maximum_long_text_length, :allow_nil => true, :allow_blank => true
  validates_presence_of :wiki_id
  include Canvas::SoftDeletable
  include HasContentTags
  include CopyAuthorizedLinks
  include ContextModuleItem
  include Submittable
  include Plannable
  include DuplicatingObjects
  include SearchTermHelper
  include LockedFor

  include MasterCourses::Restrictor
  restrict_columns :content, [:body, :title]
  restrict_columns :settings, [:editing_roles, :url]
  restrict_assignment_columns
  restrict_columns :state, [:workflow_state]

  after_update :post_to_pandapub_when_revised

  belongs_to :wiki, :touch => true
  belongs_to :user

  belongs_to :context, polymorphic: [:course, :group]
  belongs_to :root_account, :class_name => 'Account'

  acts_as_url :title, :sync_url => true

  validate :validate_front_page_visibility

  before_save :default_submission_values,
    if: proc { self.context.try(:feature_enabled?, :conditional_release) }
  before_save :set_revised_at
  before_validation :ensure_wiki_and_context
  before_validation :ensure_unique_title
  before_create :set_root_account_id

  after_save  :touch_context
  after_save  :update_assignment,
    if: proc { self.context.try(:feature_enabled?, :conditional_release) }

  scope :starting_with_title, lambda { |title|
    where('title ILIKE ?', "#{title}%")
  }

  scope :not_ignored_by, -> (user, purpose) do
    where("NOT EXISTS (?)", Ignore.where(asset_type: 'WikiPage', user_id: user, purpose: purpose).where("asset_id=wiki_pages.id"))
  end
  scope :todo_date_between, -> (starting, ending) { where(todo_date: starting...ending) }
  scope :for_courses_and_groups, -> (course_ids, group_ids) do
    wiki_ids = []
    wiki_ids += Course.where(:id => course_ids).pluck(:wiki_id) if course_ids.any?
    wiki_ids += Group.where(:id => group_ids).pluck(:wiki_id) if group_ids.any?
    where(:wiki_id => wiki_ids)
  end

  scope :visible_to_user, -> (user_id) do
    where("wiki_pages.assignment_id IS NULL OR EXISTS (SELECT 1 FROM #{AssignmentStudentVisibility.quoted_table_name} asv WHERE wiki_pages.assignment_id = asv.assignment_id AND asv.user_id = ?)", user_id)
  end

  TITLE_LENGTH = 255
  SIMPLY_VERSIONED_EXCLUDE_FIELDS = [:workflow_state, :editing_roles, :notify_of_update].freeze

  self.ignored_columns = %i[view_count]

  def ensure_wiki_and_context
    self.wiki_id ||= (self.context.wiki_id || self.context.wiki.id)
  end

  def touch_context
    self.context.touch
  end

  def validate_front_page_visibility
    if !published? && self.is_front_page?
      self.errors.add(:published, t(:cannot_unpublish_front_page, "cannot unpublish front page"))
    end
  end

  def ensure_unique_title
    return if deleted?
    to_cased_title = ->(string) { string.gsub(/[^\w]+/, " ").gsub(/\b('?[a-z])/){$1.capitalize}.strip }
    self.title ||= to_cased_title.call(self.url || "page")
    # TODO i18n (see wiki.rb)

    if self.title == "Front Page" && self.new_record?
      baddies = self.context.wiki_pages.not_deleted.where(title: "Front Page").select{|p| p.url != "front-page" }
      baddies.each{|p| p.title = to_cased_title.call(p.url); p.save_without_broadcasting! }
    end
    if existing = self.context.wiki_pages.not_deleted.where(title: self.title).where.not(:id => self.id).first
      real_title = self.title.gsub(/-(\d*)\z/, '') # remove any "-#" at the end
      n = $1 ? $1.to_i + 1 : 2
      begin
        mod = "-#{n}"
        new_title = real_title[0...(TITLE_LENGTH - mod.length)] + mod
        n = n.succ
      end while self.context.wiki_pages.not_deleted.where(title: new_title).where.not(:id => self.id).exists?

      self.title = new_title
    end
  end

  def self.title_order_by_clause
    best_unicode_collation_key('wiki_pages.title')
  end

  def ensure_unique_url
    return if deleted?
    url_attribute = self.class.url_attribute
    base_url = self.send(url_attribute)
    base_url = self.send(self.class.attribute_to_urlify).to_s.to_url if base_url.blank? || !self.only_when_blank
    conditions = [wildcard("#{url_attribute}", base_url, :type => :right)]
    unless new_record?
      conditions.first << " and id != ?"
      conditions << id
    end

    urls = self.context.wiki_pages.where(*conditions).not_deleted.pluck(:url)
    # This is the part in stringex that messed us up, since it will never allow
    # a url of "front-page" once "front-page-1" or "front-page-2" is created
    # We modify it to allow "front-page" and start the indexing at "front-page-2"
    # instead of "front-page-1"
    if urls.size > 0 && urls.detect{|u| u == base_url}
      n = 2
      while urls.detect{|u| u == "#{base_url}-#{n}"}
        n = n.succ
      end
      write_attribute url_attribute, "#{base_url}-#{n}"
    else
      write_attribute url_attribute, base_url
    end
  end

  sanitize_field :body, CanvasSanitize::SANITIZE
  copy_authorized_links(:body) { [self.context, self.user] }

  validates_each :title do |record, attr, value|
    if value.blank?
      record.errors.add(attr, t('errors.blank_title', "Title can't be blank"))
    elsif value.size > maximum_string_length
      record.errors.add(attr, t('errors.title_too_long', "Title can't exceed %{max_characters} characters", :max_characters => maximum_string_length))
    elsif value.to_url.blank?
      record.errors.add(attr, t('errors.title_characters', "Title must contain at least one letter or number")) # it's a bit more liberal than this, but let's not complicate things
    end
  end

  has_a_broadcast_policy
  simply_versioned :exclude => SIMPLY_VERSIONED_EXCLUDE_FIELDS, :when => Proc.new { |wp|
    # always create a version when restoring a deleted page
    next true if wp.workflow_state_changed? && wp.workflow_state_was == 'deleted'
    # :user_id and :updated_at do not merit creating a version, but should be saved
    exclude_fields = [:user_id, :updated_at].concat(SIMPLY_VERSIONED_EXCLUDE_FIELDS).map(&:to_s)
    (wp.changes.keys.map(&:to_s) - exclude_fields).present?
  }
  after_save :remove_changed_flag


  workflow do
    state :active do
      event :unpublish, :transitions_to => :unpublished
    end
    state :unpublished do
      event :publish, :transitions_to => :active
    end
    state :post_delayed do
      event :delayed_post, :transitions_to => :active
    end
  end
  alias_method :published?, :active?

  def set_revised_at
    self.revised_at ||= Time.now
    self.revised_at = Time.now if self.body_changed? || self.title_changed?
    @page_changed = self.body_changed? || self.title_changed?
    true
  end

  attr_reader :wiki_page_changed
  def notify_of_update=(val)
    @wiki_page_changed = Canvas::Plugin.value_to_boolean(val)
  end

  def notify_of_update
    false
  end

  def remove_changed_flag
    @wiki_page_changed = false
  end

  def version_history
    self.versions.map(&:model)
  end

  scope :deleted_last, -> { order(Arel.sql("workflow_state='deleted'")) }

  scope :not_deleted, -> { where("wiki_pages.workflow_state<>'deleted'") }

  scope :published, -> { where("wiki_pages.workflow_state='active'", false) }
  scope :unpublished, -> { where("wiki_pages.workflow_state='unpublished'", true) }

  # needed for ensure_unique_url
  def not_deleted
    !deleted?
  end

  scope :order_by_id, -> { order(:id) }

  def low_level_locked_for?(user, opts={})
    return false unless self.could_be_locked
    RequestCache.cache(locked_request_cache_key(user), opts[:deep_check_if_needed]) do
      locked = false
      if item = locked_by_module_item?(user, opts)
        locked = {object: self, :module => item.context_module}
        unlock_at = locked[:module].unlock_at
        locked[:unlock_at] = unlock_at if unlock_at && unlock_at > Time.now.utc
      end
      locked
    end
  end

  def is_front_page?
    return false if self.deleted?
    self.url == self.wiki.get_front_page_url # wiki.get_front_page_url checks has_front_page?
  end

  def set_as_front_page!
    if self.unpublished?
      self.errors.add(:front_page, t(:cannot_set_unpublished_front_page, 'could not set as front page because it is unpublished'))
      return false
    end

    self.wiki.set_front_page_url!(self.url)
    self.touch if self.persisted?
  end

  def context_module_tag_for(context)
    @tag ||= self.context_module_tags.where(context_id: context, context_type: context.class.base_class.name).first
  end

  def context_module_action(user, context, action)
    self.context_module_tags.where(context_id: context, context_type: context.class.base_class.name).each do |tag|
      tag.context_module_action(user, action)
    end
  end

  set_policy do
    given {|user, session| self.can_read_page?(user, session)}
    can :read

    given {|user| user && self.can_edit_page?(user)}
    can :update_content and can :read_revisions

    given {|user, session| user && self.wiki.grants_right?(user, session, :create_page)}
    can :create

    given {|user, session| user && self.can_edit_page?(user) && self.wiki.grants_right?(user, session, :update_page)}
    can :update and can :read_revisions

    given {|user, session| user && can_read_page?(user) && self.wiki.grants_right?(user, session, :delete_page)}
    can :delete
  end

  def can_read_page?(user, session=nil)
    return true if self.unpublished? && self.wiki.grants_right?(user, session, :view_unpublished_items)
    self.published? && self.wiki.grants_right?(user, session, :read)
  end

  def can_edit_page?(user, session=nil)
    return false unless can_read_page?(user, session)

    # wiki managers are always allowed to edit.
    return true if wiki.grants_right?(user, session, :update)

    roles = effective_roles
    # teachers implies all course admins (teachers, TAs, etc)
    return true if roles.include?('teachers') && context.respond_to?(:admins) && context.admins.include?(user)

    # the page must be available for users of the following roles
    return false unless available_for?(user, session)
    return true if roles.include?('students') && context.respond_to?(:students) && context.includes_student?(user)
    return true if roles.include?('members') && context.respond_to?(:users) && context.users.include?(user)
    return true if roles.include?('public')
    false
  end

  def effective_roles
    context_roles = context.default_wiki_editing_roles rescue nil
    roles = (editing_roles || context_roles || default_roles).split(',')
    roles == %w(teachers) ? [] : roles # "Only teachers" option doesn't grant rights excluded by RoleOverrides
  end

  def available_for?(user, session=nil)
    return true if wiki.grants_right?(user, session, :update)

    return false unless published? || (unpublished? && wiki.grants_right?(user, session, :view_unpublished_items))
    return false if locked_for?(user, :deep_check_if_needed => true)

    true
  end

  def default_roles
    if context.is_a?(Group)
      'members'
    elsif context.is_a?(Course)
      'teachers'
    else
      'members'
    end
  end

  def course_broadcast_data
    context&.broadcast_data
  end

  set_broadcast_policy do |p|
    p.dispatch :updated_wiki_page
    p.to { participants }
    p.whenever do |wiki_page|
      BroadcastPolicies::WikiPagePolicy.new(wiki_page).
        should_dispatch_updated_wiki_page?
    end
    p.data { course_broadcast_data }
  end

  def participants
    res = []
    if context && context.available?
      if !self.active?
        res += context.participating_admins
      else
        res += context.participants(by_date: true)
      end
    end
    res.flatten.uniq
  end

  def get_potentially_conflicting_titles(title_base)
    WikiPage.not_deleted.where(wiki_id: self.wiki_id).starting_with_title(title_base)
      .pluck("title").to_set
  end

  def to_atom(opts={})
    context = opts[:context]
    Atom::Entry.new do |entry|
      entry.title     = t(:atom_entry_title, "Wiki Page, %{course_or_group_name}: %{page_title}", :course_or_group_name => context.name, :page_title => self.title)
      entry.authors  << Atom::Person.new(:name => t(:atom_author, "Wiki Page"))
      entry.updated   = self.updated_at
      entry.published = self.created_at
      entry.id        = "tag:#{HostUrl.default_host},#{self.created_at.strftime("%Y-%m-%d")}:/wiki_pages/#{self.feed_code}_#{self.updated_at.strftime("%Y-%m-%d")}"
      entry.links    << Atom::Link.new(:rel => 'alternate',
                                    :href => "http://#{HostUrl.context_host(context)}/#{self.context.class.to_s.downcase.pluralize}/#{self.context.id}/pages/#{self.url}")
      entry.content   = Atom::Content::Html.new(self.body || t('defaults.no_content', "no content"))
    end
  end

  def user_name
    (user && user.name) || t('unknown_user_name', "Unknown")
  end

  def to_param
    url
  end

  def last_revision_at
    res = self.revised_at || self.updated_at
    res = Time.now if res.is_a?(String)
    res
  end

  def can_unpublish?
    return @can_unpublish unless @can_unpublish.nil?
    @can_unpublish = !is_front_page?
  end
  attr_writer :can_unpublish

  def self.preload_can_unpublish(context, wiki_pages)
    return unless wiki_pages.any?
    front_page_url = context.wiki.get_front_page_url
    wiki_pages.each{|wp| wp.can_unpublish = !(wp.url == front_page_url)}
  end

  def self.reinterpret_version_yaml(yaml_string)
    # TODO: This should be temporary.  For a long time
    # course exports/imports would corrupt the yaml in the first version
    # of an imported wiki page by trying to replace placeholders right
    # in the yaml.  This doctors the yaml back, and can be removed
    # when the "content_imports" exception type for psych syntax errors
    # isn't happening anymore.
<<<<<<< HEAD
    pattern_1 = /(\<a.*?id=.*?"media_comment.*?\/\>)/im
    pattern_2 = /(\<a.*?id=.*?"media_comment.*?\<\/a\>)/
=======
    pattern_1 = /(\<a[^<>]*?id=.*?"media_comment.*?\/\>)/im
    pattern_2 = /(\<a[^<>]*?id=.*?"media_comment.*?\<\/a\>)/
>>>>>>> 4afd4784
    replacements = []
    [pattern_1, pattern_2].each do |regex_pattern|
      yaml_string.scan(regex_pattern).each do |matched_groups|
        matched_groups.each do |group|
          # this should be an UNESCAPED version of a media comment.
          # let's try to escape it.
          replacements << [group, group.inspect[1..-2]]
        end
      end
    end
    new_string = yaml_string.dup
    replacements.each do |operation|
      new_string = new_string.sub(operation[0], operation[1])
    end
    # if this works without throwing another error, we've
    # cleaned up the yaml successfully
    YAML::load( new_string )
    new_string
  end

  # opts contains a set of related entities that should be duplicated.
  # By default, all associated entities are duplicated.
  def duplicate(opts = {})
    # Don't clone a new record
    return self if self.new_record?
    default_opts = {
      :duplicate_assignment => true,
      :copy_title => nil
    }
    opts_with_default = default_opts.merge(opts)
    result = WikiPage.new({
      :title =>
        opts_with_default[:copy_title] ? opts_with_default[:copy_title] : get_copy_title(self, t("Copy"), self.title),
      :wiki_id => self.wiki_id,
      :context_id => self.context_id,
      :context_type => self.context_type,
      :body => self.body,
      :workflow_state => "unpublished",
      :user_id => self.user_id,
      :protected_editing => self.protected_editing,
      :editing_roles => self.editing_roles,
      :todo_date => self.todo_date
    })
    if self.assignment && opts_with_default[:duplicate_assignment]
        result.assignment = self.assignment.duplicate({
          :duplicate_wiki_page => false,
          :copy_title => result.title
        })
    end
    result
  end

  def can_duplicate?
    true
  end

  def initialize_wiki_page(user)
    if wiki.grants_right?(user, :publish_page)
      # Leave the page unpublished if the user is allowed to publish it later
      self.workflow_state = 'unpublished'
    else
      # If they aren't, publish it automatically
      self.workflow_state = 'active'
    end

    self.editing_roles = (context.default_wiki_editing_roles rescue nil) || default_roles

    if is_front_page?
      self.body = t "#application.wiki_front_page_default_content_course", "Welcome to your new course wiki!" if context.is_a?(Course)
      self.body = t "#application.wiki_front_page_default_content_group", "Welcome to your new group wiki!" if context.is_a?(Group)
      self.workflow_state = 'active'
    end
  end

  def post_to_pandapub_when_revised
    if saved_change_to_revised_at?
      CanvasPandaPub.post_update(
        "/private/wiki_page/#{self.global_id}/update", {
          revised_at: self.revised_at
        })
    end
  end

  def set_root_account_id
    self.root_account_id = self.context&.root_account_id unless self.root_account_id
  end
end<|MERGE_RESOLUTION|>--- conflicted
+++ resolved
@@ -415,13 +415,8 @@
     # in the yaml.  This doctors the yaml back, and can be removed
     # when the "content_imports" exception type for psych syntax errors
     # isn't happening anymore.
-<<<<<<< HEAD
-    pattern_1 = /(\<a.*?id=.*?"media_comment.*?\/\>)/im
-    pattern_2 = /(\<a.*?id=.*?"media_comment.*?\<\/a\>)/
-=======
     pattern_1 = /(\<a[^<>]*?id=.*?"media_comment.*?\/\>)/im
     pattern_2 = /(\<a[^<>]*?id=.*?"media_comment.*?\<\/a\>)/
->>>>>>> 4afd4784
     replacements = []
     [pattern_1, pattern_2].each do |regex_pattern|
       yaml_string.scan(regex_pattern).each do |matched_groups|
