# frozen_string_literal: true

#
# Copyright (C) 2011 - present Instructure, Inc.
#
# This file is part of Canvas.
#
# Canvas is free software: you can redistribute it and/or modify it under
# the terms of the GNU Affero General Public License as published by the Free
# Software Foundation, version 3 of the License.
#
# Canvas is distributed in the hope that it will be useful, but WITHOUT ANY
# WARRANTY; without even the implied warranty of MERCHANTABILITY or FITNESS FOR
# A PARTICULAR PURPOSE. See the GNU Affero General Public License for more
# details.
#
# You should have received a copy of the GNU Affero General Public License along
# with this program. If not, see <http://www.gnu.org/licenses/>.
#

require "atom"

class WikiPage < ActiveRecord::Base
  attr_readonly :wiki_id
  attr_accessor :saved_by

  validates :body, length: { maximum: maximum_long_text_length, allow_blank: true }
  validates :wiki_id, presence: true
  include Canvas::SoftDeletable
  include ScheduledPublication
  include HasContentTags
  include CopyAuthorizedLinks
  include ContextModuleItem
  include Submittable
  include Plannable
  include DuplicatingObjects
  include SearchTermHelper
  include LockedFor
  include HtmlTextHelper
  include DatesOverridable

  include MasterCourses::Restrictor
  restrict_columns :content, [:body, :title]
  restrict_columns :settings, [:editing_roles, :url]
  restrict_assignment_columns
  restrict_columns :state, [:workflow_state]
  restrict_columns :availability_dates, [:publish_at]

  include SmartSearchable
<<<<<<< HEAD
  use_smart_search :title, :body
=======
  use_smart_search title_column: :title,
                   body_column: :body,
                   index_scope: ->(course) { course.wiki_pages.not_deleted },
                   search_scope: ->(course, user) { WikiPages::ScopedToUser.new(course, user, course.wiki_pages.not_deleted).scope }
>>>>>>> 28150b7e

  after_update :post_to_pandapub_when_revised

  belongs_to :wiki, touch: true
  belongs_to :user

  belongs_to :context, polymorphic: [:course, :group]
  belongs_to :root_account, class_name: "Account"

  belongs_to :current_lookup, class_name: "WikiPageLookup"
  has_many :wiki_page_lookups, inverse_of: :wiki_page
  has_one :master_content_tag, class_name: "MasterCourses::MasterContentTag", inverse_of: :wiki_page
  has_one :block_editor, as: :context, dependent: :destroy
  accepts_nested_attributes_for :block_editor, allow_destroy: true
  acts_as_url :title, sync_url: true

  validate :validate_front_page_visibility

  before_save :default_submission_values,
              if: proc { context.try(:conditional_release?) }
  before_save :set_revised_at

  before_validation :ensure_wiki_and_context
  before_validation :ensure_unique_title
  before_create :set_root_account_id

  after_save  :touch_context
  after_save  :update_assignment,
              if: proc { context.try(:conditional_release?) }
  after_save :create_lookup, if: :should_create_lookup?
  after_save :delete_lookups, if: -> { !Account.site_admin.feature_enabled?(:permanent_page_links) && saved_change_to_workflow_state? && deleted? }

  scope :starting_with_title, lambda { |title|
    where("title ILIKE ?", "#{title}%")
  }

  scope :not_ignored_by, lambda { |user, purpose|
    where.not(Ignore.where(asset_type: "WikiPage", user_id: user, purpose:).where("asset_id=wiki_pages.id").arel.exists)
  }
  scope :todo_date_between, ->(starting, ending) { where(todo_date: starting...ending) }
  scope :for_courses_and_groups, lambda { |course_ids, group_ids|
    wiki_ids = []
    wiki_ids += Course.where(id: course_ids).pluck(:wiki_id) if course_ids.any?
    wiki_ids += Group.where(id: group_ids).pluck(:wiki_id) if group_ids.any?
    where(wiki_id: wiki_ids)
  }

  scope :visible_to_user, lambda { |user_id|
    where("wiki_pages.assignment_id IS NULL OR EXISTS (SELECT 1 FROM #{AssignmentStudentVisibility.quoted_table_name} asv WHERE wiki_pages.assignment_id = asv.assignment_id AND asv.user_id = ?)", user_id)
  }

  TITLE_LENGTH = 255
  SIMPLY_VERSIONED_EXCLUDE_FIELDS = %i[workflow_state editing_roles notify_of_update].freeze

  def ensure_wiki_and_context
    self.wiki_id ||= context.wiki_id || context.wiki.id
  end

  def context
    if !association(:context).loaded? &&
       association(:wiki).loaded? &&
       wiki.context_loaded? &&
       context_type == wiki.context_type &&
       context_id == wiki.context_id
      self.context = wiki.context
    end
    super
  end

  def touch_context
    context.touch
  end

  def validate_front_page_visibility
    if !published? && is_front_page?
      errors.add(:published, t(:cannot_unpublish_front_page, "cannot unpublish front page"))
    end
  end

  def url
    return read_attribute(:url) unless Account.site_admin.feature_enabled?(:permanent_page_links)

    current_lookup&.slug || read_attribute(:url)
  end

  def should_create_lookup?
    # covers page creation and title changes, and undeletes
    saved_change_to_title? || (saved_change_to_workflow_state? && workflow_state_before_last_save == "deleted")
  end

  def create_lookup
    new_record = id_changed?
    WikiPageLookup.unique_constraint_retry do
      lookup = wiki_page_lookups.find_by(slug: read_attribute(:url)) unless new_record
      lookup ||= wiki_page_lookups.build(slug: read_attribute(:url))
      lookup.save
      # this is kind of circular so we want to avoid triggering callbacks again
      update_column(:current_lookup_id, lookup.id)
    end
  end

  def delete_lookups
    update_column(:current_lookup_id, nil)
    wiki_page_lookups.delete_all(:delete_all)
  end

  def ensure_unique_title
    return if deleted? || Account.site_admin.feature_enabled?(:permanent_page_links)

    to_cased_title = ->(string) { string.gsub(/[^\w]+/, " ").gsub(/\b('?[a-z])/) { $1.capitalize }.strip }
    self.title ||= to_cased_title.call(read_attribute(:url) || "page")
    # TODO: i18n (see wiki.rb)

    if self.title == "Front Page" && new_record?
      baddies = context.wiki_pages.not_deleted.where(title: "Front Page").reject { |p| p.url == "front-page" }
      baddies.each do |p|
        p.title = to_cased_title.call(p.url)
        p.save_without_broadcasting!
      end
    end

    if context.wiki_pages.not_deleted.where(title: self.title).where.not(id:).first
      if /-\d+\z/.match?(self.title)
        # A page with this title already exists and the title ends in -<some number>.
        # This has potential to conflict with our handling of duplicate title names.
        # We tried to fix in earnest but there are too many edge cases. Thus, we just disallow this.
        errors.add(:title, t("A page with this title already exists. Please choose a different title."))
      end
      n = 2
      new_title = nil
      loop do
        mod = "-#{n}"
        new_title = self.title[0...(TITLE_LENGTH - mod.length)] + mod
        n = n.succ
        break unless context.wiki_pages.not_deleted.where(title: new_title).where.not(id:).exists?
      end

      self.title = new_title
    end
  end

  def self.title_order_by_clause
    best_unicode_collation_key("wiki_pages.title")
  end

  def ensure_unique_url
    return if deleted?

    url_attribute = self.class.url_attribute
    base_url = send(url_attribute)

    if base_url.blank? || !only_when_blank
      base_url = self.class.url_for(
        send(self.class.attribute_to_urlify).to_s
      )
    end

    url_conditions = [wildcard(url_attribute.to_s, base_url, type: :right)]
    unless new_record?
      url_conditions.first << " and id != ?"
      url_conditions << id
    end
    urls = context.wiki_pages.where(*url_conditions).not_deleted.pluck(:url)

    lookup_conditions = [wildcard("slug", base_url, type: :right)]
    urls += context.wiki_page_lookups.where(*lookup_conditions).where.not(wiki_page_id: id).pluck(:slug)

    # This is the part in stringex that messed us up, since it will never allow
    # a url of "front-page" once "front-page-1" or "front-page-2" is created
    # We modify it to allow "front-page" and start the indexing at "front-page-2"
    # instead of "front-page-1"
    if !urls.empty? && urls.detect { |u| u == base_url }
      n = 2
      while urls.detect { |u| u == "#{base_url}-#{n}" }
        n = n.succ
      end
      write_attribute url_attribute, "#{base_url}-#{n}"
    else
      write_attribute url_attribute, base_url
    end
  end

  sanitize_field :body, CanvasSanitize::SANITIZE
  copy_authorized_links(:body) { [context, user] }

  validates_each :title do |record, attr, value|
    if value.blank?
      record.errors.add(attr, t("errors.blank_title", "Title can't be blank"))
    elsif value.size > maximum_string_length
      record.errors.add(attr, t("errors.title_too_long", "Title can't exceed %{max_characters} characters", max_characters: maximum_string_length))
    elsif value.to_url.blank?
      record.errors.add(attr, t("errors.title_characters", "Title must contain at least one letter or number")) # it's a bit more liberal than this, but let's not complicate things
    end
  end

  has_a_broadcast_policy
  simply_versioned exclude: SIMPLY_VERSIONED_EXCLUDE_FIELDS, when: proc { |wp|
    # always create a version when restoring a deleted page
    next true if wp.workflow_state_changed? && wp.workflow_state_was == "deleted"

    # :user_id and :updated_at do not merit creating a version, but should be saved
    exclude_fields = [:user_id, :updated_at].concat(SIMPLY_VERSIONED_EXCLUDE_FIELDS).map(&:to_s)
    (wp.changes.keys.map(&:to_s) - exclude_fields).present?
  }

  after_save :remove_changed_flag

  workflow do
    state :active do
      event :unpublish, transitions_to: :unpublished
    end
    state :unpublished do
      event :publish, transitions_to: :active
    end
    state :post_delayed do
      event :delayed_post, transitions_to: :active
    end
  end
  alias_method :published?, :active?

  def set_revised_at
    self.revised_at ||= Time.now
    self.revised_at = Time.now if body_changed? || title_changed?
    @page_changed = body_changed? || title_changed?
    true
  end

  attr_reader :wiki_page_changed

  def notify_of_update=(val)
    @wiki_page_changed = Canvas::Plugin.value_to_boolean(val)
  end

  def notify_of_update
    false
  end

  def remove_changed_flag
    @wiki_page_changed = false
  end

  def version_history
    versions.map(&:model)
  end

  scope :deleted_last, -> { order(Arel.sql("workflow_state='deleted'")) }

  scope :not_deleted, -> { where("wiki_pages.workflow_state<>'deleted'") }

  scope :published, -> { where("wiki_pages.workflow_state='active'", false) }
  scope :unpublished, -> { where("wiki_pages.workflow_state='unpublished'", true) }

  # needed for ensure_unique_url
  def not_deleted
    !deleted?
  end

  scope :order_by_id, -> { order(:id) }

  def low_level_locked_for?(user, opts = {})
    return false unless could_be_locked

    RequestCache.cache(locked_request_cache_key(user), opts[:deep_check_if_needed]) do
      locked = false
      if (item = locked_by_module_item?(user, opts))
        locked = { object: self, module: item.context_module }
        unlock_at = locked[:module].unlock_at
        locked[:unlock_at] = unlock_at if unlock_at && unlock_at > Time.now.utc
      end
      locked
    end
  end

  def is_front_page?
    return false if deleted?

    url == wiki.get_front_page_url # wiki.get_front_page_url checks has_front_page?
  end

  def set_as_front_page!
    if unpublished?
      errors.add(:front_page, t(:cannot_set_unpublished_front_page, "could not set as front page because it is unpublished"))
      return false
    end

    wiki.set_front_page_url!(url)
    touch if persisted?
  end

  def context_module_tag_for(context)
    @context_module_tag_for ||= context_module_tags.where(context:).first
  end

  def context_module_action(user, context, action)
    context_module_tags.where(context:).each do |tag|
      tag.context_module_action(user, action)
    end
  end

  set_policy do
    given { |user, session| can_read_page?(user, session) }
    can :read

    given { |user| user && can_edit_page?(user) }
    can :update_content and can :read_revisions

    given { |user, session| user && wiki.grants_right?(user, session, :create_page) }
    can :create

    given { |user, session| user && can_edit_page?(user) && wiki.grants_right?(user, session, :update_page) }
    can :update and can :read_revisions

    given { |user, session| user && can_read_page?(user) && wiki.grants_right?(user, session, :delete_page) }
    can :delete
  end

  def can_read_page?(user, session = nil)
    return true if unpublished? && wiki.grants_right?(user, session, :view_unpublished_items)

    published? && wiki.grants_right?(user, session, :read)
  end

  def can_edit_page?(user, session = nil)
    return false unless can_read_page?(user, session)

    # wiki managers are always allowed to edit.
    return true if wiki.grants_right?(user, session, :update)

    roles = effective_roles
    return false if context.try(:completed?)
    # teachers implies all course admins (teachers, TAs, etc)
    return true if roles.include?("teachers") && context.respond_to?(:admins) && context.admins.include?(user)

    # the page must be available for users of the following roles
    return false unless available_for?(user, session)
    return true if roles.include?("students") && context.respond_to?(:students) && context.includes_student?(user)

    if roles.include?("members") || roles.include?("public")
      if context.is_a?(Course)
        return true if context.active_users.include?(user)
      elsif context.respond_to?(:users) && context.users.include?(user)
        return true
      end
    end

    false
  end

  def effective_roles
    context_roles = context.default_wiki_editing_roles rescue nil
    roles = (editing_roles || context_roles || default_roles).split(",")
    (roles == %w[teachers]) ? [] : roles # "Only teachers" option doesn't grant rights excluded by RoleOverrides
  end

  def available_for?(user, session = nil)
    return true if wiki.grants_right?(user, session, :update)

    return false unless published? || (unpublished? && wiki.grants_right?(user, session, :view_unpublished_items))
    return false if locked_for?(user, deep_check_if_needed: true)

    true
  end

  def default_roles
    if context.is_a?(Course)
      "teachers"
    else
      "members"
    end
  end

  def course_broadcast_data
    context&.broadcast_data
  end

  set_broadcast_policy do |p|
    p.dispatch :updated_wiki_page
    p.to { participants }
    p.whenever do |wiki_page|
      BroadcastPolicies::WikiPagePolicy.new(wiki_page)
                                       .should_dispatch_updated_wiki_page?
    end
    p.data { course_broadcast_data }
  end

  def participants
    res = []
    if context&.available?
      res += if active?
               context.participants(by_date: true)
             else
               context.participating_admins
             end
    end
    res.flatten.uniq
  end

  def get_potentially_conflicting_titles(title_base)
    WikiPage.not_deleted.where(wiki_id: self.wiki_id).starting_with_title(title_base)
            .pluck("title").to_set
  end

  def to_atom(opts = {})
    context = opts[:context]
    Atom::Entry.new do |entry|
      entry.title = t(:atom_entry_title, "Wiki Page, %{course_or_group_name}: %{page_title}", course_or_group_name: context.name, page_title: self.title)
      entry.authors << Atom::Person.new(name: t(:atom_author, "Wiki Page"))
      entry.updated   = updated_at
      entry.published = created_at
      entry.id        = "tag:#{HostUrl.default_host},#{created_at.strftime("%Y-%m-%d")}:/wiki_pages/#{feed_code}_#{updated_at.strftime("%Y-%m-%d")}"
      entry.links << Atom::Link.new(rel: "alternate",
                                    href: "http://#{HostUrl.context_host(context)}/#{self.context.class.to_s.downcase.pluralize}/#{self.context.id}/pages/#{url}")
      entry.content = Atom::Content::Html.new(body || t("defaults.no_content", "no content"))
    end
  end

  def user_name
    user&.name || t("unknown_user_name", "Unknown")
  end

  def to_param
    url
  end

  def last_revision_at
    res = self.revised_at || updated_at
    res = Time.now if res.is_a?(String)
    res
  end

  def can_unpublish?
    return @can_unpublish unless @can_unpublish.nil?

    @can_unpublish = !is_front_page?
  end
  attr_writer :can_unpublish

  def self.preload_can_unpublish(context, wiki_pages)
    return unless wiki_pages.any?

    front_page_url = context.wiki.get_front_page_url
    wiki_pages.each { |wp| wp.can_unpublish = wp.url != front_page_url }
  end

  def self.reinterpret_version_yaml(yaml_string)
    # TODO: This should be temporary.  For a long time
    # course exports/imports would corrupt the yaml in the first version
    # of an imported wiki page by trying to replace placeholders right
    # in the yaml.  This doctors the yaml back, and can be removed
    # when the "content_imports" exception type for psych syntax errors
    # isn't happening anymore.
    pattern_1 = %r{(<a[^<>]*?id=.*?"media_comment.*?/>)}im
    pattern_2 = %r{(<a[^<>]*?id=.*?"media_comment.*?</a>)}
    replacements = []
    [pattern_1, pattern_2].each do |regex_pattern|
      yaml_string.scan(regex_pattern).each do |matched_groups|
        matched_groups.each do |group|
          # this should be an UNESCAPED version of a media comment.
          # let's try to escape it.
          replacements << [group, group.inspect[1..-2]]
        end
      end
    end
    new_string = yaml_string.dup
    replacements.each do |operation|
      new_string = new_string.sub(operation[0], operation[1])
    end
    # if this works without throwing another error, we've
    # cleaned up the yaml successfully
    YAML.load(new_string)
    new_string
  end

  def self.url_for(title)
    use_unicode_scripts = %w[Katakana]

    return title if title.blank?

    # Convert to ascii chars unless the string matches
    # a script we want to store in unicode
    return title.to_s.to_url unless title.match?(
      /#{use_unicode_scripts.map { |s| "\\p{#{s}}" }.join("|")}/
    )

    # Return title with unicode chars, replacing chars like ? and &
    title.to_s.convert_misc_characters.collapse
  end

  # opts contains a set of related entities that should be duplicated.
  # By default, all associated entities are duplicated.
  def duplicate(opts = {})
    # Don't clone a new record
    return self if new_record?

    default_opts = {
      duplicate_assignment: true,
      copy_title: nil
    }
    opts_with_default = default_opts.merge(opts)
    result = WikiPage.new({
                            title: opts_with_default[:copy_title] || get_copy_title(self, t("Copy"), self.title),
                            wiki_id: self.wiki_id,
                            context_id:,
                            context_type:,
                            body:,
                            workflow_state: "unpublished",
                            user_id:,
                            protected_editing:,
                            editing_roles:,
                            todo_date:
                          })
    if assignment && opts_with_default[:duplicate_assignment]
      result.assignment = assignment.duplicate({
                                                 duplicate_wiki_page: false,
                                                 copy_title: result.title
                                               })
    end
    result
  end

  def can_duplicate?
    true
  end

  def initialize_wiki_page(user)
    self.workflow_state = if wiki.grants_right?(user, :publish_page)
                            # Leave the page unpublished if the user is allowed to publish it later
                            "unpublished"
                          else
                            # If they aren't, publish it automatically
                            "active"
                          end

    self.editing_roles = (context.default_wiki_editing_roles rescue nil) || default_roles

    if is_front_page?
      self.body = t "#application.wiki_front_page_default_content_course", "Welcome to your new course wiki!" if context.is_a?(Course)
      self.body = t "#application.wiki_front_page_default_content_group", "Welcome to your new group wiki!" if context.is_a?(Group)
      self.workflow_state = "active"
    end
  end

  def post_to_pandapub_when_revised
    if saved_change_to_revised_at?
      CanvasPandaPub.post_update(
        "/private/wiki_page/#{global_id}/update", {
          revised_at: self.revised_at
        }
      )
    end
  end

  def set_root_account_id
    self.root_account_id = context&.root_account_id unless root_account_id
  end
end<|MERGE_RESOLUTION|>--- conflicted
+++ resolved
@@ -47,14 +47,10 @@
   restrict_columns :availability_dates, [:publish_at]
 
   include SmartSearchable
-<<<<<<< HEAD
-  use_smart_search :title, :body
-=======
   use_smart_search title_column: :title,
                    body_column: :body,
                    index_scope: ->(course) { course.wiki_pages.not_deleted },
                    search_scope: ->(course, user) { WikiPages::ScopedToUser.new(course, user, course.wiki_pages.not_deleted).scope }
->>>>>>> 28150b7e
 
   after_update :post_to_pandapub_when_revised
 
