--- conflicted
+++ resolved
@@ -258,16 +258,11 @@
 
   def can_edit_page?(user, session=nil)
     context_roles = context.default_wiki_editing_roles rescue nil
-<<<<<<< HEAD
-    edit_roles = editing_roles unless self.is_front_page?
-    roles = (edit_roles || context_roles || default_roles).split(",")
-=======
     roles = (editing_roles || context_roles || default_roles).split(",")
 
     # managers are always allowed to edit
     return true if wiki.grants_right?(user, session, :manage)
 
->>>>>>> dcc67c78
     return true if roles.include?('teachers') && context.respond_to?(:teachers) && context.teachers.include?(user)
     # the remaining edit roles all require read access, so just check here
     return false unless can_read_page?(user, session) && !self.locked_for?(user)
