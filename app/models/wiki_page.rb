# frozen_string_literal: true

#
# Copyright (C) 2011 - present Instructure, Inc.
#
# This file is part of Canvas.
#
# Canvas is free software: you can redistribute it and/or modify it under
# the terms of the GNU Affero General Public License as published by the Free
# Software Foundation, version 3 of the License.
#
# Canvas is distributed in the hope that it will be useful, but WITHOUT ANY
# WARRANTY; without even the implied warranty of MERCHANTABILITY or FITNESS FOR
# A PARTICULAR PURPOSE. See the GNU Affero General Public License for more
# details.
#
# You should have received a copy of the GNU Affero General Public License along
# with this program. If not, see <http://www.gnu.org/licenses/>.
#

class WikiPage < ActiveRecord::Base
  attr_readonly :wiki_id
  attr_accessor :saved_by

  validates :body, length: { maximum: maximum_long_text_length, allow_blank: true }
  validates :wiki_id, presence: true
  include Canvas::SoftDeletable
  include ScheduledPublication
  include HasContentTags
  include CopyAuthorizedLinks
  include ContextModuleItem
  include Submittable
  include Plannable
  include DuplicatingObjects
  include SearchTermHelper
  include LockedFor
  include HtmlTextHelper
  include DatesOverridable
  include Accessibility::Scannable

  include MasterCourses::Restrictor

  restrict_columns :content, [:body, :title]
  restrict_columns :settings, [:editing_roles, :url]
  restrict_assignment_columns
  restrict_columns :state, [:workflow_state]
  restrict_columns :availability_dates, [:publish_at]

  include SmartSearchable

  use_smart_search title_column: :title,
                   body_column: :body,
                   index_scope: ->(course) { course.wiki_pages.not_deleted },
                   search_scope: ->(course, user) { WikiPages::ScopedToUser.new(course, user, course.wiki_pages.not_deleted).scope }

  after_update :post_to_pandapub_when_revised

  belongs_to :wiki, touch: true
  belongs_to :user

  belongs_to :context, polymorphic: [:course, :group]
  belongs_to :root_account, class_name: "Account"

  belongs_to :current_lookup, class_name: "WikiPageLookup"
  has_many :wiki_page_lookups, inverse_of: :wiki_page
  has_one :master_content_tag, class_name: "MasterCourses::MasterContentTag", inverse_of: :wiki_page
  has_one :block_editor, as: :context, dependent: :destroy
  has_one :estimated_duration, dependent: :destroy, inverse_of: :wiki_page
  has_many :attachment_associations, as: :context, inverse_of: :context

  accepts_nested_attributes_for :block_editor, allow_destroy: true
  accepts_nested_attributes_for :estimated_duration, allow_destroy: true
  acts_as_url :title, sync_url: true

  validate :validate_front_page_visibility

  before_save :default_submission_values,
              if: proc { context.try(:conditional_release?) }
  before_save :set_revised_at

  before_validation :ensure_wiki_and_context
  before_validation :ensure_unique_title
  before_create :set_root_account_id

  after_destroy :delete_from_pine, if: :eligible_for_pine_indexing?
  after_save  :touch_context
  after_save  :update_assignment,
              if: proc { context.try(:conditional_release?) }
  after_save :create_lookup, if: :should_create_lookup?
  after_save :delete_lookups, if: -> { !Account.site_admin.feature_enabled?(:permanent_page_links) && saved_change_to_workflow_state? && deleted? }
  after_save :index_in_pine, if: :should_index_in_pine?

  scope :visible_to_students_in_course_with_da, lambda { |user_ids, course_ids|
    # no assignment -> visible if wiki_page_visibilities has results
    # assignment -> visible if assignment_visibilities has results
    visible_wiki_page_ids = WikiPageVisibility::WikiPageVisibilityService.wiki_pages_visible_to_students(course_ids:, user_ids:).map(&:wiki_page_id)

    if with_assignment_in_course(course_ids).exists?
      without_assignment_in_course(course_ids).where(id: visible_wiki_page_ids)
                                              .union(joins_assignment_student_visibilities(user_ids, course_ids))
    else
      without_assignment_in_course(course_ids).where(id: visible_wiki_page_ids)
    end
  }

  scope :starting_with_title, lambda { |title|
    where("title ILIKE ?", "#{title}%")
  }

  scope :not_ignored_by, lambda { |user, purpose|
    where.not(Ignore.where(asset_type: "WikiPage", user_id: user, purpose:).where("asset_id=wiki_pages.id").arel.exists)
  }
  scope :todo_date_between, ->(starting, ending) { where(todo_date: starting...ending) }

  scope :visible_to_user_in_courses_and_groups, lambda { |user_id, course_ids, group_ids|
    wiki_ids = []
    wiki_ids += Course.where(id: course_ids).pluck(:wiki_id) if course_ids.any?
    wiki_ids += Group.where(id: group_ids).pluck(:wiki_id) if group_ids.any?
    context_pages = where(wiki_id: wiki_ids)

    scope_assignments = context_pages.where.not(assignment_id: nil).pluck(:assignment_id)
    visible_wiki_pages = WikiPageVisibility::WikiPageVisibilityService.wiki_pages_visible_to_students(user_ids: user_id, course_ids:).map(&:wiki_page_id)
    visible_assignments = if scope_assignments.empty?
                            []
                          else
                            AssignmentVisibility::AssignmentVisibilityService.assignments_visible_to_students(user_ids: user_id, assignment_ids: scope_assignments).map(&:assignment_id)
                          end
    context_pages.where("wiki_pages.assignment_id IS NULL AND (wiki_pages.id IN (?) OR wiki_pages.context_type = 'Group')", visible_wiki_pages)
                 .or(context_pages.where("wiki_pages.assignment_id IS NOT NULL AND wiki_pages.assignment_id IN (?)", visible_assignments))
  }

  TITLE_LENGTH = 255
  SIMPLY_VERSIONED_EXCLUDE_FIELDS = %i[workflow_state editing_roles notify_of_update].freeze

  include LinkedAttachmentHandler

  def self.html_fields
    %w[body]
  end

  def ensure_wiki_and_context
    self.wiki_id ||= context.wiki_id || context.wiki.id
  end

  def context
    if !association(:context).loaded? &&
       association(:wiki).loaded? &&
       wiki.context_loaded? &&
       context_type == wiki.context_type &&
       context_id == wiki.context_id
      self.context = wiki.context
    end
    super
  end

  def touch_context
    context.touch
  end

  def validate_front_page_visibility
    if !published? && is_front_page?
      errors.add(:published, t(:cannot_unpublish_front_page, "cannot unpublish front page"))
    end
  end

  def url
    return super unless Account.site_admin.feature_enabled?(:permanent_page_links)

    current_lookup&.slug || super
  end

  # This group_category_id is used to identify a learning object as a group assignment
  # since wiki pages cannot be configured as a group assignment,
  # it will return nil for now.
  def effective_group_category_id
    nil
  end

  def should_create_lookup?
    # covers page creation and title changes, and undeletes
    saved_change_to_title? || (saved_change_to_workflow_state? && workflow_state_before_last_save == "deleted")
  end

  def create_lookup
    new_record = id_changed?
    begin
      WikiPageLookup.unique_constraint_retry do
        lookup = wiki_page_lookups.find_by(slug: self["url"]) unless new_record
        lookup ||= wiki_page_lookups.build(slug: self["url"])
        lookup.save
        # this is kind of circular so we want to avoid triggering callbacks again
        update_column(:current_lookup_id, lookup.id)
      end
    rescue ActiveRecord::RecordNotUnique
      raise RequestError.new("wiki page with that url already exists", 409)
    end
  end

  def delete_lookups
    update_column(:current_lookup_id, nil)
    wiki_page_lookups.delete_all(:delete_all)
  end

  def ensure_unique_title
    return if deleted? || Account.site_admin.feature_enabled?(:permanent_page_links)

    to_cased_title = ->(string) { string.gsub(/[^\w]+/, " ").gsub(/\b('?[a-z])/) { $1.capitalize }.strip }
    self.title ||= to_cased_title.call(self["url"] || "page")
    # TODO: i18n (see wiki.rb)

    if self.title == "Front Page" && new_record?
      baddies = context.wiki_pages.not_deleted.where(title: "Front Page").reject { |p| p.url == "front-page" }
      baddies.each do |p|
        p.title = to_cased_title.call(p.url)
        p.save_without_broadcasting!
      end
    end

    if context.wiki_pages.not_deleted.where(title: self.title).where.not(id:).first
      if /-\d+\z/.match?(self.title)
        # A page with this title already exists and the title ends in -<some number>.
        # This has potential to conflict with our handling of duplicate title names.
        # We tried to fix in earnest but there are too many edge cases. Thus, we just disallow this.
        errors.add(:title, t("A page with this title already exists. Please choose a different title."))
      end
      n = 2
      new_title = nil
      loop do
        mod = "-#{n}"
        new_title = self.title[0...(TITLE_LENGTH - mod.length)] + mod
        n = n.succ
        break unless context.wiki_pages.not_deleted.where(title: new_title).where.not(id:).exists?
      end

      self.title = new_title
    end
  end

  def self.title_order_by_clause
    best_unicode_collation_key("wiki_pages.title")
  end

  def ensure_unique_url
    return if deleted?

    url_attribute = self.class.url_attribute
    base_url = send(url_attribute)

    if base_url.blank? || !only_when_blank
      base_url = self.class.url_for(
        send(self.class.attribute_to_urlify).to_s
      )
    end

    url_conditions = [wildcard(url_attribute.to_s, base_url, type: :right)]
    unless new_record?
      url_conditions.first << " and id != ?"
      url_conditions << id
    end
    urls = context.wiki_pages.where(*url_conditions).not_deleted.pluck(:url)

    lookup_conditions = [wildcard("slug", base_url, type: :right)]
    urls += context.wiki_page_lookups.where(*lookup_conditions).where.not(wiki_page_id: id).pluck(:slug)

    # This is the part in stringex that messed us up, since it will never allow
    # a url of "front-page" once "front-page-1" or "front-page-2" is created
    # We modify it to allow "front-page" and start the indexing at "front-page-2"
    # instead of "front-page-1"
    if !urls.empty? && urls.detect { |u| u == base_url }
      n = 2
      while urls.detect { |u| u == "#{base_url}-#{n}" }
        n = n.succ
      end
      self[url_attribute] = "#{base_url}-#{n}"
    else
      self[url_attribute] = base_url
    end
  end

  sanitize_field :body, CanvasSanitize::SANITIZE
  copy_authorized_links(:body) { [context, user] }

  validates_each :title do |record, attr, value|
    if value.blank?
      record.errors.add(attr, t("errors.blank_title", "Title can't be blank"))
    elsif value.size > maximum_string_length
      record.errors.add(attr, t("errors.title_too_long", "Title can't exceed %{max_characters} characters", max_characters: maximum_string_length))
    elsif value.to_url.blank?
      record.errors.add(attr, t("errors.title_characters", "Title must contain at least one letter or number")) # it's a bit more liberal than this, but let's not complicate things
    end
  end

  has_a_broadcast_policy
  simply_versioned exclude: SIMPLY_VERSIONED_EXCLUDE_FIELDS, when: proc { |wp|
    # always create a version when restoring a deleted page
    next true if wp.workflow_state_changed? && wp.workflow_state_was == "deleted"

    # :user_id and :updated_at do not merit creating a version, but should be saved
    exclude_fields = [:user_id, :updated_at].concat(SIMPLY_VERSIONED_EXCLUDE_FIELDS).map(&:to_s)
    (wp.changes.keys.map(&:to_s) - exclude_fields).present?
  }

  after_save :remove_changed_flag

  workflow do
    state :active do
      event :unpublish, transitions_to: :unpublished
    end
    state :unpublished do
      event :publish, transitions_to: :active
    end
    state :post_delayed do
      event :delayed_post, transitions_to: :active
    end
  end
  alias_method :published?, :active?

  def set_revised_at
    self.revised_at ||= Time.zone.now
    self.revised_at = Time.zone.now if body_changed? || title_changed? || workflow_state_changed?
    @page_changed = body_changed? || title_changed? || workflow_state_changed?
    true
  end

  attr_reader :wiki_page_changed

  def notify_of_update=(val)
    @wiki_page_changed = Canvas::Plugin.value_to_boolean(val)
  end

  def notify_of_update
    false
  end

  def remove_changed_flag
    @wiki_page_changed = false
  end

  def version_history
    versions.map(&:model)
  end

  scope :deleted_last, -> { order(Arel.sql("workflow_state='deleted'")) }

  scope :not_deleted, -> { where("wiki_pages.workflow_state<>'deleted'") }

  scope :published, -> { where("wiki_pages.workflow_state='active'", false) }
  scope :unpublished, -> { where("wiki_pages.workflow_state='unpublished'", true) }

  # needed for ensure_unique_url
  def not_deleted
    !deleted?
  end

  scope :order_by_id, -> { order(:id) }

  def low_level_locked_for?(user, opts = {})
    return false if opts[:check_policies] && wiki.grants_right?(user, :view_unpublished_items)

    RequestCache.cache(locked_request_cache_key(user)) do
      locked = false
      page_for_user = (assignment || self).overridden_for(user)
      if page_for_user.unlock_at && page_for_user.unlock_at > Time.zone.now && !context.enable_course_paces?
        locked = { object: page_for_user, unlock_at: page_for_user.unlock_at }
      elsif could_be_locked && (item = locked_by_module_item?(user, opts))
        locked = { object: self, module: item.context_module }
      elsif page_for_user.lock_at && page_for_user.lock_at < Time.zone.now && !context.enable_course_paces?
        locked = { object: page_for_user, lock_at: page_for_user.lock_at }
      end
      locked
    end
  end

  def is_front_page?
    return false if deleted?

    url == wiki.get_front_page_url # wiki.get_front_page_url checks has_front_page?
  end

  def set_as_front_page!
    if unpublished?
      errors.add(:front_page, t(:cannot_set_unpublished_front_page, "could not set as front page because it is unpublished"))
      return false
    end

    wiki.set_front_page_url!(url)
    touch if persisted?
  end

  def context_module_tag_for(context)
    @context_module_tag_for ||= context_module_tags.where(context:).first
  end

  def context_module_action(user, context, action)
    context_module_tags.where(context:).each do |tag|
      tag.context_module_action(user, action)
    end
  end

  set_policy do
    given { |user, session| can_read_page?(user, session) }
    can :read

    given { |user| user && can_edit_page?(user) }
    can :update_content and can :read_revisions

    given { |user, session| user && wiki.grants_right?(user, session, :create_page) }
    can :create

    given { |user, session| user && can_edit_page?(user) && wiki.grants_right?(user, session, :update_page) }
    can :update and can :read_revisions

    given { |user, session| user && can_read_page?(user) && wiki.grants_right?(user, session, :delete_page) }
    can :delete

    given { |user, session| user && wiki.grants_right?(user, session, :manage_assign_to) }
    can :manage_assign_to
  end

  def can_read_page?(user, session = nil)
    read_wiki = wiki.grants_right?(user, session, :read)
    read_course_content = context.is_a?(Course) ? (context.grants_right?(user, session, :read_course_content) || read_wiki) : true
    return true if unpublished? && wiki.grants_right?(user, session, :view_unpublished_items) && read_course_content

    published? && read_wiki
  end

  def can_edit_page?(user, session = nil)
    return false unless can_read_page?(user, session)

    # wiki managers are always allowed to edit.
    return true if wiki.grants_right?(user, session, :update)

    roles = effective_roles
    return false if context.try(:completed?)
    # teachers implies all course admins (teachers, TAs, etc)
    return true if roles.include?("teachers") && context.respond_to?(:admins) && context.admins.include?(user)

    # the page must be available for users of the following roles
    return false unless available_for?(user, session)
    return true if roles.include?("students") && context.respond_to?(:students) && context.includes_student?(user)

    if roles.include?("members") || roles.include?("public")
      if context.is_a?(Course)
        return true if context.active_users.include?(user)
      elsif context.respond_to?(:users) && context.users.include?(user)
        return true
      end
    end

    false
  end

  def show_in_search_for_user?(user)
    return false unless user
    return true if can_edit_page?(user)

    if context.tab_hidden?(Course::TAB_PAGES)
      return false unless context_module_tags.where(context:).any? { |tag| tag.context_module&.available_for?(user) }
    end

    !locked_for?(user)
  end

  def effective_roles
    context_roles = context.try(:default_wiki_editing_roles)
    roles = (editing_roles || context_roles || default_roles).split(",")
    (roles == %w[teachers]) ? [] : roles # "Only teachers" option doesn't grant rights excluded by RoleOverrides
  end

  def available_for?(user, session = nil)
    return true if wiki.grants_right?(user, session, :update)

    return false unless published? || (unpublished? && wiki.grants_right?(user, session, :view_unpublished_items))
    return false if locked_for?(user, deep_check_if_needed: true)

    true
  end

  def default_roles
    if context.is_a?(Course)
      "teachers"
    else
      "members"
    end
  end

  def course_broadcast_data
    context&.broadcast_data
  end

  set_broadcast_policy do |p|
    p.dispatch :updated_wiki_page
    p.to { participants }
    p.whenever do |wiki_page|
      BroadcastPolicies::WikiPagePolicy.new(wiki_page)
                                       .should_dispatch_updated_wiki_page?
    end
    p.data { course_broadcast_data }
  end

  def participants
    return [] unless context&.available?
    return context.participating_admins unless active?

    has_selective_release = context.is_a?(Course) &&
                            (only_visible_to_overrides || (assignment_id && assignment&.only_visible_to_overrides))
    return context.participants(by_date: true) unless has_selective_release

    res = context.participating_admins
    all_students = context.participating_students_by_date
    all_student_ids = all_students.pluck(:id)
    visible_student_ids = if assignment_id
                            AssignmentVisibility::AssignmentVisibilityService.assignments_visible_to_students(
                              assignment_ids: assignment_id,
                              course_ids: context.id,
                              user_ids: all_student_ids
                            ).map(&:user_id).uniq
                          else
                            WikiPageVisibility::WikiPageVisibilityService.wiki_pages_visible_to_students(
                              course_ids: context.id,
                              user_ids: all_student_ids,
                              wiki_page_ids: id
                            ).map(&:user_id).uniq
                          end

    res += all_students.where(id: visible_student_ids) if visible_student_ids.any?
    res.uniq
  end

  def get_potentially_conflicting_titles(title_base)
    WikiPage.not_deleted.where(wiki_id: self.wiki_id).starting_with_title(title_base)
            .pluck("title").to_set
  end

  def to_atom(opts = {})
    context = opts[:context]

    {
      title: t(:atom_entry_title, "Wiki Page, %{course_or_group_name}: %{page_title}", course_or_group_name: context.name, page_title: self.title),
      author: t(:atom_author, "Wiki Page"),
      updated: updated_at,
      published: created_at,
      id: "tag:#{HostUrl.default_host},#{created_at.strftime("%Y-%m-%d")}:/wiki_pages/#{feed_code}_#{updated_at.strftime("%Y-%m-%d")}",
      link: "http://#{HostUrl.context_host(context)}/#{self.context.class.to_s.downcase.pluralize}/#{self.context.id}/pages/#{url}",
      content: body || t("defaults.no_content", "no content")
    }
  end

  def user_name
    user&.name || t("unknown_user_name", "Unknown")
  end

  def to_param
    url
  end

  def last_revision_at
    res = self.revised_at || updated_at
    res = Time.zone.now if res.is_a?(String)
    res
  end

  def can_unpublish?
    return @can_unpublish unless @can_unpublish.nil?

    @can_unpublish = !is_front_page?
  end
  attr_writer :can_unpublish

  def self.preload_can_unpublish(context, wiki_pages)
    return unless wiki_pages.any?

    front_page_url = context.wiki.get_front_page_url
    wiki_pages.each { |wp| wp.can_unpublish = wp.url != front_page_url }
  end

  def self.reinterpret_version_yaml(yaml_string)
    # TODO: This should be temporary.  For a long time
    # course exports/imports would corrupt the yaml in the first version
    # of an imported wiki page by trying to replace placeholders right
    # in the yaml.  This doctors the yaml back, and can be removed
    # when the "content_imports" exception type for psych syntax errors
    # isn't happening anymore.
    pattern_1 = %r{(<a[^<>]*?id=.*?"media_comment.*?/>)}im
    pattern_2 = %r{(<a[^<>]*?id=.*?"media_comment.*?</a>)}
    replacements = []
    [pattern_1, pattern_2].each do |regex_pattern|
      yaml_string.scan(regex_pattern).each do |matched_groups|
        matched_groups.each do |group|
          # this should be an UNESCAPED version of a media comment.
          # let's try to escape it.
          replacements << [group, group.inspect[1..-2]]
        end
      end
    end
    new_string = yaml_string.dup
    replacements.each do |operation|
      new_string = new_string.sub(operation[0], operation[1])
    end
    # if this works without throwing another error, we've
    # cleaned up the yaml successfully
    YAML.load(new_string)
    new_string
  end

  def self.url_for(title)
    use_unicode_scripts = %w[Katakana]

    return title if title.blank?

    # Convert to ascii chars unless the string matches
    # a script we want to store in unicode
    return title.to_s.to_url unless title.match?(
      /#{use_unicode_scripts.map { |s| "\\p{#{s}}" }.join("|")}/
    )

    # Return title with unicode chars, replacing chars like ? and &
    title.to_s.convert_misc_characters.collapse
  end

  # opts contains a set of related entities that should be duplicated.
  # By default, all associated entities are duplicated.
  def duplicate(opts = {})
    # Don't clone a new record
    return self if new_record?

    default_opts = {
      duplicate_assignment: true,
      copy_title: nil
    }
    opts_with_default = default_opts.merge(opts)

    result = WikiPage.new({
                            title: opts_with_default[:copy_title] || get_copy_title(self, t("Copy"), self.title),
                            wiki_id: self.wiki_id,
                            context_id:,
                            context_type:,
                            body:,
                            workflow_state: "unpublished",
                            user_id:,
                            saving_user: opts[:user],
                            protected_editing:,
                            editing_roles:,
                            todo_date:,
                          })

    if block_editor
      block_editor_attributes = { version: block_editor.version, blocks: block_editor.blocks }
      result.block_editor_attributes = block_editor_attributes
    end

    if assignment && opts_with_default[:duplicate_assignment]
      result.assignment = assignment.duplicate({
                                                 duplicate_wiki_page: false,
                                                 copy_title: result.title,
                                                 user: opts[:user]
                                               })
    end

    if context.is_a?(Course) && context.horizon_course? && estimated_duration
      result.estimated_duration = EstimatedDuration.new({ duration: estimated_duration.duration.iso8601 })
    end

    result
  end

  def can_duplicate?
    true
  end

  def initialize_wiki_page(user)
    self.workflow_state = if wiki.grants_right?(user, :publish_page)
                            # Leave the page unpublished if the user is allowed to publish it later
                            "unpublished"
                          else
                            # If they aren't, publish it automatically
                            "active"
                          end

    self.editing_roles = context.try(:default_wiki_editing_roles) || default_roles

    if is_front_page?
      self.body = t "#application.wiki_front_page_default_content_course", "Welcome to your new course wiki!" if context.is_a?(Course)
      self.body = t "#application.wiki_front_page_default_content_group", "Welcome to your new group wiki!" if context.is_a?(Group)
      self.workflow_state = "active"
    end
  end

  def post_to_pandapub_when_revised
    if saved_change_to_revised_at?
      CanvasPandaPub.post_update(
        "/private/wiki_page/#{global_id}/update", {
          revised_at: self.revised_at
        }
      )
    end
  end

  def set_root_account_id
    self.root_account_id = context&.root_account_id unless root_account_id
  end

  def self.visible_ids_by_user(opts)
    assignment_page_visibilities = if with_assignment_in_course(opts[:course_id]).empty?
                                     {}
                                   else
                                     visible_assignments = AssignmentVisibility::AssignmentVisibilityService.assignments_visible_to_students(user_ids: opts[:user_id], course_ids: opts[:course_id])
                                     # map the visibilities to a hash of assignment_id => [user_ids]
                                     assignment_user_map = visible_assignments.each_with_object(Hash.new { |hash, key| hash[key] = [] }) do |visibility, hash|
                                       hash[visibility.assignment_id] << visibility.user_id
                                     end
                                     # this mimicks the format of the non-flagged group_by to pair each user_id to the correct visible wiki page for wiki pages with assignments
                                     where(assignment_id: assignment_user_map.keys)
                                       .pluck(:id, :assignment_id)
                                       .flat_map { |wiki_page_id, assignment_id| assignment_user_map[assignment_id].map { |user_id| [wiki_page_id, user_id] } }
                                       .group_by { |_, user_id| user_id }
                                   end
    no_assignment_page_visibilities = without_assignment_in_course(opts[:course_id])

    visible_wiki_pages = WikiPageVisibility::WikiPageVisibilityService.wiki_pages_visible_to_students(course_ids: opts[:course_id], user_ids: opts[:user_id])
    no_assignment_page_ids = RequestCache.cache("wiki_pages_without_assignment", opts[:course_id]) do
      no_assignment_page_visibilities.pluck(:id)
    end
    visible_wiki_pages = visible_wiki_pages.select { |v| no_assignment_page_ids.include?(v.wiki_page_id) }
    no_assignment_page_visibilities = visible_wiki_pages.group_by(&:user_id)
                                                        .transform_values { |visibilities| visibilities.map(&:wiki_page_id) }

    opts[:user_id].index_with do |user_id|
      page_ids_with_assignment = (assignment_page_visibilities[user_id] || []).map { |page_id, _| page_id }
      page_ids_no_assignment = (no_assignment_page_visibilities[user_id] || []).map { |page_id, _| page_id }
      page_ids_with_assignment.concat(page_ids_no_assignment)
    end
  end

<<<<<<< HEAD
=======
  # list of attributes tracked in Pine for Horizon course wiki pages
  PINE_TRACKED_CHANGES = %w[title body workflow_state].freeze

  def should_index_in_pine?
    return false unless eligible_for_pine_indexing?
    return false unless workflow_state == "active"

    # Index if relevant fields changed
    saved_changes.keys.intersect?(PINE_TRACKED_CHANGES)
  end

  def index_in_pine
    delay(
      n_strand: ["horizon_wiki_ingestion", context.global_root_account_id],
      singleton: "horizon_wiki_ingestion:#{context.global_id}:#{id}",
      max_attempts: 3
    ).ingest_to_pine
  end

>>>>>>> 64baf732
  def ingest_to_pine
    return unless workflow_state == "active" && body.present?
    return unless context.is_a?(Course) && context.root_account.present?

    metadata = {
      course_id: context.id.to_s,
      title:
    }

    # PineClient requires a user object with uuid and global_id, but we don't have a user in this context
    # and the action is more of a system-initiated action than a user-initiated action
    null_user = Struct.new(:uuid, :global_id, keyword_init: true).new(uuid: nil, global_id: nil)

    PineClient.ingest_html(
      html_content: body,
      metadata:,
      source: "canvas",
      source_id: id.to_s,
      source_type: "wiki_page",
      feature_slug: "horizon-content-ingestion",
      root_account_uuid: context.root_account.uuid,
      current_user: null_user
    )
  rescue => e
    Rails.logger.error("Failed to ingest wiki page #{id} for context #{context.class.name}:#{context.id}: #{e.message}")
    raise
  end
<<<<<<< HEAD
=======

  def eligible_for_pine_indexing?
    return false unless context.is_a?(Course)
    return false unless context.horizon_course?
    return false unless context.root_account.feature_enabled?(:horizon_learning_object_ingestion_on_change)
    return false unless PineClient.enabled?

    true
  end

  def delete_from_pine
    return unless context.is_a?(Course) && context.root_account.present?

    # PineClient requires a user object with uuid and global_id, but we don't have a user in this context
    # and the action is more of a system-initiated action than a user-initiated action
    null_user = Struct.new(:uuid, :global_id, keyword_init: true).new(uuid: nil, global_id: nil)

    delay(
      n_strand: ["horizon_wiki_deletion", context.global_root_account_id],
      singleton: "horizon_wiki_deletion:#{context.global_id}:#{id}",
      max_attempts: 3
    ).delete_from_pine_job(null_user)
  rescue => e
    Rails.logger.error("Failed to queue Pine deletion for wiki page #{id} for context #{context.class.name}:#{context.id}: #{e.message}")
    # Don't raise - we don't want to block the deletion if Pine is down
  end

  def delete_from_pine_job(null_user)
    PineClient.delete_document(
      source: "canvas",
      source_id: id.to_s,
      source_type: "wiki_page",
      feature_slug: "horizon-content-ingestion",
      root_account_uuid: context.root_account.uuid,
      current_user: null_user
    )
  rescue => e
    Rails.logger.error("Failed to delete wiki page #{id} from Pine for context #{context.class.name}:#{context.id}: #{e.message}")
    raise
  end

  def a11y_scannable_attributes
    # We need to run the scan on title and workflow_state change as well otherwise AccessibilityResourceScan will be out of date
    # TODO: RCX-4463 remove title and workflow_state
    %i[title body workflow_state]
  end
>>>>>>> 64baf732
end<|MERGE_RESOLUTION|>--- conflicted
+++ resolved
@@ -733,8 +733,6 @@
     end
   end
 
-<<<<<<< HEAD
-=======
   # list of attributes tracked in Pine for Horizon course wiki pages
   PINE_TRACKED_CHANGES = %w[title body workflow_state].freeze
 
@@ -754,7 +752,6 @@
     ).ingest_to_pine
   end
 
->>>>>>> 64baf732
   def ingest_to_pine
     return unless workflow_state == "active" && body.present?
     return unless context.is_a?(Course) && context.root_account.present?
@@ -782,8 +779,6 @@
     Rails.logger.error("Failed to ingest wiki page #{id} for context #{context.class.name}:#{context.id}: #{e.message}")
     raise
   end
-<<<<<<< HEAD
-=======
 
   def eligible_for_pine_indexing?
     return false unless context.is_a?(Course)
@@ -830,5 +825,4 @@
     # TODO: RCX-4463 remove title and workflow_state
     %i[title body workflow_state]
   end
->>>>>>> 64baf732
 end