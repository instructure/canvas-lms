# frozen_string_literal: true

#
# Copyright (C) 2011 - present Instructure, Inc.
#
# This file is part of Canvas.
#
# Canvas is free software: you can redistribute it and/or modify it under
# the terms of the GNU Affero General Public License as published by the Free
# Software Foundation, version 3 of the License.
#
# Canvas is distributed in the hope that it will be useful, but WITHOUT ANY
# WARRANTY; without even the implied warranty of MERCHANTABILITY or FITNESS FOR
# A PARTICULAR PURPOSE. See the GNU Affero General Public License for more
# details.
#
# You should have received a copy of the GNU Affero General Public License along
# with this program. If not, see <http://www.gnu.org/licenses/>.
#

require 'atom'

# Force loaded so that it will be in ActiveRecord::Base.descendants for switchman to use
require_dependency 'assignment_student_visibility'

class WikiPage < ActiveRecord::Base
  attr_readonly :wiki_id
  attr_accessor :saved_by

  validates_length_of :body, :maximum => maximum_long_text_length, :allow_nil => true, :allow_blank => true
  validates_presence_of :wiki_id
  include Canvas::SoftDeletable
  include HasContentTags
  include CopyAuthorizedLinks
  include ContextModuleItem
  include Submittable
  include Plannable
  include DuplicatingObjects
  include SearchTermHelper
  include LockedFor

  include MasterCourses::Restrictor
  restrict_columns :content, [:body, :title]
  restrict_columns :settings, [:editing_roles, :url]
  restrict_assignment_columns
  restrict_columns :state, [:workflow_state]

  after_update :post_to_pandapub_when_revised

  belongs_to :wiki, :touch => true
  belongs_to :user

  belongs_to :context, polymorphic: [:course, :group]
  belongs_to :root_account, :class_name => 'Account'

  acts_as_url :title, :sync_url => true

  validate :validate_front_page_visibility

  before_save :default_submission_values,
              if: proc { self.context.try(:feature_enabled?, :conditional_release) }
  before_save :set_revised_at
  before_validation :ensure_wiki_and_context
  before_validation :ensure_unique_title
  before_create :set_root_account_id

  after_save  :touch_context
  after_save  :update_assignment,
              if: proc { self.context.try(:feature_enabled?, :conditional_release) }

  scope :starting_with_title, lambda { |title|
    where('title ILIKE ?', "#{title}%")
  }

  scope :not_ignored_by, lambda { |user, purpose|
    where("NOT EXISTS (?)", Ignore.where(asset_type: 'WikiPage', user_id: user, purpose: purpose).where("asset_id=wiki_pages.id"))
  }
  scope :todo_date_between, ->(starting, ending) { where(todo_date: starting...ending) }
  scope :for_courses_and_groups, lambda { |course_ids, group_ids|
    wiki_ids = []
    wiki_ids += Course.where(:id => course_ids).pluck(:wiki_id) if course_ids.any?
    wiki_ids += Group.where(:id => group_ids).pluck(:wiki_id) if group_ids.any?
    where(:wiki_id => wiki_ids)
  }

  scope :visible_to_user, lambda { |user_id|
    where("wiki_pages.assignment_id IS NULL OR EXISTS (SELECT 1 FROM #{AssignmentStudentVisibility.quoted_table_name} asv WHERE wiki_pages.assignment_id = asv.assignment_id AND asv.user_id = ?)", user_id)
  }

  TITLE_LENGTH = 255
  SIMPLY_VERSIONED_EXCLUDE_FIELDS = [:workflow_state, :editing_roles, :notify_of_update].freeze

  self.ignored_columns = %i[view_count]

  def ensure_wiki_and_context
    self.wiki_id ||= (self.context.wiki_id || self.context.wiki.id)
  end

  def context
    unless association(:context).loaded?
      if association(:wiki).loaded? &&
         wiki.context_loaded? &&
         context_type == wiki.context_type &&
         context_id == wiki.context_id
        self.context = wiki.context
      end
    end
    super
  end

  def touch_context
    self.context.touch
  end

  def validate_front_page_visibility
    if !published? && self.is_front_page?
      self.errors.add(:published, t(:cannot_unpublish_front_page, "cannot unpublish front page"))
    end
  end

  def ensure_unique_title
    return if deleted?

    to_cased_title = ->(string) { string.gsub(/[^\w]+/, " ").gsub(/\b('?[a-z])/) { $1.capitalize }.strip }
<<<<<<< HEAD
    self.title ||= to_cased_title.call(self.url || "page")
    # TODO i18n (see wiki.rb)

    if self.title == "Front Page" && self.new_record?
      baddies = self.context.wiki_pages.not_deleted.where(title: "Front Page").select { |p| p.url != "front-page" }
      baddies.each { |p| p.title = to_cased_title.call(p.url); p.save_without_broadcasting! }
=======
    self.title ||= to_cased_title.call(url || "page")
    # TODO: i18n (see wiki.rb)

    if self.title == "Front Page" && new_record?
      baddies = context.wiki_pages.not_deleted.where(title: "Front Page").reject { |p| p.url == "front-page" }
      baddies.each do |p|
        p.title = to_cased_title.call(p.url)
        p.save_without_broadcasting!
      end
>>>>>>> 2bda9f78
    end
    if self.context.wiki_pages.not_deleted.where(title: self.title).where.not(:id => self.id).first
      real_title = self.title.gsub(/-(\d*)\z/, '') # remove any "-#" at the end
      n = $1 ? $1.to_i + 1 : 2
      new_title = nil
      loop do
        mod = "-#{n}"
        new_title = real_title[0...(TITLE_LENGTH - mod.length)] + mod
        n = n.succ
        break unless context.wiki_pages.not_deleted.where(title: new_title).where.not(id: id).exists?
      end

      self.title = new_title
    end
  end

  def self.title_order_by_clause
    best_unicode_collation_key('wiki_pages.title')
  end

  def ensure_unique_url
    return if deleted?

    url_attribute = self.class.url_attribute
    base_url = self.send(url_attribute)
    base_url = self.send(self.class.attribute_to_urlify).to_s.to_url if base_url.blank? || !self.only_when_blank
    conditions = [wildcard(url_attribute.to_s, base_url, :type => :right)]
    unless new_record?
      conditions.first << " and id != ?"
      conditions << id
    end

    urls = self.context.wiki_pages.where(*conditions).not_deleted.pluck(:url)
    # This is the part in stringex that messed us up, since it will never allow
    # a url of "front-page" once "front-page-1" or "front-page-2" is created
    # We modify it to allow "front-page" and start the indexing at "front-page-2"
    # instead of "front-page-1"
    if urls.size > 0 && urls.detect { |u| u == base_url }
      n = 2
      while urls.detect { |u| u == "#{base_url}-#{n}" }
        n = n.succ
      end
      write_attribute url_attribute, "#{base_url}-#{n}"
    else
      write_attribute url_attribute, base_url
    end
  end

  sanitize_field :body, CanvasSanitize::SANITIZE
  copy_authorized_links(:body) { [self.context, self.user] }

  validates_each :title do |record, attr, value|
    if value.blank?
      record.errors.add(attr, t('errors.blank_title', "Title can't be blank"))
    elsif value.size > maximum_string_length
      record.errors.add(attr, t('errors.title_too_long', "Title can't exceed %{max_characters} characters", :max_characters => maximum_string_length))
    elsif value.to_url.blank?
      record.errors.add(attr, t('errors.title_characters', "Title must contain at least one letter or number")) # it's a bit more liberal than this, but let's not complicate things
    end
  end

  has_a_broadcast_policy
  simply_versioned :exclude => SIMPLY_VERSIONED_EXCLUDE_FIELDS, :when => Proc.new { |wp|
    # always create a version when restoring a deleted page
    next true if wp.workflow_state_changed? && wp.workflow_state_was == 'deleted'

    # :user_id and :updated_at do not merit creating a version, but should be saved
    exclude_fields = [:user_id, :updated_at].concat(SIMPLY_VERSIONED_EXCLUDE_FIELDS).map(&:to_s)
    (wp.changes.keys.map(&:to_s) - exclude_fields).present?
  }
  after_save :remove_changed_flag

  workflow do
    state :active do
      event :unpublish, :transitions_to => :unpublished
    end
    state :unpublished do
      event :publish, :transitions_to => :active
    end
    state :post_delayed do
      event :delayed_post, :transitions_to => :active
    end
  end
  alias_method :published?, :active?

  def set_revised_at
    self.revised_at ||= Time.now
    self.revised_at = Time.now if self.body_changed? || self.title_changed?
    @page_changed = self.body_changed? || self.title_changed?
    true
  end

  attr_reader :wiki_page_changed

  def notify_of_update=(val)
    @wiki_page_changed = Canvas::Plugin.value_to_boolean(val)
  end

  def notify_of_update
    false
  end

  def remove_changed_flag
    @wiki_page_changed = false
  end

  def version_history
    self.versions.map(&:model)
  end

  scope :deleted_last, -> { order(Arel.sql("workflow_state='deleted'")) }

  scope :not_deleted, -> { where("wiki_pages.workflow_state<>'deleted'") }

  scope :published, -> { where("wiki_pages.workflow_state='active'", false) }
  scope :unpublished, -> { where("wiki_pages.workflow_state='unpublished'", true) }

  # needed for ensure_unique_url
  def not_deleted
    !deleted?
  end

  scope :order_by_id, -> { order(:id) }

  def low_level_locked_for?(user, opts = {})
    return false unless self.could_be_locked

    RequestCache.cache(locked_request_cache_key(user), opts[:deep_check_if_needed]) do
      locked = false
      if (item = locked_by_module_item?(user, opts))
        locked = { object: self, :module => item.context_module }
        unlock_at = locked[:module].unlock_at
        locked[:unlock_at] = unlock_at if unlock_at && unlock_at > Time.now.utc
      end
      locked
    end
  end

  def is_front_page?
    return false if self.deleted?

    self.url == self.wiki.get_front_page_url # wiki.get_front_page_url checks has_front_page?
  end

  def set_as_front_page!
    if self.unpublished?
      self.errors.add(:front_page, t(:cannot_set_unpublished_front_page, 'could not set as front page because it is unpublished'))
      return false
    end

    self.wiki.set_front_page_url!(self.url)
    self.touch if self.persisted?
  end

  def context_module_tag_for(context)
    @tag ||= self.context_module_tags.where(context_id: context, context_type: context.class.base_class.name).first
  end

  def context_module_action(user, context, action)
    self.context_module_tags.where(context_id: context, context_type: context.class.base_class.name).each do |tag|
      tag.context_module_action(user, action)
    end
  end

  set_policy do
    given { |user, session| self.can_read_page?(user, session) }
    can :read

    given { |user| user && self.can_edit_page?(user) }
    can :update_content and can :read_revisions

    given { |user, session| user && self.wiki.grants_right?(user, session, :create_page) }
    can :create

    given { |user, session| user && self.can_edit_page?(user) && self.wiki.grants_right?(user, session, :update_page) }
    can :update and can :read_revisions

    given { |user, session| user && can_read_page?(user) && self.wiki.grants_right?(user, session, :delete_page) }
    can :delete
  end

  def can_read_page?(user, session = nil)
    return true if self.unpublished? && self.wiki.grants_right?(user, session, :view_unpublished_items)

    self.published? && self.wiki.grants_right?(user, session, :read)
  end

  def can_edit_page?(user, session = nil)
    return false unless can_read_page?(user, session)

    # wiki managers are always allowed to edit.
    return true if wiki.grants_right?(user, session, :update)

    roles = effective_roles
    # teachers implies all course admins (teachers, TAs, etc)
    return true if roles.include?('teachers') && context.respond_to?(:admins) && context.admins.include?(user)

    # the page must be available for users of the following roles
    return false unless available_for?(user, session)
    return true if roles.include?('students') && context.respond_to?(:students) && context.includes_student?(user)
    return true if roles.include?('members') && context.respond_to?(:users) && context.users.include?(user)
    return true if roles.include?('public')

    false
  end

  def effective_roles
    context_roles = context.default_wiki_editing_roles rescue nil
    roles = (editing_roles || context_roles || default_roles).split(',')
    roles == %w(teachers) ? [] : roles # "Only teachers" option doesn't grant rights excluded by RoleOverrides
  end

  def available_for?(user, session = nil)
    return true if wiki.grants_right?(user, session, :update)

    return false unless published? || (unpublished? && wiki.grants_right?(user, session, :view_unpublished_items))
    return false if locked_for?(user, :deep_check_if_needed => true)

    true
  end

  def default_roles
    if context.is_a?(Course)
      'teachers'
    else
      'members'
    end
  end

  def course_broadcast_data
    context&.broadcast_data
  end

  set_broadcast_policy do |p|
    p.dispatch :updated_wiki_page
    p.to { participants }
    p.whenever do |wiki_page|
      BroadcastPolicies::WikiPagePolicy.new(wiki_page)
                                       .should_dispatch_updated_wiki_page?
    end
    p.data { course_broadcast_data }
  end

  def participants
    res = []
    if context && context.available?
      if !self.active?
        res += context.participating_admins
      else
        res += context.participants(by_date: true)
      end
    end
    res.flatten.uniq
  end

  def get_potentially_conflicting_titles(title_base)
    WikiPage.not_deleted.where(wiki_id: self.wiki_id).starting_with_title(title_base)
            .pluck("title").to_set
  end

  def to_atom(opts = {})
    context = opts[:context]
    Atom::Entry.new do |entry|
      entry.title = t(:atom_entry_title, "Wiki Page, %{course_or_group_name}: %{page_title}", :course_or_group_name => context.name, :page_title => self.title)
      entry.authors << Atom::Person.new(:name => t(:atom_author, "Wiki Page"))
      entry.updated   = self.updated_at
      entry.published = self.created_at
      entry.id        = "tag:#{HostUrl.default_host},#{self.created_at.strftime("%Y-%m-%d")}:/wiki_pages/#{self.feed_code}_#{self.updated_at.strftime("%Y-%m-%d")}"
      entry.links << Atom::Link.new(:rel => 'alternate',
                                    :href => "http://#{HostUrl.context_host(context)}/#{self.context.class.to_s.downcase.pluralize}/#{self.context.id}/pages/#{self.url}")
      entry.content = Atom::Content::Html.new(self.body || t('defaults.no_content', "no content"))
    end
  end

  def user_name
    (user && user.name) || t('unknown_user_name', "Unknown")
  end

  def to_param
    url
  end

  def last_revision_at
    res = self.revised_at || self.updated_at
    res = Time.now if res.is_a?(String)
    res
  end

  def can_unpublish?
    return @can_unpublish unless @can_unpublish.nil?

    @can_unpublish = !is_front_page?
  end
  attr_writer :can_unpublish

  def self.preload_can_unpublish(context, wiki_pages)
    return unless wiki_pages.any?

    front_page_url = context.wiki.get_front_page_url
    wiki_pages.each { |wp| wp.can_unpublish = !(wp.url == front_page_url) }
  end

  def self.reinterpret_version_yaml(yaml_string)
    # TODO: This should be temporary.  For a long time
    # course exports/imports would corrupt the yaml in the first version
    # of an imported wiki page by trying to replace placeholders right
    # in the yaml.  This doctors the yaml back, and can be removed
    # when the "content_imports" exception type for psych syntax errors
    # isn't happening anymore.
    pattern_1 = /(<a[^<>]*?id=.*?"media_comment.*?\/>)/im
    pattern_2 = /(<a[^<>]*?id=.*?"media_comment.*?<\/a>)/
    replacements = []
    [pattern_1, pattern_2].each do |regex_pattern|
      yaml_string.scan(regex_pattern).each do |matched_groups|
        matched_groups.each do |group|
          # this should be an UNESCAPED version of a media comment.
          # let's try to escape it.
          replacements << [group, group.inspect[1..-2]]
        end
      end
    end
    new_string = yaml_string.dup
    replacements.each do |operation|
      new_string = new_string.sub(operation[0], operation[1])
    end
    # if this works without throwing another error, we've
    # cleaned up the yaml successfully
    YAML::load(new_string)
    new_string
  end

  # opts contains a set of related entities that should be duplicated.
  # By default, all associated entities are duplicated.
  def duplicate(opts = {})
    # Don't clone a new record
    return self if self.new_record?

    default_opts = {
      :duplicate_assignment => true,
      :copy_title => nil
    }
    opts_with_default = default_opts.merge(opts)
    result = WikiPage.new({
                            :title =>
                              opts_with_default[:copy_title] ? opts_with_default[:copy_title] : get_copy_title(self, t("Copy"), self.title),
                            :wiki_id => self.wiki_id,
                            :context_id => self.context_id,
                            :context_type => self.context_type,
                            :body => self.body,
                            :workflow_state => "unpublished",
                            :user_id => self.user_id,
                            :protected_editing => self.protected_editing,
                            :editing_roles => self.editing_roles,
                            :todo_date => self.todo_date
                          })
    if self.assignment && opts_with_default[:duplicate_assignment]
      result.assignment = self.assignment.duplicate({
                                                      :duplicate_wiki_page => false,
                                                      :copy_title => result.title
                                                    })
    end
    result
  end

  def can_duplicate?
    true
  end

  def initialize_wiki_page(user)
    if wiki.grants_right?(user, :publish_page)
      # Leave the page unpublished if the user is allowed to publish it later
      self.workflow_state = 'unpublished'
    else
      # If they aren't, publish it automatically
      self.workflow_state = 'active'
    end

    self.editing_roles = (context.default_wiki_editing_roles rescue nil) || default_roles

    if is_front_page?
      self.body = t "#application.wiki_front_page_default_content_course", "Welcome to your new course wiki!" if context.is_a?(Course)
      self.body = t "#application.wiki_front_page_default_content_group", "Welcome to your new group wiki!" if context.is_a?(Group)
      self.workflow_state = 'active'
    end
  end

  def post_to_pandapub_when_revised
    if saved_change_to_revised_at?
      CanvasPandaPub.post_update(
        "/private/wiki_page/#{self.global_id}/update", {
          revised_at: self.revised_at
        }
      )
    end
  end

  def set_root_account_id
    self.root_account_id = self.context&.root_account_id unless self.root_account_id
  end
end<|MERGE_RESOLUTION|>--- conflicted
+++ resolved
@@ -27,8 +27,8 @@
   attr_readonly :wiki_id
   attr_accessor :saved_by
 
-  validates_length_of :body, :maximum => maximum_long_text_length, :allow_nil => true, :allow_blank => true
-  validates_presence_of :wiki_id
+  validates :body, length: { :maximum => maximum_long_text_length, :allow_nil => true, :allow_blank => true }
+  validates :wiki_id, presence: true
   include Canvas::SoftDeletable
   include HasContentTags
   include CopyAuthorizedLinks
@@ -58,7 +58,7 @@
   validate :validate_front_page_visibility
 
   before_save :default_submission_values,
-              if: proc { self.context.try(:feature_enabled?, :conditional_release) }
+              if: proc { context.try(:feature_enabled?, :conditional_release) }
   before_save :set_revised_at
   before_validation :ensure_wiki_and_context
   before_validation :ensure_unique_title
@@ -66,7 +66,7 @@
 
   after_save  :touch_context
   after_save  :update_assignment,
-              if: proc { self.context.try(:feature_enabled?, :conditional_release) }
+              if: proc { context.try(:feature_enabled?, :conditional_release) }
 
   scope :starting_with_title, lambda { |title|
     where('title ILIKE ?', "#{title}%")
@@ -88,33 +88,32 @@
   }
 
   TITLE_LENGTH = 255
-  SIMPLY_VERSIONED_EXCLUDE_FIELDS = [:workflow_state, :editing_roles, :notify_of_update].freeze
+  SIMPLY_VERSIONED_EXCLUDE_FIELDS = %i[workflow_state editing_roles notify_of_update].freeze
 
   self.ignored_columns = %i[view_count]
 
   def ensure_wiki_and_context
-    self.wiki_id ||= (self.context.wiki_id || self.context.wiki.id)
+    self.wiki_id ||= (context.wiki_id || context.wiki.id)
   end
 
   def context
-    unless association(:context).loaded?
-      if association(:wiki).loaded? &&
-         wiki.context_loaded? &&
-         context_type == wiki.context_type &&
-         context_id == wiki.context_id
-        self.context = wiki.context
-      end
+    if !association(:context).loaded? &&
+       association(:wiki).loaded? &&
+       wiki.context_loaded? &&
+       context_type == wiki.context_type &&
+       context_id == wiki.context_id
+      self.context = wiki.context
     end
     super
   end
 
   def touch_context
-    self.context.touch
+    context.touch
   end
 
   def validate_front_page_visibility
-    if !published? && self.is_front_page?
-      self.errors.add(:published, t(:cannot_unpublish_front_page, "cannot unpublish front page"))
+    if !published? && is_front_page?
+      errors.add(:published, t(:cannot_unpublish_front_page, "cannot unpublish front page"))
     end
   end
 
@@ -122,14 +121,6 @@
     return if deleted?
 
     to_cased_title = ->(string) { string.gsub(/[^\w]+/, " ").gsub(/\b('?[a-z])/) { $1.capitalize }.strip }
-<<<<<<< HEAD
-    self.title ||= to_cased_title.call(self.url || "page")
-    # TODO i18n (see wiki.rb)
-
-    if self.title == "Front Page" && self.new_record?
-      baddies = self.context.wiki_pages.not_deleted.where(title: "Front Page").select { |p| p.url != "front-page" }
-      baddies.each { |p| p.title = to_cased_title.call(p.url); p.save_without_broadcasting! }
-=======
     self.title ||= to_cased_title.call(url || "page")
     # TODO: i18n (see wiki.rb)
 
@@ -139,9 +130,8 @@
         p.title = to_cased_title.call(p.url)
         p.save_without_broadcasting!
       end
->>>>>>> 2bda9f78
-    end
-    if self.context.wiki_pages.not_deleted.where(title: self.title).where.not(:id => self.id).first
+    end
+    if context.wiki_pages.not_deleted.where(title: self.title).where.not(:id => id).first
       real_title = self.title.gsub(/-(\d*)\z/, '') # remove any "-#" at the end
       n = $1 ? $1.to_i + 1 : 2
       new_title = nil
@@ -164,20 +154,20 @@
     return if deleted?
 
     url_attribute = self.class.url_attribute
-    base_url = self.send(url_attribute)
-    base_url = self.send(self.class.attribute_to_urlify).to_s.to_url if base_url.blank? || !self.only_when_blank
+    base_url = send(url_attribute)
+    base_url = send(self.class.attribute_to_urlify).to_s.to_url if base_url.blank? || !only_when_blank
     conditions = [wildcard(url_attribute.to_s, base_url, :type => :right)]
     unless new_record?
       conditions.first << " and id != ?"
       conditions << id
     end
 
-    urls = self.context.wiki_pages.where(*conditions).not_deleted.pluck(:url)
+    urls = context.wiki_pages.where(*conditions).not_deleted.pluck(:url)
     # This is the part in stringex that messed us up, since it will never allow
     # a url of "front-page" once "front-page-1" or "front-page-2" is created
     # We modify it to allow "front-page" and start the indexing at "front-page-2"
     # instead of "front-page-1"
-    if urls.size > 0 && urls.detect { |u| u == base_url }
+    if !urls.empty? && urls.detect { |u| u == base_url }
       n = 2
       while urls.detect { |u| u == "#{base_url}-#{n}" }
         n = n.succ
@@ -189,7 +179,7 @@
   end
 
   sanitize_field :body, CanvasSanitize::SANITIZE
-  copy_authorized_links(:body) { [self.context, self.user] }
+  copy_authorized_links(:body) { [context, user] }
 
   validates_each :title do |record, attr, value|
     if value.blank?
@@ -202,7 +192,7 @@
   end
 
   has_a_broadcast_policy
-  simply_versioned :exclude => SIMPLY_VERSIONED_EXCLUDE_FIELDS, :when => Proc.new { |wp|
+  simply_versioned :exclude => SIMPLY_VERSIONED_EXCLUDE_FIELDS, :when => proc { |wp|
     # always create a version when restoring a deleted page
     next true if wp.workflow_state_changed? && wp.workflow_state_was == 'deleted'
 
@@ -227,8 +217,8 @@
 
   def set_revised_at
     self.revised_at ||= Time.now
-    self.revised_at = Time.now if self.body_changed? || self.title_changed?
-    @page_changed = self.body_changed? || self.title_changed?
+    self.revised_at = Time.now if body_changed? || title_changed?
+    @page_changed = body_changed? || title_changed?
     true
   end
 
@@ -247,7 +237,7 @@
   end
 
   def version_history
-    self.versions.map(&:model)
+    versions.map(&:model)
   end
 
   scope :deleted_last, -> { order(Arel.sql("workflow_state='deleted'")) }
@@ -265,7 +255,7 @@
   scope :order_by_id, -> { order(:id) }
 
   def low_level_locked_for?(user, opts = {})
-    return false unless self.could_be_locked
+    return false unless could_be_locked
 
     RequestCache.cache(locked_request_cache_key(user), opts[:deep_check_if_needed]) do
       locked = false
@@ -279,52 +269,52 @@
   end
 
   def is_front_page?
-    return false if self.deleted?
-
-    self.url == self.wiki.get_front_page_url # wiki.get_front_page_url checks has_front_page?
+    return false if deleted?
+
+    url == wiki.get_front_page_url # wiki.get_front_page_url checks has_front_page?
   end
 
   def set_as_front_page!
-    if self.unpublished?
-      self.errors.add(:front_page, t(:cannot_set_unpublished_front_page, 'could not set as front page because it is unpublished'))
+    if unpublished?
+      errors.add(:front_page, t(:cannot_set_unpublished_front_page, 'could not set as front page because it is unpublished'))
       return false
     end
 
-    self.wiki.set_front_page_url!(self.url)
-    self.touch if self.persisted?
+    wiki.set_front_page_url!(url)
+    touch if persisted?
   end
 
   def context_module_tag_for(context)
-    @tag ||= self.context_module_tags.where(context_id: context, context_type: context.class.base_class.name).first
+    @tag ||= context_module_tags.where(context_id: context, context_type: context.class.base_class.name).first
   end
 
   def context_module_action(user, context, action)
-    self.context_module_tags.where(context_id: context, context_type: context.class.base_class.name).each do |tag|
+    context_module_tags.where(context_id: context, context_type: context.class.base_class.name).each do |tag|
       tag.context_module_action(user, action)
     end
   end
 
   set_policy do
-    given { |user, session| self.can_read_page?(user, session) }
+    given { |user, session| can_read_page?(user, session) }
     can :read
 
-    given { |user| user && self.can_edit_page?(user) }
+    given { |user| user && can_edit_page?(user) }
     can :update_content and can :read_revisions
 
-    given { |user, session| user && self.wiki.grants_right?(user, session, :create_page) }
+    given { |user, session| user && wiki.grants_right?(user, session, :create_page) }
     can :create
 
-    given { |user, session| user && self.can_edit_page?(user) && self.wiki.grants_right?(user, session, :update_page) }
+    given { |user, session| user && can_edit_page?(user) && wiki.grants_right?(user, session, :update_page) }
     can :update and can :read_revisions
 
-    given { |user, session| user && can_read_page?(user) && self.wiki.grants_right?(user, session, :delete_page) }
+    given { |user, session| user && can_read_page?(user) && wiki.grants_right?(user, session, :delete_page) }
     can :delete
   end
 
   def can_read_page?(user, session = nil)
-    return true if self.unpublished? && self.wiki.grants_right?(user, session, :view_unpublished_items)
-
-    self.published? && self.wiki.grants_right?(user, session, :read)
+    return true if unpublished? && wiki.grants_right?(user, session, :view_unpublished_items)
+
+    published? && wiki.grants_right?(user, session, :read)
   end
 
   def can_edit_page?(user, session = nil)
@@ -349,7 +339,7 @@
   def effective_roles
     context_roles = context.default_wiki_editing_roles rescue nil
     roles = (editing_roles || context_roles || default_roles).split(',')
-    roles == %w(teachers) ? [] : roles # "Only teachers" option doesn't grant rights excluded by RoleOverrides
+    roles == %w[teachers] ? [] : roles # "Only teachers" option doesn't grant rights excluded by RoleOverrides
   end
 
   def available_for?(user, session = nil)
@@ -385,12 +375,12 @@
 
   def participants
     res = []
-    if context && context.available?
-      if !self.active?
-        res += context.participating_admins
-      else
-        res += context.participants(by_date: true)
-      end
+    if context&.available?
+      res += if active?
+               context.participants(by_date: true)
+             else
+               context.participating_admins
+             end
     end
     res.flatten.uniq
   end
@@ -405,17 +395,17 @@
     Atom::Entry.new do |entry|
       entry.title = t(:atom_entry_title, "Wiki Page, %{course_or_group_name}: %{page_title}", :course_or_group_name => context.name, :page_title => self.title)
       entry.authors << Atom::Person.new(:name => t(:atom_author, "Wiki Page"))
-      entry.updated   = self.updated_at
-      entry.published = self.created_at
-      entry.id        = "tag:#{HostUrl.default_host},#{self.created_at.strftime("%Y-%m-%d")}:/wiki_pages/#{self.feed_code}_#{self.updated_at.strftime("%Y-%m-%d")}"
+      entry.updated   = updated_at
+      entry.published = created_at
+      entry.id        = "tag:#{HostUrl.default_host},#{created_at.strftime("%Y-%m-%d")}:/wiki_pages/#{feed_code}_#{updated_at.strftime("%Y-%m-%d")}"
       entry.links << Atom::Link.new(:rel => 'alternate',
-                                    :href => "http://#{HostUrl.context_host(context)}/#{self.context.class.to_s.downcase.pluralize}/#{self.context.id}/pages/#{self.url}")
-      entry.content = Atom::Content::Html.new(self.body || t('defaults.no_content', "no content"))
+                                    :href => "http://#{HostUrl.context_host(context)}/#{self.context.class.to_s.downcase.pluralize}/#{self.context.id}/pages/#{url}")
+      entry.content = Atom::Content::Html.new(body || t('defaults.no_content', "no content"))
     end
   end
 
   def user_name
-    (user && user.name) || t('unknown_user_name', "Unknown")
+    user&.name || t('unknown_user_name', "Unknown")
   end
 
   def to_param
@@ -423,7 +413,7 @@
   end
 
   def last_revision_at
-    res = self.revised_at || self.updated_at
+    res = self.revised_at || updated_at
     res = Time.now if res.is_a?(String)
     res
   end
@@ -439,7 +429,7 @@
     return unless wiki_pages.any?
 
     front_page_url = context.wiki.get_front_page_url
-    wiki_pages.each { |wp| wp.can_unpublish = !(wp.url == front_page_url) }
+    wiki_pages.each { |wp| wp.can_unpublish = wp.url != front_page_url }
   end
 
   def self.reinterpret_version_yaml(yaml_string)
@@ -449,8 +439,8 @@
     # in the yaml.  This doctors the yaml back, and can be removed
     # when the "content_imports" exception type for psych syntax errors
     # isn't happening anymore.
-    pattern_1 = /(<a[^<>]*?id=.*?"media_comment.*?\/>)/im
-    pattern_2 = /(<a[^<>]*?id=.*?"media_comment.*?<\/a>)/
+    pattern_1 = %r{(<a[^<>]*?id=.*?"media_comment.*?/>)}im
+    pattern_2 = %r{(<a[^<>]*?id=.*?"media_comment.*?</a>)}
     replacements = []
     [pattern_1, pattern_2].each do |regex_pattern|
       yaml_string.scan(regex_pattern).each do |matched_groups|
@@ -467,7 +457,7 @@
     end
     # if this works without throwing another error, we've
     # cleaned up the yaml successfully
-    YAML::load(new_string)
+    YAML.load(new_string)
     new_string
   end
 
@@ -475,7 +465,7 @@
   # By default, all associated entities are duplicated.
   def duplicate(opts = {})
     # Don't clone a new record
-    return self if self.new_record?
+    return self if new_record?
 
     default_opts = {
       :duplicate_assignment => true,
@@ -484,22 +474,22 @@
     opts_with_default = default_opts.merge(opts)
     result = WikiPage.new({
                             :title =>
-                              opts_with_default[:copy_title] ? opts_with_default[:copy_title] : get_copy_title(self, t("Copy"), self.title),
+                              opts_with_default[:copy_title] || get_copy_title(self, t("Copy"), self.title),
                             :wiki_id => self.wiki_id,
-                            :context_id => self.context_id,
-                            :context_type => self.context_type,
-                            :body => self.body,
+                            :context_id => context_id,
+                            :context_type => context_type,
+                            :body => body,
                             :workflow_state => "unpublished",
-                            :user_id => self.user_id,
-                            :protected_editing => self.protected_editing,
-                            :editing_roles => self.editing_roles,
-                            :todo_date => self.todo_date
+                            :user_id => user_id,
+                            :protected_editing => protected_editing,
+                            :editing_roles => editing_roles,
+                            :todo_date => todo_date
                           })
-    if self.assignment && opts_with_default[:duplicate_assignment]
-      result.assignment = self.assignment.duplicate({
-                                                      :duplicate_wiki_page => false,
-                                                      :copy_title => result.title
-                                                    })
+    if assignment && opts_with_default[:duplicate_assignment]
+      result.assignment = assignment.duplicate({
+                                                 :duplicate_wiki_page => false,
+                                                 :copy_title => result.title
+                                               })
     end
     result
   end
@@ -509,13 +499,13 @@
   end
 
   def initialize_wiki_page(user)
-    if wiki.grants_right?(user, :publish_page)
-      # Leave the page unpublished if the user is allowed to publish it later
-      self.workflow_state = 'unpublished'
-    else
-      # If they aren't, publish it automatically
-      self.workflow_state = 'active'
-    end
+    self.workflow_state = if wiki.grants_right?(user, :publish_page)
+                            # Leave the page unpublished if the user is allowed to publish it later
+                            'unpublished'
+                          else
+                            # If they aren't, publish it automatically
+                            'active'
+                          end
 
     self.editing_roles = (context.default_wiki_editing_roles rescue nil) || default_roles
 
@@ -529,7 +519,7 @@
   def post_to_pandapub_when_revised
     if saved_change_to_revised_at?
       CanvasPandaPub.post_update(
-        "/private/wiki_page/#{self.global_id}/update", {
+        "/private/wiki_page/#{global_id}/update", {
           revised_at: self.revised_at
         }
       )
@@ -537,6 +527,6 @@
   end
 
   def set_root_account_id
-    self.root_account_id = self.context&.root_account_id unless self.root_account_id
+    self.root_account_id = context&.root_account_id unless root_account_id
   end
 end