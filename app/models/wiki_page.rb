--- conflicted
+++ resolved
@@ -239,27 +239,16 @@
     can :read
 
     given {|user, session| user && self.can_edit_page?(user)}
-<<<<<<< HEAD
-    can :update_content
-=======
     can :update_content and can :read_revisions
->>>>>>> de48f2b4
 
     given {|user, session| user && self.can_edit_page?(user) && self.wiki.grants_right?(user, session, :create_page)}
     can :create
 
     given {|user, session| user && self.can_edit_page?(user) && self.wiki.grants_right?(user, session, :update_page)}
-<<<<<<< HEAD
-    can :update
-
-    given {|user, session| user && self.can_edit_page?(user) && self.active? && self.wiki.grants_right?(user, session, :update_page_content)}
-    can :update_content
-=======
     can :update and can :read_revisions
 
     given {|user, session| user && self.can_edit_page?(user) && self.active? && self.wiki.grants_right?(user, session, :update_page_content)}
     can :update_content and can :read_revisions
->>>>>>> de48f2b4
 
     given {|user, session| user && self.can_edit_page?(user) && self.active? && self.wiki.grants_right?(user, session, :delete_page)}
     can :delete
