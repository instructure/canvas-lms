--- conflicted
+++ resolved
@@ -624,15 +624,8 @@
                                                })
     end
 
-<<<<<<< HEAD
-    if estimated_duration
-      # we have to save result here because we need the result.id to create the estimated_duration
-      result.save!
-      result.estimated_duration = EstimatedDuration.new({ wiki_page_id: result.id, duration: estimated_duration.duration.iso8601 })
-=======
     if context.is_a?(Course) && context.horizon_course? && estimated_duration
       result.estimated_duration = EstimatedDuration.new({ duration: estimated_duration.duration.iso8601 })
->>>>>>> 438cae6b
     end
 
     result
