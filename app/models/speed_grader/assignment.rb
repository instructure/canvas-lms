# frozen_string_literal: true

#
# Copyright (C) 2015 - present Instructure, Inc.
#
# This file is part of Canvas.
#
# Canvas is free software: you can redistribute it and/or modify it under
# the terms of the GNU Affero General Public License as published by the Free
# Software Foundation, version 3 of the License.
#
# Canvas is distributed in the hope that it will be useful, but WITHOUT ANY
# WARRANTY; without even the implied warranty of MERCHANTABILITY or FITNESS FOR
# A PARTICULAR PURPOSE. See the GNU Affero General Public License for more
# details.
#
# You should have received a copy of the GNU Affero General Public License along
# with this program. If not, see <http://www.gnu.org/licenses/>.
#

module SpeedGrader
  class Assignment
    include GradebookSettingsHelpers
    include CoursesHelper
    include Api::V1::SubmissionComment
    include CanvadocsHelper
    include Rails.application.routes.url_helpers

    def initialize(assignment, current_user, avatars: false, grading_role: :grader)
      @assignment = assignment
      @avatars = avatars
      @current_user = current_user
      @grading_role = grading_role
    end

    def json
      Attachment.skip_thumbnails = true
      submission_json_fields = %i[id submitted_at workflow_state grade
                                  grade_matches_current_submission graded_at turnitin_data
                                  submission_type score points_deducted assignment_id submission_comments
                                  grading_period_id excused updated_at attempt posted_at resource_link_lookup_uuid
                                  redo_request cached_due_date]

      submission_json_fields << (anonymous_students?(current_user: current_user, assignment: assignment) ? :anonymous_id : :user_id)

      attachment_json_fields = %i[id comment_id content_type context_id context_type display_name
                                  filename mime_class size submitter_id workflow_state]

      if !assignment.anonymize_students? || course.account_membership_allows(current_user)
        attachment_json_fields << :viewed_at
      end

      enrollment_json_fields = %i[course_section_id workflow_state user_id]

      res = assignment.as_json(
        include: [
          { context: { only: :id } },
          :rubric_association
        ],
        include_root: false
      )

      res["context"]["concluded"] = assignment.context.concluded?
      res["anonymize_students"] = assignment.anonymize_students?
      res["anonymize_graders"] = !assignment.can_view_other_grader_identities?(current_user)
      res["post_manually"] = assignment.post_manually?

      # include :provisional here someday if we need to distinguish
      # between provisional and real comments (also in
      # SubmissionComment#serialization_methods)
      submission_comment_methods = []
      submission_comment_methods << :avatar_path if display_avatars?

      res[:context][:rep_for_student] = {}

      # If we're working with anonymous IDs, skip students who don't have a
      # valid submission object, which means no inactive or concluded students
      # even if the user has elected to show them in gradebook
      includes = assignment.anonymize_students? ? [] : gradebook_includes(user: current_user, course: course)
      students = assignment.representatives(user: current_user, includes: includes, group_id: group_id_filter, section_id: section_id_filter) do |rep, others|
        others.each { |s| res[:context][:rep_for_student][s.id] = rep.id }
      end

      # Ensure that any test students are sorted last
      students = students.partition { |r| r.preferences[:fake_student] != true }.flatten

      enrollments = course.apply_enrollment_visibility(
        gradebook_enrollment_scope(user: current_user, course: course),
        current_user,
        nil,
        include: includes
      )

      current_user_rubric_assessments = assignment.visible_rubric_assessments_for(current_user, provisional_grader: provisional_grader_or_moderator?) || []

      # include all the rubric assessments if a moderator
      all_provisional_rubric_assessments =
        grading_role == :moderator ? assignment.visible_rubric_assessments_for(current_user, provisional_moderator: true) : []

      ActiveRecord::Associations::Preloader.new.preload(assignment, :moderated_grading_selections) if provisional_grader_or_moderator?

      includes = [{ versions: :versionable }, :quiz_submission, :user, :attachment_associations, :assignment, :originality_reports]
      includes << { all_submission_comments: { submission: { assignment: { context: :root_account } } } }
      submissions = assignment.submissions.where(user_id: students).preload(*includes)

      student_json_fields = anonymous_students?(current_user: current_user, assignment: assignment) ? [] : %i[name id sortable_name]

      res[:context][:students] = students.map do |student|
        json = student.as_json(include_root: false, methods: submission_comment_methods, only: student_json_fields)
        if anonymous_students?(current_user: current_user, assignment: assignment)
          anonymous_ids = student_ids_to_anonymous_ids(current_user: current_user, assignment: assignment, course: course, submissions: submissions)
          json[:anonymous_id] = anonymous_ids[student.id.to_s]
        end
        json[:needs_provisional_grade] = assignment.can_be_moderated_grader?(current_user) if provisional_grader_or_moderator?
        json[:rubric_assessments] = rubric_assessments_to_json(
          rubric_assessments: current_user_rubric_assessments.select do |assessment|
            assessment.user_id == student.id
          end,
          submissions: submissions
        )
        json
      end

      res[:context][:active_course_sections] = assignment.context
                                                         .sections_visible_to(current_user, assignment.sections_with_visibility(current_user))
                                                         .map { |section| section.as_json(include_root: false, only: [:id, :name]) }

      res[:context][:enrollments] = enrollments.map do |enrollment|
        enrollment_json = enrollment.as_json(include_root: false, only: enrollment_json_fields)
        if anonymous_students?(current_user: current_user, assignment: assignment)
          enrollment_json[:anonymous_id] = student_ids_to_anonymous_ids(
            current_user: current_user,
            assignment: assignment,
            course: course,
            submissions: submissions
          ).fetch(enrollment.user_id.to_s, nil)
          enrollment_json.delete(:user_id)
        end
        enrollment_json
      end
      res[:context][:quiz] = assignment.quiz.as_json(include_root: false, only: [:anonymous_submissions])

      attachment_includes = %i[crocodoc_document canvadoc root_attachment]
      # Preload attachments for later looping
      attachments_for_submission =
        ::Submission.bulk_load_attachments_for_submissions(submissions, preloads: attachment_includes)

      # Preloading submission history versioned attachments and originality reports
      submission_histories = submissions.map(&:submission_history).flatten
      ::Submission.bulk_load_versioned_attachments(submission_histories,
                                                   preloads: attachment_includes)
      ::Submission.bulk_load_versioned_originality_reports(submission_histories)
      ::Submission.bulk_load_text_entry_originality_reports(submission_histories)

      preloaded_provisional_selections =
        grading_role == :moderator ? assignment.moderated_grading_selections.index_by(&:student_id) : {}

      res[:too_many_quiz_submissions] = too_many = assignment.too_many_qs_versions?(submissions)
      qs_versions = assignment.quiz_submission_versions(submissions, too_many)

      enrollment_types_by_id = enrollments.each_with_object({}) do |e, h|
        h[e.user_id] ||= e.type
      end

      if assignment.quiz
        if assignment.quiz.assignment_overrides.to_a.count(&:active?) == 0
          assignment.quiz.has_no_overrides = true
        else
          assignment.quiz.context.preload_user_roles!
        end
      end

      word_count_enabled = assignment.root_account.feature_enabled?(:word_count_in_speed_grader)
      res[:submissions] = submissions.map do |sub|
        submission_methods = %i[submission_history late external_tool_url entered_score entered_grade seconds_late missing]
        submission_methods << :word_count if word_count_enabled
        json = sub.as_json(
          include_root: false,
          methods: submission_methods,
          only: submission_json_fields
        ).merge("from_enrollment_type" => enrollment_types_by_id[sub.user_id])

        if provisional_grader_or_moderator?
          provisional_grade = sub.provisional_grade(current_user, preloaded_grades: preloaded_provisional_grades)
          json.merge! provisional_grade_to_json(provisional_grade)
        end

        json[:has_postable_comments] = sub.all_submission_comments.any?(&:allows_posting_submission?)

        json[:submission_comments] = anonymous_moderated_submission_comments_json(
          assignment: assignment,
          course: course,
          current_user: current_user,
          avatars: display_avatars?,
          submission_comments: sub.visible_submission_comments_for(current_user),
          submissions: submissions
        )

        # We get the attachments this way to avoid loading the
        # attachments again via the submission method that creates a
        # new query.
        json["attachments"] = attachments_for_submission[sub].map do |att|
          att.as_json(only: %i[mime_class comment_id id submitter_id])
        end

        sub_attachments = []
        url_opts = {
          anonymous_instructor_annotations: assignment.anonymous_instructor_annotations,
          enable_annotations: !provisional_grader_or_moderator? || assignment.can_be_moderated_grader?(current_user),
          moderated_grading_allow_list: sub.moderated_grading_allow_list(
            current_user,
            loaded_attachments: attachments_for_submission[sub]
          ),
          submission_id: sub.id
        }

        if url_opts[:enable_annotations]
          url_opts[:enrollment_type] = canvadocs_user_role(course, current_user)
        end

        if quizzes_next_submission?
          quiz_lti_submission = BasicLTI::QuizzesNextVersionedSubmission.new(assignment, sub.user)
          json["submission_history"] = quiz_lti_submission.grade_history.map { |submission| { submission: submission } }
        elsif json["submission_history"] && (assignment.quiz.nil? || too_many)
          json["submission_history"] = json["submission_history"].map do |version|
            # to avoid a call to the DB in Submission#missing?
            version.assignment = sub.assignment
            version_methods = %i[versioned_attachments late missing external_tool_url]
            version_methods << :word_count if word_count_enabled
            version.as_json(only: submission_json_fields, methods: version_methods).tap do |version_json|
              version_json["submission"]["has_originality_report"] = version.has_originality_report?
              version_json["submission"]["has_plagiarism_tool"] = version.assignment.assignment_configuration_tool_lookup_ids.present?
              version_json["submission"]["has_originality_score"] = version.originality_reports_for_display.any? { |o| o.originality_score.present? }
              version_json["submission"]["turnitin_data"].merge!(version.originality_data)

              # Fill in the parent's anonymous ID if this version was serialized
              # without it
              if assignment.anonymize_students? && version_json["submission"]["anonymous_id"].blank?
                version_json["submission"]["anonymous_id"] = sub.anonymous_id
              end

              if version_json["submission"][:submission_type] == "discussion_topic"
                url_opts[:enable_annotations] = false
              end
              if version_json["submission"] && version_json["submission"]["versioned_attachments"]
                version_json["submission"]["versioned_attachments"].map! do |a|
                  if version_json["submission"][:submission_type] == "discussion_topic"
                    url_opts[:enable_annotations] = false
                  end
                  if grading_role == :moderator
                    # we'll use to create custom crocodoc urls for each prov grade
                    sub_attachments << a
                  end
                  a.as_json(only: attachment_json_fields).tap do |attachment_json|
                    attachment_json[:attachment].merge!(
                      {
                        view_inline_ping_url: assignment_file_inline_view_path(assignment.id, a.id),
                        canvadoc_url: a.canvadoc_url(current_user, url_opts),
                        crocodoc_url: a.crocodoc_url(current_user, url_opts),
                        submitted_to_crocodoc: a.crocodoc_document.present?,
                        hijack_crocodoc_session: a.crocodoc_document.present? && migrate_to_canvadocs?,
                        upload_status: AttachmentUploadStatus.upload_status(a),
                      }
                    )
<<<<<<< HEAD
=======
                    if word_count_enabled
                      a.set_word_count if a.word_count.nil? && a.word_count_supported?
                      attachment_json[:attachment][:word_count] = a.word_count
                    end
>>>>>>> a6bcc411
                  end
                end
              end
            end
          end
        elsif assignment.quiz && sub.quiz_submission
          json["submission_history"] = qs_versions[sub.quiz_submission.id].map do |v|
            # don't use v.model, because these are huge objects, and can be significantly expensive
            # to instantiate an actual AR object deserializing and reserializing the inner YAML
            qs = YAML.safe_load(v.yaml)

            # Returns the id of the Submission, but this may be too ambiguous.
            # In the future, we may want to return both a quiz_id and a
            # submission_id and let clients handle it themselves.
            { submission: {
              grade: qs["score"],
              id: sub.id,
              show_grade_in_dropdown: true,
              submitted_at: qs["finished_at"],
              late: Quizzes::QuizSubmission.late_from_attributes?(qs, assignment.quiz, sub),
              version: v.number,
            } }
          end
        end

        if provisional_grader_or_moderator?
          pgs = preloaded_provisional_grades[sub.id] || []
          selection = preloaded_provisional_selections[sub.user.id]
          unless pgs.count == 0 || (pgs.count == 1 && pgs.first.scorer_id == current_user.id)
            json["provisional_grades"] = []
            pgs.each do |pg|
              current_pg_json = provisional_grade_to_json(pg).tap do |pg_json|
                rubric_assessments = all_provisional_rubric_assessments.select { |assessment| assessment.artifact_id == pg.id }
                pg_json[:rubric_assessments] = rubric_assessments_to_json(
                  rubric_assessments: rubric_assessments,
                  submissions: submissions
                )
                pg_json[:selected] = !!(selection && selection.selected_provisional_grade_id == pg.id)
                # this should really be provisional_doc_view_urls :: https://instructure.atlassian.net/browse/CNVS-38202
                pg_json[:crocodoc_urls] = sub_attachments.map { |a| pg.attachment_info(current_user, a) }
                pg_json[:readonly] = !pg.final && (pg.scorer_id != current_user.id)
              end

              if pg.final
                json["final_provisional_grade"] = current_pg_json
              else
                json["provisional_grades"] << current_pg_json
              end
            end
          end
        end

        json
      end

      res[:GROUP_GRADING_MODE] = assignment.grade_as_group?
      StringifyIds.recursively_stringify_ids(res)
    ensure
      Attachment.skip_thumbnails = nil
    end

    def quizzes_next_submission?
      assignment.quiz_lti? && assignment.root_account.feature_enabled?(:quizzes_next_submission_history)
    end

    def preloaded_provisional_grades
      @preloaded_provisional_grades ||= begin
        provisional_grades = assignment.provisional_grades
        unless anonymous_graders?(current_user: current_user, assignment: assignment)
          provisional_grades = provisional_grades.preload(:scorer)
        end

        case grading_role
        when :provisional_grader
          provisional_grades = if grader_comments_hidden?(current_user: current_user, assignment: assignment)
                                 provisional_grades.not_final.where(scorer: current_user)
                               else
                                 select_fields = ModeratedGrading::GRADE_ATTRIBUTES_ONLY.dup.push(:id, :submission_id)
                                 provisional_grades.select(select_fields)
                               end
        when :grader
          provisional_grades = ModeratedGrading::ProvisionalGrade.none
        end
        provisional_grades.order(:id).to_a.group_by(&:submission_id)
      end
    end

    private

    attr_reader :assignment, :avatars, :current_user, :grading_role

    def course
      assignment.context
    end

    def migrate_to_canvadocs?
      account_context = course.try(:account) || course.try(:root_account)
      account_context.present? && account_context.migrate_to_canvadocs?
    end

    def rubric_assessments_to_json(rubric_assessments:, submissions:)
      rubric_assessments.map do |assessment|
        json = assessment.as_json(methods: [:assessor_name], include_root: false)
        assessor_id = json[:assessor_id]

        if anonymous_graders?(current_user: current_user, assignment: assignment)
          json.delete(:assessor_id)
          json[:anonymous_assessor_id] = assignment.grader_ids_to_anonymous_ids[assessor_id.to_s]
          json.delete(:assessor_name) unless assessor_id == current_user.id
        end

        if anonymous_students?(current_user: current_user, assignment: assignment)
          json[:anonymous_user_id] = student_ids_to_anonymous_ids(
            current_user: current_user,
            assignment: assignment,
            course: course,
            submissions: submissions
          ).fetch(json.delete(:user_id).to_s)
        end

        if grader_comments_hidden_or_other_grader?(assessor_id: assessor_id, submissions: submissions)
          json["data"].each do |datum|
            datum.delete(:comments)
            datum.delete(:comments_html)
          end
        end

        json
      end
    end

    def provisional_grade_to_json(provisional_grade)
      provisional_grade.grade_attributes.tap do |json|
        if anonymous_graders?(current_user: current_user, assignment: assignment)
          json[:anonymous_grader_id] = assignment.grader_ids_to_anonymous_ids[json.delete(:scorer_id).to_s]
        else
          json[:scorer_name] = provisional_grade.scorer&.name
        end
      end
    end

    def provisional_grader_or_moderator?
      grading_role == :provisional_grader || grading_role == :moderator
    end

    def display_avatars?
      avatars && !assignment.grade_as_group?
    end

    def grader_comments_hidden_or_other_grader?(assessor_id:, submissions:)
      grader_comments_hidden?(current_user: current_user, assignment: assignment) &&
        other_grader?(
          user_id: assessor_id,
          current_user: current_user,
          course: course,
          assignment: assignment,
          submissions: submissions
        )
    end

    def group_id_filter
      return nil unless course.filter_speed_grader_by_student_group?

      group_id = current_user.get_preference(:gradebook_settings, course.global_id)&.dig("filter_rows_by", "student_group_id")

      # If we selected a group that is now deleted, don't use it
      Group.active.where(id: group_id).exists? ? group_id : nil
    end

    def section_id_filter
      current_user.get_preference(:gradebook_settings, course.global_id)&.dig("filter_rows_by", "section_id")
    end
  end
end<|MERGE_RESOLUTION|>--- conflicted
+++ resolved
@@ -82,7 +82,7 @@
       end
 
       # Ensure that any test students are sorted last
-      students = students.partition { |r| r.preferences[:fake_student] != true }.flatten
+      students = students.sort_by { |r| r.preferences[:fake_student] == true ? 1 : 0 }
 
       enrollments = course.apply_enrollment_visibility(
         gradebook_enrollment_scope(user: current_user, course: course),
@@ -262,13 +262,10 @@
                         upload_status: AttachmentUploadStatus.upload_status(a),
                       }
                     )
-<<<<<<< HEAD
-=======
                     if word_count_enabled
                       a.set_word_count if a.word_count.nil? && a.word_count_supported?
                       attachment_json[:attachment][:word_count] = a.word_count
                     end
->>>>>>> a6bcc411
                   end
                 end
               end
