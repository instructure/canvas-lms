#
# Copyright (C) 2020 - present Instructure, Inc.
#
# This file is part of Canvas.
#
# Canvas is free software: you can redistribute it and/or modify it under
# the terms of the GNU Affero General Public License as published by the Free
# Software Foundation, version 3 of the License.
#
# Canvas is distributed in the hope that it will be useful, but WITHOUT ANY
# WARRANTY; without even the implied warranty of MERCHANTABILITY or FITNESS FOR
# A PARTICULAR PURPOSE. See the GNU Affero General Public License for more
# details.
#
# You should have received a copy of the GNU Affero General Public License along
# with this program. If not, see <http://www.gnu.org/licenses/>.

module Auditors::ActiveRecord
  class Partitioner
    cattr_accessor :logger

    AUDITOR_CLASSES = [ AuthenticationRecord, CourseRecord, GradeChangeRecord ].freeze

    def self.precreate_tables
      Setting.get('auditors_precreate_tables', 2).to_i
    end

    def self.process
      Shackles.activate(:deploy) do
        AUDITOR_CLASSES.each do |auditor_cls|
          log '*' * 80
          log '-' * 80
          partman = CanvasPartman::PartitionManager.create(auditor_cls)
<<<<<<< HEAD
          partman.ensure_partitions
=======
          partman.ensure_partitions(precreate_tables)
>>>>>>> 9f1abc26
          Shard.current.database_server.unshackle do
            partman.prune_partitions(retention_months)
          end
          log '*' * 80
        end
        ActiveRecord::Base.connection_pool.current_pool.disconnect! unless Rails.env.test?
      end
    end

    def self.retention_months
      Setting.get("auditor_partitions_keep_months", 14).to_i
    end

    def self.log(*args)
      logger&.info(*args)
    end

    def self.processed?
      AUDITOR_CLASSES.all? do |auditor_cls|
        partman = CanvasPartman::PartitionManager.create(auditor_cls)
        partman.partitions_created?
      end
    end
  end
end<|MERGE_RESOLUTION|>--- conflicted
+++ resolved
@@ -31,11 +31,7 @@
           log '*' * 80
           log '-' * 80
           partman = CanvasPartman::PartitionManager.create(auditor_cls)
-<<<<<<< HEAD
-          partman.ensure_partitions
-=======
           partman.ensure_partitions(precreate_tables)
->>>>>>> 9f1abc26
           Shard.current.database_server.unshackle do
             partman.prune_partitions(retention_months)
           end
