--- conflicted
+++ resolved
@@ -137,8 +137,6 @@
       super
     end
   end
-<<<<<<< HEAD
-=======
 
   # this block is pulled from Authlogic::Session::Base.save_record, and does an update_columns in
   # order to avoid a transaction and its associated db roundtrips
@@ -150,5 +148,4 @@
       end
     end
   end
->>>>>>> 03501e5d
 end