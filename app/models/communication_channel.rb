# frozen_string_literal: true

#
# Copyright (C) 2011 - present Instructure, Inc.
#
# This file is part of Canvas.
#
# Canvas is free software: you can redistribute it and/or modify it under
# the terms of the GNU Affero General Public License as published by the Free
# Software Foundation, version 3 of the License.
#
# Canvas is distributed in the hope that it will be useful, but WITHOUT ANY
# WARRANTY; without even the implied warranty of MERCHANTABILITY or FITNESS FOR
# A PARTICULAR PURPOSE. See the GNU Affero General Public License for more
# details.
#
# You should have received a copy of the GNU Affero General Public License along
# with this program. If not, see <http://www.gnu.org/licenses/>.
#

class CommunicationChannel < ActiveRecord::Base
  # You should start thinking about communication channels
  # as independent of pseudonyms
  include ManyRootAccounts
  include Workflow

  serialize :last_bounce_details
  serialize :last_transient_bounce_details

  belongs_to :pseudonym
  has_many :pseudonyms
  belongs_to :user, inverse_of: :communication_channels
  has_many :notification_policies, :dependent => :destroy
  has_many :notification_policy_overrides, inverse_of: :communication_channel, dependent: :destroy
  has_many :delayed_messages, :dependent => :destroy
  has_many :messages

  # IF ANY CALLBACKS ARE ADDED please check #bounce_for_path to see if it should
  # happen there too.
  before_save :set_root_account_ids
  before_save :assert_path_type, :set_confirmation_code
  before_save :consider_building_pseudonym
  validates_presence_of :path, :path_type, :user, :workflow_state
  validate :under_user_cc_limit, if: -> { new_record? }
  validate :uniqueness_of_path
  validate :validate_email, if: ->(cc) { cc.path_type == TYPE_EMAIL && cc.new_record? }
  validate :not_otp_communication_channel, :if => ->(cc) { cc.path_type == TYPE_SMS && cc.retired? && !cc.new_record? }
  after_commit :check_if_bouncing_changed
  after_save :clear_user_email_cache, if: -> { workflow_state_before_last_save != workflow_state }

  acts_as_list :scope => :user

  has_a_broadcast_policy

  attr_reader :request_password
  attr_reader :send_confirmation

  # Constants for the different supported communication channels
  TYPE_EMAIL    = 'email'
  TYPE_PUSH     = 'push'
  TYPE_SMS      = 'sms'
  TYPE_SLACK    = 'slack'
  TYPE_TWITTER  = 'twitter'

  VALID_TYPES = [TYPE_EMAIL, TYPE_SMS, TYPE_TWITTER, TYPE_PUSH, TYPE_SLACK].freeze

  RETIRE_THRESHOLD = 1

  def under_user_cc_limit
    max_ccs = Setting.get('max_ccs_per_user', '100').to_i
    if self.user.communication_channels.limit(max_ccs + 1).count > max_ccs
      self.errors.add(:user_id, 'user communication_channels limit exceeded')
    end
  end

  def clear_user_email_cache
    self.user.clear_email_cache! if self.path_type == TYPE_EMAIL
  end

  def self.country_codes
    # [country code, name, true if email should be used instead of Twilio]
    [
      ['93',   I18n.t('Afghanistan (+93)'),            false],
      ['54',   I18n.t('Argentina (+54)'),              false],
      ['61',   I18n.t('Australia (+61)'),              false],
      ['43',   I18n.t('Austria (+43)'),                false],
      ['32',   I18n.t('Belgium (+32)'),                false],
      ['591',  I18n.t('Bolivia (+591)'),               false],
      ['55',   I18n.t('Brazil (+55)'),                 false],
      ['1',    I18n.t('Canada (+1)'),                  false],
      ['56',   I18n.t('Chile (+56)'),                  false],
      ['86',   I18n.t('China (+86)'),                  false],
      ['57',   I18n.t('Colombia (+57)'),               false],
      ['506',  I18n.t('Costa Rica (+506)'),            false],
      ['45',   I18n.t('Denmark (+45)'),                false],
      ['1',    I18n.t('Dominican Republic (+1)'),      false],
      # ['593',  I18n.t('Ecuador (+593)'),               false],
      ['503',  I18n.t('El Salvador (+503)'),           false],
      ['358',  I18n.t('Finland (+358)'),               false],
      ['33',   I18n.t('France (+33)'),                 false],
      ['49',   I18n.t('Germany (+49)'),                false],
      ['502',  I18n.t('Guatemala (+502)'),             false],
      ['504',  I18n.t('Honduras (+504)'),              false],
      ['852',  I18n.t('Hong Kong (+852)'),             false],
      ['36',   I18n.t('Hungary (+36)'),                false],
      ['354',  I18n.t('Iceland (+354)'),               false],
      ['91',   I18n.t('India (+91)'),                  false],
      ['62',   I18n.t('Indonesia (+62)'),              false],
      ['353',  I18n.t('Ireland (+353)'),               false],
      ['972',  I18n.t('Israel (+972)'),                false],
      ['39',   I18n.t('Italy (+39)'),                  false],
      ['81',   I18n.t('Japan (+81)'),                  false],
      ['7',    I18n.t('Kazakhstan (+7)'),              false],
      ['254',  I18n.t('Kenya (+254)'),                 false],
      ['352',  I18n.t('Luxembourg (+352)'),            false],
      ['60',   I18n.t('Malaysia (+60)'),               false],
      ['52',   I18n.t('Mexico (+52)'),                 false],
      ['31',   I18n.t('Netherlands (+31)'),            false],
      ['64',   I18n.t('New Zealand (+64)'),            false],
      ['47',   I18n.t('Norway (+47)'),                 false],
      ['968',  I18n.t('Oman (+968)'),                  false],
      ['507',  I18n.t('Panama (+507)'),                false],
      ['92',   I18n.t('Pakistan (+92)'),               false],
      ['595',  I18n.t('Paraguay (+595)'),              false],
      # ['51',   I18n.t('Peru (+51)'),                   false],
      ['63',   I18n.t('Philippines (+63)'),            false],
      ['48',   I18n.t('Poland (+48)'),                 false],
      ['974',  I18n.t('Qatar (+974)'),                 false],
      ['7',    I18n.t('Russia (+7)'),                  false],
      ['250',  I18n.t('Rwanda (+250)'),                false],
      ['966',  I18n.t('Saudi Arabia (+966)'),          false],
      ['65',   I18n.t('Singapore (+65)'),              false],
      ['27',   I18n.t('South Africa (+27)'),           false],
      ['82',   I18n.t('South Korea (+82)'),            false],
      ['34',   I18n.t('Spain (+34)'),                  false],
      ['46',   I18n.t('Sweden (+46)'),                 false],
      ['41',   I18n.t('Switzerland (+41)'),            false],
      ['886',  I18n.t('Taiwan (+886)'),                false],
      ['66',   I18n.t('Thailand (+66)'),               false],
      ['1',    I18n.t('Trinidad and Tobago (+1)'),     false],
      ['971',  I18n.t('United Arab Emirates (+971)'),  false],
      ['44',   I18n.t('United Kingdom (+44)'),         false],
      ['1',    I18n.t('United States (+1)'),           true],
      ['598',  I18n.t('Uruguay (+598)'),               false],
      ['58',   I18n.t('Venezuela (+58)'),              false],
      ['84',   I18n.t('Vietnam (+84)'),                false]
    ].sort_by { |a| Canvas::ICU.collation_key(a[1]) }
  end

  DEFAULT_SMS_CARRIERS = {
    'txt.att.net' => { name: 'AT&T', country_code: 1 }.with_indifferent_access.freeze,
    'message.alltel.com' => { name: 'Alltel', country_code: 1 }.with_indifferent_access.freeze,
    'myboostmobile.com' => { name: 'Boost', country_code: 1 }.with_indifferent_access.freeze,
    'cspire1.com' => { name: 'C Spire', country_code: 1 }.with_indifferent_access.freeze,
    'cingularme.com' => { name: 'Cingular', country_code: 1 }.with_indifferent_access.freeze,
    'mobile.celloneusa.com' => { name: 'CellularOne', country_code: 1 }.with_indifferent_access.freeze,
    'mms.cricketwireless.net' => { name: 'Cricket', country_code: 1 }.with_indifferent_access.freeze,
    'messaging.nextel.com' => { name: 'Nextel', country_code: 1 }.with_indifferent_access.freeze,
    'messaging.sprintpcs.com' => { name: 'Sprint PCS', country_code: 1 }.with_indifferent_access.freeze,
    'tmomail.net' => { name: 'T-Mobile', country_code: 1 }.with_indifferent_access.freeze,
    'vtext.com' => { name: 'Verizon', country_code: 1 }.with_indifferent_access.freeze,
    'vmobl.com' => { name: 'Virgin Mobile', country_code: 1 }.with_indifferent_access.freeze,
  }.freeze

  def self.sms_carriers
    @sms_carriers ||= ConfigFile.load('sms', false) || DEFAULT_SMS_CARRIERS
  end

  def self.sms_carriers_by_name
    carriers = sms_carriers.map do |domain, carrier|
      [carrier['name'], domain]
    end
    Canvas::ICU.collate_by(carriers, &:first)
  end

  set_policy do
    given { |user| self.user.grants_right?(user, :manage_user_details) }
    can :force_confirm

    given { |user| Account.site_admin.grants_right?(user, :read_messages) }
    can :reset_bounce_count
    can :read_bounce_details
  end

  def pseudonym
    user.pseudonyms.where(:unique_id => path).first if user
  end

  set_broadcast_policy do |p|
    p.dispatch :forgot_password
    p.to { self }
    p.whenever { @request_password }

    p.dispatch :confirm_registration
    p.to { self }
    p.whenever do |record|
      @send_confirmation and
        (record.workflow_state == 'active' ||
<<<<<<< HEAD
          (record.workflow_state == 'unconfirmed' and (self.user.pre_registered? || self.user.creation_pending?))) and
        self.path_type == TYPE_EMAIL
    }
=======
          (record.workflow_state == 'unconfirmed' and (user.pre_registered? || user.creation_pending?))) and
        path_type == TYPE_EMAIL
    end
>>>>>>> 2bda9f78

    p.dispatch :confirm_email_communication_channel
    p.to { self }
    p.whenever do |record|
      @send_confirmation and
<<<<<<< HEAD
        record.workflow_state == 'unconfirmed' and self.user.registered? and
        self.path_type == TYPE_EMAIL
    }
    p.data {
=======
        record.workflow_state == 'unconfirmed' and user.registered? and
        path_type == TYPE_EMAIL
    end
    p.data do
>>>>>>> 2bda9f78
      {
        root_account_id: @root_account.global_id,
        from_host: HostUrl.context_host(@root_account)
      }
    end

    p.dispatch :merge_email_communication_channel
    p.to { self }
    p.whenever { @send_merge_notification && self.path_type == TYPE_EMAIL }

    p.dispatch :confirm_sms_communication_channel
    p.to { self }
    p.whenever do |record|
      @send_confirmation and
        record.workflow_state == 'unconfirmed' and
<<<<<<< HEAD
        (self.path_type == TYPE_SMS or self.path_type == TYPE_SLACK) and
        !self.user.creation_pending?
    }
    p.data {
=======
        (path_type == TYPE_SMS or path_type == TYPE_SLACK) and
        !user.creation_pending?
    end
    p.data do
>>>>>>> 2bda9f78
      {
        root_account_id: @root_account.global_id,
        from_host: HostUrl.context_host(@root_account)
      }
    end
  end

  def uniqueness_of_path
    return if path.nil?
    return if retired?
    return unless user_id

    self.shard.activate do
      # ^ if we create a new CC record while on another shard
      # and try to check the validity OUTSIDE the save path
      # (cc.valid?) this needs to switch to the shard where we'll
      # be writing to make sure we're checking uniqueness in the right place
      scope = self.class.by_path(path).where(user_id: user_id, path_type: path_type, workflow_state: ['unconfirmed', 'active'])
      unless new_record?
        scope = scope.where("id<>?", id)
      end
      if scope.exists?
        self.errors.add(:path, :taken, :value => path)
      end
    end
  end

  def validate_email
    # this is not perfect and will allow for invalid emails, but it mostly works.
    # This pretty much allows anything with an "@"
    self.errors.add(:email, :invalid, value: path) unless EmailAddressValidator.valid?(path)
  end

  def not_otp_communication_channel
    self.errors.add(:workflow_state, "Can't remove a user's SMS that is used for one time passwords") if self.id == self.user.otp_communication_channel_id
  end

  # Public: Build the url where this record can be confirmed.
  #
  #
  # Returns a string.
  def confirmation_url
    return "" unless path_type == TYPE_EMAIL

    "#{HostUrl.protocol}://#{HostUrl.context_host(context)}/register/#{confirmation_code}"
  end

  def context
    pseudonym&.account || user.pseudonym&.account
  end

  # Public: Determine if this channel is the product of an SIS import.
  #
  # Returns a boolean.
  def imported?
    id.present? &&
      Pseudonym.where(:sis_communication_channel_id => self).shard(user).exists?
  end

  # Return the 'path' for simple communication channel types like email and sms.
  # For Twitter, return the user's configured user_name for the service.
  def path_description
    if self.path_type == TYPE_TWITTER
      res = self.user.user_services.for_service(TYPE_TWITTER).first.service_user_name rescue nil
      res ||= t :default_twitter_handle, 'Twitter Handle'
      res
    elsif self.path_type == TYPE_PUSH
      t 'For All Devices'
    else
      self.path
    end
  end

  def forgot_password!
    return if Rails.cache.read(['recent_password_reset', self.global_id].cache_key) == true

    @request_password = true
    Rails.cache.write(['recent_password_reset', self.global_id].cache_key, true, expires_in: Setting.get('resend_password_reset_time', 5).to_f.minutes)
    set_confirmation_code(true, Setting.get('password_reset_token_expiration_minutes', '120').to_i.minutes.from_now)
    self.save!
    @request_password = false
  end

  def confirmation_limit_reached
    self.confirmation_sent_count > 2
  end

  def send_confirmation!(root_account)
    if self.confirmation_limit_reached || bouncing?
      return
    end

    self.confirmation_sent_count = self.confirmation_sent_count + 1
    @send_confirmation = true
    @root_account = root_account
    self.save!
    @root_account = nil
    @send_confirmation = false
  end

  def send_merge_notification!
    @send_merge_notification = true
    self.save!
    @send_merge_notification = false
  end

  def send_otp_via_sms_gateway!(message)
    m = self.messages.temp_record
    m.to = self.path
    m.body = message
    Mailer.deliver(Mailer.create_message(m))
  end

  def send_otp!(code, account = nil)
    message = t :body, "Your Canvas verification code is %{verification_code}", :verification_code => code
    if Setting.get('mfa_via_sms', true) == 'true' && e164_path && account&.feature_enabled?(:notification_service)
      InstStatsd::Statsd.increment("message.deliver.sms.one_time_password",
                                   short_stat: 'message.deliver',
                                   tags: { path_type: 'sms', notification_name: 'one_time_password' })
      InstStatsd::Statsd.increment("message.deliver.sms.#{account.global_id}",
                                   short_stat: 'message.deliver_per_account',
                                   tags: { path_type: 'sms', root_account_id: account.global_id })
      Services::NotificationService.process(
        "otp:#{global_id}",
        message,
        "sms",
        e164_path,
        true
      )
    else
      delay_if_production(priority: Delayed::HIGH_PRIORITY).send_otp_via_sms_gateway!(message)
    end
  end

  # If you are creating a new communication_channel, do nothing, this just
  # works.  If you are resetting the confirmation_code, call @cc.
  # set_confirmation_code(true), or just save the record to leave the old
  # confirmation code in place.
  def set_confirmation_code(reset = false, expires_at = nil)
    self.confirmation_code = nil if reset
    if self.path_type == TYPE_EMAIL or self.path_type.nil?
      self.confirmation_code ||= CanvasSlug.generate(nil, 25)
    else
      self.confirmation_code ||= CanvasSlug.generate
    end
    self.confirmation_code_expires_at = expires_at if reset
    true
  end

  def self.by_path_condition(path)
    Arel::Nodes::NamedFunction.new('lower', [Arel::Nodes.build_quoted(path)])
  end

  scope :by_path, ->(path) { where(by_path_condition(arel_table[:path]).eq(by_path_condition(path))) }
  scope :path_like, ->(path) { where(by_path_condition(arel_table[:path]).matches(by_path_condition(path))) }

  scope :email, -> { where(path_type: TYPE_EMAIL) }
  scope :sms, -> { where(path_type: TYPE_SMS) }

  scope :active, -> { where(workflow_state: 'active') }
  scope :bouncing, -> { where(bounce_count: RETIRE_THRESHOLD..) }
  scope :unretired, -> { where.not(workflow_state: 'retired') }
  scope :supported, -> { where.not(path_type: TYPE_SMS) }

  # Get the list of communication channels that overrides an association's default order clause.
  # This returns an unretired and properly ordered already fetch array of CommunicationChannel objects ready for usage.
  def self.all_ordered_for_display(user)
    # Add communication channel for users that already had Twitter
    # integrated before we started offering it as a cc
    twitter_service = user.user_services.for_service(CommunicationChannel::TYPE_TWITTER).first
    twitter_service.assert_communication_channel if twitter_service

    rank_order = [TYPE_EMAIL, TYPE_SMS, TYPE_PUSH]
    # Add twitter and yo (in that order) if the user's account is setup for them.
    rank_order << TYPE_TWITTER if twitter_service
    rank_order << TYPE_SLACK if user.associated_root_accounts.any? { |a| a.settings[:encrypted_slack_key] }
    self.unretired.where('communication_channels.path_type IN (?)', rank_order)
        .order(Arel.sql("#{self.rank_sql(rank_order, 'communication_channels.path_type')} ASC, communication_channels.position asc")).to_a
  end

  scope :in_state, ->(state) { where(:workflow_state => state.to_s) }
  scope :of_type, ->(type) { where(:path_type => type) }

  # the only way this is used is if a user adds a communication channel in their
  # profile from the default account. In this space, there is currently a
  # check_box that will allow you to login with the same email. This method is
  # only ever true for Account.default
  # see build_pseudonym_for_email in app/views/profile/_ways_to_contact.html.erb
  def consider_building_pseudonym
    if self.build_pseudonym_on_confirm && self.active?
      self.build_pseudonym_on_confirm = false
      pseudonym = Account.default.pseudonyms.build(unique_id: self.path, user: self.user)
      existing_pseudonym = Account.default.pseudonyms.active.where(user_id: self.user).take
      if existing_pseudonym
        pseudonym.password_salt = existing_pseudonym.password_salt
        pseudonym.crypted_password = existing_pseudonym.crypted_password
      end
      pseudonym.save!
    end
    true
  end

  alias_method :destroy_permanently!, :destroy
  def destroy
    self.workflow_state = 'retired'
    self.save
  end

  workflow do
    state :unconfirmed do
      event :confirm, :transitions_to => :active do
        self.set_confirmation_code
      end
      event :retire, :transitions_to => :retired
    end

    state :active do
      event :retire, :transitions_to => :retired
    end

    state :retired do
      event :re_activate, :transitions_to => :active do
        # Reset bounce count when we're being reactivated
        reset_bounce_count!
      end
    end
  end

  def set_root_account_ids(persist_changes: false, log: false)
    # communication_channels always are on the same shard as the user object and
    # can be used for any root_account, so just set root_account_ids from user.
    self.root_account_ids = user.root_account_ids
    if root_account_ids_changed? && log
      InstStatsd::Statsd.increment("communication_channel.root_account_ids_set", short_stat: 'communication_channel.root_account_ids_set')
    end
    save! if persist_changes && root_account_ids_changed?
  end

  # This is setup as a default in the database, but this overcomes misspellings.
  def assert_path_type
    self.path_type = TYPE_EMAIL unless VALID_TYPES.include?(path_type)
    true
  end
  protected :assert_path_type

  def self.serialization_excludes; [:confirmation_code]; end

  def self.associated_shards(_path)
    [Shard.default]
  end

  def merge_candidates(break_on_first_found = false)
    return [] if path_type == 'push'

    shards = self.class.associated_shards(self.path) if Enrollment.cross_shard_invitations?
    shards ||= [self.shard]
    scope = CommunicationChannel.active.by_path(self.path).of_type(self.path_type)
    merge_candidates = {}
    Shard.with_each_shard(shards) do
      scope = scope.shard(Shard.current).where("user_id<>?", self.user_id)

      limit = Setting.get("merge_candidate_search_limit", "100").to_i
      ccs = scope.preload(:user).limit(limit + 1).to_a
      return [] if ccs.count > limit # just bail if things are getting out of hand

      ccs.map(&:user).select do |u|
        result = merge_candidates.fetch(u.global_id) do
          merge_candidates[u.global_id] = (u.all_active_pseudonyms.length != 0)
        end
        return [u] if result && break_on_first_found

        result
      end
    end.uniq
  end

  def has_merge_candidates?
    !merge_candidates(true).empty?
  end

  def bouncing?
    self.bounce_count >= RETIRE_THRESHOLD
  end

  def was_bouncing?
    old_bounce_count = self.previous_changes[:bounce_count].try(:first)
    old_bounce_count ||= self.bounce_count
    old_bounce_count >= RETIRE_THRESHOLD
  end

  def reset_bounce_count!
    self.bounce_count = 0
    self.save!
  end

  def was_retired?
    old_workflow_state = self.previous_changes[:workflow_state].try(:first)
    old_workflow_state ||= self.workflow_state
    old_workflow_state.to_s == 'retired'
  end

  def check_if_bouncing_changed
    if retired?
      self.user.update_bouncing_channel_message!(self) if !was_retired? && was_bouncing?
    else
      if (was_retired? && bouncing?) || (was_bouncing? != bouncing?)
        self.user.update_bouncing_channel_message!(self)
      end
    end
  end
  private :check_if_bouncing_changed

  def self.bounce_for_path(path:, timestamp:, details:, permanent_bounce:, suppression_bounce:)
    # if there is a bounce on a channel that is associated to more than a few
    # shards there is no reason to bother updating the channel with the bounce
    # information, because its not a real user.
    return if !permanent_bounce && CommunicationChannel.associated_shards(path).count > Setting.get("comm_channel_shard_count_too_high", '50').to_i

    Shard.with_each_shard(CommunicationChannel.associated_shards(path)) do
      cc_scope = CommunicationChannel.unretired.email.by_path(path).where("bounce_count<?", RETIRE_THRESHOLD)
      # If alllowed to do this naively, trying to capture bounces on the same
      # email address over and over can lead to serious db churn.  Here we
      # try to capture only the newly created communication channels for this path,
      # or the ones that have NOT been bounced in the last hour, to make sure
      # we aren't doing un-helpful overwork.
      debounce_window = Setting.get("comm_channel_bounce_debounce_window_in_min", "60").to_i
      bounce_field = suppression_bounce ? "last_suppression_bounce_at" : (permanent_bounce ? "last_bounce_at" : "last_transient_bounce_at")
      bouncable_scope = cc_scope.where("#{bounce_field} IS NULL OR updated_at < ?", debounce_window.minutes.ago)
      bouncable_scope.find_in_batches do |batch|
        update = if suppression_bounce
                   { last_suppression_bounce_at: timestamp, updated_at: Time.zone.now }
                 elsif permanent_bounce
                   ["bounce_count = bounce_count + 1, updated_at=NOW(), last_bounce_at=?, last_bounce_details=?", timestamp, details.to_yaml]
                 else
                   { last_transient_bounce_at: timestamp, last_transient_bounce_details: details, updated_at: Time.zone.now }
                 end

        CommunicationChannel.where(id: batch).update_all(update)

        # replacement for check_if_bouncing_changed callback.
        # We know the channel is not and was not retired, we also know that the
        # "bouncing? state" changed.
        if permanent_bounce
          CommunicationChannel.where(id: batch).preload(:user).find_each do |channel|
            channel.user.update_bouncing_channel_message!(channel)
          end
        end
      end
    end
  end

  def last_bounce_summary
    last_bounce_details.try(:[], 'bouncedRecipients').try(:[], 0).try(:[], 'diagnosticCode')
  end

  def last_transient_bounce_summary
    last_transient_bounce_details.try(:[], 'bouncedRecipients').try(:[], 0).try(:[], 'diagnosticCode')
  end

  def self.find_by_confirmation_code(code)
    where(confirmation_code: code).first
  end

  def self.user_can_have_more_channels?(user, domain_root_account)
    max_allowed_channels = domain_root_account.settings[:max_communication_channels]
    return true unless max_allowed_channels

    number_channels = user.communication_channels.where(
      "workflow_state <> 'retired' OR (workflow_state = 'retired' AND created_at > ?)", 1.hour.ago
    ).count
    number_channels < max_allowed_channels
  end

  def e164_path
    return path if path =~ /^\+\d+$/
    return nil unless (match = path.match(/^(?<number>\d+)@(?<domain>.+)$/))
    return nil unless (carrier = CommunicationChannel.sms_carriers[match[:domain]])

    "+#{carrier['country_code']}#{match[:number]}"
  end

  class << self
    def trusted_confirmation_redirect?(root_account, redirect_url)
      uri = begin
        URI.parse(redirect_url)
      rescue URI::InvalidURIError
        nil
      end
      return false unless uri && ['http', 'https'].include?(uri.scheme)

      @redirect_trust_policies&.any? do |policy|
        policy.call(root_account, uri)
      end
    end

    def add_confirmation_redirect_trust_policy(&block)
      @redirect_trust_policies ||= []
      @redirect_trust_policies << block
    end
  end
end<|MERGE_RESOLUTION|>--- conflicted
+++ resolved
@@ -40,7 +40,7 @@
   before_save :set_root_account_ids
   before_save :assert_path_type, :set_confirmation_code
   before_save :consider_building_pseudonym
-  validates_presence_of :path, :path_type, :user, :workflow_state
+  validates :path, :path_type, :user, :workflow_state, presence: true
   validate :under_user_cc_limit, if: -> { new_record? }
   validate :uniqueness_of_path
   validate :validate_email, if: ->(cc) { cc.path_type == TYPE_EMAIL && cc.new_record? }
@@ -68,13 +68,13 @@
 
   def under_user_cc_limit
     max_ccs = Setting.get('max_ccs_per_user', '100').to_i
-    if self.user.communication_channels.limit(max_ccs + 1).count > max_ccs
-      self.errors.add(:user_id, 'user communication_channels limit exceeded')
+    if user.communication_channels.limit(max_ccs + 1).count > max_ccs
+      errors.add(:user_id, 'user communication_channels limit exceeded')
     end
   end
 
   def clear_user_email_cache
-    self.user.clear_email_cache! if self.path_type == TYPE_EMAIL
+    user.clear_email_cache! if path_type == TYPE_EMAIL
   end
 
   def self.country_codes
@@ -196,31 +196,18 @@
     p.whenever do |record|
       @send_confirmation and
         (record.workflow_state == 'active' ||
-<<<<<<< HEAD
-          (record.workflow_state == 'unconfirmed' and (self.user.pre_registered? || self.user.creation_pending?))) and
-        self.path_type == TYPE_EMAIL
-    }
-=======
           (record.workflow_state == 'unconfirmed' and (user.pre_registered? || user.creation_pending?))) and
         path_type == TYPE_EMAIL
     end
->>>>>>> 2bda9f78
 
     p.dispatch :confirm_email_communication_channel
     p.to { self }
     p.whenever do |record|
       @send_confirmation and
-<<<<<<< HEAD
-        record.workflow_state == 'unconfirmed' and self.user.registered? and
-        self.path_type == TYPE_EMAIL
-    }
-    p.data {
-=======
         record.workflow_state == 'unconfirmed' and user.registered? and
         path_type == TYPE_EMAIL
     end
     p.data do
->>>>>>> 2bda9f78
       {
         root_account_id: @root_account.global_id,
         from_host: HostUrl.context_host(@root_account)
@@ -229,24 +216,17 @@
 
     p.dispatch :merge_email_communication_channel
     p.to { self }
-    p.whenever { @send_merge_notification && self.path_type == TYPE_EMAIL }
+    p.whenever { @send_merge_notification && path_type == TYPE_EMAIL }
 
     p.dispatch :confirm_sms_communication_channel
     p.to { self }
     p.whenever do |record|
       @send_confirmation and
         record.workflow_state == 'unconfirmed' and
-<<<<<<< HEAD
-        (self.path_type == TYPE_SMS or self.path_type == TYPE_SLACK) and
-        !self.user.creation_pending?
-    }
-    p.data {
-=======
         (path_type == TYPE_SMS or path_type == TYPE_SLACK) and
         !user.creation_pending?
     end
     p.data do
->>>>>>> 2bda9f78
       {
         root_account_id: @root_account.global_id,
         from_host: HostUrl.context_host(@root_account)
@@ -259,7 +239,7 @@
     return if retired?
     return unless user_id
 
-    self.shard.activate do
+    shard.activate do
       # ^ if we create a new CC record while on another shard
       # and try to check the validity OUTSIDE the save path
       # (cc.valid?) this needs to switch to the shard where we'll
@@ -269,7 +249,7 @@
         scope = scope.where("id<>?", id)
       end
       if scope.exists?
-        self.errors.add(:path, :taken, :value => path)
+        errors.add(:path, :taken, :value => path)
       end
     end
   end
@@ -277,11 +257,11 @@
   def validate_email
     # this is not perfect and will allow for invalid emails, but it mostly works.
     # This pretty much allows anything with an "@"
-    self.errors.add(:email, :invalid, value: path) unless EmailAddressValidator.valid?(path)
+    errors.add(:email, :invalid, value: path) unless EmailAddressValidator.valid?(path)
   end
 
   def not_otp_communication_channel
-    self.errors.add(:workflow_state, "Can't remove a user's SMS that is used for one time passwords") if self.id == self.user.otp_communication_channel_id
+    errors.add(:workflow_state, "Can't remove a user's SMS that is used for one time passwords") if id == user.otp_communication_channel_id
   end
 
   # Public: Build the url where this record can be confirmed.
@@ -309,53 +289,54 @@
   # Return the 'path' for simple communication channel types like email and sms.
   # For Twitter, return the user's configured user_name for the service.
   def path_description
-    if self.path_type == TYPE_TWITTER
-      res = self.user.user_services.for_service(TYPE_TWITTER).first.service_user_name rescue nil
+    case path_type
+    when TYPE_TWITTER
+      res = user.user_services.for_service(TYPE_TWITTER).first.service_user_name rescue nil
       res ||= t :default_twitter_handle, 'Twitter Handle'
       res
-    elsif self.path_type == TYPE_PUSH
+    when TYPE_PUSH
       t 'For All Devices'
     else
-      self.path
+      path
     end
   end
 
   def forgot_password!
-    return if Rails.cache.read(['recent_password_reset', self.global_id].cache_key) == true
+    return if Rails.cache.read(['recent_password_reset', global_id].cache_key) == true
 
     @request_password = true
-    Rails.cache.write(['recent_password_reset', self.global_id].cache_key, true, expires_in: Setting.get('resend_password_reset_time', 5).to_f.minutes)
+    Rails.cache.write(['recent_password_reset', global_id].cache_key, true, expires_in: Setting.get('resend_password_reset_time', 5).to_f.minutes)
     set_confirmation_code(true, Setting.get('password_reset_token_expiration_minutes', '120').to_i.minutes.from_now)
-    self.save!
+    save!
     @request_password = false
   end
 
   def confirmation_limit_reached
-    self.confirmation_sent_count > 2
+    confirmation_sent_count > 2
   end
 
   def send_confirmation!(root_account)
-    if self.confirmation_limit_reached || bouncing?
+    if confirmation_limit_reached || bouncing?
       return
     end
 
-    self.confirmation_sent_count = self.confirmation_sent_count + 1
+    self.confirmation_sent_count = confirmation_sent_count + 1
     @send_confirmation = true
     @root_account = root_account
-    self.save!
+    save!
     @root_account = nil
     @send_confirmation = false
   end
 
   def send_merge_notification!
     @send_merge_notification = true
-    self.save!
+    save!
     @send_merge_notification = false
   end
 
   def send_otp_via_sms_gateway!(message)
-    m = self.messages.temp_record
-    m.to = self.path
+    m = messages.temp_record
+    m.to = path
     m.body = message
     Mailer.deliver(Mailer.create_message(m))
   end
@@ -387,11 +368,11 @@
   # confirmation code in place.
   def set_confirmation_code(reset = false, expires_at = nil)
     self.confirmation_code = nil if reset
-    if self.path_type == TYPE_EMAIL or self.path_type.nil?
-      self.confirmation_code ||= CanvasSlug.generate(nil, 25)
-    else
-      self.confirmation_code ||= CanvasSlug.generate
-    end
+    self.confirmation_code ||= if path_type == TYPE_EMAIL || path_type.nil?
+                                 CanvasSlug.generate(nil, 25)
+                               else
+                                 CanvasSlug.generate
+                               end
     self.confirmation_code_expires_at = expires_at if reset
     true
   end
@@ -417,14 +398,14 @@
     # Add communication channel for users that already had Twitter
     # integrated before we started offering it as a cc
     twitter_service = user.user_services.for_service(CommunicationChannel::TYPE_TWITTER).first
-    twitter_service.assert_communication_channel if twitter_service
+    twitter_service&.assert_communication_channel
 
     rank_order = [TYPE_EMAIL, TYPE_SMS, TYPE_PUSH]
     # Add twitter and yo (in that order) if the user's account is setup for them.
     rank_order << TYPE_TWITTER if twitter_service
     rank_order << TYPE_SLACK if user.associated_root_accounts.any? { |a| a.settings[:encrypted_slack_key] }
-    self.unretired.where('communication_channels.path_type IN (?)', rank_order)
-        .order(Arel.sql("#{self.rank_sql(rank_order, 'communication_channels.path_type')} ASC, communication_channels.position asc")).to_a
+    unretired.where(communication_channels: { path_type: rank_order })
+             .order(Arel.sql("#{rank_sql(rank_order, 'communication_channels.path_type')} ASC, communication_channels.position asc")).to_a
   end
 
   scope :in_state, ->(state) { where(:workflow_state => state.to_s) }
@@ -436,10 +417,10 @@
   # only ever true for Account.default
   # see build_pseudonym_for_email in app/views/profile/_ways_to_contact.html.erb
   def consider_building_pseudonym
-    if self.build_pseudonym_on_confirm && self.active?
+    if build_pseudonym_on_confirm && active?
       self.build_pseudonym_on_confirm = false
-      pseudonym = Account.default.pseudonyms.build(unique_id: self.path, user: self.user)
-      existing_pseudonym = Account.default.pseudonyms.active.where(user_id: self.user).take
+      pseudonym = Account.default.pseudonyms.build(unique_id: path, user: user)
+      existing_pseudonym = Account.default.pseudonyms.active.where(user_id: user).take
       if existing_pseudonym
         pseudonym.password_salt = existing_pseudonym.password_salt
         pseudonym.crypted_password = existing_pseudonym.crypted_password
@@ -452,13 +433,13 @@
   alias_method :destroy_permanently!, :destroy
   def destroy
     self.workflow_state = 'retired'
-    self.save
+    save
   end
 
   workflow do
     state :unconfirmed do
       event :confirm, :transitions_to => :active do
-        self.set_confirmation_code
+        set_confirmation_code
       end
       event :retire, :transitions_to => :retired
     end
@@ -492,7 +473,9 @@
   end
   protected :assert_path_type
 
-  def self.serialization_excludes; [:confirmation_code]; end
+  def self.serialization_excludes
+    [:confirmation_code]
+  end
 
   def self.associated_shards(_path)
     [Shard.default]
@@ -501,12 +484,12 @@
   def merge_candidates(break_on_first_found = false)
     return [] if path_type == 'push'
 
-    shards = self.class.associated_shards(self.path) if Enrollment.cross_shard_invitations?
-    shards ||= [self.shard]
-    scope = CommunicationChannel.active.by_path(self.path).of_type(self.path_type)
+    shards = self.class.associated_shards(path) if Enrollment.cross_shard_invitations?
+    shards ||= [shard]
+    scope = CommunicationChannel.active.by_path(path).of_type(path_type)
     merge_candidates = {}
     Shard.with_each_shard(shards) do
-      scope = scope.shard(Shard.current).where("user_id<>?", self.user_id)
+      scope = scope.shard(Shard.current).where("user_id<>?", user_id)
 
       limit = Setting.get("merge_candidate_search_limit", "100").to_i
       ccs = scope.preload(:user).limit(limit + 1).to_a
@@ -514,7 +497,7 @@
 
       ccs.map(&:user).select do |u|
         result = merge_candidates.fetch(u.global_id) do
-          merge_candidates[u.global_id] = (u.all_active_pseudonyms.length != 0)
+          merge_candidates[u.global_id] = !u.all_active_pseudonyms.empty?
         end
         return [u] if result && break_on_first_found
 
@@ -528,33 +511,31 @@
   end
 
   def bouncing?
-    self.bounce_count >= RETIRE_THRESHOLD
+    bounce_count >= RETIRE_THRESHOLD
   end
 
   def was_bouncing?
-    old_bounce_count = self.previous_changes[:bounce_count].try(:first)
-    old_bounce_count ||= self.bounce_count
+    old_bounce_count = previous_changes[:bounce_count].try(:first)
+    old_bounce_count ||= bounce_count
     old_bounce_count >= RETIRE_THRESHOLD
   end
 
   def reset_bounce_count!
     self.bounce_count = 0
-    self.save!
+    save!
   end
 
   def was_retired?
-    old_workflow_state = self.previous_changes[:workflow_state].try(:first)
-    old_workflow_state ||= self.workflow_state
+    old_workflow_state = previous_changes[:workflow_state].try(:first)
+    old_workflow_state ||= workflow_state
     old_workflow_state.to_s == 'retired'
   end
 
   def check_if_bouncing_changed
     if retired?
-      self.user.update_bouncing_channel_message!(self) if !was_retired? && was_bouncing?
-    else
-      if (was_retired? && bouncing?) || (was_bouncing? != bouncing?)
-        self.user.update_bouncing_channel_message!(self)
-      end
+      user.update_bouncing_channel_message!(self) if !was_retired? && was_bouncing?
+    elsif (was_retired? && bouncing?) || (was_bouncing? != bouncing?)
+      user.update_bouncing_channel_message!(self)
     end
   end
   private :check_if_bouncing_changed
@@ -573,7 +554,13 @@
       # or the ones that have NOT been bounced in the last hour, to make sure
       # we aren't doing un-helpful overwork.
       debounce_window = Setting.get("comm_channel_bounce_debounce_window_in_min", "60").to_i
-      bounce_field = suppression_bounce ? "last_suppression_bounce_at" : (permanent_bounce ? "last_bounce_at" : "last_transient_bounce_at")
+      bounce_field = if suppression_bounce
+                       "last_suppression_bounce_at"
+                     elsif permanent_bounce
+                       "last_bounce_at"
+                     else
+                       "last_transient_bounce_at"
+                     end
       bouncable_scope = cc_scope.where("#{bounce_field} IS NULL OR updated_at < ?", debounce_window.minutes.ago)
       bouncable_scope.find_in_batches do |batch|
         update = if suppression_bounce
@@ -621,7 +608,7 @@
   end
 
   def e164_path
-    return path if path =~ /^\+\d+$/
+    return path if /^\+\d+$/.match?(path)
     return nil unless (match = path.match(/^(?<number>\d+)@(?<domain>.+)$/))
     return nil unless (carrier = CommunicationChannel.sms_carriers[match[:domain]])
 
