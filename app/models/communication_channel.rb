--- conflicted
+++ resolved
@@ -71,13 +71,10 @@
 
   MAX_CCS_PER_USER = 100
 
-<<<<<<< HEAD
-=======
   RESEND_PASSWORD_RESET_TIME = 30.minutes
   MAX_SHARDS_FOR_BOUNCES = 50
   MERGE_CANDIDATE_SEARCH_LIMIT = 10
 
->>>>>>> 1bd50e80
   # Generally, "TYPE_PERSONAL_EMAIL" should be treated exactly the same
   # as TYPE_EMAIL.  It is just kept distinct for the purposes of customers
   # querying records in Canvas Data.
@@ -325,11 +322,7 @@
     return if Rails.cache.read(["recent_password_reset", global_id].cache_key) == true
 
     @request_password = true
-<<<<<<< HEAD
-    Rails.cache.write(["recent_password_reset", global_id].cache_key, true, expires_in: Setting.get("resend_password_reset_time", 5).to_f.minutes)
-=======
     Rails.cache.write(["recent_password_reset", global_id].cache_key, true, expires_in: RESEND_PASSWORD_RESET_TIME)
->>>>>>> 1bd50e80
     set_confirmation_code(true, 2.hours.from_now)
     save!
     @request_password = false
