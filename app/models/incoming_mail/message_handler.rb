--- conflicted
+++ resolved
@@ -27,7 +27,7 @@
       original_message = get_original_message(original_message_id, timestamp)
       # This prevents us from rebouncing users that have auto-replies setup -- only bounce something
       # that was sent out because of a notification.
-      return unless original_message && original_message.notification_id
+      return unless original_message&.notification_id
       return unless valid_secure_id?(original_message_id, secure_id)
 
       from_channel = nil
@@ -52,8 +52,8 @@
                              })
           true
         end
-      rescue IncomingMail::Errors::ReplyFrom => error
-        bounce_message(original_message, incoming_message, error, outgoing_from_address, from_channel)
+      rescue IncomingMail::Errors::ReplyFrom => e
+        bounce_message(original_message, incoming_message, e, outgoing_from_address, from_channel)
       rescue => e
         Canvas::Errors.capture_exception("IncomingMailProcessor", e)
       end
@@ -102,44 +102,6 @@
     end
 
     def bounce_message_strings(subject, error)
-<<<<<<< HEAD
-      ndr_subject = ""
-      ndr_body = ""
-      case error
-      when IncomingMail::Errors::ReplyToDeletedDiscussion
-        ndr_subject = I18n.t("Undelivered message")
-        ndr_body = I18n.t(<<-BODY, :subject => subject).gsub(/^ +/, '')
-          The message titled "%{subject}" could not be delivered because the discussion topic has been deleted. If you are trying to contact someone through Canvas you can try logging in to your account and sending them a message using the Inbox tool.
-
-          Thank you,
-          Canvas Support
-        BODY
-      when IncomingMail::Errors::ReplyToLockedTopic
-        ndr_subject = I18n.t("Undelivered message")
-        ndr_body = I18n.t('lib.incoming_message_processor.locked_topic.body', <<-BODY, :subject => subject).gsub(/^ +/, '')
-          The message titled "%{subject}" could not be delivered because the discussion topic is locked. If you are trying to contact someone through Canvas you can try logging in to your account and sending them a message using the Inbox tool.
-
-          Thank you,
-          Canvas Support
-        BODY
-      when IncomingMail::Errors::UnknownSender
-        ndr_subject = I18n.t("Undelivered message")
-        ndr_body = I18n.t(<<-BODY, :subject => subject, :link => I18n.t(:'community.guides_home')).gsub(/^ +/, '')
-          The message you sent with the subject line "%{subject}" was not delivered. To reply to Canvas messages from this email, it must first be a confirmed communication channel in your Canvas profile. Please visit your profile and resend the confirmation email for this email address. You may also contact this person via the Canvas Inbox. For help, please see the Inbox chapter for your user role in the Canvas Guides. [See %{link}].
-
-          Thank you,
-          Canvas Support
-        BODY
-      else # including IncomingMessageProcessor::UnknownAddressError
-        ndr_subject = I18n.t("Undelivered message")
-        ndr_body = I18n.t('lib.incoming_message_processor.failure_message.body', <<-BODY, :subject => subject).gsub(/^ +/, '')
-          The message titled "%{subject}" could not be delivered.  The message was sent to an unknown mailbox address.  If you are trying to contact someone through Canvas you can try logging in to your account and sending them a message using the Inbox tool.
-
-          Thank you,
-          Canvas Support
-        BODY
-      end
-=======
       ndr_subject = I18n.t("Undelivered message")
       ndr_body = case error
                  when IncomingMail::Errors::ReplyToDeletedDiscussion
@@ -171,7 +133,6 @@
                      Canvas Support
                    TEXT
                  end
->>>>>>> 118dd2ea
 
       [ndr_subject, ndr_body]
     end
