--- conflicted
+++ resolved
@@ -29,25 +29,6 @@
   has_many :course_sections
   before_validation :verify_unique_sis_source_id
   validates_length_of :sis_data, :maximum => maximum_text_length, :allow_nil => true, :allow_blank => true
-<<<<<<< HEAD
-  before_save :update_enrollments_later
-
-  def update_enrollments_later
-    self.send_later_if_production(:touch_all_enrollments) if !self.new_record? && (self.start_at_changed? || self.end_at_changed?)
-  end
-
-  def touch_all_enrollments
-    return if new_record?
-    case Enrollment.connection.adapter_name
-    when 'MySQL'
-      Enrollment.connection.execute("UPDATE users, enrollments, courses SET users.updated_at=NOW(), enrollments.updated_at=NOW() WHERE users.id=enrollments.user_id AND enrollments.course_id=courses.id AND courses.enrollment_term_id=#{self.id}")
-    else
-      Enrollment.update_all({:updated_at => Time.now}, "course_id IN (SELECT id FROM courses WHERE enrollment_term_id=#{self.id})")
-      User.update_all({:updated_at => Time.now}, "id IN (SELECT user_id FROM enrollments INNER JOIN courses ON enrollments.course_id=courses.id WHERE courses.enrollment_term_id=#{self.id})")
-    end
-  end
-  
-=======
   before_save :update_courses_later_if_necessary
 
   def update_courses_later_if_necessary
@@ -69,7 +50,6 @@
     @touched_courses = true
   end
 
->>>>>>> f49edf7c
   def self.i18n_default_term_name
     t '#account.default_term_name', "Default Term"
   end
