require_relative '../assignment'

class Assignment
  class SpeedGrader
    include GradebookSettingsHelpers

    def initialize(assignment, user, avatars: false, grading_role: :grader)
      @assignment = assignment
      @course = @assignment.context
      @user = user
      @avatars = avatars
      @grading_role = grading_role
    end

    def json
      Attachment.skip_thumbnails = true
      submission_fields = [:user_id, :id, :submitted_at, :workflow_state,
                           :grade, :grade_matches_current_submission,
                           :graded_at, :turnitin_data, :submission_type, :score,
                           :assignment_id, :submission_comments, :excused, :updated_at].freeze

      comment_fields = [:comment, :id, :author_name, :created_at, :author_id,
                        :media_comment_type, :media_comment_id,
                        :cached_attachments, :attachments, :draft].freeze

      attachment_fields = [:id, :comment_id, :content_type, :context_id, :context_type,
                           :display_name, :filename, :mime_class,
                           :size, :submitter_id, :workflow_state, :viewed_at].freeze

      res = @assignment.as_json(
        :include => {
          :context => { :only => :id },
          :rubric_association => { :except => {} }
        },
        :include_root => false
      )

      # include :provisional here someday if we need to distinguish
      # between provisional and real comments (also in
      # SubmissionComment#serialization_methods)
      submission_comment_methods = []
      submission_comment_methods << :avatar_path if @avatars && !@assignment.grade_as_group?

      res[:context][:rep_for_student] = {}

      students = @assignment.representatives(@user, includes: gradebook_includes) do |rep, others|
        others.each { |s| res[:context][:rep_for_student][s.id] = rep.id }
      end

<<<<<<< HEAD
      enrollments =
        @assignment.context.apply_enrollment_visibility(enrollment_scope(gradebook_includes),
                                                        @user, nil, include: gradebook_includes)
=======
      enrollments = @course.apply_enrollment_visibility(gradebook_enrollment_scope, @user, nil,
                                                        include: gradebook_includes)
>>>>>>> 0424e7a0

      is_provisional = @grading_role == :provisional_grader || @grading_role == :moderator
      rubric_assmnts = @assignment.visible_rubric_assessments_for(@user, :provisional_grader => is_provisional) || []

      # include all the rubric assessments if a moderator
      all_provisional_rubric_assmnts = @grading_role == :moderator &&
        (@assignment.visible_rubric_assessments_for(@user, :provisional_moderator => true) || [])

      # if we're a provisional grader, calculate whether the student needs a grade
      preloaded_pg_counts = is_provisional && @assignment.provisional_grades.not_final.group("submissions.user_id").count
      ActiveRecord::Associations::Preloader.new.preload(@assignment, :moderated_grading_selections) if is_provisional

      res[:context][:students] = students.map do |u|
        json = u.as_json(:include_root => false,
                  :methods => submission_comment_methods,
                  :only => [:name, :id])

        if preloaded_pg_counts
          json[:needs_provisional_grade] = @assignment.student_needs_provisional_grade?(u, preloaded_pg_counts)
        end

        json[:rubric_assessments] = rubric_assmnts.select{|ra| ra.user_id == u.id}.
          as_json(:methods => [:assessor_name], :include_root => false)

        json
      end

      res[:context][:active_course_sections] = @assignment
        .context
        .sections_visible_to(
          @user,
          @assignment.sections_with_visibility(@user)
        )
        .map do |section|
          section.as_json(
            include_root: false,
            only: [:id, :name]
          )
        end

      res[:context][:enrollments] = enrollments.map do |enrollment|
        enrollment.as_json(
          include_root: false,
          only: [:user_id, :course_section_id, :workflow_state]
        )
      end
      res[:context][:quiz] = @assignment.quiz.as_json(:include_root => false, :only => [:anonymous_submissions])

      includes = [:versions, :quiz_submission, :user, :attachment_associations, :assignment]
      key = @grading_role == :grader ? :submission_comments : :all_submission_comments
      includes << {key => {submission: {assignment: { context: :root_account }}}}
      submissions = @assignment.submissions.where(:user_id => students).preload(*includes)

      attachment_includes = [:crocodoc_document, :canvadoc, :root_attachment]
      # Preload attachments for later looping
      attachments_for_submission =
        Submission.bulk_load_attachments_for_submissions(submissions, preloads: attachment_includes)

      # Preloading submission history versioned attachments
      submission_histories = submissions.map(&:submission_history).flatten
      Submission.bulk_load_versioned_attachments(submission_histories,
                                                 preloads: attachment_includes)

      preloaded_prov_grades =
        case @grading_role
        when :moderator
          @assignment.provisional_grades.order(:id).to_a.group_by(&:submission_id)
        when :provisional_grader
          @assignment.provisional_grades.not_final.where(:scorer_id => @user).order(:id).to_a.
            group_by(&:submission_id)
        else
          {}
        end

      preloaded_prov_selections = @grading_role == :moderator ? @assignment.moderated_grading_selections.index_by(&:student_id) : []

      res[:too_many_quiz_submissions] = too_many = @assignment.too_many_qs_versions?(submissions)
      qs_versions = @assignment.quiz_submission_versions(submissions, too_many)

      enrollment_types_by_id = enrollments.inject({}){ |h, e| h[e.user_id] ||= e.type; h }

      res[:submissions] = submissions.map do |sub|
        json = sub.as_json(:include_root => false,
          :methods => [:submission_history, :late, :external_tool_url],
          :only => submission_fields
        ).merge("from_enrollment_type" => enrollment_types_by_id[sub.user_id])

        if @grading_role == :provisional_grader || @grading_role == :moderator
          provisional_grade = sub.provisional_grade(@user, preloaded_grades: preloaded_prov_grades)
          json.merge! provisional_grade.grade_attributes
        end

        comments = (provisional_grade || sub).submission_comments
        if @assignment.grade_as_group?
          comments = comments.reject { |comment| comment.group_comment_id.nil? }
        end
        json[:submission_comments] = comments.as_json(
          include_root: false,
          methods: submission_comment_methods,
          only: comment_fields
        )

        # We get the attachments this way to avoid loading the
        # attachments again via the submission method that creates a
        # new query.
        json['attachments'] = attachments_for_submission[sub].map do |att|
          att.as_json(:only => [:mime_class, :comment_id, :id, :submitter_id ])
        end

        sub_attachments = []

        crocodoc_user_ids = if is_provisional
          [sub.user.crocodoc_id!, @user.crocodoc_id!]
        else
          sub.crocodoc_whitelist
        end

        if json['submission_history'] && (@assignment.quiz.nil? || too_many)
          json['submission_history'] = json['submission_history'].map do |version|
            version.as_json(only: submission_fields,
                            methods: [:versioned_attachments, :late]).tap do |version_json|
              if version_json['submission'] && version_json['submission']['versioned_attachments']
                version_json['submission']['versioned_attachments'].map! do |a|
                  if @grading_role == :moderator
                    # we'll use to create custom crocodoc urls for each prov grade
                    sub_attachments << a
                  end
                  a.as_json(only: attachment_fields,
                            methods: [:view_inline_ping_url]).tap do |json|
                    json[:attachment][:canvadoc_url] = a.canvadoc_url(@user)
                    json[:attachment][:crocodoc_url] = a.crocodoc_url(@user, crocodoc_user_ids)
                    json[:attachment][:submitted_to_crocodoc] = a.crocodoc_document.present?
                  end
                end
              end
            end
          end
        elsif @assignment.quiz && sub.quiz_submission
          json['submission_history'] = qs_versions[sub.quiz_submission.id].map do |v|
            qs = v.model
            # copy already-loaded associations over to the model so we
            # don't have to load them again when qs.late? gets called
            qs.quiz = @assignment.quiz
            qs.submission = sub

            {submission: {
                grade: qs.score,
                show_grade_in_dropdown: true,
                submitted_at: qs.finished_at,
                late: qs.late?,
                version: v.number,
              }}
          end
        end

        if @grading_role == :moderator
          pgs = preloaded_prov_grades[sub.id] || []
          selection = preloaded_prov_selections[sub.user.id]
          unless pgs.count == 0 || (pgs.count == 1 && pgs.first.scorer_id == @user.id)
            json['provisional_grades'] = []
            pgs.each do |pg|
              pg_json = pg.grade_attributes.tap do |json|
                json[:rubric_assessments] =
                  all_provisional_rubric_assmnts.select { |ra| ra.artifact_id == pg.id }.
                    as_json(:methods => [:assessor_name], :include_root => false)

                json[:selected] = !!(selection && selection.selected_provisional_grade_id == pg.id)
                json[:crocodoc_urls] =
                  sub_attachments.map { |a| pg.crocodoc_attachment_info(@user, a) }
                json[:readonly] = !pg.final && (pg.scorer_id != @user.id)
                json[:submission_comments] =
                  pg.submission_comments.as_json(include_root: false,
                                                 methods: submission_comment_methods,
                                                 only: comment_fields)
              end

              if pg.final
                json['final_provisional_grade'] = pg_json
              else
                json['provisional_grades'] << pg_json
              end
            end
          end
        end

        json
      end
      res[:GROUP_GRADING_MODE] = @assignment.grade_as_group?
      res
    ensure
      Attachment.skip_thumbnails = nil
    end

<<<<<<< HEAD
    private

    def gradebook_includes
      @gradebook_includes ||= begin
        context_id = @assignment.context.id
        gb_settings = @user.preferences.fetch(:gradebook_settings, {}).fetch(context_id, {})

        includes = []
        includes << :inactive if gb_settings.fetch('show_inactive_enrollments', "false") == "true"
        includes << :completed if gb_settings.fetch('show_concluded_enrollments', "false") == "true"
        includes
      end
    end

    def enrollment_scope(includes)
      scope = @assignment.context.all_accepted_student_enrollments
      scope = scope.where("enrollments.workflow_state <> 'inactive'") unless includes.include?(:inactive)
      scope = scope.where("enrollments.workflow_state <> 'completed'") unless includes.include?(:completed)
      scope
    end
=======
>>>>>>> 0424e7a0
  end
end<|MERGE_RESOLUTION|>--- conflicted
+++ resolved
@@ -47,14 +47,8 @@
         others.each { |s| res[:context][:rep_for_student][s.id] = rep.id }
       end
 
-<<<<<<< HEAD
-      enrollments =
-        @assignment.context.apply_enrollment_visibility(enrollment_scope(gradebook_includes),
-                                                        @user, nil, include: gradebook_includes)
-=======
       enrollments = @course.apply_enrollment_visibility(gradebook_enrollment_scope, @user, nil,
                                                         include: gradebook_includes)
->>>>>>> 0424e7a0
 
       is_provisional = @grading_role == :provisional_grader || @grading_role == :moderator
       rubric_assmnts = @assignment.visible_rubric_assessments_for(@user, :provisional_grader => is_provisional) || []
@@ -248,28 +242,5 @@
       Attachment.skip_thumbnails = nil
     end
 
-<<<<<<< HEAD
-    private
-
-    def gradebook_includes
-      @gradebook_includes ||= begin
-        context_id = @assignment.context.id
-        gb_settings = @user.preferences.fetch(:gradebook_settings, {}).fetch(context_id, {})
-
-        includes = []
-        includes << :inactive if gb_settings.fetch('show_inactive_enrollments', "false") == "true"
-        includes << :completed if gb_settings.fetch('show_concluded_enrollments', "false") == "true"
-        includes
-      end
-    end
-
-    def enrollment_scope(includes)
-      scope = @assignment.context.all_accepted_student_enrollments
-      scope = scope.where("enrollments.workflow_state <> 'inactive'") unless includes.include?(:inactive)
-      scope = scope.where("enrollments.workflow_state <> 'completed'") unless includes.include?(:completed)
-      scope
-    end
-=======
->>>>>>> 0424e7a0
   end
 end