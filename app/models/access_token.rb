#
# Copyright (C) 2011 - present Instructure, Inc.
#
# This file is part of Canvas.
#
# Canvas is free software: you can redistribute it and/or modify it under
# the terms of the GNU Affero General Public License as published by the Free
# Software Foundation, version 3 of the License.
#
# Canvas is distributed in the hope that it will be useful, but WITHOUT ANY
# WARRANTY; without even the implied warranty of MERCHANTABILITY or FITNESS FOR
# A PARTICULAR PURPOSE. See the GNU Affero General Public License for more
# details.
#
# You should have received a copy of the GNU Affero General Public License along
# with this program. If not, see <http://www.gnu.org/licenses/>.

class AccessToken < ActiveRecord::Base
  include Workflow

  workflow do
    state :active
    state :deleted
  end

  attr_reader :full_token
  attr_reader :plaintext_refresh_token
  belongs_to :developer_key, counter_cache: :access_token_count
  belongs_to :user
  has_one :account, through: :developer_key

  serialize :scopes, Array
  validate :must_only_include_valid_scopes

  has_many :notification_endpoints, -> { where(:workflow_state => "active") }, dependent: :destroy

  before_validation -> { self.developer_key ||= DeveloperKey.default }

  # For user-generated tokens, purpose can be manually set.
  # For app-generated tokens, this should be generated based
  # on the scope defined in the auth process (scope has not
  # yet been implemented)

  scope :active, -> { not_deleted.where("expires_at IS NULL OR expires_at>?", DateTime.now.utc) }
  scope :not_deleted, -> { where(:workflow_state => "active") }

  TOKEN_SIZE = 64

  before_create :generate_token
  before_create :generate_refresh_token

  alias_method :destroy_permanently!, :destroy
  def destroy
    return true if deleted?
    self.workflow_state = 'deleted'
    run_callbacks(:destroy) { save! }
  end

  def self.authenticate(token_string, token_key = :crypted_token)
    # hash the user supplied token with all of our known keys
    # attempt to find a token that matches one of the hashes
    hashed_tokens = all_hashed_tokens(token_string)
    token = self.not_deleted.where(token_key => hashed_tokens).first
    if token && token.send(token_key) != hashed_tokens.first
      # we found the token but, its hashed using an old key. save the updated hash
      token.send("#{token_key}=", hashed_tokens.first)
      token.save!
    end
    token = nil unless token.try(:usable?, token_key)
    token
  end

  def self.authenticate_refresh_token(token_string)
    self.authenticate(token_string, :crypted_refresh_token)
  end

  def self.hashed_token(token)
    # This use of hmac is a bit odd, since we aren't really signing a message
    # other than the random token string itself.
    # However, what we're essentially looking for is a hash of the token
    # "signed" or concatenated with the secret encryption key, so this is perfect.
    Canvas::Security.hmac_sha1(token)
  end

  def self.all_hashed_tokens(token)
    Canvas::Security.encryption_keys.map { |key| Canvas::Security.hmac_sha1(token, key) }
  end

  def usable?(token_key = :crypted_token)
    # true if
    # developer key is active AND
    # there is a user id AND
    # its not expired OR Its a refresh token
    # since you need a refresh token to
    # refresh expired tokens

    if !developer_key_id || cached_developer_key.try(:active?)
      # we are a stand alone token, or a token with an active developer key
      # make sure we
      #   - have a user id
      #   - its a refresh token
      #     - If we aren't a refresh token. make sure we aren't expired
      return true if user_id && (token_key == :crypted_refresh_token || !expired?)
    end
    false
  end

  def app_name
    cached_developer_key.try(:name) || "No App"
  end

  def authorized_for_account?(target_account)
    return true unless cached_developer_key
    cached_developer_key.authorized_for_account?(target_account)
  end

  def record_last_used_threshold
    Setting.get('access_token_last_used_threshold', 10.minutes).to_i
  end

  def used!
    if !last_used_at || last_used_at < record_last_used_threshold.seconds.ago
      self.last_used_at = DateTime.now.utc
      self.save
    end
  end

  def expired?
    (slaved_developer_key == DeveloperKey.default || slaved_developer_key.try(:auto_expire_tokens)) && expires_at && expires_at < DateTime.now.utc
  end

  def token=(new_token)
    self.crypted_token = AccessToken.hashed_token(new_token)
    @full_token = new_token
    self.token_hint = new_token[0,5]
  end

  def clear_full_token!
    @full_token = nil
  end

  def generate_token(overwrite=false)
    if overwrite || !self.crypted_token
      self.token = CanvasSlug.generate(nil, TOKEN_SIZE)

      # all reasons to _not_ expire the token
      if slaved_developer_key == DeveloperKey.default ||
        expires_at_changed? ||
        !slaved_developer_key&.auto_expire_tokens ||
        scopes == ['/auth/userinfo']
        # do nothing
      else
        self.expires_at = DateTime.now.utc + 1.hour
      end
    end
  end

  def refresh_token=(new_token)
    self.crypted_refresh_token = AccessToken.hashed_token(new_token)
    @plaintext_refresh_token = new_token
  end

  def generate_refresh_token(overwrite=false)
    if overwrite || !self.crypted_refresh_token
      self.refresh_token = CanvasSlug.generate(nil, TOKEN_SIZE)
    end
  end

  def regenerate_refresh_token=(val)
    if val == '1' && !protected_token?
      generate_refresh_token(true)
    end
  end

  def clear_plaintext_refresh_token!
    @plaintext_refresh_token = nil
  end

  def protected_token?
    slaved_developer_key != DeveloperKey.default
  end

  def regenerate=(val)
    if val == '1' && !protected_token?
      generate_token(true)
    end
  end

  def regenerate_access_token
    generate_token(true)
    save
  end

  def visible_token
    if protected_token?
      nil
    elsif full_token
      full_token
    else
      "#{token_hint}..."
    end
  end

  def url_scopes_for_method(method)
    re = /^url:#{method}\|/
    scopes.select { |scope| re =~ scope }.map do |scope|
      path = scope.split('|').last
      # build up the scope matching regexp from the route path
      path = path.gsub(/:[^\/\)]+/, '[^/]+') # handle dynamic segments /courses/:course_id -> /courses/[^/]+
      path = path.gsub(/\*[^\/\)]+/, '.+') # handle glob segments /files/*path -> /files/.+
      path = path.gsub(/\(/, '(?:').gsub(/\)/, '|)') # handle optional segments /files(/[^/]+) -> /files(?:/[^/]+|)
      path = "#{path}(?:\\\.[^/]+|)" # handle format segments /files(.:format) -> /files(?:\.[^/]+|)
      Regexp.new("^#{path}$")
    end
  end

  # Scoped token convenience method
  def scoped_to?(req_scopes)
    self.class.scopes_match?(scopes, req_scopes)
  end

  def self.scopes_match?(scopes, req_scopes)
    return req_scopes.size == 0 if scopes.nil?

    scopes.size == req_scopes.size &&
      scopes.all? do |scope|
        req_scopes.any? {|req_scope| scope[/(^|\/)#{req_scope}$/]}
      end
  end

  def must_only_include_valid_scopes
    return true if scopes.nil?
    errors.add(:scopes, "must match accepted scopes") unless scopes.all? {|scope| TokenScopes.all_scopes.include?(scope)}
<<<<<<< HEAD
    if developer_key.owner_account.feature_enabled?(:api_token_scoping) && developer_key.require_scopes?
=======
    if developer_key.owner_account.feature_enabled?(:developer_key_management_and_scoping) && developer_key.require_scopes?
>>>>>>> 74a03421
      errors.add(:scopes, 'requested scopes must match scopes on developer key') unless scopes.all? { |scope| developer_key.scopes.include?(scope) }
    end
  end

  # It's encrypted, but end users still shouldn't see this.
  # The hint is only returned in visible_token, if protected_token is false.
  def self.serialization_excludes
    [:crypted_token, :token_hint, :crypted_refresh_token]
  end

  def dev_key_account_id
    cached_developer_key.account_id
  end

  private

  def cached_developer_key
    return nil unless developer_key_id
    @developer_key ||= DeveloperKey.find_cached(developer_key_id)
  end

  def slaved_developer_key
    Shackles.activate(:slave){ return developer_key }
  end
end<|MERGE_RESOLUTION|>--- conflicted
+++ resolved
@@ -231,11 +231,7 @@
   def must_only_include_valid_scopes
     return true if scopes.nil?
     errors.add(:scopes, "must match accepted scopes") unless scopes.all? {|scope| TokenScopes.all_scopes.include?(scope)}
-<<<<<<< HEAD
-    if developer_key.owner_account.feature_enabled?(:api_token_scoping) && developer_key.require_scopes?
-=======
     if developer_key.owner_account.feature_enabled?(:developer_key_management_and_scoping) && developer_key.require_scopes?
->>>>>>> 74a03421
       errors.add(:scopes, 'requested scopes must match scopes on developer key') unless scopes.all? { |scope| developer_key.scopes.include?(scope) }
     end
   end
