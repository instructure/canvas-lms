#
# Copyright (C) 2011 - present Instructure, Inc.
#
# This file is part of Canvas.
#
# Canvas is free software: you can redistribute it and/or modify it under
# the terms of the GNU Affero General Public License as published by the Free
# Software Foundation, version 3 of the License.
#
# Canvas is distributed in the hope that it will be useful, but WITHOUT ANY
# WARRANTY; without even the implied warranty of MERCHANTABILITY or FITNESS FOR
# A PARTICULAR PURPOSE. See the GNU Affero General Public License for more
# details.
#
# You should have received a copy of the GNU Affero General Public License along
# with this program. If not, see <http://www.gnu.org/licenses/>.

class AccessToken < ActiveRecord::Base
  include Workflow

  extend RootAccountResolver

  workflow do
    state :active
    state :deleted
  end

  attr_reader :full_token
  attr_reader :plaintext_refresh_token
  belongs_to :developer_key, counter_cache: :access_token_count
  belongs_to :user, inverse_of: :access_tokens
  belongs_to :real_user, inverse_of: :masquerade_tokens, class_name: 'User'
  has_one :account, through: :developer_key

  serialize :scopes, Array
  validate :must_only_include_valid_scopes, unless: :deleted?

  has_many :notification_endpoints, -> { where(:workflow_state => "active") }, dependent: :destroy

  before_validation -> { self.developer_key ||= DeveloperKey.default }

  resolves_root_account through: -> (instance) { instance.developer_key.root_account_id }

  has_a_broadcast_policy

  set_broadcast_policy do |p|
    p.dispatch :manually_created_access_token_created
    p.to(&:user)
    p.whenever do |access_token|
      access_token.crypted_token_previously_changed? && access_token.manually_created?
    end
  end

  # For user-generated tokens, purpose can be manually set.
  # For app-generated tokens, this should be generated based
  # on the scope defined in the auth process (scope has not
  # yet been implemented)

  scope :active, -> { not_deleted.where("expires_at IS NULL OR expires_at>?", DateTime.now.utc) }
  scope :not_deleted, -> { where(:workflow_state => "active") }

  TOKEN_SIZE = 64

  before_create :generate_token
  before_create :generate_refresh_token

  alias_method :destroy_permanently!, :destroy
  def destroy
    return true if deleted?
    self.workflow_state = 'deleted'
    run_callbacks(:destroy) { save! }
  end

  def self.authenticate(token_string, token_key = :crypted_token)
    # hash the user supplied token with all of our known keys
    # attempt to find a token that matches one of the hashes
    hashed_tokens = all_hashed_tokens(token_string)
    token = self.not_deleted.where(token_key => hashed_tokens).first
    if token && token.send(token_key) != hashed_tokens.first
      # we found the token but, its hashed using an old key. save the updated hash
      token.send("#{token_key}=", hashed_tokens.first)
      token.save!
    end
    token = nil unless token.try(:usable?, token_key)
    token
  end

  def self.authenticate_refresh_token(token_string)
    self.authenticate(token_string, :crypted_refresh_token)
  end

  def self.hashed_token(token)
    # This use of hmac is a bit odd, since we aren't really signing a message
    # other than the random token string itself.
    # However, what we're essentially looking for is a hash of the token
    # "signed" or concatenated with the secret encryption key, so this is perfect.
    Canvas::Security.hmac_sha1(token)
  end

  def self.all_hashed_tokens(token)
    Canvas::Security.encryption_keys.map { |key| Canvas::Security.hmac_sha1(token, key) }
  end

  def self.visible_tokens(tokens)
    tokens.reject { |token| token.developer_key&.internal_service }
  end

  def usable?(token_key = :crypted_token)
    # true if
    # developer key is usable AND
    # there is a user id AND
    # its not expired OR Its a refresh token
    # since you need a refresh token to
    # refresh expired tokens

    if !developer_key_id || developer_key&.usable?
      # we are a stand alone token, or a token with an active developer key
      # make sure we
      #   - have a user id
      #   - its a refresh token
      #     - If we aren't a refresh token. make sure we aren't expired
      return true if user_id && (token_key == :crypted_refresh_token || !expired?)
    end
    false
  end

  def app_name
    developer_key&.name || "No App"
  end

  def authorized_for_account?(target_account)
    return true unless developer_key
    developer_key.authorized_for_account?(target_account)
  end

  def record_last_used_threshold
    Setting.get('access_token_last_used_threshold', 10.minutes).to_i
  end

  def used!
    if !last_used_at || last_used_at < record_last_used_threshold.seconds.ago
      self.last_used_at = DateTime.now.utc
      self.save
    end
  end

  def expired?
    (manually_created? || developer_key&.auto_expire_tokens) && expires_at && expires_at < DateTime.now.utc
  end

  def token=(new_token)
    self.crypted_token = AccessToken.hashed_token(new_token)
    @full_token = new_token
    self.token_hint = new_token[0,5]
  end

  def clear_full_token!
    @full_token = nil
  end

  def generate_token(overwrite=false)
    if overwrite || !self.crypted_token
      self.token = CanvasSlug.generate(nil, TOKEN_SIZE)

      # all reasons to _not_ expire the token
      if manually_created? ||
        expires_at_changed? ||
        !developer_key&.auto_expire_tokens ||
        scopes == ['/auth/userinfo']
        # do nothing
      else
        self.expires_at = DateTime.now.utc + 1.hour
      end
    end
  end

  def refresh_token=(new_token)
    self.crypted_refresh_token = AccessToken.hashed_token(new_token)
    @plaintext_refresh_token = new_token
  end

  def generate_refresh_token(overwrite=false)
    if overwrite || !self.crypted_refresh_token
      self.refresh_token = CanvasSlug.generate(nil, TOKEN_SIZE)
    end
  end

  def regenerate_refresh_token=(val)
    if val == '1' && !protected_token?
      generate_refresh_token(true)
    end
  end

  def clear_plaintext_refresh_token!
    @plaintext_refresh_token = nil
  end

  def protected_token?
    !manually_created?
  end

  def regenerate=(val)
    if val == '1' && !protected_token?
      generate_token(true)
    end
  end

  def regenerate_access_token
    generate_token(true)
    save
  end

  def visible_token
    if protected_token?
      nil
    elsif full_token
      full_token
    else
      "#{token_hint}..."
    end
  end

  def self.always_allowed_scopes
    [
      "/login/oauth2/token"
    ].map{ |path| Regexp.new("^#{path}$")}
  end

  def url_scopes_for_method(method)
    re = /^url:#{method}\|/
    scopes.select { |scope| re =~ scope }.map do |scope|
      path = scope.split('|').last
      # build up the scope matching regexp from the route path
      path = path.gsub(/:[^\/\)]+/, '[^/]+') # handle dynamic segments /courses/:course_id -> /courses/[^/]+
      path = path.gsub(/\*[^\/\)]+/, '.+') # handle glob segments /files/*path -> /files/.+
      path = path.gsub(/\(/, '(?:').gsub(/\)/, '|)') # handle optional segments /files(/[^/]+) -> /files(?:/[^/]+|)
      path = "#{path}(?:\\\.[^/]+|)" # handle format segments /files(.:format) -> /files(?:\.[^/]+|)
      Regexp.new("^#{path}$")
    end
  end

  # Scoped token convenience method
  def scoped_to?(req_scopes)
    self.class.scopes_match?(scopes, req_scopes)
  end

  def self.scopes_match?(scopes, req_scopes)
    return req_scopes.size == 0 if scopes.nil?

    scopes.size == req_scopes.size &&
      scopes.all? do |scope|
        req_scopes.any? {|req_scope| scope[/(^|\/)#{req_scope}$/]}
      end
  end

  def must_only_include_valid_scopes
    return true if scopes.nil? || !developer_key.require_scopes?
    errors.add(:scopes, 'requested scopes must match scopes on developer key') unless scopes.all? { |scope| developer_key.scopes.include?(scope) }
  end

  # It's encrypted, but end users still shouldn't see this.
  # The hint is only returned in visible_token, if protected_token is false.
  def self.serialization_excludes
    [:crypted_token, :token_hint, :crypted_refresh_token]
  end

  def dev_key_account_id
    developer_key.account_id
  end

  def manually_created?
    developer_key_id == DeveloperKey.default.id
  end
<<<<<<< HEAD

  class CacheDeveloperKeyOnAssociation < ActiveRecord::Associations::BelongsToAssociation
    def find_target
      DeveloperKey.find_cached(target_id)
    end  
  end

  reflections['developer_key'].instance_eval do
    def association_class
      CacheDeveloperKeyOnAssociation
    end
  end
=======
>>>>>>> 36953f02
end<|MERGE_RESOLUTION|>--- conflicted
+++ resolved
@@ -271,19 +271,4 @@
   def manually_created?
     developer_key_id == DeveloperKey.default.id
   end
-<<<<<<< HEAD
-
-  class CacheDeveloperKeyOnAssociation < ActiveRecord::Associations::BelongsToAssociation
-    def find_target
-      DeveloperKey.find_cached(target_id)
-    end  
-  end
-
-  reflections['developer_key'].instance_eval do
-    def association_class
-      CacheDeveloperKeyOnAssociation
-    end
-  end
-=======
->>>>>>> 36953f02
 end