# frozen_string_literal: true

#
# Copyright (C) 2011 - present Instructure, Inc.
#
# This file is part of Canvas.
#
# Canvas is free software: you can redistribute it and/or modify it under
# the terms of the GNU Affero General Public License as published by the Free
# Software Foundation, version 3 of the License.
#
# Canvas is distributed in the hope that it will be useful, but WITHOUT ANY
# WARRANTY; without even the implied warranty of MERCHANTABILITY or FITNESS FOR
# A PARTICULAR PURPOSE. See the GNU Affero General Public License for more
# details.
#
# You should have received a copy of the GNU Affero General Public License along
# with this program. If not, see <http://www.gnu.org/licenses/>.
#

class GradingStandard < ActiveRecord::Base
  include Canvas::SoftDeletable

  belongs_to :context, polymorphic: [:account, :course], optional: false
  belongs_to :user
  has_many :assignments
  has_many :courses
  has_many :accounts, inverse_of: :grading_standard, dependent: :nullify

  validates :workflow_state, presence: true
  validates :data, presence: true
  validate :valid_grading_scheme_data
  validate :full_range_scheme
  validate :scaling_factor_points_based
  before_destroy :prevent_deletion_of_used_schemes

  # version 1 data is an array of [ letter, max_integer_value ]
  # we created a version 2 because this is ambiguous once we added support for
  # fractional values -- 89 used to actually mean < 90, so 89.9999... , but
  # 89.5 actually means 89.5. by switching the version 2 format to [ letter,
  # min_integer_value ], we remove the ambiguity.
  #
  # version 1:
  #
  # [ 'A',  100 ],
  # [ 'A-',  93 ]
  #
  # It's implied that a 93.9 is actually an A-, not an A, but once we add fractional cutoffs to the mix, that implication breaks down.
  #
  # version 2:
  #
  # [ 'A',   94   ],
  # [ 'A-',  89.5 ]
  #
  # No more ambiguity, because anything >= 94 is an A, and anything < 94 and >=
  # 89.5 is an A-.
  serialize :data

  before_save :trim_whitespace, if: :will_save_change_to_data?
  before_save :update_usage_count
  attr_accessor :default_standard

  before_create :set_root_account_id

  workflow do
    state :active do
      event :archive!, transitions_to: :archived
    end
    state :deleted
    state :archived do
      event :unarchive!, transitions_to: :active
    end
  end

  scope :active, -> { where("grading_standards.workflow_state = 'active'") }
  scope :archived, -> { where("grading_standards.workflow_state = 'archived'") }
  scope :sorted, -> { order(Arel.sql("usage_count >= 3 DESC")).order(nulls(:last, best_unicode_collation_key("title"))) }
  scope :for_context, lambda { |context|
    context_codes = [context.asset_string]
    context_codes = context_codes.concat(Account.all_accounts_for(context).map(&:asset_string)).uniq
    where(context_code: context_codes)
  }

  VERSION = 2

  set_policy do
    given { |user| context.grants_right?(user, :manage_grades) }
    can :manage
  end

  def self.for(context, include_archived: false, include_parent_accounts: true)
    unless Account.site_admin.feature_enabled?(:archived_grading_schemes)
      return GradingStandard.active.for_context(context)
    end

    case context
    when Account
      for_account(context, include_parent_accounts:)
    when Course
      for_course(context, include_archived:)
    else
      for_assignment(context, include_archived:)
    end
  end

  def self.for_assignment(assignment, include_archived: false)
    standards = include_archived ? GradingStandard.for_context(assignment.context) : GradingStandard.active.for_context(assignment.context)
    standards = GradingStandard.where(id: standards)
    course_scheme = assignment.context.grading_standard
    standards = standards.union(GradingStandard.where(id: course_scheme)) if course_scheme&.archived?
    if assignment.grading_standard&.archived?
      standards = standards.union(GradingStandard.where(id: assignment.grading_standard))
    end
    standards
  end

  def self.for_course(course, include_archived: false)
    standards = include_archived ? GradingStandard.for_context(course) : GradingStandard.active.for_context(course)
    standards = GradingStandard.where(id: standards)
    standards = standards.union(GradingStandard.where(id: course.grading_standard)) if course.grading_standard&.archived?
    standards
  end

  def self.for_account(account, include_parent_accounts: true)
    scope = GradingStandard.active.union(GradingStandard.archived)
    return scope.for_context(account) if include_parent_accounts

    scope.where(context_type: Account.to_s, context_id: account.id)
  end

  def version
    read_attribute(:version).presence || 1
  end

  def ordered_scheme
    # Convert to BigDecimal so we don't get weird float behavior: 0.545 * 100 (gives 54.50000000000001 with floats)
    @ordered_scheme ||= grading_scheme.to_a
                                      .map { |grade_letter, percent| [grade_letter, BigDecimal(percent.to_s)] }
                                      .sort_by { |_, percent| -percent }
  end

  def place_in_scheme(key_name)
    # look for keys with only digits and a single '.'
    key_name_str = key_name.to_s
    if key_name_str&.match?(/\A(\d*[.])?\d+\Z/)
      # compare numbers
      # second condition to filter letters so zeros work properly ("A".to_d == 0)
      ordered_scheme.index { |g, _| g.to_d == key_name.to_d && g.to_s.match(/\A(\d*[.])?\d+\Z/) }
    else
      idx = index_of_key(key_name_str)
      if idx.nil? && minus_grade?(key_name_str)
        idx = index_of_key(key_name_str.sub(/−$/, "-"))
      end

      idx
    end
  end

  # e.g. convert B to 86
  def grade_to_score(grade)
    idx = place_in_scheme(grade)
    if idx == 0
      100.0
    # if there's room to step down at least one whole number, do that. this
    # matches the previous behavior, before we added support for fractional
    # grade cutoffs.
    # otherwise, we step down just 1/10th of a point, which is the
    # granularity we support right now
    elsif idx && (ordered_scheme[idx].last - ordered_scheme[idx - 1].last).abs >= BigDecimal("0.01")
      if points_based
        (((ordered_scheme[idx - 1].last * scaling_factor) - BigDecimal("0.1")) / scaling_factor) * BigDecimal("100.0")
      else
        (ordered_scheme[idx - 1].last * BigDecimal("100.0")) - BigDecimal("1.0")
      end
    elsif idx
      if points_based
        (((ordered_scheme[idx - 1].last * scaling_factor) - BigDecimal("0.1")) / scaling_factor) * BigDecimal("100.0")
      else
        (ordered_scheme[idx - 1].last * BigDecimal("100.0")) - BigDecimal("0.1")
      end
    else
      nil
    end
  end

  # e.g. convert 89.7 to B+
  def score_to_grade(score)
    score = 0 if score < 0
    score = scale_score(score) if points_based?
    # assign the highest grade whose min cutoff is less than the score
    # if score is less than all scheme cutoffs, assign the lowest grade
    if points_based
      score = score.round(2) # round to 2 decimal places because points based grading schemes lower bounds are rounded to 2 decimal places
    end
    score = BigDecimal(score.to_s) # Cast this to a BigDecimal too or comparisons get wonky
    ordered_scheme.max_by { |_, lower_bound| (score >= lower_bound * BigDecimal("100.0")) ? lower_bound : -lower_bound }[0]
  end

  def data=(new_val)
    self.version = VERSION
    # round values to the nearest 0.01 (0.0001 since e.g. 78 is stored as .78)
    # and dup the data while we're at it. (new_val.dup only dups one level, the
    # elements of new_val.dup are the same objects as the elements of new_val)
    if new_val.respond_to?(:map)
      new_val = new_val.map { |grade_name, lower_bound| [grade_name, lower_bound.round(4)] }
    end
    write_attribute(:data, new_val)
    @ordered_scheme = nil
  end

  def data
    unless version == VERSION
      data = read_attribute(:data)
      data = GradingStandard.upgrade_data(data, version) unless data.nil?
      self.data = data
    end
    read_attribute(:data)
  end

  def self.upgrade_data(data, version)
    case version.to_i
    when VERSION
      data
    when 1
      0.upto(data.length - 2) do |i|
        data[i][1] = data[i + 1][1] + 0.01
      end
      data[-1][1] = 0
      data
    else
      raise "Unknown GradingStandard data version: #{version}"
    end
  end

  def trim_whitespace
    data.each do |scheme|
      scheme.first.strip!
    end
  end
  private :trim_whitespace

  def update_usage_count
    self.usage_count = assignments.active.count
    self.context_code = "#{context_type.underscore}_#{context_id}" rescue nil
  end

  def prevent_deletion_of_used_schemes
    return unless Account.site_admin.feature_enabled?(:archived_grading_schemes) && assessed_assignment?

    errors.add(:workflow_state, "You cannot delete a used scheme")
    throw :error
  end
  private :prevent_deletion_of_used_schemes

  def assessed_assignment?
    GuardRail.activate(:secondary) do
      unless Account.site_admin.feature_enabled?(:archived_grading_schemes)
        return assignments.active.joins(:submissions).where("submissions.workflow_state='graded'").exists?
      end

<<<<<<< HEAD
      return true if assignments.active.count > 0
      return true if courses.active.count > 0
      return true if accounts.active.count > 0
=======
      return true if accounts.active.any?
      return true if assignments.active.joins(:submissions).where("submissions.workflow_state='graded'").exists?
>>>>>>> 37d6122c

      false
    end
  end

  delegate :name, to: :context, prefix: true

  def update_data(params)
    self.data = params.to_a.sort_by { |_, lower_bound| lower_bound }.reverse
  end

  def display_name
    res = ""
    res += user.name + ", " rescue ""
    res += context.name rescue ""
    res = t("unknown_grading_details", "Unknown Details") if res.empty?
    res
  end

  alias_method :destroy_permanently!, :destroy
  def destroy
    self.workflow_state = "deleted"

    run_callbacks(:destroy) { save }
  end

  def grading_scheme
    res = {}
    data.sort_by { |_, lower_bound| lower_bound }.reverse_each do |grade_name, lower_bound|
      res[grade_name] = lower_bound.to_f
    end
    res
  end

  def standard_data=(params = {})
    params ||= {}
    res = {}
    params.each_value do |row|
      res[row[:name]] = (row[:value].to_f / 100.0) if row[:name] && row[:value]
    end
    self.data = res.to_a.sort_by { |_, lower_bound| lower_bound }.reverse
  end

  def valid_grading_scheme_data
    errors.add(:data, "grading scheme values cannot be negative") if data.present? && data.any? { |v| v[1] < 0 }
    errors.add(:data, "grading scheme cannot contain duplicate values") if data.present? && data.pluck(1) != data.pluck(1).uniq
    errors.add(:data, "a grading scheme name is too long") if data.present? && data.any? { |v| v[0].length > self.class.maximum_string_length }
  end

  def scaling_factor_points_based
    errors.add(:scaling_factor, "must be 1 if scheme points_based is false") if !points_based && scaling_factor != 1
  end

  def full_range_scheme
    if data.present? && data.none? { |datum| datum[1].abs < Float::EPSILON }
      errors.add(:data, "grading schemes must have 0% for the lowest grade")
    end
  end
  private :full_range_scheme

  def self.default_grading_standard
    default_grading_scheme.to_a.sort_by { |_, lower_bound| lower_bound }.reverse
  end

  def self.default_instance
    gs = GradingStandard.new
    gs.data = default_grading_scheme
    gs.title = "Default Grading Scheme"
    gs.default_standard = true
    gs
  end

  def default_standard?
    !!default_standard
  end

  def self.default_grading_scheme
    {
      "A" => 0.94,
      "A-" => 0.90,
      "B+" => 0.87,
      "B" => 0.84,
      "B-" => 0.80,
      "C+" => 0.77,
      "C" => 0.74,
      "C-" => 0.70,
      "D+" => 0.67,
      "D" => 0.64,
      "D-" => 0.61,
      "F" => 0.0,
    }
  end

  def set_root_account_id
    self.root_account_id ||= context.is_a?(Account) ? context.resolved_root_account_id : context.root_account_id
  end

  def used_as_default?
    courses.active.any? || accounts.active.any? || assignments.active.any?
  end

  private

  def scale_score(score)
    return score if scaling_factor == 100 || scaling_factor <= 0

    scaled = score.to_d / (100 / scaling_factor)
    rounded = scaled.round(2)
    (rounded / scaling_factor) * 100
  end

  def minus_grade?(grade)
    !!grade && /.+−$/.match?(grade)
  end

  def index_of_key(key)
    ordered_scheme.index { |scheme_key, _| scheme_key.to_s.casecmp?(key) }
  end
end<|MERGE_RESOLUTION|>--- conflicted
+++ resolved
@@ -258,14 +258,8 @@
         return assignments.active.joins(:submissions).where("submissions.workflow_state='graded'").exists?
       end
 
-<<<<<<< HEAD
-      return true if assignments.active.count > 0
-      return true if courses.active.count > 0
-      return true if accounts.active.count > 0
-=======
       return true if accounts.active.any?
       return true if assignments.active.joins(:submissions).where("submissions.workflow_state='graded'").exists?
->>>>>>> 37d6122c
 
       false
     end
