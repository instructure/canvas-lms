# frozen_string_literal: true

#
# Copyright (C) 2011 - present Instructure, Inc.
#
# This file is part of Canvas.
#
# Canvas is free software: you can redistribute it and/or modify it under
# the terms of the GNU Affero General Public License as published by the Free
# Software Foundation, version 3 of the License.
#
# Canvas is distributed in the hope that it will be useful, but WITHOUT ANY
# WARRANTY; without even the implied warranty of MERCHANTABILITY or FITNESS FOR
# A PARTICULAR PURPOSE. See the GNU Affero General Public License for more
# details.
#
# You should have received a copy of the GNU Affero General Public License along
# with this program. If not, see <http://www.gnu.org/licenses/>.
#

class CourseSection < ActiveRecord::Base
  include Workflow

  belongs_to :course
  belongs_to :nonxlist_course, class_name: "Course"
  belongs_to :root_account, class_name: "Account"
  belongs_to :enrollment_term
  has_many :enrollments, -> { preload(:user).where("enrollments.workflow_state<>'deleted'") }
  has_many :all_enrollments, class_name: "Enrollment"
  has_many :student_enrollments, -> { where("enrollments.workflow_state NOT IN ('deleted', 'completed', 'rejected', 'inactive')").preload(:user) }, class_name: "StudentEnrollment"
  has_many :students, through: :student_enrollments, source: :user
  has_many :all_student_enrollments, -> { where("enrollments.workflow_state<>'deleted'").preload(:user) }, class_name: "StudentEnrollment"
  has_many :all_students, through: :all_student_enrollments, source: :user
  has_many :instructor_enrollments, -> { where(type: ["TaEnrollment", "TeacherEnrollment"]) }, class_name: "Enrollment"
  has_many :admin_enrollments, -> { where(type: %w[TaEnrollment TeacherEnrollment DesignerEnrollment]) }, class_name: "Enrollment"
  has_many :users, through: :enrollments
  has_many :course_account_associations
  has_many :calendar_events, as: :context, inverse_of: :context
  has_many :assignment_overrides, as: :set, dependent: :destroy
  has_many :discussion_topic_section_visibilities, lambda {
    where("discussion_topic_section_visibilities.workflow_state<>'deleted'")
  }, dependent: :destroy
  has_many :discussion_topics, through: :discussion_topic_section_visibilities
  has_many :course_paces, dependent: :destroy

  before_validation :infer_defaults, :verify_unique_sis_source_id, :verify_unique_integration_id
  validates :course_id, :root_account_id, :workflow_state, presence: true
  validates :sis_source_id, length: { maximum: maximum_string_length, allow_nil: true, allow_blank: false }
  validates :name, length: { maximum: maximum_string_length, allow_blank: false }
  validate :validate_section_dates

  has_many :sis_post_grades_statuses

  before_save :maybe_touch_all_enrollments
  after_save :update_account_associations_if_changed
  after_save :delete_enrollments_later_if_deleted
  after_save :update_enrollment_states_if_necessary
  after_save :republish_course_pace_if_needed

  include StickySisFields
  are_sis_sticky :course_id, :name, :start_at, :end_at, :restrict_enrollments_to_section_dates

  delegate :account, to: :course

  def validate_section_dates
    if start_at.present? && end_at.present? && end_at < start_at
      errors.add(:end_at, t("End date cannot be before start date"))
      false
    else
      true
    end
  end

  def maybe_touch_all_enrollments
    touch_all_enrollments if start_at_changed? || end_at_changed? || restrict_enrollments_to_section_dates_changed? || course_id_changed?
  end

  def delete_enrollments_later_if_deleted
    delay_if_production.delete_enrollments_if_deleted if workflow_state == "deleted" && saved_change_to_workflow_state?
  end

  def delete_enrollments_if_deleted
    if workflow_state == "deleted"
      enrollments.where.not(workflow_state: "deleted").find_in_batches do |batch|
        Enrollment::BatchStateUpdater.destroy_batch(batch)
      end
    end
  end

  def participating_observers
    User.observing_students_in_course(participating_students.map(&:id), course.id)
  end

  def participating_observers_by_date
    User.observing_students_in_course(participating_students_by_date.map(&:id), course.id)
  end

  def participating_students
    course.participating_students.where(enrollments: { course_section_id: self })
  end

  def participating_students_by_date
    course.participating_students_by_date.where(enrollments: { course_section_id: self })
  end

  def participating_admins
    course.participating_admins.where("enrollments.course_section_id = ? OR NOT COALESCE(enrollments.limit_privileges_to_course_section, ?)", self, false)
  end

  def participating_admins_by_date
    course.participating_admins.where("enrollments.course_section_id = ? OR NOT COALESCE(enrollments.limit_privileges_to_course_section, ?)", self, false)
  end

  def participants(opts = {})
    ps = nil
    if opts[:by_date]
      ps = participating_students_by_date + participating_admins_by_date
      ps += participating_observers_by_date if opts[:include_observers]
    else
      ps = participating_students + participating_admins
      ps += participating_observers if opts[:include_observers]
    end
    ps
  end

  delegate :available?, to: :course

  def concluded?
    now = Time.now
    if end_at && restrict_enrollments_to_section_dates
      end_at < now
    else
      course.concluded?
    end
  end

  def touch_all_enrollments
    return if new_record?

    enrollments.touch_all
    User.where(id: all_enrollments.select(:user_id)).touch_all
  end

  def broadcast_data
    { course_id: course_id, root_account_id: root_account_id }
  end

  set_policy do
    given do |user, session|
      course.grants_right?(user, session, :manage_sections_add)
    end
    can :read and can :create

    given do |user, session|
      course.grants_right?(user, session, :manage_sections_edit)
    end
    can :read and can :update

    given do |user, session|
      course.grants_right?(user, session, :manage_sections_delete)
    end
    can :read and can :delete

    given do |user, session|
      manage_perm = if root_account.feature_enabled? :granular_permissions_manage_users
                      :allow_course_admin_actions
                    else
                      :manage_admin_users
                    end
      course.grants_any_right?(user, session, :manage_students, manage_perm)
    end
    can :read

    given { |user| course.account_membership_allows(user, :read_roster) }
    can :read

    given do |user, session|
      if Account.site_admin.feature_enabled?(:section_level_calendar_permissions)
        if user
          enrollments = user.enrollments.active_by_date.where(course: course)
          enrollments.where(limit_privileges_to_course_section: false).or(enrollments.where(course_section: self)).any? { |e| e.has_permission_to?(:manage_calendar) }
        end
      else
        course.grants_right?(user, session, :manage_calendar)
      end
    end
    can :manage_calendar

<<<<<<< HEAD
    given { |user| course.account_membership_allows(user, :manage_calendar) }
=======
    given { |user| Account.site_admin.feature_enabled?(:section_level_calendar_permissions) && course.account_membership_allows(user, :manage_calendar) }
>>>>>>> deb6e9a2
    can :manage_calendar

    given do |user, session|
      user &&
        course.sections_visible_to(user).where(id: self).exists? &&
        course.grants_right?(user, session, :read_roster)
    end
    can :read

    given { |user, session| course.grants_right?(user, session, :manage_grades) }
    can :manage_grades

    given { |user, session| course.grants_right?(user, session, :read_as_admin) }
    can :read_as_admin
  end

  def update_account_associations_if_changed
    if (saved_change_to_course_id? || saved_change_to_nonxlist_course_id?) && !Course.skip_updating_account_associations?
      Course.delay_if_production(n_strand: ["update_account_associations", root_account_id])
            .update_account_associations([course_id, course_id_before_last_save, nonxlist_course_id, nonxlist_course_id_before_last_save].compact.uniq)
    end
  end

  def update_account_associations
    Course.update_account_associations([course_id, nonxlist_course_id].compact)
  end

  def verify_unique_sis_source_id
    return true unless sis_source_id
    return true if !root_account_id_changed? && !sis_source_id_changed?

    scope = root_account.course_sections.where(sis_source_id: sis_source_id)
    scope = scope.where("id<>?", self) unless new_record?

    return true unless scope.exists?

    errors.add(:sis_source_id, t("sis_id_taken", "SIS ID \"%{sis_id}\" is already in use", sis_id: sis_source_id))
    throw :abort
  end

  def verify_unique_integration_id
    return true unless integration_id
    return true if !root_account_id_changed? && !integration_id_changed?

    scope = root_account.course_sections.where(integration_id: integration_id)
    scope = scope.where("id<>?", self) unless new_record?

    return true unless scope.exists?

    errors.add(:integration_id, t("integration_id_taken", "INTEGRATRION ID \"%{integration_id}\" is already in use", integration_id: integration_id))
    throw :abort
  end

  alias_method :parent_event_context, :course

  def section_code
    name
  end

  def infer_defaults
    self.root_account_id ||= (course.root_account_id rescue nil) || Account.default.id
    raise "Course required" unless course

    self.root_account_id = course.root_account_id || Account.default.id
    # This is messy, and I hate it.
    # The SIS import actually gives us three names for a section
    #   and I don't know which one is best, or which one to show.
    # Here's the current plan:
    # - otherwise, just use name
    # - use the method display_name to consolidate this logic
    self.name ||= course.name if default_section
    self.name ||= "#{course.name} #{Time.zone.today}"
  end

  def defined_by_sis?
    !!sis_source_id
  end

  # NOTE: Don't assume the section_name contains the course name
  # it might include it if the SIS specifies, but you shouldn't
  # assume that this method on its own will be enough for a user
  # to recognize their course from a list
  # The only place this is used by itself right now is when listing
  # enrollments within a course
  def display_name
    @section_display_name ||= self.name
  end

  def move_to_course(course, **opts)
    return self if course_id == course.id

    old_course = self.course
    self.course = course
    self.root_account_id = course.root_account_id

    all_attrs = { course_id: course.id }
    if root_account_id_changed?
      all_attrs[:root_account_id] = self.root_account_id
    end

    CourseSection.unique_constraint_retry do
      self.default_section = (course.course_sections.active.empty?)
      save!
    end

    old_course.course_sections.reset
    course.course_sections.reset
    assignment_overrides.active.destroy_all
    discussion_topic_section_visibilities.active.destroy_all

    enrollment_data = all_enrollments.pluck(:id, :user_id)
    enrollment_ids = enrollment_data.map(&:first)
    user_ids = enrollment_data.map(&:last).uniq

    if enrollment_ids.any?
      all_enrollments.update_all all_attrs
      Enrollment.delay_if_production.batch_add_to_favorites(enrollment_ids)
    end

    Assignment.suspend_due_date_caching do
      Assignment.where(context: [old_course, self.course]).touch_all
    end

    User.clear_cache_keys(user_ids, :enrollments)
    EnrollmentState.delay_if_production(n_strand: ["invalidate_enrollment_states", global_root_account_id])
                   .invalidate_states_for_course_or_section(self, invalidate_access: true)
    User.delay_if_production.update_account_associations(user_ids) if old_course.account_id != course.account_id && !User.skip_updating_account_associations?
    if old_course.id != course_id && old_course.id != nonxlist_course_id && !Course.skip_updating_account_associations?
      old_course.delay_if_production.update_account_associations
    end

    DueDateCacher.recompute_users_for_course(
      user_ids,
      course,
      nil,
      update_grades: true,
      executing_user: opts[:updating_user]
    )

    # it's possible that some enrollments were created using an old copy of the course section before the crosslist,
    # so wait a little bit and then make sure they get cleaned up
    delay_if_production(run_at: 10.seconds.from_now).ensure_enrollments_in_correct_section
  end

  def ensure_enrollments_in_correct_section
    enrollments.where.not(course_id: course_id).each { |e| e.update_attribute(:course_id, course_id) }
  end

  def crosslist_to_course(course, **opts)
    return self if course_id == course.id

    self.nonxlist_course_id ||= course_id
    move_to_course(course, **opts)
  end

  def uncrosslist(**opts)
    return unless self.nonxlist_course_id

    if nonxlist_course.workflow_state == "deleted"
      nonxlist_course.workflow_state = "claimed"
      nonxlist_course.save!
    end
    nonxlist_course = self.nonxlist_course
    self.nonxlist_course = nil
    move_to_course(nonxlist_course, **opts)
  end

  def crosslisted?
    !!self.nonxlist_course_id
  end

  def destroy_course_if_no_more_sections
    if deleted? && course.course_sections.active.empty?
      course.destroy
    end
  end

  def deletable?
    !enrollments.where.not(workflow_state: "rejected").not_fake.exists?
  end

  def enroll_user(user, type, state = "invited")
    course.enroll_user(user, type, enrollment_state: state, section: self)
  end

  workflow do
    state :active
    state :deleted
  end

  alias_method :destroy_permanently!, :destroy
  def destroy
    self.workflow_state = "deleted"
    enrollments.not_fake.each(&:destroy)
    assignment_overrides.each(&:destroy)
    discussion_topic_section_visibilities&.each(&:destroy)
    save!
  end

  def self.destroy_batch(batch, sis_batch: nil, batch_mode: false)
    raise ArgumentError, "Cannot call with more than 1000 sections" if batch.count > 1000

    cs = CourseSection.where(id: batch).select(:id, :workflow_state).to_a
    data = SisBatchRollBackData.build_dependent_data(sis_batch: sis_batch, contexts: cs, updated_state: "deleted", batch_mode_delete: batch_mode)
    CourseSection.where(id: cs.map(&:id)).update_all(workflow_state: "deleted", updated_at: Time.zone.now)
    Enrollment.where(course_section_id: cs.map(&:id)).active.find_in_batches do |e_batch|
      GuardRail.activate(:primary) do
        new_data = Enrollment::BatchStateUpdater.destroy_batch(e_batch, sis_batch: sis_batch, batch_mode: batch_mode)
        data.push(*new_data)
        SisBatchRollBackData.bulk_insert_roll_back_data(data)
        data = []
      end
    end
    AssignmentOverride.where(set_type: "CourseSection", set_id: cs.map(&:id)).find_each(&:destroy)
    DiscussionTopicSectionVisibility.where(course_section_id: cs.map(&:id)).find_in_batches do |d_batch|
      DiscussionTopicSectionVisibility.where(id: d_batch).update_all(workflow_state: "deleted")
    end
    cs.count
  end

  scope :active, -> { where("course_sections.workflow_state<>'deleted'") }

  scope :sis_sections, ->(account, *source_ids) { where(root_account_id: account, sis_source_id: source_ids).order(:sis_source_id) }

  def common_to_users?(users)
    users.all? { |user| student_enrollments.active.for_user(user).exists? }
  end

  def update_enrollment_states_if_necessary
    if saved_change_to_restrict_enrollments_to_section_dates? || (restrict_enrollments_to_section_dates? && (saved_changes.keys & %w[start_at end_at]).any?)
      EnrollmentState.delay_if_production(n_strand: ["invalidate_enrollment_states", global_root_account_id])
                     .invalidate_states_for_course_or_section(self)
    end
  end

  def republish_course_pace_if_needed
    return unless (saved_changes.keys & %w[start_at conclude_at restrict_enrollments_to_section_dates]).present?
    return unless course.enable_course_paces?

    course_paces.published.find_each(&:create_publish_progress)
  end
end<|MERGE_RESOLUTION|>--- conflicted
+++ resolved
@@ -186,11 +186,7 @@
     end
     can :manage_calendar
 
-<<<<<<< HEAD
-    given { |user| course.account_membership_allows(user, :manage_calendar) }
-=======
     given { |user| Account.site_admin.feature_enabled?(:section_level_calendar_permissions) && course.account_membership_allows(user, :manage_calendar) }
->>>>>>> deb6e9a2
     can :manage_calendar
 
     given do |user, session|
