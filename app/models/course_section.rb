--- conflicted
+++ resolved
@@ -28,19 +28,14 @@
   has_many :enrollments, -> { preload(:user).where("enrollments.workflow_state<>'deleted'") }, dependent: :destroy
   has_many :all_enrollments, :class_name => 'Enrollment'
   has_many :students, :through => :student_enrollments, :source => :user
-<<<<<<< HEAD
-  has_many :student_enrollments, :class_name => 'StudentEnrollment', :conditions => ['enrollments.workflow_state != ? AND enrollments.workflow_state != ? AND enrollments.workflow_state != ? AND enrollments.workflow_state != ?', 'deleted', 'completed', 'rejected', 'inactive'], :include => :user
-  has_many :all_student_enrollments, :class_name => 'StudentEnrollment', :conditions => ['enrollments.workflow_state != ?', 'deleted'], :include => :user
-  has_many :tas, :through => :ta_enrollments, :source => :user
-  has_many :ta_enrollments, :class_name => 'Enrollment', :conditions => ['enrollments.workflow_state != ? AND enrollments.workflow_state != ? AND enrollments.workflow_state != ? AND enrollments.workflow_state != ? AND enrollments.type = \'TaEnrollment\'', 'deleted', 'completed', 'rejected', 'inactive'], :include => :user
-  has_many :instructor_enrollments, :class_name => 'Enrollment', :conditions => "(enrollments.type = 'TaEnrollment' or enrollments.type = 'TeacherEnrollment')"
-  has_many :admin_enrollments, :class_name => 'Enrollment', :conditions => "(enrollments.type = 'TaEnrollment' or enrollments.type = 'TeacherEnrollment' or enrollments.type = 'DesignerEnrollment')"
-=======
   has_many :student_enrollments, -> { where("enrollments.workflow_state NOT IN ('deleted', 'completed', 'rejected', 'inactive')").preload(:user) }, class_name: 'StudentEnrollment'
   has_many :all_student_enrollments, -> { where("enrollments.workflow_state<>'deleted'").preload(:user) }, class_name: 'StudentEnrollment'
   has_many :instructor_enrollments, -> { where(type: ['TaEnrollment', 'TeacherEnrollment']) }, class_name: 'Enrollment'
   has_many :admin_enrollments, -> { where(type: ['TaEnrollment', 'TeacherEnrollment', 'DesignerEnrollment']) }, class_name: 'Enrollment'
->>>>>>> 872f9b2e
+
+  has_many :tas, :through => :ta_enrollments, :source => :user
+  has_many :ta_enrollments, -> { where(type: ['TaEnrollment']) }, class_name: 'Enrollment'
+
   has_many :users, :through => :enrollments
   has_many :course_account_associations
   has_many :calendar_events, :as => :context
