--- conflicted
+++ resolved
@@ -32,7 +32,7 @@
   has_many :all_student_enrollments, -> { where("enrollments.workflow_state<>'deleted'").preload(:user) }, class_name: 'StudentEnrollment'
   has_many :all_students, :through => :all_student_enrollments, :source => :user
   has_many :instructor_enrollments, -> { where(type: ['TaEnrollment', 'TeacherEnrollment']) }, class_name: 'Enrollment'
-  has_many :admin_enrollments, -> { where(type: ['TaEnrollment', 'TeacherEnrollment', 'DesignerEnrollment']) }, class_name: 'Enrollment'
+  has_many :admin_enrollments, -> { where(type: %w[TaEnrollment TeacherEnrollment DesignerEnrollment]) }, class_name: 'Enrollment'
   has_many :users, :through => :enrollments
   has_many :course_account_associations
   has_many :calendar_events, :as => :context, :inverse_of => :context
@@ -43,9 +43,9 @@
   has_many :discussion_topics, :through => :discussion_topic_section_visibilities
 
   before_validation :infer_defaults, :verify_unique_sis_source_id, :verify_unique_integration_id
-  validates_presence_of :course_id, :root_account_id, :workflow_state
-  validates_length_of :sis_source_id, :maximum => maximum_string_length, :allow_nil => true, :allow_blank => false
-  validates_length_of :name, :maximum => maximum_string_length, :allow_nil => false, :allow_blank => false
+  validates :course_id, :root_account_id, :workflow_state, presence: true
+  validates :sis_source_id, length: { :maximum => maximum_string_length, :allow_nil => true, :allow_blank => false }
+  validates :name, length: { :maximum => maximum_string_length, :allow_nil => false, :allow_blank => false }
   validate :validate_section_dates
 
   has_many :sis_post_grades_statuses
@@ -58,13 +58,11 @@
   include StickySisFields
   are_sis_sticky :course_id, :name, :start_at, :end_at, :restrict_enrollments_to_section_dates
 
-  def account
-    course.account
-  end
+  delegate :account, to: :course
 
   def validate_section_dates
     if start_at.present? && end_at.present? && end_at < start_at
-      self.errors.add(:end_at, t("End date cannot be before start date"))
+      errors.add(:end_at, t("End date cannot be before start date"))
       false
     else
       true
@@ -72,7 +70,7 @@
   end
 
   def maybe_touch_all_enrollments
-    self.touch_all_enrollments if self.start_at_changed? || self.end_at_changed? || self.restrict_enrollments_to_section_dates_changed? || self.course_id_changed?
+    touch_all_enrollments if start_at_changed? || end_at_changed? || restrict_enrollments_to_section_dates_changed? || course_id_changed?
   end
 
   def delete_enrollments_later_if_deleted
@@ -81,7 +79,7 @@
 
   def delete_enrollments_if_deleted
     if workflow_state == 'deleted'
-      self.enrollments.where.not(workflow_state: 'deleted').find_in_batches do |batch|
+      enrollments.where.not(workflow_state: 'deleted').find_in_batches do |batch|
         Enrollment::BatchStateUpdater.destroy_batch(batch)
       end
     end
@@ -123,23 +121,21 @@
     ps
   end
 
-  def available?
-    course.available?
-  end
+  delegate :available?, to: :course
 
   def concluded?
     now = Time.now
-    if self.end_at && self.restrict_enrollments_to_section_dates
-      self.end_at < now
+    if end_at && restrict_enrollments_to_section_dates
+      end_at < now
     else
-      self.course.concluded?
+      course.concluded?
     end
   end
 
   def touch_all_enrollments
     return if new_record?
 
-    self.enrollments.touch_all
+    enrollments.touch_all
     User.where(id: all_enrollments.select(:user_id)).touch_all
   end
 
@@ -149,116 +145,110 @@
 
   set_policy do
     given do |user, session|
-      self.course.grants_right?(user, session, :manage_sections_add)
+      course.grants_right?(user, session, :manage_sections_add)
     end
     can :read and can :create
 
     given do |user, session|
-      self.course.grants_right?(user, session, :manage_sections_edit)
+      course.grants_right?(user, session, :manage_sections_edit)
     end
     can :read and can :update
 
     given do |user, session|
-      self.course.grants_right?(user, session, :manage_sections_delete)
+      course.grants_right?(user, session, :manage_sections_delete)
     end
     can :read and can :delete
 
     given do |user, session|
-      manage_perm = if self.root_account.feature_enabled? :granular_permissions_manage_users
+      manage_perm = if root_account.feature_enabled? :granular_permissions_manage_users
                       :allow_course_admin_actions
                     else
                       :manage_admin_users
                     end
-      self.course.grants_any_right?(user, session, :manage_students, manage_perm)
+      course.grants_any_right?(user, session, :manage_students, manage_perm)
     end
     can :read
 
-    given { |user| self.course.account_membership_allows(user, :read_roster) }
+    given { |user| course.account_membership_allows(user, :read_roster) }
     can :read
 
-    given { |user, session| self.course.grants_right?(user, session, :manage_calendar) }
+    given { |user, session| course.grants_right?(user, session, :manage_calendar) }
     can :manage_calendar
 
     given do |user, session|
       user &&
-<<<<<<< HEAD
-        self.course.sections_visible_to(user).where(:id => self).exists? &&
-        self.course.grants_right?(user, session, :read_roster)
-    }
-=======
         course.sections_visible_to(user).where(:id => self).exists? &&
         course.grants_right?(user, session, :read_roster)
     end
->>>>>>> 2bda9f78
     can :read
 
-    given { |user, session| self.course.grants_right?(user, session, :manage_grades) }
+    given { |user, session| course.grants_right?(user, session, :manage_grades) }
     can :manage_grades
 
-    given { |user, session| self.course.grants_right?(user, session, :read_as_admin) }
+    given { |user, session| course.grants_right?(user, session, :read_as_admin) }
     can :read_as_admin
   end
 
   def update_account_associations_if_changed
-    if (self.saved_change_to_course_id? || self.saved_change_to_nonxlist_course_id?) && !Course.skip_updating_account_associations?
-      Course.delay_if_production(n_strand: ["update_account_associations", self.root_account_id])
-            .update_account_associations([self.course_id, self.course_id_before_last_save, self.nonxlist_course_id, self.nonxlist_course_id_before_last_save].compact.uniq)
+    if (saved_change_to_course_id? || saved_change_to_nonxlist_course_id?) && !Course.skip_updating_account_associations?
+      Course.delay_if_production(n_strand: ["update_account_associations", root_account_id])
+            .update_account_associations([course_id, course_id_before_last_save, nonxlist_course_id, nonxlist_course_id_before_last_save].compact.uniq)
     end
   end
 
   def update_account_associations
-    Course.update_account_associations([self.course_id, self.nonxlist_course_id].compact)
+    Course.update_account_associations([course_id, nonxlist_course_id].compact)
   end
 
   def verify_unique_sis_source_id
-    return true unless self.sis_source_id
+    return true unless sis_source_id
     return true if !root_account_id_changed? && !sis_source_id_changed?
 
-    scope = root_account.course_sections.where(sis_source_id: self.sis_source_id)
-    scope = scope.where("id<>?", self) unless self.new_record?
+    scope = root_account.course_sections.where(sis_source_id: sis_source_id)
+    scope = scope.where("id<>?", self) unless new_record?
 
     return true unless scope.exists?
 
-    self.errors.add(:sis_source_id, t('sis_id_taken', "SIS ID \"%{sis_id}\" is already in use", :sis_id => self.sis_source_id))
+    errors.add(:sis_source_id, t('sis_id_taken', "SIS ID \"%{sis_id}\" is already in use", :sis_id => sis_source_id))
     throw :abort
   end
 
   def verify_unique_integration_id
-    return true unless self.integration_id
+    return true unless integration_id
     return true if !root_account_id_changed? && !integration_id_changed?
 
-    scope = root_account.course_sections.where(integration_id: self.integration_id)
-    scope = scope.where("id<>?", self) unless self.new_record?
+    scope = root_account.course_sections.where(integration_id: integration_id)
+    scope = scope.where("id<>?", self) unless new_record?
 
     return true unless scope.exists?
 
-    self.errors.add(:integration_id, t('integration_id_taken', "INTEGRATRION ID \"%{integration_id}\" is already in use", :integration_id => self.integration_id))
+    errors.add(:integration_id, t('integration_id_taken', "INTEGRATRION ID \"%{integration_id}\" is already in use", :integration_id => integration_id))
     throw :abort
   end
 
   alias_method :parent_event_context, :course
 
   def section_code
-    self.name
+    name
   end
 
   def infer_defaults
-    self.root_account_id ||= (self.course.root_account_id rescue nil) || Account.default.id
-    raise "Course required" unless self.course
-
-    self.root_account_id = self.course.root_account_id || Account.default.id
+    self.root_account_id ||= (course.root_account_id rescue nil) || Account.default.id
+    raise "Course required" unless course
+
+    self.root_account_id = course.root_account_id || Account.default.id
     # This is messy, and I hate it.
     # The SIS import actually gives us three names for a section
     #   and I don't know which one is best, or which one to show.
     # Here's the current plan:
     # - otherwise, just use name
     # - use the method display_name to consolidate this logic
-    self.name ||= self.course.name if self.default_section
-    self.name ||= "#{self.course.name} #{Time.zone.today}"
+    self.name ||= course.name if default_section
+    self.name ||= "#{course.name} #{Time.zone.today}"
   end
 
   def defined_by_sis?
-    !!self.sis_source_id
+    !!sis_source_id
   end
 
   # NOTE: Don't assume the section_name contains the course name
@@ -272,20 +262,20 @@
   end
 
   def move_to_course(course, **opts)
-    return self if self.course_id == course.id
+    return self if course_id == course.id
 
     old_course = self.course
     self.course = course
     self.root_account_id = course.root_account_id
 
     all_attrs = { course_id: course.id }
-    if self.root_account_id_changed?
+    if root_account_id_changed?
       all_attrs[:root_account_id] = self.root_account_id
     end
 
     CourseSection.unique_constraint_retry do
-      self.default_section = (course.course_sections.active.size == 0)
-      self.save!
+      self.default_section = (course.course_sections.active.empty?)
+      save!
     end
 
     old_course.course_sections.reset
@@ -293,12 +283,12 @@
     assignment_overrides.active.destroy_all
     discussion_topic_section_visibilities.active.destroy_all
 
-    enrollment_data = self.all_enrollments.pluck(:id, :user_id)
+    enrollment_data = all_enrollments.pluck(:id, :user_id)
     enrollment_ids = enrollment_data.map(&:first)
     user_ids = enrollment_data.map(&:last).uniq
 
     if enrollment_ids.any?
-      self.all_enrollments.update_all all_attrs
+      all_enrollments.update_all all_attrs
       Enrollment.delay_if_production.batch_add_to_favorites(enrollment_ids)
     end
 
@@ -307,11 +297,11 @@
     end
 
     User.clear_cache_keys(user_ids, :enrollments)
-    EnrollmentState.delay_if_production(n_strand: ["invalidate_enrollment_states", self.global_root_account_id])
+    EnrollmentState.delay_if_production(n_strand: ["invalidate_enrollment_states", global_root_account_id])
                    .invalidate_states_for_course_or_section(self, invalidate_access: true)
     User.delay_if_production.update_account_associations(user_ids) if old_course.account_id != course.account_id && !User.skip_updating_account_associations?
-    if old_course.id != self.course_id && old_course.id != self.nonxlist_course_id
-      old_course.delay_if_production.update_account_associations unless Course.skip_updating_account_associations?
+    if old_course.id != course_id && old_course.id != nonxlist_course_id && !Course.skip_updating_account_associations?
+      old_course.delay_if_production.update_account_associations
     end
 
     DueDateCacher.recompute_users_for_course(
@@ -328,44 +318,44 @@
   end
 
   def ensure_enrollments_in_correct_section
-    self.enrollments.where.not(:course_id => self.course_id).each { |e| e.update_attribute(:course_id, self.course_id) }
+    enrollments.where.not(:course_id => course_id).each { |e| e.update_attribute(:course_id, course_id) }
   end
 
   def crosslist_to_course(course, **opts)
-    return self if self.course_id == course.id
-
-    self.nonxlist_course_id ||= self.course_id
-    self.move_to_course(course, **opts)
+    return self if course_id == course.id
+
+    self.nonxlist_course_id ||= course_id
+    move_to_course(course, **opts)
   end
 
   def uncrosslist(**opts)
     return unless self.nonxlist_course_id
 
-    if self.nonxlist_course.workflow_state == "deleted"
-      self.nonxlist_course.workflow_state = "claimed"
-      self.nonxlist_course.save!
+    if nonxlist_course.workflow_state == "deleted"
+      nonxlist_course.workflow_state = "claimed"
+      nonxlist_course.save!
     end
     nonxlist_course = self.nonxlist_course
     self.nonxlist_course = nil
-    self.move_to_course(nonxlist_course, **opts)
+    move_to_course(nonxlist_course, **opts)
   end
 
   def crosslisted?
-    return !!self.nonxlist_course_id
+    !!self.nonxlist_course_id
   end
 
   def destroy_course_if_no_more_sections
-    if self.deleted? && self.course.course_sections.active.empty?
-      self.course.destroy
+    if deleted? && course.course_sections.active.empty?
+      course.destroy
     end
   end
 
   def deletable?
-    !self.enrollments.where.not(:workflow_state => 'rejected').not_fake.exists?
+    !enrollments.where.not(:workflow_state => 'rejected').not_fake.exists?
   end
 
   def enroll_user(user, type, state = 'invited')
-    self.course.enroll_user(user, type, :enrollment_state => state, :section => self)
+    course.enroll_user(user, type, :enrollment_state => state, :section => self)
   end
 
   workflow do
@@ -376,9 +366,9 @@
   alias_method :destroy_permanently!, :destroy
   def destroy
     self.workflow_state = 'deleted'
-    self.enrollments.not_fake.each(&:destroy)
-    self.assignment_overrides.each(&:destroy)
-    self.discussion_topic_section_visibilities&.each(&:destroy)
+    enrollments.not_fake.each(&:destroy)
+    assignment_overrides.each(&:destroy)
+    discussion_topic_section_visibilities&.each(&:destroy)
     save!
   end
 
@@ -408,12 +398,12 @@
   scope :sis_sections, ->(account, *source_ids) { where(:root_account_id => account, :sis_source_id => source_ids).order(:sis_source_id) }
 
   def common_to_users?(users)
-    users.all? { |user| self.student_enrollments.active.for_user(user).exists? }
+    users.all? { |user| student_enrollments.active.for_user(user).exists? }
   end
 
   def update_enrollment_states_if_necessary
-    if self.saved_change_to_restrict_enrollments_to_section_dates? || (self.restrict_enrollments_to_section_dates? && (saved_changes.keys & %w{start_at end_at}).any?)
-      EnrollmentState.delay_if_production(n_strand: ["invalidate_enrollment_states", self.global_root_account_id])
+    if saved_change_to_restrict_enrollments_to_section_dates? || (restrict_enrollments_to_section_dates? && (saved_changes.keys & %w[start_at end_at]).any?)
+      EnrollmentState.delay_if_production(n_strand: ["invalidate_enrollment_states", global_root_account_id])
                      .invalidate_states_for_course_or_section(self)
     end
   end
