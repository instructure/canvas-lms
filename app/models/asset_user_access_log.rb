# frozen_string_literal: true

#
# Copyright (C) 2020 - present Instructure, Inc.
#
# This file is part of Canvas.
#
# Canvas is free software: you can redistribute it and/or modify it under
# the terms of the GNU Affero General Public License as published by the Free
# Software Foundation, version 3 of the License.
#
# Canvas is distributed in the hope that it will be useful, but WITHOUT ANY
# WARRANTY; without even the implied warranty of MERCHANTABILITY or FITNESS FOR
# A PARTICULAR PURPOSE. See the GNU Affero General Public License for more
# details.
#
# You should have received a copy of the GNU Affero General Public License along
# with this program. If not, see <http://www.gnu.org/licenses/>.
#
class AssetUserAccessLog
  # this class is a companion to AssetUserAccess, and is used
  # to relieve write throughput pressure for little changes
  # like bumps to view counts.  The general design is to make
  # many small inserts and compact them into real updates later.
  #
  # aua_logs_0 and other tables (up to aua_logs_6) hold the
  # inserted data for little updates like this for each day of the
  # week (0 == sunday, 6 == saturday).  This lets us truncate
  # a day of processed values rather than deleting a bunch of rows,
  # easier on I/O throughput. (see the AuaLog[INDEX] models below)
  #
  # Managed by a PluginSetting for "asset_user_access_logs",
  # it should default mostly to the "update" write_path which
  # does not use this log-and-compact model.  To make a given
  # setting level use this model, you'd have to set:
  #
  # ps = PluginSetting.find_or_initialize_by(name: "asset_user_access_logs")
  # ps.inheritance_scope = "shard"
  # ps.settings = { max_log_ids: [0,0,0,0,0,0,0], write_path: 'log' }
  # ps.save!
  #
  # and confirm that your settings look right in a new process:
  # PluginSetting.cached_plugin_setting("asset_user_access_logs")

  # Yeah, the multiple models thing below
  # feels a little silly, but we do want to take
  # advantage of all of AR's sql writing helpers,
  # resetting the table name on a single model seems
  # possibly dangerous depending on where that's cached
  # throughout the rails stack, and they should
  # only get used internally to the AssetUserAccessLog
  # class.
  class AuaLog0 < ActiveRecord::Base
    self.table_name = "aua_logs_0"
  end
  class AuaLog1 < ActiveRecord::Base
    self.table_name = "aua_logs_1"
  end
  class AuaLog2 < ActiveRecord::Base
    self.table_name = "aua_logs_2"
  end
  class AuaLog3 < ActiveRecord::Base
    self.table_name = "aua_logs_3"
  end
  class AuaLog4 < ActiveRecord::Base
    self.table_name = "aua_logs_4"
  end
  class AuaLog5 < ActiveRecord::Base
    self.table_name = "aua_logs_5"
  end
  class AuaLog6 < ActiveRecord::Base
    self.table_name = "aua_logs_6"
  end

  MODEL_BY_DAY_OF_WEEK_INDEX = [
    AuaLog0, AuaLog1, AuaLog2, AuaLog3, AuaLog4, AuaLog5, AuaLog6
  ].freeze
  METADATUM_KEY = "aua_logs_compaction_state"
  PULSAR_NAMESPACE="asset_user_access_log"
  PULSAR_SUBSCRIPTION="aua_log_compactor"
  PULSAR_TOPIC_PREFIX = "view-increments"

  def self.put_view(asset_user_access, timestamp: nil)
    # the "timestamp:" argument is useful for testing or backfill/replay
    # recovery scenarios, but in
    # production generally isn't expected to be used because the log
    # is being written at the time of the view.
    # timestamp is therefor usually "nil", and becomes "now"
    # below when inferring which table to talk to.
    ts = timestamp || Time.now.utc
    log_values = { asset_user_access_id: asset_user_access.id, created_at: ts }
    log_entry = log_model(ts).new(log_values)
    if write_to_db_partition?(::Switchman::Shard.current)
      log_entry.save_without_transaction(touch: false)
    end

    # make sure that any message bus config is relative to the shard
    # the actual AUA record lives on.  The topic name
    # and channel config need to be read relative
    # to the same shard throughput.
    asset_user_access.shard.activate do
      shard = ::Switchman::Shard.current
      if write_to_message_bus?(shard)
        log_values[:created_at] = log_values[:created_at].to_i
        # TODO: these 2 values are used to keep the metadata
        # about which records have been processed already in sync
        # between the postgres and pulsar versions.  Even if we switch
        # back and forth between consuming from postgres and pulsar,
        # we won't compact the same record twice.  When we no longer
        # use the postgres path, we can rely on the internal sequence IDs from
        # the message bus to track what we have and have not processed
        # and the daily partitions won't be relevant anymore; at that point
        # we will no longer need to add these 2 values to the log entry.
        log_values[:log_entry_id] = log_entry.id
        log_values[:partition_index] = ts.wday
        log_values[:root_account_id] = asset_user_access.root_account_id
        root_account = asset_user_access.root_account
        publish_message_to_bus(log_values, root_account)
      end
    end
  end

  def self.publish_message_to_bus(log_values, root_account)
<<<<<<< HEAD
    producer = MessageBus.producer_for(PULSAR_NAMESPACE, message_bus_topic_name(root_account))
    producer.send(log_values.to_json)
=======
    topic_name = message_bus_topic_name(root_account)
    msg = log_values.to_json
    MessageBus.send_one_message(PULSAR_NAMESPACE, topic_name, msg)
>>>>>>> 43158271
  end

  def self.message_bus_topic_name(root_account)
    "#{PULSAR_TOPIC_PREFIX}-#{root_account.uuid}"
  end

  # mostly useful for verifying writes by using the same
  # partition inference mechanism
  def self.for_today(asset_user_access, timestamp: nil)
    log_model(timestamp).where(asset_user_access_id: asset_user_access.id)
  end

  # Since we're doing "partition" management ourselves
  # this is how we can take a timestamp (usually "now") and decide
  # which model to read/write from.
  def self.log_model(timestamp)
    ts = timestamp || Time.now.utc
    day_of_week = ts.wday
    MODEL_BY_DAY_OF_WEEK_INDEX[day_of_week]
  end

  def self.plugin_setting
    PluginSetting.find_by_name(:asset_user_access_logs)
  end

  # TODO: these config predicate methods should only exist while we are
  # transitioning log compaction from postgres to pulsar.
  # We can remove them entirely, along with the postgres read/write
  # code paths, once that transition is complete.
  def self.write_to_message_bus?(shard)
    self.channel_config(shard).fetch("pulsar_writes_enabled", false)
  end

  # TODO: these config predicate methods should only exist while we are
  # transitioning log compaction from postgres to pulsar.
  # We can remove them entirely, along with the postgres read/write
  # code paths, once that transition is complete.
  def self.write_to_db_partition?(shard)
    self.channel_config(shard).fetch("db_writes_enabled", true)
  end

  # TODO: these config predicate methods should only exist while we are
  # transitioning log compaction from postgres to pulsar.
  # We can remove them entirely, along with the postgres read/write
  # code paths, once that transition is complete.
  def self.read_from_message_bus?(shard)
    self.channel_config(shard).fetch("pulsar_reads_enabled", false)
  end

  # This config map is intended to be used during the transition
  # between writing these log updates through postgres directly
  # to writing them through an external message bus to save on
  # write throughput.
  #
  # TODO: Once we are stably writing logs through the message bus
  # we can drop this config information entirely.
  def self.channel_config(shard)
    settings = DynamicSettings.find(tree: :private, cluster: shard.database_server.id)
    YAML.safe_load(settings['aua.yml'] || '{}')
  end

  # TODO: After completing transition to pulsar, we can remove the "max_log_ids" from this
  # metadata entry entirely and just store the message bus sequence number
  def self.metadatum_payload
    default_metadatum = {
      max_log_ids: [0,0,0,0,0,0,0],
      # in pulsar, there is no order guarantee
      # between partitions, and we're using a separate topic for each
      # root account on this shard.  WITHIN a partition,
      # the message ids are directly comparable.
      # if you take a pulsar message and examine it's
      # message_id it will look like (10668,7,-1,0)
      # which is "([ledger_id], [entry_id], [partition_id], [batch_index])".
      # Since we don't write in batches for AUA, if
      # you have two messages from the same partition, it is
      # sufficient to compare their ledger id, and then their entry_id.
      # larger integer values are later.  That means
      # we need to store the ledger_id&entry_id of the most recently
      # processed message IN EACH PARTITION for each topic.  The structure
      # of this metadatum will be bucketed by root_account_id, and
      # under that will therefore have the partition_id
      # as a key, and the value will be the string representation of the max ID
      # in that partition so far.
      pulsar_partition_iterators: {
        # assuming three root accounts with IDs: { 5, 6, 7 },
        # an example structure mapping root_account_ids
        # to partition/message_id hashs might look like this:
        # 5 => { 42 => (10668,7,42,0), 41 => (10602,85,41,0) },
        # 6 => { 2 => (10501,24,2,0) },
        # 7 => { 1 => (10719,13,1,0)}
      },
      # this is a temporary bucket for storing PARTIAL iterator updates
      # while we're working with the message bus transition.
      # Because in the message bus we consume records by root account,
      # there's no global ordering guarantee for which POSTGRES records
      # we've seen except within root account buckets (i.e. it's possible to say
      # "we've seen record 712", but for records 710 and 711 to belong to other root
      # accounts and therefore not YET be consumed in a messagebus compaction run).  In order
      # to not break iterator state during the transition, each topic consumption
      # operation on the message bus side can write it's max iterator state
      # to this part of the metadatum by root account.
      #
      # to be resiliant to a "ripcord to postgres" situation, the postgres compaction
      # operation also needs to consider the presence of this state as a signal
      # to rely on the data in this part of the state as the "true" iterator state
      # for AUA records with this root account id.  A full postgres compaction returns
      # us to a state where we can make claims about how far into the postgres partitions
      # we've advanced, and so is allowed to zero this state out after it updates the
      # global postgres state above for this shard "max_log_ids".
      temp_root_account_max_log_ids: {

      }
    }
    output_metadatum = CanvasMetadatum.get(METADATUM_KEY, default_metadatum)
    # make sure if we have prior storage without this key that
    # we get a default value populated
    output_metadatum[:pulsar_partition_iterators] ||= default_metadatum[:pulsar_partition_iterators]
    output_metadatum
  end

  def self.update_metadatum(compaction_state)
    CanvasMetadatum.set(METADATUM_KEY, compaction_state)
  end

  # This is the job component, taking the inserts that have
  # accumulated and writing them to the AUA records they actually
  # belong to with as few updates as possible.
  def self.compact
    ps = plugin_setting
    if ps.nil? || ps.settings[:write_path] != "log"
      return self.log_message("PluginSetting configured OFF, aborting")
    end

    shard = ::Switchman::Shard.current
    caught_up = if self.read_from_message_bus?(shard)
      self.message_bus_compact
    else
      self.postgres_compact
    end
    # it's ok if we didn't complete, we time the job out so that
    # for things that need to move or hold jobs they don't have to
    # wait forever.  If we completed compaction, though, just finish.
    AssetUserAccessLog.reschedule! unless caught_up
  end

  # Open (usually RE-open) a subscription
  # to the pulsar topic for this shard,
  # use the metadata state (basically an iterator position)
  # to make sure that we aren't double-processing messages,
  # and turn all the messages that we can into bulk SQL
  # update statements so we minimize the consumed DB primary
  # write throughput for keeping AUA counts up to date
  # at the tradeoff of some eventual consistency.
  def self.message_bus_compact
    Bundler.require(:pulsar) # makes sure we can capture Pulsar errors
    # Step 0) load iterator state and settings
    compaction_state = self.metadatum_payload
    compaction_start = Time.now.utc
    mb_settings = self.compaction_settings
    log_batch_size = mb_settings[:log_batch_size]
    max_compaction_time = mb_settings[:max_compaction_time]
    receive_timeout = mb_settings[:receive_timeout]
    # semaphore to flip if we manage to advance to the "head"
    # of the topic within this compaction run.
    caught_up = false
    early_exit = false # use to signal as soon as we've decided to bail on compaction.
    positive_runtime_budget = true # set to false when budget runtime exceed allocation

    # 1) begin root_account iteration
    #   most shards have exactly 1 root account.
    #   a few shards have up to 20 root accounts.
    #   there exists at least one shard with around 200 root accounts.
    #   Because we factor topic names by root account ID to be resiliant
    #   to shard changes, we need to iterate through them.
    #   We iterate through them in random order to avoid favoring one root
    #   account over others during heavy compaction load where friction is
    #   being applied to gate down the speed of updates.
    Account.root_accounts.active.order("RANDOM()").pluck(:id).each do |root_account_id|
      # before processing the (next) account in line, make sure we have runtime budget.
      # If not, we need to bail and do other accounts later, just let the job get rescheduled.
      # This is to keep the job healthy by not having it run for too long (that can block
      # things like shard moves, job cluster scaledowns, etc).
      unless positive_runtime_budget
        # make sure this is configured to show we're skipping at least one account.
        early_exit = true
        break
      end

      root_account = Account.find(root_account_id)
      # tracking whether we've consumed all the messages in the topic for just this root account
      caught_up_for_account = false

      # 2) open subscription
      # usually this will be RE-opening an existing subscription,
      # which means that pulsar's stored state (keyed by the
      # subscription name, "PULSAR_SUBSCRIPTION") will know to
      # start giving us messages from the last place we left off.
      # If that subscription is allowed to expire because the jobs
      # queue gets backlogged badly, a new subscription will start from
      # the earliest message in storage on that topic, but we
      # can use the compaction state from metadatum_payload to
      # skip forward until we find messages we haven't processed.
      topic = self.message_bus_topic_name(root_account)
      # we explicitly close this consumer at the end of processing, so we don't want
      # a cached consumer.
<<<<<<< HEAD
      consumer = MessageBus.consumer_for(PULSAR_NAMESPACE, topic, PULSAR_SUBSCRIPTION, force_fresh: true)
=======
      consumer = nil
      connect_attempts = 0
      begin
        consumer = MessageBus.consumer_for(PULSAR_NAMESPACE, topic, PULSAR_SUBSCRIPTION, force_fresh: true)
      rescue ::Pulsar::Error::ConsumerBusy => e
        # this means that another consumer is already running, or is being
        # held open improperly.  If it's the former, we don't want
        # to run at the same time.  If it's the later, we can't really tell
        # that from here, so we should just stop and let that other consumer eventually
        # time out.  No need to fail the job, it will get rescheduled, just like if
        # we'd run out of runtime budget.
        CanvasErrors.capture_exception(:aua_log_compaction, e, :info)
        early_exit = true
        break
      rescue ::Pulsar::Error::Timeout, ::Pulsar::Error::ConnectError => ex
        connect_attempts += 1
        CanvasErrors.capture_exception(:aua_log_compaction, ex, :warn)
        if connect_attempts >= 2
          # treat it like a runtime timeout, reschedule the job
          # and let it try again.
          early_exit = true
          break
        end
        # It's possible the brokers are being restarted; we'll try
        # one more time to see if pulling new connections allows us to
        # find the brokers again.
        MessageBus.reset!
        retry
      end
>>>>>>> 43158271

      # 3) establish in-memory datastructure for compacting a set of events FOR THIS ROOT ACCOUNT.
      # the hash will have IDs for asset_user_access records as it's key, and
      # the value will be a hash containing the aggregation state for that
      # one record based on all messages addressed to it in the current batch
      # like this:
      #
      # asset_user_access_id => {
      #  count: INT,
      #  max_updated_at: TIMESTAMP
      # }
      compaction_map = {}
      to_acknowledge = []
      new_iterator_state = compaction_state[:max_log_ids].dup
      compaction_state[:temp_root_account_max_log_ids] ||= {}
      root_account_postgres_iterators = compaction_state[:temp_root_account_max_log_ids].dup
      # map of partition ids to max message ID seen for that partition
      # of the topic for the current root account
      root_account_pulsar_state = compaction_state[:pulsar_partition_iterators].fetch(root_account_id.to_s, {})
      # if there is no temporary state for this root account right now, we should use the global state
      # since that is the max value seen in each partition regardless of root account.
      root_account_postgres_iterator_state = root_account_postgres_iterators.fetch(root_account_id.to_s, new_iterator_state.dup)
      new_message_bus_iterator_state = root_account_pulsar_state.dup
      continue_consuming_from_bus = true

      while continue_consuming_from_bus
        consumed_count = 0
        skip_count = 0
        self.log_message("Pulling messages from bus for RA #{root_account_id}...")
        # 4) subscribe to start receiving messages
        while !caught_up_for_account && (consumed_count < log_batch_size)
          message = nil
          begin
            message = consumer.receive(receive_timeout)
          rescue Pulsar::Error::Timeout
            # this basically means we caught up to the end of THIS topic
            # and don't need to reschedule immediately
            caught_up_for_account = true
            break
          end
          message_hash = JSON.parse(message.data).with_indifferent_access
          unless message_hash.key?(:asset_user_access_id)
            self.log_message("MALFORMED MESSAGE, skipping: #{message.data}")
            next
<<<<<<< HEAD
          end
          # 5) check each entry against the metadata index to see if it should be processed before adding to datastructure
          pulsar_message_id = MessageBus::MessageId.from_string(message.message_id.to_s)
          pulsar_partition_id = pulsar_message_id.partition_id
          # TODO: The postgres iterator and metadata values are only here for maintaining
          # iterator state while transitioning from postgres to pulsar.
          # we can ONLY use the message ids from pulsar and the :pulsar_partition_iterators
          # iterator state once that transition is complete.
          message_partition_index = message_hash[:partition_index]
          log_entry_id = message_hash[:log_entry_id]

          max_postgres_partition_id = compaction_state[:max_log_ids][message_partition_index]
          max_pulsar_partition_message_id = root_account_pulsar_state[pulsar_partition_id.to_s]
          should_process_message = (
            # nil would mean this message ONLY got written to pulsar.
            # exceeding the iterator state would mean the POSTGRES compaction had not processed the letter.
            # NOT nil, but lower than the postgres iterator would mean we'd seen
            # it already in postgres compaction, so no reason to process it now.
            (log_entry_id.nil? || (log_entry_id > max_postgres_partition_id)) &&
            (
              max_pulsar_partition_message_id.nil? ||
              pulsar_message_id > MessageBus::MessageId.from_string(max_pulsar_partition_message_id)
            )
          )

          # even if we don't PROCESS the message, that's only because
          # we already have that data compacted into the AUA table state
          # so we still want to acknowledge it to avoid seeing it again.
          to_acknowledge << message
          # 6) store the max metadata for each index (order is guaranteed within the partition)
          # for the same reason: even if we don't want to process the message, we want to make sure
          # our iterator is advanced as far as possible.
          # (TODO: When we're off of postgres, this iterator state update can go away, and we can
          # just rely on the subsequent MESSAGE BUS iterator state)
          # This is currently only set on the temporary state for this contextual root account
          # in case we have to abort the job (because we cannot make guarantees about postgres
          # ordering when we're processing from each root account in turn).
          root_account_postgres_iterator_state[message_partition_index] = [root_account_postgres_iterator_state[message_partition_index], log_entry_id].compact.max
          # always hold on to the largest message ID we've seen for this pulsar partition.
          most_recent_id_in_this_partition = [
            new_message_bus_iterator_state[pulsar_partition_id.to_s], # might be nil if this is the first one
            pulsar_message_id.to_s
          ].compact.map{|mids| MessageBus::MessageId.from_string(mids) }.max.to_s
          new_message_bus_iterator_state[pulsar_partition_id.to_s] = most_recent_id_in_this_partition

          if should_process_message
            # 7) compact the message into our bulk-update in-memory state
            aua_id = message_hash[:asset_user_access_id]
            event_ts = Time.zone.at(message_hash[:created_at])
            if compaction_map.key?(aua_id)
              compaction_map[aua_id][:count] += 1
              compaction_map[aua_id][:max_updated_at] = [compaction_map[aua_id][:max_updated_at], event_ts].max
            else
              compaction_map[aua_id] = {
                count: 1,
                max_updated_at: event_ts
              }
            end
            consumed_count += 1
          else
            skip_count += 1
            if skip_count % 1000 == 0
              self.log_message("...Skipped #{skip_count} so far...")
            end
          end
=======
          end
          # 5) check each entry against the metadata index to see if it should be processed before adding to datastructure
          pulsar_message_id = MessageBus::MessageId.from_string(message.message_id.to_s)
          pulsar_partition_id = pulsar_message_id.partition_id
          # TODO: The postgres iterator and metadata values are only here for maintaining
          # iterator state while transitioning from postgres to pulsar.
          # we can ONLY use the message ids from pulsar and the :pulsar_partition_iterators
          # iterator state once that transition is complete.
          message_partition_index = message_hash[:partition_index]
          log_entry_id = message_hash[:log_entry_id]

          max_postgres_partition_id = compaction_state[:max_log_ids][message_partition_index]
          max_pulsar_partition_message_id = root_account_pulsar_state[pulsar_partition_id.to_s]
          should_process_message = (
            # nil would mean this message ONLY got written to pulsar.
            # exceeding the iterator state would mean the POSTGRES compaction had not processed the letter.
            # NOT nil, but lower than the postgres iterator would mean we'd seen
            # it already in postgres compaction, so no reason to process it now.
            (log_entry_id.nil? || (log_entry_id > max_postgres_partition_id)) &&
            (
              max_pulsar_partition_message_id.nil? ||
              pulsar_message_id > MessageBus::MessageId.from_string(max_pulsar_partition_message_id)
            )
          )

          # even if we don't PROCESS the message, that's only because
          # we already have that data compacted into the AUA table state
          # so we still want to acknowledge it to avoid seeing it again.
          to_acknowledge << message
          # 6) store the max metadata for each index (order is guaranteed within the partition)
          # for the same reason: even if we don't want to process the message, we want to make sure
          # our iterator is advanced as far as possible.
          # (TODO: When we're off of postgres, this iterator state update can go away, and we can
          # just rely on the subsequent MESSAGE BUS iterator state)
          # This is currently only set on the temporary state for this contextual root account
          # in case we have to abort the job (because we cannot make guarantees about postgres
          # ordering when we're processing from each root account in turn).
          root_account_postgres_iterator_state[message_partition_index] = [root_account_postgres_iterator_state[message_partition_index], log_entry_id].compact.max
          # always hold on to the largest message ID we've seen for this pulsar partition.
          most_recent_id_in_this_partition = [
            new_message_bus_iterator_state[pulsar_partition_id.to_s], # might be nil if this is the first one
            pulsar_message_id.to_s
          ].compact.map{|mids| MessageBus::MessageId.from_string(mids) }.max.to_s
          new_message_bus_iterator_state[pulsar_partition_id.to_s] = most_recent_id_in_this_partition

          if should_process_message
            # 7) compact the message into our bulk-update in-memory state
            aua_id = message_hash[:asset_user_access_id]
            event_ts = Time.zone.at(message_hash[:created_at])
            if compaction_map.key?(aua_id)
              compaction_map[aua_id][:count] += 1
              compaction_map[aua_id][:max_updated_at] = [compaction_map[aua_id][:max_updated_at], event_ts].max
            else
              compaction_map[aua_id] = {
                count: 1,
                max_updated_at: event_ts
              }
            end
            consumed_count += 1
          else
            skip_count += 1
            if skip_count % 1000 == 0
              self.log_message("...Skipped #{skip_count} so far...")
            end
          end
>>>>>>> 43158271
          # 8) loop on subscription until the datastructure is filled or the receive operation times out
        end

        # 9) Either we coudn't find anymore messages on the topic, or we have a full batch.
        #  turn the compaction_map data structure into a sql update.
        #  The adapter array built here turns the message bus reduction
        #  datastructure into the same shape as the results
        #  from the aggregation query in the postgres path so
        #  we can use the same SQL generation in both paths.
        aggregation_results = compaction_map.map do |aua_id_key, aggregation|
          {
            'aua_id' => aua_id_key,
            'view_count' => aggregation[:count],
            'max_updated_at' => aggregation[:max_updated_at]
          }
        end

        # 10) Write batch update if there's anything to compact, and update metadata
        GuardRail.activate(:primary) do
          # transaction ensures that aggregation results and iterator
          # state are updated in lock step, so if we fail we should re-aggregate from the same point.
          AssetUserAccess.transaction do
            if aggregation_results.size > 0
              self.log_message("message bus batch updating (sometimes these queries don't get logged)...")
              AssetUserAccess.connection.execute(self.compaction_sql(aggregation_results))
            end
            # Here we want to write the iteration state into the database
            # so that we don't double count rows later.  The next time the job
            # runs it can pick up at this point and only count rows that haven't yet been counted.
            compaction_state[:temp_root_account_max_log_ids][root_account_id.to_s] = root_account_postgres_iterator_state
            compaction_state[:pulsar_partition_iterators][root_account_id.to_s] = new_message_bus_iterator_state
            self.update_metadatum(compaction_state)
            self.log_message("...batch update complete")
          end
        end

        # 11) acknowledge the messages to pulsar.
        #  no problem if this fails, really, because
        # we'll skip any messages that get re-delivered
        # due to the iterator state stored in the db.
        to_acknowledge.each{|m| consumer.acknowledge(m) }

        # 12) reset data structure for a new batch
        # of messages, then repeat unless the job has timed out or
        # we've caught all the way up to the head of the topic.
        to_acknowledge = []
        compaction_map = {}
        if caught_up_for_account
          continue_consuming_from_bus = false
        else
          batch_timestamp = Time.now.utc
          positive_runtime_budget = ((batch_timestamp - compaction_start) <= (max_compaction_time * 60))
          # keep going if we still have time
          continue_consuming_from_bus = positive_runtime_budget
          unless positive_runtime_budget
            # ensure we record this exit since even though we haven't caught
            # up for this account, we're going to signal that it's time
            # to stop.
            early_exit = true
          end
          # if false, we ran out of time, let the job get re-scheduled
        end
      end

      # 13) close the subscription politely so another
      # job can start a new one later on a different box safely.
      # we want to stay in "exclusive" mode so that only one job
      # can be updating the iterator state.
<<<<<<< HEAD
      consumer.close()
=======
      begin
        consumer.close()
      rescue ::Pulsar::Error::ConnectError => e
        # if we fail to close the connection, but we're already here
        # the job didn't really fail; we already got past all the state updating.
        CanvasErrors.capture_exception(:aua_log_compaction, e, :warn)
      end
>>>>>>> 43158271
    end

    # 14) return value indicating whether we should immediately re-schedule or not
    # As long as we have never flipped the "early_exit" sign, that means
    # we made it through all accounts and didn't run out of job time.
    caught_up = !early_exit
    # you might think "Ah, here we can compact all our postgres iterators into
    # a single global state update since we finished all the root accounts!".
    # Alas, we cannot.  In the time it takes to consume messages
    # from the LAST root account, they may be interleaved with messages from the FIRST root account,
    # and it would be wrong to advance the global iterator state to max values in the last RA
    # without guarantees about what other messages have come in since.  Only
    # a POSTGRES backed compaction job can make global iterator state writes.
    # once we're compacting on the message bus, we need to keep the state-per-root-account
    # until and unless we switch back to postgres.
    caught_up # implicit return
  end

  def self.compaction_settings
    {
      # how many messages should we pull off the log before compacting them.
      # a higher value would mean more memory pressure for the job,
      # and longer transaction time for the bulk update, but the tradeoff
      # is less overall write throughput because more of the log backlog
      # is packed into a single update (especially between messages that
      # are incrementing counts on the same AUA record).
      log_batch_size: Setting.get("aua_log_batch_size", "10000").to_i,
      # how long should we allow this job to run before rescheduling.
      # higher values mean that the job will be allowed to process more of the log
      # in a single execution, which lowers the overall data latency,
      # but the tradeoff is longer running jobs complicate queue management
      # and juggling.
      max_compaction_time: Setting.get("aua_compaction_time_limit_in_minutes", "5").to_i,
      # how long should we block waiting to see if there are any more messages
      # on the pulsar topic.  This should stay short, because if we make it to
      # the "HEAD" of the topic and block for 30 seconds or something then it's
      # very likely a new message will come in, but that's mostly wasted compute time.
      # If this timeout is exceeded, we can catch that and decide "we've caught up for now,
      # no more work to do".
      receive_timeout: Setting.get("aua_compaction_receive_timeout_ms", "1000").to_i
    }
  end

  # If we're using postgres as the transport layer
  # (TODO: THIS IS GOING AWAY)
  # This should help reduce write throughput on the DB
  # because in many cases people "view" the same
  # asset repeatedly (refreshing over and over for example), so we can condense
  # that to a single update.
  # We also can apply friction to the job (via strand holding or increased sleep timers)
  # to defer the writes for longer by slowing the processing down, which allows us to take
  # fewer writes at peak and use spare I/O capacity later in the day if necessary to catch up.
  def self.postgres_compact
    ts = Time.now.utc
    ps = plugin_setting
    yesterday_ts = ts - 1.day
    yesterday_model = log_model(yesterday_ts)
    if yesterday_model.take(1).size > 0
      yesterday_completed = compact_partition(yesterday_ts)
      ps.reload
      compaction_state = self.metadatum_payload
      max_yesterday_id = compaction_state[:max_log_ids][yesterday_ts.wday]
      if yesterday_completed && max_yesterday_id >= yesterday_model.maximum(:id)
        # we have now compacted all the writes from the previous day.
        # since the timestamp (now) is into the NEXT utc day, no further
        # writes can happen to yesterdays partition, and we can truncate it,
        # and reset our iterator tracking for that day (this is important because
        # in some cases like in specific restoration scenarios sequences can be
        # "reset" by looking for the max id value in a table and making it bigger than that.
        #  Tracking iterator state indefinitely could result in missing writes if a truncated
        # table gets it's iterator reset).
        yesterday_model.transaction do
          if truncation_enabled?
            GuardRail.activate(:deploy) do
              yesterday_model.connection.truncate(yesterday_model.table_name)
            end
            compaction_state[:max_log_ids][yesterday_ts.wday] = 0
            self.update_metadatum(compaction_state)
          end
        end
      end
      return false unless yesterday_completed
    end
    today_completed = compact_partition(ts)
    # it's ok if we didn't complete, we time the job out so that
    # for things that need to move or hold jobs they don't have to
    # wait forever.  If we completed compaction, though, just finish.
    today_completed
  end

  # TODO: We only care about truncation
  # while we're using postgres for the log layer.
  # After the pulsar transition this method should get removed.
  def self.truncation_enabled?
    # we can flip this setting when we're pretty sure it's safe to start dropping
    # data, the iterator state will keep it healthy^
    Setting.get('aua_log_truncation_enabled', 'false') == 'true'
  end

  def self.reschedule!
    AssetUserAccessLog.delay(strand: strand_name).compact
  end

  def self.strand_name
    "AssetUserAccessLog.compact:#{Shard.current.database_server.id}"
  end

  # TODO: These are postgres partitions, not pulsar topic partitions.
  # Once we are doing this log-compaction operation completely via pulsar, we no longer
  # need this implmentation and can remove it.
  def self.compact_partition(ts)
    partition_model = log_model(ts)
    log_batch_size = Setting.get("aua_log_batch_size", "10000").to_i
    max_compaction_time = Setting.get("aua_compaction_time_limit_in_minutes", "5").to_i
    compaction_start = Time.now.utc

    # fetch from the canvas metadatum compaction state the last compacted log id.  This lets us
    # resume log compaction past the records we've already processed, but without
    # having to delete records as we go (which would churn write IO), leaving the log cleanup
    # to the truncation operation that occurs after finally processing "yesterdays" partition.
    # We'd expect them to usually be 0 because we reset the value after truncating the partition
    # (defends against sequences being reset to the "highest" record in a table and then
    # deciding we already chomped these logs).
    compaction_state = self.metadatum_payload

    GuardRail.activate(:secondary) do
      # select the boundaries of the log segment we're going to iterate.
      # we may still _process_ records bigger than this as part of a single write,
      # but will stop loading new batches to pluck AUA ids from when we hit the maximum.
      # this is just to avoid a single job never finishing because it's always processing
      # "just a few more"
      partition_upper_bound = partition_model.maximum(:id)
      partition_lower_bound = partition_model.minimum(:id)
      if partition_lower_bound.nil? || partition_upper_bound.nil?
        # no data means there's nothing in this partition to compact.
        return true
      end

      state_max_log_ids = compaction_state.fetch(:max_log_ids, [0,0,0,0,0,0,0])
      root_account_max_ids_map = compaction_state.fetch(:temp_root_account_max_log_ids, {})
      # if there's data in this state bucket, then we're cutting back over from
      # pulsar and we need to consider the partitioned-by-root-account state for
      # the compaction iterators for this one compaction job (afterwards.)
      use_pulsar_ripcord_iterators = !root_account_max_ids_map.empty?
      log_id_bookmark = [(partition_lower_bound-1), state_max_log_ids[ts.wday]].max
      while log_id_bookmark < partition_upper_bound
        self.log_message("processing #{log_id_bookmark} from #{partition_upper_bound}")
        # maybe we won't need this, but if we need to slow down throughput and don't want to hold
        # the jobs, increasing this setting value could tradeoff throughput for latency
        # slowly.  We load in INSIDE the loop so that SIGHUPS can get recognized
        # more quickly (otherwise we'd have to wait for a job to die or be killed
        # to respond to updated settings)
        intra_batch_pause = Setting.get("aua_log_compaction_batch_pause", "0.0").to_f
        batch_upper_boundary = log_id_bookmark + log_batch_size
        agg_sql = aggregation_query(partition_model, log_id_bookmark, batch_upper_boundary)
        if use_pulsar_ripcord_iterators
          # we cannot use the standard aggregation query because of the root-account
          # partition strategy while we were using the message bus transpor layer.
          # We need to replace it with a recovery
          # query that does the aggregation by querying contextual lower-bounds
          # by root account ID, but which produces the same FORMAT of update query.
          agg_sql = pulsar_ripcord_aggregation_query(partition_model, log_id_bookmark, batch_upper_boundary, root_account_max_ids_map, ts.wday)
        end
        log_segment_aggregation = partition_model.connection.execute(agg_sql)
        if log_segment_aggregation.to_a.size > 0
          # we found records in this segment, we need to both
          # compute the new iterator position (it's just the max
          # of all ids because we constrained the aggregation to a range of ids,
          # taking the full set of logs in that range)
          update_query = compaction_sql(log_segment_aggregation)
          new_iterator_pos = log_segment_aggregation.map{|r| r["max_id"]}.max
          GuardRail.activate(:primary) do
            partition_model.transaction do
              self.log_message("batch updating (sometimes these queries don't get logged)...")
              partition_model.connection.execute(update_query)
              self.log_message("...batch update complete")
              # Here we want to write the iteration state into the database
              # so that we don't double count rows later.  The next time the job
              # runs it can pick up at this point and only count rows that haven't yet been counted.
              compaction_state[:max_log_ids][ts.wday] = new_iterator_pos
              self.update_metadatum(compaction_state)
            end
          end
          log_id_bookmark = new_iterator_pos
          sleep(intra_batch_pause) if intra_batch_pause > 0.0
        else
          # no records found in this range, we must be paging through an open segment.
          # If we actually have a jump in sequences, there will
          # be more records greater than the batch, so we will choose
          # the minimum ID greater than the current batch top, because it's safe
          # to advance to that point even under replication lag.
          next_id = partition_model.where('id > ?', log_id_bookmark).minimum(:id)
          if use_pulsar_ripcord_iterators
            # In this case, we actually are advancing because we couldn't find any records
            # we hadn't processed
            # yet in one of the root account partitions.  We need to advance all the way
            # to the top of the batch because we can safely assume replication lag
            # is not in play and that we need to fast forward to the place where
            # we haven't compacted records yet.
            next_id = partition_model.where('id > ?', batch_upper_boundary).minimum(:id)
          end
          return false unless next_id.present? # can't find any more records for now, do not advance
          # make sure we actually process the next record by offsetting
          # to just under it's ID
          new_bookmark_id = next_id - 1
          GuardRail.activate(:primary) do
            compaction_state[:max_log_ids][ts.wday] = new_bookmark_id
            self.update_metadatum(compaction_state)
          end
          log_id_bookmark = new_bookmark_id
        end
        batch_timestamp = Time.now.utc
        if (batch_timestamp - compaction_start) > (max_compaction_time * 60)
          # we ran out of time, let the job get re-scheduled
          return false
        end
      end
    end
    root_account_max_ids_map = compaction_state.fetch(:temp_root_account_max_log_ids, {})
    unless root_account_max_ids_map.empty?
      # being in this block means that we were in the process of ripcording
      # pulsar back to postgres and we made it all the way through updating our compaction.
      # We are NOW in a position where we don't need to keep checking the by-root-account
      # iteration state from the pulsar processing anymore since we've moved
      # the global iterator past those positions, and we can null out that state
      compaction_state[:temp_root_account_max_log_ids] = {}
      self.update_metadatum(compaction_state)
    end
    return true # to indicate we didn't bail
  end

  # for a given log segment (the records between IDs A and B),
  # we want to aggregate one row per AUA that needs an update.
  # since each row is a "view", counting them is the amount to increment by.
  # we need to take the max log id from each segment so we can compute
  # an actual bookmark value to offset future iterations.
  #
  # TODO: this aggregation is only important for turning postgres
  # log inserts into update tuples.  When we're on pulsar
  # for AUA log compaction completely, this query can be removed.
  def self.aggregation_query(partition_model, log_id_bookmark, batch_upper_boundary)
    <<~SQL
    SELECT asset_user_access_id AS aua_id,
      COUNT(asset_user_access_id) AS view_count,
      MAX(created_at) AS max_updated_at,
      MAX(id) AS max_id
    FROM #{partition_model.quoted_table_name}
      WHERE id > #{log_id_bookmark}
        AND id <= #{batch_upper_boundary}
      GROUP BY asset_user_access_id
    SQL
  end

  # This is the "oops" button for switching back to postgres from pulsar.
  # it needs to produce a query that has the same output shape as the "aggregation_query"
  # specified above, but which is sensitive to the individual root account partition iterators
  # in order to get the postgres process back into GLOBALLY consistent postgres iterator
  # state for the shard.
  def self.pulsar_ripcord_aggregation_query(partition_model, log_id_bookmark, batch_upper_boundary, root_account_max_ids_map, pg_partition_index)
    query_prefix = <<~SQL
      SELECT aua_log.asset_user_access_id AS aua_id,
        COUNT(aua_log.asset_user_access_id) AS view_count,
        MAX(aua_log.created_at) AS max_updated_at,
        MAX(aua_log.id) AS max_id
      FROM #{partition_model.quoted_table_name} AS aua_log
      INNER JOIN #{AssetUserAccess.quoted_table_name} AS aua
        ON aua_log.asset_user_access_id = aua.id
      WHERE aua_log.id > #{log_id_bookmark}
        AND aua_log.id <= #{batch_upper_boundary}
        AND 
    SQL
    default_lower_bounds = [log_id_bookmark] * 7
    root_account_conditions = Account.root_accounts.active.pluck(:id).map do |root_account_id|
      lower_ra_boundary = root_account_max_ids_map.fetch(root_account_id.to_s, default_lower_bounds)[pg_partition_index]
      # in case we have a case where we only PARTIALLY process the job
      # and don't have the opportunity to zero out the temporary ripcord
      # state, we still need to respect iterator advances in the global state.
      # That means we need to also bound each RA group by the max value seen IN THAT ROOT ACCOUNT.
      <<~ROOT_ACCOUNT_SUBCLAUSE
        ( aua.root_account_id = #{root_account_id} AND
          aua_log.id > #{lower_ra_boundary} )
      ROOT_ACCOUNT_SUBCLAUSE
    end.join(" OR ")
    query_string = """
     #{query_prefix} ( #{root_account_conditions} )
     GROUP BY aua_log.asset_user_access_id
    """
    query_string
  end

  # we want to do the whole set of updates for this batch to AUA rows
  # in one query, if possible.  This builds an update row
  # of literals for each aggregated set of log entris for an AUA.
  # we want to add on top of the view_score in the
  # statement itself to make sure we don't miss any out of band writes
  # from requests at the same time, same with taking the LATEST
  # of the max timestamp from a log segment and the timestamp currently on the
  # AUA record
  def self.compaction_sql(aggregation_results)
    values_list = aggregation_results.map do |row|
      max_updated_at = row['max_updated_at']
      max_updated_at = max_updated_at.to_s(:db)
      "(#{row["aua_id"]}, #{row["view_count"]}, '#{max_updated_at}')"
    end.join(", ")

    update_query = <<~SQL
      UPDATE #{AssetUserAccess.quoted_table_name} AS aua
      SET view_score = COALESCE(aua.view_score, 0) + log_segment.view_count,
        updated_at = GREATEST(aua.updated_at, TO_TIMESTAMP(log_segment.max_updated_at, 'YYYY-MM-DD HH24:MI:SS.US')),
        last_access = GREATEST(aua.last_access, TO_TIMESTAMP(log_segment.max_updated_at, 'YYYY-MM-DD HH24:MI:SS.US'))
      FROM ( VALUES #{values_list} ) AS log_segment(aua_id, view_count, max_updated_at)
      WHERE aua.id=log_segment.aua_id
    SQL
  end

  def self.log_message(msg)
    Rails.logger.info("[AUA_LOG_COMPACTION:#{Shard.current.id}] - #{msg}")
  end
end<|MERGE_RESOLUTION|>--- conflicted
+++ resolved
@@ -121,14 +121,9 @@
   end
 
   def self.publish_message_to_bus(log_values, root_account)
-<<<<<<< HEAD
-    producer = MessageBus.producer_for(PULSAR_NAMESPACE, message_bus_topic_name(root_account))
-    producer.send(log_values.to_json)
-=======
     topic_name = message_bus_topic_name(root_account)
     msg = log_values.to_json
     MessageBus.send_one_message(PULSAR_NAMESPACE, topic_name, msg)
->>>>>>> 43158271
   end
 
   def self.message_bus_topic_name(root_account)
@@ -334,9 +329,6 @@
       topic = self.message_bus_topic_name(root_account)
       # we explicitly close this consumer at the end of processing, so we don't want
       # a cached consumer.
-<<<<<<< HEAD
-      consumer = MessageBus.consumer_for(PULSAR_NAMESPACE, topic, PULSAR_SUBSCRIPTION, force_fresh: true)
-=======
       consumer = nil
       connect_attempts = 0
       begin
@@ -366,7 +358,6 @@
         MessageBus.reset!
         retry
       end
->>>>>>> 43158271
 
       # 3) establish in-memory datastructure for compacting a set of events FOR THIS ROOT ACCOUNT.
       # the hash will have IDs for asset_user_access records as it's key, and
@@ -411,7 +402,6 @@
           unless message_hash.key?(:asset_user_access_id)
             self.log_message("MALFORMED MESSAGE, skipping: #{message.data}")
             next
-<<<<<<< HEAD
           end
           # 5) check each entry against the metadata index to see if it should be processed before adding to datastructure
           pulsar_message_id = MessageBus::MessageId.from_string(message.message_id.to_s)
@@ -477,73 +467,6 @@
               self.log_message("...Skipped #{skip_count} so far...")
             end
           end
-=======
-          end
-          # 5) check each entry against the metadata index to see if it should be processed before adding to datastructure
-          pulsar_message_id = MessageBus::MessageId.from_string(message.message_id.to_s)
-          pulsar_partition_id = pulsar_message_id.partition_id
-          # TODO: The postgres iterator and metadata values are only here for maintaining
-          # iterator state while transitioning from postgres to pulsar.
-          # we can ONLY use the message ids from pulsar and the :pulsar_partition_iterators
-          # iterator state once that transition is complete.
-          message_partition_index = message_hash[:partition_index]
-          log_entry_id = message_hash[:log_entry_id]
-
-          max_postgres_partition_id = compaction_state[:max_log_ids][message_partition_index]
-          max_pulsar_partition_message_id = root_account_pulsar_state[pulsar_partition_id.to_s]
-          should_process_message = (
-            # nil would mean this message ONLY got written to pulsar.
-            # exceeding the iterator state would mean the POSTGRES compaction had not processed the letter.
-            # NOT nil, but lower than the postgres iterator would mean we'd seen
-            # it already in postgres compaction, so no reason to process it now.
-            (log_entry_id.nil? || (log_entry_id > max_postgres_partition_id)) &&
-            (
-              max_pulsar_partition_message_id.nil? ||
-              pulsar_message_id > MessageBus::MessageId.from_string(max_pulsar_partition_message_id)
-            )
-          )
-
-          # even if we don't PROCESS the message, that's only because
-          # we already have that data compacted into the AUA table state
-          # so we still want to acknowledge it to avoid seeing it again.
-          to_acknowledge << message
-          # 6) store the max metadata for each index (order is guaranteed within the partition)
-          # for the same reason: even if we don't want to process the message, we want to make sure
-          # our iterator is advanced as far as possible.
-          # (TODO: When we're off of postgres, this iterator state update can go away, and we can
-          # just rely on the subsequent MESSAGE BUS iterator state)
-          # This is currently only set on the temporary state for this contextual root account
-          # in case we have to abort the job (because we cannot make guarantees about postgres
-          # ordering when we're processing from each root account in turn).
-          root_account_postgres_iterator_state[message_partition_index] = [root_account_postgres_iterator_state[message_partition_index], log_entry_id].compact.max
-          # always hold on to the largest message ID we've seen for this pulsar partition.
-          most_recent_id_in_this_partition = [
-            new_message_bus_iterator_state[pulsar_partition_id.to_s], # might be nil if this is the first one
-            pulsar_message_id.to_s
-          ].compact.map{|mids| MessageBus::MessageId.from_string(mids) }.max.to_s
-          new_message_bus_iterator_state[pulsar_partition_id.to_s] = most_recent_id_in_this_partition
-
-          if should_process_message
-            # 7) compact the message into our bulk-update in-memory state
-            aua_id = message_hash[:asset_user_access_id]
-            event_ts = Time.zone.at(message_hash[:created_at])
-            if compaction_map.key?(aua_id)
-              compaction_map[aua_id][:count] += 1
-              compaction_map[aua_id][:max_updated_at] = [compaction_map[aua_id][:max_updated_at], event_ts].max
-            else
-              compaction_map[aua_id] = {
-                count: 1,
-                max_updated_at: event_ts
-              }
-            end
-            consumed_count += 1
-          else
-            skip_count += 1
-            if skip_count % 1000 == 0
-              self.log_message("...Skipped #{skip_count} so far...")
-            end
-          end
->>>>>>> 43158271
           # 8) loop on subscription until the datastructure is filled or the receive operation times out
         end
 
@@ -612,9 +535,6 @@
       # job can start a new one later on a different box safely.
       # we want to stay in "exclusive" mode so that only one job
       # can be updating the iterator state.
-<<<<<<< HEAD
-      consumer.close()
-=======
       begin
         consumer.close()
       rescue ::Pulsar::Error::ConnectError => e
@@ -622,7 +542,6 @@
         # the job didn't really fail; we already got past all the state updating.
         CanvasErrors.capture_exception(:aua_log_compaction, e, :warn)
       end
->>>>>>> 43158271
     end
 
     # 14) return value indicating whether we should immediately re-schedule or not
