# frozen_string_literal: true

#
# Copyright (C) 2018 - present Instructure, Inc.
#
# This file is part of Canvas.
#
# Canvas is free software: you can redistribute it and/or modify it under
# the terms of the GNU Affero General Public License as published by the Free
# Software Foundation, version 3 of the License.
#
# Canvas is distributed in the hope that it will be useful, but WITHOUT ANY
# WARRANTY; without even the implied warranty of MERCHANTABILITY or FITNESS FOR
# A PARTICULAR PURPOSE. See the GNU Affero General Public License for more
# details.
#
# You should have received a copy of the GNU Affero General Public License along
# with this program. If not, see <http://www.gnu.org/licenses/>.

class ScoreStatistic < ApplicationRecord
<<<<<<< HEAD
  belongs_to :assignment, inverse_of: :score_statistic
=======
  belongs_to :assignment, inverse_of: :score_statistic, class_name: "AbstractAssignment"
>>>>>>> 0d1b4c3f

  validates :assignment, :maximum, :minimum, :mean, :count, :lower_q, :median, :upper_q, presence: true
  validates :maximum, :minimum, :mean, :count, :lower_q, :median, :upper_q, numericality: true
end<|MERGE_RESOLUTION|>--- conflicted
+++ resolved
@@ -18,11 +18,7 @@
 # with this program. If not, see <http://www.gnu.org/licenses/>.
 
 class ScoreStatistic < ApplicationRecord
-<<<<<<< HEAD
-  belongs_to :assignment, inverse_of: :score_statistic
-=======
   belongs_to :assignment, inverse_of: :score_statistic, class_name: "AbstractAssignment"
->>>>>>> 0d1b4c3f
 
   validates :assignment, :maximum, :minimum, :mean, :count, :lower_q, :median, :upper_q, presence: true
   validates :maximum, :minimum, :mean, :count, :lower_q, :median, :upper_q, numericality: true
