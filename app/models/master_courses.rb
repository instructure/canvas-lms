# frozen_string_literal: true

#
# Copyright (C) 2016 - present Instructure, Inc.
#
# This file is part of Canvas.
#
# Canvas is free software: you can redistribute it and/or modify it under
# the terms of the GNU Affero General Public License as published by the Free
# Software Foundation, version 3 of the License.
#
# Canvas is distributed in the hope that it will be useful, but WITHOUT ANY
# WARRANTY; without even the implied warranty of MERCHANTABILITY or FITNESS FOR
# A PARTICULAR PURPOSE. See the GNU Affero General Public License for more
# details.
#
# You should have received a copy of the GNU Affero General Public License along
# with this program. If not, see <http://www.gnu.org/licenses/>.

module MasterCourses
  def self.table_name_prefix
    "master_courses_"
  end

  # probably not be a comprehensive list but oh well
  ALLOWED_CONTENT_TYPES = %w[
    Announcement
    AssessmentQuestionBank
    Assignment
    AssignmentGroup
    Attachment
    CalendarEvent
<<<<<<< HEAD
    DiscussionTopic
    ContextExternalTool
    ContextModule
    ContentTag
    LearningOutcome
    LearningOutcomeGroup
    CoursePace
=======
    CoursePace
    ContextExternalTool
    ContextModule
    ContentTag
    DiscussionTopic
    LearningOutcome
    LearningOutcomeGroup
    MediaTrack
>>>>>>> 87563733
    Quizzes::Quiz
    Rubric
    Wiki
    WikiPage
  ].freeze

  CONTENT_TYPES_FOR_DELETIONS = (ALLOWED_CONTENT_TYPES - ["Wiki"]).freeze
  CONTENT_TYPES_FOR_UNSYNCED_CHANGES = (ALLOWED_CONTENT_TYPES - ["Wiki"] + ["Folder"]).freeze

  MIGRATION_ID_PREFIX = "mastercourse_"

  LOCK_TYPES = %i[content settings points due_dates availability_dates state].freeze

  RESTRICTED_OBJECT_TYPES = %w[Assignment Attachment DiscussionTopic Quizzes::Quiz WikiPage CoursePace].freeze
end<|MERGE_RESOLUTION|>--- conflicted
+++ resolved
@@ -30,15 +30,6 @@
     AssignmentGroup
     Attachment
     CalendarEvent
-<<<<<<< HEAD
-    DiscussionTopic
-    ContextExternalTool
-    ContextModule
-    ContentTag
-    LearningOutcome
-    LearningOutcomeGroup
-    CoursePace
-=======
     CoursePace
     ContextExternalTool
     ContextModule
@@ -47,7 +38,6 @@
     LearningOutcome
     LearningOutcomeGroup
     MediaTrack
->>>>>>> 87563733
     Quizzes::Quiz
     Rubric
     Wiki
