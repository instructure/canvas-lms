--- conflicted
+++ resolved
@@ -1945,17 +1945,6 @@
     opts[:end_at] ||= 1.weeks.from_now
     opts[:limit] ||= 20
 
-<<<<<<< HEAD
-    events = CalendarEvent.active.for_user_and_context_codes(self, context_codes).between(now, opts[:end_at]).limit(opts[:limit]).reject(&:hidden?)
-    events += select_available_assignments(
-      select_upcoming_assignments(
-        Assignment.published.
-        for_context_codes(context_codes).
-        due_between_with_overrides(now, opts[:end_at]).
-        include_submitted_count.
-        map {|a| a.overridden_for(self)},opts.merge(:time => now)).
-      first(opts[:limit])) unless opts[:exclude_assignments]
-=======
     # if we're looking through a lot of courses, we should probably not spend a lot of time
     # computing which sections are visible or not before we make the db call;
     # instead, i think we should pull for all the sections and filter after the fact
@@ -1996,9 +1985,8 @@
 
       events += select_available_assignments(
         select_upcoming_assignments(assignments.map {|a| a.overridden_for(self)}, opts.merge(:time => now)).
-        first(opts[:limit]))
-    end
->>>>>>> fcfd19a3
+        first(opts[:limit])) unless opts[:exclude_assignments]
+    end
     events.sort_by{|e| [e.start_at ? 0: 1,e.start_at || 0, Canvas::ICU.collation_key(e.title)] }.uniq.first(opts[:limit])
   end
 
