--- conflicted
+++ resolved
@@ -2987,17 +2987,10 @@
   def update_bouncing_channel_message!(channel=nil)
     force_set_bouncing = channel && channel.bouncing? && !channel.imported?
     return show_bouncing_channel_message! if force_set_bouncing
-<<<<<<< HEAD
 
     sis_channel_ids = pseudonyms.shard(self).where.not(sis_communication_channel_id: nil).pluck(:sis_communication_channel_id)
     set_bouncing = communication_channels.unretired.bouncing.where.not(id: sis_channel_ids).exists?
 
-=======
-
-    sis_channel_ids = pseudonyms.shard(self).where.not(sis_communication_channel_id: nil).pluck(:sis_communication_channel_id)
-    set_bouncing = communication_channels.unretired.bouncing.where.not(id: sis_channel_ids).exists?
-
->>>>>>> 908f93fb
     if set_bouncing
       show_bouncing_channel_message! unless bouncing_channel_message_dismissed?
     else
