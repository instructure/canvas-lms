#
# Copyright (C) 2011 - 2014 Instructure, Inc.
#
# This file is part of Canvas.
#
# Canvas is free software: you can redistribute it and/or modify it under
# the terms of the GNU Affero General Public License as published by the Free
# Software Foundation, version 3 of the License.
#
# Canvas is distributed in the hope that it will be useful, but WITHOUT ANY
# WARRANTY; without even the implied warranty of MERCHANTABILITY or FITNESS FOR
# A PARTICULAR PURPOSE. See the GNU Affero General Public License for more
# details.
#
# You should have received a copy of the GNU Affero General Public License along
# with this program. If not, see <http://www.gnu.org/licenses/>.
#

class User < ActiveRecord::Base
  # this has to be before include Context to prevent a circular dependency in Course
  def self.sortable_name_order_by_clause(table = nil)
    col = table ? "#{table}.sortable_name" : 'sortable_name'
    best_unicode_collation_key(col)
  end


  include Context

  attr_accessible :name, :short_name, :sortable_name, :time_zone, :show_user_services, :gender, :visible_inbox_types, :avatar_image, :subscribe_to_emails, :locale, :bio, :birthdate, :terms_of_use, :self_enrollment_code, :initial_enrollment_type
  attr_accessor :previous_id, :menu_data, :gradebook_importer_submissions, :prior_enrollment

  EXPORTABLE_ATTRIBUTES = [
    :id, :name, :sortable_name, :workflow_state, :time_zone, :uuid, :created_at, :updated_at, :visibility, :avatar_image_url, :avatar_image_source, :avatar_image_updated_at,
    :phone, :school_name, :school_position, :short_name, :deleted_at, :show_user_services, :gender, :page_views_count, :reminder_time_for_due_dates,
    :reminder_time_for_grading, :storage_quota, :visible_inbox_types, :last_user_note, :subscribe_to_emails, :features_used, :preferences, :avatar_state, :locale, :browser_locale,
    :unread_conversations_count, :public, :birthdate, :otp_communication_channel_id, :initial_enrollment_type, :crocodoc_id, :last_logged_out, :lti_context_id
  ]

  EXPORTABLE_ASSOCIATIONS = [
    :communication_channels, :communication_channel, :enrollments, :observer_enrollments, :observee_enrollments, :user_observers,
    :user_observees, :observed_users, :group_memberships, :context_external_tools, :submissions,
    :pseudonyms, :pseudonym_accounts, :pseudonym, :attachments, :folders, :calendar_events, :quiz_submissions, :eportfolios, :collaborations, :user_services,
    :rubric_associations, :rubrics, :context_rubrics, :grading_standards, :context_module_progressions, :assessment_question_bank_users, :assessment_question_banks,
    :learning_outcome_results, :inbox_items, :submission_comment_participants, :submission_comments, :collaborators, :assigned_assessments, :web_conference_participants,
    :web_conferences, :account_users, :accounts, :media_objects, :user_generated_media_objects, :user_notes, :all_conversations, :conversation_batches, :favorites,
    :messages, :profile, :otp_communication_channel
  ]


  before_save :infer_defaults
  serialize :preferences
  include TimeZoneHelper
  time_zone_attribute :time_zone
  include Workflow

  def self.enrollment_conditions(state)
    Enrollment::QueryBuilder.new(state).conditions or raise "invalid enrollment conditions"
  end

  has_many :communication_channels, :order => 'communication_channels.position ASC', :dependent => :destroy
  has_many :notification_policies, through: :communication_channels
  has_one :communication_channel, :conditions => ["workflow_state<>'retired'"], :order => 'position'
  has_many :enrollments, :dependent => :destroy

  has_many :current_enrollments, :class_name => 'Enrollment', :joins => [:course], :conditions => enrollment_conditions(:active), :readonly => false
  has_many :invited_enrollments, :class_name => 'Enrollment', :joins => [:course], :conditions => enrollment_conditions(:invited), :readonly => false
  has_many :current_and_invited_enrollments, :class_name => 'Enrollment', :joins => [:course],
          :conditions => enrollment_conditions(:current_and_invited), :readonly => false
  has_many :current_and_future_enrollments, :class_name => 'Enrollment', :joins => [:course],
          :conditions => enrollment_conditions(:current_and_future), :readonly => false
  has_many :concluded_enrollments, :class_name => 'Enrollment', :joins => [:course], :conditions => enrollment_conditions(:completed), :readonly => false
  has_many :current_and_concluded_enrollments, :class_name => 'Enrollment', :joins => [:course],
          :conditions => enrollment_conditions(:current_and_concluded), :readonly => false

  has_many :not_ended_enrollments, :class_name => 'Enrollment', :conditions => "enrollments.workflow_state NOT IN ('rejected', 'completed', 'deleted')", :multishard => true
  has_many :observer_enrollments
  has_many :observee_enrollments, :foreign_key => :associated_user_id, :class_name => 'ObserverEnrollment'
  has_many :user_observers, :dependent => :delete_all
  has_many :observers, :through => :user_observers, :class_name => 'User'
  has_many :user_observees, :class_name => 'UserObserver', :foreign_key => :observer_id, :dependent => :delete_all
  has_many :observed_users, :through => :user_observees, :source => :user
  has_many :courses, :through => :current_enrollments, :uniq => true
  has_many :current_and_invited_courses, :source => :course, :through => :current_and_invited_enrollments
  has_many :concluded_courses, :source => :course, :through => :concluded_enrollments, :uniq => true
  has_many :all_courses, :source => :course, :through => :enrollments
  has_many :current_and_concluded_courses, :source => :course, :through => :current_and_concluded_enrollments
  has_many :group_memberships, :include => :group, :dependent => :destroy
  has_many :groups, :through => :group_memberships
  has_many :polls, class_name: 'Polling::Poll'

  has_many :current_group_memberships, :include => :group, :class_name => 'GroupMembership', :conditions => "group_memberships.workflow_state = 'accepted' AND groups.workflow_state <> 'deleted'"
  has_many :current_groups, :through => :current_group_memberships, :source => :group
  has_many :user_account_associations
  has_many :associated_accounts, :source => :account, :through => :user_account_associations, :order => 'user_account_associations.depth'
  has_many :associated_root_accounts, :source => :account, :through => :user_account_associations, :order => 'user_account_associations.depth', :conditions => 'accounts.parent_account_id IS NULL'
  has_many :developer_keys
  has_many :access_tokens, :include => :developer_key
  has_many :context_external_tools, :as => :context, :dependent => :destroy, :order => 'name'

  has_many :student_enrollments
  has_many :ta_enrollments
  has_many :teacher_enrollments, :class_name => 'TeacherEnrollment', :conditions => ["enrollments.type = 'TeacherEnrollment'"]
  has_many :submissions, :include => [:assignment, :submission_comments], :order => 'submissions.updated_at DESC', :dependent => :destroy
  has_many :pseudonyms, :order => 'position', :dependent => :destroy
  has_many :active_pseudonyms, :class_name => 'Pseudonym', :conditions => ['pseudonyms.workflow_state != ?', 'deleted']
  has_many :pseudonym_accounts, :source => :account, :through => :pseudonyms
  has_one :pseudonym, :conditions => ['pseudonyms.workflow_state != ?', 'deleted'], :order => 'position'
  has_many :attachments, :as => 'context', :dependent => :destroy
  has_many :active_images, :as => :context, :class_name => 'Attachment', :conditions => ["attachments.file_state != ? AND attachments.content_type LIKE 'image%'", 'deleted'], :order => 'attachments.display_name', :include => :thumbnail
  has_many :active_assignments, :as => :context, :class_name => 'Assignment', :conditions => ['assignments.workflow_state != ?', 'deleted']
  has_many :all_attachments, :as => 'context', :class_name => 'Attachment'
  has_many :assignment_student_visibilities
  has_many :quiz_student_visibilities, :class_name => 'Quizzes::QuizStudentVisibility'
  has_many :folders, :as => 'context', :order => 'folders.name'
  has_many :active_folders, :class_name => 'Folder', :as => :context, :conditions => ['folders.workflow_state != ?', 'deleted'], :order => 'folders.name'
  has_many :active_folders_with_sub_folders, :class_name => 'Folder', :as => :context, :include => [:active_sub_folders], :conditions => ['folders.workflow_state != ?', 'deleted'], :order => 'folders.name'
  has_many :active_folders_detailed, :class_name => 'Folder', :as => :context, :include => [:active_sub_folders, :active_file_attachments], :conditions => ['folders.workflow_state != ?', 'deleted'], :order => 'folders.name'
  has_many :calendar_events, :as => 'context', :dependent => :destroy, :include => [:parent_event]
  has_many :eportfolios, :dependent => :destroy
  has_many :quiz_submissions, :dependent => :destroy, :class_name => 'Quizzes::QuizSubmission'
  has_many :dashboard_messages, :class_name => 'Message', :conditions => {:to => "dashboard", :workflow_state => 'dashboard'}, :order => 'created_at DESC', :dependent => :destroy
  has_many :collaborations, :order => 'created_at DESC'
  has_many :user_services, :order => 'created_at', :dependent => :destroy
  has_many :rubric_associations, :as => :context, :include => :rubric, :order => 'rubric_associations.created_at DESC'
  has_many :rubrics
  has_many :context_rubrics, :as => :context, :class_name => 'Rubric'
  has_many :grading_standards, :conditions => ['workflow_state != ?', 'deleted']
  has_many :context_module_progressions
  has_many :assessment_question_bank_users
  has_many :assessment_question_banks, :through => :assessment_question_bank_users
  has_many :learning_outcome_results

  has_many :inbox_items, :order => 'created_at DESC'
  has_many :submission_comment_participants
  has_many :submission_comments, :through => :submission_comment_participants, :include => {:submission => {:assignment => {}, :user => {}} }
  has_many :collaborators
  has_many :collaborations, :through => :collaborators, :include => [:user, :collaborators]
  has_many :assigned_submission_assessments, :class_name => 'AssessmentRequest', :foreign_key => 'assessor_id', :include => {:user => {}, :submission => :assignment}
  has_many :assigned_assessments, :class_name => 'AssessmentRequest', :foreign_key => 'assessor_id'
  has_many :web_conference_participants
  has_many :web_conferences, :through => :web_conference_participants
  has_many :account_users
  has_many :accounts, :through => :account_users
  has_many :media_objects, :as => :context
  has_many :user_generated_media_objects, :class_name => 'MediaObject'
  has_many :user_notes
  has_many :account_reports
  has_many :stream_item_instances, :dependent => :delete_all
  has_many :all_conversations, :class_name => 'ConversationParticipant', :include => :conversation
  has_many :conversation_batches, :include => :root_conversation_message
  has_many :favorites
  has_many :zip_file_imports, :as => :context
  has_many :messages
  has_many :sis_batches
  has_many :content_migrations, :as => :context
  has_many :content_exports, :as => :context

  has_one :profile, :class_name => 'UserProfile'
  alias :orig_profile :profile

  has_many :progresses, :as => :context

  belongs_to :otp_communication_channel, :class_name => 'CommunicationChannel'

  include StickySisFields
  are_sis_sticky :name, :sortable_name, :short_name

  include FeatureFlags

  def conversations
    # i.e. exclude any where the user has deleted all the messages
    all_conversations.visible.order("last_message_at DESC, conversation_id DESC")
  end

  def page_views(options={})
    PageView.for_user(self, options)
  end

  scope :of_account, lambda { |account| where("EXISTS (?)", account.user_account_associations.where("user_account_associations.user_id=users.id")).shard(account.shard) }
  scope :recently_logged_in, -> {
    includes(:pseudonyms).
        where("pseudonyms.current_login_at>?", 1.month.ago).
        order("pseudonyms.current_login_at DESC").
        limit(25)
  }
  scope :include_pseudonym, -> { includes(:pseudonym) }
  scope :restrict_to_sections, lambda { |sections|
    if sections.empty?
      scoped
    else
      where("enrollments.limit_privileges_to_course_section IS NULL OR enrollments.limit_privileges_to_course_section<>? OR enrollments.course_section_id IN (?)", true, sections)
    end
  }
  scope :name_like, lambda { |name|
    scopes = []
    scopes << where(wildcard('users.name', name))
    scopes << where(wildcard('users.short_name', name))
    scopes << joins(:pseudonyms).where(wildcard('pseudonyms.sis_user_id', name)).where(pseudonyms: {workflow_state: 'active'})
    scopes << joins(:pseudonyms).where(wildcard('pseudonyms.unique_id', name)).where(pseudonyms: {workflow_state: 'active'})

    scopes.map!(&:to_sql)
    self.from("(#{scopes.join("\nUNION\n")}) users")
  }
  scope :active, -> { where("users.workflow_state<>'deleted'") }

  scope :has_current_student_enrollments, -> { where("EXISTS (SELECT * FROM enrollments JOIN courses ON courses.id=enrollments.course_id AND courses.workflow_state='available' WHERE enrollments.user_id=users.id AND enrollments.workflow_state IN ('active','invited') AND enrollments.type='StudentEnrollment')") }

  # NOTE: only use for courses with differentiated assignments on
  scope :able_to_see_assignment_in_course_with_da, lambda {|assignment_id, course_id|
    joins(:assignment_student_visibilities).
    where(:assignment_student_visibilities => { :assignment_id => assignment_id, :course_id => course_id })
  }

  # NOTE: only use for courses with differentiated assignments on
  scope :able_to_see_quiz_in_course_with_da, lambda {|quiz_id, course_id|
    joins(:quiz_student_visibilities).
    where(:quiz_student_visibilities => { :quiz_id => quiz_id, :course_id => course_id })
  }

  def assignment_and_quiz_visibilities(opts = {})
     opts = {user_id: self.id}.merge(opts)
     {assignment_ids: AssignmentStudentVisibility.where(opts).order('assignment_id desc').pluck(:assignment_id),
      quiz_ids: Quizzes::QuizStudentVisibility.where(opts).order('quiz_id desc').pluck(:quiz_id)}
  end

  def self.order_by_sortable_name(options = {})
    order_clause = clause = sortable_name_order_by_clause
    order_clause = "#{clause} DESC" if options[:direction] == :descending
    scope = self.order(order_clause)
    if scope.select_values.empty?
      scope = scope.select(self.arel_table[Arel.star])
    end
    if scope.select_values.present?
      scope = scope.select(clause)
    end
    if scope.group_values.present?
      scope = scope.group(clause)
    end
    scope
  end

  def self.by_top_enrollment
    scope = self.scoped
    if scope.select_values.blank?
      scope = scope.select("users.*")
    end
    scope.select("MIN(#{Enrollment.type_rank_sql(:student)}) AS enrollment_rank").
      group(User.connection.group_by(User)).
      order("enrollment_rank").
      order_by_sortable_name
  end

  scope :enrolled_in_course_between, lambda { |course_ids, start_at, end_at| joins(:enrollments).where(:enrollments => { :course_id => course_ids, :created_at => start_at..end_at }) }

  scope :for_course_with_last_login, lambda { |course, root_account_id, enrollment_type|
    # add a field to each user that is the aggregated max from current_login_at and last_login_at from their pseudonyms
    scope = select("users.*, MAX(current_login_at) as last_login, MAX(current_login_at) IS NULL as login_info_exists").
      # left outer join ensures we get the user even if they don't have a pseudonym
      joins(sanitize_sql([<<-SQL, root_account_id])).where(:enrollments => { :course_id => course })
        LEFT OUTER JOIN pseudonyms ON pseudonyms.user_id = users.id AND pseudonyms.account_id = ?
        INNER JOIN enrollments ON enrollments.user_id = users.id
      SQL
    scope = scope.where("enrollments.workflow_state<>'deleted'")
    scope = scope.where(:enrollments => { :type => enrollment_type }) if enrollment_type
    # the trick to get unique users
    scope.group("users.id")
  }

  attr_accessor :require_acceptance_of_terms, :require_presence_of_name,
    :require_self_enrollment_code, :self_enrollment_code,
    :self_enrollment_course, :validation_root_account
  attr_reader :self_enrollment

  validates_length_of :name, :maximum => maximum_string_length, :allow_nil => true
  validates_length_of :short_name, :maximum => maximum_string_length, :allow_nil => true
  validates_length_of :sortable_name, :maximum => maximum_string_length, :allow_nil => true
  validates_presence_of :name, :if => :require_presence_of_name
  validates_locale :locale, :browser_locale, :allow_nil => true
  validates_acceptance_of :terms_of_use, :if => :require_acceptance_of_terms, :allow_nil => false
  validates_each :self_enrollment_code do |record, attr, value|
    next unless record.require_self_enrollment_code
    if value.blank?
      record.errors.add(attr, "blank")
    elsif record.validation_root_account
      course = record.validation_root_account.self_enrollment_course_for(value)
      record.self_enrollment_course = course
      if course && course.self_enrollment_enabled?
        record.errors.add(attr, "full") if course.self_enrollment_limit_met?
        record.errors.add(attr, "already_enrolled") if course.user_is_student?(record, :include_future => true)
      else
        record.errors.add(attr, "invalid")
      end
    else
      record.errors.add(attr, "account_required")
    end
  end

  before_save :assign_uuid
  before_save :update_avatar_image
  before_save :record_acceptance_of_terms
  after_save :update_account_associations_if_necessary
  after_save :self_enroll_if_necessary

  def self.skip_updating_account_associations(&block)
    @skip_updating_account_associations = true
    block.call
  ensure
    @skip_updating_account_associations = false
  end
  def self.skip_updating_account_associations?
    !!@skip_updating_account_associations
  end

  def update_account_associations_later
    self.send_later_if_production(:update_account_associations) unless self.class.skip_updating_account_associations?
  end

  def update_account_associations_if_necessary
    update_account_associations if !self.class.skip_updating_account_associations? && self.workflow_state_changed? && self.id_was
  end

  def update_account_associations(opts = nil)
    opts ||= {:all_shards => true}
    # incremental is only for the current shard
    return User.update_account_associations([self], opts) if opts[:incremental]
    self.shard.activate do
      User.update_account_associations([self], opts)
    end
  end

  def enrollments_for_account_and_sub_accounts(account)
    # enrollments are always on the course's shard
    # and courses are always on the root account's shard
    account.shard.activate do
      Enrollment.where(user_id: self).active.joins(:course).where("courses.account_id=? OR courses.root_account_id=?",account,account)
    end
  end

  def self.add_to_account_chain_cache(account_id, account_chain_cache)
    if account_id.is_a? Account
      account = account_id
      account_id = account.id
    end
    return account_chain_cache[account_id] if account_chain_cache.has_key?(account_id)
    account ||= Account.find(account_id)
    return account_chain_cache[account.id] = [account.id] if account.root_account?
    account_chain_cache[account.id] = [account.id] + add_to_account_chain_cache(account.parent_account_id, account_chain_cache)
  end

  def self.calculate_account_associations_from_accounts(starting_account_ids, account_chain_cache = {})
    results = {}
    remaining_ids = []
    starting_account_ids.each do |account_id|
      unless account_chain_cache.has_key? account_id
        remaining_ids << account_id
        next
      end
      account_chain = account_chain_cache[account_id]
      account_chain.each_with_index do |account_id, idx|
        results[account_id] ||= idx
        results[account_id] = idx if idx < results[account_id]
      end
    end

    unless remaining_ids.empty?
      accounts = Account.where(id: remaining_ids)
      accounts.each do |account|
        account_chain = add_to_account_chain_cache(account, account_chain_cache)
        account_chain.each_with_index do |account_id, idx|
          results[account_id] ||= idx
          results[account_id] = idx if idx < results[account_id]
        end
      end
    end
    results
  end

  # Users are tied to accounts a couple ways:
  #   Through enrollments:
  #      User -> Enrollment -> Section -> Course -> Account
  #      User -> Enrollment -> Section -> Non-Xlisted Course -> Account
  #   Through pseudonyms:
  #      User -> Pseudonym -> Account
  #   Through account_users
  #      User -> AccountUser -> Account
  def self.calculate_account_associations(user, data, account_chain_cache)
    return [] if %w{creation_pending deleted}.include?(user.workflow_state) || user.fake_student?

    enrollments = data[:enrollments][user.id] || []
    sections = enrollments.map { |e| data[:sections][e.course_section_id] }
    courses = sections.map { |s| data[:courses][s.course_id] }
    courses += sections.select(&:nonxlist_course_id).map { |s| data[:courses][s.nonxlist_course_id] }
    starting_account_ids = courses.map(&:account_id)
    starting_account_ids += (data[:pseudonyms][user.id] || []).map(&:account_id)
    starting_account_ids += (data[:account_users][user.id] || []).map(&:account_id)
    starting_account_ids.uniq!

    result = calculate_account_associations_from_accounts(starting_account_ids, account_chain_cache)
    result
  end

  def self.update_account_associations(users_or_user_ids, opts = {})
    return if users_or_user_ids.empty?

    opts.reverse_merge! :account_chain_cache => {}
    account_chain_cache = opts[:account_chain_cache]

    # Split it up into manageable chunks
    if users_or_user_ids.length > 500
      users_or_user_ids.uniq.compact.each_slice(500) do |users_or_user_ids_slice|
        update_account_associations(users_or_user_ids_slice, opts)
      end
      return
    end

    incremental = opts[:incremental]
    precalculated_associations = opts[:precalculated_associations]

    user_ids = users_or_user_ids
    user_ids = user_ids.map(&:id) if user_ids.first.is_a?(User)
    shards = [Shard.current]
    if !precalculated_associations
      if !users_or_user_ids.first.is_a?(User)
        users = users_or_user_ids = User.select([:id, :preferences, :workflow_state]).where(id: user_ids).to_a
      else
        users = users_or_user_ids
      end

      if opts[:all_shards]
        shards = Set.new
        users.each { |u| shards += u.associated_shards }
        shards = shards.to_a
      end

      # basically we're going to do a huge preload here, but custom sql to only load the columns we need
      data = {:enrollments => [], :sections => [], :courses => [], :pseudonyms => [], :account_users => []}
      Shard.with_each_shard(shards) do
        shard_user_ids = users.map(&:id)

        data[:enrollments] += shard_enrollments =
            Enrollment.where("workflow_state<>'deleted' AND type<>'StudentViewEnrollment'").
                where(:user_id => shard_user_ids).
                select([:user_id, :course_id, :course_section_id]).
                uniq.
                all

        # probably a lot of dups, so more efficient to use a set than uniq an array
        course_section_ids = Set.new
        shard_enrollments.each { |e| course_section_ids << e.course_section_id }
        data[:sections] += shard_sections = CourseSection.select([:id, :course_id, :nonxlist_course_id]).
            where(:id => course_section_ids.to_a).all unless course_section_ids.empty?
        shard_sections ||= []
        course_ids = Set.new
        shard_sections.each do |s|
          course_ids << s.course_id
          course_ids << s.nonxlist_course_id if s.nonxlist_course_id
        end

        data[:courses] += Course.select([:id, :account_id]).where(:id => course_ids.to_a).all unless course_ids.empty?

        data[:pseudonyms] += Pseudonym.active.select([:user_id, :account_id]).uniq.where(:user_id => shard_user_ids).all
        AccountUser.send(:with_exclusive_scope) do
          data[:account_users] += AccountUser.select([:user_id, :account_id]).uniq.where(:user_id => shard_user_ids).all
        end
      end
      # now make it easy to get the data by user id
      data[:enrollments] = data[:enrollments].group_by(&:user_id)
      data[:sections] = data[:sections].index_by(&:id)
      data[:courses] = data[:courses].index_by(&:id)
      data[:pseudonyms] = data[:pseudonyms].group_by(&:user_id)
      data[:account_users] = data[:account_users].group_by(&:user_id)
    end

    # TODO: transaction on each shard?
    UserAccountAssociation.transaction do
      current_associations = {}
      to_delete = []
      Shard.with_each_shard(shards) do
        # if shards is more than just the current shard, users will be set; otherwise
        # we never loaded users, but it doesn't matter, cause it's all the current shard
        shard_user_ids = users ? users.map(&:id) : user_ids
        UserAccountAssociation.where(:user_id => shard_user_ids).all
      end.each do |aa|
        key = [aa.user_id, aa.account_id]
        # duplicates. the unique index prevents these now, but this code
        # needs to hang around for the migration itself
        if current_associations.has_key?(key)
          to_delete << aa.id
          next
        end
        current_associations[key] = [aa.id, aa.depth]
      end

      users_or_user_ids.each do |user_id|
        if user_id.is_a? User
          user = user_id
          user_id = user.id
        end

        account_ids_with_depth = precalculated_associations
        if account_ids_with_depth.nil?
          user ||= User.find(user_id)
          account_ids_with_depth = calculate_account_associations(user, data, account_chain_cache)
        end

        account_ids_with_depth.each do |account_id, depth|
          key = [user_id, account_id]
          association = current_associations[key]
          if association.nil?
            # new association, create it
            aa = UserAccountAssociation.new
            aa.user_id = user_id
            aa.account_id = account_id
            aa.depth = depth
            aa.shard = Shard.shard_for(account_id)
            aa.shard.activate do
              begin
                UserAccountAssociation.transaction(:requires_new => true) do
                  aa.save!
                end
              rescue ActiveRecord::RecordNotUnique
                # race condition - someone else created the UAA after we queried for existing ones
                old_aa = UserAccountAssociation.where(user_id: aa.user_id, account_id: aa.account_id).first
                raise unless old_aa # wtf!
                # make sure we don't need to change the depth
                if depth < old_aa.depth
                  old_aa.depth = depth
                  old_aa.save!
                end
              end
            end
          else
            # for incremental, only update the old association if it is deeper than the new one
            # for non-incremental, update it if it changed
            if (incremental && association[1] > depth) || (!incremental && association[1] != depth)
              UserAccountAssociation.where(:id => association[0]).update_all(:depth => depth)
            end
            # remove from list of existing for non-incremental
            current_associations.delete(key) unless incremental
          end
        end
      end

      to_delete += current_associations.map { |k, v| v[0] }
      UserAccountAssociation.where(:id => to_delete).delete_all unless incremental || to_delete.empty?
    end
  end

  # These methods can be overridden by a plugin if you want to have an approval
  # process or implement additional tracking for new users
  def registration_approval_required?; false; end
  def new_registration(form_params = {}); end
  # DEPRECATED, override new_registration instead
  def new_teacher_registration(form_params = {}); new_registration(form_params); end

  def assign_uuid
    # DON'T use ||=, because that will cause an immediate save to the db if it
    # doesn't already exist
    self.uuid = CanvasSlug.generate_securish_uuid if !read_attribute(:uuid)
  end
  protected :assign_uuid

  scope :with_service, lambda { |service|
    service = service.service if service.is_a?(UserService)
    includes(:user_services).where(:user_services => { :service => service.to_s })
  }
  scope :enrolled_before, lambda { |date| where("enrollments.created_at<?", date) }

  def group_memberships_for(context)
    groups.where('groups.context_id' => context,
      'groups.context_type' => context.class.to_s,
      'group_memberships.workflow_state' => 'accepted').
    where("groups.workflow_state <> 'deleted'")
  end

  def <=>(other)
    self.name <=> other.name
  end

  def default_pseudonym_id
    self.pseudonyms.active.first.id
  end

  def available?
    true
  end

  def participants
    []
  end

  # compatibility only - this isn't really last_name_first
  def last_name_first
    self.sortable_name
  end

  def last_name_first_or_unnamed
    res = last_name_first
    res = "No Name" if res.strip.empty?
    res
  end

  def first_name
    User.name_parts(self.sortable_name)[0] || ''
  end

  def last_name
    User.name_parts(self.sortable_name)[1] || ''
  end

  # Feel free to add, but the "authoritative" list (http://en.wikipedia.org/wiki/Title_(name)) is quite large
  SUFFIXES = /^(Sn?r\.?|Senior|Jn?r\.?|Junior|II|III|IV|V|VI|Esq\.?|Esquire)$/i

  # see also user_sortable_name.js
  def self.name_parts(name, prior_surname = nil)
    return [nil, nil, nil] unless name
    surname, given, suffix = name.strip.split(/\s*,\s*/, 3)

    # Doe, John, Sr.
    # Otherwise change Ho, Chi, Min to Ho, Chi Min
    if suffix && !(suffix =~ SUFFIXES)
      given = "#{given} #{suffix}"
      suffix = nil
    end

    if given
      # John Doe, Sr.
      if !suffix && given =~ SUFFIXES
        suffix = given
        given = surname
        surname = nil
      end
    else
      # John Doe
      given = name.strip
      surname = nil
    end

    given_parts = given.split
    # John Doe Sr.
    if !suffix && given_parts.length > 1 && given_parts.last =~ SUFFIXES
      suffix = given_parts.pop
    end
    # Use prior information on the last name to try and reconstruct it
    prior_surname_parts = nil
    surname = given_parts.pop(prior_surname_parts.length).join(' ') if !surname && prior_surname.present? && (prior_surname_parts = prior_surname.split) && !prior_surname_parts.empty? && given_parts.length >= prior_surname_parts.length && given_parts[-prior_surname_parts.length..-1] == prior_surname_parts
    # Last resort; last name is just the last word given
    surname = given_parts.pop if !surname && given_parts.length > 1

    [ given_parts.empty? ? nil : given_parts.join(' '), surname, suffix ]
  end

  def self.last_name_first(name, name_was = nil)
    given, surname, suffix = name_parts(name, name_parts(name_was)[1])
    given = [given, suffix].compact.join(' ')
    surname ? "#{surname}, #{given}".strip : given
  end

  def self.user_lookup_cache_key(id)
    ['_user_lookup2', id].cache_key
  end

  def self.invalidate_cache(id)
    Rails.cache.delete(user_lookup_cache_key(id)) if id
  rescue
    nil
  end

  def infer_defaults
    self.name = nil if self.name == "User"
    self.name ||= self.email || t('#user.default_user_name', "User")
    self.short_name = nil if self.short_name == ""
    self.short_name ||= self.name
    self.sortable_name = nil if self.sortable_name == ""
    # recalculate the sortable name if the name changed, but the sortable name didn't, and the sortable_name matches the old name
    self.sortable_name = nil if !self.sortable_name_changed? && self.name_changed? && User.name_parts(self.sortable_name).compact.join(' ') == self.name_was
    self.sortable_name = User.last_name_first(self.name, self.sortable_name_was) unless read_attribute(:sortable_name)
    self.reminder_time_for_due_dates ||= 48.hours.to_i
    self.reminder_time_for_grading ||= 0
    self.initial_enrollment_type = nil unless ['student', 'teacher', 'ta', 'observer'].include?(initial_enrollment_type)
    User.invalidate_cache(self.id) if self.id
    true
  end

  def sortable_name
    self.sortable_name = read_attribute(:sortable_name) || User.last_name_first(self.name)
  end

  def primary_pseudonym
    self.pseudonyms.active.first
  end

  def primary_pseudonym=(p)
    p = Pseudonym.find(p)
    p.move_to_top
    self.reload
    p
  end

  def email_channel
    # It's already ordered, so find the first one, if there's one.
    if communication_channels.loaded?
      communication_channels.to_a.find { |cc| cc.path_type == 'email' && cc.workflow_state != 'retired' }
    else
      communication_channels.email.unretired.first
    end
  end

  def email
    # if you change this cache_key, change it in email_cached? as well
    value = Rails.cache.fetch(['user_email', self].cache_key) do
      email_channel.try(:path) || :none
    end
    # this sillyness is because rails equates falsey as not in the cache
    value == :none ? nil : value
  end

  def email_cached?
    Rails.cache.exist?(['user_email', self].cache_key)
  end

  def self.cached_name(id)
    key = user_lookup_cache_key(id)
    user = Rails.cache.fetch(key) do
      User.where(id: id).first
    end
    user && user.name
  end

  def gmail_channel
    addr = self.user_services.
        where(service_domain: "google.com").
        limit(1).pluck(:service_user_id).first
    self.communication_channels.email.by_path(addr).first
  end

  def gmail
    res = gmail_channel.path rescue nil
    res ||= self.user_services.
        where(service_domain: "google.com").
        limit(1).pluck(:service_user_id).first
    res || email
  end

  def google_docs_address
    self.user_services.
        where(service: 'google_docs').
        limit(1).pluck(:service_user_id).first
  end

  def email=(e)
    if e.is_a?(CommunicationChannel) and e.user_id == self.id
      cc = e
    else
      cc = self.communication_channels.where(path: e, path_type: 'email').first_or_create
      cc.user = self
    end
    cc.move_to_top
    cc.save!
    self.reload
    cc.path
  end

  def sms_channel
    # It's already ordered, so find the first one, if there's one.
    communication_channels.sms.first
  end

  def sms
    sms_channel.path if sms_channel
  end

  def short_name
    read_attribute(:short_name) || name
  end

  def unread_inbox_items_count
    count = read_attribute(:unread_inbox_items_count)
    if count.nil?
      self.unread_inbox_items_count = count = self.inbox_items.unread.count rescue 0
      self.save
    end
    count
  end

  workflow do
    state :pre_registered do
      event :register, :transitions_to => :registered
    end

    # Not listing this first so it is not the default.
    state :pending_approval do
      event :approve, :transitions_to => :pre_registered
      event :reject, :transitions_to => :deleted
    end

    state :creation_pending do
      event :create_user, :transitions_to => :pre_registered
      event :register, :transitions_to => :registered
    end

    state :registered

    state :deleted
  end

  def unavailable?
    deleted?
  end

  alias_method :destroy!, :destroy
  def destroy(even_if_managed_passwords=false)
    ActiveRecord::Base.transaction do
      self.workflow_state = 'deleted'
      self.deleted_at = Time.now.utc
      self.save
      self.pseudonyms.each{|p| p.destroy(even_if_managed_passwords) }
      self.communication_channels.each{|cc| cc.destroy }
      self.delete_enrollments
    end
  end

  # avoid extraneous callbacks when enrolled in multiple sections
  def delete_enrollments
    courses_to_update = self.enrollments.active.select(:course_id).uniq.map(&:course_id)
    Enrollment.suspend_callbacks(:update_cached_due_dates) do
      self.enrollments.each { |e| e.destroy }
    end
    courses_to_update.each do |course|
      DueDateCacher.recompute_course(course)
    end
  end

  def remove_from_root_account(account)
    self.enrollments.where(root_account_id: account).each(&:destroy)
    self.pseudonyms.active.where(account_id: account).each { |p| p.destroy(true) }
    self.account_users.where(account_id: account).each(&:destroy)
    self.save
    self.update_account_associations
  end

  def associate_with_shard(shard, strength = :strong)
  end

  def self.clone_communication_channel(cc, new_user, max_position)
    new_cc = cc.clone
    new_cc.shard = new_user.shard
    new_cc.position += max_position
    new_cc.user = new_user
    new_cc.save!
    cc.notification_policies.each do |np|
      new_np = np.clone
      new_np.shard = new_user.shard
      new_np.communication_channel = new_cc
      new_np.save!
    end
  end

  # Overwrites the old user name, if there was one.  Fills in the new one otherwise.
  def assert_name(name=nil)
    if name && (self.pre_registered? || self.creation_pending?) && name != email
      self.name = name
      save!
    end
    self
  end

  def to_atom
    Atom::Entry.new do |entry|
      entry.title     = self.name
      entry.updated   = self.updated_at
      entry.published = self.created_at
      entry.links    << Atom::Link.new(:rel => 'alternate',
                                    :href => "/users/#{self.id}")
    end
  end

  def admins
    [self]
  end

  def students
    [self]
  end

  def latest_pseudonym
    Pseudonym.order(:created_at).where(:user_id => id).active.last
  end

  def used_feature(feature)
    self.update_attribute(:features_used, ((self.features_used || "").split(/,/).map(&:to_s) + [feature.to_s]).uniq.join(','))
  end

  def used_feature?(feature)
    self.features_used && self.features_used.split(/,/).include?(feature.to_s)
  end

  def available_courses
    # this list should be longer if the person has admin privileges...
    self.courses
  end

  def courses_with_grades
    @courses_with_grades ||= self.available_courses.with_each_shard.select{|c| c.grants_right?(self, :participate_as_student)}
  end

  def sis_pseudonym_for(context, include_trusted = false)
    root_account = context.root_account
    raise "could not resolve root account" unless root_account.is_a?(Account)
    result = if self.pseudonyms.loaded? && self.shard == root_account.shard
        self.pseudonyms.detect { |p| p.active? && p.sis_user_id && p.account_id == root_account.id }
      else
        root_account.shard.activate do
          root_account.pseudonyms.active.
            where("sis_user_id IS NOT NULL AND user_id=?", self).
            first
        end
      end
    if !result && include_trusted
      result = Shard.partition_by_shard(root_account.trusted_account_ids) do |trusted_ids|
        next if result
        result = if self.pseudonyms.loaded? && self.shard == Shard.current
            self.pseudonyms.detect { |p| p.active? && p.sis_user_id && trusted_ids.include?(p.account_id) }
          else
            Pseudonym.where(account_id: trusted_ids).active.
                where("sis_user_id IS NOT NULL AND user_id=?", self).first
          end
      end.first
    end
    if result
      result.account = root_account if result.account_id == root_account.id
    end
    result
  end

  def check_courses_right?(user, sought_right)
    # Look through the currently enrolled courses first.  This should
    # catch most of the calls.  If none of the current courses grant
    # the right then look at the concluded courses.
    user && sought_right && (
      self.courses.any?{ |c| c.grants_right?(user, sought_right) } ||
      self.concluded_courses.any?{ |c| c.grants_right?(user, sought_right) }
    )
  end

  set_policy do
    given { |user| user == self }
    can :read and can :read_as_admin and can :manage and can :manage_content and can :manage_files and can :manage_calendar and can :send_messages and can :update_avatar and can :manage_feature_flags

    given { |user| user == self && user.user_can_edit_name? }
    can :rename

    given {|user| self.courses.any?{|c| c.user_is_instructor?(user)}}
    can :rename and can :create_user_notes and can :read_user_notes

    # by default this means that the user we are given is an administrator
    # of an account of one of the courses that this user is enrolled in, or
    # an admin (teacher/ta/designer) in the course
    given { |user| self.check_courses_right?(user, :read_reports) }
    can :rename and can :remove_avatar and can :read_reports

    given { |user| self.check_courses_right?(user, :manage_user_notes) }
    can :create_user_notes and can :read_user_notes

    given { |user| self.check_courses_right?(user, :read_user_notes) }
    can :read_user_notes

    given do |user|
      user && (
        self.associated_accounts.any?{|a| a.grants_right?(user, :manage_user_notes)}
      )
    end
    can :create_user_notes and can :read_user_notes and can :delete_user_notes

    given do |user|
      user && (
      Account.site_admin.grants_right?(user, :view_statistics) ||
          self.associated_accounts.any?{|a| a.grants_right?(user, :view_statistics)  }
      )
    end
    can :view_statistics

    given do |user|
      user && (
        # or, if the user we are given is an admin in one of this user's accounts
        Account.site_admin.grants_right?(user, :manage_students) ||
        self.associated_accounts.any? {|a| a.grants_right?(user, :manage_students) }
      )
    end
    can :manage_user_details and can :update_avatar and can :remove_avatar and can :rename and can :view_statistics and can :read and can :read_reports and can :manage_feature_flags

    given do |user|
      user && (
        Account.site_admin.grants_right?(user, :manage_user_logins) ||
        self.associated_accounts.any?{|a| a.grants_right?(user, :manage_user_logins)  }
      )
    end
    can :view_statistics and can :read and can :read_reports

    given do |user|
      user && (
        # or, if the user we are given is an admin in one of this user's accounts
        Account.site_admin.grants_right?(user, :manage_user_logins) ||
        (self.associated_accounts.any?{|a| a.grants_right?(user, :manage_user_logins) } &&
         self.all_accounts.select(&:root_account?).all? {|a| has_subset_of_account_permissions?(user, a) } )
      )
    end
    can :manage_user_details and can :manage_logins and can :rename

    given do |user|
      user && (
        self.grants_right?(user, :manage_logins) ||
          (self.grants_right?(user, :manage) && self.pseudonyms.none? {|p| p.system_created?})
      )
    end
    can :delete
  end

  def can_masquerade?(masquerader, account)
    return true if self == masquerader
    # student view should only ever have enrollments in a single course
    return true if self.fake_student? && self.courses.any?{ |c| c.grants_right?(masquerader, :use_student_view) }
    return false unless
        account.grants_right?(masquerader, nil, :become_user) && self.find_pseudonym_for_account(account, true)
    has_subset_of_account_permissions?(masquerader, account)
  end

  def has_subset_of_account_permissions?(user, account)
    return true if user == self
    return false unless account.root_account?
    account_users = account.all_account_users_for(self)
    return true if account_users.empty?
    account_users.all? do |account_user|
      account_user.is_subset_of?(user)
    end
  end

  def self.infer_id(obj)
    case obj
    when User
      obj.id
    when Numeric
      obj
    when CommunicationChannel
      obj.user_id
    when Pseudonym
      obj.user_id
    when AccountUser
      obj.user_id
    when OpenObject
      obj.id
    when String
      obj.to_i
    else
      raise ArgumentError, "Cannot infer a user_id from #{obj.inspect}"
    end
  end

  def management_contexts
    contexts = [self] + self.courses + self.groups.active + self.all_courses
    contexts.uniq
  end

  def file_management_contexts
    contexts = [self] + self.courses + self.groups.active + self.all_courses
    contexts.uniq.select{|c| c.grants_right?(self, nil, :manage_files) }
  end

  def facebook
    self.user_services.for_service('facebook').first rescue nil
  end

  def visible_inbox_types=(val)
    types = (val || "").split(",")
    write_attribute(:visible_inbox_types, types.map{|t| t.classify }.join(","))
  end

  def show_in_inbox?(type)
    if self.respond_to?(:visible_inbox_types) && self.visible_inbox_types
      types = self.visible_inbox_types.split(",")
      types.include?(type)
    else
      true
    end
  end

  def update_avatar_image(force_reload=false)
    if !self.avatar_image_url || force_reload
      if self.avatar_image_source == 'facebook'
        # TODO: support this
      elsif self.avatar_image_source == 'twitter'
        twitter = self.user_services.for_service('twitter').first rescue nil
        if twitter
          url = URI.parse("http://twitter.com/users/show.json?user_id=#{twitter.service_user_id}")
          data = JSON.parse(Net::HTTP.get(url)) rescue nil
          if data
            self.avatar_image_url = data['profile_image_url_https'] || self.avatar_image_url
            self.avatar_image_updated_at = Time.now
          end
        end
      end
    end
  end

  def record_acceptance_of_terms
    accept_terms if @require_acceptance_of_terms && @terms_of_use
  end

  def accept_terms
    preferences[:accepted_terms] = Time.now.utc
  end

  def self.max_messages_per_day
    Setting.get('max_messages_per_day_per_user', 500).to_i
  end

  def max_messages_per_day
    User.max_messages_per_day
  end

  def gravatar_url(size=50, fallback=nil, request=nil)
    fallback = self.class.avatar_fallback_url(fallback, request)
    "https://secure.gravatar.com/avatar/#{Digest::MD5.hexdigest(self.email) rescue '000'}?s=#{size}&d=#{CGI::escape(fallback)}"
  end

  # Public: Set a user's avatar image. This is a convenience method that sets
  #   the avatar_image_source, avatar_image_url, avatar_updated_at, and
  #   avatar_state on the user model.
  #
  # val - A hash of options used to configure the avatar.
  #       :type - The type of avatar. Should be 'facebook,' 'gravatar,'
  #         'external,' or 'attachment.'
  #       :url - The URL of the gravatar. Used for types 'external' and
  #         'attachment.'
  #
  # Returns nothing if avatar is set; false if avatar is locked.
  def avatar_image=(val)
    return false if avatar_state == :locked

    # Clear out the old avatar first, in case of failure to get new avatar.
    # The order of these attributes is standard throughout the method.
    self.avatar_image_source = 'no_pic'
    self.avatar_image_url = nil
    self.avatar_image_updated_at = Time.zone.now
    self.avatar_state = 'approved'

    # Return here if we're passed a nil val or any non-hash val (both of which
    # will just nil the user's avatar).
    return unless val.is_a?(Hash)

    if val['type'] == 'facebook'
      # TODO: support this
    elsif val['type'] == 'gravatar'
      self.avatar_image_source = 'gravatar'
      self.avatar_image_url = nil
      self.avatar_state = 'submitted'
    elsif val['type'] == 'external'
      self.avatar_image_source = 'external'
      self.avatar_image_url = val['url']
      self.avatar_state = 'submitted'
    elsif val['type'] == 'attachment' && val['url']
      self.avatar_image_source = 'attachment'
      self.avatar_image_url = val['url']
      self.avatar_state = 'submitted'
    end
  end

  def report_avatar_image!(associated_context=nil)
    if avatar_state == :approved || avatar_state == :locked
      avatar_state = 're_reported'
    else
      avatar_state = 'reported'
    end
    save!
  end

  def avatar_state
    if ['none', 'submitted', 'approved', 'locked', 'reported', 're_reported'].include?(read_attribute(:avatar_state))
      read_attribute(:avatar_state).to_sym
    else
      :none
    end
  end

  def avatar_state=(val)
    if ['none', 'submitted', 'approved', 'locked', 'reported', 're_reported'].include?(val.to_s)
      if val == 'none'
        self.avatar_image_url = nil
        self.avatar_image_source = 'no_pic'
        self.avatar_image_updated_at = Time.now
      end
      write_attribute(:avatar_state, val.to_s)
    end
  end

  def avatar_reportable?
    [:submitted, :approved, :reported, :re_reported].include?(avatar_state)
  end

  def avatar_approvable?
    [:submitted, :reported, :re_reported].include?(avatar_state)
  end

  def avatar_approved?
    [:approved, :locked, :re_reported].include?(avatar_state)
  end

  def self.avatar_key(user_id)
    user_id = user_id.to_s
    if !user_id.blank? && user_id != '0'
      "#{user_id}-#{Canvas::Security.hmac_sha1(user_id)[0, 10]}"
    else
      "0"
    end
  end

  def self.user_id_from_avatar_key(key)
    user_id, sig = key.to_s.split(/-/, 2)
    Canvas::Security.verify_hmac_sha1(sig, user_id.to_s, truncate: 10) ? user_id : nil
  end

  AVATAR_SETTINGS = ['enabled', 'enabled_pending', 'sis_only', 'disabled']
  def avatar_url(size=nil, avatar_setting=nil, fallback=nil, request=nil)
    return fallback if avatar_setting == 'disabled'
    size ||= 50
    avatar_setting ||= 'enabled'
    fallback = self.class.avatar_fallback_url(fallback, request)
    if avatar_setting == 'enabled' || (avatar_setting == 'enabled_pending' && avatar_approved?) || (avatar_setting == 'sis_only')
      @avatar_url ||= self.avatar_image_url
    end
    @avatar_url ||= fallback if self.avatar_image_source == 'no_pic'
    @avatar_url ||= gravatar_url(size, fallback, request) if avatar_setting == 'enabled'
    @avatar_url ||= fallback
  end

  def avatar_path
    "/images/users/#{User.avatar_key(self.id)}"
  end

  def self.default_avatar_fallback
    "/images/messages/avatar-50.png"
  end

  def self.avatar_fallback_url(fallback=nil, request=nil)
    return fallback if fallback == '%{fallback}'
    if fallback and uri = URI.parse(fallback) rescue nil
      uri.scheme ||= request ? request.protocol[0..-4] : "https" # -4 to chop off the ://
      if HostUrl.cdn_host
        uri.host = HostUrl.cdn_host
      elsif request && !uri.host
        uri.host = request.host
        uri.port = request.port if ![80, 443].include?(request.port)
      elsif !uri.host
        uri.host, port = HostUrl.default_host.split(/:/)
        uri.port = Integer(port) if port
      end
      uri.to_s
    else
      avatar_fallback_url(default_avatar_fallback, request)
    end
  end

  # Clear the avatar_image_url attribute and save it if the URL contains the given uuid.
  #
  # ==== Arguments
  # * <tt>uuid</tt> - The Attachment#uuid value for the file. Used as part of the url identifier.
  def clear_avatar_image_url_with_uuid(uuid)
    raise ArgumentError, "'uuid' is required and cannot be blank" if uuid.blank?
    if self.avatar_image_url.to_s.match(/#{uuid}/)
      self.avatar_image_url = nil
      self.save
    end
  end

  scope :with_avatar_state, lambda { |state|
    scope = where("avatar_image_url IS NOT NULL").order("avatar_image_updated_at DESC")
    if state == 'any'
      scope.where("avatar_state IS NOT NULL AND avatar_state<>'none'")
    else
      scope.where(:avatar_state => state)
    end
  }

  def sorted_rubrics
    context_codes = ([self] + self.management_contexts).uniq.map(&:asset_string)
    rubrics = self.context_rubrics.active
    rubrics += Rubric.active.where(context_code: context_codes).to_a
    rubrics.uniq.sort_by{|r| [(r.association_count || 0) > 3 ? CanvasSort::First : CanvasSort::Last, Canvas::ICU.collation_key(r.title || CanvasSort::Last)]}
  end

  def assignments_recently_graded(opts={})
    opts = { :start_at => 1.week.ago, :limit => 10 }.merge(opts)
    Submission.recently_graded_assignments(id, opts[:start_at], opts[:limit])
  end

  def preferences
    read_attribute(:preferences) || write_attribute(:preferences, {})
  end

  def watched_conversations_intro?
    preferences[:watched_conversations_intro] == true
  end

  def watched_conversations_intro(value=true)
    preferences[:watched_conversations_intro] = value
  end

  def send_scores_in_emails?
    preferences[:send_scores_in_emails] == true
  end

  def close_announcement(announcement)
    preferences[:closed_notifications] ||= []
    # serialize ids relative to the user
    self.shard.activate do
      preferences[:closed_notifications] << announcement.id
    end
    preferences[:closed_notifications].uniq!
    save
  end

  def prefers_high_contrast?
    !!feature_enabled?(:high_contrast)
  end

  def manual_mark_as_read?
    !!preferences[:manual_mark_as_read]
  end

  def disabled_inbox?
    !!preferences[:disable_inbox]
  end

  def use_new_conversations?
    true
  end

  def ignore_item!(asset, purpose, permanent = false)
    begin
      # more likely this doesn't exist, so try the create first
      asset.ignores.create!(:user => self, :purpose => purpose, :permanent => permanent)
    rescue ActiveRecord::RecordNotUnique
      asset.shard.activate do
        ignore = asset.ignores.where(user_id: self, purpose: purpose).first
        ignore.permanent = permanent
        ignore.save!
      end
    end
    self.touch
  end

  def assignments_visibile_in_course(course)
    return course.active_assignments if course.grants_any_right?(self, :read_as_admin, :manage_grades, :manage_assignments)
    published_visible_assignments = course.active_assignments.published
    if course.feature_enabled?(:differentiated_assignments)
      published_visible_assignments = DifferentiableAssignment.scope_filter(published_visible_assignments,self,course, is_teacher: false)
    end
    published_visible_assignments
  end

  def assignments_needing_submitting(opts={})
    shard.activate do
      course_ids = Shackles.activate(:slave) do
        if opts[:contexts]
          (Array(opts[:contexts]).map(&:id) &
           current_student_enrollment_course_ids)
        else
          current_student_enrollment_course_ids
        end
      end

      opts = {limit: 15}.merge(opts.slice(:due_after, :limit))

      Rails.cache.fetch([self, 'assignments_needing_submitting', course_ids, opts].cache_key, expires_in: 15.minutes) do
        Shackles.activate(:slave) do
          limit = opts[:limit]
          due_after = opts[:due_after] || 4.weeks.ago

          result = Shard.partition_by_shard(course_ids) do |shard_course_ids|
            courses = Course.find(shard_course_ids)
            courses_with_da = courses.select{|c| c.feature_enabled?(:differentiated_assignments)}
            Assignment.for_course(shard_course_ids).
              filter_by_visibilities_in_given_courses(self.id, courses_with_da.map(&:id)).
              published.
              due_between_with_overrides(due_after,1.week.from_now).
              not_ignored_by(self, 'submitting').
              expecting_submission.
              need_submitting_info(id, limit).
              not_locked
          end
          # outer limit, since there could be limit * n_shards results
          result = result[0...limit] if limit
          result
        end
      end
    end
  end

  def assignments_needing_grading(opts={})
    shard.activate do
      course_ids = Shackles.activate(:slave) do
        if opts[:contexts]
          (Array(opts[:contexts]).map(&:id) &
          current_admin_enrollment_course_ids)
        else
          current_admin_enrollment_course_ids
        end
      end

      opts = {limit: 15}.merge(opts.slice(:limit))

      Rails.cache.fetch([self, 'assignments_needing_grading', course_ids, opts].cache_key, expires_in: 15.minutes) do
        Shackles.activate(:slave) do
          limit = opts[:limit]

          result = Shard.partition_by_shard(course_ids) do |shard_course_ids|
            as = Assignment.for_course(shard_course_ids).active.
              expecting_submission.
              not_ignored_by(self, 'grading').
              need_grading_info(limit)
            ActiveRecord::Associations::Preloader.new(as, :context).run
            as.reject{|a| Assignments::NeedsGradingCountQuery.new(a, self).count == 0 }
          end
          # outer limit, since there could be limit * n_shards results
          result = result[0...limit] if limit
          result
        end
      end
    end
  end

  def submissions_needing_peer_review(opts={})
    course_ids = Shackles.activate(:slave) do
      if opts[:contexts]
        (Array(opts[:contexts]).map(&:id) &
        current_student_enrollment_course_ids)
      else
        current_student_enrollment_course_ids
      end
    end

    opts = {limit: 15}.merge(opts.slice(:limit))

    shard.activate do
      Rails.cache.fetch([self, 'submissions_needing_peer_review', course_ids, opts].cache_key, expires_in: 15.minutes) do
        Shackles.activate(:slave) do
          limit = opts[:limit]

          result = Shard.partition_by_shard(course_ids) do |shard_course_ids|
            shard_course_context_codes = shard_course_ids.map { |course_id| "course_#{course_id}"}
            AssessmentRequest.where(assessor_id: id).incomplete.
              not_ignored_by(self, 'reviewing').
              for_context_codes(shard_course_context_codes)
          end
          # outer limit, since there could be limit * n_shards results
          result = result[0...limit] if limit
          result
        end
      end
    end
  end

  def generate_access_verifier(ts)
    require 'openssl'
    digest = OpenSSL::Digest::MD5.new
    OpenSSL::HMAC.hexdigest(digest, uuid, ts.to_s)
  end

  private :generate_access_verifier
  def access_verifier
    ts = Time.now.utc.to_i
    [ts, generate_access_verifier(ts)]
  end

  def valid_access_verifier?(ts, sig)
    ts.to_i > 5.minutes.ago.to_i && ts.to_i < 1.minute.from_now.to_i && sig == generate_access_verifier(ts.to_i)
  end

  def uuid
    if !read_attribute(:uuid)
      self.update_attribute(:uuid, CanvasSlug.generate_securish_uuid)
    end
    read_attribute(:uuid)
  end

  def self.serialization_excludes
    [
      :uuid,
      :phone,
      :features_used,
      :otp_communication_channel_id,
      :otp_secret_key_enc,
      :otp_secret_key_salt,
      :collkey
    ]
  end

  def migrate_content_links(html, from_course)
    Course.migrate_content_links(html, from_course, self)
  end

  attr_accessor :merge_mappings
  attr_accessor :merge_results
  def merge_mapped_id(*args)
    nil
  end

  def map_merge(*args)
  end
  def log_merge_result(text)
    @merge_results ||= []
    @merge_results << text
  end
  def warn_merge_result(text)
    record_merge_result(text)
  end

  def secondary_identifier
    self.email || self.id
  end

  def self_enroll_if_necessary
    return unless @self_enrollment_course
    return if @self_enrolling # avoid infinite recursion when enrolling across shards (pseudonym creation + shard association stuff)
    @self_enrolling = true
    @self_enrollment = @self_enrollment_course.self_enroll_student(self, :skip_pseudonym => @just_created, :skip_touch_user => true)
    @self_enrolling = false
  end

  def is_a_context?
    true
  end

  def account
    self.pseudonym.account rescue Account.default
  end

  # this finds the reverse account chain starting at in_root_account and ending
  # at the lowest account such that all of the accounts to which the user is
  # associated which descend from in_root_account, descend from one of the
  # accounts in the chain.  In other words, if the users associated accounts
  # made a tree, it would be the chain between the root and the first branching
  # point.
  def common_account_chain(in_root_account)
    rid = in_root_account.id
    accts = self.associated_accounts.where("accounts.id = ? OR accounts.root_account_id = ?", rid, rid)
    return [] if accts.blank?
    children = accts.inject({}) do |hash,acct|
      pid = acct.parent_account_id
      if pid.present?
        hash[pid] ||= []
        hash[pid] << acct
      end
      hash
    end

    longest_chain = [in_root_account]
    while true
      next_children = children[longest_chain.last.id]
      break unless next_children.present? && next_children.count == 1
      longest_chain << next_children.first
    end
    longest_chain
  end

  def courses_with_primary_enrollment(association = :current_and_invited_courses, enrollment_uuid = nil, options = {})
    cache_key = [association, enrollment_uuid, options].cache_key
    @courses_with_primary_enrollment ||= {}
    @courses_with_primary_enrollment.fetch(cache_key) do
      res = self.shard.activate do
        result = Rails.cache.fetch([self, 'courses_with_primary_enrollment', association, options, ApplicationController.region].cache_key, :expires_in => 15.minutes) do

          # Set the actual association based on if its asking for favorite courses or not.
          actual_association = association == :favorite_courses ? :current_and_invited_courses : association
          relation = association(actual_association).scoped
          shards = in_region_associated_shards
          relation.with_each_shard do |scope|
            next unless shards.include?(Shard.current)

            # Limit favorite courses based on current shard.
            if association == :favorite_courses
              local_ids = self.favorite_context_ids("Course")
              next if local_ids.length < 1
              scope = scope.where(:id => local_ids)
            end

            courses = scope.select("courses.*, enrollments.id AS primary_enrollment_id, enrollments.type AS primary_enrollment, #{Enrollment.type_rank_sql} AS primary_enrollment_rank, enrollments.workflow_state AS primary_enrollment_state").
                order("courses.id, #{Enrollment.type_rank_sql}, #{Enrollment.state_rank_sql}").
                distinct_on(:id).to_a

            unless options[:include_completed_courses]
              enrollments = Enrollment.where(:id => courses.map(&:primary_enrollment_id)).all
              courses_hash = courses.index_by(&:id)
              # prepopulate the reverse association
              enrollments.each { |e| e.course = courses_hash[e.course_id] }
              Canvas::Builders::EnrollmentDateBuilder.preload(enrollments)
              date_restricted_ids = enrollments.select{ |e| e.completed? || e.inactive? }.map(&:id)
              courses.reject! { |course| date_restricted_ids.include?(course.primary_enrollment_id.to_i) }
            end
            courses
          end
        end
        result.dup
      end

      if association == :current_and_invited_courses
        if enrollment_uuid && pending_course = Course.
          select("courses.*, enrollments.type AS primary_enrollment, #{Enrollment.type_rank_sql} AS primary_enrollment_rank, enrollments.workflow_state AS primary_enrollment_state").
          joins(:enrollments).
          where(:enrollments => { :uuid => enrollment_uuid, :workflow_state => 'invited' }).first
          res << pending_course
          res.uniq!
        end
        pending_enrollments = temporary_invitations
        unless pending_enrollments.empty?
          ActiveRecord::Associations::Preloader.new(pending_enrollments, :course).run
          res.concat(pending_enrollments.map do |e|
            c = e.course
            c.primary_enrollment = e.type
            c.primary_enrollment_rank = e.rank_sortable.to_s
            c.primary_enrollment_state = e.workflow_state
            c.invitation = e.uuid
            c
          end)
          res.uniq!
        end
      end

      @courses_with_primary_enrollment[cache_key] =
        res.sort_by{ |c| [c.primary_enrollment_rank, Canvas::ICU.collation_key(c.name)] }
    end
  end

  def cached_active_emails
    self.shard.activate do
      Rails.cache.fetch([self, 'active_emails'].cache_key) do
        self.communication_channels.active.email.map(&:path)
      end
    end
  end

  def temporary_invitations
    cached_active_emails.map { |email| Enrollment.cached_temporary_invitations(email).dup.reject { |e| e.user_id == self.id } }.flatten
  end

   # http://github.com/seamusabshere/cacheable/blob/master/lib/cacheable.rb from the cacheable gem
   # to get a head start

  # this method takes an optional {:include_enrollment_uuid => uuid}   so that you can pass it the session[:enrollment_uuid] and it will include it.
  def cached_current_enrollments(opts={})
    enrollments = self.shard.activate do
      res = Rails.cache.fetch([self, 'current_enrollments3', opts[:include_future], ApplicationController.region ].cache_key) do
        scope = (opts[:include_future] ? current_and_future_enrollments : current_and_invited_enrollments)
        scope.shard(in_region_associated_shards).to_a
<<<<<<< HEAD
      end
      if opts[:include_enrollment_uuid] && !res.find { |e| e.uuid == opts[:include_enrollment_uuid] } &&
          (pending_enrollment = Enrollment.where(uuid: opts[:include_enrollment_uuid], workflow_state: "invited").first)
        res << pending_enrollment
      end
=======
      end
      if opts[:include_enrollment_uuid] && !res.find { |e| e.uuid == opts[:include_enrollment_uuid] } &&
          (pending_enrollment = Enrollment.where(uuid: opts[:include_enrollment_uuid], workflow_state: "invited").first)
        res << pending_enrollment
      end
>>>>>>> a6fe9501
      res
    end + temporary_invitations
    if opts[:preload_courses]
      ActiveRecord::Associations::Preloader.new(enrollments, :course).run
    end
    enrollments
  end

  def cached_not_ended_enrollments
    self.shard.activate do
      @cached_all_enrollments = Rails.cache.fetch([self, 'not_ended_enrollments2'].cache_key) do
        self.not_ended_enrollments.to_a
      end
    end
  end

  def cached_current_group_memberships
    self.shard.activate do
      @cached_current_group_memberships = Rails.cache.fetch([self, 'current_group_memberships', ApplicationController.region].cache_key) do
        self.current_group_memberships.shard(self.in_region_associated_shards).to_a
      end
    end
  end

  def current_student_enrollment_course_ids
    @current_student_enrollments ||= Rails.cache.fetch([self, 'current_student_enrollments'].cache_key) do
      self.enrollments.with_each_shard { |scope| scope.student.select(:course_id) }
    end
    @current_student_enrollments.map(&:course_id)
  end

  def current_admin_enrollment_course_ids
    @current_admin_enrollments ||= Rails.cache.fetch([self, 'current_admin_enrollments'].cache_key) do
      self.enrollments.with_each_shard { |scope| scope.admin.select(:course_id) }
    end
    @current_admin_enrollments.map(&:course_id)
  end

  def submissions_for_context_codes(context_codes, opts={})
    return [] unless context_codes.present?

    opts = {limit: 20}.merge(opts.slice(:start_at, :limit))
    shard.activate do
      Rails.cache.fetch([self, 'submissions_for_context_codes', context_codes, opts].cache_key, expires_in: 15.minutes) do
        opts[:start_at] ||= 2.weeks.ago

        Shackles.activate(:slave) do
          submissions = []
          submissions += self.submissions.after(opts[:start_at]).for_context_codes(context_codes).
            where("submissions.score IS NOT NULL AND assignments.workflow_state=? AND assignments.muted=?", 'published', false).
            order('submissions.created_at DESC').
            limit(opts[:limit]).all

          # THIS IS SLOW, it takes ~230ms for mike
          submissions += Submission.for_context_codes(context_codes).
            select(["submissions.*, last_updated_at_from_db"]).
            joins(self.class.send(:sanitize_sql_array, [<<-SQL, opts[:start_at], 'submitter', self.id, self.id])).
              INNER JOIN (
                SELECT MAX(submission_comments.created_at) AS last_updated_at_from_db, submission_id
                FROM submission_comments, submission_comment_participants
                WHERE submission_comments.id = submission_comment_id
                  AND (submission_comments.created_at > ?)
                  AND (submission_comment_participants.participation_type = ?)
                  AND (submission_comment_participants.user_id = ?)
                  AND (submission_comments.author_id <> ?)
                GROUP BY submission_id
              ) AS relevant_submission_comments ON submissions.id = submission_id
              INNER JOIN assignments ON assignments.id = submissions.assignment_id
            SQL
            where(assignments: {muted: false, workflow_state: 'published'}).
            order('last_updated_at_from_db DESC').
            limit(opts[:limit]).all

          submissions = submissions.sort_by{|t| (t.last_updated_at_from_db.to_datetime.in_time_zone rescue nil) || t.created_at}.reverse
          submissions = submissions.uniq
          submissions.first(opts[:limit])

          ActiveRecord::Associations::Preloader.new(submissions, [:assignment, :user, :submission_comments]).run
          submissions
        end
      end
    end
  end

  def uncached_submissions_for_context_codes(context_codes, opts)
  end

  # This is only feedback for student contexts (unless specific contexts are passed in)
  def recent_feedback(opts={})
    context_codes = opts[:context_codes]
    context_codes ||= if opts[:contexts]
        setup_context_lookups(opts[:contexts])
      else
        self.current_student_enrollment_course_ids.map { |id| "course_#{id}" }
      end
    submissions_for_context_codes(context_codes, opts)
  end

  def visible_stream_item_instances(opts={})
    instances = stream_item_instances.where(:hidden => false).order('stream_item_instances.id desc')

    # dont make the query do an stream_item_instances.context_code IN
    # ('course_20033','course_20237','course_20247' ...) if they dont pass any
    # contexts, just assume it wants any context code.
    if opts[:contexts]
      # still need to optimize the query to use a root_context_code.  that way a
      # users course dashboard even if they have groups does a query with
      # "context_code=..." instead of "context_code IN ..."
      conditions = setup_context_association_lookups("stream_item_instances.context", opts[:contexts])
      instances = instances.where(conditions) unless conditions.first.empty?
    elsif opts[:context]
      instances = instances.where(:context_type => opts[:context].class.base_class.name, :context_id => opts[:context])
    end

    instances
  end

  # NOTE: excludes submission stream items
  def cached_recent_stream_items(opts={})
    expires_in = 1.day

    # just cache on the user's shard... makes cache invalidation much
    # easier if we visit other shards
    shard.activate do
      if opts[:contexts]
        items = []
        Array(opts[:contexts]).each do |context|
          items.concat(
                     Rails.cache.fetch(StreamItemCache.recent_stream_items_key(self, context.class.base_class.name, context.id),
                                       :expires_in => expires_in) {
                       recent_stream_items(:context => context)
                     })
        end
        items.sort_by(&:id).reverse
      else
        # no context in cache key
        Rails.cache.fetch(StreamItemCache.recent_stream_items_key(self), :expires_in => expires_in) {
          recent_stream_items
        }
      end
    end
  end

  # NOTE: excludes submission stream items
  def recent_stream_items(opts={})
    self.shard.activate do
      Shackles.activate(:slave) do
        visible_instances = visible_stream_item_instances(opts).
            includes(:stream_item => :context).
            limit(Setting.get('recent_stream_item_limit', 100))
        visible_instances.map do |sii|
          si = sii.stream_item
          next unless si.present?
          next if si.asset_type == 'Submission'
          next if si.context_type == "Course" && si.context.concluded?
          si.unread = sii.unread?
          si
        end.compact
      end
    end
  end

  def calendar_events_for_calendar(opts={})
    opts = opts.dup
    context_codes = opts[:context_codes] || (opts[:contexts] ? setup_context_lookups(opts[:contexts]) : self.cached_context_codes)
    return [] if (!context_codes || context_codes.empty?)
    opts[:start_at] ||= 2.weeks.ago
    opts[:end_at] ||= 1.weeks.from_now

    events = []
    ev = CalendarEvent
    ev = CalendarEvent.active if !opts[:include_deleted_events]
    event_codes = context_codes + AppointmentGroup.manageable_by(self, context_codes).intersecting(opts[:start_at], opts[:end_at]).map(&:asset_string)
    events += ev.for_user_and_context_codes(self, event_codes, []).between(opts[:start_at], opts[:end_at]).updated_after(opts[:updated_at])
    events += Assignment.published.for_context_codes(context_codes).due_between(opts[:start_at], opts[:end_at]).updated_after(opts[:updated_at]).with_just_calendar_attributes
    events.sort_by{|e| [e.start_at, Canvas::ICU.collation_key(e.title || CanvasSort::First)] }.uniq
  end

  def upcoming_events(opts={})
    context_codes = opts[:context_codes] || (opts[:contexts] ? setup_context_lookups(opts[:contexts]) : self.cached_context_codes)
    return [] if (!context_codes || context_codes.empty?)

    now = Time.zone.now

    opts[:end_at] ||= 1.weeks.from_now
    opts[:limit] ||= 20

    events = CalendarEvent.active.for_user_and_context_codes(self, context_codes).between(now, opts[:end_at]).limit(opts[:limit]).reject(&:hidden?)
    events += select_upcoming_assignments(Assignment.
        published.
        for_context_codes(context_codes).
        due_between_with_overrides(now, opts[:end_at]).
        include_submitted_count.
        map {|a| a.overridden_for(self)},opts.merge(:time => now)).
      first(opts[:limit])
    events.sort_by{|e| [e.start_at ? 0: 1,e.start_at || 0, Canvas::ICU.collation_key(e.title)] }.uniq.first(opts[:limit])
  end

  def select_upcoming_assignments(assignments,opts)
    time = opts[:time] || Time.zone.now
    assignments.select do |a|
      if a.grants_right?(self, :delete)
        a.dates_hash_visible_to(self).any? do |due_hash|
          due_hash[:due_at] && due_hash[:due_at] >= time && due_hash[:due_at] <= opts[:end_at]
        end
      else
        a.due_at && a.due_at >= time && a.due_at <= opts[:end_at]
      end
    end
  end

  def undated_events(opts={})
    opts = opts.dup
    context_codes = opts[:context_codes] || (opts[:contexts] ? setup_context_lookups(opts[:contexts]) : self.cached_context_codes)
    return [] if (!context_codes || context_codes.empty?)

    undated_events = []
    undated_events += CalendarEvent.active.for_user_and_context_codes(self, context_codes, []).undated.updated_after(opts[:updated_at])
    undated_events += Assignment.published.for_context_codes(context_codes).undated.updated_after(opts[:updated_at]).with_just_calendar_attributes
    Canvas::ICU.collate_by(undated_events, &:title)
  end

  def setup_context_lookups(contexts=nil)
    # TODO: All the event methods use this and it's really slow.
    Array(contexts || cached_contexts).map(&:asset_string)
  end

  def setup_context_association_lookups(column, contexts=nil, opts = {})
    contexts = Array(contexts || cached_contexts)
    conditions = [[]]
    backcompat = opts[:backcompat]
    contexts.map do |context|
      if backcompat
        conditions.first << "((#{column}_type=? AND #{column}_id=?) OR (#{column}_code=? AND #{column}_type IS NULL))"
      else
        conditions.first << "(#{column}_type=? AND #{column}_id=?)"
      end
      conditions.concat [context.class.base_class.name, context.id]
      conditions << context.asset_string if backcompat
    end
    conditions[0] = conditions[0].join(" OR ")
    conditions
  end

  # TODO: doesn't actually cache, needs to be optimized
  def cached_contexts
    @cached_contexts ||= begin
      context_groups = []
      # according to the set_policy block in group.rb, user u can manage group
      # g if either:
      # (a) g.context.grants_right?(u, :manage_groups)
      # (b) g.has_member?(u)
      # this is a very performance sensitive method, so we're bypassing the
      # normal policy checking and somewhat duplicating auth logic here. which
      # is a shame. it'd be really nice to add support to our policy framework
      # for understanding how to load associations based on policies.
      self.courses.includes(:active_groups).select { |c| c.grants_right?(self, :manage_groups) }.each { |c| context_groups += c.active_groups }
      self.courses + (self.groups.active + context_groups).uniq
    end
  end

  # TODO: doesn't actually cache, needs to be optimized
  def cached_context_codes
    Array(self.cached_contexts).map(&:asset_string)
  end

  # context codes of things that might have a schedulable appointment for the
  # given user, i.e. courses and sections
  def appointment_context_codes
    return @appointment_context_codes if @appointment_context_codes
    ret = {:primary => [], :secondary => []}
    cached_current_enrollments(preload_courses: true).each do |e|
      next unless e.student? && e.active?
      ret[:primary] << "course_#{e.course_id}"
      ret[:secondary] << "course_section_#{e.course_section_id}"
    end
    ret[:secondary].concat groups.map{ |g| "group_category_#{g.group_category_id}" }
    @appointment_context_codes = ret
  end

  def manageable_appointment_context_codes
    return @manageable_appointment_context_codes if @manageable_appointment_context_codes
    ret = {:full => [], :limited => [], :secondary => []}
    cached_current_enrollments.each do |e|
      next unless e.course.grants_right?(self, :manage_calendar)
      if e.course.visibility_limited_to_course_sections?(self)
        ret[:limited] << "course_#{e.course_id}"
        ret[:secondary] << "course_section_#{e.course_section_id}"
      else
        ret[:full] << "course_#{e.course_id}"
      end
    end
    @manageable_appointment_context_codes = ret
  end

  # Public: Return an array of context codes this user belongs to.
  #
  # include_concluded_codes - If true, include concluded courses (default: true).
  #
  # Returns an array of context code strings.
  def conversation_context_codes(include_concluded_codes = true)
    return @conversation_context_codes[include_concluded_codes] if @conversation_context_codes
    Rails.cache.fetch([self, include_concluded_codes, 'conversation_context_codes4'].cache_key, :expires_in => 1.day) do
      Shard.birth.activate do
        associations = %w{courses concluded_courses current_groups}
        associations.slice!(1) unless include_concluded_codes

        associations.inject([]) do |result, association|
          association_type = association.split('_')[-1].slice(0..-2)
          result.concat(send(association).with_each_shard.map { |x| "#{association_type}_#{x.id}" })
        end.uniq
      end
    end
  end

  def self.preload_conversation_context_codes(users)
    users = users.reject { |u| u.instance_variable_get(:@conversation_context_codes) }
    return if users.length < Setting.get("min_users_for_conversation_context_codes_preload", 5).to_i
    preload_shard_associations(users)
    shards = Set.new
    users.each do |user|
      shards.merge(user.associated_shards)
    end
    courses = []
    concluded_courses = []
    groups = []
    Shard.with_each_shard(shards.to_a) do
      courses.concat(
          Enrollment.joins(:course).
              where(enrollment_conditions(:active)).
              where(user_id: users).
              select([:user_id, :course_id]).
              uniq.
              all)

      concluded_courses.concat(
          Enrollment.joins(:course).
              where(enrollment_conditions(:completed)).
              where(user_id: users).
              select([:user_id, :course_id]).
              uniq.
              all)

      groups.concat(
          GroupMembership.joins(:group).
              where(User.reflections[:current_group_memberships].options[:conditions]).
              where(user_id: users).
              select([:user_id, :group_id]).
              uniq.
              all)
    end
    Shard.birth.activate do
      courses = courses.group_by(&:user_id)
      concluded_courses = concluded_courses.group_by(&:user_id)
      groups = groups.group_by(&:user_id)
      users.each do |user|
        active_contexts = (courses[user.id] || []).map { |e| "course_#{e.course_id}" } +
            (groups[user.id] || []).map { |gm| "group_#{gm.group_id}" }
        concluded_courses = (concluded_courses[user.id] || []).map { |e| "course_#{e.course_id}" }
        user.instance_variable_set(:@conversation_context_codes, {
          true => (active_contexts + concluded_courses).uniq,
          false => active_contexts
        })
      end
    end
  end

  def section_context_codes(context_codes)
    course_ids = context_codes.grep(/\Acourse_\d+\z/).map{ |s| s.sub(/\Acourse_/, '').to_i }
    return [] unless course_ids.present?
    Course.where(id: course_ids).inject([]) do |ary, course|
      ary.concat course.sections_visible_to(self).map(&:asset_string)
    end
  end

  def manageable_courses(include_concluded = false)
    Course.manageable_by_user(self.id, include_concluded).not_deleted
  end

  def manageable_courses_name_like(query = '', include_concluded = false)
    self.manageable_courses(include_concluded).not_deleted.name_like(query).limit(50)
  end

  def last_completed_module
    self.context_module_progressions.select{|p| p.completed? }.sort_by{|p| p.completed_at || p.created_at }.last.context_module rescue nil
  end

  def last_completed_course
    self.enrollments.select{|e| e.completed? }.sort_by{|e| e.completed_at || e.created_at }.last.course rescue nil
  end

  def last_mastered_assignment
    self.learning_outcome_results.sort_by{|r| r.assessed_at || r.created_at }.select{|r| r.mastery? }.map{|r| r.assignment }.last
  end

  def profile_pics_folder
    initialize_default_folder(Folder::PROFILE_PICS_FOLDER_NAME)
  end

  def conversation_attachments_folder
    initialize_default_folder(Folder::CONVERSATION_ATTACHMENTS_FOLDER_NAME)
  end

  def initialize_default_folder(name)
    folder = self.active_folders.where(name: name).first
    unless folder
      folder = self.folders.create!(:name => name,
        :parent_folder => Folder.root_folders(self).find {|f| f.name == Folder::MY_FILES_FOLDER_NAME })
    end
    folder
  end

  def quota
    return read_attribute(:storage_quota) if read_attribute(:storage_quota)
    accounts = associated_root_accounts.reject(&:site_admin?)
    accounts.empty? ?
      self.class.default_storage_quota :
      accounts.sum(&:default_user_storage_quota)
  end

  def self.default_storage_quota
    Setting.get('user_default_quota', 50.megabytes.to_s).to_i
  end

  def update_last_user_note
    note = user_notes.active.order('user_notes.created_at').last
    self.last_user_note = note ? note.created_at : nil
  end

  TAB_PROFILE = 0
  TAB_COMMUNICATION_PREFERENCES = 1
  TAB_FILES = 2
  TAB_EPORTFOLIOS = 3
  TAB_HOME = 4

  def highest_role
    roles.last
  end

  def roles
    return @roles if @roles
    res = ['user']
    res << 'student' if self.cached_current_enrollments.any?(&:student?)
    res << 'teacher' if self.cached_current_enrollments.any?(&:admin?)
    res << 'admin' unless self.all_accounts.empty?
    @roles = res
  end

  def eportfolios_enabled?
    accounts = associated_root_accounts.reject(&:site_admin?)
    accounts.size == 0 || accounts.any?{ |a| a.settings[:enable_eportfolios] != false }
  end

  def initiate_conversation(users, private = nil, options = {})
    users = ([self] + users).uniq(&:id)
    private = users.size <= 2 if private.nil?
    Conversation.initiate(users, private, options).conversation_participants.where(user_id: self).first
  end

  def messageable_user_calculator
    @messageable_user_calculator ||= MessageableUser::Calculator.new(self)
  end

  def load_messageable_user(user, options={})
    messageable_user_calculator.load_messageable_user(user, options)
  end

  def load_messageable_users(users, options={})
    messageable_user_calculator.load_messageable_users(users, options)
  end

  def messageable_users_in_context(asset_string)
    messageable_user_calculator.messageable_users_in_context(asset_string)
  end

  def count_messageable_users_in_context(asset_string)
    messageable_user_calculator.count_messageable_users_in_context(asset_string)
  end

  def messageable_users_in_course(course_or_id)
    messageable_user_calculator.messageable_users_in_course(course_or_id)
  end

  def count_messageable_users_in_course(course_or_id)
    messageable_user_calculator.count_messageable_users_in_course(course_or_id)
  end

  def messageable_users_in_section(section_or_id)
    messageable_user_calculator.messageable_users_in_section(section_or_id)
  end

  def count_messageable_users_in_section(section_or_id)
    messageable_user_calculator.count_messageable_users_in_section(section_or_id)
  end

  def messageable_users_in_group(group_or_id)
    messageable_user_calculator.messageable_users_in_group(group_or_id)
  end

  def count_messageable_users_in_group(group_or_id)
    messageable_user_calculator.count_messageable_users_in_group(group_or_id)
  end

  def search_messageable_users(options={})
    messageable_user_calculator.search_messageable_users(options)
  end

  def messageable_sections
    messageable_user_calculator.messageable_sections
  end

  def messageable_groups
    messageable_user_calculator.messageable_groups
  end

  def mark_all_conversations_as_read!
    conversations.unread.update_all(:workflow_state => 'read')
    User.where(:id => id).update_all(:unread_conversations_count => 0, :updated_at => Time.now.utc)
  end

  def conversation_participant(conversation_id)
    all_conversations.where(conversation_id: conversation_id).first
  end

  # Public: Reset the user's cached unread conversations count.
  #
  # Returns nothing.
  def reset_unread_conversations_counter
    self.class.where(:id => id).update_all(:unread_conversations_count => conversations.unread.count, :updated_at => Time.now.utc)
  end

  def set_menu_data(enrollment_uuid)
    return @menu_data if @menu_data
    coalesced_enrollments = []

    cached_enrollments = self.cached_current_enrollments(:include_enrollment_uuid => enrollment_uuid, :preload_courses => true)
    cached_enrollments.each do |e|

      next if e.state_based_on_date == :inactive

      if e.state_based_on_date == :completed
        has_completed_enrollment = true
        next
      end

      existing_enrollment_info = coalesced_enrollments.find { |en|
        # coalesce together enrollments for the same course and the same state
        en[:enrollment].course == e.course && en[:enrollment].workflow_state == e.workflow_state
      }

      if existing_enrollment_info
        existing_enrollment_info[:types] << e.readable_type
        existing_enrollment_info[:sortable] = [existing_enrollment_info[:sortable] || CanvasSort::Last, [e.rank_sortable, e.state_sortable, 0 - e.id]].min
      else
        coalesced_enrollments << { :enrollment => e, :sortable => [e.rank_sortable, e.state_sortable, 0 - e.id], :types => [ e.readable_type ] }
      end
    end
    coalesced_enrollments = coalesced_enrollments.sort_by{|e| e[:sortable] }
    active_enrollments = coalesced_enrollments.map{ |e| e[:enrollment] }

    cached_group_memberships = self.cached_current_group_memberships
    coalesced_group_memberships = Canvas::ICU.collate_by(cached_group_memberships.
      select{ |gm| gm.active_given_enrollments?(active_enrollments) }) { |gm| gm.group.name }

    @menu_data = {
      :group_memberships => coalesced_group_memberships,
      :group_memberships_count => cached_group_memberships.length,
      :accounts => self.all_accounts,
      :accounts_count => self.all_accounts.length,
    }
  end

  # Public: Returns a unique list of favorite context type ids relative to the active shard.
  #
  # Examples
  #
  #   favorite_context_ids("Course")
  #   # => [1, 2, 3, 4]
  #
  # Returns an array of unique global ids.
  def favorite_context_ids(context_type)
    @favorite_context_ids ||= {}

    context_ids = @favorite_context_ids[context_type]
    unless context_ids
      # Only get the users favorites from their shard.
      self.shard.activate do
        # Get favorites and map them to their global ids.
        context_ids = self.favorites.where(context_type: context_type).pluck(:context_id).map { |id| Shard.global_id_for(id) }
        @favorite_context_ids[context_type] = context_ids
      end
    end

    # Return ids relative for the current shard and only the ids for the current shard.
    context_ids.map { |id|
      Shard.relative_id_for(id, Shard.current, Shard.current) if Shard.current == Shard.shard_for(id)
    }.compact
  end

  def menu_courses(enrollment_uuid = nil)
    return @menu_courses if @menu_courses
    favorites = self.courses_with_primary_enrollment(:favorite_courses, enrollment_uuid)
    return (@menu_courses = favorites) if favorites.length > 0
    @menu_courses = self.courses_with_primary_enrollment(:current_and_invited_courses, enrollment_uuid).first(12)
  end

  def user_can_edit_name?
    associated_root_accounts.any? { |a| a.settings[:users_can_edit_name] != false } || associated_root_accounts.empty?
  end

  def sections_for_course(course)
    course.student_enrollments.active.for_user(self).map { |e| e.course_section }
  end

  def can_create_enrollment_for?(course, session, type)
    can_add = %w{StudentEnrollment ObserverEnrollment}.include?(type) && course.grants_right?(self, session, :manage_students)
    can_add ||= type == 'TeacherEnrollment' && course.teacherless? && course.grants_right?(self, session, :manage_students)
    can_add ||= course.grants_right?(self, session, :manage_admin_users)

    can_add
  end

  def can_be_enrolled_in_course?(course)
    !!find_pseudonym_for_account(course.root_account, true) ||
        (self.creation_pending? && self.enrollments.where(course_id: course).exists?)
  end

  def group_member_json(context)
    h = { :user_id => self.id, :name => self.last_name_first, :display_name => self.short_name }
    if context && context.is_a?(Course)
      self.sections_for_course(context).each do |section|
        h[:sections] ||= []
        h[:sections] << { :section_id => section.id, :section_code => section.section_code }
      end
    end
    h
  end

  def find_pseudonym_for_account(account, allow_implicit = false)
    # try to find one that's already loaded if possible
    if self.pseudonyms.loaded?
      result = self.pseudonyms.detect { |p| p.active? && p.works_for_account?(account, allow_implicit) }
      return result if result || self.associated_shards.length == 1
    end
    if @all_active_pseudonyms
      return @all_active_pseudonyms.detect { |p| p.works_for_account?(account, allow_implicit) }
    else
      shards = self.associated_shards
      unless allow_implicit
        # only search the shards with trusted accounts

        trusted_shards = account.root_account.trusted_account_ids.map{|id| Shard.shard_for(id) }
        trusted_shards << account.root_account.shard

        shards = self.associated_shards & trusted_shards
      end

      Shard.with_each_shard(shards) do
        pseudonym = Pseudonym.where(:user_id => self).active.to_a.detect{|p| p.works_for_account?(account, allow_implicit) }
        return pseudonym if pseudonym
      end

      nil
    end
  end

  # account = the account that you want a pseudonym for
  # preferred_template_account = pass in an actual account if you have a preference for which account the new pseudonym gets copied from
  # this may not be able to find a suitable pseudonym to copy, so would still return nil
  # if a pseudonym is created, it is *not* saved, and *not* added to the pseudonyms collection
  def find_or_initialize_pseudonym_for_account(account, preferred_template_account = nil)
    pseudonym = find_pseudonym_for_account(account)
    if !pseudonym
      # list of copyable pseudonyms
      active_pseudonyms = self.all_active_pseudonyms(:reload).select { |p|!p.password_auto_generated? && !p.account.delegated_authentication? }
      templates = []
      # re-arrange in the order we prefer
      templates.concat active_pseudonyms.select { |p| p.account_id == preferred_template_account.id } if preferred_template_account
      templates.concat active_pseudonyms.select { |p| p.account_id == Account.site_admin.id }
      templates.concat active_pseudonyms.select { |p| p.account_id == Account.default.id }
      templates.concat active_pseudonyms
      templates.uniq!

      template = templates.detect { |template| !account.pseudonyms.active.by_unique_id(template.unique_id).first }
      if template
        # creating this not attached to the user's pseudonyms is intentional
        pseudonym = account.pseudonyms.build
        pseudonym.user = self
        pseudonym.unique_id = template.unique_id
        pseudonym.password_salt = template.password_salt
        pseudonym.crypted_password = template.crypted_password
      end
    end
    pseudonym
  end

  def fake_student?
    self.preferences[:fake_student] && !!self.enrollments.where(:type => 'StudentViewEnrollment').first
  end

  def private?
    not public?
  end

  def profile(force_reload = false)
    orig_profile(force_reload) || build_profile
  end

  def parse_otp_remember_me_cookie(cookie)
    return 0, [], nil unless cookie
    time, *ips, hmac = cookie.split('-')
    [time, ips, hmac]
  end

  def otp_secret_key_remember_me_cookie(time, current_cookie, remote_ip = nil, options = {})
    _, ips, _ = parse_otp_remember_me_cookie(current_cookie)
    cookie = [time.to_i, *[*ips, remote_ip].compact.sort].join('-')

    hmac_string = "#{cookie}.#{self.otp_secret_key}"
    return hmac_string if options[:hmac_string]
    "#{cookie}-#{Canvas::Security.hmac_sha1(hmac_string)}"
  end

  def validate_otp_secret_key_remember_me_cookie(value, remote_ip = nil)
    time, ips, hmac = parse_otp_remember_me_cookie(value)
    time.to_i >= (Time.now.utc - 30.days).to_i &&
        (remote_ip.nil? || ips.include?(remote_ip)) &&
        Canvas::Security.verify_hmac_sha1(hmac, otp_secret_key_remember_me_cookie(time, value, nil, hmac_string: true))
  end

  def otp_secret_key
    return nil unless otp_secret_key_enc
    Canvas::Security::decrypt_password(otp_secret_key_enc, otp_secret_key_salt, 'otp_secret_key', self.shard.settings[:encryption_key]) if otp_secret_key_enc
  end

  def otp_secret_key=(key)
    if key
      self.otp_secret_key_enc, self.otp_secret_key_salt = Canvas::Security::encrypt_password(key, 'otp_secret_key')
    else
      self.otp_secret_key_enc = self.otp_secret_key_salt = nil
    end
    key
  end

  def crocodoc_id!
    cid = read_attribute(:crocodoc_id)
    return cid if cid

    Setting.transaction do
      s = Setting.lock.where(name: 'crocodoc_counter').first
      cid = s.value = s.value.to_i + 1
      s.save!
    end

    update_attribute(:crocodoc_id, cid)
    cid
  end

  def crocodoc_user
    "#{crocodoc_id!},#{short_name.gsub(",","")}"
  end

  # mfa settings for a user are the most restrictive of any pseudonyms the user has
  # a login for
  def mfa_settings
    result = self.pseudonyms.with_each_shard { |scope| scope.includes(:account) }.map(&:account).uniq.map do |account|
      case account.mfa_settings
        when :disabled
          0
        when :optional
          1
        when :required_for_admins
          if account.all_account_users_for(self).empty?
            1
          else
            # short circuit the entire method
            return :required
          end
        when :required
          # short circuit the entire method
          return :required
      end
    end.max
    return :disabled if result.nil?
    [ :disabled, :optional ][result]
  end

  def weekly_notification_bucket
    # place in the next 24 hours after saturday morning midnight is
    # determined by account and user. messages for any user in the same
    # account (on the same shard) map into the same 6-hour window, and then
    # are spread within that window by user. this is specifically 24 real
    # hours, not 1 day, because DST sucks. so it'll go to 1am sunday
    # morning and 11pm saturday night on the DST transition days, but
    # midnight sunday morning the rest of the time.
    account_bucket = (shard.id.to_i + pseudonym.try(:account_id).to_i) % DelayedMessage::WEEKLY_ACCOUNT_BUCKETS
    user_bucket = self.id % DelayedMessage::MINUTES_PER_WEEKLY_ACCOUNT_BUCKET
    account_bucket * DelayedMessage::MINUTES_PER_WEEKLY_ACCOUNT_BUCKET + user_bucket
  end

  def weekly_notification_time
    # weekly notification scheduling happens in Eastern-time
    time_zone = ActiveSupport::TimeZone.us_zones.find{ |zone| zone.name == 'Eastern Time (US & Canada)' }

    # start at midnight saturday morning before next monday
    target = time_zone.now.next_week - 2.days

    minutes = weekly_notification_bucket.minutes

    # if we're already past that (e.g. it's sunday or late saturday),
    # advance by a week
    target += 1.week if target + minutes < time_zone.now

    # move into the 24 hours after midnight saturday morning and return
    target + minutes
  end

  def weekly_notification_range
    # weekly notification scheduling happens in Eastern-time
    time_zone = ActiveSupport::TimeZone.us_zones.find{ |zone| zone.name == 'Eastern Time (US & Canada)' }

    # start on January first instead of "today" to avoid DST, but still move to
    # a saturday from there so we get the right day-of-week on start_hour
    target = time_zone.now.change(:month => 1, :day => 1).next_week - 2.days + weekly_notification_bucket.minutes

    # 2 hour on-the-hour span around the target such that distance from the
    # start hour is at least 30 minutes.
    start_hour = target - 30.minutes
    start_hour = start_hour.change(:hour => start_hour.hour)
    end_hour = start_hour + 2.hours

    [start_hour, end_hour]
  end

  # Given a text string, return a value suitable for the user's initial_enrollment_type.
  # It supports strings formatted as enrollment types like "StudentEnrollment" and
  # it also supports text like "student", "teacher", "observer" and "ta".
  #
  # Any unsupported types have +nil+ returned.
  def self.initial_enrollment_type_from_text(type)
    # Convert the string "StudentEnrollment" to "student".
    # Return only valid matching types. Otherwise, nil.
    type = type.to_s.downcase.sub(/(view)?enrollment/, '')
    %w{student teacher ta observer}.include?(type) ? type : nil
  end

  def self.preload_shard_associations(users)
  end

  def associated_shards(strength = :strong)
    [Shard.default]
  end

  def in_region_associated_shards
    associated_shards.select { |shard| shard.in_current_region? || shard.default? }
  end

  def all_accounts
    @all_accounts ||= shard.activate do
      Rails.cache.fetch(['all_accounts', self, ApplicationController.region].cache_key) do
        self.accounts.active.shard(in_region_associated_shards).to_a
      end
    end
  end

  def all_paginatable_accounts
    ShardedBookmarkedCollection.build(Account::Bookmarker, self.accounts)
  end

  def all_pseudonyms
    @all_pseudonyms ||= self.pseudonyms.with_each_shard
  end

  def all_active_pseudonyms(reload=false)
    @all_active_pseudonyms = nil if reload
    @all_active_pseudonyms ||= self.pseudonyms.with_each_shard { |scope| scope.active }
  end

  def preferred_gradebook_version
    preferences[:gradebook_version] || '2'
  end

  def stamp_logout_time!
    User.where(:id => self).update_all(:last_logged_out => Time.zone.now)
  end

  def content_exports_visible_to(user)
    self.content_exports.where(user_id: user)
  end

  def show_bouncing_channel_message!
    self.preferences[:show_bouncing_channel_message] = true
    self.save!
  end

  def show_bouncing_channel_message?
    !!self.preferences[:show_bouncing_channel_message]
  end

  def dismiss_bouncing_channel_message!
    self.preferences[:show_bouncing_channel_message] = false
    self.save!
  end

  def bouncing_channel_message_dismissed?
    self.preferences[:show_bouncing_channel_message] == false
  end

  def update_bouncing_channel_message!(channel=nil)
    force_set_bouncing = channel && channel.bouncing? && !channel.imported?
    set_bouncing = force_set_bouncing || self.communication_channels.unretired.any? { |cc| cc.bouncing? && !cc.imported? }

    if force_set_bouncing
      show_bouncing_channel_message!
    elsif set_bouncing
      show_bouncing_channel_message! unless bouncing_channel_message_dismissed?
    else
      dismiss_bouncing_channel_message!
    end
  end

  def locale
    result = super
    result = nil unless I18n.locale_available?(result)
    result
  end
end<|MERGE_RESOLUTION|>--- conflicted
+++ resolved
@@ -1652,19 +1652,11 @@
       res = Rails.cache.fetch([self, 'current_enrollments3', opts[:include_future], ApplicationController.region ].cache_key) do
         scope = (opts[:include_future] ? current_and_future_enrollments : current_and_invited_enrollments)
         scope.shard(in_region_associated_shards).to_a
-<<<<<<< HEAD
       end
       if opts[:include_enrollment_uuid] && !res.find { |e| e.uuid == opts[:include_enrollment_uuid] } &&
           (pending_enrollment = Enrollment.where(uuid: opts[:include_enrollment_uuid], workflow_state: "invited").first)
         res << pending_enrollment
       end
-=======
-      end
-      if opts[:include_enrollment_uuid] && !res.find { |e| e.uuid == opts[:include_enrollment_uuid] } &&
-          (pending_enrollment = Enrollment.where(uuid: opts[:include_enrollment_uuid], workflow_state: "invited").first)
-        res << pending_enrollment
-      end
->>>>>>> a6fe9501
       res
     end + temporary_invitations
     if opts[:preload_courses]
