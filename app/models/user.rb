# frozen_string_literal: true

#
# Copyright (C) 2011 - present Instructure, Inc.
#
# This file is part of Canvas.
#
# Canvas is free software: you can redistribute it and/or modify it under
# the terms of the GNU Affero General Public License as published by the Free
# Software Foundation, version 3 of the License.
#
# Canvas is distributed in the hope that it will be useful, but WITHOUT ANY
# WARRANTY; without even the implied warranty of MERCHANTABILITY or FITNESS FOR
# A PARTICULAR PURPOSE. See the GNU Affero General Public License for more
# details.
#
# You should have received a copy of the GNU Affero General Public License along
# with this program. If not, see <http://www.gnu.org/licenses/>.
#

class User < ActiveRecord::Base
  self.ignored_columns += ["last_user_note"]

  GRAVATAR_PATTERN = %r{^https?://[a-zA-Z0-9.-]+\.gravatar\.com/}
  MAX_ROOT_ACCOUNT_ID_SYNC_ATTEMPTS = 5
  MINIMAL_COLUMNS_TO_SAVE = %i[avatar_image_source
                               avatar_image_url
                               created_at
                               id
                               initial_enrollment_type
                               lti_id
                               name
                               preferences
                               reminder_time_for_due_dates
                               reminder_time_for_grading
                               short_name
                               sortable_name
                               uuid
                               workflow_state].freeze

  include ManyRootAccounts
  include TurnitinID
  include Pronouns

  # this has to be before include Context to prevent a circular dependency in Course
  def self.sortable_name_order_by_clause(table = nil)
    col = table ? "#{table}.sortable_name" : "sortable_name"
    best_unicode_collation_key(col)
  end

  # this has to be before include Context to prevent a circular dependency in Course
  def self.name_order_by_clause(table = nil)
    col = table ? "#{table}.name" : "name"
    best_unicode_collation_key(col)
  end

  include Context
  include ModelCache
  include UserLearningObjectScopes
  include PermissionsHelper

  attr_accessor :previous_id, :gradebook_importer_submissions, :prior_enrollment, :override_lti_id_lock

  before_save :infer_defaults
  before_validation :ensure_lti_id, on: :update
  after_create :set_default_feature_flags
  after_update :clear_cached_short_name, if: ->(user) { user.saved_change_to_short_name? || (user["short_name"].nil? && user.saved_change_to_name?) }
  validate :preserve_lti_id, on: :update

  serialize :preferences
  include TimeZoneHelper
  time_zone_attribute :time_zone
  include Workflow
  include UserPreferenceValue::UserMethods # include after other callbacks are defined

  def self.enrollment_conditions(state)
    Enrollment::QueryBuilder.new(state).conditions or raise "invalid enrollment conditions"
  end

  has_many :communication_channels, -> { order("communication_channels.position ASC") }, dependent: :destroy, inverse_of: :user
  has_many :notification_policies, through: :communication_channels
  has_many :notification_policy_overrides, through: :communication_channels
  has_one :communication_channel, -> { unretired.ordered }
  has_many :ignores
  has_many :planner_notes, dependent: :destroy
  has_many :viewed_submission_comments, dependent: :destroy

  has_many :enrollments, dependent: :destroy
  has_many :course_paces, dependent: :destroy

  has_many :not_ended_enrollments, -> { where("enrollments.workflow_state NOT IN ('rejected', 'completed', 'deleted', 'inactive')") }, class_name: "Enrollment", multishard: true
  has_many :not_removed_enrollments, -> { where.not(workflow_state: %w[rejected deleted inactive]) }, class_name: "Enrollment", multishard: true
  has_many :observer_enrollments
  has_many :observee_enrollments, foreign_key: :associated_user_id, class_name: "ObserverEnrollment", inverse_of: :associated_user

  has_many :observer_pairing_codes, -> { where("workflow_state<>'deleted' AND expires_at > ?", Time.zone.now) }, dependent: :destroy, inverse_of: :user

  has_many :as_student_observation_links,
           -> { where.not(workflow_state: "deleted") },
           class_name: "UserObservationLink",
           foreign_key: :user_id,
           dependent: :destroy,
           inverse_of: :student
  has_many :as_observer_observation_links,
           -> { where.not(workflow_state: "deleted") },
           class_name: "UserObservationLink",
           foreign_key: :observer_id,
           dependent: :destroy,
           inverse_of: :observer

  has_many :as_student_observer_alert_thresholds,
           -> { where.not(workflow_state: "deleted") },
           class_name: "ObserverAlertThreshold",
           foreign_key: :user_id,
           dependent: :destroy,
           inverse_of: :student
  has_many :as_student_observer_alerts,
           -> { where.not(workflow_state: "deleted") },
           class_name: "ObserverAlert",
           foreign_key: :user_id,
           dependent: :destroy,
           inverse_of: :student

  has_many :as_observer_observer_alert_thresholds,
           -> { where.not(workflow_state: "deleted") },
           class_name: "ObserverAlertThreshold",
           foreign_key: :observer_id,
           dependent: :destroy,
           inverse_of: :observer
  has_many :as_observer_observer_alerts,
           -> { where.not(workflow_state: "deleted") },
           class_name: "ObserverAlert",
           foreign_key: :observer_id,
           dependent: :destroy,
           inverse_of: :observer

  has_many :linked_observers, -> { distinct }, through: :as_student_observation_links, source: :observer, class_name: "User"
  has_many :linked_students, -> { distinct }, through: :as_observer_observation_links, source: :student, class_name: "User"

  has_many :all_courses, source: :course, through: :enrollments
  has_many :all_courses_for_active_enrollments, -> { Enrollment.active }, source: :course, through: :enrollments
  has_many :group_memberships, -> { preload(:group) }, dependent: :destroy
  has_many :groups, -> { where("group_memberships.workflow_state<>'deleted'") }, through: :group_memberships
  has_many :polls, class_name: "Polling::Poll"

  has_many :current_group_memberships, -> { eager_load(:group).where("group_memberships.workflow_state = 'accepted' AND groups.workflow_state<>'deleted'") }, class_name: "GroupMembership"
  has_many :current_groups, through: :current_group_memberships, source: :group
  has_many :user_account_associations
  has_many :unordered_associated_accounts, source: :account, through: :user_account_associations
  has_many :associated_accounts, -> { order("user_account_associations.depth") }, source: :account, through: :user_account_associations
  has_many :associated_root_accounts, -> { merge(Account.root_accounts.active) }, source: :account, through: :user_account_associations, multishard: true
  has_many :developer_keys
  has_many :access_tokens, -> { where(workflow_state: ["active", "pending"]) }, inverse_of: :user, multishard: true
  has_many :masquerade_tokens, -> { where(workflow_state: "active") }, class_name: "AccessToken", inverse_of: :real_user
  has_many :notification_endpoints, -> { merge(AccessToken.active) }, through: :access_tokens, multishard: true
  has_many :context_external_tools, -> { order(:name) }, as: :context, inverse_of: :context, dependent: :destroy
  has_many :lti_results, inverse_of: :user, class_name: "Lti::Result", dependent: :destroy

  has_many :student_enrollments
  has_many :ta_enrollments
  has_many :teacher_enrollments, -> { where(enrollments: { type: "TeacherEnrollment" }) }, class_name: "TeacherEnrollment"
  has_many :all_submissions, -> { preload(:assignment, :submission_comments).order(updated_at: :desc) }, class_name: "Submission", dependent: :destroy
  has_many :submissions, -> { active.preload(:assignment, :submission_comments, :grading_period).order(updated_at: :desc) }
  has_many :pseudonyms, -> { ordered }, dependent: :destroy
  has_many :active_pseudonyms, -> { where("pseudonyms.workflow_state<>'deleted'") }, class_name: "Pseudonym"
  has_many :pseudonym_accounts, source: :account, through: :pseudonyms
  has_one :pseudonym, -> { where("pseudonyms.workflow_state<>'deleted'").ordered }
  has_many :attachments, as: "context", dependent: :destroy
  has_many :active_images, -> { where("attachments.file_state != ? AND attachments.content_type LIKE 'image%'", "deleted").order(:display_name).preload(:thumbnail) }, as: :context, inverse_of: :context, class_name: "Attachment"
  has_many :active_assignments, -> { where("assignments.workflow_state<>'deleted'") }, as: :context, inverse_of: :context, class_name: "Assignment"
  has_many :mentions, inverse_of: :user
  has_many :discussion_entry_drafts, inverse_of: :user
  has_many :discussion_entry_versions, inverse_of: :user
  has_many :all_attachments, as: "context", class_name: "Attachment"
  has_many :assignment_student_visibilities
  has_many :quiz_student_visibilities, class_name: "Quizzes::QuizStudentVisibility"
  has_many :folders, -> { order("folders.name") }, as: :context, inverse_of: :context
  has_many :submissions_folders, -> { where.not(folders: { submission_context_code: nil }) }, as: :context, inverse_of: :context, class_name: "Folder"
  has_many :active_folders, -> { where("folders.workflow_state<>'deleted'").order(:name) }, class_name: "Folder", as: :context, inverse_of: :context
  has_many :calendar_events, -> { preload(:parent_event) }, as: :context, inverse_of: :context, dependent: :destroy
  has_many :eportfolios, dependent: :destroy
  has_many :quiz_submissions, dependent: :destroy, class_name: "Quizzes::QuizSubmission"
  has_many :dashboard_messages, -> { where(to: "dashboard", workflow_state: "dashboard").order("created_at DESC") }, class_name: "Message", dependent: :destroy
  has_many :user_services, -> { order("created_at") }, dependent: :destroy
  has_many :rubric_associations, -> { preload(:rubric).order(created_at: :desc) }, as: :context, inverse_of: :context
  has_many :rubrics
  has_many :context_rubrics, as: :context, inverse_of: :context, class_name: "Rubric"
  has_many :grading_standards, -> { where("workflow_state<>'deleted'") }
  has_many :context_module_progressions
  has_many :assessment_question_bank_users
  has_many :assessment_question_banks, through: :assessment_question_bank_users
  has_many :learning_outcome_results
  has_many :collaborators
  has_many :collaborations, -> { preload(:user, :collaborators) }, through: :collaborators
  has_many :assigned_submission_assessments, -> { preload(:user, submission: :assignment) }, class_name: "AssessmentRequest", foreign_key: "assessor_id", inverse_of: :assessor
  has_many :assigned_assessments, class_name: "AssessmentRequest", foreign_key: "assessor_id", inverse_of: :assessor
  has_many :web_conference_participants
  has_many :web_conferences, through: :web_conference_participants
  has_many :account_users
  has_many :media_objects, as: :context, inverse_of: :context
  has_many :user_generated_media_objects, class_name: "MediaObject"
  has_many :content_shares, dependent: :destroy
  has_many :received_content_shares
  has_many :sent_content_shares
  has_many :account_reports, inverse_of: :user
  has_many :stream_item_instances, dependent: :delete_all
  has_many :all_conversations, -> { preload(:conversation) }, class_name: "ConversationParticipant"
  has_many :conversation_batches, -> { preload(:root_conversation_message) }
  has_many :favorites
  has_many :messages
  has_many :sis_batches
  has_many :sis_post_grades_statuses
  has_many :content_migrations, as: :context, inverse_of: :context
  has_many :content_exports, as: :context, inverse_of: :context
  has_many :usage_rights,
           as: :context,
           inverse_of: :context,
           class_name: "UsageRights",
           dependent: :destroy
  has_many :gradebook_csvs, dependent: :destroy, class_name: "GradebookCSV"

  has_one :profile, class_name: "UserProfile"

  has_many :progresses, as: :context, inverse_of: :context
  has_many :one_time_passwords, -> { order(:id) }, inverse_of: :user
  has_many :past_lti_ids, class_name: "UserPastLtiId", inverse_of: :user
  has_many :user_preference_values, inverse_of: :user

  has_many :auditor_authentication_records,
           class_name: "Auditors::ActiveRecord::AuthenticationRecord",
           dependent: :destroy,
           inverse_of: :user
  has_many :auditor_course_records,
           class_name: "Auditors::ActiveRecord::CourseRecord",
           dependent: :destroy,
           inverse_of: :user
  has_many :auditor_student_grade_change_records,
           foreign_key: "student_id",
           class_name: "Auditors::ActiveRecord::GradeChangeRecord",
           dependent: :destroy,
           inverse_of: :student
  has_many :auditor_grader_grade_change_records,
           foreign_key: "grader_id",
           class_name: "Auditors::ActiveRecord::GradeChangeRecord",
           dependent: :destroy,
           inverse_of: :grader
  has_many :auditor_feature_flag_records,
           class_name: "Auditors::ActiveRecord::FeatureFlagRecord",
           dependent: :destroy,
           inverse_of: :user
  has_many :created_lti_registrations, class_name: "Lti::Registration", foreign_key: "created_by_id", inverse_of: :created_by
  has_many :updated_lti_registrations, class_name: "Lti::Registration", foreign_key: "updated_by_id", inverse_of: :updated_by
  has_many :created_lti_registration_account_bindings,
           class_name: "Lti::RegistrationAccountBinding",
           foreign_key: :created_by_id,
           inverse_of: :created_by
  has_many :updated_lti_registration_account_bindings,
           class_name: "Lti::RegistrationAccountBinding",
           foreign_key: :updated_by_id,
           inverse_of: :updated_by
  has_many :lti_overlays, class_name: "Lti::Overlay", foreign_key: :updated_by_id, inverse_of: :updated_by

  has_many :comment_bank_items, -> { where("workflow_state<>'deleted'") }
  has_many :microsoft_sync_partial_sync_changes, class_name: "MicrosoftSync::PartialSyncChange", dependent: :destroy, inverse_of: :user

  has_many :gradebook_filters, inverse_of: :user, dependent: :destroy
  has_many :quiz_migration_alerts, dependent: :destroy
  has_many :custom_data, class_name: "CustomData"

  belongs_to :otp_communication_channel, class_name: "CommunicationChannel"

  belongs_to :merged_into_user, class_name: "User"

  include StickySisFields
  are_sis_sticky :name, :sortable_name, :short_name, :pronouns

  include FeatureFlags

  def conversations
    # i.e. exclude any where the user has deleted all the messages
    all_conversations.visible.order("last_message_at DESC, conversation_id DESC")
  end

  def starred_conversations
    all_conversations.order("updated_at DESC, conversation_id DESC").starred
  end

  def page_views(options = {})
    PageView.for_user(self, options)
  end

  def self.clean_name(name, replacement)
    name.downcase.gsub(replacement, "")
  end

  scope :of_account, ->(account) { joins(:user_account_associations).where(user_account_associations: { account_id: account }).shard(account.shard) }
  scope :recently_logged_in, lambda {
    eager_load(:pseudonyms)
      .where("pseudonyms.current_login_at>?", 1.month.ago)
      .order("pseudonyms.current_login_at DESC")
      .limit(25)
  }
  scope :include_pseudonym, -> { preload(:pseudonym) }
  scope :restrict_to_sections, lambda { |sections|
    if sections.empty?
      all
    else
      where("enrollments.limit_privileges_to_course_section IS NULL OR enrollments.limit_privileges_to_course_section<>? OR enrollments.course_section_id IN (?)", true, sections)
    end
  }
  scope :name_like, lambda { |name, source = ""|
    next none if name.strip.empty?

    scopes = []
    all.primary_shard.activate do
      base_scope = except(:select, :order, :group, :having)
      case source
      when "peer_review"
        cleaned_name = clean_name(name, /[\s,]+/)
        scopes << base_scope.where(wildcard("REPLACE(REPLACE(users.sortable_name, ',', ''), ' ', '')", cleaned_name))
        scopes << base_scope.where(wildcard("REPLACE(users.name, ' ', '')", cleaned_name))
      else
        scopes << base_scope.where(wildcard("users.name", name))
        scopes << base_scope.where(wildcard("users.short_name", name))
        scopes << base_scope.joins(:pseudonyms).where(wildcard("pseudonyms.sis_user_id", name)).where(pseudonyms: { workflow_state: "active" })
        scopes << base_scope.joins(:pseudonyms).where(wildcard("pseudonyms.unique_id", name)).where(pseudonyms: { workflow_state: "active" })
      end
    end

    scopes.map!(&:to_sql)
    from("(#{scopes.join("\nUNION\n")}) users")
  }
  scope :active, -> { where.not(workflow_state: "deleted") }

  scope :has_created_account, -> { where("users.workflow_state NOT IN ('creation_pending', 'deleted')") }

  scope :has_current_student_enrollments, lambda {
    where(Enrollment.joins("JOIN #{Course.quoted_table_name} ON courses.id=enrollments.course_id AND courses.workflow_state='available'")
              .where("enrollments.user_id=users.id AND enrollments.workflow_state IN ('active','invited') AND enrollments.type='StudentEnrollment'")
              .arel.exists)
  }

  scope :not_fake_student, -> { where("enrollments.type <> 'StudentViewEnrollment'") }

  # NOTE: only use for courses with differentiated assignments on
  scope :able_to_see_assignment_in_course_with_da, lambda { |assignment_id, course_id|
    if Account.site_admin.feature_enabled?(:selective_release_backend)
      visible_user_id = AssignmentVisibility::AssignmentVisibilityService.assignment_visible_in_course(assignment_id:, course_id:).map(&:user_id)
      if visible_user_id.any?
        where(id: visible_user_id)
      else
        none
      end
    else
      joins(:assignment_student_visibilities)
        .where(assignment_student_visibilities: { assignment_id:, course_id: })
    end
  }

  # NOTE: only use for courses with differentiated assignments on
  scope :able_to_see_quiz_in_course_with_da, lambda { |quiz_id, course_id|
    if Account.site_admin.feature_enabled?(:selective_release_backend)
      visible_user_ids = QuizVisibility::QuizVisibilityService.quiz_visible_in_course(quiz_id:, course_id:).map(&:user_id)
      where(id: visible_user_ids)
    else
      joins(:quiz_student_visibilities)
        .where(quiz_student_visibilities: { quiz_id:, course_id: })
    end
  }

  scope :observing_students_in_course, lambda { |observee_ids, course_ids|
    joins(:enrollments).where(enrollments: { type: "ObserverEnrollment", associated_user_id: observee_ids, course_id: course_ids, workflow_state: "active" })
  }

  # when an observer is added to a course they get an enrollment where associated_user_id is nil. when they are linked to
  # a student, this first enrollment stays the same, but a new one with an associated_user_id is added. thusly to find
  # course observers, you take the difference between all active observers and active observers with associated users
  scope :observing_full_course, lambda { |course_ids|
    active_observer_scope = joins(:enrollments).where(enrollments: { type: "ObserverEnrollment", course_id: course_ids, workflow_state: ["active", "invited"] })
    users_observing_students = active_observer_scope.where.not(enrollments: { associated_user_id: nil }).pluck(:id)

    if users_observing_students == [] || users_observing_students.nil?
      active_observer_scope
    else
      active_observer_scope.where.not(users: { id: users_observing_students })
    end
  }

  scope :linked_through_root_account, lambda { |root_account|
    where(UserObservationLink.table_name => { root_account_id: [root_account.id, nil] + root_account.trusted_account_ids })
  }

  def reload(*)
    @all_pseudonyms = nil
    @all_active_pseudonyms = nil
    super
  end

  def learning_object_visibilities(context)
    RequestCache.cache("learning_object_visibilities", self, context) do
      GuardRail.activate(:secondary) do
        visibilities = { assignment_ids: DifferentiableAssignment.scope_filter(context.assignments, self, context).pluck(:id),
                         quiz_ids: DifferentiableAssignment.scope_filter(context.quizzes, self, context).pluck(:id) }
        if Account.site_admin.feature_enabled?(:selective_release_backend)
          visibilities[:context_module_ids] = DifferentiableAssignment.scope_filter(context.context_modules, self, context).pluck(:id)
          visibilities[:discussion_topic_ids] = DifferentiableAssignment.scope_filter(context.discussion_topics, self, context).pluck(:id)
          visibilities[:wiki_page_ids] = DifferentiableAssignment.scope_filter(context.wiki_pages, self, context).pluck(:id)
        end
        visibilities
      end
    end
  end

  def self.public_lti_id
    [Canvas::Security.config["lti_iss"], "public_user"].join("/")
  end

  def self.order_by_sortable_name(options = {})
    clause = sortable_name_order_by_clause
    sort_direction = (options[:direction] == :descending) ? "DESC" : "ASC"
    scope = order(Arel.sql("#{clause} #{sort_direction}")).order(Arel.sql("#{table_name}.id #{sort_direction}"))
    if scope.select_values.empty?
      scope = scope.select(arel_table[Arel.star])
    end
    if scope.select_values.present?
      scope = scope.select(clause)
    end
    if scope.group_values.present?
      scope = scope.group(clause)
    end
    scope
  end

  def self.order_by_name(options = {})
    clause = name_order_by_clause(options[:table])
    sort_direction = (options[:direction] == :descending) ? "DESC" : "ASC"
    scope = order(Arel.sql("#{clause} #{sort_direction}")).order(Arel.sql("#{table_name}.id #{sort_direction}"))
    if scope.select_values.empty?
      scope = scope.select(arel_table[Arel.star])
    end
    if scope.select_values.present?
      scope = scope.select(clause)
    end
    if scope.group_values.present?
      scope = scope.group(clause)
    end
    scope
  end

  def self.by_top_enrollment
    scope = all
    if scope.select_values.blank?
      scope = scope.select("users.*")
    end
    scope.select("MIN(#{Enrollment.type_rank_sql(:student)}) AS enrollment_rank")
         .group(User.connection.group_by(User))
         .order("enrollment_rank")
         .order_by_sortable_name
  end

  scope :with_last_login, lambda {
    select_clause = "MAX(current_login_at) as last_login"
    select_clause = "users.*, #{select_clause}" if select_values.blank?
    select(select_clause)
      .joins("LEFT OUTER JOIN #{Pseudonym.quoted_table_name} ON pseudonyms.user_id = users.id")
      .group("users.id")
  }

  attr_accessor :last_login

  def self.preload_last_login(users, account_id)
    maxes = Pseudonym.active.where(user_id: users).group(:user_id).where(account_id:)
                     .maximum(:current_login_at)
    users.each do |u|
      u.last_login = maxes[u.id]
    end
  end

  scope :for_course_with_last_login, lambda { |course, root_account_id, enrollment_type|
    # add a field to each user that is the aggregated max from current_login_at and last_login_at from their pseudonyms
    select_clause = "MAX(current_login_at) as last_login"
    select_clause = "users.*, #{select_clause}" if select_values.blank?
    scope = select(select_clause).
            # left outer join ensures we get the user even if they don't have a pseudonym
            joins(sanitize_sql([<<~SQL.squish, root_account_id])).where(enrollments: { course_id: course })
              LEFT OUTER JOIN #{Pseudonym.quoted_table_name} ON pseudonyms.user_id = users.id AND pseudonyms.account_id = ?
              INNER JOIN #{Enrollment.quoted_table_name} ON enrollments.user_id = users.id
            SQL
    scope = scope.where("enrollments.workflow_state<>'deleted'")
    scope = scope.where(enrollments: { type: enrollment_type }) if enrollment_type
    # the trick to get unique users
    scope.group("users.id")
  }

  attr_accessor :require_acceptance_of_terms,
                :require_presence_of_name,
                :require_self_enrollment_code,
                :self_enrollment_code,
                :self_enrollment_course,
                :validation_root_account,
                :sortable_name_explicitly_set
  attr_reader :self_enrollment

  validates :name, length: { maximum: maximum_string_length, allow_nil: true }
  validates :short_name, length: { maximum: maximum_string_length, allow_nil: true }
  validates :sortable_name, length: { maximum: maximum_string_length, allow_nil: true }
  validates :name, presence: { if: :require_presence_of_name }
  validates_locale :locale, :browser_locale, allow_nil: true
  validates :terms_of_use, acceptance: { if: :require_acceptance_of_terms, allow_nil: false }
  validates_each :self_enrollment_code do |record, attr, value|
    next unless record.require_self_enrollment_code

    if value.blank?
      record.errors.add(attr, "blank")
    elsif record.validation_root_account
      course = record.validation_root_account.self_enrollment_course_for(value)
      record.self_enrollment_course = course
      if course&.self_enrollment_enabled?
        record.errors.add(attr, "full") if course.self_enrollment_limit_met?
        record.errors.add(attr, "concluded") if course.concluded?("StudentEnrollment")
        record.errors.add(attr, "already_enrolled") if course.user_is_student?(record, include_future: true)
      else
        record.errors.add(attr, "invalid")
      end
    else
      record.errors.add(attr, "account_required")
    end
  end

  before_save :assign_uuid
  before_save :record_acceptance_of_terms
  after_save :update_account_associations_if_necessary
  after_save :self_enroll_if_necessary

  def courses_for_enrollments(enrollment_scope, associated_user = nil, include_completed_courses = true)
    if associated_user && associated_user != self
      join = :observer_enrollments
      scope = Course.active.joins(join)
                    .merge(enrollment_scope.except(:joins))
                    .where(enrollments: { associated_user_id: associated_user.id })
    else
      join = (associated_user == self) ? :enrollments_excluding_linked_observers : :all_enrollments
      scope = Course.active.joins(join).merge(enrollment_scope.except(:joins)).distinct
    end

    unless include_completed_courses
      scope = scope.joins(join => :enrollment_state)
                   .where(enrollment_states: { restricted_access: false })
                   .where("enrollment_states.state IN ('active', 'invited', 'pending_invited', 'pending_active')")
    end
    scope
  end

  def courses
    courses_for_enrollments(enrollments.current)
  end

  def current_and_invited_courses(associated_user = nil)
    courses_for_enrollments(enrollments.current_and_invited, associated_user)
  end

  def concluded_courses
    courses_for_enrollments(enrollments.concluded)
  end

  def current_and_concluded_courses
    courses_for_enrollments(enrollments.current_and_concluded)
  end

  def self.skip_updating_account_associations
    @skip_updating_account_associations = true
    yield
  ensure
    @skip_updating_account_associations = false
  end

  def self.skip_updating_account_associations?
    !!@skip_updating_account_associations
  end

  # Update the root_account_ids column on the user
  # and all the users CommunicationChannels
  def update_root_account_ids
    refreshed_root_account_ids = Set.new

    if fake_student?
      # We don't need to worry about relative ids here because test students are never cross-shard
      refreshed_root_account_ids << enrollments.where(type: "StudentViewEnrollment").pick(:root_account_id)
    else
      # See User#associated_shards in MRA for an explanation of
      # shard association levels
      shards = associated_shards(:strong) + associated_shards(:weak)

      Shard.with_each_shard(shards) do
        root_account_ids = user_account_associations.for_root_accounts.shard(Shard.current).distinct.pluck(:account_id)
        root_account_ids.concat(if deleted? || creation_pending?
                                  # if the user is deleted, they'll have no user_account_associations, so we need to add
                                  # back in associations from both active and deleted objects
                                  pseudonyms.shard(Shard.current).except(:order).distinct.pluck(:account_id) +
                                  enrollments.shard(Shard.current).distinct.pluck(:root_account_id) +
                                  account_users.shard(Shard.current).distinct.pluck(:root_account_id)
                                else
                                  # need to add back in deleted associations
                                  pseudonyms.deleted.shard(Shard.current).except(:order).distinct.pluck(:account_id) +
                                  enrollments.deleted.shard(Shard.current).distinct.pluck(:root_account_id) +
                                  account_users.deleted.shard(Shard.current).distinct.pluck(:root_account_id)
                                end)
        root_account_ids.each do |account_id|
          refreshed_root_account_ids << Shard.relative_id_for(account_id, Shard.current, shard)
        end
      end
    end

    # Update the user
    self.root_account_ids = refreshed_root_account_ids.to_a.sort
    if root_account_ids_changed?
      save!
      # Update each communication channel associated with the user
      communication_channels.update_all(root_account_ids:)
    end
  end

  def update_root_account_ids_later
    delay(max_attempts: MAX_ROOT_ACCOUNT_ID_SYNC_ATTEMPTS).update_root_account_ids
  end

  def update_account_associations_later
    delay_if_production.update_account_associations unless self.class.skip_updating_account_associations?
  end

  def update_account_associations_if_necessary
    update_account_associations if !self.class.skip_updating_account_associations? && saved_change_to_workflow_state? && id_before_last_save
  end

  def update_account_associations(opts = nil)
    opts ||= { all_shards: true }
    # incremental is only for the current shard
    return User.update_account_associations([self], opts) if opts[:incremental]

    shard.activate do
      User.update_account_associations([self], opts)
    end
  end

  def enrollments_for_account_and_sub_accounts(account)
    # enrollments are always on the course's shard
    # and courses are always on the root account's shard
    account.shard.activate do
      Enrollment.where(user_id: self).active.joins(:course).where("courses.account_id=? OR courses.root_account_id=?", account, account)
    end
  end

  def self.add_to_account_chain_cache(account_id, account_chain_cache)
    if account_id.is_a? Account
      account = account_id
      account_id = account.id
    end
    return account_chain_cache[account_id] if account_chain_cache.key?(account_id)

    account ||= Account.find(account_id)
    return account_chain_cache[account.id] = [account.id] if account.root_account?

    account_chain_cache[account.id] = [account.id] + add_to_account_chain_cache(account.parent_account_id, account_chain_cache)
  end

  def self.calculate_account_associations_from_accounts(starting_account_ids, account_chain_cache = {})
    results = {}
    remaining_ids = []
    starting_account_ids.each do |account_id|
      unless account_chain_cache.key? account_id
        remaining_ids << account_id
        next
      end
      account_chain = account_chain_cache[account_id]
      account_chain.each_with_index do |a_id, idx|
        results[a_id] ||= idx
        results[a_id] = idx if idx < results[a_id]
      end
    end

    unless remaining_ids.empty?
      accounts = Account.where(id: remaining_ids)
      accounts.each do |account|
        account_chain = add_to_account_chain_cache(account, account_chain_cache)
        account_chain.each_with_index do |account_id, idx|
          results[account_id] ||= idx
          results[account_id] = idx if idx < results[account_id]
        end
      end
    end
    results
  end

  def self.update_account_associations(users_or_user_ids, opts = {})
    return if users_or_user_ids.empty?

    opts.reverse_merge! account_chain_cache: {}
    account_chain_cache = opts[:account_chain_cache]

    # Split it up into manageable chunks
    if users_or_user_ids.length > 500
      users_or_user_ids.uniq.compact.each_slice(500) do |users_or_user_ids_slice|
        update_account_associations(users_or_user_ids_slice, opts)
      end
      return
    end

    incremental = opts[:incremental]
    precalculated_associations = opts[:precalculated_associations]

    user_ids = users_or_user_ids
    user_ids = user_ids.map(&:id) if user_ids.first.is_a?(User)
    shards = [Shard.current]
    unless precalculated_associations
      users = if users_or_user_ids.first.is_a?(User)
                users_or_user_ids
              else
                users_or_user_ids = User.select(%i[id preferences workflow_state updated_at]).where(id: user_ids).to_a
              end

      if opts[:all_shards]
        shards = Set.new
        users.each { |u| shards += u.associated_shards }
        shards = shards.to_a
      end

      # Users are tied to accounts a couple ways:
      #   Through enrollments:
      #      User -> Enrollment -> Section -> Course -> Account
      #      User -> Enrollment -> Section -> Non-Xlisted Course -> Account
      #   Through pseudonyms:
      #      User -> Pseudonym -> Account
      #   Through account_users
      #      User -> AccountUser -> Account
      account_mappings = Hash.new { |h, k| h[k] = Set.new }
      base_shard = Shard.current
      Shard.with_each_shard(shards) do
        courses_relation = Course.select("enrollments.user_id", :account_id).distinct
                                 .joins(course_sections: :enrollments)
                                 .where("enrollments.user_id": users)
                                 .where.not("enrollments.workflow_state": [:deleted, :rejected])
                                 .where.not("enrollments.type": "StudentViewEnrollment")
        non_xlist_relation = Course.select("enrollments.user_id", :account_id).distinct
                                   .joins("INNER JOIN #{CourseSection.quoted_table_name} on course_sections.nonxlist_course_id=courses.id")
                                   .joins("INNER JOIN #{Enrollment.quoted_table_name} on enrollments.course_section_id=course_sections.id")
                                   .where("enrollments.user_id": users)
                                   .where.not("enrollments.workflow_state": [:deleted, :rejected])
                                   .where.not("enrollments.type": "StudentViewEnrollment")
        pseudonym_relation = Pseudonym.active.select(:user_id, :account_id).distinct.where(user: users)
        account_user_relation = AccountUser.active.select(:user_id, :account_id).distinct.where(user: users)

        results = connection.select_rows(<<~SQL.squish)
          #{courses_relation.to_sql} UNION
          #{non_xlist_relation.to_sql} UNION
          #{pseudonym_relation.to_sql} UNION
          #{account_user_relation.to_sql}
        SQL

        results.each do |row|
          account_mappings[Shard.relative_id_for(row.first, Shard.current, base_shard)] << Shard.relative_id_for(row.second, Shard.current, base_shard)
        end
      end
    end

    # TODO: transaction on each shard?
    UserAccountAssociation.transaction do
      current_associations = {}
      to_delete = []
      Shard.with_each_shard(shards) do
        # if shards is more than just the current shard, users will be set; otherwise
        # we never loaded users, but it doesn't matter, cause it's all the current shard
        shard_user_ids = users ? users.map(&:id) : user_ids
        UserAccountAssociation.where(user_id: shard_user_ids).to_a
      end.each do |aa|
        key = [aa.user_id, aa.account_id]
        current_associations[key] = [aa.id, aa.depth]
      end

      account_id_to_root_account_id = Account.where(id: precalculated_associations&.keys).pluck(:id, Arel.sql(Account.resolved_root_account_id_sql)).to_h

      users_or_user_ids.uniq.sort_by { |u| u.try(:id) || u }.each do |user_id|
        if user_id.is_a? User
          user = user_id
          user_id = user.id
        end

        account_ids_with_depth = precalculated_associations
        if account_ids_with_depth.nil?
          user ||= User.find(user_id)
          account_ids_with_depth = if %w[creation_pending deleted].include?(user.workflow_state) || user.fake_student?
                                     []
                                   else
                                     calculate_account_associations_from_accounts(account_mappings[user.id], account_chain_cache)
                                   end
        end

        account_ids_with_depth.sort_by(&:first).each do |account_id, depth|
          key = [user_id, account_id]
          association = current_associations[key]
          if association.nil?
            # new association, create it
            aa = UserAccountAssociation.new
            aa.user_id = user_id
            aa.account_id = account_id
            aa.root_account_id = account_id_to_root_account_id[account_id]
            aa.depth = depth
            aa.shard = Shard.shard_for(account_id)
            aa.shard.activate do
              UserAccountAssociation.transaction(requires_new: true) do
                aa.save!
              end
            rescue ActiveRecord::RecordNotUnique
              # race condition - someone else created the UAA after we queried for existing ones
              old_aa = UserAccountAssociation.where(user_id: aa.user_id, account_id: aa.account_id).first
              raise unless old_aa # wtf!

              # make sure we don't need to change the depth
              if depth < old_aa.depth
                old_aa.depth = depth
                old_aa.save!
              end
            end
          else
            # for incremental, only update the old association if it is deeper than the new one
            # for non-incremental, update it if it changed
            if (incremental && association[1] > depth) || (!incremental && association[1] != depth)
              UserAccountAssociation.where(id: association[0]).update_all(depth:)
            end
            # remove from list of existing for non-incremental
            current_associations.delete(key) unless incremental
          end
        end
      end

      to_delete += current_associations.map { |_k, v| v[0] }
      UserAccountAssociation.where(id: to_delete).delete_all unless incremental || to_delete.empty?
    end
  end

  # These methods can be overridden by a plugin if you want to have an approval
  # process or implement additional tracking for new users
  def registration_approval_required?
    false
  end

  def new_registration(form_params = {}); end

  def update_shadow_records_synchronously!; end

  # DEPRECATED, override new_registration instead
  def new_teacher_registration(form_params = {})
    new_registration(form_params)
  end

  def assign_uuid
    # DON'T use ||=, because that will cause an immediate save to the db if it
    # doesn't already exist
    self.uuid = CanvasSlug.generate_securish_uuid unless self["uuid"]
  end
  protected :assign_uuid

  scope :with_service, lambda { |service|
    service = service.service if service.is_a?(UserService)
    eager_load(:user_services).where(user_services: { service: service.to_s })
  }
  scope :enrolled_before, ->(date) { where("enrollments.created_at<?", date) }

  def group_memberships_for(context)
    groups.where("groups.context_id" => context,
                 "groups.context_type" => context.class.to_s,
                 "group_memberships.workflow_state" => "accepted")
          .where("groups.workflow_state <> 'deleted'")
  end

  # Returns an array of groups which are currently visible for the user.
  def visible_groups
    @visible_groups ||= filter_visible_groups_for_user(current_groups)
  end

  def filter_visible_groups_for_user(groups)
    enrollments = cached_currentish_enrollments(preload_dates: true, preload_courses: true)
    groups.select do |group|
      group.context_type != "Course" || enrollments.any? do |en|
        en.course == group.context && !(en.inactive? || en.completed?) && (en.admin? || en.course.available?)
      end
    end
  end

  def <=>(other)
    name <=> other.name
  end

  def available?
    true
  end

  def participants(_opts = {})
    []
  end

  # compatibility only - this isn't really last_name_first
  def last_name_first
    sortable_name
  end

  def last_name_first_or_unnamed
    res = last_name_first
    res = "No Name" if res.strip.empty?
    res
  end

  def first_name
    User.name_parts(sortable_name, likely_already_surname_first: true)[0] || ""
  end

  def last_name
    User.name_parts(sortable_name, likely_already_surname_first: true)[1] || ""
  end

  # Feel free to add, but the "authoritative" list (http://en.wikipedia.org/wiki/Title_(name)) is quite large
  SUFFIXES = /^(Sn?r\.?|Senior|Jn?r\.?|Junior|II|III|IV|V|VI|Esq\.?|Esquire)$/i

  # see also user_sortable_name.js
  def self.name_parts(name, prior_surname: nil, likely_already_surname_first: false)
    return [nil, nil, nil] unless name

    surname, given, suffix = name.strip.split(/\s*,\s*/, 3)

    # Doe, John, Sr.
    # Otherwise change Ho, Chi, Min to Ho, Chi Min
    if suffix && suffix !~ SUFFIXES
      given = "#{given} #{suffix}"
      suffix = nil
    end

    if given
      # John Doe, Sr.
      if !likely_already_surname_first && !suffix && surname =~ /\s/ && given =~ SUFFIXES
        suffix = given
        given = surname
        surname = nil
      end
    else
      # John Doe
      given = name.strip
      surname = nil
    end

    given_parts = given.split
    # John Doe Sr.
    if !suffix && given_parts.length > 1 && given_parts.last =~ SUFFIXES
      suffix = given_parts.pop
    end
    # Use prior information on the last name to try and reconstruct it
    prior_surname_parts = nil
    surname = given_parts.pop(prior_surname_parts.length).join(" ") if !surname && prior_surname.present? && (prior_surname_parts = prior_surname.split) && !prior_surname_parts.empty? && given_parts.length >= prior_surname_parts.length && given_parts[-prior_surname_parts.length..] == prior_surname_parts
    # Last resort; last name is just the last word given
    surname = given_parts.pop if !surname && given_parts.length > 1

    [given_parts.empty? ? nil : given_parts.join(" "), surname, suffix]
  end

  def self.last_name_first(name, name_was = nil, likely_already_surname_first:)
    previous_surname = name_parts(name_was, likely_already_surname_first:)[1]
    given, surname, suffix = name_parts(name, prior_surname: previous_surname)
    given = [given, suffix].compact.join(" ")
    surname ? "#{surname}, #{given}".strip : given
  end

  def infer_defaults
    self.name = nil if name == "User"
    self.name ||= email || t("#user.default_user_name", "User")
    self.short_name = nil if short_name == ""
    self.short_name ||= self.name
    self.sortable_name = nil if sortable_name == ""
    # recalculate the sortable name if the name changed, but the sortable name didn't, and the sortable_name matches the old name
    self.sortable_name = nil if !sortable_name_changed? &&
                                !sortable_name_explicitly_set &&
                                name_changed? &&
                                User.name_parts(sortable_name, likely_already_surname_first: true).compact.join(" ") == name_was
    unless self["sortable_name"]
      self.sortable_name = User.last_name_first(self.name, sortable_name_was, likely_already_surname_first: true)
    end
    self.reminder_time_for_due_dates ||= 48.hours.to_i
    self.reminder_time_for_grading ||= 0
    self.initial_enrollment_type = nil unless %w[student teacher ta observer].include?(initial_enrollment_type)
    self.lti_id ||= SecureRandom.uuid
    true
  end

  # Because some user's can have old lti ids that differ from self.lti_id,
  # which also depends on the current context.
  def lookup_lti_id(context)
    old_lti_id = context.shard.activate do
      past_lti_ids.find_by(context:)&.user_lti_id
    end
    old_lti_id || self.lti_id
  end

  def preserve_lti_id
    errors.add(:lti_id, "Cannot change lti_id!") if lti_id_changed? && !lti_id_was.nil? && !override_lti_id_lock
  end

  def ensure_lti_id
    self.lti_id ||= SecureRandom.uuid
  end

  def set_default_feature_flags
    enable_feature!(:new_user_tutorial_on_off) unless Rails.env.test?
  end

  def sortable_name
    self.sortable_name = super ||
                         User.last_name_first(self.name, likely_already_surname_first: false)
  end

  def primary_pseudonym
    pseudonyms.active.first
  end

  def primary_pseudonym=(p)
    p = Pseudonym.find(p)
    p.move_to_top
    reload
  end

  def email_channel
    # It's already ordered, so find the first one, if there's one.
    if communication_channels.loaded?
      communication_channels.to_a.find { |cc| cc.path_type == "email" && cc.workflow_state != "retired" }
    else
      communication_channels.email.unretired.first
    end
  end

  def email
    shard.activate do
      value = Rails.cache.fetch(email_cache_key) do
        email_channel.try(:path) || :none
      end
      # this sillyness is because rails equates falsey as not in the cache
      (value == :none) ? nil : value
    end
  end

  def email_cache_key
    ["user_email", global_id].cache_key
  end

  def cached_active_emails
    shard.activate do
      Rails.cache.fetch(active_emails_cache_key) do
        communication_channels.active.email.pluck(:path)
      end
    end
  end

  def active_emails_cache_key
    ["active_user_emails", global_id].cache_key
  end

  def clear_email_cache!
    Rails.cache.delete(email_cache_key)
    Rails.cache.delete(active_emails_cache_key)
  end

  def email_cached?
    Rails.cache.exist?(email_cache_key)
  end

  def gmail_channel
    addr = user_services
           .where(service_domain: "google.com")
           .limit(1).pick(:service_user_id)
    communication_channels.email.by_path(addr).first
  end

  def gmail
    res = gmail_channel.path rescue nil
    res ||= google_drive_address
    res ||= google_docs_address
    res || email
  end

  def google_docs_address
    google_service_address("google_docs")
  end

  def google_drive_address
    google_service_address("google_drive")
  end

  def google_service_address(service_name)
    user_services.where(service: service_name)
                 .limit(1).pick((service_name == "google_drive") ? :service_user_name : :service_user_id)
  end

  def email=(e)
    if e.is_a?(CommunicationChannel) && e.user_id == id
      cc = e
    else
      cc = communication_channels.email.by_path(e).first ||
           communication_channels.email.create!(path: e)
      # If the email already exists but with different casing this allows us to change it
      cc.path = e
      cc.user = self
    end
    cc.move_to_top
    cc.workflow_state = "unconfirmed" if cc.retired?
    cc.save!
    reload
    clear_email_cache!
    cc.path
  end

  def sms_channel
    # It's already ordered, so find the first one, if there's one.
    communication_channels.sms.first
  end

  def sms
    sms_channel&.path
  end

  def short_name
    super || name
  end

  workflow do
    state :pre_registered do
      event :register, transitions_to: :registered
    end

    # Not listing this first so it is not the default.
    state :pending_approval do
      event :approve, transitions_to: :pre_registered
      event :reject, transitions_to: :deleted
    end

    state :creation_pending do
      event :create_user, transitions_to: :pre_registered
      event :register, transitions_to: :registered
    end

    state :registered

    state :deleted
  end

  def unavailable?
    deleted?
  end

  def clear_caches
    clear_cache_key(*Canvas::CacheRegister::ALLOWED_TYPES["User"])
    touch
  end

  alias_method :destroy_permanently!, :destroy
  def destroy
    remove_from_root_account(:all)
    self.workflow_state = "deleted"
    self.deleted_at = Time.now.utc
    if save
      eportfolios.active.in_batches.destroy_all
      gradebook_filters.in_batches.destroy_all
      true
    end
  end

  # avoid extraneous callbacks when enrolled in multiple sections
  def delete_enrollments(enrollment_scope = enrollments, updating_user: nil)
    courses_to_update = enrollment_scope.active.distinct.pluck(:course_id)
    Enrollment.suspend_callbacks(:set_update_cached_due_dates) do
      enrollment_scope.active.preload(:course, :enrollment_state).find_each(&:destroy)
    end
    user_ids = enrollment_scope.pluck(:user_id).uniq
    courses_to_update.each do |course|
      SubmissionLifecycleManager.recompute_users_for_course(user_ids, course, nil, executing_user: updating_user)
    end
  end

  def remove_from_root_account(root_account, updating_user: nil)
    ActiveRecord::Base.transaction do
      if root_account == :all
        # make sure to hit all shards
        enrollment_scope = enrollments.shard(self)
        user_observer_scope = as_student_observation_links.shard(self)
        user_observee_scope = as_observer_observation_links.shard(self)
        pseudonym_scope = pseudonyms.active.shard(self)
        account_users = self.account_users.active.shard(self)
        has_other_root_accounts = false
        group_memberships_scope = group_memberships.active.shard(self)

        # eportfolios will only be in the users home shard
        eportfolio_scope = eportfolios.active
      else
        # make sure to do things on the root account's shard. but note,
        # root_account.enrollments won't include the student view user's
        # enrollments, so we need to fetch them off the user instead; the
        # student view user won't be cross shard, so that will still be the
        # right shard
        enrollment_scope = fake_student? ? enrollments : root_account.enrollments.where(user_id: self)
        user_observer_scope = as_student_observation_links.shard(self)
        user_observee_scope = as_observer_observation_links.shard(self)

        pseudonym_scope = root_account.pseudonyms.active.where(user_id: self)

        account_users = root_account.account_users.where(user_id: self).to_a +
                        self.account_users.shard(root_account).where(account_id: root_account.all_accounts).to_a
        has_other_root_accounts = associated_accounts.shard(self).where.not(accounts: { id: root_account }).exists?
        group_memberships_scope = group_memberships.active.shard(root_account.shard).joins(:group).where(groups: { root_account_id: root_account })

        eportfolio_scope = eportfolios.active if shard == root_account.shard
      end

      delete_enrollments(enrollment_scope, updating_user:)
      group_memberships_scope.destroy_all
      user_observer_scope.destroy_all
      user_observee_scope.destroy_all
      eportfolio_scope&.in_batches&.destroy_all
      pseudonym_scope.each(&:destroy)
      account_users.each(&:destroy)

      # only delete the user's communication channels when the last account is
      # removed (they don't belong to any particular account). they will always
      # be on the user's shard
      communication_channels.unretired.each(&:destroy) unless has_other_root_accounts

      update_account_associations
    end
    reload
  end

  def associate_with_shard(shard, strength = :strong); end

  def self.clone_communication_channel(cc, new_user, max_position)
    new_cc = cc.clone
    new_cc.shard = new_user.shard
    new_cc.position += max_position
    new_cc.user = new_user
    new_cc.workflow_state = "unconfirmed"
    new_cc.save!
    cc.notification_policies.each do |np|
      new_np = np.clone
      new_np.shard = new_user.shard
      new_np.communication_channel = new_cc
      new_np.save!
    end
    unless cc.unconfirmed?
      new_cc.workflow_state = cc.workflow_state
      new_cc.save!
    end
  end

  # Overwrites the old user name, if there was one.  Fills in the new one otherwise.
  def assert_name(name = nil)
    if name && (pre_registered? || creation_pending?) && name != email
      self.name = name
      save!
    end
    self
  end

  def to_atom
    {
      title: self.name,
      updated: updated_at,
      published: created_at,
      link: "/users/#{id}"
    }
  end

  def admins
    [self]
  end

  def students
    [self]
  end

  def latest_pseudonym
    Pseudonym.order(:created_at).where(user_id: id).active.last
  end

  def used_feature(feature)
    update_attribute(:features_used, ((features_used || "").split(",").map(&:to_s) + [feature.to_s]).uniq.join(","))
  end

  def used_feature?(feature)
    features_used&.split(",")&.include?(feature.to_s)
  end

  def available_courses
    # this list should be longer if the person has admin privileges...
    courses
  end

  def check_courses_right?(user, sought_right, enrollments_to_check = nil)
    return false unless user && sought_right

    # Look through the currently enrolled courses first.  This should
    # catch most of the calls.  If none of the current courses grant
    # the right then look at the concluded courses.
    enrollments_to_check ||= enrollments.current_and_concluded

    shards = associated_shards & user.associated_shards
    # search the current shard first
    shards.delete(Shard.current) && shards.unshift(Shard.current) if shards.include?(Shard.current)

    courses_for_enrollments(enrollments_to_check.shard(shards)).any? { |c| c.grants_right?(user, sought_right) }
  end

  def check_accounts_right?(user, sought_right)
    # check if the user we are given is an admin in one of this user's accounts
    return false unless user && sought_right
    return account.grants_right?(user, sought_right) if fake_student? # doesn't have account association

    # Intentionally include deleted pseudonyms when checking deleted users (important for diagnosing deleted users)
    accounts_to_search = if associated_accounts.empty?
                           if merged_into_user
                             # Early return from inside if to ensure we handle chains of merges correctly
                             return merged_into_user.check_accounts_right?(user, sought_right)
                           elsif Account.where(id: pseudonyms.pluck(:account_id)).any?
                             Account.where(id: pseudonyms.pluck(:account_id))
                           else
                             associated_accounts
                           end
                         else
                           associated_accounts
                         end

    common_shards = associated_shards & user.associated_shards
    search_method = lambda do |shard|
      # new users with creation pending enrollments don't have account associations
      if accounts_to_search.shard(shard).empty? && common_shards.length == 1 && !unavailable?
        account.grants_right?(user, sought_right)
      else
        accounts_to_search.shard(shard).any? { |a| a.grants_right?(user, sought_right) }
      end
    end
    # search shards the two users have in common first, since they're most likely
    return true if common_shards.any?(&search_method)
    # now do an exhaustive search, since it's possible to have admin permissions for accounts
    # you're not associated with
    return true if (associated_shards - common_shards).any?(&search_method)

    false
  end

  set_policy do
    given { |user| user == self }
    can %i[
      read
      read_grades
      read_profile
      read_files
      read_as_admin
      manage
      manage_content
      manage_course_content_add
      manage_course_content_edit
      manage_course_content_delete
      manage_files_add
      manage_files_edit
      manage_files_delete
      manage_calendar
      send_messages
      update_avatar
      view_feature_flags
      manage_feature_flags
      api_show_user
      read_email_addresses
      view_user_logins
      generate_observer_pairing_code
      update_speed_grader_settings
    ]

    given { |user| user == self && user.user_can_edit_name? }
    can :rename

    given { |user| user == self }
    can :change_pronoun

    given { |user| courses.any? { |c| c.user_is_instructor?(user) } }
    can :read_profile

    # by default this means that the user we are given is an administrator
    # of an account of one of the courses that this user is enrolled in, or
    # an admin (teacher/ta/designer) in the course
    given { |user| check_courses_right?(user, :read_reports) }
    can :read_profile and can :remove_avatar and can :read_reports

    %i[read_email_addresses read_sis manage_sis].each do |permission|
      given { |user| check_courses_right?(user, permission) }
      can permission
    end

    given { |user| check_courses_right?(user, :generate_observer_pairing_code, enrollments.not_deleted) }
    can :generate_observer_pairing_code

    given { |user| check_accounts_right?(user, :view_statistics) }
    can :view_statistics

    given { |user| check_accounts_right?(user, :manage_students) }
    can :read_profile and can :read_reports and can :read_grades

    given { |user| check_accounts_right?(user, :manage_user_logins) }
    can %i[read read_reports read_profile api_show_user terminate_sessions read_files]

    given { |user| check_accounts_right?(user, :read_roster) }
    can :read_full_profile and can :api_show_user

    given { |user| check_accounts_right?(user, :view_all_grades) }
    can :read_grades

    given { |user| check_accounts_right?(user, :view_user_logins) }
    can :view_user_logins

    given { |user| check_accounts_right?(user, :read_email_addresses) }
    can :read_email_addresses

    given do |user|
      check_accounts_right?(user, :manage_user_logins) && adminable_accounts.select(&:root_account?).all? { |a| has_subset_of_account_permissions?(user, a) }
    end
    can :manage_user_details and can :rename and can :update_avatar and can :remove_avatar and
      can :manage_feature_flags and can :view_feature_flags

    given { |user| pseudonyms.shard(self).any? { |p| p.grants_right?(user, :update) } }
    can :merge

    given do |user|
      # a user can reset their own MFA, but only if the setting isn't required
      (self == user && mfa_settings != :required) ||

        # a site_admin with permission to reset_any_mfa
        Account.site_admin.grants_right?(user, :reset_any_mfa) ||
        # an admin can reset another user's MFA only if they can manage *all*
        # of the user's pseudonyms
        (self != user && pseudonyms.shard(self).all? do |p|
          p.grants_right?(user, :update) ||
            # the account does not have mfa enabled
            p.account.mfa_settings == :disabled ||
            # they are an admin user and have reset MFA permission
            p.account.grants_right?(user, :reset_any_mfa)
        end)
    end
    can :reset_mfa

    given { |user| user && user.as_observer_observation_links.where(user_id: id).exists? }
    can %i[read read_as_parent read_files]

    given { |user| check_accounts_right?(user, :moderate_user_content) }
    can :moderate_user_content
  end

  def can_masquerade?(masquerader, account)
    return true if self == masquerader
    # student view should only ever have enrollments in a single course
    return true if fake_student?
    return false unless
        account.grants_right?(masquerader, nil, :become_user) && SisPseudonym.for(self, account, type: :implicit, require_sis: false)

    if account.root_account.feature_enabled?(:course_admin_role_masquerade_permission_check)
      return false unless includes_subset_of_course_admin_permissions?(masquerader, account)
    end

    has_subset_of_account_permissions?(masquerader, account)
  end

  def self.all_course_admin_type_permissions_for(user)
    enrollments = Enrollment.for_user(user).of_admin_type.active_by_date.distinct_on(:role_id).to_a
    result = {}

    RoleOverride.permissions.each_key do |permission|
      # iterate and set permissions
      # we want the highest level permission set the user is authorized for
      result[permission] = true if enrollments.any? { |e| e.has_permission_to?(permission) }
    end
    result
  end

  def includes_subset_of_course_admin_permissions?(user, account)
    return true if user == self
    return false unless account.root_account?

    Rails.cache.fetch(["includes_subset_of_course_admin_permissions", self, user, account].cache_key, expires_in: 60.minutes) do
      current_permissions = AccountUser.all_permissions_for(user, account)
      sought_permissions = User.all_course_admin_type_permissions_for(self)
      sought_permissions.all? do |(permission, sought_permission)|
        next true unless sought_permission.present?

        current_permission = current_permissions[permission]
        return false if current_permission.empty?

        true
      end
    end
  end

  def has_subset_of_account_permissions?(user, account)
    return true if user == self
    return false unless account.root_account?

    Rails.cache.fetch(["has_subset_of_account_permissions", self, user, account].cache_key, expires_in: 60.minutes) do
      account_users = account.cached_all_account_users_for(self)
      account_users.all? do |account_user|
        account_user.is_subset_of?(user)
      end
    end
  end

  def allows_user_to_remove_from_account?(account, other_user)
    check_pseudonym = pseudonym
    check_pseudonym ||= Pseudonym.new(account:, user: self) if associated_accounts.exists?
    check_pseudonym&.grants_right?(other_user, :delete) &&
      (check_pseudonym&.grants_right?(other_user, :manage_sis) ||
       account.pseudonyms.active.where(user_id: other_user).where.not(sis_user_id: nil).none?)
  end

  def self.infer_id(obj)
    case obj
    when User
      obj.id
    when Numeric
      obj
    when CommunicationChannel, Pseudonym, AccountUser
      obj.user_id
    when String
      obj.to_i
    else
      raise ArgumentError, "Cannot infer a user_id from #{obj.inspect}"
    end
  end

  def management_contexts
    contexts = [self] + courses + groups.active + all_courses_for_active_enrollments
    contexts.uniq
  end

  def record_acceptance_of_terms
    accept_terms if @require_acceptance_of_terms && @terms_of_use
  end

  def accept_terms
    preferences[:accepted_terms] = Time.now.utc
  end

  def self.max_messages_per_day
    Setting.get("max_messages_per_day_per_user", 500).to_i
  end

  def max_messages_per_day
    User.max_messages_per_day
  end

  def gravatar_url(size = 50, fallback = nil, request = nil)
    fallback = self.class.avatar_fallback_url(fallback, request)
    "https://secure.gravatar.com/avatar/#{Digest::MD5.hexdigest(email) rescue "000"}?s=#{size}&d=#{CGI.escape(fallback)}"
  end

  # Public: Set a user's avatar image. This is a convenience method that sets
  #   the avatar_image_source, avatar_image_url, avatar_updated_at, and
  #   avatar_state on the user model.
  #
  # val - A hash of options used to configure the avatar.
  #       :type - The type of avatar. Should be 'gravatar,'
  #         'external,' or 'attachment.'
  #       :url - The URL of the gravatar. Used for types 'external' and
  #         'attachment.'
  #
  # Returns nothing if avatar is set; false if avatar is locked.
  def avatar_image=(val)
    return if avatar_state == :locked

    external_avatar_url_patterns = Setting.get("avatar_external_url_patterns", "^https://[a-zA-Z0-9.-]+\\.instructure\\.com/").split(",").map { |re| Regexp.new re }
    blank_avatar = { avatar_image_source: "no_pic", avatar_image_url: nil, avatar_state: "approved" }

    # Return here if we're passed a nil val or any non-hash val (both of which
    # will just nil the user's avatar).
    unless val.is_a?(Hash)
      assign_attributes(blank_avatar)
      return
    end

    only_includes_state = val["url"].blank? && val["type"].blank? && val["state"].present?
<<<<<<< HEAD

    self.avatar_image_updated_at = Time.zone.now

=======

    self.avatar_image_updated_at = Time.zone.now

>>>>>>> f00ce2da
    if only_includes_state
      self.avatar_state = val["state"]
    elsif val["url"]&.match?(GRAVATAR_PATTERN)
      self.avatar_image_source = "gravatar"
      self.avatar_image_url = val["url"]
      self.avatar_state = "submitted"
    elsif val["type"] == "attachment" && val["url"]
      self.avatar_image_source = "attachment"
      self.avatar_image_url = val["url"]
      self.avatar_state = "submitted"
    elsif val["url"] && external_avatar_url_patterns.find { |p| val["url"].match?(p) }
      self.avatar_image_source = "external"
      self.avatar_image_url = val["url"]
      self.avatar_state = "submitted"
    else
      assign_attributes(blank_avatar)
    end
  end

  def report_avatar_image!
    self.avatar_state = if avatar_state == :approved || avatar_state == :locked
                          "re_reported"
                        else
                          "reported"
                        end
    save!
  end

  def avatar_state
    if %w[none submitted approved locked reported re_reported].include?(super)
      super.to_sym
    else
      :none
    end
  end

  def avatar_state=(val)
    if %w[none submitted approved locked reported re_reported].include?(val.to_s)
      if val == "none"
        self.avatar_image_url = nil
        self.avatar_image_source = "no_pic"
        self.avatar_image_updated_at = Time.now
      end
      super(val.to_s)
    end
  end

  def avatar_reportable?
    %i[submitted approved reported re_reported].include?(avatar_state)
  end

  def avatar_approvable?
    %i[submitted reported re_reported].include?(avatar_state)
  end

  def avatar_approved?
    %i[approved locked re_reported].include?(avatar_state)
  end

  def avatar_locked?
    avatar_state == :locked
  end

  def self.avatar_key(user_id)
    user_id = user_id.to_s
    if user_id.present? && user_id != "0"
      "#{user_id}-#{Canvas::Security.hmac_sha1(user_id)[0, 10]}"
    else
      "0"
    end
  end

  def self.user_id_from_avatar_key(key)
    user_id, sig = key.to_s.split("-", 2)
    Canvas::Security.verify_hmac_sha1(sig, user_id.to_s, truncate: 10) ? user_id : nil
  end

  AVATAR_SETTINGS = %w[enabled enabled_pending sis_only disabled].freeze
  def avatar_url(size = nil, avatar_setting = nil, fallback = nil, request = nil, use_fallback = true)
    return fallback if avatar_setting == "disabled"

    size ||= 50
    avatar_setting ||= "enabled"
    fallback = use_fallback ? self.class.avatar_fallback_url(fallback, request) : nil
    if avatar_setting == "enabled" || (avatar_setting == "enabled_pending" && avatar_approved?) || (avatar_setting == "sis_only")
      @avatar_url ||= avatar_image_url
    end
    @avatar_url ||= fallback if avatar_image_source == "no_pic"
    if (avatar_setting == "enabled") && (avatar_image_source == "gravatar")
      @avatar_url ||= gravatar_url(size, fallback, request)
    end
    @avatar_url ||= fallback
  end

  def avatar_path
    "/images/users/#{User.avatar_key(id)}"
  end

  def self.default_avatar_fallback
    "/images/messages/avatar-50.png"
  end

  def self.avatar_fallback_url(fallback = nil, request = nil)
    if fallback && (uri = URI.parse(fallback) rescue nil)
      # something got built without request context, so we want to inherit that
      # context now that we have a request
      if uri.host == "localhost"
        uri.scheme = request.scheme
        uri.host = request.host
        uri.port = request.port unless [80, 443].include?(request.port)
      end
      uri.scheme ||= request ? request.protocol[0..-4] : HostUrl.protocol # -4 to chop off the ://
      if HostUrl.cdn_host
        uri.host = HostUrl.cdn_host
      elsif request && !uri.host
        uri.host = request.host
        uri.port = request.port unless [80, 443].include?(request.port)
      elsif !uri.host
        uri.host, port = HostUrl.default_host.split(":")
        uri.port = Integer(port) if port
      end
      uri.to_s
    else
      avatar_fallback_url(default_avatar_fallback, request)
    end
  end

  # Clear the avatar_image_url attribute and save it if the URL contains the given uuid.
  #
  # ==== Arguments
  # * <tt>uuid</tt> - The Attachment#uuid value for the file. Used as part of the url identifier.
  def clear_avatar_image_url_with_uuid(uuid)
    raise ArgumentError, "'uuid' is required and cannot be blank" if uuid.blank?

    if avatar_image_url.to_s.match?(/#{uuid}/)
      self.avatar_image_url = nil
      save
    end
  end

  scope :with_avatar_state, lambda { |state|
    scope = where.not(avatar_image_url: nil).order("avatar_image_updated_at DESC")
    if state == "any"
      scope.where("avatar_state IS NOT NULL AND avatar_state<>'none'")
    else
      scope.where(avatar_state: state)
    end
  }

  def sorted_rubrics
    context_codes = ([self] + management_contexts).uniq.map(&:asset_string)
    rubrics = context_rubrics.active
    rubrics += Rubric.active.where(context_code: context_codes).to_a
    rubrics.uniq.sort_by { |r| [((r.association_count || 0) > 3) ? CanvasSort::First : CanvasSort::Last, Canvas::ICU.collation_key(r.title || CanvasSort::Last)] }
  end

  def assignments_recently_graded(opts = {})
    opts = { start_at: 1.week.ago, limit: 10 }.merge(opts)
    Submission.active.recently_graded_assignments(id, opts[:start_at], opts[:limit])
  end

  def preferences
    self["preferences"] ||= {}
  end

  def speed_grader_settings
    {
      grade_by_question: preferences.fetch(:enable_speedgrader_grade_by_question, false)
    }
  end

  def new_user_tutorial_statuses
    get_preference(:new_user_tutorial_statuses) || {}
  end

  def apply_contrast(colors)
    colors.each_key do |key|
      darkened_color = colors[key]
      begin
        until WCAGColorContrast.ratio(darkened_color.delete("#"), "ffffff") >= 4.5
          darkened_color = "##{darkened_color.delete("#").chars.map { |c| c + c }.join}" if darkened_color.length == 4
          rgb = darkened_color.match(/^#(..)(..)(..)$/).captures.map { |c| (c.hex.to_i * 0.85).round }
          darkened_color = "#%02x%02x%02x" % rgb
        end
      rescue => e
        Canvas::Errors.capture(e, {}, :info)
      else
        colors[key] = darkened_color
      end
    end
  end

  def custom_colors
    colors_hash = get_preference(:custom_colors) || {}
    if Shard.current != shard
      # translate asset strings to be relative to current shard
      colors_hash = colors_hash.filter_map do |asset_string, value|
        opts = asset_string.split("_")
        id_relative_to_user_shard = opts.pop.to_i
        next if id_relative_to_user_shard > Shard::IDS_PER_SHARD && Shard.shard_for(id_relative_to_user_shard) == shard # this is old data and should be ignored

        new_id = Shard.relative_id_for(id_relative_to_user_shard, shard, Shard.current)
        ["#{opts.join("_")}_#{new_id}", value]
      end.to_h
    end

    return apply_contrast colors_hash if prefers_high_contrast?

    colors_hash
  end

  def dashboard_positions
    @dashboard_positions ||= get_preference(:dashboard_positions) || {}
  end

  def set_dashboard_positions(new_positions)
    @dashboard_positions = nil
    set_preference(:dashboard_positions, new_positions)
  end

  # Use the user's preferences for the default view
  # Otherwise, use the account's default (if set)
  # Fallback to using cards (default option on the Account settings page)
  def dashboard_view(current_account = account)
    preferences[:dashboard_view] || current_account.default_dashboard_view || "cards"
  end

  def dashboard_view=(new_dashboard_view)
    preferences[:dashboard_view] = new_dashboard_view
  end

  def all_course_nicknames(courses = nil)
    if preferences[:course_nicknames] == UserPreferenceValue::EXTERNAL
      shard.activate do
        scope = user_preference_values.where(key: :course_nicknames)
        scope = scope.where(sub_key: courses) if courses
        scope.pluck(:sub_key, :value).to_h
      end
    else
      preferences[:course_nicknames] || {}
    end
  end

  def course_nickname_hash
    if preferences[:course_nicknames].present?
      @nickname_hash ||= Digest::SHA256.hexdigest(user_preference_values.where(key: :course_nicknames).pluck(:sub_key, :value).sort.join(","))
    else
      "default"
    end
  end

  def grade_by_question_in_speedgrader?
    preferences.fetch(:enable_speedgrader_grade_by_question, false)
  end

  def course_nickname(course)
    shard.activate do
      get_preference(:course_nicknames, course.id)
    end
  end

  def send_scores_in_emails?(course)
    root_account = course.root_account
    return false if root_account.settings[:allow_sending_scores_in_emails] == false

    pref = get_preference(:send_scores_in_emails_override, "course_" + course.global_id.to_s)
    pref = preferences[:send_scores_in_emails] if pref.nil?
    !!pref
  end

  def send_observed_names_in_notifications?
    preferences[:send_observed_names_in_notifications] == true
  end

  def discussions_splitscreen_view?
    !!preferences[:discussions_splitscreen_view]
  end

  def close_announcement(announcement)
    closed = get_preference(:closed_notifications).dup || []
    # serialize ids relative to the user
    shard.activate do
      closed << announcement.id
    end
    set_preference(:closed_notifications, closed.uniq)
  end

  def unread_submission_annotations?(submission)
    !!get_preference(:unread_submission_annotations, submission.global_id)
  end

  def mark_submission_annotations_unread!(submission)
    set_preference(:unread_submission_annotations, submission.global_id, true)
  end

  def mark_submission_annotations_read!(submission)
    # this will delete the user_preference_value
    set_preference(:unread_submission_annotations, submission.global_id, nil)
  end

  def unread_rubric_assessments?(submission)
    !!get_preference(:unread_rubric_comments, submission.global_id)
  end

  def mark_rubric_assessments_unread!(submission)
    set_preference(:unread_rubric_comments, submission.global_id, true)
  end

  def mark_rubric_assessments_read!(submission)
    # this will delete the user_preference_value
    set_preference(:unread_rubric_comments, submission.global_id, nil)
  end

  def add_to_visited_tabs(tab_class)
    visited_tabs = get_preference(:visited_tabs) || []
    set_preference(:visited_tabs, [*visited_tabs, tab_class]) unless visited_tabs.include? tab_class
  end

  def prefers_high_contrast?
    !!feature_enabled?(:high_contrast)
  end

  def auto_show_cc?
    !!feature_enabled?(:auto_show_cc)
  end

  def prefers_no_toast_timeout?
    !!feature_enabled?(:disable_alert_timeouts)
  end

  def prefers_no_celebrations?
    !!feature_enabled?(:disable_celebrations)
  end

  def prefers_no_keyboard_shortcuts?
    !!feature_enabled?(:disable_keyboard_shortcuts)
  end

  def manual_mark_as_read?
    !!preferences[:manual_mark_as_read]
  end

  def collapse_global_nav?
    !!preferences[:collapse_global_nav]
  end

  def disabled_inbox?
    !!preferences[:disable_inbox]
  end

  def elementary_dashboard_disabled?
    !!preferences[:elementary_dashboard_disabled]
  end

  def create_announcements_unlocked?
    preferences.fetch(:create_announcements_unlocked, false)
  end

  def create_announcements_unlocked(bool)
    preferences[:create_announcements_unlocked] = bool
  end

  def default_notifications_disabled=(val)
    # if this is set then all notifications will be disabled by default
    # for the user and will need to be explicitly enabled
    preferences[:default_notifications_disabled] = val
  end

  def default_notifications_disabled?
    !!preferences[:default_notifications_disabled]
  end

  def last_seen_release_note=(val)
    preferences[:last_seen_release_note] = val
  end

  def last_seen_release_note
    preferences[:last_seen_release_note] || Time.at(0)
  end

  def release_notes_badge_disabled?
    !!preferences[:release_notes_badge_disabled]
  end

  def comment_library_suggestions_enabled?
    !!preferences[:comment_library_suggestions_enabled]
  end

  def collapse_course_nav?
    !!preferences[:collapse_course_nav]
  end

  # ***** OHI If you're going to add a lot of data into `preferences` here maybe take a look at app/models/user_preference_value.rb instead ***
  # it will store the data in a separate table on the db and lighten the load on poor `users`

  def uuid
    unless super
      update_attribute(:uuid, CanvasSlug.generate_securish_uuid)
    end
    super
  end

  def heap_id(root_account: nil)
    # this is called in read-only contexts where we can't create a missing uuid
    # (uuid-less users should be rare in real life but they exist in specs and maybe unauthenticated requests)
    return nil unless self["uuid"]

    # for an explanation of these, see
    # https://instructure.atlassian.net/wiki/spaces/HEAP/pages/85854749165/RFC+Advanced+HEAP+installation
    if root_account
      "uu-2-#{Digest::SHA256.hexdigest(uuid)}-#{root_account.uuid}"
    else
      "uu-1-#{Digest::SHA256.hexdigest(uuid)}"
    end
  end

  def self.serialization_excludes
    %i[
      uuid
      phone
      features_used
      otp_communication_channel_id
      otp_secret_key_enc
      otp_secret_key_salt
      collkey
    ]
  end

  def secondary_identifier
    email || id
  end

  def self_enroll_if_necessary
    return unless @self_enrollment_course
    return if @self_enrolling # avoid infinite recursion when enrolling across shards (pseudonym creation + shard association stuff)

    @self_enrolling = true
    @self_enrollment = @self_enrollment_course.self_enroll_student(self, skip_pseudonym: @just_created, skip_touch_user: true)
    @self_enrolling = false
  end

  def is_a_context?
    true
  end

  def account
    pseudonym.account rescue Account.default
  end

  def alternate_account_for_course_creation
    Rails.cache.fetch_with_batched_keys("alternate_account_for_course_creation", batch_object: self, batched_keys: :account_users) do
      account_users.active.detect do |au|
        break au.account if au.root_account_id == account.id && au.account.grants_any_right?(self, :manage_courses, :manage_courses_add)
      end
    end
  end

  def course_creating_teacher_enrollment_accounts
    Rails.cache.fetch_with_batched_keys("course_creating_teacher_enrollment_accounts", batch_object: self, batched_keys: :enrollments) do
      Shard.with_each_shard(in_region_associated_shards) do
        Account.where(id: Course.where(id: enrollments.active.shard(Shard.current)
                                .select(:course_id)
                                .where(type: %w[TeacherEnrollment DesignerEnrollment])
                                .joins(:root_account)
                                .where("accounts.settings LIKE ?", "%teachers_can_create_courses: true%"))
               .select(:account_id))
      end
    end
  end

  def course_creating_student_enrollment_accounts
    Rails.cache.fetch_with_batched_keys("course_creating_student_enrollment_accounts", batch_object: self, batched_keys: :enrollments) do
      Shard.with_each_shard(in_region_associated_shards) do
        Account.where(id: Course.where(id: enrollments.active.shard(Shard.current)
                                .select(:course_id)
                                .where(type: %w[StudentEnrollment ObserverEnrollment])
                                .joins(:root_account)
                                .where("accounts.settings LIKE ?", "%students_can_create_courses: true%"))
               .select(:account_id))
      end
    end
  end

  def courses_with_primary_enrollment(association = :current_and_invited_courses, enrollment_uuid = nil, options = {})
    cache_key = [association, enrollment_uuid, options].cache_key
    @courses_with_primary_enrollment ||= {}
    @courses_with_primary_enrollment.fetch(cache_key) do
      res = shard.activate do
        result = Rails.cache.fetch([self, "courses_with_primary_enrollment2", association, options, ApplicationController.region].cache_key, expires_in: 15.minutes) do
          scope = courses_for_enrollments(enrollments.current_and_invited, options[:observee_user], !!options[:include_completed_courses])
          shards = in_region_associated_shards
          # Limit favorite courses based on current shard.
          if association == :favorite_courses
            ids = favorite_context_ids("Course")
            if ids.empty?
              scope = scope.none
            else
              shards &= ids.map { |id| Shard.shard_for(id) }
              scope = scope.where(id: ids)
            end
          end

          GuardRail.activate(:secondary) do
            Shard.with_each_shard(shards) do
              scope.select("courses.*, enrollments.id AS primary_enrollment_id, enrollments.type AS primary_enrollment_type, enrollments.role_id AS primary_enrollment_role_id, #{Enrollment.type_rank_sql} AS primary_enrollment_rank, enrollments.workflow_state AS primary_enrollment_state, enrollments.created_at AS primary_enrollment_date")
                   .order(Arel.sql("courses.id, #{Enrollment.type_rank_sql}, #{Enrollment.state_rank_sql}"))
                   .distinct_on(:id).shard(Shard.current)
            end
          end
        end
        result.dup
      end

      if association == :current_and_invited_courses
        if enrollment_uuid && (pending_course = Course.active
          .select("courses.*, enrollments.type AS primary_enrollment,
                  #{Enrollment.type_rank_sql} AS primary_enrollment_rank,
                  enrollments.workflow_state AS primary_enrollment_state,
                  enrollments.created_at AS primary_enrollment_date")
          .joins(:enrollments)
          .where(enrollments: { uuid: enrollment_uuid, workflow_state: "invited" }).first)
          res << pending_course
          res.uniq!
        end
        pending_enrollments = temporary_invitations
        unless pending_enrollments.empty?
          ActiveRecord::Associations.preload(pending_enrollments, :course)
          res.concat(pending_enrollments.map do |e|
            c = e.course
            c.primary_enrollment_type = e.type
            c.primary_enrollment_role_id = e.role_id
            c.primary_enrollment_rank = e.rank_sortable
            c.primary_enrollment_state = e.workflow_state
            c.primary_enrollment_date = e.created_at
            c.invitation = e.uuid
            c
          end)
          res.uniq!
        end
      end

      Shard.partition_by_shard(res, ->(c) { c.shard }) do |shard_courses|
        roles = Role.where(id: shard_courses.map(&:primary_enrollment_role_id).uniq).to_a.index_by(&:id)
        shard_courses.each { |c| c.primary_enrollment_role = roles[c.primary_enrollment_role_id] }
      end
      @courses_with_primary_enrollment[cache_key] =
        res.sort_by { |c| [c.primary_enrollment_rank, Canvas::ICU.collation_key(c.name)] }
    end
  end

  def temporary_invitations
    cached_active_emails.map { |email| Enrollment.cached_temporary_invitations(email).dup.reject { |e| e.user_id == id } }.flatten
  end

  def active_k5_enrollments?(root_account: false)
    account_ids = if  root_account
                    enrollments.current.active_by_date.where(root_account:).distinct.pluck(:account_id)
                  else
                    enrollments.shard(in_region_associated_shards).current.active_by_date.distinct.pluck(:account_id)
                  end
    Account.where(id: account_ids).any?(&:enable_as_k5_account?)
  end

  # http://github.com/seamusabshere/cacheable/blob/master/lib/cacheable.rb from the cacheable gem
  # to get a head start

  # this method takes an optional {:include_enrollment_uuid => uuid}   so that you can pass it the session[:enrollment_uuid] and it will include it.
  def cached_currentish_enrollments(opts = {})
    # this method doesn't include the "active_by_date" scope and should probably not be used since
    # it will give enrollments which are concluded by date
    # leaving this for existing instances where schools are used to the inconsistent behavior
    # participating_enrollments seems to be a more accurate representation of "current courses"
    RequestCache.cache("cached_current_enrollments", self, opts) do
      enrollments = shard.activate do
        res = Rails.cache.fetch_with_batched_keys(
          ["current_enrollments5", opts[:include_future], ApplicationController.region].cache_key,
          batch_object: self,
          batched_keys: :enrollments
        ) do
          scope = (opts[:include_future] ? self.enrollments.current_and_future : self.enrollments.current_and_invited)
          scope.shard(in_region_associated_shards).to_a
        end
        if opts[:include_enrollment_uuid] && !res.find { |e| e.uuid == opts[:include_enrollment_uuid] } &&
           (pending_enrollment = Enrollment.where(uuid: opts[:include_enrollment_uuid], workflow_state: "invited").first)
          res << pending_enrollment
        end
        res
      end + temporary_invitations

      if opts[:preload_dates]
        Canvas::Builders::EnrollmentDateBuilder.preload_state(enrollments)
      end
      if opts[:preload_courses]
        ActiveRecord::Associations.preload(enrollments, :course)
      end
      enrollments
    end
  end

  def cached_invitations(opts = {})
    enrollments = Rails.cache.fetch([self, "invited_enrollments", ApplicationController.region].cache_key) do
      self.enrollments.shard(in_region_associated_shards).invited_by_date
          .joins(:course).where.not(courses: { workflow_state: "deleted" }).to_a
    end
    if opts[:include_enrollment_uuid] && !enrollments.find { |e| e.uuid == opts[:include_enrollment_uuid] } &&
       (pending_enrollment = Enrollment.invited_by_date.where(uuid: opts[:include_enrollment_uuid]).first)
      enrollments << pending_enrollment
    end
    enrollments += temporary_invitations

    if opts[:preload_course]
      ActiveRecord::Associations.preload(enrollments, :course)
    end
    enrollments
  end

  def has_enrollment?
    return @_has_enrollment if defined?(@_has_enrollment)

    # don't need an expires_at here because user will be touched upon enrollment creation
    @_has_enrollment = Rails.cache.fetch([self, "has_enrollment", ApplicationController.region].cache_key) do
      enrollments.shard(in_region_associated_shards).active.exists?
    end
  end

  def has_active_enrollment?
    return @_has_active_enrollment if defined?(@_has_active_enrollment)

    # don't need an expires_at here because user will be touched upon enrollment activation
    @_has_active_enrollment = Rails.cache.fetch([self, "has_active_enrollment", ApplicationController.region].cache_key) do
      enrollments.shard(in_region_associated_shards).current.active_by_date.exists?
    end
  end

  def has_future_enrollment?
    return @_has_future_enrollment if defined?(@_has_future_enrollment)

    @_has_future_enrollment = Rails.cache.fetch([self, "has_future_enrollment", ApplicationController.region].cache_key, expires_in: 1.hour) do
      enrollments.shard(in_region_associated_shards).active_or_pending_by_date.exists?
    end
  end

  def active_student_enrollments_in_account?(account)
    return false unless account.is_a?(Account)
    return false if account.workflow_state == "deleted"

    Rails.cache.fetch([self, "has_student_enrollments_in_account", account].cache_key, expires_in: 1.hour) do
      student_enrollments.active.joins(:course).where(courses: { account_id: account.id }).any?
    end
  end

  def cached_current_group_memberships
    @cached_current_group_memberships ||= shard.activate do
      Rails.cache.fetch_with_batched_keys(["current_group_memberships", ApplicationController.region].cache_key, batch_object: self, batched_keys: :groups) do
        current_group_memberships.shard(in_region_associated_shards).to_a
      end
    end
  end

  def cached_current_group_memberships_by_date
    @cached_current_group_memberships_by_date ||= shard.activate do
      Rails.cache.fetch_with_batched_keys(["current_group_memberships_by_date", ApplicationController.region].cache_key, batch_object: self, batched_keys: [:enrollments, :groups]) do
        Shard.with_each_shard(in_region_associated_shards) do
          GroupMembership.where(user_id: self).joins(:group)
                         .joins("LEFT OUTER JOIN #{Enrollment.quoted_table_name} ON enrollments.user_id=group_memberships.user_id AND enrollments.course_id=groups.context_id AND groups.context_type='Course'")
                         .joins("LEFT OUTER JOIN #{EnrollmentState.quoted_table_name} ON enrollment_states.enrollment_id=enrollments.id")
                         .where("group_memberships.workflow_state='accepted' AND groups.workflow_state<>'deleted' AND COALESCE(enrollment_states.state,'active') IN ('invited','active')").to_a
        end
      end
    end
  end

  def membership_for_group_id?(group_id)
    current_group_memberships.active.where(group_id:).exists?
  end

  def has_student_enrollment?
    return @_has_student_enrollment if defined?(@_has_student_enrollment)

    @_has_student_enrollment = Rails.cache.fetch_with_batched_keys(["has_student_enrollment", ApplicationController.region].cache_key, batch_object: self, batched_keys: :enrollments) do
      enrollments.shard(in_region_associated_shards).where(type: %w[StudentEnrollment StudentViewEnrollment])
                 .where.not(workflow_state: %w[rejected inactive deleted]).exists?
    end
  end

  def non_student_enrollment?
    # We should be able to remove this method when the planner works for teachers/other course roles
    return @_non_student_enrollment if defined?(@_non_student_enrollment)

    @_non_student_enrollment = Rails.cache.fetch_with_batched_keys(["has_non_student_enrollment", ApplicationController.region].cache_key, batch_object: self, batched_keys: :enrollments) do
      enrollments.shard(in_region_associated_shards).where.not(type: %w[StudentEnrollment StudentViewEnrollment ObserverEnrollment])
                 .where.not(workflow_state: %w[rejected inactive deleted]).exists?
    end
  end

  def account_membership?
    return @_account_membership if defined?(@_account_membership)

    @_account_membership = Rails.cache.fetch_with_batched_keys(["has_account_user", ApplicationController.region].cache_key, batch_object: self, batched_keys: :account_users) do
      account_users.shard(in_region_associated_shards).active.exists?
    end
  end

  def can_view_content_shares?
    non_student_enrollment? || account_membership?
  end

  def participating_current_and_concluded_course_ids
    cached_course_ids("current_and_concluded") do |enrollments|
      enrollments.current_and_concluded.not_inactive_by_date_ignoring_access
    end
  end

  def participating_student_current_and_concluded_course_ids
    cached_course_ids("student_current_and_concluded") do |enrollments|
      enrollments.current_and_concluded.not_inactive_by_date_ignoring_access.where(type: %w[StudentEnrollment StudentViewEnrollment])
    end
  end

  def participating_student_current_and_unrestricted_concluded_course_ids
    cached_course_ids("student_current_and_concluded") do |enrollments|
      enrollments.current_and_concluded.not_inactive_by_date.where(type: %w[StudentEnrollment StudentViewEnrollment])
    end
  end

  def participating_student_course_ids
    cached_course_ids("participating_student") do |enrollments|
      enrollments.current.active_by_date.where(type: %w[StudentEnrollment StudentViewEnrollment])
    end
  end

  def participating_instructor_course_ids
    cached_course_ids("participating_instructor") do |enrollments|
      enrollments.of_instructor_type.current.active_by_date
    end
  end

  def participating_instructor_course_with_concluded_ids
    cached_course_ids("participating_instructor_with_concluded") do |enrollments|
      enrollments.of_instructor_type.current_and_concluded.not_inactive_by_date
    end
  end

  def participating_course_ids
    cached_course_ids("participating") do |enrollments|
      enrollments.current.active_by_date
    end
  end

  def all_course_ids
    cached_course_ids("all") do |enrollments|
      enrollments.where.not(workflow_state: %w[rejected deleted inactive])
    end
  end

  def cached_course_ids(type)
    @cached_course_ids ||= {}
    @cached_course_ids[type] ||=
      shard.activate do
        Rails.cache.fetch_with_batched_keys(["cached_course_ids", type, ApplicationController.region].cache_key, batch_object: self, batched_keys: :enrollments) do
          yield(enrollments.shard(in_region_associated_shards)).distinct.pluck(:course_id)
        end
      end
  end
  private :cached_course_ids

  def participating_enrollments
    @participating_enrollments ||= shard.activate do
      Rails.cache.fetch_with_batched_keys([self, "participating_enrollments2", ApplicationController.region].cache_key, batch_object: self, batched_keys: :enrollments) do
        enrollments.shard(in_region_associated_shards).current.active_by_date.to_a.each(&:clear_association_cache)
      end
    end
  end

  def submissions_for_course_ids(course_ids, start_at: nil, limit: 20, exclude_parent_assignment_submissions: false)
    return [] unless course_ids.present?

    shard.activate do
      ids_hash = Digest::SHA256.hexdigest(course_ids.sort.join(","))
      Rails.cache.fetch_with_batched_keys(["submissions_for_course_ids", ids_hash, start_at, limit].cache_key, expires_in: 1.day, batch_object: self, batched_keys: :submissions) do
        start_at ||= 4.weeks.ago

        GuardRail.activate(:secondary) do
          submissions = []
          submissions += self.submissions.posted.where("GREATEST(submissions.submitted_at, submissions.created_at) > ?", start_at)
                             .where(course_id: course_ids).eager_load(:assignment)
                             .where("submissions.score IS NOT NULL AND assignments.workflow_state=?", "published")
                             .order("submissions.created_at DESC")
                             .limit(limit).to_a

          submissions += Submission.active.where(user_id: self)
                                   .where(course_id: course_ids)
                                   .where("submissions.posted_at IS NOT NULL OR post_policies.post_manually IS FALSE")
                                   .joins(:assignment, assignment: [:post_policy])
                                   .where(assignments: { workflow_state: "published" })
                                   .where("last_comment_at > ?", start_at)
                                   .limit(limit).order("last_comment_at").to_a

          submissions = submissions.sort_by { |t| t.last_comment_at || t.created_at }.reverse
          submissions = submissions.uniq
          submissions.first(limit)

          ActiveRecord::Associations.preload(submissions, [{ assignment: :context }, :user, :submission_comments])
          if exclude_parent_assignment_submissions
            submissions.reject! { |s| s.assignment.has_sub_assignments? } || []
          else
            submissions
          end
        end
      end
    end
  end

  # This is only feedback for student contexts (unless specific contexts are passed in)
  def recent_feedback(
    course_ids: nil,
    contexts: nil,
    ** # forwarded to submissions_for_course_ids
  )
    course_ids ||= if contexts
                     contexts.select { |c| c.is_a?(Course) }.map(&:id)
                   else
                     participating_student_course_ids
                   end
    submissions_for_course_ids(course_ids, **)
  end

  def visible_stream_item_instances(opts = {})
    instances = stream_item_instances.where(hidden: false).order("stream_item_instances.id desc")

    # dont make the query do an stream_item_instances.context_code IN
    # ('course_20033','course_20237','course_20247' ...) if they dont pass any
    # contexts, just assume it wants any context code.
    if opts[:contexts]
      # still need to optimize the query to use a root_context_code.  that way a
      # users course dashboard even if they have groups does a query with
      # "context_code=..." instead of "context_code IN ..."
      instances = instances.where(context: opts[:contexts])
    elsif opts[:context]
      instances = instances.where(context: opts[:context])
    elsif opts[:only_active_courses]
      instances = instances.where(context_type: "Course", context_id: participating_course_ids)
    end

    instances
  end

  # NOTE: excludes submission stream items
  def cached_recent_stream_items(opts = {})
    expires_in = 1.day

    # just cache on the user's shard... makes cache invalidation much
    # easier if we visit other shards
    shard.activate do
      if opts[:contexts]
        items = []
        Array(opts[:contexts]).each do |context|
          items.concat(
            Rails.cache.fetch(StreamItemCache.recent_stream_items_key(self, context.class.base_class.name, context.id),
                              expires_in:) do
              recent_stream_items(context:)
            end
          )
        end
        items.sort_by(&:id).reverse
      else
        # no context in cache key
        Rails.cache.fetch(StreamItemCache.recent_stream_items_key(self), expires_in:) do
          recent_stream_items
        end
      end
    end
  end

  # NOTE: excludes submission stream items
  def recent_stream_items(opts = {})
    shard.activate do
      GuardRail.activate(:secondary) do
        visible_instances = visible_stream_item_instances(opts)
                            .preload(stream_item: :context)
                            .limit(Setting.get("recent_stream_item_limit", 100))
        visible_instances.filter_map do |sii|
          si = sii.stream_item
          next if si.blank?
          next if si.asset_type == "Submission"
          next if si.context_type == "Course" && (si.context.concluded? || participating_enrollments.none? { |e| e.course_id == si.context_id })

          si.unread = sii.unread?
          si
        end
      end
    end
  end

  def upcoming_events(opts = {})
    context_codes = opts[:context_codes] || (opts[:contexts] ? setup_context_lookups(opts[:contexts]) : cached_context_codes)
    return [] if context_codes.blank?

    now = Time.zone.now

    opts[:end_at] ||= 1.week.from_now
    opts[:limit] ||= 20

    # if we're looking through a lot of courses, we should probably not spend a lot of time
    # computing which sections are visible or not before we make the db call;
    # instead, i think we should pull for all the sections and filter after the fact
    filter_after_db = !opts[:use_db_filter] &&
                      (context_codes.grep(/\Acourse_\d+\z/).count > Setting.get("filter_events_by_section_code_threshold", "25").to_i)

    section_codes = section_context_codes(context_codes, filter_after_db)
    limit = filter_after_db ? opts[:limit] * 2 : opts[:limit] # pull extra events just in case
    events = CalendarEvent.active.for_user_and_context_codes(self, context_codes, section_codes)
                          .between(now, opts[:end_at]).limit(limit).order(:start_at).to_a.reject(&:hidden?)

    if filter_after_db
      original_count = events.count
      if events.any? { |e| e.context_code.start_with?("course_section_") }
        section_ids = events.map(&:context_code).grep(/\Acourse_section_\d+\z/).map { |s| s.delete_prefix("course_section_").to_i }
        section_course_codes = Course.joins(:course_sections).where(course_sections: { id: section_ids })
                                     .pluck(:id).map { |id| "course_#{id}" }
        visible_section_codes = section_context_codes(section_course_codes)
        events.reject! { |e| e.context_code.start_with?("course_section_") && !visible_section_codes.include?(e.context_code) }
        events = events.first(opts[:limit]) # strip down to the original limit
      end

      # if we've filtered too many (which should be unlikely), just fallback on the old behavior
      if original_count >= opts[:limit] && events.count < opts[:limit]
        return upcoming_events(opts.merge(use_db_filter: true))
      end
    end

    assignments = Assignment.published
                            .for_context_codes(context_codes)
                            .due_between_with_overrides(now, opts[:end_at])
                            .include_submitted_count.to_a

    if assignments.any?
      if AssignmentOverrideApplicator.should_preload_override_students?(assignments, self, "upcoming_events")
        AssignmentOverrideApplicator.preload_assignment_override_students(assignments, self)
      end

      events += select_available_assignments(
        select_upcoming_assignments(assignments.map { |a| a.overridden_for(self) }, opts.merge(time: now))
      )
    end

    if opts[:include_sub_assignments]
      sub_assignments = SubAssignment.published
                                     .for_context_codes(context_codes)
                                     .due_between_with_overrides(now, opts[:end_at])
                                     .include_submitted_count.to_a

      if sub_assignments.any?
        if AssignmentOverrideApplicator.should_preload_override_students?(sub_assignments, self, "upcoming_events")
          AssignmentOverrideApplicator.preload_assignment_override_students(sub_assignments, self)
        end

        events += select_available_assignments(
          select_upcoming_assignments(sub_assignments.map { |a| a.overridden_for(self) }, opts.merge(time: now))
        )
      end
    end

    sorted_events = events.sort_by do |e|
      due_date = e.start_at
      if e.respond_to? :dates_hash_visible_to
        e.dates_hash_visible_to(self).any? do |due_hash|
          due_date = due_hash[:due_at] if due_hash[:due_at]
        end
      end
      [due_date ? 0 : 1, due_date || 0, Canvas::ICU.collation_key(e.title)]
    end

    sorted_events.uniq.first(opts[:limit])
  end

  def select_available_assignments(assignments, include_concluded: false)
    return [] if assignments.empty?

    available_course_ids = if include_concluded
                             all_course_ids
                           else
                             Shard.partition_by_shard(assignments.map(&:context_id).uniq) do |course_ids|
                               enrollments.shard(Shard.current).where(course_id: course_ids).active_by_date.pluck(:course_id)
                             end
                           end

    assignments.select { |a| available_course_ids.include?(a.context_id) }
  end

  def select_upcoming_assignments(assignments, opts)
    time = opts[:time] || Time.zone.now
    assignments.select do |a|
      if a.context.grants_any_right?(self, *RoleOverride::GRANULAR_MANAGE_ASSIGNMENT_PERMISSIONS)
        a.dates_hash_visible_to(self).any? do |due_hash|
          due_hash[:due_at] && due_hash[:due_at] >= time && due_hash[:due_at] <= opts[:end_at]
        end
      else
        a.due_at && a.due_at >= time && a.due_at <= opts[:end_at]
      end
    end
  end

  def undated_events(opts = {})
    opts = opts.dup
    context_codes = opts[:context_codes] || (opts[:contexts] ? setup_context_lookups(opts[:contexts]) : cached_context_codes)
    return [] if context_codes.blank?

    undated_events = []
    undated_events += CalendarEvent.active.for_user_and_context_codes(self, context_codes, []).undated.updated_after(opts[:updated_at])
    undated_events += Assignment.published.for_context_codes(context_codes).undated.updated_after(opts[:updated_at]).with_just_calendar_attributes
    Canvas::ICU.collate_by(undated_events, &:title)
  end

  def setup_context_lookups(contexts)
    # TODO: All the event methods use this and it's really slow.
    Array(contexts).map(&:asset_string)
  end

  def cached_context_codes
    # (hopefully) don't need to include cross-shard because calendar events/assignments/etc are only seached for on current shard anyway
    @cached_context_codes ||=
      Rails.cache.fetch([self, "cached_context_codes", Shard.current].cache_key, expires_in: 15.minutes) do
        group_ids = groups.active.pluck(:id)
        cached_current_course_ids = Rails.cache.fetch([self, "cached_current_course_ids", Shard.current].cache_key) do
          # don't need an expires at because user will be touched if enrollment state changes from 'active'
          enrollments.shard(Shard.current).current.active_by_date.distinct.pluck(:course_id)
        end

        cached_current_course_ids.map { |id| "course_#{id}" } + group_ids.map { |id| "group_#{id}" }
      end
  end

  def cached_course_ids_for_observed_user(observed_user)
    Rails.cache.fetch_with_batched_keys(["course_ids_for_observed_user", self, observed_user].cache_key, batch_object: self, batched_keys: :enrollments, expires_in: 1.day) do
      enrollments
        .shard(in_region_associated_shards)
        .active_or_pending_by_date
        .of_observer_type
        .where(associated_user_id: observed_user)
        .pluck(:course_id)
    end
  end

  # context codes of things that might have a schedulable appointment for the
  # given user, i.e. courses and sections
  def appointment_context_codes(include_observers: false)
    @appointment_context_codes ||= {}
    @appointment_context_codes[include_observers] ||= Rails.cache.fetch([self, "cached_appointment_codes", ApplicationController.region, include_observers].cache_key, expires_in: 1.day) do
      ret = { primary: [], secondary: [] }
      cached_currentish_enrollments(preload_dates: true).each do |e|
        next unless (e.student? || (include_observers && e.observer?)) && e.active?

        ret[:primary] << "course_#{e.course_id}"
        ret[:secondary] << "course_section_#{e.course_section_id}"
      end
      ret[:secondary].concat(groups.map { |g| "group_category_#{g.group_category_id}" })
      ret
    end
  end

  def manageable_appointment_context_codes
    cache_key = [self, "cached_manageable_appointment_codes", ApplicationController.region].cache_key
    @manageable_appointment_context_codes ||= Rails.cache.fetch(cache_key, expires_in: 1.day) do
      ret = { full: [], limited: [], secondary: [] }
      limited_sections = {}
      manageable_enrollments_by_permission(:manage_calendar, cached_currentish_enrollments).each do |e|
        next if ret[:full].include?("course_#{e.course_id}")

        if e.limit_privileges_to_course_section
          ret[:limited] << "course_#{e.course_id}"
          limited_sections[e.course_id] ||= []
          limited_sections[e.course_id] << "course_section_#{e.course_section_id}"
        else
          ret[:limited].delete("course_#{e.course_id}")
          limited_sections.delete(e.course_id)
          ret[:full] << "course_#{e.course_id}"
        end
      end
      ret[:secondary] = limited_sections.values.flatten
      ret
    end
  end

  # Public: Return an array of context codes this user belongs to.
  #
  # include_concluded_codes - If true, include concluded courses (default: true).
  #
  # Returns an array of context code strings.
  def conversation_context_codes(include_concluded_codes = true)
    return @conversation_context_codes[include_concluded_codes] if @conversation_context_codes

    Rails.cache.fetch([self, include_concluded_codes, "conversation_context_codes4"].cache_key, expires_in: 1.day) do
      Shard.birth.activate do
        associations = %w[courses concluded_courses current_groups]
        associations.slice!(1) unless include_concluded_codes

        associations.inject([]) do |result, association|
          association_type = association.split("_")[-1].slice(0..-2)
          result.concat(send(association).shard(self).pluck(:id).map { |id| "#{association_type}_#{id}" })
        end.uniq
      end
    end
  end

  def self.convert_global_id_rows(rows)
    rows.map do |row|
      row.map do |id|
        Shard.relative_id_for(id, Shard.current, Shard.birth)
      end
    end
  end

  def self.preload_conversation_context_codes(users)
    users = users.reject { |u| u.instance_variable_get(:@conversation_context_codes) }
    return if users.length < Setting.get("min_users_for_conversation_context_codes_preload", 5).to_i

    preload_shard_associations(users)
    shards = Set.new
    users.each do |user|
      shards.merge(user.associated_shards)
    end

    active_contexts = {}
    concluded_contexts = {}

    Shard.with_each_shard(shards.to_a) do
      course_rows = convert_global_id_rows(
        Enrollment.joins(:course)
            .where(User.enrollment_conditions(:active))
            .where(user_id: users)
            .distinct.pluck(:user_id, :course_id)
      )
      course_rows.each do |user_id, course_id|
        active_contexts[user_id] ||= []
        active_contexts[user_id] << "course_#{course_id}"
      end

      cc_rows = convert_global_id_rows(
        Enrollment.joins(:course)
            .where(User.enrollment_conditions(:completed))
            .where(user_id: users)
            .distinct.pluck(:user_id, :course_id)
      )
      cc_rows.each do |user_id, course_id|
        concluded_contexts[user_id] ||= []
        concluded_contexts[user_id] << "course_#{course_id}"
      end

      group_rows = convert_global_id_rows(
        GroupMembership.joins(:group)
            .merge(User.instance_exec(&User.reflections["current_group_memberships"].scope).only(:where))
            .where(user_id: users)
            .distinct.pluck(:user_id, :group_id)
      )
      group_rows.each do |user_id, group_id|
        active_contexts[user_id] ||= []
        active_contexts[user_id] << "group_#{group_id}"
      end
    end
    Shard.birth.activate do
      users.each do |user|
        active = active_contexts[user.id] || []
        concluded = concluded_contexts[user.id] || []
        user.instance_variable_set(:@conversation_context_codes, {
                                     true => (active + concluded).uniq,
                                     false => active
                                   })
      end
    end
  end

  def section_context_codes(context_codes, skip_visibility_filter = false)
    course_ids = context_codes.grep(/\Acourse_\d+\z/).map { |s| s.delete_prefix("course_").to_i }
    return [] unless course_ids.present?

    section_ids = []
    if skip_visibility_filter
      full_course_ids = course_ids
    else
      full_course_ids = []
      Course.where(id: course_ids).each do |course|
        result = course.course_section_visibility(self)
        case result
        when Array
          section_ids.concat(result)
        when :all
          full_course_ids << course.id
        end
      end
    end

    if full_course_ids.any?
      current_shard = Shard.current
      Shard.partition_by_shard(full_course_ids) do |shard_course_ids|
        section_ids.concat(CourseSection.active.where(course_id: shard_course_ids).pluck(:id)
            .map { |id| Shard.relative_id_for(id, Shard.current, current_shard) })
      end
    end
    section_ids.map { |id| "course_section_#{id}" }
  end

  def manageable_courses(include_concluded = false)
    Course.manageable_by_user(id, include_concluded).not_deleted
  end

  def manageable_courses_by_query(query = "", include_concluded = false)
    manageable_courses(include_concluded).not_deleted.name_like(query).limit(50)
  end

  def last_completed_module
    context_module_progressions.select(&:completed?).max_by { |p| p.completed_at || p.created_at }.context_module rescue nil
  end

  def last_completed_course
    enrollments.select(&:completed?).max_by { |e| e.completed_at || e.created_at }.course rescue nil
  end

  def last_mastered_assignment
    learning_outcome_results.active.sort_by { |r| r.assessed_at || r.created_at }.select(&:mastery?).map(&:assignment).last
  end

  def profile_pics_folder
    initialize_default_folder(Folder::PROFILE_PICS_FOLDER_NAME)
  end

  def conversation_attachments_folder
    initialize_default_folder(Folder::CONVERSATION_ATTACHMENTS_FOLDER_NAME)
  end

  def initialize_default_folder(name)
    folder = active_folders.where(name:).first
    folder ||= folders.create!(name:,
                               parent_folder: Folder.root_folders(self).find { |f| f.name == Folder::MY_FILES_FOLDER_NAME })
    folder
  end

  def quota
    return storage_quota if storage_quota

    accounts = associated_root_accounts.reject(&:site_admin?)
    if accounts.empty?
      self.class.default_storage_quota
    else
      accounts.sum(&:default_user_storage_quota)
    end
  end

  def self.default_storage_quota
    Setting.get("user_default_quota", 50.decimal_megabytes.to_s).to_i
  end

  TAB_PROFILE = 0
  TAB_COMMUNICATION_PREFERENCES = 1
  TAB_FILES = 2
  TAB_EPORTFOLIOS = 3
  TAB_HOME = 4

  def roles(root_account, exclude_deleted_accounts = nil)
    # Don't include roles for deleted accounts and don't cache
    # the results.
    return user_roles(root_account, true) if exclude_deleted_accounts

    RequestCache.cache("user_roles", self, root_account) do
      root_account.shard.activate do
        base_key = ["user_roles_for_root_account5", root_account.global_id].cache_key
        Rails.cache.fetch_with_batched_keys(base_key, batch_object: self, batched_keys: [:enrollments, :account_users]) do
          user_roles(root_account)
        end
      end
    end
  end

  def root_admin_for?(root_account, cached_account_users: nil)
    root_ids = [root_account.id, Account.site_admin.id]
    aus = cached_account_users || account_users.active
    aus.any? { |au| root_ids.include?(au.account_id) }
  end

  def eportfolios_enabled?
    # For jobs/rails consoles/specs where domain root account is not set
    return true unless Account.current_domain_root_account

    associated_root_accounts.empty? ||
      (associated_root_accounts.include?(Account.current_domain_root_account) && Account.current_domain_root_account.settings[:enable_eportfolios] != false)
  end

  def initiate_conversation(users, private = nil, options = {})
    users = ([self] + users).uniq(&:id)
    private = users.size <= 2 if private.nil?
    Conversation.initiate(users, private, options).conversation_participants.where(user_id: self).first
  end

  def address_book
    @address_book ||= AddressBook.for(self)
  end

  def messageable_user_calculator
    @messageable_user_calculator ||= MessageableUser::Calculator.new(self)
  end

  delegate :load_messageable_user,
           :load_messageable_users,
           :messageable_users_in_context,
           :count_messageable_users_in_context,
           :messageable_users_in_course,
           :count_messageable_users_in_course,
           :messageable_users_in_section,
           :count_messageable_users_in_section,
           :messageable_users_in_group,
           :count_messageable_users_in_group,
           :search_messageable_users,
           :messageable_sections,
           :messageable_groups,
           to: :messageable_user_calculator

  def mark_all_conversations_as_read!
    updated = conversations.unread.update_all(workflow_state: "read")
    if updated > 0
      User.where(id:).update_all(unread_conversations_count: 0)
    end
  end

  def conversation_participant(conversation_id)
    all_conversations.where(conversation_id:).first
  end

  # Public: Reset the user's cached unread conversations count.
  #
  # Returns nothing.
  def reset_unread_conversations_counter(unread_count = nil)
    unread_count ||= conversations.unread.count
    if unread_conversations_count != unread_count
      self.class.where(id:).update_all(unread_conversations_count: unread_count)
    end
  end

  # Public: Returns a unique list of favorite context type ids relative to the active shard.
  #
  # Examples
  #
  #   favorite_context_ids("Course")
  #   # => [1, 2, 3, 4]
  #
  # Returns an array of unique global ids.
  def favorite_context_ids(context_type)
    @favorite_context_ids ||= {}

    context_ids = @favorite_context_ids[context_type]
    unless context_ids
      # Only get the users favorites from their shard.
      shard.activate do
        # Get favorites and map them to their global ids.
        context_ids = favorites.where(context_type:).pluck(:context_id).map { |id| Shard.global_id_for(id) }
        @favorite_context_ids[context_type] = context_ids
      end
    end

    # Return ids relative for the current shard
    context_ids.map do |id|
      Shard.relative_id_for(id, shard, Shard.current)
    end
  end

  def menu_courses(enrollment_uuid = nil, opts = {})
    return @menu_courses if @menu_courses

    can_favorite = proc { |c| !(c.elementary_subject_course? || c.elementary_homeroom_course?) || c.user_is_admin?(self) || roles(c.root_account).include?("teacher") }
    # this terribleness is so we try to make sure that the newest courses show up in the menu
    courses = courses_with_primary_enrollment(:current_and_invited_courses, enrollment_uuid, opts)
              .sort_by { |c| [c.primary_enrollment_rank, Time.now - (c.primary_enrollment_date || Time.now)] }
              .first(Setting.get("menu_course_limit", "20").to_i)
              .sort_by { |c| [c.primary_enrollment_rank, Canvas::ICU.collation_key(c.name)] }
    favorites = courses_with_primary_enrollment(:favorite_courses, enrollment_uuid, opts)
                .select { |c| can_favorite.call(c) }
    # if favoritable courses (classic courses or k5 courses with admin enrollment) exist, show those and all non-favoritable courses
    @menu_courses = if favorites.empty?
                      courses
                    else
                      favorites + courses.reject { |c| can_favorite.call(c) }
                    end
    ActiveRecord::Associations.preload(@menu_courses, :enrollment_term)
    @menu_courses
  end

  def user_can_edit_name?
    accounts = pseudonyms.shard(self).active.map(&:account)
    return true if accounts.empty?

    accounts.any?(&:users_can_edit_name?)
  end

  def user_can_edit_profile?
    accounts = pseudonyms.shard(self).active.map(&:account)
    return true if accounts.empty?

    accounts.any?(&:users_can_edit_profile?)
  end

  def user_can_edit_comm_channels?
    accounts = pseudonyms.shard(self).active.map(&:account)
    return true if accounts.empty?

    accounts.any?(&:users_can_edit_comm_channels?)
  end

  def suspended?
    active_pseudonyms.empty? ? false : active_pseudonyms.all?(&:suspended?)
  end

  def limit_parent_app_web_access?
    pseudonyms.shard(self).active.map(&:account).any?(&:limit_parent_app_web_access?)
  end

  def sections_for_course(course)
    course.student_enrollments.active.for_user(self).map(&:course_section)
  end

  def can_create_enrollment_for?(course, session, type)
    return false if %w[StudentEnrollment ObserverEnrollment].include?(type) && MasterCourses::MasterTemplate.is_master_course?(course)
    return false if course.template?

    if course.root_account.feature_enabled?(:granular_permissions_manage_users)
      return true if type == "TeacherEnrollment" && course.grants_right?(self, session, :add_teacher_to_course)
      return true if type == "TaEnrollment" && course.grants_right?(self, session, :add_ta_to_course)
      return true if type == "DesignerEnrollment" && course.grants_right?(self, session, :add_designer_to_course)
      return true if type == "StudentEnrollment" && course.grants_right?(self, session, :add_student_to_course)
      return true if type == "ObserverEnrollment" && course.grants_right?(self, session, :add_observer_to_course)
    else
      if type != "StudentEnrollment" && course.grants_right?(self, session, :manage_admin_users)
        return true
      end
      if %w[StudentEnrollment ObserverEnrollment].include?(type) && course.grants_right?(self, session, :manage_students)
        return true
      end
    end
    false
  end

  def can_be_enrolled_in_course?(course)
    !!SisPseudonym.for(self, course, type: :implicit, require_sis: false) ||
      (creation_pending? && enrollments.where(course_id: course).exists?)
  end

  def group_member_json(context)
    h = { user_id: id, name: last_name_first, display_name: self.short_name }
    if context.is_a?(Course)
      sections_for_course(context).each do |section|
        h[:sections] ||= []
        h[:sections] << { section_id: section.id, section_code: section.section_code }
      end
    end
    h
  end

  # account = the account that you want a pseudonym for
  # preferred_template_account = pass in an actual account if you have a preference for which account the new pseudonym gets copied from
  # this may not be able to find a suitable pseudonym to copy, so would still return nil
  # if a pseudonym is created, it is *not* saved, and *not* added to the pseudonyms collection
  def find_or_initialize_pseudonym_for_account(account, preferred_template_account = nil)
    pseudonym = SisPseudonym.for(self, account, type: :trusted, require_sis: false)
    unless pseudonym
      # list of copyable pseudonyms
      active_pseudonyms = all_active_pseudonyms(:reload).select { |p| !p.password_auto_generated? && !p.account.delegated_authentication? }
      templates = []
      # re-arrange in the order we prefer
      templates.concat(active_pseudonyms.select { |p| p.account_id == preferred_template_account.id }) if preferred_template_account
      templates.concat(active_pseudonyms.select { |p| p.account_id == Account.site_admin.id })
      templates.concat(active_pseudonyms.select { |p| p.account_id == Account.default.id })
      templates.concat(active_pseudonyms)
      templates.uniq!

      template = templates.detect { |t| !account.pseudonyms.active.by_unique_id(t.unique_id).first }
      if template
        # creating this not attached to the user's pseudonyms is intentional
        pseudonym = account.pseudonyms.build
        pseudonym.user = self
        pseudonym.unique_id = template.unique_id
        pseudonym.password_salt = template.password_salt
        pseudonym.crypted_password = template.crypted_password
      end
    end
    pseudonym
  end

  def fake_student?
    preferences[:fake_student] && !!enrollments.where(type: "StudentViewEnrollment").first
  end

  def private?
    !public?
  end

  def profile
    super || build_profile
  end

  def parse_otp_remember_me_cookie(cookie)
    return 0, [], nil unless cookie

    time, *ips, hmac = cookie.split("-")
    [time, ips, hmac]
  end

  def otp_secret_key_remember_me_cookie(time, current_cookie, remote_ip = nil, options = {})
    _, ips, _ = parse_otp_remember_me_cookie(current_cookie)
    cookie = [time.to_i, *[*ips, remote_ip].compact.sort].join("-")

    hmac_string = "#{cookie}.#{otp_secret_key}"
    return hmac_string if options[:hmac_string]

    "#{cookie}-#{Canvas::Security.hmac_sha1(hmac_string)}"
  end

  def validate_otp_secret_key_remember_me_cookie(value, remote_ip = nil)
    time, ips, hmac = parse_otp_remember_me_cookie(value)
    time.to_i >= (Time.now.utc - 30.days).to_i &&
      (remote_ip.nil? || ips.include?(remote_ip)) &&
      Canvas::Security.verify_hmac_sha1(hmac, otp_secret_key_remember_me_cookie(time, value, nil, hmac_string: true))
  end

  def otp_secret_key
    return nil unless otp_secret_key_enc

    Canvas::Security.decrypt_password(otp_secret_key_enc, otp_secret_key_salt, "otp_secret_key", shard.settings[:encryption_key]) if otp_secret_key_enc
  end

  def otp_secret_key=(key)
    if key
      self.otp_secret_key_enc, self.otp_secret_key_salt = Canvas::Security.encrypt_password(key, "otp_secret_key")
    else
      self.otp_secret_key_enc = self.otp_secret_key_salt = nil
    end
  end

  def crocodoc_id!
    cid = crocodoc_id
    return cid if cid

    Setting.transaction do
      s = Setting.lock.where(name: "crocodoc_counter").first_or_create(value: 0)
      cid = s.value = s.value.to_i + 1
      s.save!
    end

    update_attribute(:crocodoc_id, cid)
    cid
  end

  def crocodoc_user
    "#{crocodoc_id!},#{short_name.delete(",")}"
  end

  def moderated_grading_ids(create_crocodoc_id = false)
    {
      crocodoc_id: create_crocodoc_id ? crocodoc_id! : crocodoc_id,
      global_id: global_id.to_s
    }
  end

  # mfa settings for a user are the most restrictive of any pseudonyms the user has
  # a login for
  def mfa_settings(pseudonym_hint: nil)
    # try to short-circuit site admins where it is required
    if pseudonym_hint
      mfa_settings = pseudonym_hint.account.mfa_settings
      return :required if mfa_settings == :required ||
                          (mfa_settings == :required_for_admins && !pseudonym_hint.account.cached_all_account_users_for(self).empty?)
    end
    return :required if pseudonym_hint&.authentication_provider&.mfa_required?

    pseudonyms = self.pseudonyms.shard(self).preload(:account, authentication_provider: :account)
    return :required if pseudonyms.any? { |p| p.authentication_provider&.mfa_required? }

    result = pseudonyms.map(&:account).uniq.map do |account|
      case account.mfa_settings
      when :disabled
        0
      when :optional
        1
      when :required_for_admins
        # if pseudonym_hint is given, and we got to here, we don't need
        # to redo the expensive all_account_users_for check
        if (pseudonym_hint && pseudonym_hint.account == account) ||
           account.cached_all_account_users_for(self).empty?
          1
        else
          # short circuit the entire method
          return :required
        end
      when :required
        # short circuit the entire method
        return :required
      end
    end.max
    return :disabled if result.nil?

    [:disabled, :optional][result]
  end

  def weekly_notification_bucket
    # place in the next 24 hours after saturday morning midnight is
    # determined by account and user. messages for any user in the same
    # account (on the same shard) map into the same 6-hour window, and then
    # are spread within that window by user. this is specifically 24 real
    # hours, not 1 day, because DST sucks. so it'll go to 1am sunday
    # morning and 11pm saturday night on the DST transition days, but
    # midnight sunday morning the rest of the time.
    account_bucket = (shard.id.to_i + pseudonym.try(:account_id).to_i) % DelayedMessage::WEEKLY_ACCOUNT_BUCKETS
    user_bucket = id % DelayedMessage::MINUTES_PER_WEEKLY_ACCOUNT_BUCKET
    (account_bucket * DelayedMessage::MINUTES_PER_WEEKLY_ACCOUNT_BUCKET) + user_bucket
  end

  def daily_notification_time
    # The time daily notifications are sent out is 6pm local time. This is
    # referencing the definition in our documentation and in DelayedMessage#set_send_at
    time_zone = self.time_zone || ActiveSupport::TimeZone["America/Denver"] || Time.zone
    target = time_zone.now.change(hour: 18)
    target += 1.day if target < time_zone.now
    target
  end

  def weekly_notification_time
    # weekly notification scheduling happens in Eastern-time
    time_zone = ActiveSupport::TimeZone.us_zones.find { |zone| zone.name == "Eastern Time (US & Canada)" }

    # start at midnight saturday morning before next monday
    target = time_zone.now.next_week - 2.days

    minutes = weekly_notification_bucket.minutes

    # if we're already past that (e.g. it's sunday or late saturday),
    # advance by a week
    target += 1.week if target + minutes < time_zone.now

    # move into the 24 hours after midnight saturday morning and return
    target + minutes
  end

  def weekly_notification_range
    # weekly notification scheduling happens in Eastern-time
    time_zone = ActiveSupport::TimeZone.us_zones.find { |zone| zone.name == "Eastern Time (US & Canada)" }

    # start on January first instead of "today" to avoid DST, but still move to
    # a saturday from there so we get the right day-of-week on start_hour
    target = time_zone.now.change(month: 1, day: 1).next_week - 2.days + weekly_notification_bucket.minutes

    # 2 hour on-the-hour span around the target such that distance from the
    # start hour is at least 30 minutes.
    start_hour = target - 30.minutes
    start_hour = start_hour.change(hour: start_hour.hour)
    end_hour = start_hour + 2.hours

    [start_hour, end_hour]
  end

  # Given a text string, return a value suitable for the user's initial_enrollment_type.
  # It supports strings formatted as enrollment types like "StudentEnrollment" and
  # it also supports text like "student", "teacher", "observer" and "ta".
  #
  # Any unsupported types have +nil+ returned.
  def self.initial_enrollment_type_from_text(type)
    # Convert the string "StudentEnrollment" to "student".
    # Return only valid matching types. Otherwise, nil.
    type = type.to_s.downcase.sub(/(view)?enrollment/, "")
    %w[student teacher ta observer].include?(type) ? type : nil
  end

  def self.preload_shard_associations(users); end

  def associated_shards(strength = :strong)
    (strength == :strong) ? [Shard.default] : []
  end

  def in_region_associated_shards
    associated_shards.select { |shard| shard.in_current_region? || shard.default? }
  end

  def adminable_accounts_cache_key
    ["adminable_accounts_1", self, ApplicationController.region].cache_key
  end

  def clear_adminable_accounts_cache!
    Rails.cache.delete(adminable_accounts_cache_key)
  end

  def adminable_accounts_scope(shard_scope: in_region_associated_shards)
    # i couldn't get EXISTS (?) to work multi-shard, so this is happening instead
    account_ids = account_users.active.shard(shard_scope).distinct.pluck(:account_id)
    Account.active.where(id: account_ids)
  end

  def adminable_accounts
    @adminable_accounts ||= shard.activate do
      Rails.cache.fetch(adminable_accounts_cache_key) do
        adminable_accounts_scope.order(:id).to_a
      end
    end
  end

  def all_paginatable_accounts
    ShardedBookmarkedCollection.build(Account::Bookmarker, adminable_accounts_scope.order(:name, :id))
  end

  def all_pseudonyms_loaded?
    !!@all_pseudonyms
  end

  def all_pseudonyms
    @all_pseudonyms ||= pseudonyms.shard(self).to_a
  end

  def all_active_pseudonyms_loaded?
    !!@all_active_pseudonyms
  end

  def current_active_groups?
    return @_current_active_groups if defined?(@_current_active_groups)

    @_current_active_groups = shard.activate do
      Rails.cache.fetch_with_batched_keys(["current_active_groups", ApplicationController.region].cache_key, batch_object: self, batched_keys: :groups) do
        return true if current_groups.preload(:context).any?(&:context_available?)
        return true if current_groups.shard(in_region_associated_shards).preload(:context).any?(&:context_available?)

        false
      end
    end
  end

  def all_active_pseudonyms(reload = false)
    @all_active_pseudonyms = nil if reload
    @all_active_pseudonyms ||= pseudonyms.shard(self).active.to_a
  end

  def preferred_gradebook_version
    get_preference(:gradebook_version) || "default"
  end

  def should_show_deeply_nested_alert?
    ActiveModel::Type::Boolean.new.cast(get_preference(:split_screen_view_deeply_nested_alert) || true)
  end

  def stamp_logout_time!
    User.where(id: self).update_all(last_logged_out: Time.zone.now)
  end

  def content_exports_visible_to(user)
    content_exports.where(user_id: user)
  end

  def show_bouncing_channel_message!
    unless show_bouncing_channel_message?
      preferences[:show_bouncing_channel_message] = true
      save!
    end
  end

  def show_bouncing_channel_message?
    !!preferences[:show_bouncing_channel_message]
  end

  def dismiss_bouncing_channel_message!
    if show_bouncing_channel_message?
      preferences[:show_bouncing_channel_message] = false
      save!
    end
  end

  def bouncing_channel_message_dismissed?
    preferences[:show_bouncing_channel_message] == false
  end

  def update_bouncing_channel_message!(channel = nil)
    force_set_bouncing = channel&.bouncing? && !channel.imported?
    return show_bouncing_channel_message! if force_set_bouncing

    sis_channel_ids = pseudonyms.shard(self).where.not(sis_communication_channel_id: nil).pluck(:sis_communication_channel_id)
    set_bouncing = communication_channels.unretired.bouncing.where.not(id: sis_channel_ids).exists?

    if set_bouncing
      show_bouncing_channel_message! unless bouncing_channel_message_dismissed?
    else
      dismiss_bouncing_channel_message!
    end
  end

  def locale
    result = super
    result = nil unless I18n.locale_available?(result)
    result
  end

  def submissions_folder(for_course = nil)
    shard.activate do
      if for_course
        parent_folder = submissions_folder
        Folder.unique_constraint_retry do
          folders.where(parent_folder_id: parent_folder, submission_context_code: for_course.asset_string)
                 .first_or_create!(name: for_course.name)
        end
      else
        return @submissions_folder if @submissions_folder

        Folder.unique_constraint_retry do
          @submissions_folder = folders.where(parent_folder_id: Folder.root_folders(self).first,
                                              submission_context_code: "root")
                                       .first_or_create!(name: I18n.t("Submissions", locale:))
        end
      end
    end
  end

  def authenticate_one_time_password(code)
    result = one_time_passwords.find_by(code:, used: false)
    return unless result
    # atomically update used
    return unless one_time_passwords.where(used: false, id: result).update_all(used: true, updated_at: Time.now.utc) == 1

    result
  end

  def generate_one_time_passwords(regenerate: false)
    regenerate ||= !one_time_passwords.exists?
    return unless regenerate

    one_time_passwords.scope.delete_all
    Setting.get("one_time_password_count", 10).to_i.times { one_time_passwords.create! }
  end

  def user_roles(root_account, exclude_deleted_accounts = nil)
    roles = ["user"]
    enrollment_types = GuardRail.activate(:secondary) do
      root_account.all_enrollments.where(user_id: self, workflow_state: "active").distinct.pluck(:type)
    end
    roles << "student" if enrollment_types.intersect?(%w[StudentEnrollment StudentViewEnrollment])
    roles << "fake_student" if fake_student?
    roles << "observer" if enrollment_types.intersect?(%w[ObserverEnrollment])
    roles << "teacher" if enrollment_types.intersect?(%w[TeacherEnrollment TaEnrollment DesignerEnrollment])
    account_users = GuardRail.activate(:secondary) do
      root_account.cached_all_account_users_for(self)
    end

    if exclude_deleted_accounts
      account_users = account_users.select { |a| a.account.workflow_state == "active" }
    end

    if account_users.any?
      roles << "admin"
      roles << "root_admin" if root_admin_for?(root_account, cached_account_users: account_users)
      roles << "consortium_admin" if account_users.any? { |au| au.shard != root_account.shard }
    end
    roles
  end

  # user tokens are returned by UserListV2 and used to bulk-enroll users using information that isn't easy to guess
  def self.token(id, uuid)
    "#{id}_#{Digest::SHA256.hexdigest(uuid)}"
  end

  def token
    User.token(id, uuid)
  end

  def self.from_tokens(tokens)
    id_token_map = tokens.each_with_object({}) do |token, map|
      id, huuid = token.split("_")
      id = Shard.relative_id_for(id, Shard.current, Shard.current)
      map[id] = "#{id}_#{huuid}"
    end
    User.where(id: id_token_map.keys).to_a.select { |u| u.token == id_token_map[u.id] }
  end

  def generate_observer_pairing_code
    code = nil
    loop do
      code = SecureRandom.base64.gsub(/\W/, "")[0..5]
      break unless ObserverPairingCode.active.where(code:).exists?
    end
    observer_pairing_codes.create(expires_at: 7.days.from_now, code:)
  end

  def pronouns
    translate_pronouns(super)
  end

  def pronouns=(pronouns)
    super(untranslate_pronouns(pronouns))
  end

  def create_courses_right(account)
    return :admin if account.cached_account_users_for(self).any? do |au|
                       au.permission_check(account, :manage_courses).success? || au.permission_check(account, :manage_courses_add).success?
                     end
    return nil if fake_student? || account.root_account.site_admin?

    scope = account.root_account.enrollments.active.where(user_id: self)
    teacher_right = account.root_account.teachers_can_create_courses? && scope.where(type: %w[TeacherEnrollment DesignerEnrollment]).exists?
    # k5 users can still create courses anywhere, even if the setting restricts them to the manually created courses account
    return :teacher if teacher_right && (account.root_account.teachers_can_create_courses_anywhere? || active_k5_enrollments?)
    return :teacher if teacher_right && account == account.root_account.manually_created_courses_account

    student_right = account.root_account.students_can_create_courses? && scope.where(type: %w[StudentEnrollment ObserverEnrollment]).exists?
    return :student if student_right && (account.root_account.students_can_create_courses_anywhere? || active_k5_enrollments?)
    return :student if student_right && account == account.root_account.manually_created_courses_account
    return :no_enrollments if account.root_account.no_enrollments_can_create_courses? && !scope.exists? && account == account.root_account.manually_created_courses_account

    nil
  end

  def all_account_calendars
    account_user_account_ids = []
    active_account_users = account_users.active
    if active_account_users.any?
      active_accounts = Account.active.where(id: active_account_users.select(:account_id), account_calendar_visible: true)
      account_user_account_ids = active_accounts.reduce([]) do |descendants, account|
        descendants.concat(Account.sub_account_ids_recursive(account.id))
      end
    end
    associated_accounts_ids = unordered_associated_accounts.shard(in_region_associated_shards).select(:id)
    Account.active.where(id: [associated_accounts_ids + account_user_account_ids], account_calendar_visible: true)
  end

  def enabled_account_calendars
    acct_cals = all_account_calendars
    acct_cals.where(id: get_preference(:enabled_account_calendars) || []).or(acct_cals.where(account_calendar_subscription_type: "auto"))
  end

  def inbox_labels
    preferences[:inbox_labels] || []
  end

  # Returns all sub accounts that the user can administer
  # On the shard the starting_root_account resides on.
  #
  # This method first plucks (and caches) the adminable account
  # IDs and then makes a second query to fetch the accounts.
  #
  # This two-query approach was taken intentionally: We do have to store
  # the plucked IDs in memory and make a second query, but it
  # means we can return an ActiveRecord::Relation instead of an Array.
  #
  # This is important to prevent initializing _all_ adminable account
  # models into memory, even if this scope is used in a controller processing
  # a request with pagination params that require a single, small page.
  def adminable_accounts_recursive(starting_root_account:)
    starting_root_account.shard.activate do
      Account.where(id: adminable_account_ids_recursive(starting_root_account:))
    end
  end

  def adminable_account_ids_recursive(starting_root_account:)
    starting_root_account.shard.activate do
      Rails.cache.fetch(
        adminable_account_ids_cache_key(starting_root_account:),
        expires_in: 5.minutes
      ) do
        Account.select(:id, :parent_account_id, :workflow_state).active.multi_parent_sub_accounts_recursive(
          adminable_accounts_scope(
            shard_scope: starting_root_account.shard
          ).where(
            root_account: starting_root_account
          )
        ).pluck(:id)
      end
    end
  end

  def adminable_account_ids_cache_key(starting_root_account:)
    [
      "adminable_account_ids_recursive",
      global_id,
      "starting_root_account",
      starting_root_account.global_id,
    ].cache_key
  end
  private :adminable_account_ids_cache_key

  def student_in_limited_access_account?
    accounts = Account.where(id: student_enrollments.active.joins(:course).select("#{Course.quoted_table_name}.account_id"))
    accounts.any?(&:limited_access_for_students?)
  end
end<|MERGE_RESOLUTION|>--- conflicted
+++ resolved
@@ -1584,15 +1584,9 @@
     end
 
     only_includes_state = val["url"].blank? && val["type"].blank? && val["state"].present?
-<<<<<<< HEAD
 
     self.avatar_image_updated_at = Time.zone.now
 
-=======
-
-    self.avatar_image_updated_at = Time.zone.now
-
->>>>>>> f00ce2da
     if only_includes_state
       self.avatar_state = val["state"]
     elsif val["url"]&.match?(GRAVATAR_PATTERN)
