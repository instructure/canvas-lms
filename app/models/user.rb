# frozen_string_literal: true

#
# Copyright (C) 2011 - present Instructure, Inc.
#
# This file is part of Canvas.
#
# Canvas is free software: you can redistribute it and/or modify it under
# the terms of the GNU Affero General Public License as published by the Free
# Software Foundation, version 3 of the License.
#
# Canvas is distributed in the hope that it will be useful, but WITHOUT ANY
# WARRANTY; without even the implied warranty of MERCHANTABILITY or FITNESS FOR
# A PARTICULAR PURPOSE. See the GNU Affero General Public License for more
# details.
#
# You should have received a copy of the GNU Affero General Public License along
# with this program. If not, see <http://www.gnu.org/licenses/>.
#

require 'atom'

class User < ActiveRecord::Base
  GRAVATAR_PATTERN = /^https?:\/\/[a-zA-Z0-9.-]+\.gravatar\.com\//
  MAX_ROOT_ACCOUNT_ID_SYNC_ATTEMPTS = 5

  include ManyRootAccounts
  include TurnitinID
  include Pronouns

  # this has to be before include Context to prevent a circular dependency in Course
  def self.sortable_name_order_by_clause(table = nil)
    col = table ? "#{table}.sortable_name" : 'sortable_name'
    best_unicode_collation_key(col)
  end

  self.ignored_columns = %i[type creation_unique_id creation_sis_batch_id creation_email
                            sis_name bio merge_to unread_inbox_items_count visibility account_pronoun_id gender birthdate]


  include Context
  include ModelCache
  include UserLearningObjectScopes
  include PermissionsHelper

  attr_accessor :previous_id, :gradebook_importer_submissions, :prior_enrollment

  before_save :infer_defaults
  before_validation :ensure_lti_id, on: :update
  after_create :set_default_feature_flags
  after_update :clear_cached_short_name, if: -> (user) {user.saved_change_to_short_name? || (user.read_attribute(:short_name).nil? && user.saved_change_to_name?)}
  validate :preserve_lti_id, on: :update

  serialize :preferences
  include TimeZoneHelper
  time_zone_attribute :time_zone
  include Workflow
  include UserPreferenceValue::UserMethods # include after other callbacks are defined

  def self.enrollment_conditions(state)
    Enrollment::QueryBuilder.new(state).conditions or raise "invalid enrollment conditions"
  end

  has_many :communication_channels, -> { order('communication_channels.position ASC') }, dependent: :destroy, inverse_of: :user
  has_many :notification_policies, through: :communication_channels
  has_many :notification_policy_overrides, through: :communication_channels
  has_one :communication_channel, -> { where("workflow_state<>'retired'").ordered }
  has_many :ignores
  has_many :planner_notes, :dependent => :destroy
  has_many :viewed_submission_comments, :dependent => :destroy

  has_many :enrollments, :dependent => :destroy

  has_many :not_ended_enrollments, -> { where("enrollments.workflow_state NOT IN ('rejected', 'completed', 'deleted', 'inactive')") }, class_name: 'Enrollment', multishard: true
  has_many :not_removed_enrollments, -> { where.not(workflow_state: ['rejected', 'deleted', 'inactive']) }, class_name: 'Enrollment', multishard: true
  has_many :observer_enrollments
  has_many :observee_enrollments, :foreign_key => :associated_user_id, :class_name => 'ObserverEnrollment'

  has_many :observer_pairing_codes, -> { where("workflow_state<>'deleted' AND expires_at > ?", Time.zone.now) }, dependent: :destroy, inverse_of: :user

  has_many :as_student_observation_links, -> { where.not(:workflow_state => 'deleted') }, class_name: 'UserObservationLink',
    foreign_key: :user_id, dependent: :destroy, inverse_of: :student
  has_many :as_observer_observation_links, -> { where.not(:workflow_state => 'deleted') }, class_name: 'UserObservationLink',
    foreign_key: :observer_id, dependent: :destroy, inverse_of: :observer

  has_many :as_student_observer_alert_thresholds, -> { where.not(workflow_state: 'deleted') }, class_name: 'ObserverAlertThreshold',
    foreign_key: :user_id, dependent: :destroy, inverse_of: :student
  has_many :as_student_observer_alerts, -> { where.not(workflow_state: 'deleted') }, class_name: 'ObserverAlert',
    foreign_key: :user_id, dependent: :destroy, inverse_of: :student

  has_many :as_observer_observer_alert_thresholds, -> { where.not(workflow_state: 'deleted') }, class_name: 'ObserverAlertThreshold',
    foreign_key: :observer_id, dependent: :destroy, inverse_of: :observer
  has_many :as_observer_observer_alerts, -> { where.not(workflow_state: 'deleted') }, class_name: 'ObserverAlert',
    foreign_key: :observer_id, dependent: :destroy, inverse_of: :observer

  has_many :linked_observers, -> { distinct }, :through => :as_student_observation_links, :source => :observer, :class_name => 'User'
  has_many :linked_students, -> { distinct }, :through => :as_observer_observation_links, :source => :student, :class_name => 'User'

  has_many :all_courses, :source => :course, :through => :enrollments
  has_many :all_courses_for_active_enrollments, -> { Enrollment.active }, :source => :course, :through => :enrollments
  has_many :group_memberships, -> { preload(:group) }, dependent: :destroy
  has_many :groups, -> { where("group_memberships.workflow_state<>'deleted'") }, :through => :group_memberships
  has_many :polls, class_name: 'Polling::Poll'

  has_many :current_group_memberships, -> { eager_load(:group).where("group_memberships.workflow_state = 'accepted' AND groups.workflow_state<>'deleted'") }, class_name: 'GroupMembership'
  has_many :current_groups, :through => :current_group_memberships, :source => :group
  has_many :user_account_associations
  has_many :associated_accounts, -> { order("user_account_associations.depth") }, source: :account, through: :user_account_associations
  has_many :associated_root_accounts, -> { order("user_account_associations.depth").
    where(accounts: { parent_account_id: nil }) }, source: :account, through: :user_account_associations
  has_many :developer_keys
  has_many :access_tokens, -> { where(:workflow_state => "active") }, inverse_of: :user, multishard: true
  has_many :masquerade_tokens, -> { where(:workflow_state => "active") }, class_name: 'AccessToken', inverse_of: :real_user
  has_many :notification_endpoints, :through => :access_tokens, multishard: true
  has_many :context_external_tools, -> { order(:name) }, as: :context, inverse_of: :context, dependent: :destroy
  has_many :lti_results, inverse_of: :user, class_name: 'Lti::Result', dependent: :destroy

  has_many :student_enrollments
  has_many :ta_enrollments
  has_many :teacher_enrollments, -> { where(enrollments: { type: 'TeacherEnrollment' })}, class_name: 'TeacherEnrollment'
  has_many :all_submissions, -> { preload(:assignment, :submission_comments).order('submissions.updated_at DESC') }, class_name: 'Submission', dependent: :destroy
  has_many :submissions, -> { active.preload(:assignment, :submission_comments, :grading_period).order('submissions.updated_at DESC') }
  has_many :pseudonyms, -> { ordered }, dependent: :destroy
  has_many :active_pseudonyms, -> { where("pseudonyms.workflow_state<>'deleted'") }, class_name: 'Pseudonym'
  has_many :pseudonym_accounts, :source => :account, :through => :pseudonyms
  has_one :pseudonym, -> { where("pseudonyms.workflow_state<>'deleted'").ordered }
  has_many :attachments, :as => 'context', :dependent => :destroy
  has_many :active_images, -> { where("attachments.file_state != ? AND attachments.content_type LIKE 'image%'", 'deleted').order('attachments.display_name').preload(:thumbnail) }, as: :context, inverse_of: :context, class_name: 'Attachment'
  has_many :active_assignments, -> { where("assignments.workflow_state<>'deleted'") }, as: :context, inverse_of: :context, class_name: 'Assignment'
  has_many :mentions, inverse_of: :user
  has_many :all_attachments, :as => 'context', :class_name => 'Attachment'
  has_many :assignment_student_visibilities
  has_many :quiz_student_visibilities, :class_name => 'Quizzes::QuizStudentVisibility'
  has_many :folders, -> { order('folders.name') }, as: :context, inverse_of: :context
  has_many :submissions_folders, -> { where.not(:folders => {:submission_context_code => nil}) }, as: :context, inverse_of: :context, class_name: 'Folder'
  has_many :active_folders, -> { where("folders.workflow_state<>'deleted'").order('folders.name') }, class_name: 'Folder', as: :context, inverse_of: :context
  has_many :calendar_events, -> { preload(:parent_event) }, as: :context, inverse_of: :context, dependent: :destroy
  has_many :eportfolios, :dependent => :destroy
  has_many :quiz_submissions, :dependent => :destroy, :class_name => 'Quizzes::QuizSubmission'
  has_many :dashboard_messages, -> { where(to: "dashboard", workflow_state: 'dashboard').order('created_at DESC') }, class_name: 'Message', dependent: :destroy
  has_many :collaborations, -> { order('created_at DESC') }
  has_many :user_services, -> { order('created_at') }, dependent: :destroy
  has_many :rubric_associations, -> { preload(:rubric).order('rubric_associations.created_at DESC') }, as: :context, inverse_of: :context
  has_many :rubrics
  has_many :context_rubrics, :as => :context, :inverse_of => :context, :class_name => 'Rubric'
  has_many :grading_standards, -> { where("workflow_state<>'deleted'") }
  has_many :context_module_progressions
  has_many :assessment_question_bank_users
  has_many :assessment_question_banks, :through => :assessment_question_bank_users
  has_many :learning_outcome_results
  has_many :trophies, inverse_of: :user, dependent: :destroy
  has_many :collaborators
  has_many :collaborations, -> { preload(:user, :collaborators) }, through: :collaborators
  has_many :assigned_submission_assessments, -> { preload(:user, submission: :assignment) }, class_name: 'AssessmentRequest', foreign_key: 'assessor_id'
  has_many :assigned_assessments, :class_name => 'AssessmentRequest', :foreign_key => 'assessor_id'
  has_many :web_conference_participants
  has_many :web_conferences, :through => :web_conference_participants
  has_many :account_users
  has_many :media_objects, :as => :context, :inverse_of => :context
  has_many :user_generated_media_objects, :class_name => 'MediaObject'
  has_many :user_notes
  has_many :content_shares, dependent: :destroy
  has_many :received_content_shares
  has_many :sent_content_shares
  has_many :account_reports, inverse_of: :user
  has_many :stream_item_instances, :dependent => :delete_all
  has_many :all_conversations, -> { preload(:conversation) }, class_name: 'ConversationParticipant'
  has_many :conversation_batches, -> { preload(:root_conversation_message) }
  has_many :favorites
  has_many :messages
  has_many :sis_batches
  has_many :sis_post_grades_statuses
  has_many :content_migrations, :as => :context, :inverse_of => :context
  has_many :content_exports, :as => :context, :inverse_of => :context
  has_many :usage_rights,
    as: :context, inverse_of: :context,
    class_name: 'UsageRights',
    dependent: :destroy
  has_many :gradebook_csvs, dependent: :destroy

  has_one :profile, :class_name => 'UserProfile'

  has_many :progresses, :as => :context, :inverse_of => :context
  has_many :one_time_passwords, -> { order(:id) }, inverse_of: :user
  has_many :past_lti_ids, class_name: 'UserPastLtiId', inverse_of: :user
  has_many :user_preference_values, inverse_of: :user

  has_many :auditor_authentication_records,
    class_name: "Auditors::ActiveRecord::AuthenticationRecord",
    dependent: :destroy,
    inverse_of: :user
  has_many :auditor_course_records,
    class_name: "Auditors::ActiveRecord::CourseRecord",
    dependent: :destroy,
    inverse_of: :user
  has_many :auditor_student_grade_change_records,
    foreign_key: 'student_id',
    class_name: "Auditors::ActiveRecord::GradeChangeRecord",
    dependent: :destroy,
    inverse_of: :student
  has_many :auditor_grader_grade_change_records,
    foreign_key: 'grader_id',
    class_name: "Auditors::ActiveRecord::GradeChangeRecord",
    dependent: :destroy,
    inverse_of: :grader

  has_many :comment_bank_items, -> { where("workflow_state<>'deleted'") }

  belongs_to :otp_communication_channel, :class_name => 'CommunicationChannel'

  belongs_to :merged_into_user, class_name: 'User'

  include StickySisFields
  are_sis_sticky :name, :sortable_name, :short_name, :pronouns

  include FeatureFlags

  def conversations
    # i.e. exclude any where the user has deleted all the messages
    all_conversations.visible.order("last_message_at DESC, conversation_id DESC")
  end

  def starred_conversations
    all_conversations.order("updated_at DESC, conversation_id DESC").starred
  end

  def page_views(options={})
    PageView.for_user(self, options)
  end

  scope :of_account, lambda { |account| joins(:user_account_associations).where(:user_account_associations => {:account_id => account}).shard(account.shard) }
  scope :recently_logged_in, -> {
    eager_load(:pseudonyms).
        where("pseudonyms.current_login_at>?", 1.month.ago).
        order("pseudonyms.current_login_at DESC").
        limit(25)
  }
  scope :include_pseudonym, -> { preload(:pseudonym) }
  scope :restrict_to_sections, lambda { |sections|
    if sections.empty?
      all
    else
      where("enrollments.limit_privileges_to_course_section IS NULL OR enrollments.limit_privileges_to_course_section<>? OR enrollments.course_section_id IN (?)", true, sections)
    end
  }
  scope :name_like, lambda { |name|
    next none if name.strip.empty?
    scopes = []
    all.primary_shard.activate do
      base_scope = except(:select, :order, :group, :having)
      scopes << base_scope.where(wildcard('users.name', name))
      scopes << base_scope.where(wildcard('users.short_name', name))
      scopes << base_scope.joins(:pseudonyms).where(wildcard('pseudonyms.sis_user_id', name)).where(pseudonyms: {workflow_state: 'active'})
      scopes << base_scope.joins(:pseudonyms).where(wildcard('pseudonyms.unique_id', name)).where(pseudonyms: {workflow_state: 'active'})
    end

    scopes.map!(&:to_sql)
    self.from("(#{scopes.join("\nUNION\n")}) users")
  }
  scope :active, -> { where("users.workflow_state<>'deleted'") }

  scope :has_current_student_enrollments, -> do
    where("EXISTS (?)",
      Enrollment.joins("JOIN #{Course.quoted_table_name} ON courses.id=enrollments.course_id AND courses.workflow_state='available'").
          where("enrollments.user_id=users.id AND enrollments.workflow_state IN ('active','invited') AND enrollments.type='StudentEnrollment'"))
  end

  scope :not_fake_student, -> { where("enrollments.type <> 'StudentViewEnrollment'")}

  # NOTE: only use for courses with differentiated assignments on
  scope :able_to_see_assignment_in_course_with_da, lambda {|assignment_id, course_id|
    joins(:assignment_student_visibilities).
    where(:assignment_student_visibilities => { :assignment_id => assignment_id, :course_id => course_id })
  }

  # NOTE: only use for courses with differentiated assignments on
  scope :able_to_see_quiz_in_course_with_da, lambda {|quiz_id, course_id|
    joins(:quiz_student_visibilities).
    where(:quiz_student_visibilities => { :quiz_id => quiz_id, :course_id => course_id })
  }

  scope :observing_students_in_course, lambda {|observee_ids, course_ids|
    joins(:enrollments).where(enrollments: {type: 'ObserverEnrollment', associated_user_id: observee_ids, course_id: course_ids, workflow_state: 'active'})
  }

  # when an observer is added to a course they get an enrollment where associated_user_id is nil. when they are linked to
  # a student, this first enrollment stays the same, but a new one with an associated_user_id is added. thusly to find
  # course observers, you take the difference between all active observers and active observers with associated users
  scope :observing_full_course, lambda {|course_ids|
    active_observer_scope = joins(:enrollments).where(enrollments: {type: 'ObserverEnrollment', course_id: course_ids, workflow_state: 'active'})
    users_observing_students = active_observer_scope.where("enrollments.associated_user_id IS NOT NULL").pluck(:id)

    if users_observing_students == [] || users_observing_students == nil
      active_observer_scope
    else
      active_observer_scope.where("users.id NOT IN (?)", users_observing_students)
    end
  }

  scope :linked_through_root_account, lambda {|root_account|
    where(UserObservationLink.table_name => {:root_account_id => [root_account.id, nil] + root_account.trusted_account_ids})
  }

  def reload(*)
    @all_pseudonyms = nil
    @all_active_pseudonyms = nil
    super
  end

  def assignment_and_quiz_visibilities(context)
    RequestCache.cache("assignment_and_quiz_visibilities", self, context) do
      GuardRail.activate(:secondary) do
        {assignment_ids: DifferentiableAssignment.scope_filter(context.assignments, self, context).pluck(:id),
          quiz_ids: DifferentiableAssignment.scope_filter(context.quizzes, self, context).pluck(:id)}
      end
    end
  end

  def self.public_lti_id
    [Canvas::Security.config['lti_iss'], 'public_user'].join('/')
  end

  def self.order_by_sortable_name(options = {})
    clause = sortable_name_order_by_clause
    sort_direction = options[:direction] == :descending ? 'DESC' : 'ASC'
    scope = self.order(Arel.sql("#{clause} #{sort_direction}")).order(Arel.sql("#{self.table_name}.id #{sort_direction}"))
    if scope.select_values.empty?
      scope = scope.select(self.arel_table[Arel.star])
    end
    if scope.select_values.present?
      scope = scope.select(clause)
    end
    if scope.group_values.present?
      scope = scope.group(clause)
    end
    scope
  end

  def self.by_top_enrollment
    scope = self.all
    if scope.select_values.blank?
      scope = scope.select("users.*")
    end
    scope.select("MIN(#{Enrollment.type_rank_sql(:student)}) AS enrollment_rank").
      group(User.connection.group_by(User)).
      order("enrollment_rank").
      order_by_sortable_name
  end

  scope :with_last_login, lambda {
    select_clause = "MAX(current_login_at) as last_login"
    select_clause = "users.*, #{select_clause}" if select_values.blank?
    select(select_clause).
      joins("LEFT OUTER JOIN #{Pseudonym.quoted_table_name} ON pseudonyms.user_id = users.id").
      group("users.id")
  }

  attr_accessor :last_login
  def self.preload_last_login(users, account_id)
    maxes = Pseudonym.active.where(user_id: users).group(:user_id).where(account_id: account_id).
      maximum(:current_login_at)
    users.each do |u|
      u.last_login = maxes[u.id]
    end
  end

  scope :for_course_with_last_login, lambda { |course, root_account_id, enrollment_type|
    # add a field to each user that is the aggregated max from current_login_at and last_login_at from their pseudonyms
    select_clause = "MAX(current_login_at) as last_login"
    select_clause = "users.*, #{select_clause}" if select_values.blank?
    scope = select(select_clause).
      # left outer join ensures we get the user even if they don't have a pseudonym
      joins(sanitize_sql([<<~SQL, root_account_id])).where(:enrollments => { :course_id => course })
        LEFT OUTER JOIN #{Pseudonym.quoted_table_name} ON pseudonyms.user_id = users.id AND pseudonyms.account_id = ?
        INNER JOIN #{Enrollment.quoted_table_name} ON enrollments.user_id = users.id
      SQL
    scope = scope.where("enrollments.workflow_state<>'deleted'")
    scope = scope.where(:enrollments => { :type => enrollment_type }) if enrollment_type
    # the trick to get unique users
    scope.group("users.id")
  }

  attr_accessor :require_acceptance_of_terms, :require_presence_of_name,
    :require_self_enrollment_code, :self_enrollment_code,
    :self_enrollment_course, :validation_root_account, :sortable_name_explicitly_set
  attr_reader :self_enrollment

  validates_length_of :name, :maximum => maximum_string_length, :allow_nil => true
  validates_length_of :short_name, :maximum => maximum_string_length, :allow_nil => true
  validates_length_of :sortable_name, :maximum => maximum_string_length, :allow_nil => true
  validates_presence_of :name, :if => :require_presence_of_name
  validates_locale :locale, :browser_locale, :allow_nil => true
  validates_acceptance_of :terms_of_use, :if => :require_acceptance_of_terms, :allow_nil => false
  validates_each :self_enrollment_code do |record, attr, value|
    next unless record.require_self_enrollment_code
    if value.blank?
      record.errors.add(attr, "blank")
    elsif record.validation_root_account
      course = record.validation_root_account.self_enrollment_course_for(value)
      record.self_enrollment_course = course
      if course && course.self_enrollment_enabled?
        record.errors.add(attr, "full") if course.self_enrollment_limit_met?
        record.errors.add(attr, "concluded") if course.concluded?("StudentEnrollment")
        record.errors.add(attr, "already_enrolled") if course.user_is_student?(record, :include_future => true)
      else
        record.errors.add(attr, "invalid")
      end
    else
      record.errors.add(attr, "account_required")
    end
  end

  before_save :assign_uuid
  before_save :update_avatar_image
  before_save :record_acceptance_of_terms
  after_save :update_account_associations_if_necessary
  after_save :self_enroll_if_necessary

  def courses_for_enrollments(enrollment_scope)
    Course.active.joins(:all_enrollments).merge(enrollment_scope.except(:joins)).distinct
  end

  def courses
    courses_for_enrollments(enrollments.current)
  end

  def current_and_invited_courses
    courses_for_enrollments(enrollments.current_and_invited)
  end

  def concluded_courses
    courses_for_enrollments(enrollments.concluded)
  end

  def current_and_concluded_courses
    courses_for_enrollments(enrollments.current_and_concluded)
  end

  def self.skip_updating_account_associations(&block)
    @skip_updating_account_associations = true
    block.call
  ensure
    @skip_updating_account_associations = false
  end

  def self.skip_updating_account_associations?
    !!@skip_updating_account_associations
  end

  # Update the root_account_ids column on the user
  # and all the users CommunicationChannels
  def update_root_account_ids
    # See User#associated_shards in MRA for an explanation of
    # shard association levels
    shards = associated_shards(:strong) + associated_shards(:weak)

    refreshed_root_account_ids = Set.new

    Shard.with_each_shard(shards) do
      UserAccountAssociation.for_root_accounts.for_user_id(self.id).each do |uaa|
        refreshed_root_account_ids << Shard.relative_id_for(uaa.account_id, Shard.current, self.shard)
      end
    end

    # Update the user
    self.root_account_ids = refreshed_root_account_ids.to_a.sort
    if root_account_ids_changed?
      save!
      # Update each communication channel associated with the user
      self.communication_channels.update_all(root_account_ids: self.root_account_ids)
    end
  end

  def update_root_account_ids_later
    delay(max_attempts: MAX_ROOT_ACCOUNT_ID_SYNC_ATTEMPTS).update_root_account_ids
  end

  def update_account_associations_later
    delay_if_production.update_account_associations unless self.class.skip_updating_account_associations?
  end

  def update_account_associations_if_necessary
    update_account_associations if !self.class.skip_updating_account_associations? && self.saved_change_to_workflow_state? && self.id_before_last_save
  end

  def update_account_associations(opts = nil)
    opts ||= {:all_shards => true}
    # incremental is only for the current shard
    return User.update_account_associations([self], opts) if opts[:incremental]
    self.shard.activate do
      User.update_account_associations([self], opts)
    end
  end

  def enrollments_for_account_and_sub_accounts(account)
    # enrollments are always on the course's shard
    # and courses are always on the root account's shard
    account.shard.activate do
      Enrollment.where(user_id: self).active.joins(:course).where("courses.account_id=? OR courses.root_account_id=?",account,account)
    end
  end

  def self.add_to_account_chain_cache(account_id, account_chain_cache)
    if account_id.is_a? Account
      account = account_id
      account_id = account.id
    end
    return account_chain_cache[account_id] if account_chain_cache.has_key?(account_id)
    account ||= Account.find(account_id)
    return account_chain_cache[account.id] = [account.id] if account.root_account?
    account_chain_cache[account.id] = [account.id] + add_to_account_chain_cache(account.parent_account_id, account_chain_cache)
  end

  def self.calculate_account_associations_from_accounts(starting_account_ids, account_chain_cache = {})
    results = {}
    remaining_ids = []
    starting_account_ids.each do |account_id|
      unless account_chain_cache.has_key? account_id
        remaining_ids << account_id
        next
      end
      account_chain = account_chain_cache[account_id]
      account_chain.each_with_index do |account_id, idx|
        results[account_id] ||= idx
        results[account_id] = idx if idx < results[account_id]
      end
    end

    unless remaining_ids.empty?
      accounts = Account.where(id: remaining_ids)
      accounts.each do |account|
        account_chain = add_to_account_chain_cache(account, account_chain_cache)
        account_chain.each_with_index do |account_id, idx|
          results[account_id] ||= idx
          results[account_id] = idx if idx < results[account_id]
        end
      end
    end
    results
  end

  # Users are tied to accounts a couple ways:
  #   Through enrollments:
  #      User -> Enrollment -> Section -> Course -> Account
  #      User -> Enrollment -> Section -> Non-Xlisted Course -> Account
  #   Through pseudonyms:
  #      User -> Pseudonym -> Account
  #   Through account_users
  #      User -> AccountUser -> Account
  def self.calculate_account_associations(user, data, account_chain_cache)
    return [] if %w{creation_pending deleted}.include?(user.workflow_state) || user.fake_student?

    enrollments = data[:enrollments][user.id] || []
    sections = enrollments.map { |e| data[:sections][e.course_section_id] }
    courses = sections.map { |s| data[:courses][s.course_id] }
    courses += sections.select(&:nonxlist_course_id).map { |s| data[:courses][s.nonxlist_course_id] }
    starting_account_ids = courses.map(&:account_id)
    starting_account_ids += (data[:pseudonyms][user.id] || []).map(&:account_id)
    starting_account_ids += (data[:account_users][user.id] || []).map(&:account_id)
    starting_account_ids.uniq!

    result = calculate_account_associations_from_accounts(starting_account_ids, account_chain_cache)
    result
  end

  def self.update_account_associations(users_or_user_ids, opts = {})
    return if users_or_user_ids.empty?

    opts.reverse_merge! :account_chain_cache => {}
    account_chain_cache = opts[:account_chain_cache]

    # Split it up into manageable chunks
    if users_or_user_ids.length > 500
      users_or_user_ids.uniq.compact.each_slice(500) do |users_or_user_ids_slice|
        update_account_associations(users_or_user_ids_slice, opts)
      end
      return
    end

    incremental = opts[:incremental]
    precalculated_associations = opts[:precalculated_associations]

    user_ids = users_or_user_ids
    user_ids = user_ids.map(&:id) if user_ids.first.is_a?(User)
    shards = [Shard.current]
    if !precalculated_associations
      if !users_or_user_ids.first.is_a?(User)
        users = users_or_user_ids = User.select([:id, :preferences, :workflow_state, :updated_at]).where(id: user_ids).to_a
      else
        users = users_or_user_ids
      end

      if opts[:all_shards]
        shards = Set.new
        users.each { |u| shards += u.associated_shards }
        shards = shards.to_a
      end

      # basically we're going to do a huge preload here, but custom sql to only load the columns we need
      data = {:enrollments => [], :sections => [], :courses => [], :pseudonyms => [], :account_users => []}
      Shard.with_each_shard(shards) do
        shard_user_ids = users.map(&:id)

        data[:enrollments] += shard_enrollments =
            Enrollment.where("workflow_state NOT IN ('deleted','completed','inactive','rejected') AND type<>'StudentViewEnrollment'").
                where(:user_id => shard_user_ids).
                select([:user_id, :course_id, :course_section_id]).
                joins(:enrollment_state).
                where.not(enrollment_states: {state: 'completed'}).
                distinct.to_a

        # probably a lot of dups, so more efficient to use a set than uniq an array
        course_section_ids = Set.new
        shard_enrollments.each { |e| course_section_ids << e.course_section_id }
        data[:sections] += shard_sections = CourseSection.select([:id, :course_id, :nonxlist_course_id]).
            where(:id => course_section_ids.to_a).to_a unless course_section_ids.empty?
        shard_sections ||= []
        course_ids = Set.new
        shard_sections.each do |s|
          course_ids << s.course_id
          course_ids << s.nonxlist_course_id if s.nonxlist_course_id
        end

        data[:courses] += Course.select([:id, :account_id]).where(:id => course_ids.to_a).to_a unless course_ids.empty?

        data[:pseudonyms] += Pseudonym.active.select([:user_id, :account_id]).distinct.where(:user_id => shard_user_ids).to_a
        data[:account_users] += AccountUser.active.select([:user_id, :account_id]).distinct.where(:user_id => shard_user_ids).to_a
      end
      # now make it easy to get the data by user id
      data[:enrollments] = data[:enrollments].group_by(&:user_id)
      data[:sections] = data[:sections].index_by(&:id)
      data[:courses] = data[:courses].index_by(&:id)
      data[:pseudonyms] = data[:pseudonyms].group_by(&:user_id)
      data[:account_users] = data[:account_users].group_by(&:user_id)
    end

    # TODO: transaction on each shard?
    UserAccountAssociation.transaction do
      current_associations = {}
      to_delete = []
      Shard.with_each_shard(shards) do
        # if shards is more than just the current shard, users will be set; otherwise
        # we never loaded users, but it doesn't matter, cause it's all the current shard
        shard_user_ids = users ? users.map(&:id) : user_ids
        UserAccountAssociation.where(:user_id => shard_user_ids).to_a
      end.each do |aa|
        key = [aa.user_id, aa.account_id]
        # duplicates. the unique index prevents these now, but this code
        # needs to hang around for the migration itself
        if current_associations.has_key?(key)
          to_delete << aa.id
          next
        end
        current_associations[key] = [aa.id, aa.depth]
      end

      account_id_to_root_account_id = Account.where(id: precalculated_associations&.keys).pluck(:id, :root_account_id).reduce({}) do |cache, fields|
        cache[fields[0]] = fields[1] || fields[0]
        cache
      end

      users_or_user_ids.uniq.sort_by{|u| u.try(:id) || u}.each do |user_id|
        if user_id.is_a? User
          user = user_id
          user_id = user.id
        end

        account_ids_with_depth = precalculated_associations
        if account_ids_with_depth.nil?
          user ||= User.find(user_id)
          account_ids_with_depth = calculate_account_associations(user, data, account_chain_cache)
        end

        account_ids_with_depth.sort_by(&:first).each do |account_id, depth|
          key = [user_id, account_id]
          association = current_associations[key]
          if association.nil?
            # new association, create it
            aa = UserAccountAssociation.new
            aa.user_id = user_id
            aa.account_id = account_id
            aa.root_account_id = account_id_to_root_account_id[account_id]
            aa.depth = depth
            aa.shard = Shard.shard_for(account_id)
            aa.shard.activate do
              begin
                UserAccountAssociation.transaction(:requires_new => true) do
                  aa.save!
                end
              rescue ActiveRecord::RecordNotUnique
                # race condition - someone else created the UAA after we queried for existing ones
                old_aa = UserAccountAssociation.where(user_id: aa.user_id, account_id: aa.account_id).first
                raise unless old_aa # wtf!
                # make sure we don't need to change the depth
                if depth < old_aa.depth
                  old_aa.depth = depth
                  old_aa.save!
                end
              end
            end
          else
            # for incremental, only update the old association if it is deeper than the new one
            # for non-incremental, update it if it changed
            if (incremental && association[1] > depth) || (!incremental && association[1] != depth)
              UserAccountAssociation.where(:id => association[0]).update_all(:depth => depth)
            end
            # remove from list of existing for non-incremental
            current_associations.delete(key) unless incremental
          end
        end
      end

      to_delete += current_associations.map { |k, v| v[0] }
      UserAccountAssociation.where(:id => to_delete).delete_all unless incremental || to_delete.empty?
    end
  end

  # These methods can be overridden by a plugin if you want to have an approval
  # process or implement additional tracking for new users
  def registration_approval_required?; false; end

  def new_registration(form_params = {}); end
  # DEPRECATED, override new_registration instead
  def new_teacher_registration(form_params = {}); new_registration(form_params); end

  def assign_uuid
    # DON'T use ||=, because that will cause an immediate save to the db if it
    # doesn't already exist
    self.uuid = CanvasSlug.generate_securish_uuid if !read_attribute(:uuid)
  end
  protected :assign_uuid

  scope :with_service, lambda { |service|
    service = service.service if service.is_a?(UserService)
    eager_load(:user_services).where(:user_services => { :service => service.to_s })
  }
  scope :enrolled_before, lambda { |date| where("enrollments.created_at<?", date) }

  def group_memberships_for(context)
    groups.where('groups.context_id' => context,
      'groups.context_type' => context.class.to_s,
      'group_memberships.workflow_state' => 'accepted').
    where("groups.workflow_state <> 'deleted'")
  end

  # Returns an array of groups which are currently visible for the user.
  def visible_groups
    @visible_groups ||= begin
      filter_visible_groups_for_user(self.current_groups)
    end
  end

  def filter_visible_groups_for_user(groups)
    enrollments = self.cached_currentish_enrollments(preload_dates: true, preload_courses: true)
    groups.select do |group|
      group.context_type != 'Course' || enrollments.any? do |en|
        en.course == group.context && !(en.inactive? || en.completed?) && (en.admin? || en.course.available?)
      end
    end
  end

  def <=>(other)
    self.name <=> other.name
  end

  def available?
    true
  end

  def participants
    []
  end

  # compatibility only - this isn't really last_name_first
  def last_name_first
    self.sortable_name
  end

  def last_name_first_or_unnamed
    res = last_name_first
    res = "No Name" if res.strip.empty?
    res
  end

  def first_name
    User.name_parts(self.sortable_name, likely_already_surname_first: true)[0] || ''
  end

  def last_name
    User.name_parts(self.sortable_name, likely_already_surname_first: true)[1] || ''
  end

  # Feel free to add, but the "authoritative" list (http://en.wikipedia.org/wiki/Title_(name)) is quite large
  SUFFIXES = /^(Sn?r\.?|Senior|Jn?r\.?|Junior|II|III|IV|V|VI|Esq\.?|Esquire)$/i

  # see also user_sortable_name.js
  def self.name_parts(name, prior_surname: nil, likely_already_surname_first: false)
    return [nil, nil, nil] unless name
    surname, given, suffix = name.strip.split(/\s*,\s*/, 3)

    # Doe, John, Sr.
    # Otherwise change Ho, Chi, Min to Ho, Chi Min
    if suffix && !(suffix =~ SUFFIXES)
      given = "#{given} #{suffix}"
      suffix = nil
    end

    if given
      # John Doe, Sr.
      if !likely_already_surname_first && !suffix && surname =~ /\s/ && given =~ SUFFIXES
        suffix = given
        given = surname
        surname = nil
      end
    else
      # John Doe
      given = name.strip
      surname = nil
    end

    given_parts = given.split
    # John Doe Sr.
    if !suffix && given_parts.length > 1 && given_parts.last =~ SUFFIXES
      suffix = given_parts.pop
    end
    # Use prior information on the last name to try and reconstruct it
    prior_surname_parts = nil
    surname = given_parts.pop(prior_surname_parts.length).join(' ') if !surname && prior_surname.present? && (prior_surname_parts = prior_surname.split) && !prior_surname_parts.empty? && given_parts.length >= prior_surname_parts.length && given_parts[-prior_surname_parts.length..-1] == prior_surname_parts
    # Last resort; last name is just the last word given
    surname = given_parts.pop if !surname && given_parts.length > 1

    [ given_parts.empty? ? nil : given_parts.join(' '), surname, suffix ]
  end

  def self.last_name_first(name, name_was = nil, likely_already_surname_first:)
    previous_surname = name_parts(name_was, likely_already_surname_first: likely_already_surname_first)[1]
    given, surname, suffix = name_parts(name, prior_surname: previous_surname)
    given = [given, suffix].compact.join(' ')
    surname ? "#{surname}, #{given}".strip : given
  end

  def infer_defaults
    self.name = nil if self.name == "User"
    self.name ||= self.email || t('#user.default_user_name', "User")
    self.short_name = nil if self.short_name == ""
    self.short_name ||= self.name
    self.sortable_name = nil if self.sortable_name == ""
    # recalculate the sortable name if the name changed, but the sortable name didn't, and the sortable_name matches the old name
    self.sortable_name = nil if !self.sortable_name_changed? &&
        !sortable_name_explicitly_set &&
        self.name_changed? &&
        User.name_parts(self.sortable_name, likely_already_surname_first: true).compact.join(' ') == self.name_was
    unless read_attribute(:sortable_name)
      self.sortable_name = User.last_name_first(self.name, self.sortable_name_was, likely_already_surname_first: true)
    end
    self.reminder_time_for_due_dates ||= 48.hours.to_i
    self.reminder_time_for_grading ||= 0
    self.initial_enrollment_type = nil unless ['student', 'teacher', 'ta', 'observer'].include?(initial_enrollment_type)
    self.lti_id ||= SecureRandom.uuid
    true
  end

  # Because some user's can have old lti ids that differ from self.lti_id,
  # which also depends on the current context.
  def lookup_lti_id(context)
    old_lti_id = context.shard.activate do
      self.past_lti_ids.where(context: context).take&.user_lti_id
    end
    old_lti_id || self.lti_id
  end

  def preserve_lti_id
    errors.add(:lti_id, 'Cannot change lti_id!') if lti_id_changed? && lti_id_was != nil
  end

  def ensure_lti_id
    self.lti_id ||= SecureRandom.uuid
  end

  def set_default_feature_flags
    self.enable_feature!(:new_user_tutorial_on_off) unless Rails.env.test?
  end

  def sortable_name
    self.sortable_name = read_attribute(:sortable_name) ||
        User.last_name_first(self.name, likely_already_surname_first: false)
  end

  def primary_pseudonym
    self.pseudonyms.active.first
  end

  def primary_pseudonym=(p)
    p = Pseudonym.find(p)
    p.move_to_top
    self.reload
    p
  end

  def email_channel
    # It's already ordered, so find the first one, if there's one.
    if communication_channels.loaded?
      communication_channels.to_a.find { |cc| cc.path_type == 'email' && cc.workflow_state != 'retired' }
    else
      communication_channels.email.unretired.first
    end
  end

  def email
    value = Rails.cache.fetch(email_cache_key) do
      email_channel.try(:path) || :none
    end
    # this sillyness is because rails equates falsey as not in the cache
    value == :none ? nil : value
  end

  def email_cache_key
    ['user_email', self.global_id].cache_key
  end

  def cached_active_emails
    self.shard.activate do
      Rails.cache.fetch(active_emails_cache_key) do
        self.communication_channels.active.email.pluck(:path)
      end
    end
  end

  def active_emails_cache_key
    ['active_user_emails', self.global_id].cache_key
  end

  def clear_email_cache!
    Rails.cache.delete(email_cache_key)
    Rails.cache.delete(active_emails_cache_key)
  end

  def email_cached?
    Rails.cache.exist?(email_cache_key)
  end

  def gmail_channel
    addr = self.user_services.
        where(service_domain: "google.com").
        limit(1).pluck(:service_user_id).first
    self.communication_channels.email.by_path(addr).first
  end

  def gmail
    res = gmail_channel.path rescue nil
    res ||= google_drive_address
    res ||= google_docs_address
    res || email
  end

  def google_docs_address
    google_service_address('google_docs')
  end

  def google_drive_address
    google_service_address('google_drive')
  end

  def google_service_address(service_name)
    self.user_services.where(service: service_name)
      .limit(1).pluck(service_name == 'google_drive' ? :service_user_name : :service_user_id).first
  end

  def email=(e)
    if e.is_a?(CommunicationChannel) and e.user_id == self.id
      cc = e
    else
      cc = self.communication_channels.email.by_path(e).first ||
           self.communication_channels.email.create!(path: e)
      # If the email already exists but with different casing this allows us to change it
      cc.path = e
      cc.user = self
    end
    cc.move_to_top
    cc.workflow_state = 'unconfirmed' if cc.retired?
    cc.save!
    self.reload
    self.clear_email_cache!
    cc.path
  end

  def sms_channel
    # It's already ordered, so find the first one, if there's one.
    communication_channels.sms.first
  end

  def sms
    sms_channel.path if sms_channel
  end

  def short_name
    read_attribute(:short_name) || name
  end

  workflow do
    state :pre_registered do
      event :register, :transitions_to => :registered
    end

    # Not listing this first so it is not the default.
    state :pending_approval do
      event :approve, :transitions_to => :pre_registered
      event :reject, :transitions_to => :deleted
    end

    state :creation_pending do
      event :create_user, :transitions_to => :pre_registered
      event :register, :transitions_to => :registered
    end

    state :registered

    state :deleted
  end

  def unavailable?
    deleted?
  end

  def clear_caches
    self.clear_cache_key(*Canvas::CacheRegister::ALLOWED_TYPES['User'])
    self.touch
  end

  alias_method :destroy_permanently!, :destroy
  def destroy
    self.remove_from_root_account(:all)
    self.workflow_state = 'deleted'
    self.deleted_at = Time.now.utc
    if self.save
      eportfolios.active.in_batches.destroy_all
    end
  end

  # avoid extraneous callbacks when enrolled in multiple sections
  def delete_enrollments(enrollment_scope=self.enrollments, updating_user: nil)
    courses_to_update = enrollment_scope.active.distinct.pluck(:course_id)
    Enrollment.suspend_callbacks(:set_update_cached_due_dates) do
      enrollment_scope.preload(:course, :enrollment_state).each{ |e| e.destroy }
    end
    user_ids = enrollment_scope.pluck(:user_id).uniq
    courses_to_update.each do |course|
      DueDateCacher.recompute_users_for_course(user_ids, course, nil, executing_user: updating_user)
    end
  end

  def remove_from_root_account(root_account, updating_user: nil)
    ActiveRecord::Base.transaction do
      if root_account == :all
        # make sure to hit all shards
        enrollment_scope = self.enrollments.shard(self)
        user_observer_scope = self.as_student_observation_links.shard(self)
        user_observee_scope = self.as_observer_observation_links.shard(self)
        pseudonym_scope = self.pseudonyms.active.shard(self)
        account_users = self.account_users.active.shard(self)
        has_other_root_accounts = false
        group_memberships_scope = self.group_memberships.active.shard(self)

        # eportfolios will only be in the users home shard
        eportfolio_scope = self.eportfolios.active
      else
        # make sure to do things on the root account's shard. but note,
        # root_account.enrollments won't include the student view user's
        # enrollments, so we need to fetch them off the user instead; the
        # student view user won't be cross shard, so that will still be the
        # right shard
        enrollment_scope = fake_student? ? self.enrollments : root_account.enrollments.where(user_id: self)
        user_observer_scope = self.as_student_observation_links.shard(self)
        user_observee_scope = self.as_observer_observation_links.shard(self)

        pseudonym_scope = root_account.pseudonyms.active.where(user_id: self)

        account_users = root_account.account_users.where(user_id: self).to_a +
          self.account_users.shard(root_account).where(:account_id => root_account.all_accounts).to_a
        has_other_root_accounts = self.associated_accounts.shard(self).where('accounts.id <> ?', root_account).exists?
        group_memberships_scope = self.group_memberships.active.shard(root_account.shard).joins(:group).where(:groups => {:root_account_id => root_account})

        eportfolio_scope = self.eportfolios.active if self.shard == root_account.shard
      end

      self.delete_enrollments(enrollment_scope, updating_user: updating_user)
      group_memberships_scope.destroy_all
      user_observer_scope.destroy_all
      user_observee_scope.destroy_all
      eportfolio_scope.in_batches.destroy_all if eportfolio_scope
      pseudonym_scope.each(&:destroy)
      account_users.each(&:destroy)

      # only delete the user's communication channels when the last account is
      # removed (they don't belong to any particular account). they will always
      # be on the user's shard
      self.communication_channels.unretired.find_each(&:destroy) unless has_other_root_accounts

      self.update_account_associations
    end
    self.reload
  end

  def associate_with_shard(shard, strength = :strong)
  end

  def self.clone_communication_channel(cc, new_user, max_position)
    new_cc = cc.clone
    new_cc.shard = new_user.shard
    new_cc.position += max_position
    new_cc.user = new_user
    new_cc.save!
    cc.notification_policies.each do |np|
      new_np = np.clone
      new_np.shard = new_user.shard
      new_np.communication_channel = new_cc
      new_np.save!
    end
  end

  # Overwrites the old user name, if there was one.  Fills in the new one otherwise.
  def assert_name(name=nil)
    if name && (self.pre_registered? || self.creation_pending?) && name != email
      self.name = name
      save!
    end
    self
  end

  def to_atom
    Atom::Entry.new do |entry|
      entry.title     = self.name
      entry.updated   = self.updated_at
      entry.published = self.created_at
      entry.links    << Atom::Link.new(:rel => 'alternate',
                                    :href => "/users/#{self.id}")
    end
  end

  def admins
    [self]
  end

  def students
    [self]
  end

  def latest_pseudonym
    Pseudonym.order(:created_at).where(:user_id => id).active.last
  end

  def used_feature(feature)
    self.update_attribute(:features_used, ((self.features_used || "").split(/,/).map(&:to_s) + [feature.to_s]).uniq.join(','))
  end

  def used_feature?(feature)
    self.features_used && self.features_used.split(/,/).include?(feature.to_s)
  end

  def available_courses
    # this list should be longer if the person has admin privileges...
    self.courses
  end

  def check_courses_right?(user, sought_right, enrollments_to_check=nil)
    return false unless user && sought_right

    # Look through the currently enrolled courses first.  This should
    # catch most of the calls.  If none of the current courses grant
    # the right then look at the concluded courses.
    enrollments_to_check ||= enrollments.current_and_concluded

    shards = associated_shards & user.associated_shards
    # search the current shard first
    shards.delete(Shard.current) && shards.unshift(Shard.current) if shards.include?(Shard.current)

    courses_for_enrollments(enrollments_to_check.shard(shards)).any?{ |c| c.grants_right?(user, sought_right) }
  end

  def check_accounts_right?(user, sought_right)
    # check if the user we are given is an admin in one of this user's accounts
    return false unless user
    return true if Account.site_admin.grants_right?(user, sought_right)
    return self.account.grants_right?(user, sought_right) if self.fake_student? # doesn't have account association

    common_shards = associated_shards & user.associated_shards
    search_method = ->(shard) do
      associated_accounts.shard(shard).any?{|a| a.grants_right?(user, sought_right) }
    end

    # search shards the two users have in common first, since they're most likely
    return true if common_shards.any?(&search_method)

    # now do an exhaustive search, since it's possible to have admin permissions for accounts
    # you're not associated with
    return true if (associated_shards - common_shards).any?(&search_method)

    false
  end

  set_policy do
    given { |user| user == self }
    can :read and
    can :read_grades and
    can :read_profile and
    can :read_as_admin and
    can :manage and
    can :manage_content and
    can :manage_files and
    can :manage_files_add and
    can :manage_files_edit and
    can :manage_files_delete and
    can :manage_calendar and
    can :send_messages and
    can :update_avatar and
    can :view_feature_flags and
    can :manage_feature_flags and
    can :api_show_user and
    can :read_email_addresses and
    can :view_user_logins and
    can :generate_observer_pairing_code

    given { |user| user == self && user.user_can_edit_name? }
    can :rename

    given {|user| self.courses.any?{|c| c.user_is_instructor?(user)}}
    can :read_profile

    # by default this means that the user we are given is an administrator
    # of an account of one of the courses that this user is enrolled in, or
    # an admin (teacher/ta/designer) in the course
    given { |user| self.check_courses_right?(user, :read_reports) }
    can :read_profile and can :remove_avatar and can :read_reports

    given { |user| self.check_courses_right?(user, :manage_user_notes) }
    can :create_user_notes and can :read_user_notes

    [:read_email_addresses, :read_sis, :manage_sis].each do |permission|
      given {|user| self.check_courses_right?(user, permission) }
      can permission
    end

    given { |user| self.check_courses_right?(user, :generate_observer_pairing_code, enrollments.not_deleted) }
    can :generate_observer_pairing_code

    given {|user| self.check_accounts_right?(user, :manage_user_notes) }
    can :create_user_notes and can :read_user_notes and can :delete_user_notes

    given {|user| self.check_accounts_right?(user, :view_statistics) }
    can :view_statistics

    given {|user| self.check_accounts_right?(user, :manage_students) }
    can :read_profile and can :view_statistics and can :read_reports and can :read_grades

    given {|user| self.check_accounts_right?(user, :manage_user_logins) }
    can :read and can :read_reports and can :read_profile and can :api_show_user

    given {|user| self.check_accounts_right?(user, :read_roster) }
    can :read_full_profile and can :api_show_user

    given {|user| self.check_accounts_right?(user, :view_all_grades) }
    can :read_grades

    given {|user| self.check_accounts_right?(user, :view_user_logins) }
    can :view_user_logins

    given {|user| self.check_accounts_right?(user, :read_email_addresses) }
    can :read_email_addresses

    given do |user|
      self.check_accounts_right?(user, :manage_user_logins) && self.adminable_accounts.select(&:root_account?).all? {|a| has_subset_of_account_permissions?(user, a) }
    end
    can :manage_user_details and can :rename and can :update_avatar and can :remove_avatar and
      can :manage_feature_flags and can :view_feature_flags

    given{ |user| self.pseudonyms.shard(self).any?{ |p| p.grants_right?(user, :update) } }
    can :merge

    given do |user|
      # a user can reset their own MFA, but only if the setting isn't required
      (self == user && self.mfa_settings != :required) ||

      # a site_admin with permission to reset_any_mfa
      (Account.site_admin.grants_right?(user, :reset_any_mfa)) ||
      # an admin can reset another user's MFA only if they can manage *all*
      # of the user's pseudonyms
      self != user && self.pseudonyms.shard(self).all? do |p|
        p.grants_right?(user, :update) ||
        # the account does not have mfa enabled
        p.account.mfa_settings == :disabled ||
        # they are an admin user and have reset MFA permission
        p.account.grants_right?(user, :reset_any_mfa)
      end
    end
    can :reset_mfa

    given { |user| user && user.as_observer_observation_links.where(user_id: self.id).exists? }
    can :read and can :read_as_parent

    given { |user| self.check_accounts_right?(user, :moderate_user_content) }
    can :moderate_user_content
  end

  def can_masquerade?(masquerader, account)
    return true if self == masquerader
    # student view should only ever have enrollments in a single course
    return true if self.fake_student? && self.courses.any?{ |c| c.grants_right?(masquerader, :use_student_view) }
    return false unless
        account.grants_right?(masquerader, nil, :become_user) && SisPseudonym.for(self, account, type: :implicit, require_sis: false)
    has_subset_of_account_permissions?(masquerader, account)
  end

  def has_subset_of_account_permissions?(user, account)
    return true if user == self
    return false unless account.root_account?

    Rails.cache.fetch(['has_subset_of_account_permissions', self, user, account].cache_key, :expires_in => 60.minutes) do
      account_users = account.cached_all_account_users_for(self)
      account_users.all? do |account_user|
        account_user.is_subset_of?(user)
      end
    end
  end

  def allows_user_to_remove_from_account?(account, other_user)
    Pseudonym.new(account: account, user: self).grants_right?(other_user, :delete) &&
    (Pseudonym.new(account: account, user: self).grants_right?(other_user, :manage_sis) ||
     !account.pseudonyms.active.where(user_id: self).where('sis_user_id IS NOT NULL').exists?)
  end

  def self.infer_id(obj)
    case obj
    when User
      obj.id
    when Numeric
      obj
    when CommunicationChannel
      obj.user_id
    when Pseudonym
      obj.user_id
    when AccountUser
      obj.user_id
    when OpenObject
      obj.id
    when String
      obj.to_i
    else
      raise ArgumentError, "Cannot infer a user_id from #{obj.inspect}"
    end
  end

  def management_contexts
    contexts = [self] + self.courses + self.groups.active + self.all_courses_for_active_enrollments
    contexts.uniq
  end

  def update_avatar_image(force_reload=false)
    if !self.avatar_image_url || force_reload
      if self.avatar_image_source == 'twitter'
        twitter = self.user_services.for_service('twitter').first rescue nil
        if twitter
          url = URI.parse("http://twitter.com/users/show.json?user_id=#{twitter.service_user_id}")
          data = JSON.parse(Net::HTTP.get(url)) rescue nil
          if data
            self.avatar_image_url = data['profile_image_url_https'] || self.avatar_image_url
            self.avatar_image_updated_at = Time.now
          end
        end
      end
    end
  end

  def record_acceptance_of_terms
    accept_terms if @require_acceptance_of_terms && @terms_of_use
  end

  def accept_terms
    preferences[:accepted_terms] = Time.now.utc
  end

  def self.max_messages_per_day
    Setting.get('max_messages_per_day_per_user', 500).to_i
  end

  def max_messages_per_day
    User.max_messages_per_day
  end

  def gravatar_url(size=50, fallback=nil, request=nil)
    fallback = self.class.avatar_fallback_url(fallback, request)
    "https://secure.gravatar.com/avatar/#{Digest::MD5.hexdigest(self.email) rescue '000'}?s=#{size}&d=#{CGI::escape(fallback)}"
  end

  # Public: Set a user's avatar image. This is a convenience method that sets
  #   the avatar_image_source, avatar_image_url, avatar_updated_at, and
  #   avatar_state on the user model.
  #
  # val - A hash of options used to configure the avatar.
  #       :type - The type of avatar. Should be 'gravatar,'
  #         'external,' or 'attachment.'
  #       :url - The URL of the gravatar. Used for types 'external' and
  #         'attachment.'
  #
  # Returns nothing if avatar is set; false if avatar is locked.
  def avatar_image=(val)
    return false if avatar_state == :locked

    # Clear out the old avatar first, in case of failure to get new avatar.
    # The order of these attributes is standard throughout the method.
    self.avatar_image_source = 'no_pic'
    self.avatar_image_url = nil
    self.avatar_image_updated_at = Time.zone.now
    self.avatar_state = 'approved'

    # Return here if we're passed a nil val or any non-hash val (both of which
    # will just nil the user's avatar).
    return unless val.is_a?(Hash)
    external_avatar_url_patterns = Setting.get('avatar_external_url_patterns', '^https://[a-zA-Z0-9.-]+\.instructure\.com/').split(/,/).map {|re| Regexp.new re}

    if val['url'] && val['url'].match?(GRAVATAR_PATTERN)
      self.avatar_image_source = 'gravatar'
      self.avatar_image_url = val['url']
      self.avatar_state = 'submitted'
    elsif val['type'] == 'attachment' && val['url']
      self.avatar_image_source = 'attachment'
      self.avatar_image_url = val['url']
      self.avatar_state = 'submitted'
    elsif val['url'] && external_avatar_url_patterns.find { |p| val['url'].match?(p) }
      self.avatar_image_source = 'external'
      self.avatar_image_url = val['url']
      self.avatar_state = 'submitted'
    end
  end

  def report_avatar_image!(associated_context=nil)
    if self.avatar_state == :approved || self.avatar_state == :locked
      self.avatar_state = 're_reported'
    else
      self.avatar_state = 'reported'
    end
    self.save!
  end

  def avatar_state
    if ['none', 'submitted', 'approved', 'locked', 'reported', 're_reported'].include?(read_attribute(:avatar_state))
      read_attribute(:avatar_state).to_sym
    else
      :none
    end
  end

  def avatar_state=(val)
    if ['none', 'submitted', 'approved', 'locked', 'reported', 're_reported'].include?(val.to_s)
      if val == 'none'
        self.avatar_image_url = nil
        self.avatar_image_source = 'no_pic'
        self.avatar_image_updated_at = Time.now
      end
      write_attribute(:avatar_state, val.to_s)
    end
  end

  def avatar_reportable?
    [:submitted, :approved, :reported, :re_reported].include?(avatar_state)
  end

  def avatar_approvable?
    [:submitted, :reported, :re_reported].include?(avatar_state)
  end

  def avatar_approved?
    [:approved, :locked, :re_reported].include?(avatar_state)
  end

  def avatar_locked?
    avatar_state == :locked
  end

  def self.avatar_key(user_id)
    user_id = user_id.to_s
    if !user_id.blank? && user_id != '0'
      "#{user_id}-#{Canvas::Security.hmac_sha1(user_id)[0, 10]}"
    else
      "0"
    end
  end

  def self.user_id_from_avatar_key(key)
    user_id, sig = key.to_s.split(/-/, 2)
    Canvas::Security.verify_hmac_sha1(sig, user_id.to_s, truncate: 10) ? user_id : nil
  end

  AVATAR_SETTINGS = ['enabled', 'enabled_pending', 'sis_only', 'disabled']
  def avatar_url(size=nil, avatar_setting=nil, fallback=nil, request=nil, use_fallback=true)
    return fallback if avatar_setting == 'disabled'
    size ||= 50
    avatar_setting ||= 'enabled'
    fallback = use_fallback ? self.class.avatar_fallback_url(fallback, request) : nil
    if avatar_setting == 'enabled' || (avatar_setting == 'enabled_pending' && avatar_approved?) || (avatar_setting == 'sis_only')
      @avatar_url ||= self.avatar_image_url
    end
    @avatar_url ||= fallback if self.avatar_image_source == 'no_pic'
    if (avatar_setting == 'enabled') && (self.avatar_image_source == 'gravatar')
      @avatar_url ||= gravatar_url(size, fallback, request)
    end
    @avatar_url ||= fallback
  end

  def avatar_path
    "/images/users/#{User.avatar_key(self.id)}"
  end

  def self.default_avatar_fallback
    "/images/messages/avatar-50.png"
  end

  def self.avatar_fallback_url(fallback=nil, request=nil)
    if fallback and uri = URI.parse(fallback) rescue nil
      # something got built without request context, so we want to inherit that
      # context now that we have a request
      if uri.host == 'localhost'
        uri.scheme = request.scheme
        uri.host = request.host
        uri.port = request.port unless [80, 443].include?(request.port)
      end
      uri.scheme ||= request ? request.protocol[0..-4] : HostUrl.protocol # -4 to chop off the ://
      if HostUrl.cdn_host
        uri.host = HostUrl.cdn_host
      elsif request && !uri.host
        uri.host = request.host
        uri.port = request.port unless [80, 443].include?(request.port)
      elsif !uri.host
        uri.host, port = HostUrl.default_host.split(/:/)
        uri.port = Integer(port) if port
      end
      uri.to_s
    else
      avatar_fallback_url(default_avatar_fallback, request)
    end
  end

  # Clear the avatar_image_url attribute and save it if the URL contains the given uuid.
  #
  # ==== Arguments
  # * <tt>uuid</tt> - The Attachment#uuid value for the file. Used as part of the url identifier.
  def clear_avatar_image_url_with_uuid(uuid)
    raise ArgumentError, "'uuid' is required and cannot be blank" if uuid.blank?
    if self.avatar_image_url.to_s.match(/#{uuid}/)
      self.avatar_image_url = nil
      self.save
    end
  end

  scope :with_avatar_state, lambda { |state|
    scope = where("avatar_image_url IS NOT NULL").order("avatar_image_updated_at DESC")
    if state == 'any'
      scope.where("avatar_state IS NOT NULL AND avatar_state<>'none'")
    else
      scope.where(:avatar_state => state)
    end
  }

  def sorted_rubrics
    context_codes = ([self] + self.management_contexts).uniq.map(&:asset_string)
    rubrics = self.context_rubrics.active
    rubrics += Rubric.active.where(context_code: context_codes).to_a
    rubrics.uniq.sort_by{|r| [(r.association_count || 0) > 3 ? CanvasSort::First : CanvasSort::Last, Canvas::ICU.collation_key(r.title || CanvasSort::Last)]}
  end

  def assignments_recently_graded(opts={})
    opts = { :start_at => 1.week.ago, :limit => 10 }.merge(opts)
    Submission.active.recently_graded_assignments(id, opts[:start_at], opts[:limit])
  end

  def preferences
    read_or_initialize_attribute(:preferences, {})
  end

  def new_user_tutorial_statuses
    get_preference(:new_user_tutorial_statuses) || {}
  end

  def custom_colors
    colors_hash = get_preference(:custom_colors) || {}
    if Shard.current != self.shard
      # translate asset strings to be relative to current shard
      colors_hash = Hash[
        colors_hash.map do |asset_string, value|
          opts = asset_string.split("_")
          id_relative_to_user_shard = opts.pop.to_i
          next if id_relative_to_user_shard > Shard::IDS_PER_SHARD && Shard.shard_for(id_relative_to_user_shard) == self.shard # this is old data and should be ignored
          new_id = Shard.relative_id_for(id_relative_to_user_shard, self.shard, Shard.current)
          ["#{opts.join('_')}_#{new_id}", value]
        end.compact
      ]
    end
    colors_hash
  end

  def dashboard_positions
    @dashboard_positions ||= get_preference(:dashboard_positions) || {}
  end

  def set_dashboard_positions(new_positions)
    @dashboard_positions = nil
    set_preference(:dashboard_positions, new_positions)
  end

  # Use the user's preferences for the default view
  # Otherwise, use the account's default (if set)
  # Fallback to using cards (default option on the Account settings page)
  def dashboard_view(current_account = account)
    preferences[:dashboard_view] || current_account.default_dashboard_view || 'cards'
  end

  def dashboard_view=(new_dashboard_view)
    preferences[:dashboard_view] = new_dashboard_view
  end

  def all_course_nicknames(courses=nil)
    if preferences[:course_nicknames] == UserPreferenceValue::EXTERNAL
      self.shard.activate do
        scope = user_preference_values.where(:key => :course_nicknames)
        scope = scope.where("sub_key IN (?)", courses.map(&:id).map(&:to_json)) if courses
        Hash[scope.pluck(:sub_key, :value)]
      end
    else
      preferences[:course_nicknames] || {}
    end
  end

  def course_nickname_hash
    if preferences[:course_nicknames].present?
      @nickname_hash ||= Digest::MD5.hexdigest(user_preference_values.where(:key => :course_nicknames).pluck(:sub_key, :value).sort.join(","))
    else
      "default"
    end
  end

  def course_nickname(course)
    shard.activate do
      get_preference(:course_nicknames, course.id)
    end
  end

  def send_scores_in_emails?(course)
    root_account = course.root_account
    return false if root_account.settings[:allow_sending_scores_in_emails] == false
    pref = get_preference(:send_scores_in_emails_override, "course_" + course.global_id.to_s)
    pref = preferences[:send_scores_in_emails] if pref.nil?
    !!pref
  end

  def send_observed_names_in_notifications?
    preferences[:send_observed_names_in_notifications] == true
  end

  def close_announcement(announcement)
    closed = get_preference(:closed_notifications).dup || []
    # serialize ids relative to the user
    self.shard.activate do
      closed << announcement.id
    end
    set_preference(:closed_notifications, closed.uniq)
  end

  def prefers_high_contrast?
    !!feature_enabled?(:high_contrast)
  end

  def auto_show_cc?
    !!feature_enabled?(:auto_show_cc)
  end

  def prefers_no_toast_timeout?
    !!feature_enabled?(:disable_alert_timeouts)
  end

  def prefers_no_celebrations?
    !!feature_enabled?(:disable_celebrations)
  end

  def prefers_no_keyboard_shortcuts?
    !!feature_enabled?(:disable_keyboard_shortcuts)
  end

  def manual_mark_as_read?
    !!preferences[:manual_mark_as_read]
  end

  def collapse_global_nav?
    !!preferences[:collapse_global_nav]
  end

  def disabled_inbox?
    !!preferences[:disable_inbox]
  end

  def create_announcements_unlocked?
    preferences.fetch(:create_announcements_unlocked, false)
  end

  def create_announcements_unlocked(bool)
    preferences[:create_announcements_unlocked] = bool
  end

  def default_notifications_disabled=(val)
    # if this is set then all notifications will be disabled by default
    # for the user and will need to be explicitly enabled
    preferences[:default_notifications_disabled] = val
  end

  def default_notifications_disabled?
    !!preferences[:default_notifications_disabled]
  end

  def last_seen_release_note=(val)
    preferences[:last_seen_release_note] = val
  end

  def last_seen_release_note
    preferences[:last_seen_release_note] || Time.at(0)
  end

  def release_notes_badge_disabled?
    !!preferences[:release_notes_badge_disabled]
  end

<<<<<<< HEAD
=======
  def comment_library_suggestions_enabled?
    !!preferences[:comment_library_suggestions_enabled]
  end

>>>>>>> 8a8417cc
  # ***** OHI If you're going to add a lot of data into `preferences` here maybe take a look at app/models/user_preference_value.rb instead ***
  # it will store the data in a separate table on the db and lighten the load on poor `users`

  def uuid
    if !read_attribute(:uuid)
      self.update_attribute(:uuid, CanvasSlug.generate_securish_uuid)
    end
    read_attribute(:uuid)
  end

  def self.serialization_excludes
    [
      :uuid,
      :phone,
      :features_used,
      :otp_communication_channel_id,
      :otp_secret_key_enc,
      :otp_secret_key_salt,
      :collkey
    ]
  end

  attr_accessor :merge_mappings
  attr_accessor :merge_results
  def merge_mapped_id(*args)
    nil
  end

  def map_merge(*args)
  end

  def log_merge_result(text)
    @merge_results ||= []
    @merge_results << text
  end

  def warn_merge_result(text)
    record_merge_result(text)
  end

  def secondary_identifier
    self.email || self.id
  end

  def self_enroll_if_necessary
    return unless @self_enrollment_course
    return if @self_enrolling # avoid infinite recursion when enrolling across shards (pseudonym creation + shard association stuff)
    @self_enrolling = true
    @self_enrollment = @self_enrollment_course.self_enroll_student(self, :skip_pseudonym => @just_created, :skip_touch_user => true)
    @self_enrolling = false
  end

  def is_a_context?
    true
  end

  def account
    self.pseudonym.account rescue Account.default
  end

  # this finds the reverse account chain starting at in_root_account and ending
  # at the lowest account such that all of the accounts to which the user is
  # associated with, which descend from in_root_account, descend from one of the
  # accounts in the chain.  In other words, if the users associated accounts
  # made a tree, it would be the chain between the root and the first branching
  # point.
  def common_account_chain(in_root_account)
    GuardRail.activate(:secondary) do
      rid = in_root_account.id
      accts = self.associated_accounts.where("accounts.id = ? OR accounts.root_account_id = ?", rid, rid)
      return [] if accts.blank?
      children = accts.inject({}) do |hash,acct|
        pid = acct.parent_account_id
        if pid.present?
          hash[pid] ||= []
          hash[pid] << acct
        end
        hash
      end

      enrollment_account_ids = in_root_account.
        all_enrollments.
        current_and_concluded.
        where(user_id: self).
        joins(:course).
        distinct.
        pluck(:account_id)

      longest_chain = [in_root_account]
      while true
        break if enrollment_account_ids.include?(longest_chain.last.id)

        next_children = children[longest_chain.last.id]
        break unless next_children.present? && next_children.count == 1
        longest_chain << next_children.first
      end
      longest_chain
    end
  end

  def courses_with_primary_enrollment(association = :current_and_invited_courses, enrollment_uuid = nil, options = {})
    cache_key = [association, enrollment_uuid, options].cache_key
    @courses_with_primary_enrollment ||= {}
    @courses_with_primary_enrollment.fetch(cache_key) do
      res = self.shard.activate do
        result = Rails.cache.fetch([self, 'courses_with_primary_enrollment2', association, options, ApplicationController.region].cache_key, :expires_in => 15.minutes) do

          # Set the actual association based on if its asking for favorite courses or not.
          actual_association = association == :favorite_courses ? :current_and_invited_courses : association
          scope = send(actual_association)

          shards = in_region_associated_shards
          # Limit favorite courses based on current shard.
          if association == :favorite_courses
            ids = self.favorite_context_ids("Course")
            if ids.empty?
              scope = scope.none
            else
              shards = shards & ids.map { |id| Shard.shard_for(id) }
              scope = scope.where(id: ids)
            end
          end

          unless options[:include_completed_courses]
            scope = scope.joins(:all_enrollments => :enrollment_state).where("enrollment_states.restricted_access = ?", false).
              where("enrollment_states.state IN ('active', 'invited', 'pending_invited', 'pending_active')")
          end

          GuardRail.activate(:secondary) do
            scope.select("courses.*, enrollments.id AS primary_enrollment_id, enrollments.type AS primary_enrollment_type, enrollments.role_id AS primary_enrollment_role_id, #{Enrollment.type_rank_sql} AS primary_enrollment_rank, enrollments.workflow_state AS primary_enrollment_state, enrollments.created_at AS primary_enrollment_date").
                order(Arel.sql("courses.id, #{Enrollment.type_rank_sql}, #{Enrollment.state_rank_sql}")).
                distinct_on(:id).shard(shards).to_a
          end
        end
        result.dup
      end

      if association == :current_and_invited_courses
        if enrollment_uuid && (pending_course = Course.active.
          select("courses.*, enrollments.type AS primary_enrollment,
                  #{Enrollment.type_rank_sql} AS primary_enrollment_rank,
                  enrollments.workflow_state AS primary_enrollment_state,
                  enrollments.created_at AS primary_enrollment_date").
          joins(:enrollments).
          where(enrollments: { uuid: enrollment_uuid, workflow_state: 'invited' }).first)
          res << pending_course
          res.uniq!
        end
        pending_enrollments = temporary_invitations
        unless pending_enrollments.empty?
          ActiveRecord::Associations::Preloader.new.preload(pending_enrollments, :course)
          res.concat(pending_enrollments.map do |e|
            c = e.course
            c.primary_enrollment_type = e.type
            c.primary_enrollment_role_id = e.role_id
            c.primary_enrollment_rank = e.rank_sortable
            c.primary_enrollment_state = e.workflow_state
            c.primary_enrollment_date = e.created_at
            c.invitation = e.uuid
            c
          end)
          res.uniq!
        end
      end

      Shard.partition_by_shard(res, ->(c){ c.shard }) do |shard_courses|
        roles = Role.where(:id => shard_courses.map(&:primary_enrollment_role_id).uniq).to_a.index_by(&:id)
        shard_courses.each{|c| c.primary_enrollment_role = roles[c.primary_enrollment_role_id]}
      end
      @courses_with_primary_enrollment[cache_key] =
        res.sort_by{ |c| [c.primary_enrollment_rank, Canvas::ICU.collation_key(c.name)] }
    end
  end

  def temporary_invitations
    cached_active_emails.map { |email| Enrollment.cached_temporary_invitations(email).dup.reject { |e| e.user_id == self.id } }.flatten
  end

   # http://github.com/seamusabshere/cacheable/blob/master/lib/cacheable.rb from the cacheable gem
   # to get a head start

  # this method takes an optional {:include_enrollment_uuid => uuid}   so that you can pass it the session[:enrollment_uuid] and it will include it.
  def cached_currentish_enrollments(opts={})
    # this method doesn't include the "active_by_date" scope and should probably not be used since
    # it will give enrollments which are concluded by date
    # leaving this for existing instances where schools are used to the inconsistent behavior
    # participating_enrollments seems to be a more accurate representation of "current courses"
    RequestCache.cache('cached_current_enrollments', self, opts) do
      enrollments = self.shard.activate do
        res = Rails.cache.fetch_with_batched_keys(
            ['current_enrollments4', opts[:include_future], ApplicationController.region ].cache_key,
            batch_object: self, batched_keys: :enrollments) do
          scope = (opts[:include_future] ? self.enrollments.current_and_future : self.enrollments.current_and_invited)
          scope.shard(in_region_associated_shards).to_a
        end
        if opts[:include_enrollment_uuid] && !res.find { |e| e.uuid == opts[:include_enrollment_uuid] } &&
            (pending_enrollment = Enrollment.where(uuid: opts[:include_enrollment_uuid], workflow_state: "invited").first)
          res << pending_enrollment
        end
        res
      end + temporary_invitations

      if opts[:preload_dates]
        Canvas::Builders::EnrollmentDateBuilder.preload_state(enrollments)
      end
      if opts[:preload_courses]
        ActiveRecord::Associations::Preloader.new.preload(enrollments, :course)
      end
      enrollments
    end
  end

  def cached_invitations(opts={})
    enrollments = Rails.cache.fetch([self, 'invited_enrollments', ApplicationController.region ].cache_key) do
      self.enrollments.shard(in_region_associated_shards).invited_by_date.
        joins(:course).where.not(courses: {workflow_state: 'deleted'}).to_a
    end
    if opts[:include_enrollment_uuid] && !enrollments.find { |e| e.uuid == opts[:include_enrollment_uuid] } &&
      (pending_enrollment = Enrollment.invited_by_date.where(uuid: opts[:include_enrollment_uuid]).first)
      enrollments << pending_enrollment
    end
    enrollments += temporary_invitations
    ActiveRecord::Associations::Preloader.new.preload(enrollments, :course) if opts[:preload_course]
    enrollments
  end

  def has_active_enrollment?
    return @_has_active_enrollment if defined?(@_has_active_enrollment)
    # don't need an expires_at here because user will be touched upon enrollment activation
    @_has_active_enrollment = Rails.cache.fetch([self, 'has_active_enrollment', ApplicationController.region ].cache_key) do
      self.enrollments.shard(in_region_associated_shards).current.active_by_date.exists?
    end
  end

  def has_future_enrollment?
    return @_has_future_enrollment if defined?(@_has_future_enrollment)
    @_has_future_enrollment = Rails.cache.fetch([self, 'has_future_enrollment', ApplicationController.region ].cache_key, :expires_in => 1.hour) do
      self.enrollments.shard(in_region_associated_shards).active_or_pending_by_date.exists?
    end
  end

  def cached_current_group_memberships
    @cached_current_group_memberships ||= self.shard.activate do
      Rails.cache.fetch_with_batched_keys(['current_group_memberships', ApplicationController.region].cache_key, batch_object: self, batched_keys: :groups) do
        self.current_group_memberships.shard(self.in_region_associated_shards).to_a
      end
    end
  end

  def cached_current_group_memberships_by_date
    @cached_current_group_memberships_by_date ||= self.shard.activate do
      Rails.cache.fetch_with_batched_keys(['current_group_memberships_by_date', ApplicationController.region].cache_key, batch_object: self, batched_keys: [:enrollments, :groups]) do
        Shard.with_each_shard(self.in_region_associated_shards) do
          GroupMembership.where(:user_id => self).joins(:group).
            joins("LEFT OUTER JOIN #{Enrollment.quoted_table_name} ON enrollments.user_id=group_memberships.user_id AND enrollments.course_id=groups.context_id AND groups.context_type='Course'").
            joins("LEFT OUTER JOIN #{EnrollmentState.quoted_table_name} ON enrollment_states.enrollment_id=enrollments.id").
            where("group_memberships.workflow_state='accepted' AND groups.workflow_state<>'deleted' AND COALESCE(enrollment_states.state,'active') IN ('invited','active')").to_a
        end
      end
    end
  end

  def has_student_enrollment?
    return @_has_student_enrollment if defined?(@_has_student_enrollment)
    @_has_student_enrollment = Rails.cache.fetch_with_batched_keys(['has_student_enrollment', ApplicationController.region ].cache_key, batch_object: self, batched_keys: :enrollments) do
      self.enrollments.shard(in_region_associated_shards).where(:type => %w{StudentEnrollment StudentViewEnrollment}).
        where.not(:workflow_state => %w{rejected inactive deleted}).exists?
    end
  end

  def non_student_enrollment?
    # We should be able to remove this method when the planner works for teachers/other course roles
    return @_non_student_enrollment if defined?(@_non_student_enrollment)
    @_non_student_enrollment = Rails.cache.fetch_with_batched_keys(['has_non_student_enrollment', ApplicationController.region ].cache_key, batch_object: self, batched_keys: :enrollments) do
      self.enrollments.shard(in_region_associated_shards).where.not(type: %w{StudentEnrollment StudentViewEnrollment ObserverEnrollment}).
        where.not(workflow_state: %w{rejected inactive deleted}).exists?
    end
  end

  def account_membership?
    return @_account_membership if defined?(@_account_membership)
    @_account_membership = Rails.cache.fetch_with_batched_keys(['has_account_user', ApplicationController.region ].cache_key, batch_object: self, batched_keys: :account_users) do
      self.account_users.shard(in_region_associated_shards).active.exists?
    end
  end

  def can_content_share?
    non_student_enrollment? || account_membership?
  end

  def participating_current_and_concluded_course_ids
    cached_course_ids('current_and_concluded') do |enrollments|
      enrollments.current_and_concluded.not_inactive_by_date_ignoring_access
    end
  end

  def participating_student_current_and_concluded_course_ids
    cached_course_ids('student_current_and_concluded') do |enrollments|
      enrollments.current_and_concluded.not_inactive_by_date_ignoring_access.where(type: %w{StudentEnrollment StudentViewEnrollment})
    end
  end

  def participating_student_course_ids
    cached_course_ids('participating_student') do |enrollments|
      enrollments.current.active_by_date.where(type: %w{StudentEnrollment StudentViewEnrollment})
    end
  end

  def participating_instructor_course_ids
    cached_course_ids('participating_instructor') do |enrollments|
      enrollments.of_instructor_type.current.active_by_date
    end
  end

  def participating_instructor_course_with_concluded_ids
    cached_course_ids('participating_instructor_with_concluded') do |enrollments|
      enrollments.of_instructor_type.current_and_concluded.not_inactive_by_date
    end
  end

  def participating_course_ids
    cached_course_ids('participating') do |enrollments|
      enrollments.current.active_by_date
    end
  end

  def all_course_ids
    cached_course_ids('all') do |enrollments|
      enrollments.where.not(:workflow_state => ['rejected', 'deleted', 'inactive'])
    end
  end

  def cached_course_ids(type)
    @cached_course_ids ||= {}
    @cached_course_ids[type] ||=
      self.shard.activate do
        Rails.cache.fetch_with_batched_keys(["cached_course_ids", type, ApplicationController.region].cache_key, batch_object: self, batched_keys: :enrollments) do
          yield(self.enrollments.shard(in_region_associated_shards)).distinct.pluck(:course_id)
        end
      end
  end
  private :cached_course_ids

  def participating_enrollments
    @participating_enrollments ||= self.shard.activate do
      Rails.cache.fetch_with_batched_keys([self, 'participating_enrollments', ApplicationController.region].cache_key, batch_object: self, batched_keys: :enrollments) do
        self.enrollments.shard(in_region_associated_shards).current.active_by_date.to_a
      end
    end
  end

  def submissions_for_course_ids(course_ids, start_at: nil, limit: 20)
    return [] unless course_ids.present?

    shard.activate do
      ids_hash = Digest::MD5.hexdigest(course_ids.sort.join(","))
      Rails.cache.fetch_with_batched_keys(['submissions_for_course_ids', ids_hash, start_at, limit].cache_key, expires_in: 1.day, batch_object: self, batched_keys: :submissions) do
        start_at ||= 4.weeks.ago

        GuardRail.activate(:secondary) do
          submissions = []
          submissions += self.submissions.posted.where("GREATEST(submissions.submitted_at, submissions.created_at) > ?", start_at).
            where(:course_id => course_ids).eager_load(:assignment).
            where("submissions.score IS NOT NULL AND assignments.workflow_state=?", 'published').
            order('submissions.created_at DESC').
            limit(limit).to_a

          submissions += Submission.active.posted.where(user_id: self).
            where(:course_id => course_ids).
            joins(:assignment).
            where(assignments: {workflow_state: 'published'}).
            where('last_comment_at > ?', start_at).
            limit(limit).order("last_comment_at").to_a

          submissions = submissions.sort_by{|t| t.last_comment_at || t.created_at}.reverse
          submissions = submissions.uniq
          submissions.first(limit)

          ActiveRecord::Associations::Preloader.new.preload(submissions, [{:assignment => :context}, :user, :submission_comments])
          submissions
        end
      end
    end
  end

  # This is only feedback for student contexts (unless specific contexts are passed in)
  def recent_feedback(
    course_ids: nil,
    contexts: nil,
    **opts # forwarded to submissions_for_course_ids
  )
    course_ids ||= if contexts
        contexts.select{|c| c.is_a?(Course)}.map(&:id)
      else
        self.participating_student_course_ids
      end
    submissions_for_course_ids(course_ids, **opts)
  end

  def visible_stream_item_instances(opts={})
    instances = stream_item_instances.where(:hidden => false).order('stream_item_instances.id desc')

    # dont make the query do an stream_item_instances.context_code IN
    # ('course_20033','course_20237','course_20247' ...) if they dont pass any
    # contexts, just assume it wants any context code.
    if opts[:contexts]
      # still need to optimize the query to use a root_context_code.  that way a
      # users course dashboard even if they have groups does a query with
      # "context_code=..." instead of "context_code IN ..."
      instances = instances.polymorphic_where('stream_item_instances.context' => opts[:contexts])
    elsif opts[:context]
      instances = instances.where(:context_type => opts[:context].class.base_class.name, :context_id => opts[:context])
    elsif opts[:only_active_courses]
      instances = instances.where(:context_type => "Course", :context_id => self.participating_course_ids)
    end

    instances
  end

  # NOTE: excludes submission stream items
  def cached_recent_stream_items(opts={})
    expires_in = 1.day

    # just cache on the user's shard... makes cache invalidation much
    # easier if we visit other shards
    shard.activate do
      if opts[:contexts]
        items = []
        Array(opts[:contexts]).each do |context|
          items.concat(
                     Rails.cache.fetch(StreamItemCache.recent_stream_items_key(self, context.class.base_class.name, context.id),
                                       :expires_in => expires_in) {
                       recent_stream_items(:context => context)
                     })
        end
        items.sort_by(&:id).reverse
      else
        # no context in cache key
        Rails.cache.fetch(StreamItemCache.recent_stream_items_key(self), :expires_in => expires_in) {
          recent_stream_items
        }
      end
    end
  end

  # NOTE: excludes submission stream items
  def recent_stream_items(opts={})
    self.shard.activate do
      GuardRail.activate(:secondary) do
        visible_instances = visible_stream_item_instances(opts).
          preload(stream_item: :context).
          limit(Setting.get('recent_stream_item_limit', 100))
        visible_instances.map do |sii|
          si = sii.stream_item
          next if si.blank?
          next if si.asset_type == 'Submission'
          next if si.context_type == "Course" && (si.context.concluded? || self.participating_enrollments.none?{|e| e.course_id == si.context_id})
          si.unread = sii.unread?
          si
        end.compact
      end
    end
  end

  def upcoming_events(opts={})
    context_codes = opts[:context_codes] || (opts[:contexts] ? setup_context_lookups(opts[:contexts]) : self.cached_context_codes)
    return [] if (!context_codes || context_codes.empty?)

    now = Time.zone.now

    opts[:end_at] ||= 1.weeks.from_now
    opts[:limit] ||= 20

    # if we're looking through a lot of courses, we should probably not spend a lot of time
    # computing which sections are visible or not before we make the db call;
    # instead, i think we should pull for all the sections and filter after the fact
    filter_after_db = !opts[:use_db_filter] &&
      (context_codes.grep(/\Acourse_\d+\z/).count > Setting.get('filter_events_by_section_code_threshold', '25').to_i)

    section_codes = self.section_context_codes(context_codes, filter_after_db)
    limit = filter_after_db ? opts[:limit] * 2 : opts[:limit] # pull extra events just in case
    events = CalendarEvent.active.for_user_and_context_codes(self, context_codes, section_codes).
      between(now, opts[:end_at]).limit(limit).order(:start_at).to_a.reject(&:hidden?)

    if filter_after_db
      original_count = events.count
      if events.any?{|e| e.context_code.start_with?("course_section_")}
        section_ids = events.map(&:context_code).grep(/\Acourse_section_\d+\z/).map{ |s| s.sub(/\Acourse_section_/, '').to_i }
        section_course_codes = Course.joins(:course_sections).where(:course_sections => {:id => section_ids}).
          pluck(:id).map{|id| "course_#{id}"}
        visible_section_codes = self.section_context_codes(section_course_codes)
        events.reject!{|e| e.context_code.start_with?("course_section_") && !visible_section_codes.include?(e.context_code)}
        events = events.first(opts[:limit]) # strip down to the original limit
      end

      # if we've filtered too many (which should be unlikely), just fallback on the old behavior
      if original_count >= opts[:limit] && events.count < opts[:limit]
        return self.upcoming_events(opts.merge(:use_db_filter => true))
      end
    end

    assignments = Assignment.published.
      for_context_codes(context_codes).
      due_between_with_overrides(now, opts[:end_at]).
      include_submitted_count.to_a

    if assignments.any?
      if AssignmentOverrideApplicator.should_preload_override_students?(assignments, self, "upcoming_events")
        AssignmentOverrideApplicator.preload_assignment_override_students(assignments, self)
      end

      events += select_available_assignments(
        select_upcoming_assignments(assignments.map {|a| a.overridden_for(self)}, opts.merge(:time => now))
      )
    end

    sorted_events = events.sort_by do |e|
      due_date = e.start_at
      if e.respond_to? :dates_hash_visible_to
        e.dates_hash_visible_to(self).any? do |due_hash|
          due_date = due_hash[:due_at] if due_hash[:due_at]
        end
      end
      [due_date ? 0 : 1, due_date || 0, Canvas::ICU.collation_key(e.title)]
    end

    sorted_events.uniq.first(opts[:limit])
  end

  def select_available_assignments(assignments, include_concluded: false)
    return [] if assignments.empty?

    available_course_ids = if include_concluded
                            all_course_ids
                          else
                            Shard.partition_by_shard(assignments.map(&:context_id).uniq) do |course_ids|
                              self.enrollments.shard(Shard.current).where(course_id: course_ids).active_by_date.pluck(:course_id)
                            end
                          end

    assignments.select {|a| available_course_ids.include?(a.context_id) }
  end

  def select_upcoming_assignments(assignments,opts)
    time = opts[:time] || Time.zone.now
    assignments.select do |a|
      if a.context.grants_right?(self, :manage_assignments)
        a.dates_hash_visible_to(self).any? do |due_hash|
          due_hash[:due_at] && due_hash[:due_at] >= time && due_hash[:due_at] <= opts[:end_at]
        end
      else
        a.due_at && a.due_at >= time && a.due_at <= opts[:end_at]
      end
    end
  end

  def undated_events(opts={})
    opts = opts.dup
    context_codes = opts[:context_codes] || (opts[:contexts] ? setup_context_lookups(opts[:contexts]) : self.cached_context_codes)
    return [] if (!context_codes || context_codes.empty?)

    undated_events = []
    undated_events += CalendarEvent.active.for_user_and_context_codes(self, context_codes, []).undated.updated_after(opts[:updated_at])
    undated_events += Assignment.published.for_context_codes(context_codes).undated.updated_after(opts[:updated_at]).with_just_calendar_attributes
    Canvas::ICU.collate_by(undated_events, &:title)
  end

  def setup_context_lookups(contexts)
    # TODO: All the event methods use this and it's really slow.
    Array(contexts).map(&:asset_string)
  end

  def cached_context_codes
    # (hopefully) don't need to include cross-shard because calendar events/assignments/etc are only seached for on current shard anyway
    @cached_context_codes ||=
      Rails.cache.fetch([self, 'cached_context_codes', Shard.current].cache_key, :expires_in => 15.minutes) do
        group_ids = self.groups.active.pluck(:id)
        cached_current_course_ids = Rails.cache.fetch([self, 'cached_current_course_ids', Shard.current].cache_key) do
          # don't need an expires at because user will be touched if enrollment state changes from 'active'
          self.enrollments.shard(Shard.current).current.active_by_date.distinct.pluck(:course_id)
        end

        cached_current_course_ids.map{|id| "course_#{id}" } + group_ids.map{|id| "group_#{id}"}
      end
  end

  # context codes of things that might have a schedulable appointment for the
  # given user, i.e. courses and sections
  def appointment_context_codes(include_observers: false)
    @appointment_context_codes ||= {}
    @appointment_context_codes[include_observers] ||= Rails.cache.fetch([self, 'cached_appointment_codes', ApplicationController.region, include_observers ].cache_key, expires_in: 1.day) do
      ret = {:primary => [], :secondary => []}
      cached_currentish_enrollments(preload_dates: true).each do |e|
        next unless (e.student? || (include_observers && e.observer?)) && e.active?
        ret[:primary] << "course_#{e.course_id}"
        ret[:secondary] << "course_section_#{e.course_section_id}"
      end
      ret[:secondary].concat groups.map{ |g| "group_category_#{g.group_category_id}" }
      ret
    end
  end

  def manageable_appointment_context_codes
    cache_key = [self, 'cached_manageable_appointment_codes', ApplicationController.region ].cache_key
    @manageable_appointment_context_codes ||= Rails.cache.fetch(cache_key, expires_in: 1.day) do
      ret = {:full => [], :limited => [], :secondary => []}
      limited_sections = {}
      manageable_enrollments_by_permission(:manage_calendar, cached_currentish_enrollments).each do |e|
        next if ret[:full].include?("course_#{e.course_id}")
        if e.limit_privileges_to_course_section
          ret[:limited] << "course_#{e.course_id}"
          limited_sections[e.course_id] ||= []
          limited_sections[e.course_id] << "course_section_#{e.course_section_id}"
        else
          ret[:limited].delete("course_#{e.course_id}")
          limited_sections.delete(e.course_id)
          ret[:full] << "course_#{e.course_id}"
        end
      end
      ret[:secondary] = limited_sections.values.flatten
      ret
    end
  end

  # Public: Return an array of context codes this user belongs to.
  #
  # include_concluded_codes - If true, include concluded courses (default: true).
  #
  # Returns an array of context code strings.
  def conversation_context_codes(include_concluded_codes = true)
    return @conversation_context_codes[include_concluded_codes] if @conversation_context_codes
    Rails.cache.fetch([self, include_concluded_codes, 'conversation_context_codes4'].cache_key, :expires_in => 1.day) do
      Shard.birth.activate do
        associations = %w{courses concluded_courses current_groups}
        associations.slice!(1) unless include_concluded_codes

        associations.inject([]) do |result, association|
          association_type = association.split('_')[-1].slice(0..-2)
          result.concat(send(association).shard(self).pluck(:id).map { |id| "#{association_type}_#{id}" })
        end.uniq
      end
    end
  end

  def self.convert_global_id_rows(rows)
    rows.map do |row|
      row.map do |id|
        Shard.relative_id_for(id, Shard.current, Shard.birth)
      end
    end
  end

  def self.preload_conversation_context_codes(users)
    users = users.reject { |u| u.instance_variable_get(:@conversation_context_codes) }
    return if users.length < Setting.get("min_users_for_conversation_context_codes_preload", 5).to_i
    preload_shard_associations(users)
    shards = Set.new
    users.each do |user|
      shards.merge(user.associated_shards)
    end

    active_contexts = {}
    concluded_contexts = {}

    Shard.with_each_shard(shards.to_a) do
      course_rows = convert_global_id_rows(
          Enrollment.joins(:course).
              where(User.enrollment_conditions(:active)).
              where(user_id: users).
              distinct.pluck(:user_id, :course_id))
      course_rows.each do |user_id, course_id|
        active_contexts[user_id] ||= []
        active_contexts[user_id] << "course_#{course_id}"
      end

      cc_rows = convert_global_id_rows(
          Enrollment.joins(:course).
              where(User.enrollment_conditions(:completed)).
              where(user_id: users).
              distinct.pluck(:user_id, :course_id))
      cc_rows.each do |user_id, course_id|
        concluded_contexts[user_id] ||= []
        concluded_contexts[user_id] << "course_#{course_id}"
      end

      group_rows = convert_global_id_rows(
          GroupMembership.joins(:group).
              merge(User.instance_exec(&User.reflections['current_group_memberships'].scope).only(:where)).
              where(user_id: users).
              distinct.pluck(:user_id, :group_id))
      group_rows.each do |user_id, group_id|
        active_contexts[user_id] ||= []
        active_contexts[user_id] << "group_#{group_id}"
      end
    end
    Shard.birth.activate do
      users.each do |user|
        active = active_contexts[user.id] || []
        concluded = concluded_contexts[user.id] || []
        user.instance_variable_set(:@conversation_context_codes, {
          true => (active + concluded).uniq,
          false => active
        })
      end
    end
  end

  def section_context_codes(context_codes, skip_visibility_filter=false)
    course_ids = context_codes.grep(/\Acourse_\d+\z/).map{ |s| s.sub(/\Acourse_/, '').to_i }
    return [] unless course_ids.present?

    section_ids = []
    if skip_visibility_filter
      full_course_ids = course_ids
    else
      full_course_ids = []
      Course.where(id: course_ids).each do |course|
        result = course.course_section_visibility(self)
        case result
        when Array
          section_ids.concat(result)
        when :all
          full_course_ids << course.id
        end
      end
    end

    if full_course_ids.any?
      current_shard = Shard.current
      Shard.partition_by_shard(full_course_ids) do |shard_course_ids|
        section_ids.concat(CourseSection.active.where(:course_id => shard_course_ids).pluck(:id).
            map{|id| Shard.relative_id_for(id, Shard.current, current_shard)})
      end
    end
    section_ids.map{|id| "course_section_#{id}"}
  end

  def manageable_courses(include_concluded = false)
    Course.manageable_by_user(self.id, include_concluded).not_deleted
  end

  def manageable_courses_by_query(query='', include_concluded = false)
    self.manageable_courses(include_concluded).not_deleted.name_like(query).limit(50)
  end

  def last_completed_module
    self.context_module_progressions.select{|p| p.completed? }.sort_by{|p| p.completed_at || p.created_at }.last.context_module rescue nil
  end

  def last_completed_course
    self.enrollments.select{|e| e.completed? }.sort_by{|e| e.completed_at || e.created_at }.last.course rescue nil
  end

  def last_mastered_assignment
    self.learning_outcome_results.active.sort_by{|r| r.assessed_at || r.created_at }.select{|r| r.mastery? }.map{|r| r.assignment }.last
  end

  def profile_pics_folder
    initialize_default_folder(Folder::PROFILE_PICS_FOLDER_NAME)
  end

  def conversation_attachments_folder
    initialize_default_folder(Folder::CONVERSATION_ATTACHMENTS_FOLDER_NAME)
  end

  def initialize_default_folder(name)
    folder = self.active_folders.where(name: name).first
    unless folder
      folder = self.folders.create!(:name => name,
        :parent_folder => Folder.root_folders(self).find {|f| f.name == Folder::MY_FILES_FOLDER_NAME })
    end
    folder
  end

  def quota
    return read_attribute(:storage_quota) if read_attribute(:storage_quota)
    accounts = associated_root_accounts.reject(&:site_admin?)
    accounts.empty? ?
      self.class.default_storage_quota :
      accounts.sum(&:default_user_storage_quota)
  end

  def self.default_storage_quota
    Setting.get('user_default_quota', 50.megabytes.to_s).to_i
  end

  def update_last_user_note
    note = user_notes.active.order('user_notes.created_at').last
    self.last_user_note = note ? note.created_at : nil
  end

  TAB_PROFILE = 0
  TAB_COMMUNICATION_PREFERENCES = 1
  TAB_FILES = 2
  TAB_EPORTFOLIOS = 3
  TAB_HOME = 4

  def roles(root_account, exclude_deleted_accounts = nil)
    # Don't include roles for deleted accounts and don't cache
    # the results.
    return user_roles(root_account, true) if exclude_deleted_accounts

    RequestCache.cache('user_roles', self, root_account) do
      root_account.shard.activate do
        base_key = ['user_roles_for_root_account5', root_account.global_id].cache_key
        Rails.cache.fetch_with_batched_keys(base_key, batch_object: self, batched_keys: [:enrollments, :account_users]) do
          user_roles(root_account)
        end
      end
    end
  end

  def eportfolios_enabled?
    accounts = associated_root_accounts.reject(&:site_admin?)
    accounts.size == 0 || accounts.any?{ |a| a.settings[:enable_eportfolios] != false }
  end

  def initiate_conversation(users, private = nil, options = {})
    users = ([self] + users).uniq(&:id)
    private = users.size <= 2 if private.nil?
    Conversation.initiate(users, private, options).conversation_participants.where(user_id: self).first
  end

  def address_book
    @address_book ||= AddressBook.for(self)
  end

  def messageable_user_calculator
    @messageable_user_calculator ||= MessageableUser::Calculator.new(self)
  end

  def load_messageable_user(user, options={})
    messageable_user_calculator.load_messageable_user(user, options)
  end

  def load_messageable_users(users, options={})
    messageable_user_calculator.load_messageable_users(users, options)
  end

  def messageable_users_in_context(asset_string)
    messageable_user_calculator.messageable_users_in_context(asset_string)
  end

  def count_messageable_users_in_context(asset_string, options={})
    messageable_user_calculator.count_messageable_users_in_context(asset_string, options)
  end

  def messageable_users_in_course(course_or_id)
    messageable_user_calculator.messageable_users_in_course(course_or_id)
  end

  def count_messageable_users_in_course(course_or_id)
    messageable_user_calculator.count_messageable_users_in_course(course_or_id)
  end

  def messageable_users_in_section(section_or_id)
    messageable_user_calculator.messageable_users_in_section(section_or_id)
  end

  def count_messageable_users_in_section(section_or_id)
    messageable_user_calculator.count_messageable_users_in_section(section_or_id)
  end

  def messageable_users_in_group(group_or_id)
    messageable_user_calculator.messageable_users_in_group(group_or_id)
  end

  def count_messageable_users_in_group(group_or_id)
    messageable_user_calculator.count_messageable_users_in_group(group_or_id)
  end

  def search_messageable_users(options={})
    messageable_user_calculator.search_messageable_users(options)
  end

  def messageable_sections
    messageable_user_calculator.messageable_sections
  end

  def messageable_groups
    messageable_user_calculator.messageable_groups
  end

  def mark_all_conversations_as_read!
    updated = conversations.unread.update_all(:workflow_state => 'read')
    if updated > 0
      User.where(:id => id).update_all(:unread_conversations_count => 0)
    end
  end

  def conversation_participant(conversation_id)
    all_conversations.where(conversation_id: conversation_id).first
  end

  # Public: Reset the user's cached unread conversations count.
  #
  # Returns nothing.
  def reset_unread_conversations_counter(unread_count=nil)
    unread_count ||= conversations.unread.count
    if self.unread_conversations_count != unread_count
      self.class.where(:id => id).update_all(:unread_conversations_count => unread_count)
    end
  end

  # Public: Returns a unique list of favorite context type ids relative to the active shard.
  #
  # Examples
  #
  #   favorite_context_ids("Course")
  #   # => [1, 2, 3, 4]
  #
  # Returns an array of unique global ids.
  def favorite_context_ids(context_type)
    @favorite_context_ids ||= {}

    context_ids = @favorite_context_ids[context_type]
    unless context_ids
      # Only get the users favorites from their shard.
      self.shard.activate do
        # Get favorites and map them to their global ids.
        context_ids = self.favorites.where(context_type: context_type).pluck(:context_id).map { |id| Shard.global_id_for(id) }
        @favorite_context_ids[context_type] = context_ids
      end
    end

    # Return ids relative for the current shard
    context_ids.map { |id|
      Shard.relative_id_for(id, self.shard, Shard.current)
    }
  end

  def menu_courses(enrollment_uuid = nil)
    return @menu_courses if @menu_courses

    favorites = self.courses_with_primary_enrollment(:favorite_courses, enrollment_uuid)
    if favorites.length > 0
      @menu_courses = favorites
    else
      # this terribleness is so we try to make sure that the newest courses show up in the menu
      @menu_courses = self.courses_with_primary_enrollment(:current_and_invited_courses, enrollment_uuid).
        sort_by{ |c| [c.primary_enrollment_rank, Time.now - (c.primary_enrollment_date || Time.now)] }.
        first(Setting.get('menu_course_limit', '20').to_i).
        sort_by{ |c| [c.primary_enrollment_rank, Canvas::ICU.collation_key(c.name)] }
    end
    ActiveRecord::Associations::Preloader.new.preload(@menu_courses, :enrollment_term)
    @menu_courses
  end

  def user_can_edit_name?
    accounts = pseudonyms.shard(self).active.map(&:account)
    return true if accounts.empty?
    accounts.any? { |a| a.users_can_edit_name? }
  end

  def limit_parent_app_web_access?
    pseudonyms.shard(self).active.map(&:account).any? { |a| a.limit_parent_app_web_access? }
  end

  def sections_for_course(course)
    course.student_enrollments.active.for_user(self).map { |e| e.course_section }
  end

  def can_create_enrollment_for?(course, session, type)
    granular_admin = course.root_account.feature_enabled?(:granular_permissions_manage_users)
    return false if type == 'StudentEnrollment' && MasterCourses::MasterTemplate.is_master_course?(course)
    return false if course.template?

    if granular_admin
      return true if type == 'TeacherEnrollment' && course.grants_right?(self, session, :add_teacher_to_course)
      return true if type == 'TaEnrollment' && course.grants_right?(self, session, :add_ta_to_course)
      return true if type == 'DesignerEnrollment' && course.grants_right?(self, session, :add_designer_to_course)
      return true if type == 'StudentEnrollment' && course.grants_right?(self, session, :add_student_to_course)
      return true if type == 'ObserverEnrollment' && course.grants_right?(self, session, :add_observer_to_course)
    else
      if type != 'StudentEnrollment' && course.grants_right?(self, session, :manage_admin_users)
        return true
      end
      if course.grants_right?(self, session, :manage_students)
        if %w{StudentEnrollment ObserverEnrollment}.include?(type) || (type == 'TeacherEnrollment' && course.teacherless?)
          return true
        end
      end
    end
    false
  end

  def can_be_enrolled_in_course?(course)
    !!SisPseudonym.for(self, course, type: :implicit, require_sis: false) ||
        (self.creation_pending? && self.enrollments.where(course_id: course).exists?)
  end

  def group_member_json(context)
    h = { :user_id => self.id, :name => self.last_name_first, :display_name => self.short_name }
    if context && context.is_a?(Course)
      self.sections_for_course(context).each do |section|
        h[:sections] ||= []
        h[:sections] << { :section_id => section.id, :section_code => section.section_code }
      end
    end
    h
  end

  # account = the account that you want a pseudonym for
  # preferred_template_account = pass in an actual account if you have a preference for which account the new pseudonym gets copied from
  # this may not be able to find a suitable pseudonym to copy, so would still return nil
  # if a pseudonym is created, it is *not* saved, and *not* added to the pseudonyms collection
  def find_or_initialize_pseudonym_for_account(account, preferred_template_account = nil)
    pseudonym = SisPseudonym.for(self, account, type: :trusted, require_sis: false)
    unless pseudonym
      # list of copyable pseudonyms
      active_pseudonyms = self.all_active_pseudonyms(:reload).select { |p| !p.password_auto_generated? && !p.account.delegated_authentication? }
      templates = []
      # re-arrange in the order we prefer
      templates.concat active_pseudonyms.select { |p| p.account_id == preferred_template_account.id } if preferred_template_account
      templates.concat active_pseudonyms.select { |p| p.account_id == Account.site_admin.id }
      templates.concat active_pseudonyms.select { |p| p.account_id == Account.default.id }
      templates.concat active_pseudonyms
      templates.uniq!

      template = templates.detect { |template| !account.pseudonyms.active.by_unique_id(template.unique_id).first }
      if template
        # creating this not attached to the user's pseudonyms is intentional
        pseudonym = account.pseudonyms.build
        pseudonym.user = self
        pseudonym.unique_id = template.unique_id
        pseudonym.password_salt = template.password_salt
        pseudonym.crypted_password = template.crypted_password
      end
    end
    pseudonym
  end

  def fake_student?
    self.preferences[:fake_student] && !!self.enrollments.where(:type => 'StudentViewEnrollment').first
  end

  def private?
    not public?
  end

  def profile
    super || build_profile
  end

  def parse_otp_remember_me_cookie(cookie)
    return 0, [], nil unless cookie
    time, *ips, hmac = cookie.split('-')
    [time, ips, hmac]
  end

  def otp_secret_key_remember_me_cookie(time, current_cookie, remote_ip = nil, options = {})
    _, ips, _ = parse_otp_remember_me_cookie(current_cookie)
    cookie = [time.to_i, *[*ips, remote_ip].compact.sort].join('-')

    hmac_string = "#{cookie}.#{self.otp_secret_key}"
    return hmac_string if options[:hmac_string]
    "#{cookie}-#{Canvas::Security.hmac_sha1(hmac_string)}"
  end

  def validate_otp_secret_key_remember_me_cookie(value, remote_ip = nil)
    time, ips, hmac = parse_otp_remember_me_cookie(value)
    time.to_i >= (Time.now.utc - 30.days).to_i &&
        (remote_ip.nil? || ips.include?(remote_ip)) &&
        Canvas::Security.verify_hmac_sha1(hmac, otp_secret_key_remember_me_cookie(time, value, nil, hmac_string: true))
  end

  def otp_secret_key
    return nil unless otp_secret_key_enc
    Canvas::Security::decrypt_password(otp_secret_key_enc, otp_secret_key_salt, 'otp_secret_key', self.shard.settings[:encryption_key]) if otp_secret_key_enc
  end

  def otp_secret_key=(key)
    if key
      self.otp_secret_key_enc, self.otp_secret_key_salt = Canvas::Security::encrypt_password(key, 'otp_secret_key')
    else
      self.otp_secret_key_enc = self.otp_secret_key_salt = nil
    end
    key
  end

  def crocodoc_id!
    cid = read_attribute(:crocodoc_id)
    return cid if cid

    Setting.transaction do
      s = Setting.lock.where(name: 'crocodoc_counter').first_or_create(value: 0)
      cid = s.value = s.value.to_i + 1
      s.save!
    end

    update_attribute(:crocodoc_id, cid)
    cid
  end

  def crocodoc_user
    "#{crocodoc_id!},#{short_name.delete(',')}"
  end

  def moderated_grading_ids(create_crocodoc_id=false)
    {
      crocodoc_id: create_crocodoc_id ? crocodoc_id! : crocodoc_id,
      global_id: global_id.to_s
    }
  end

  # mfa settings for a user are the most restrictive of any pseudonyms the user has
  # a login for
  def mfa_settings(pseudonym_hint: nil)
    # try to short-circuit site admins where it is required
    if pseudonym_hint
      mfa_settings = pseudonym_hint.account.mfa_settings
      return :required if mfa_settings == :required ||
          mfa_settings == :required_for_admins && !pseudonym_hint.account.cached_all_account_users_for(self).empty?
    end
    return :required if pseudonym_hint&.authentication_provider&.mfa_required?

    pseudonyms = self.pseudonyms.shard(self).preload(:account, authentication_provider: :account)
    return :required if pseudonyms.any? { |p| p.authentication_provider&.mfa_required? }

    result = pseudonyms.map(&:account).uniq.map do |account|
      case account.mfa_settings
      when :disabled
        0
      when :optional
        1
      when :required_for_admins
        # if pseudonym_hint is given, and we got to here, we don't need
        # to redo the expensive all_account_users_for check
        if (pseudonym_hint && pseudonym_hint.account == account) ||
            account.cached_all_account_users_for(self).empty?
          1
        else
          # short circuit the entire method
          return :required
        end
      when :required
        # short circuit the entire method
        return :required
      end
    end.max
    return :disabled if result.nil?

    [ :disabled, :optional ][result]
  end

  def weekly_notification_bucket
    # place in the next 24 hours after saturday morning midnight is
    # determined by account and user. messages for any user in the same
    # account (on the same shard) map into the same 6-hour window, and then
    # are spread within that window by user. this is specifically 24 real
    # hours, not 1 day, because DST sucks. so it'll go to 1am sunday
    # morning and 11pm saturday night on the DST transition days, but
    # midnight sunday morning the rest of the time.
    account_bucket = (shard.id.to_i + pseudonym.try(:account_id).to_i) % DelayedMessage::WEEKLY_ACCOUNT_BUCKETS
    user_bucket = self.id % DelayedMessage::MINUTES_PER_WEEKLY_ACCOUNT_BUCKET
    account_bucket * DelayedMessage::MINUTES_PER_WEEKLY_ACCOUNT_BUCKET + user_bucket
  end

  def weekly_notification_time
    # weekly notification scheduling happens in Eastern-time
    time_zone = ActiveSupport::TimeZone.us_zones.find{ |zone| zone.name == 'Eastern Time (US & Canada)' }

    # start at midnight saturday morning before next monday
    target = time_zone.now.next_week - 2.days

    minutes = weekly_notification_bucket.minutes

    # if we're already past that (e.g. it's sunday or late saturday),
    # advance by a week
    target += 1.week if target + minutes < time_zone.now

    # move into the 24 hours after midnight saturday morning and return
    target + minutes
  end

  def weekly_notification_range
    # weekly notification scheduling happens in Eastern-time
    time_zone = ActiveSupport::TimeZone.us_zones.find{ |zone| zone.name == 'Eastern Time (US & Canada)' }

    # start on January first instead of "today" to avoid DST, but still move to
    # a saturday from there so we get the right day-of-week on start_hour
    target = time_zone.now.change(:month => 1, :day => 1).next_week - 2.days + weekly_notification_bucket.minutes

    # 2 hour on-the-hour span around the target such that distance from the
    # start hour is at least 30 minutes.
    start_hour = target - 30.minutes
    start_hour = start_hour.change(:hour => start_hour.hour)
    end_hour = start_hour + 2.hours

    [start_hour, end_hour]
  end

  # Given a text string, return a value suitable for the user's initial_enrollment_type.
  # It supports strings formatted as enrollment types like "StudentEnrollment" and
  # it also supports text like "student", "teacher", "observer" and "ta".
  #
  # Any unsupported types have +nil+ returned.
  def self.initial_enrollment_type_from_text(type)
    # Convert the string "StudentEnrollment" to "student".
    # Return only valid matching types. Otherwise, nil.
    type = type.to_s.downcase.sub(/(view)?enrollment/, '')
    %w{student teacher ta observer}.include?(type) ? type : nil
  end

  def self.preload_shard_associations(users)
  end

  def associated_shards(strength = :strong)
    strength == :strong ? [Shard.default] : []
  end

  def in_region_associated_shards
    associated_shards.select { |shard| shard.in_current_region? || shard.default? }
  end

  def adminable_accounts_scope
    # i couldn't get EXISTS (?) to work multi-shard, so this is happening instead
    account_ids = self.account_users.active.shard(self.in_region_associated_shards).distinct.pluck(:account_id)
    Account.active.where(:id => account_ids)
  end

  def adminable_accounts
    @adminable_accounts ||= shard.activate do
      Rails.cache.fetch(['adminable_accounts_1', self, ApplicationController.region].cache_key) do
        adminable_accounts_scope.order(Account.best_unicode_collation_key('name'), :id).to_a
      end
    end
  end

  def all_paginatable_accounts
    ShardedBookmarkedCollection.build(Account::Bookmarker, self.adminable_accounts_scope.order(:name, :id))
  end

  def all_pseudonyms_loaded?
    !!@all_pseudonyms
  end

  def all_pseudonyms
    @all_pseudonyms ||= self.pseudonyms.shard(self).to_a
  end

  def all_active_pseudonyms_loaded?
    !!@all_active_pseudonyms
  end

  def current_active_groups?
    return @_current_active_groups if defined?(@_current_active_groups)
    @_current_active_groups = self.shard.activate do
      Rails.cache.fetch_with_batched_keys(['current_active_groups', ApplicationController.region].cache_key, batch_object: self, batched_keys: :groups) do
        return true if self.current_groups.preload(:context).any?(&:context_available?)
        return true if self.current_groups.shard(self.in_region_associated_shards).preload(:context).any?(&:context_available?)
        false
      end
    end
  end

  def all_active_pseudonyms(reload=false)
    @all_active_pseudonyms = nil if reload
    @all_active_pseudonyms ||= self.pseudonyms.shard(self).active.to_a
  end

  def preferred_gradebook_version
    get_preference(:gradebook_version) || 'default'
  end

  def stamp_logout_time!
    User.where(:id => self).update_all(:last_logged_out => Time.zone.now)
  end

  def content_exports_visible_to(user)
    self.content_exports.where(user_id: user)
  end

  def show_bouncing_channel_message!
    unless show_bouncing_channel_message?
      self.preferences[:show_bouncing_channel_message] = true
      self.save!
    end
  end

  def show_bouncing_channel_message?
    !!self.preferences[:show_bouncing_channel_message]
  end

  def dismiss_bouncing_channel_message!
    if show_bouncing_channel_message?
      self.preferences[:show_bouncing_channel_message] = false
      self.save!
    end
  end

  def bouncing_channel_message_dismissed?
    self.preferences[:show_bouncing_channel_message] == false
  end

  def update_bouncing_channel_message!(channel=nil)
    force_set_bouncing = channel && channel.bouncing? && !channel.imported?
    return show_bouncing_channel_message! if force_set_bouncing

    sis_channel_ids = pseudonyms.shard(self).where.not(sis_communication_channel_id: nil).pluck(:sis_communication_channel_id)
    set_bouncing = communication_channels.unretired.bouncing.where.not(id: sis_channel_ids).exists?

    if set_bouncing
      show_bouncing_channel_message! unless bouncing_channel_message_dismissed?
    else
      dismiss_bouncing_channel_message!
    end
  end

  def locale
    result = super
    result = nil unless I18n.locale_available?(result)
    result
  end

  def submissions_folder(for_course = nil)
    shard.activate do
      if for_course
        parent_folder = self.submissions_folder
        Folder.unique_constraint_retry do
          self.folders.where(parent_folder_id: parent_folder, submission_context_code: for_course.asset_string).
            first_or_create!(name: for_course.name)
        end
      else
        return @submissions_folder if @submissions_folder
        Folder.unique_constraint_retry do
          @submissions_folder = self.folders.where(parent_folder_id: Folder.root_folders(self).first,
                                                   submission_context_code: 'root').
            first_or_create!(name: I18n.t('Submissions', locale: self.locale))
        end
      end
    end
  end

  def submittable_attachments
    self.attachments.active.or(
      Attachment.active.where(
        context_type: 'Group',
        context_id: self.current_group_memberships.active.select(:group_id)
      )
    )
  end

  def authenticate_one_time_password(code)
    result = one_time_passwords.where(code: code, used: false).take
    return unless result
    # atomically update used
    return unless one_time_passwords.where(used: false, id: result).update_all(used: true, updated_at: Time.now.utc) == 1
    result
  end

  def generate_one_time_passwords(regenerate: false)
    regenerate ||= !one_time_passwords.exists?
    return unless regenerate
    one_time_passwords.scope.delete_all
    Setting.get('one_time_password_count', 10).to_i.times { one_time_passwords.create! }
  end

  def user_roles(root_account, exclude_deleted_accounts = nil)
    roles = ['user']
    enrollment_types = GuardRail.activate(:secondary) do
      root_account.all_enrollments.where(user_id: self, workflow_state: 'active').distinct.pluck(:type)
    end
    roles << 'student' unless (enrollment_types & %w[StudentEnrollment StudentViewEnrollment]).empty?
    roles << 'fake_student' if fake_student?
    roles << 'teacher' unless (enrollment_types & %w[TeacherEnrollment TaEnrollment DesignerEnrollment]).empty?
    roles << 'observer' unless (enrollment_types & %w[ObserverEnrollment]).empty?
    account_users = GuardRail.activate(:secondary) do
      root_account.cached_all_account_users_for(self)
    end

    if exclude_deleted_accounts
      account_users = account_users.select { |a| a.account.workflow_state == 'active' }
    end

    if account_users.any?
      roles << 'admin'
      root_ids = [root_account.id,  Account.site_admin.id]
      roles << 'root_admin' if account_users.any?{|au| root_ids.include?(au.account_id) }
      roles << 'consortium_admin' if account_users.any?{|au| au.shard != root_account.shard}
    end
    roles
  end

  # user tokens are returned by UserListV2 and used to bulk-enroll users using information that isn't easy to guess
  def self.token(id, uuid)
    "#{id}_#{Digest::MD5.hexdigest(uuid)}"
  end

  def token
    User.token(id, uuid)
  end

  def self.from_tokens(tokens)
    id_token_map = tokens.each_with_object({}) do |token, map|
      id, huuid = token.split('_')
      id = Shard.relative_id_for(id, Shard.current, Shard.current)
      map[id] = "#{id}_#{huuid}"
    end
    User.where(:id => id_token_map.keys).to_a.select { |u| u.token == id_token_map[u.id] }
  end

  def generate_observer_pairing_code
    code = nil
    loop do
      code = SecureRandom.base64().gsub(/\W/, '')[0..5]
      break unless ObserverPairingCode.active.where(code: code).exists?
    end
    observer_pairing_codes.create(expires_at: 7.days.from_now, code: code)
  end

  def pronouns
    translate_pronouns(read_attribute(:pronouns))
  end

  def pronouns=(pronouns)
    write_attribute(:pronouns, untranslate_pronouns(pronouns))
  end
end<|MERGE_RESOLUTION|>--- conflicted
+++ resolved
@@ -1726,13 +1726,10 @@
     !!preferences[:release_notes_badge_disabled]
   end
 
-<<<<<<< HEAD
-=======
   def comment_library_suggestions_enabled?
     !!preferences[:comment_library_suggestions_enabled]
   end
 
->>>>>>> 8a8417cc
   # ***** OHI If you're going to add a lot of data into `preferences` here maybe take a look at app/models/user_preference_value.rb instead ***
   # it will store the data in a separate table on the db and lighten the load on poor `users`
 
