--- conflicted
+++ resolved
@@ -1628,11 +1628,7 @@
             scope = scope.shard(in_region_associated_shards)
           end
 
-<<<<<<< HEAD
-          courses = scope.select("courses.*, enrollments.id AS primary_enrollment_id, enrollments.type AS primary_enrollment, #{Enrollment.type_rank_sql} AS primary_enrollment_rank, enrollments.workflow_state AS primary_enrollment_state").
-=======
           courses = scope.select("courses.*, enrollments.id AS primary_enrollment_id, enrollments.type AS primary_enrollment_type, enrollments.role_id AS primary_enrollment_role_id, #{Enrollment.type_rank_sql} AS primary_enrollment_rank, enrollments.workflow_state AS primary_enrollment_state").
->>>>>>> e4cabdc5
               order("courses.id, #{Enrollment.type_rank_sql}, #{Enrollment.state_rank_sql}").
               distinct_on(:id).to_a
 
