#
# Copyright (C) 2011 - 2014 Instructure, Inc.
#
# This file is part of Canvas.
#
# Canvas is free software: you can redistribute it and/or modify it under
# the terms of the GNU Affero General Public License as published by the Free
# Software Foundation, version 3 of the License.
#
# Canvas is distributed in the hope that it will be useful, but WITHOUT ANY
# WARRANTY; without even the implied warranty of MERCHANTABILITY or FITNESS FOR
# A PARTICULAR PURPOSE. See the GNU Affero General Public License for more
# details.
#
# You should have received a copy of the GNU Affero General Public License along
# with this program. If not, see <http://www.gnu.org/licenses/>.
#

require 'atom'

class User < ActiveRecord::Base
  include TurnitinID

  # this has to be before include Context to prevent a circular dependency in Course
  def self.sortable_name_order_by_clause(table = nil)
    col = table ? "#{table}.sortable_name" : 'sortable_name'
    best_unicode_collation_key(col)
  end


  include Context

  attr_accessible :name, :short_name, :sortable_name, :time_zone, :show_user_services, :gender, :visible_inbox_types, :avatar_image, :subscribe_to_emails, :locale, :bio, :birthdate, :terms_of_use, :self_enrollment_code, :initial_enrollment_type
  attr_accessor :previous_id, :menu_data, :gradebook_importer_submissions, :prior_enrollment

  before_save :infer_defaults
  serialize :preferences
  include TimeZoneHelper
  time_zone_attribute :time_zone
  include Workflow

  def self.enrollment_conditions(state)
    Enrollment::QueryBuilder.new(state).conditions or raise "invalid enrollment conditions"
  end

  has_many :communication_channels, -> { order('communication_channels.position ASC') }, dependent: :destroy
  has_many :notification_policies, through: :communication_channels
  has_one :communication_channel, -> { where("workflow_state<>'retired'").order(:position) }
  has_many :notification_endpoints, :through => :access_tokens

  has_many :enrollments, :dependent => :destroy

  has_many :not_ended_enrollments, -> { where("enrollments.workflow_state NOT IN ('rejected', 'completed', 'deleted', 'inactive')") }, class_name: 'Enrollment', multishard: true
  has_many :observer_enrollments
  has_many :observee_enrollments, :foreign_key => :associated_user_id, :class_name => 'ObserverEnrollment'
  has_many :user_observers, dependent: :destroy, inverse_of: :user
  has_many :observers, -> { where("user_observers.workflow_state <> 'deleted'") }, :through => :user_observers, :class_name => 'User'
  has_many :user_observees,
           class_name: 'UserObserver',
           foreign_key: :observer_id,
           dependent: :destroy,
           inverse_of: :observer
  has_many :observed_users, :through => :user_observees, :source => :user
  has_many :all_courses, :source => :course, :through => :enrollments
  has_many :group_memberships, -> { preload(:group) }, dependent: :destroy
  has_many :groups, -> { where("group_memberships.workflow_state<>'deleted'") }, :through => :group_memberships
  has_many :polls, class_name: 'Polling::Poll'

  has_many :current_group_memberships, -> { eager_load(:group).where("group_memberships.workflow_state = 'accepted' AND groups.workflow_state<>'deleted'") }, class_name: 'GroupMembership'
  has_many :current_groups, :through => :current_group_memberships, :source => :group
  has_many :user_account_associations
  has_many :associated_accounts, -> { order("user_account_associations.depth") }, source: :account, through: :user_account_associations
  has_many :associated_root_accounts, -> { order("user_account_associations.depth").where(accounts: { parent_account_id: nil }) }, source: :account, through: :user_account_associations
  has_many :developer_keys
  has_many :access_tokens, -> { preload(:developer_key) }
  has_many :context_external_tools, -> { order(:name) }, as: :context, dependent: :destroy

  has_many :student_enrollments
  has_many :ta_enrollments
  has_many :teacher_enrollments, -> { where(enrollments: { type: 'TeacherEnrollment' })}, class_name: 'TeacherEnrollment'
  has_many :submissions, -> { preload(:assignment, :submission_comments).order('submissions.updated_at DESC') }, dependent: :destroy
  has_many :pseudonyms, -> { order(:position) }, dependent: :destroy
  has_many :active_pseudonyms, -> { where("pseudonyms.workflow_state<>'deleted'") }, class_name: 'Pseudonym'
  has_many :pseudonym_accounts, :source => :account, :through => :pseudonyms
  has_one :pseudonym, -> { where("pseudonyms.workflow_state<>'deleted'").order(:position) }
  has_many :attachments, :as => 'context', :dependent => :destroy
  has_many :active_images, -> { where("attachments.file_state != ? AND attachments.content_type LIKE 'image%'", 'deleted').order('attachments.display_name').preload(:thumbnail) }, as: :context, class_name: 'Attachment'
  has_many :active_assignments, -> { where("assignments.workflow_state<>'deleted'") }, as: :context, class_name: 'Assignment'
  has_many :all_attachments, :as => 'context', :class_name => 'Attachment'
  has_many :assignment_student_visibilities
  has_many :quiz_student_visibilities, :class_name => 'Quizzes::QuizStudentVisibility'
  has_many :folders, -> { order('folders.name') }, as: 'context'
  has_many :submissions_folders, -> { where.not(:folders => {:submission_context_code => nil}) }, as: 'context', class_name: 'Folder'
  has_many :active_folders, -> { where("folders.workflow_state<>'deleted'").order('folders.name') }, class_name: 'Folder', as: :context
  has_many :calendar_events, -> { preload(:parent_event) }, as: 'context', dependent: :destroy
  has_many :eportfolios, :dependent => :destroy
  has_many :quiz_submissions, :dependent => :destroy, :class_name => 'Quizzes::QuizSubmission'
  has_many :dashboard_messages, -> { where(to: "dashboard", workflow_state: 'dashboard').order('created_at DESC') }, class_name: 'Message', dependent: :destroy
  has_many :collaborations, -> { order('created_at DESC') }
  has_many :user_services, -> { order('created_at') }, dependent: :destroy
  has_many :rubric_associations, -> { preload(:rubric).order('rubric_associations.created_at DESC') }, as: :context
  has_many :rubrics
  has_many :context_rubrics, :as => :context, :class_name => 'Rubric'
  has_many :grading_standards, -> { where("workflow_state<>'deleted'") }
  has_many :context_module_progressions
  has_many :assessment_question_bank_users
  has_many :assessment_question_banks, :through => :assessment_question_bank_users
  has_many :learning_outcome_results

  has_many :submission_comment_participants
  has_many :submission_comments, -> { published.preload(submission: [:assignment, :user]) },
    through: :submission_comment_participants
  has_many :collaborators
  has_many :collaborations, -> { preload(:user, :collaborators) }, through: :collaborators
  has_many :assigned_submission_assessments, -> { preload(:user, submission: :assignment) }, class_name: 'AssessmentRequest', foreign_key: 'assessor_id'
  has_many :assigned_assessments, :class_name => 'AssessmentRequest', :foreign_key => 'assessor_id'
  has_many :web_conference_participants
  has_many :web_conferences, :through => :web_conference_participants
  has_many :account_users
  has_many :accounts, :through => :account_users
  has_many :media_objects, :as => :context
  has_many :user_generated_media_objects, :class_name => 'MediaObject'
  has_many :user_notes
  has_many :account_reports
  has_many :stream_item_instances, :dependent => :delete_all
  has_many :all_conversations, -> { preload(:conversation) }, class_name: 'ConversationParticipant'
  has_many :conversation_batches, -> { preload(:root_conversation_message) }
  has_many :favorites
  has_many :messages
  has_many :sis_batches
  has_many :sis_post_grades_statuses
  has_many :content_migrations, :as => :context
  has_many :content_exports, :as => :context
  has_many :usage_rights,
    as: :context,
    class_name: 'UsageRights',
    dependent: :destroy
  has_many :gradebook_csvs, dependent: :destroy

  has_one :profile, :class_name => 'UserProfile'
  alias :orig_profile :profile

  has_many :progresses, :as => :context

  belongs_to :otp_communication_channel, :class_name => 'CommunicationChannel'

  include StickySisFields
  are_sis_sticky :name, :sortable_name, :short_name

  include FeatureFlags

  def conversations
    # i.e. exclude any where the user has deleted all the messages
    all_conversations.visible.order("last_message_at DESC, conversation_id DESC")
  end

  def page_views(options={})
    PageView.for_user(self, options)
  end

  scope :of_account, lambda { |account| where("EXISTS (?)", account.user_account_associations.where("user_account_associations.user_id=users.id")).shard(account.shard) }
  scope :recently_logged_in, -> {
    eager_load(:pseudonyms).
        where("pseudonyms.current_login_at>?", 1.month.ago).
        order("pseudonyms.current_login_at DESC").
        limit(25)
  }
  scope :include_pseudonym, -> { preload(:pseudonym) }
  scope :restrict_to_sections, lambda { |sections|
    if sections.empty?
      all
    else
      where("enrollments.limit_privileges_to_course_section IS NULL OR enrollments.limit_privileges_to_course_section<>? OR enrollments.course_section_id IN (?)", true, sections)
    end
  }
  scope :name_like, lambda { |name|
    next none if name.strip.empty?
    scopes = []
    all.primary_shard.activate do
      scopes << unscoped.where(wildcard('users.name', name))
      scopes << unscoped.where(wildcard('users.short_name', name))
      scopes << unscoped.joins(:pseudonyms).where(wildcard('pseudonyms.sis_user_id', name)).where(pseudonyms: {workflow_state: 'active'})
      scopes << unscoped.joins(:pseudonyms).where(wildcard('pseudonyms.unique_id', name)).where(pseudonyms: {workflow_state: 'active'})
    end

    scopes.map!(&:to_sql)
    self.from("(#{scopes.join("\nUNION\n")}) users")
  }
  scope :active, -> { where("users.workflow_state<>'deleted'") }
  scope :active_user_observers, -> { where.not(user_observers: {workflow_state: 'deleted'}) }

  scope :has_current_student_enrollments, -> do
    where("EXISTS (?)",
      Enrollment.joins("JOIN #{Course.quoted_table_name} ON courses.id=enrollments.course_id AND courses.workflow_state='available'").
          where("enrollments.user_id=users.id AND enrollments.workflow_state IN ('active','invited') AND enrollments.type='StudentEnrollment'"))
  end

  scope :not_fake_student, -> { where("enrollments.type <> 'StudentViewEnrollment'")}

  # NOTE: only use for courses with differentiated assignments on
  scope :able_to_see_assignment_in_course_with_da, lambda {|assignment_id, course_id|
    joins(:assignment_student_visibilities).
    where(:assignment_student_visibilities => { :assignment_id => assignment_id, :course_id => course_id })
  }

  # NOTE: only use for courses with differentiated assignments on
  scope :able_to_see_quiz_in_course_with_da, lambda {|quiz_id, course_id|
    joins(:quiz_student_visibilities).
    where(:quiz_student_visibilities => { :quiz_id => quiz_id, :course_id => course_id })
  }

  scope :observing_students_in_course, lambda {|observee_ids, course_ids|
    joins(:enrollments).where(enrollments: {type: 'ObserverEnrollment', associated_user_id: observee_ids, course_id: course_ids, workflow_state: 'active'})
  }

  # when an observer is added to a course they get an enrollment where associated_user_id is nil. when they are linked to
  # a student, this first enrollment stays the same, but a new one with an associated_user_id is added. thusly to find
  # course observers, you take the difference between all active observers and active observers with associated users
  scope :observing_full_course, lambda {|course_ids|
    active_observer_scope = joins(:enrollments).where(enrollments: {type: 'ObserverEnrollment', course_id: course_ids, workflow_state: 'active'})
    users_observing_students = active_observer_scope.where("enrollments.associated_user_id IS NOT NULL").pluck(:id)

    if users_observing_students == [] || users_observing_students == nil
      active_observer_scope
    else
      active_observer_scope.where("users.id NOT IN (?)", users_observing_students)
    end
  }

  def assignment_and_quiz_visibilities(context)
    RequestCache.cache("assignment_and_quiz_visibilities", self, context) do
      {assignment_ids: DifferentiableAssignment.scope_filter(context.assignments, self, context).pluck(:id),
        quiz_ids: DifferentiableAssignment.scope_filter(context.quizzes, self, context).pluck(:id)}
    end
  end

  def self.order_by_sortable_name(options = {})
    order_clause = clause = sortable_name_order_by_clause
    order_clause = "#{clause} DESC" if options[:direction] == :descending
    scope = self.order(order_clause)
    if scope.select_values.empty?
      scope = scope.select(self.arel_table[Arel.star])
    end
    if scope.select_values.present?
      scope = scope.select(clause)
    end
    if scope.group_values.present?
      scope = scope.group(clause)
    end
    scope
  end

  def self.by_top_enrollment
    scope = self.all
    if scope.select_values.blank?
      scope = scope.select("users.*")
    end
    scope.select("MIN(#{Enrollment.type_rank_sql(:student)}) AS enrollment_rank").
      group(User.connection.group_by(User)).
      order("enrollment_rank").
      order_by_sortable_name
  end

  scope :enrolled_in_course_between, lambda { |course_ids, start_at, end_at| joins(:enrollments).where(:enrollments => { :course_id => course_ids, :created_at => start_at..end_at }) }

  scope :with_last_login, lambda {
    select("users.*, MAX(current_login_at) as last_login").
      joins("LEFT OUTER JOIN #{Pseudonym.quoted_table_name} ON pseudonyms.user_id = users.id").
      group("users.id")
  }

  scope :for_course_with_last_login, lambda { |course, root_account_id, enrollment_type|
    # add a field to each user that is the aggregated max from current_login_at and last_login_at from their pseudonyms
    scope = select("users.*, MAX(current_login_at) as last_login, MAX(current_login_at) IS NULL as login_info_exists").
      # left outer join ensures we get the user even if they don't have a pseudonym
      joins(sanitize_sql([<<-SQL, root_account_id])).where(:enrollments => { :course_id => course })
        LEFT OUTER JOIN #{Pseudonym.quoted_table_name} ON pseudonyms.user_id = users.id AND pseudonyms.account_id = ?
        INNER JOIN #{Enrollment.quoted_table_name} ON enrollments.user_id = users.id
      SQL
    scope = scope.where("enrollments.workflow_state<>'deleted'")
    scope = scope.where(:enrollments => { :type => enrollment_type }) if enrollment_type
    # the trick to get unique users
    scope.group("users.id")
  }

  attr_accessor :require_acceptance_of_terms, :require_presence_of_name,
    :require_self_enrollment_code, :self_enrollment_code,
    :self_enrollment_course, :validation_root_account
  attr_reader :self_enrollment

  validates_length_of :name, :maximum => maximum_string_length, :allow_nil => true
  validates_length_of :short_name, :maximum => maximum_string_length, :allow_nil => true
  validates_length_of :sortable_name, :maximum => maximum_string_length, :allow_nil => true
  validates_presence_of :name, :if => :require_presence_of_name
  validates_locale :locale, :browser_locale, :allow_nil => true
  validates_acceptance_of :terms_of_use, :if => :require_acceptance_of_terms, :allow_nil => false
  validates_each :self_enrollment_code do |record, attr, value|
    next unless record.require_self_enrollment_code
    if value.blank?
      record.errors.add(attr, "blank")
    elsif record.validation_root_account
      course = record.validation_root_account.self_enrollment_course_for(value)
      record.self_enrollment_course = course
      if course && course.self_enrollment_enabled?
        record.errors.add(attr, "full") if course.self_enrollment_limit_met?
        record.errors.add(attr, "already_enrolled") if course.user_is_student?(record, :include_future => true)
      else
        record.errors.add(attr, "invalid")
      end
    else
      record.errors.add(attr, "account_required")
    end
  end

  before_save :assign_uuid
  before_save :update_avatar_image
  before_save :record_acceptance_of_terms
  after_save :update_account_associations_if_necessary
  after_save :self_enroll_if_necessary

  def courses_for_enrollments(enrollment_scope)
    Course.joins(:all_enrollments).merge(enrollment_scope.except(:joins)).uniq
  end

  def courses
    courses_for_enrollments(enrollments.current)
  end

  def current_and_invited_courses
    courses_for_enrollments(enrollments.current_and_invited)
  end

  def concluded_courses
    courses_for_enrollments(enrollments.concluded)
  end

  def current_and_concluded_courses
    courses_for_enrollments(enrollments.current_and_concluded)
  end

  def self.skip_updating_account_associations(&block)
    @skip_updating_account_associations = true
    block.call
  ensure
    @skip_updating_account_associations = false
  end
  def self.skip_updating_account_associations?
    !!@skip_updating_account_associations
  end

  def update_account_associations_later
    self.send_later_if_production(:update_account_associations) unless self.class.skip_updating_account_associations?
  end

  def update_account_associations_if_necessary
    update_account_associations if !self.class.skip_updating_account_associations? && self.workflow_state_changed? && self.id_was
  end

  def update_account_associations(opts = nil)
    opts ||= {:all_shards => true}
    # incremental is only for the current shard
    return User.update_account_associations([self], opts) if opts[:incremental]
    self.shard.activate do
      User.update_account_associations([self], opts)
    end
  end

  def enrollments_for_account_and_sub_accounts(account)
    # enrollments are always on the course's shard
    # and courses are always on the root account's shard
    account.shard.activate do
      Enrollment.where(user_id: self).active.joins(:course).where("courses.account_id=? OR courses.root_account_id=?",account,account)
    end
  end

  def self.add_to_account_chain_cache(account_id, account_chain_cache)
    if account_id.is_a? Account
      account = account_id
      account_id = account.id
    end
    return account_chain_cache[account_id] if account_chain_cache.has_key?(account_id)
    account ||= Account.find(account_id)
    return account_chain_cache[account.id] = [account.id] if account.root_account?
    account_chain_cache[account.id] = [account.id] + add_to_account_chain_cache(account.parent_account_id, account_chain_cache)
  end

  def self.calculate_account_associations_from_accounts(starting_account_ids, account_chain_cache = {})
    results = {}
    remaining_ids = []
    starting_account_ids.each do |account_id|
      unless account_chain_cache.has_key? account_id
        remaining_ids << account_id
        next
      end
      account_chain = account_chain_cache[account_id]
      account_chain.each_with_index do |account_id, idx|
        results[account_id] ||= idx
        results[account_id] = idx if idx < results[account_id]
      end
    end

    unless remaining_ids.empty?
      accounts = Account.where(id: remaining_ids)
      accounts.each do |account|
        account_chain = add_to_account_chain_cache(account, account_chain_cache)
        account_chain.each_with_index do |account_id, idx|
          results[account_id] ||= idx
          results[account_id] = idx if idx < results[account_id]
        end
      end
    end
    results
  end

  # Users are tied to accounts a couple ways:
  #   Through enrollments:
  #      User -> Enrollment -> Section -> Course -> Account
  #      User -> Enrollment -> Section -> Non-Xlisted Course -> Account
  #   Through pseudonyms:
  #      User -> Pseudonym -> Account
  #   Through account_users
  #      User -> AccountUser -> Account
  def self.calculate_account_associations(user, data, account_chain_cache)
    return [] if %w{creation_pending deleted}.include?(user.workflow_state) || user.fake_student?

    enrollments = data[:enrollments][user.id] || []
    sections = enrollments.map { |e| data[:sections][e.course_section_id] }
    courses = sections.map { |s| data[:courses][s.course_id] }
    courses += sections.select(&:nonxlist_course_id).map { |s| data[:courses][s.nonxlist_course_id] }
    starting_account_ids = courses.map(&:account_id)
    starting_account_ids += (data[:pseudonyms][user.id] || []).map(&:account_id)
    starting_account_ids += (data[:account_users][user.id] || []).map(&:account_id)
    starting_account_ids.uniq!

    result = calculate_account_associations_from_accounts(starting_account_ids, account_chain_cache)
    result
  end

  def self.update_account_associations(users_or_user_ids, opts = {})
    return if users_or_user_ids.empty?

    opts.reverse_merge! :account_chain_cache => {}
    account_chain_cache = opts[:account_chain_cache]

    # Split it up into manageable chunks
    if users_or_user_ids.length > 500
      users_or_user_ids.uniq.compact.each_slice(500) do |users_or_user_ids_slice|
        update_account_associations(users_or_user_ids_slice, opts)
      end
      return
    end

    incremental = opts[:incremental]
    precalculated_associations = opts[:precalculated_associations]

    user_ids = users_or_user_ids
    user_ids = user_ids.map(&:id) if user_ids.first.is_a?(User)
    shards = [Shard.current]
    if !precalculated_associations
      if !users_or_user_ids.first.is_a?(User)
        users = users_or_user_ids = User.select([:id, :preferences, :workflow_state, :updated_at]).where(id: user_ids).to_a
      else
        users = users_or_user_ids
      end

      if opts[:all_shards]
        shards = Set.new
        users.each { |u| shards += u.associated_shards }
        shards = shards.to_a
      end

      # basically we're going to do a huge preload here, but custom sql to only load the columns we need
      data = {:enrollments => [], :sections => [], :courses => [], :pseudonyms => [], :account_users => []}
      Shard.with_each_shard(shards) do
        shard_user_ids = users.map(&:id)

        data[:enrollments] += shard_enrollments =
            Enrollment.where("workflow_state<>'deleted' AND type<>'StudentViewEnrollment'").
                where(:user_id => shard_user_ids).
                select([:user_id, :course_id, :course_section_id]).
                uniq.to_a

        # probably a lot of dups, so more efficient to use a set than uniq an array
        course_section_ids = Set.new
        shard_enrollments.each { |e| course_section_ids << e.course_section_id }
        data[:sections] += shard_sections = CourseSection.select([:id, :course_id, :nonxlist_course_id]).
            where(:id => course_section_ids.to_a).to_a unless course_section_ids.empty?
        shard_sections ||= []
        course_ids = Set.new
        shard_sections.each do |s|
          course_ids << s.course_id
          course_ids << s.nonxlist_course_id if s.nonxlist_course_id
        end

        data[:courses] += Course.select([:id, :account_id]).where(:id => course_ids.to_a).to_a unless course_ids.empty?

        data[:pseudonyms] += Pseudonym.active.select([:user_id, :account_id]).uniq.where(:user_id => shard_user_ids).to_a
        AccountUser.unscoped do
          data[:account_users] += AccountUser.select([:user_id, :account_id]).uniq.where(:user_id => shard_user_ids).to_a
        end
      end
      # now make it easy to get the data by user id
      data[:enrollments] = data[:enrollments].group_by(&:user_id)
      data[:sections] = data[:sections].index_by(&:id)
      data[:courses] = data[:courses].index_by(&:id)
      data[:pseudonyms] = data[:pseudonyms].group_by(&:user_id)
      data[:account_users] = data[:account_users].group_by(&:user_id)
    end

    # TODO: transaction on each shard?
    UserAccountAssociation.transaction do
      current_associations = {}
      to_delete = []
      Shard.with_each_shard(shards) do
        # if shards is more than just the current shard, users will be set; otherwise
        # we never loaded users, but it doesn't matter, cause it's all the current shard
        shard_user_ids = users ? users.map(&:id) : user_ids
        UserAccountAssociation.where(:user_id => shard_user_ids).to_a
      end.each do |aa|
        key = [aa.user_id, aa.account_id]
        # duplicates. the unique index prevents these now, but this code
        # needs to hang around for the migration itself
        if current_associations.has_key?(key)
          to_delete << aa.id
          next
        end
        current_associations[key] = [aa.id, aa.depth]
      end

      users_or_user_ids.each do |user_id|
        if user_id.is_a? User
          user = user_id
          user_id = user.id
        end

        account_ids_with_depth = precalculated_associations
        if account_ids_with_depth.nil?
          user ||= User.find(user_id)
          account_ids_with_depth = calculate_account_associations(user, data, account_chain_cache)
        end

        account_ids_with_depth.each do |account_id, depth|
          key = [user_id, account_id]
          association = current_associations[key]
          if association.nil?
            # new association, create it
            aa = UserAccountAssociation.new
            aa.user_id = user_id
            aa.account_id = account_id
            aa.depth = depth
            aa.shard = Shard.shard_for(account_id)
            aa.shard.activate do
              begin
                UserAccountAssociation.transaction(:requires_new => true) do
                  aa.save!
                end
              rescue ActiveRecord::RecordNotUnique
                # race condition - someone else created the UAA after we queried for existing ones
                old_aa = UserAccountAssociation.where(user_id: aa.user_id, account_id: aa.account_id).first
                raise unless old_aa # wtf!
                # make sure we don't need to change the depth
                if depth < old_aa.depth
                  old_aa.depth = depth
                  old_aa.save!
                end
              end
            end
          else
            # for incremental, only update the old association if it is deeper than the new one
            # for non-incremental, update it if it changed
            if (incremental && association[1] > depth) || (!incremental && association[1] != depth)
              UserAccountAssociation.where(:id => association[0]).update_all(:depth => depth)
            end
            # remove from list of existing for non-incremental
            current_associations.delete(key) unless incremental
          end
        end
      end

      to_delete += current_associations.map { |k, v| v[0] }
      UserAccountAssociation.where(:id => to_delete).delete_all unless incremental || to_delete.empty?
    end
  end

  # These methods can be overridden by a plugin if you want to have an approval
  # process or implement additional tracking for new users
  def registration_approval_required?; false; end

  def new_registration(form_params = {}); end
  # DEPRECATED, override new_registration instead
  def new_teacher_registration(form_params = {}); new_registration(form_params); end

  def assign_uuid
    # DON'T use ||=, because that will cause an immediate save to the db if it
    # doesn't already exist
    self.uuid = CanvasSlug.generate_securish_uuid if !read_attribute(:uuid)
  end
  protected :assign_uuid

  scope :with_service, lambda { |service|
    service = service.service if service.is_a?(UserService)
    eager_load(:user_services).where(:user_services => { :service => service.to_s })
  }
  scope :enrolled_before, lambda { |date| where("enrollments.created_at<?", date) }

  def group_memberships_for(context)
    groups.where('groups.context_id' => context,
      'groups.context_type' => context.class.to_s,
      'group_memberships.workflow_state' => 'accepted').
    where("groups.workflow_state <> 'deleted'")
  end

  # Returns an array of groups which are currently visible for the user.
  def visible_groups
    @visible_groups ||= begin
      enrollments = self.cached_current_enrollments(preload_dates: true, preload_courses: true)
      self.current_groups.select do |group|
        group.context_type != 'Course' || enrollments.any? do |en|
          en.course == group.context && !(en.inactive? || en.completed?) && (en.admin? || en.course.available?)
        end
      end
    end
  end

  def <=>(other)
    self.name <=> other.name
  end

  def default_pseudonym_id
    self.pseudonyms.active.first.id
  end

  def available?
    true
  end

  def participants
    []
  end

  # compatibility only - this isn't really last_name_first
  def last_name_first
    self.sortable_name
  end

  def last_name_first_or_unnamed
    res = last_name_first
    res = "No Name" if res.strip.empty?
    res
  end

  def first_name
    User.name_parts(self.sortable_name, likely_already_surname_first: true)[0] || ''
  end

  def last_name
    User.name_parts(self.sortable_name, likely_already_surname_first: true)[1] || ''
  end

  # Feel free to add, but the "authoritative" list (http://en.wikipedia.org/wiki/Title_(name)) is quite large
  SUFFIXES = /^(Sn?r\.?|Senior|Jn?r\.?|Junior|II|III|IV|V|VI|Esq\.?|Esquire)$/i

  # see also user_sortable_name.js
  def self.name_parts(name, prior_surname: nil, likely_already_surname_first: false)
    return [nil, nil, nil] unless name
    surname, given, suffix = name.strip.split(/\s*,\s*/, 3)

    # Doe, John, Sr.
    # Otherwise change Ho, Chi, Min to Ho, Chi Min
    if suffix && !(suffix =~ SUFFIXES)
      given = "#{given} #{suffix}"
      suffix = nil
    end

    if given
      # John Doe, Sr.
      if !likely_already_surname_first && !suffix && surname =~ /\s/ && given =~ SUFFIXES
        suffix = given
        given = surname
        surname = nil
      end
    else
      # John Doe
      given = name.strip
      surname = nil
    end

    given_parts = given.split
    # John Doe Sr.
    if !suffix && given_parts.length > 1 && given_parts.last =~ SUFFIXES
      suffix = given_parts.pop
    end
    # Use prior information on the last name to try and reconstruct it
    prior_surname_parts = nil
    surname = given_parts.pop(prior_surname_parts.length).join(' ') if !surname && prior_surname.present? && (prior_surname_parts = prior_surname.split) && !prior_surname_parts.empty? && given_parts.length >= prior_surname_parts.length && given_parts[-prior_surname_parts.length..-1] == prior_surname_parts
    # Last resort; last name is just the last word given
    surname = given_parts.pop if !surname && given_parts.length > 1

    [ given_parts.empty? ? nil : given_parts.join(' '), surname, suffix ]
  end

  def self.last_name_first(name, name_was = nil, likely_already_surname_first:)
    previous_surname = name_parts(name_was, likely_already_surname_first: likely_already_surname_first)[1]
    given, surname, suffix = name_parts(name, prior_surname: previous_surname)
    given = [given, suffix].compact.join(' ')
    surname ? "#{surname}, #{given}".strip : given
  end

  def infer_defaults
    self.name = nil if self.name == "User"
    self.name ||= self.email || t('#user.default_user_name', "User")
    self.short_name = nil if self.short_name == ""
    self.short_name ||= self.name
    self.sortable_name = nil if self.sortable_name == ""
    # recalculate the sortable name if the name changed, but the sortable name didn't, and the sortable_name matches the old name
    self.sortable_name = nil if !self.sortable_name_changed? &&
        self.name_changed? &&
        User.name_parts(self.sortable_name, likely_already_surname_first: true).compact.join(' ') == self.name_was
    unless read_attribute(:sortable_name)
      self.sortable_name = User.last_name_first(self.name, self.sortable_name_was, likely_already_surname_first: true)
    end
    self.reminder_time_for_due_dates ||= 48.hours.to_i
    self.reminder_time_for_grading ||= 0
    self.initial_enrollment_type = nil unless ['student', 'teacher', 'ta', 'observer'].include?(initial_enrollment_type)
    true
  end

  def sortable_name
    self.sortable_name = read_attribute(:sortable_name) ||
        User.last_name_first(self.name, likely_already_surname_first: false)
  end

  def primary_pseudonym
    self.pseudonyms.active.first
  end

  def primary_pseudonym=(p)
    p = Pseudonym.find(p)
    p.move_to_top
    self.reload
    p
  end

  def email_channel
    # It's already ordered, so find the first one, if there's one.
    if communication_channels.loaded?
      communication_channels.to_a.find { |cc| cc.path_type == 'email' && cc.workflow_state != 'retired' }
    else
      communication_channels.email.unretired.first
    end
  end

  def email
    # if you change this cache_key, change it in email_cached? as well (and email=)
    value = Rails.cache.fetch(['user_email', self].cache_key) do
      email_channel.try(:path) || :none
    end
    # this sillyness is because rails equates falsey as not in the cache
    value == :none ? nil : value
  end

  def email_cached?
    Rails.cache.exist?(['user_email', self].cache_key)
  end

  def gmail_channel
    addr = self.user_services.
        where(service_domain: "google.com").
        limit(1).pluck(:service_user_id).first
    self.communication_channels.email.by_path(addr).first
  end

  def gmail
    res = gmail_channel.path rescue nil
    res ||= google_drive_address
    res ||= google_docs_address
    res || email
  end

  def google_docs_address
    google_service_address('google_docs')
  end

  def google_drive_address
    google_service_address('google_drive')
  end

  def google_service_address(service_name)
    self.user_services.where(service: service_name)
      .limit(1).pluck(service_name == 'google_drive' ? :service_user_name : :service_user_id).first
  end

  def email=(e)
    if e.is_a?(CommunicationChannel) and e.user_id == self.id
      cc = e
    else
      cc = self.communication_channels.email.by_path(e).first ||
           self.communication_channels.email.create!(path: e)
      cc.user = self
    end
    cc.move_to_top
    cc.save!
    self.reload
    Rails.cache.delete(['user_email', self].cache_key)
    cc.path
  end

  def sms_channel
    # It's already ordered, so find the first one, if there's one.
    communication_channels.sms.first
  end

  def sms
    sms_channel.path if sms_channel
  end

  def short_name
    read_attribute(:short_name) || name
  end

  workflow do
    state :pre_registered do
      event :register, :transitions_to => :registered
    end

    # Not listing this first so it is not the default.
    state :pending_approval do
      event :approve, :transitions_to => :pre_registered
      event :reject, :transitions_to => :deleted
    end

    state :creation_pending do
      event :create_user, :transitions_to => :pre_registered
      event :register, :transitions_to => :registered
    end

    state :registered

    state :deleted
  end

  def unavailable?
    deleted?
  end

  alias_method :destroy_permanently!, :destroy
  def destroy
    self.remove_from_root_account(:all)
    self.workflow_state = 'deleted'
    self.deleted_at = Time.now.utc
    self.save
  end

  # avoid extraneous callbacks when enrolled in multiple sections
  def delete_enrollments(enrollment_scope=self.enrollments)
    courses_to_update = enrollment_scope.active.uniq.pluck(:course_id)
    Enrollment.suspend_callbacks(:update_cached_due_dates) do
      enrollment_scope.each{ |e| e.destroy }
    end
    courses_to_update.each do |course|
      DueDateCacher.recompute_course(course)
    end
  end

  def remove_from_root_account(root_account)
    ActiveRecord::Base.transaction do
      if root_account == :all
        # make sure to hit all shards
        enrollment_scope = self.enrollments.shard(self)
        user_observer_scope = self.user_observers.shard(self)
        user_observee_scope = self.user_observees.shard(self)
        pseudonym_scope = self.pseudonyms.active.shard(self)
        account_users = self.account_users.shard(self)
        has_other_root_accounts = false
      else
        # make sure to do things on the root account's shard. but note,
        # root_account.enrollments won't include the student view user's
        # enrollments, so we need to fetch them off the user instead; the
        # student view user won't be cross shard, so that will still be the
        # right shard
        enrollment_scope = fake_student? ? self.enrollments : root_account.enrollments.where(user_id: self)
        user_observer_scope = self.user_observers(self)
        user_observee_scope = self.user_observees(self)
        pseudonym_scope = root_account.pseudonyms.active.where(user_id: self)

        account_users = root_account.account_users.where(user_id: self).to_a +
          self.account_users.shard(root_account).where(:account_id => root_account.all_accounts).to_a
        has_other_root_accounts = self.associated_accounts.shard(self).where('accounts.id <> ?', root_account).exists?
      end

      self.delete_enrollments(enrollment_scope)
      user_observer_scope.destroy_all
      user_observee_scope.destroy_all
      pseudonym_scope.each(&:destroy)
      account_users.each(&:destroy)

      # only delete the user's communication channels when the last account is
      # removed (they don't belong to any particular account). they will always
      # be on the user's shard
      self.communication_channels.each(&:destroy) unless has_other_root_accounts

      self.update_account_associations
    end
    self.reload
  end

  def associate_with_shard(shard, strength = :strong)
  end

  def self.clone_communication_channel(cc, new_user, max_position)
    new_cc = cc.clone
    new_cc.shard = new_user.shard
    new_cc.position += max_position
    new_cc.user = new_user
    new_cc.save!
    cc.notification_policies.each do |np|
      new_np = np.clone
      new_np.shard = new_user.shard
      new_np.communication_channel = new_cc
      new_np.save!
    end
  end

  # Overwrites the old user name, if there was one.  Fills in the new one otherwise.
  def assert_name(name=nil)
    if name && (self.pre_registered? || self.creation_pending?) && name != email
      self.name = name
      save!
    end
    self
  end

  def to_atom
    Atom::Entry.new do |entry|
      entry.title     = self.name
      entry.updated   = self.updated_at
      entry.published = self.created_at
      entry.links    << Atom::Link.new(:rel => 'alternate',
                                    :href => "/users/#{self.id}")
    end
  end

  def admins
    [self]
  end

  def students
    [self]
  end

  def latest_pseudonym
    Pseudonym.order(:created_at).where(:user_id => id).active.last
  end

  def used_feature(feature)
    self.update_attribute(:features_used, ((self.features_used || "").split(/,/).map(&:to_s) + [feature.to_s]).uniq.join(','))
  end

  def used_feature?(feature)
    self.features_used && self.features_used.split(/,/).include?(feature.to_s)
  end

  def available_courses
    # this list should be longer if the person has admin privileges...
    self.courses
  end

  def courses_with_grades
    @courses_with_grades ||= self.available_courses.shard(self).select{|c| c.grants_right?(self, :participate_as_student)}
  end

  def sis_pseudonym_for(context, include_trusted = false, override_deprecation = false)
    if Rails.env.production? || override_deprecation
      SisPseudonym.for(self, context, include_trusted)
    else
      raise "User#sis_pseudonym_for is deprecated. Use SisPseudonym.for"
    end
  end

  def check_courses_right?(user, sought_right)
    # Look through the currently enrolled courses first.  This should
    # catch most of the calls.  If none of the current courses grant
    # the right then look at the concluded courses.
    user && sought_right && (
      self.courses.any?{ |c| c.grants_right?(user, sought_right) } ||
      self.concluded_courses.any?{ |c| c.grants_right?(user, sought_right) }
    )
  end

  def check_accounts_right?(user, sought_right)
    # check if the user we are given is an admin in one of this user's accounts
    return false unless user
    return true if Account.site_admin.grants_right?(user, sought_right)
    common_shards = associated_shards & user.associated_shards
    search_method = ->(shard) do
      associated_accounts.shard(shard).any?{|a| a.grants_right?(user, sought_right) }
    end

    # search shards the two users have in common first, since they're most likely
    return true if common_shards.any?(&search_method)

    # now do an exhaustive search, since it's possible to have admin permissions for accounts
    # you're not associated with
    return true if (associated_shards - common_shards).any?(&search_method)

    false
  end

  set_policy do
    given { |user| user == self }
    can :read and can :read_grades and can :read_profile and can :read_as_admin and can :manage and
      can :manage_content and can :manage_files and can :manage_calendar and can :send_messages and
      can :update_avatar and can :manage_feature_flags

    given { |user| user == self && user.user_can_edit_name? }
    can :rename

    given {|user| self.courses.any?{|c| c.user_is_instructor?(user)}}
    can :read_profile

    # by default this means that the user we are given is an administrator
    # of an account of one of the courses that this user is enrolled in, or
    # an admin (teacher/ta/designer) in the course
    given { |user| self.check_courses_right?(user, :read_reports) }
    can :read_profile and can :remove_avatar and can :read_reports

    given { |user| self.check_courses_right?(user, :manage_user_notes) }
    can :create_user_notes and can :read_user_notes

    given {|user| self.check_accounts_right?(user, :manage_user_notes) }
    can :create_user_notes and can :read_user_notes and can :delete_user_notes

    given {|user| self.check_accounts_right?(user, :view_statistics) }
    can :view_statistics

    given {|user| self.check_accounts_right?(user, :manage_students) }
    can :manage_user_details and can :update_avatar and can :remove_avatar and can :rename and can :read_profile and
      can :view_statistics and can :read and can :read_reports and can :manage_feature_flags and can :read_grades

    given {|user| self.check_accounts_right?(user, :manage_user_logins) }
    can :read and can :read_reports

    given {|user| self.check_accounts_right?(user, :read_roster) }
    can :read_full_profile

    given {|user| self.check_accounts_right?(user, :view_all_grades) }
    can :read_grades

    given do |user|
      self.check_accounts_right?(user, :manage_user_logins) && self.all_accounts.select(&:root_account?).all? {|a| has_subset_of_account_permissions?(user, a) }
    end
    can :manage_user_details and can :rename and can :read_profile

    given{ |user| self.pseudonyms.shard(self).any?{ |p| p.grants_right?(user, :update) } }
    can :merge

    given do |user|
      # a user can reset their own MFA, but only if the setting isn't required
      (self == user && self.mfa_settings != :required) ||

      # a site_admin with permission to reset_any_mfa
      (Account.site_admin.grants_right?(user, :reset_any_mfa)) ||
      # an admin can reset another user's MFA only if they can manage *all*
      # of the user's pseudonyms
      self != user && self.pseudonyms.shard(self).all? do |p|
        p.grants_right?(user, :update) ||
        # the account does not have mfa enabled
        p.account.mfa_settings == :disabled ||
        # they are an admin user and have reset MFA permission
        p.account.grants_right?(user, :reset_any_mfa)
      end
    end
    can :reset_mfa

    given { |user| user && user.user_observees.active.where(user_id: self.id).exists? }
    can :read and can :read_as_parent
  end

  def can_masquerade?(masquerader, account)
    return true if self == masquerader
    # student view should only ever have enrollments in a single course
    return true if self.fake_student? && self.courses.any?{ |c| c.grants_right?(masquerader, :use_student_view) }
    return false unless
        account.grants_right?(masquerader, nil, :become_user) && self.find_pseudonym_for_account(account, true)
    has_subset_of_account_permissions?(masquerader, account)
  end

  def has_subset_of_account_permissions?(user, account)
    return true if user == self
    return false unless account.root_account?

    Rails.cache.fetch(['has_subset_of_account_permissions', self, user, account].cache_key, :expires_in => 60.minutes) do
      account_users = account.all_account_users_for(self)
      account_users.all? do |account_user|
        account_user.is_subset_of?(user)
      end
    end
  end

  def allows_user_to_remove_from_account?(account, other_user)
    Pseudonym.new(account: account, user: self).grants_right?(other_user, :delete) &&
    (Pseudonym.new(account: account, user: self).grants_right?(other_user, :manage_sis) ||
     !account.pseudonyms.active.where(user_id: self).where('sis_user_id IS NOT NULL').exists?)
  end

  def self.infer_id(obj)
    case obj
    when User
      obj.id
    when Numeric
      obj
    when CommunicationChannel
      obj.user_id
    when Pseudonym
      obj.user_id
    when AccountUser
      obj.user_id
    when OpenObject
      obj.id
    when String
      obj.to_i
    else
      raise ArgumentError, "Cannot infer a user_id from #{obj.inspect}"
    end
  end

  def management_contexts
    contexts = [self] + self.courses + self.groups.active + self.all_courses
    contexts.uniq
  end

  def file_management_contexts
    contexts = [self] + self.courses + self.groups.active + self.all_courses
    contexts.uniq.select{|c| c.grants_right?(self, nil, :manage_files) }
  end

  def visible_inbox_types=(val)
    types = (val || "").split(",")
    write_attribute(:visible_inbox_types, types.map{|t| t.classify }.join(","))
  end

  def show_in_inbox?(type)
    if self.respond_to?(:visible_inbox_types) && self.visible_inbox_types
      types = self.visible_inbox_types.split(",")
      types.include?(type)
    else
      true
    end
  end

  def update_avatar_image(force_reload=false)
    if !self.avatar_image_url || force_reload
      if self.avatar_image_source == 'twitter'
        twitter = self.user_services.for_service('twitter').first rescue nil
        if twitter
          url = URI.parse("http://twitter.com/users/show.json?user_id=#{twitter.service_user_id}")
          data = JSON.parse(Net::HTTP.get(url)) rescue nil
          if data
            self.avatar_image_url = data['profile_image_url_https'] || self.avatar_image_url
            self.avatar_image_updated_at = Time.now
          end
        end
      end
    end
  end

  def record_acceptance_of_terms
    accept_terms if @require_acceptance_of_terms && @terms_of_use
  end

  def accept_terms
    preferences[:accepted_terms] = Time.now.utc
  end

  def self.max_messages_per_day
    Setting.get('max_messages_per_day_per_user', 500).to_i
  end

  def max_messages_per_day
    User.max_messages_per_day
  end

  def gravatar_url(size=50, fallback=nil, request=nil)
    fallback = self.class.avatar_fallback_url(fallback, request)
    "https://secure.gravatar.com/avatar/#{Digest::MD5.hexdigest(self.email) rescue '000'}?s=#{size}&d=#{CGI::escape(fallback)}"
  end

  # Public: Set a user's avatar image. This is a convenience method that sets
  #   the avatar_image_source, avatar_image_url, avatar_updated_at, and
  #   avatar_state on the user model.
  #
  # val - A hash of options used to configure the avatar.
  #       :type - The type of avatar. Should be 'gravatar,'
  #         'external,' or 'attachment.'
  #       :url - The URL of the gravatar. Used for types 'external' and
  #         'attachment.'
  #
  # Returns nothing if avatar is set; false if avatar is locked.
  def avatar_image=(val)
    return false if avatar_state == :locked

    # Clear out the old avatar first, in case of failure to get new avatar.
    # The order of these attributes is standard throughout the method.
    self.avatar_image_source = 'no_pic'
    self.avatar_image_url = nil
    self.avatar_image_updated_at = Time.zone.now
    self.avatar_state = 'approved'

    # Return here if we're passed a nil val or any non-hash val (both of which
    # will just nil the user's avatar).
    return unless val.is_a?(Hash)

    if val['type'] == 'gravatar'
      self.avatar_image_source = 'gravatar'
      self.avatar_image_url = nil
      self.avatar_state = 'submitted'
    elsif val['type'] == 'external'
      self.avatar_image_source = 'external'
      self.avatar_image_url = val['url']
      self.avatar_state = 'submitted'
    elsif val['type'] == 'attachment' && val['url']
      self.avatar_image_source = 'attachment'
      self.avatar_image_url = val['url']
      self.avatar_state = 'submitted'
    end
  end

  def report_avatar_image!(associated_context=nil)
    if self.avatar_state == :approved || self.avatar_state == :locked
      self.avatar_state = 're_reported'
    else
      self.avatar_state = 'reported'
    end
    self.save!
  end

  def avatar_state
    if ['none', 'submitted', 'approved', 'locked', 'reported', 're_reported'].include?(read_attribute(:avatar_state))
      read_attribute(:avatar_state).to_sym
    else
      :none
    end
  end

  def avatar_state=(val)
    if ['none', 'submitted', 'approved', 'locked', 'reported', 're_reported'].include?(val.to_s)
      if val == 'none'
        self.avatar_image_url = nil
        self.avatar_image_source = 'no_pic'
        self.avatar_image_updated_at = Time.now
      end
      write_attribute(:avatar_state, val.to_s)
    end
  end

  def avatar_reportable?
    [:submitted, :approved, :reported, :re_reported].include?(avatar_state)
  end

  def avatar_approvable?
    [:submitted, :reported, :re_reported].include?(avatar_state)
  end

  def avatar_approved?
    [:approved, :locked, :re_reported].include?(avatar_state)
  end

  def self.avatar_key(user_id)
    user_id = user_id.to_s
    if !user_id.blank? && user_id != '0'
      "#{user_id}-#{Canvas::Security.hmac_sha1(user_id)[0, 10]}"
    else
      "0"
    end
  end

  def self.user_id_from_avatar_key(key)
    user_id, sig = key.to_s.split(/-/, 2)
    Canvas::Security.verify_hmac_sha1(sig, user_id.to_s, truncate: 10) ? user_id : nil
  end

  AVATAR_SETTINGS = ['enabled', 'enabled_pending', 'sis_only', 'disabled']
  def avatar_url(size=nil, avatar_setting=nil, fallback=nil, request=nil)
    return fallback if avatar_setting == 'disabled'
    size ||= 50
    avatar_setting ||= 'enabled'
    fallback = self.class.avatar_fallback_url(fallback, request)
    if avatar_setting == 'enabled' || (avatar_setting == 'enabled_pending' && avatar_approved?) || (avatar_setting == 'sis_only')
      @avatar_url ||= self.avatar_image_url
    end
    @avatar_url ||= fallback if self.avatar_image_source == 'no_pic'
    @avatar_url ||= gravatar_url(size, fallback, request) if avatar_setting == 'enabled'
    @avatar_url ||= fallback
  end

  def avatar_path
    "/images/users/#{User.avatar_key(self.id)}"
  end

  def self.default_avatar_fallback
    "/images/messages/avatar-50.png"
  end

  def self.avatar_fallback_url(fallback=nil, request=nil)
    return fallback if fallback == '%{fallback}'
    if fallback and uri = URI.parse(fallback) rescue nil
      uri.scheme ||= request ? request.protocol[0..-4] : HostUrl.protocol # -4 to chop off the ://
      if HostUrl.cdn_host
        uri.host = HostUrl.cdn_host
      elsif request && !uri.host
        uri.host = request.host
        uri.port = request.port if ![80, 443].include?(request.port)
      elsif !uri.host
        uri.host, port = HostUrl.default_host.split(/:/)
        uri.port = Integer(port) if port
      end
      uri.to_s
    else
      avatar_fallback_url(default_avatar_fallback, request)
    end
  end

  # Clear the avatar_image_url attribute and save it if the URL contains the given uuid.
  #
  # ==== Arguments
  # * <tt>uuid</tt> - The Attachment#uuid value for the file. Used as part of the url identifier.
  def clear_avatar_image_url_with_uuid(uuid)
    raise ArgumentError, "'uuid' is required and cannot be blank" if uuid.blank?
    if self.avatar_image_url.to_s.match(/#{uuid}/)
      self.avatar_image_url = nil
      self.save
    end
  end

  scope :with_avatar_state, lambda { |state|
    scope = where("avatar_image_url IS NOT NULL").order("avatar_image_updated_at DESC")
    if state == 'any'
      scope.where("avatar_state IS NOT NULL AND avatar_state<>'none'")
    else
      scope.where(:avatar_state => state)
    end
  }

  def sorted_rubrics
    context_codes = ([self] + self.management_contexts).uniq.map(&:asset_string)
    rubrics = self.context_rubrics.active
    rubrics += Rubric.active.where(context_code: context_codes).to_a
    rubrics.uniq.sort_by{|r| [(r.association_count || 0) > 3 ? CanvasSort::First : CanvasSort::Last, Canvas::ICU.collation_key(r.title || CanvasSort::Last)]}
  end

  def assignments_recently_graded(opts={})
    opts = { :start_at => 1.week.ago, :limit => 10 }.merge(opts)
    Submission.recently_graded_assignments(id, opts[:start_at], opts[:limit])
  end

  def preferences
    read_or_initialize_attribute(:preferences, {})
  end

  def custom_colors
    preferences[:custom_colors] ||= {}
  end

  def dashboard_positions
    preferences[:dashboard_positions] ||= {}
  end

  def dashboard_positions=(new_positions)
    preferences[:dashboard_positions] = new_positions
  end

  def course_nicknames
    preferences[:course_nicknames] ||= {}
  end

  def course_nickname(course)
    shard.activate do
      course_nicknames[course.id]
    end
  end

  def watched_conversations_intro?
    preferences[:watched_conversations_intro] == true
  end

  def watched_conversations_intro(value=true)
    preferences[:watched_conversations_intro] = value
  end

  def send_scores_in_emails?(root_account)
    preferences[:send_scores_in_emails] == true && root_account.settings[:allow_sending_scores_in_emails] != false
  end

  def close_announcement(announcement)
    preferences[:closed_notifications] ||= []
    # serialize ids relative to the user
    self.shard.activate do
      preferences[:closed_notifications] << announcement.id
    end
    preferences[:closed_notifications].uniq!
    save
  end

  def prefers_high_contrast?
    !!feature_enabled?(:high_contrast)
  end

  def manual_mark_as_read?
    !!preferences[:manual_mark_as_read]
  end

  def collapse_global_nav?
    !!preferences[:collapse_global_nav]
  end

  def disabled_inbox?
    !!preferences[:disable_inbox]
  end

  def use_new_conversations?
    true
  end

  def ignore_item!(asset, purpose, permanent = false)
    begin
      # more likely this doesn't exist, so try the create first
      asset.ignores.create!(:user => self, :purpose => purpose, :permanent => permanent)
    rescue ActiveRecord::RecordNotUnique
      asset.shard.activate do
        ignore = asset.ignores.where(user_id: self, purpose: purpose).first
        ignore.permanent = permanent
        ignore.save!
      end
    end
    self.touch
  end

  def assignments_visible_in_course(course)
    return course.active_assignments if course.grants_any_right?(self, :read_as_admin, :manage_grades, :manage_assignments)
    published_visible_assignments = course.active_assignments.published
    published_visible_assignments = DifferentiableAssignment.scope_filter(published_visible_assignments,self,course, is_teacher: false)
    published_visible_assignments
  end

  def assignments_needing(purpose, participation_type, expires_in, opts={})
    shard.activate do
      course_ids = Shackles.activate(:slave) do
        case participation_type
        when :student
          participating_student_course_ids
        when :instructor
          participating_instructor_course_ids
        end
      end
      if opts[:contexts]
        course_ids = Array(opts[:contexts]).map(&:id) & course_ids
      end
      opts = {limit: 15}.merge(opts.slice(:due_after, :due_before, :limit, :include_ungraded, :ungraded_quizzes))

      course_ids_cache_key = Digest::MD5.hexdigest(course_ids.sort.join('/'))
      Rails.cache.fetch([self, "assignments_needing_#{purpose}", course_ids_cache_key, opts].cache_key, :expires_in => expires_in) do
        result = Shackles.activate(:slave) do
          Shard.partition_by_shard(course_ids) do |shard_course_ids|
            if opts[:ungraded_quizzes]
              scope = Quizzes::Quiz.where(context_type: 'Course', context_id: shard_course_ids).
                not_for_assignment.not_ignored_by(self, purpose)
              yield(scope, opts.merge(:shard_course_ids => shard_course_ids))
            else
              scope = Assignment.for_course(shard_course_ids).not_ignored_by(self, purpose)
              yield(scope, opts.merge(:shard_course_ids => shard_course_ids))
            end
          end
        end
        result = result[0...opts[:limit]] if opts[:limit]
        result
      end
    end
  end

  def assignments_needing_submitting(opts={})
    assignments_needing('submitting', :student, 15.minutes, opts) do |assignment_scope, options|
      due_after = options[:due_after] || 4.weeks.ago
      due_before = options[:due_before] || 1.week.from_now

      courses = Course.find(options[:shard_course_ids])
      assignments = assignment_scope.
        filter_by_visibilities_in_given_courses(id, courses.map(&:id)).
        published.
        due_between_with_overrides(due_after, due_before).
        need_submitting_info(id, options[:limit]).
        not_locked
      assignments = assignments.expecting_submission unless opts[:include_ungraded]
      select_available_assignments(assignments)
    end
  end

  def ungraded_quizzes_needing_submitting(opts={})
    assignments_needing('submitting', :student, 15.minutes, opts.merge(:ungraded_quizzes => true)) do |quiz_scope, options|
      due_after = options[:due_after] || 4.weeks.ago
      due_before = options[:due_before] || 1.week.from_now

      quizzes = quiz_scope.
        available.
        due_between_with_overrides(due_after, due_before).
        need_submitting_info(id, options[:limit]).
        not_locked.
        preload(:context)
      select_available_assignments(quizzes)
    end
  end

  def assignments_needing_grading(opts={})
    # not really any harm in extending the expires_in since we touch the user anyway when grades change
    assignments_needing('grading', :instructor, 120.minutes, opts) do |assignment_scope, opts|
      as = assignment_scope.active.
        expecting_submission.
        need_grading_info
      ActiveRecord::Associations::Preloader.new.preload(as, :context)
      as.lazy.select{|a| Assignments::NeedsGradingCountQuery.new(a, self).count != 0 }.take(opts[:limit]).to_a
    end
  end

  def assignments_needing_moderation(opts={})
    assignments_needing('moderation', :instructor, 120.minutes, opts) do |assignment_scope, opts|
      assignment_scope.active.
        expecting_submission.
        where(:moderated_grading => true).
        where("assignments.grades_published_at IS NULL").
        joins(:provisional_grades).uniq.preload(:context).
        need_grading_info.
        lazy.select{|a| a.context.grants_right?(self, :moderate_grades)}.take(opts[:limit]).to_a
    end
  end

  def submissions_needing_peer_review(opts={})
    course_ids = Shackles.activate(:slave) do
      if opts[:contexts]
        (Array(opts[:contexts]).map(&:id) &
        participating_student_course_ids)
      else
        participating_student_course_ids
      end
    end
    opts = {limit: 15}.merge(opts.slice(:limit))

    shard.activate do
      Rails.cache.fetch([self, 'submissions_needing_peer_review', course_ids, opts].cache_key, expires_in: 15.minutes) do
        Shackles.activate(:slave) do
          limit = opts[:limit]

          result = Shard.partition_by_shard(course_ids) do |shard_course_ids|
            shard_course_context_codes = shard_course_ids.map { |course_id| "course_#{course_id}"}
            AssessmentRequest.where(assessor_id: id).incomplete.
              not_ignored_by(self, 'reviewing').
              for_context_codes(shard_course_context_codes)
          end
          # outer limit, since there could be limit * n_shards results
          result = result[0...limit] if limit
          result
        end
      end
    end
  end

  def generate_access_verifier(ts)
    require 'openssl'
    digest = OpenSSL::Digest::MD5.new
    OpenSSL::HMAC.hexdigest(digest, uuid, ts.to_s)
  end

  private :generate_access_verifier
  def access_verifier
    ts = Time.now.utc.to_i
    [ts, generate_access_verifier(ts)]
  end

  def valid_access_verifier?(ts, sig)
    ts.to_i > 5.minutes.ago.to_i && ts.to_i < 1.minute.from_now.to_i && sig == generate_access_verifier(ts.to_i)
  end

  def uuid
    if !read_attribute(:uuid)
      self.update_attribute(:uuid, CanvasSlug.generate_securish_uuid)
    end
    read_attribute(:uuid)
  end

  def self.serialization_excludes
    [
      :uuid,
      :phone,
      :features_used,
      :otp_communication_channel_id,
      :otp_secret_key_enc,
      :otp_secret_key_salt,
      :collkey
    ]
  end

  def migrate_content_links(html, from_course)
    Course.migrate_content_links(html, from_course, self)
  end

  attr_accessor :merge_mappings
  attr_accessor :merge_results
  def merge_mapped_id(*args)
    nil
  end

  def map_merge(*args)
  end

  def log_merge_result(text)
    @merge_results ||= []
    @merge_results << text
  end

  def warn_merge_result(text)
    record_merge_result(text)
  end

  def secondary_identifier
    self.email || self.id
  end

  def self_enroll_if_necessary
    return unless @self_enrollment_course
    return if @self_enrolling # avoid infinite recursion when enrolling across shards (pseudonym creation + shard association stuff)
    @self_enrolling = true
    @self_enrollment = @self_enrollment_course.self_enroll_student(self, :skip_pseudonym => @just_created, :skip_touch_user => true)
    @self_enrolling = false
  end

  def is_a_context?
    true
  end

  def account
    self.pseudonym.account rescue Account.default
  end

  # this finds the reverse account chain starting at in_root_account and ending
  # at the lowest account such that all of the accounts to which the user is
  # associated with, which descend from in_root_account, descend from one of the
  # accounts in the chain.  In other words, if the users associated accounts
  # made a tree, it would be the chain between the root and the first branching
  # point.
  def common_account_chain(in_root_account)
    rid = in_root_account.id
    accts = self.associated_accounts.where("accounts.id = ? OR accounts.root_account_id = ?", rid, rid)
    return [] if accts.blank?
    children = accts.inject({}) do |hash,acct|
      pid = acct.parent_account_id
      if pid.present?
        hash[pid] ||= []
        hash[pid] << acct
      end
      hash
    end

    enrollment_account_ids = in_root_account.
      all_enrollments.
      current_and_concluded.
      where(user_id: self).
      joins(:course).
      uniq.
      pluck(:account_id)

    longest_chain = [in_root_account]
    while true
      break if enrollment_account_ids.include?(longest_chain.last.id)

      next_children = children[longest_chain.last.id]
      break unless next_children.present? && next_children.count == 1
      longest_chain << next_children.first
    end
    longest_chain
  end

  def courses_with_primary_enrollment(association = :current_and_invited_courses, enrollment_uuid = nil, options = {})
    cache_key = [association, enrollment_uuid, options].cache_key
    @courses_with_primary_enrollment ||= {}
    @courses_with_primary_enrollment.fetch(cache_key) do
      res = self.shard.activate do
        result = Rails.cache.fetch([self, 'courses_with_primary_enrollment2', association, options, ApplicationController.region].cache_key, :expires_in => 15.minutes) do

          # Set the actual association based on if its asking for favorite courses or not.
          actual_association = association == :favorite_courses ? :current_and_invited_courses : association
          scope = send(actual_association)

          shards = in_region_associated_shards
          # Limit favorite courses based on current shard.
          if association == :favorite_courses
            ids = self.favorite_context_ids("Course")
            if ids.empty?
              scope = scope.none
            else
              shards = shards & ids.map { |id| Shard.shard_for(id) }
              scope = scope.where(id: ids)
            end
          end

          unless options[:include_completed_courses]
            scope = scope.joins(:all_enrollments => :enrollment_state).where("enrollment_states.restricted_access = ?", false).
              where("enrollment_states.state IN ('active', 'invited', 'pending_invited', 'pending_active')")
          end

          scope.select("courses.*, enrollments.id AS primary_enrollment_id, enrollments.type AS primary_enrollment_type, enrollments.role_id AS primary_enrollment_role_id, #{Enrollment.type_rank_sql} AS primary_enrollment_rank, enrollments.workflow_state AS primary_enrollment_state, enrollments.created_at AS primary_enrollment_date").
              order("courses.id, #{Enrollment.type_rank_sql}, #{Enrollment.state_rank_sql}").
              distinct_on(:id).shard(shards).to_a
        end
        result.dup
      end

      if association == :current_and_invited_courses
        if enrollment_uuid && pending_course = Course.
          select("courses.*, enrollments.type AS primary_enrollment, #{Enrollment.type_rank_sql} AS primary_enrollment_rank, enrollments.workflow_state AS primary_enrollment_state, enrollments.created_at AS primary_enrollment_date").
          joins(:enrollments).
          where(:enrollments => { :uuid => enrollment_uuid, :workflow_state => 'invited' }).first
          res << pending_course
          res.uniq!
        end
        pending_enrollments = temporary_invitations
        unless pending_enrollments.empty?
          ActiveRecord::Associations::Preloader.new.preload(pending_enrollments, :course)
          res.concat(pending_enrollments.map do |e|
            c = e.course
            c.primary_enrollment_type = e.type
            c.primary_enrollment_role_id = e.role_id
            c.primary_enrollment_rank = e.rank_sortable
            c.primary_enrollment_state = e.workflow_state
            c.primary_enrollment_date = e.created_at
            c.invitation = e.uuid
            c
          end)
          res.uniq!
        end
      end

      @courses_with_primary_enrollment[cache_key] =
        res.sort_by{ |c| [c.primary_enrollment_rank, Canvas::ICU.collation_key(c.name)] }
    end
  end

  def cached_active_emails
    self.shard.activate do
      Rails.cache.fetch([self, 'active_emails'].cache_key) do
        self.communication_channels.active.email.map(&:path)
      end
    end
  end

  def temporary_invitations
    cached_active_emails.map { |email| Enrollment.cached_temporary_invitations(email).dup.reject { |e| e.user_id == self.id } }.flatten
  end

   # http://github.com/seamusabshere/cacheable/blob/master/lib/cacheable.rb from the cacheable gem
   # to get a head start

  # this method takes an optional {:include_enrollment_uuid => uuid}   so that you can pass it the session[:enrollment_uuid] and it will include it.
  def cached_current_enrollments(opts={})
    RequestCache.cache('cached_current_enrollments', self, opts) do
      enrollments = self.shard.activate do
        res = Rails.cache.fetch([self, 'current_enrollments3', opts[:include_future], ApplicationController.region ].cache_key) do
          scope = (opts[:include_future] ? self.enrollments.current_and_future : self.enrollments.current_and_invited)
          scope.shard(in_region_associated_shards).to_a
        end
        if opts[:include_enrollment_uuid] && !res.find { |e| e.uuid == opts[:include_enrollment_uuid] } &&
            (pending_enrollment = Enrollment.where(uuid: opts[:include_enrollment_uuid], workflow_state: "invited").first)
          res << pending_enrollment
        end
        res
      end + temporary_invitations

      if opts[:preload_dates]
        Canvas::Builders::EnrollmentDateBuilder.preload_state(enrollments)
      end
      if opts[:preload_courses]
        ActiveRecord::Associations::Preloader.new.preload(enrollments, :course)
      end
      enrollments
    end
  end

  def cached_invitations(opts={})
    enrollments = Rails.cache.fetch([self, 'invited_enrollments', ApplicationController.region ].cache_key) do
      self.enrollments.shard(in_region_associated_shards).invited_by_date.to_a
    end
    if opts[:include_enrollment_uuid] && !enrollments.find { |e| e.uuid == opts[:include_enrollment_uuid] } &&
      (pending_enrollment = Enrollment.invited_by_date.where(uuid: opts[:include_enrollment_uuid]).first)
      enrollments << pending_enrollment
    end
    enrollments += temporary_invitations
    ActiveRecord::Associations::Preloader.new.preload(enrollments, :course) if opts[:preload_course]
    enrollments
  end

  def has_active_enrollment?
    # don't need an expires_at here because user will be touched upon enrollment activation
    Rails.cache.fetch([self, 'has_active_enrollment', ApplicationController.region ].cache_key) do
      self.enrollments.shard(in_region_associated_shards).current.active_by_date.exists?
    end
  end

  def has_future_enrollment?
    Rails.cache.fetch([self, 'has_future_enrollment', ApplicationController.region ].cache_key, :expires_in => 1.hour) do
      self.enrollments.shard(in_region_associated_shards).active_or_pending_by_date.exists?
    end
  end

  def group_membership_key
    [self, 'current_group_memberships', ApplicationController.region].cache_key
  end

  def cached_current_group_memberships
    @cached_current_group_memberships ||= self.shard.activate do
      Rails.cache.fetch(group_membership_key) do
        self.current_group_memberships.shard(self.in_region_associated_shards).to_a
      end
    end
  end

  def participating_student_course_ids
    @participating_student_course_ids ||= self.shard.activate do
      Rails.cache.fetch([self, 'participating_student_course_ids', ApplicationController.region].cache_key) do
        self.enrollments.shard(in_region_associated_shards).where(:type => %w{StudentEnrollment StudentViewEnrollment}).
          current.active_by_date.distinct.pluck(:course_id)
      end
    end
  end

  def participating_instructor_course_ids
    @participating_instructor_course_ids ||= self.shard.activate do
      Rails.cache.fetch([self, 'participating_instructor_course_ids', ApplicationController.region].cache_key) do
        self.enrollments.shard(in_region_associated_shards).of_instructor_type.current.active_by_date.distinct.pluck(:course_id)
      end
    end
  end

  def participating_enrollments
    @participating_enrollments ||= self.shard.activate do
      Rails.cache.fetch([self, 'participating_enrollments', ApplicationController.region].cache_key) do
        self.enrollments.shard(in_region_associated_shards).current.active_by_date.to_a
      end
    end
  end

  def submissions_for_context_codes(context_codes, opts={})
    return [] unless context_codes.present?

    opts = {limit: 20}.merge(opts.slice(:start_at, :limit))
    shard.activate do
      Rails.cache.fetch([self, 'submissions_for_context_codes', context_codes, opts].cache_key, expires_in: 15.minutes) do
        opts[:start_at] ||= 4.weeks.ago

        Shackles.activate(:slave) do
          submissions = []
          submissions += self.submissions.where("submissions.submitted_at > ? OR submissions.created_at > ?", opts[:start_at], opts[:start_at]).
            for_context_codes(context_codes).eager_load(:assignment).
            where("submissions.score IS NOT NULL AND assignments.workflow_state=? AND assignments.muted=?", 'published', false).
            order('submissions.created_at DESC').
            limit(opts[:limit]).to_a

          # THIS IS SLOW, it takes ~230ms for mike
          submissions += Submission.for_context_codes(context_codes).
            select(["submissions.*, last_updated_at_from_db"]).
            joins(self.class.send(:sanitize_sql_array, [<<-SQL, opts[:start_at], 'submitter', self.id, self.id])).
              INNER JOIN (
                SELECT MAX(submission_comments.created_at) AS last_updated_at_from_db, submission_id
                FROM #{SubmissionComment.quoted_table_name}, #{SubmissionCommentParticipant.quoted_table_name}
                WHERE submission_comments.id = submission_comment_id
                  AND (submission_comments.created_at > ?)
                  AND (submission_comment_participants.participation_type = ?)
                  AND (submission_comment_participants.user_id = ?)
                  AND (submission_comments.author_id <> ?)
                  AND (submission_comments.draft IS NOT TRUE)
                GROUP BY submission_id
              ) AS relevant_submission_comments ON submissions.id = submission_id
              INNER JOIN #{Assignment.quoted_table_name} ON assignments.id = submissions.assignment_id
            SQL
            where(assignments: {muted: false, workflow_state: 'published'}).
            order('last_updated_at_from_db DESC').
            limit(opts[:limit]).to_a

          submissions = submissions.sort_by{|t| t['last_updated_at_from_db'] || t.created_at}.reverse
          submissions = submissions.uniq
          submissions.first(opts[:limit])

          ActiveRecord::Associations::Preloader.new.preload(submissions, [:assignment, :user, :submission_comments])
          submissions
        end
      end
    end
  end

  # This is only feedback for student contexts (unless specific contexts are passed in)
  def recent_feedback(opts={})
    context_codes = opts[:context_codes]
    context_codes ||= if opts[:contexts]
        setup_context_lookups(opts[:contexts])
      else
        self.participating_student_course_ids.map { |id| "course_#{id}" }
      end
    submissions_for_context_codes(context_codes, opts)
  end

  def visible_stream_item_instances(opts={})
    instances = stream_item_instances.where(:hidden => false).order('stream_item_instances.id desc')

    # dont make the query do an stream_item_instances.context_code IN
    # ('course_20033','course_20237','course_20247' ...) if they dont pass any
    # contexts, just assume it wants any context code.
    if opts[:contexts]
      # still need to optimize the query to use a root_context_code.  that way a
      # users course dashboard even if they have groups does a query with
      # "context_code=..." instead of "context_code IN ..."
      instances = instances.polymorphic_where('stream_item_instances.context' => opts[:contexts])
    elsif opts[:context]
      instances = instances.where(:context_type => opts[:context].class.base_class.name, :context_id => opts[:context])
    end

    instances
  end

  # NOTE: excludes submission stream items
  def cached_recent_stream_items(opts={})
    expires_in = 1.day

    # just cache on the user's shard... makes cache invalidation much
    # easier if we visit other shards
    shard.activate do
      if opts[:contexts]
        items = []
        Array(opts[:contexts]).each do |context|
          items.concat(
                     Rails.cache.fetch(StreamItemCache.recent_stream_items_key(self, context.class.base_class.name, context.id),
                                       :expires_in => expires_in) {
                       recent_stream_items(:context => context)
                     })
        end
        items.sort_by(&:id).reverse
      else
        # no context in cache key
        Rails.cache.fetch(StreamItemCache.recent_stream_items_key(self), :expires_in => expires_in) {
          recent_stream_items
        }
      end
    end
  end

  # NOTE: excludes submission stream items
  def recent_stream_items(opts={})
    self.shard.activate do
      Shackles.activate(:slave) do
        visible_instances = visible_stream_item_instances(opts).
            preload(stream_item: :context).
            limit(Setting.get('recent_stream_item_limit', 100))
        visible_instances.map do |sii|
          si = sii.stream_item
          next unless si.present?
          next if si.asset_type == 'Submission'
          next if si.context_type == "Course" && (si.context.concluded? || !self.participating_enrollments.any?{|e| e.course_id == si.context_id})
          si.unread = sii.unread?
          si
        end.compact
      end
    end
  end

  def calendar_events_for_calendar(opts={})
    opts = opts.dup
    context_codes = opts[:context_codes] || (opts[:contexts] ? setup_context_lookups(opts[:contexts]) : self.cached_context_codes)
    return [] if (!context_codes || context_codes.empty?)
    opts[:start_at] ||= 2.weeks.ago
    opts[:end_at] ||= 1.weeks.from_now

    events = []
    ev = CalendarEvent
    ev = CalendarEvent.active if !opts[:include_deleted_events]
    event_codes = context_codes + AppointmentGroup.manageable_by(self, context_codes).intersecting(opts[:start_at], opts[:end_at]).map(&:asset_string)
    events += ev.for_user_and_context_codes(self, event_codes, []).between(opts[:start_at], opts[:end_at]).updated_after(opts[:updated_at])
    events += Assignment.published.for_context_codes(context_codes).due_between(opts[:start_at], opts[:end_at]).updated_after(opts[:updated_at]).with_just_calendar_attributes
    events.sort_by{|e| [e.start_at, Canvas::ICU.collation_key(e.title || CanvasSort::First)] }.uniq
  end

  def upcoming_events(opts={})
    context_codes = opts[:context_codes] || (opts[:contexts] ? setup_context_lookups(opts[:contexts]) : self.cached_context_codes)
    return [] if (!context_codes || context_codes.empty?)

    now = Time.zone.now

    opts[:end_at] ||= 1.weeks.from_now
    opts[:limit] ||= 20

    # if we're looking through a lot of courses, we should probably not spend a lot of time
    # computing which sections are visible or not before we make the db call;
    # instead, i think we should pull for all the sections and filter after the fact
    filter_after_db = !opts[:use_db_filter] &&
      (context_codes.grep(/\Acourse_\d+\z/).count > Setting.get('filter_events_by_section_code_threshold', '25').to_i)

    section_codes = self.section_context_codes(context_codes, filter_after_db)
    limit = filter_after_db ? opts[:limit] * 2 : opts[:limit] # pull extra events just in case
    events = CalendarEvent.active.for_user_and_context_codes(self, context_codes, section_codes).
      between(now, opts[:end_at]).limit(limit).order(:start_at).to_a.reject(&:hidden?)

    if filter_after_db
      original_count = events.count
      if events.any?{|e| e.context_code.start_with?("course_section_")}
        section_ids = events.map(&:context_code).grep(/\Acourse_section_\d+\z/).map{ |s| s.sub(/\Acourse_section_/, '').to_i }
        section_course_codes = Course.joins(:course_sections).where(:course_sections => {:id => section_ids}).
          pluck(:id).map{|id| "course_#{id}"}
        visible_section_codes = self.section_context_codes(section_course_codes)
        events.reject!{|e| e.context_code.start_with?("course_section_") && !visible_section_codes.include?(e.context_code)}
        events = events.first(opts[:limit]) # strip down to the original limit
      end

      # if we've filtered too many (which should be unlikely), just fallback on the old behavior
      if original_count >= opts[:limit] && events.count < opts[:limit]
        return self.upcoming_events(opts.merge(:use_db_filter => true))
      end
    end

    assignments = Assignment.published.
      for_context_codes(context_codes).
      due_between_with_overrides(now, opts[:end_at]).
      include_submitted_count

    if assignments.any?
      if AssignmentOverrideApplicator.should_preload_override_students?(assignments, self, "upcoming_events")
        AssignmentOverrideApplicator.preload_assignment_override_students(assignments, self)
      end

      events += select_available_assignments(
        select_upcoming_assignments(assignments.map {|a| a.overridden_for(self)}, opts.merge(:time => now))
      )

    end
    events.sort_by{|e| [e.start_at ? 0: 1,e.start_at || 0, Canvas::ICU.collation_key(e.title)] }.uniq.first(opts[:limit])
  end

  def select_available_assignments(assignments)
    return [] if assignments.empty?
    available_course_ids = Shard.partition_by_shard(assignments.map(&:context_id).uniq) do |course_ids|
      self.enrollments.shard(Shard.current).where(course_id: course_ids).active_by_date.pluck(:course_id)
    end
    assignments.select {|a| available_course_ids.include?(a.context_id) }
  end

  def select_upcoming_assignments(assignments,opts)
    time = opts[:time] || Time.zone.now
    assignments.select do |a|
      if a.grants_right?(self, :delete)
        a.dates_hash_visible_to(self).any? do |due_hash|
          due_hash[:due_at] && due_hash[:due_at] >= time && due_hash[:due_at] <= opts[:end_at]
        end
      else
        a.due_at && a.due_at >= time && a.due_at <= opts[:end_at]
      end
    end
  end

  def undated_events(opts={})
    opts = opts.dup
    context_codes = opts[:context_codes] || (opts[:contexts] ? setup_context_lookups(opts[:contexts]) : self.cached_context_codes)
    return [] if (!context_codes || context_codes.empty?)

    undated_events = []
    undated_events += CalendarEvent.active.for_user_and_context_codes(self, context_codes, []).undated.updated_after(opts[:updated_at])
    undated_events += Assignment.published.for_context_codes(context_codes).undated.updated_after(opts[:updated_at]).with_just_calendar_attributes
    Canvas::ICU.collate_by(undated_events, &:title)
  end

  def setup_context_lookups(contexts)
    # TODO: All the event methods use this and it's really slow.
    Array(contexts).map(&:asset_string)
  end

  def cached_context_codes
    # (hopefully) don't need to include cross-shard because calendar events/assignments/etc are only seached for on current shard anyway
    @cached_context_codes ||=
      Rails.cache.fetch([self, 'cached_context_codes', Shard.current].cache_key, :expires_in => 15.minutes) do
        group_admin_course_ids =
          Rails.cache.fetch([self, 'group_admin_course_ids', Shard.current].cache_key, :expires_in => 1.hour) do
            # permissions are cached for an hour anyways
            admin_enrolls = self.enrollments.shard(Shard.current).of_admin_type.active_by_date
            Course.where(:id => admin_enrolls.select(:course_id)).to_a.select{|c| c.grants_right?(self, :manage_groups)}.map(&:id)
          end

        group_ids = group_admin_course_ids.any? ?
          Group.active.where(:context_type => "Course", :context_id => group_admin_course_ids).pluck(:id) : []
        group_ids += self.groups.active.pluck(:id)
        group_ids.uniq!

        cached_current_course_ids = Rails.cache.fetch([self, 'cached_current_course_ids', Shard.current].cache_key) do
          # don't need an expires at because user will be touched if enrollment state changes from 'active'
          self.enrollments.shard(Shard.current).active_by_date.distinct.pluck(:course_id)
        end

        cached_current_course_ids.map{|id| "course_#{id}" } + group_ids.map{|id| "group_#{id}"}
      end
  end

  # context codes of things that might have a schedulable appointment for the
  # given user, i.e. courses and sections
  def appointment_context_codes(include_observers: false)
    @appointment_context_codes ||= {}
    @appointment_context_codes[include_observers] ||= Rails.cache.fetch([self, 'cached_appointment_codes', ApplicationController.region, include_observers ].cache_key, expires_in: 1.day) do
      ret = {:primary => [], :secondary => []}
      cached_current_enrollments(preload_dates: true).each do |e|
        next unless (e.student? || (include_observers && e.observer?)) && e.active?
        ret[:primary] << "course_#{e.course_id}"
        ret[:secondary] << "course_section_#{e.course_section_id}"
      end
      ret[:secondary].concat groups.map{ |g| "group_category_#{g.group_category_id}" }
      ret
    end
  end

  def manageable_appointment_context_codes
    @manageable_appointment_context_codes ||= Rails.cache.fetch([self, 'cached_manageable_appointment_codes', ApplicationController.region ].cache_key, expires_in: 1.day) do
      ret = {:full => [], :limited => [], :secondary => []}
      cached_current_enrollments(preload_courses: true).each do |e|
        next unless e.course.grants_right?(self, :manage_calendar)
        if e.course.visibility_limited_to_course_sections?(self)
          ret[:limited] << "course_#{e.course_id}"
          ret[:secondary] << "course_section_#{e.course_section_id}"
        else
          ret[:full] << "course_#{e.course_id}"
        end
      end
      ret
    end
  end

  # Public: Return an array of context codes this user belongs to.
  #
  # include_concluded_codes - If true, include concluded courses (default: true).
  #
  # Returns an array of context code strings.
  def conversation_context_codes(include_concluded_codes = true)
    return @conversation_context_codes[include_concluded_codes] if @conversation_context_codes
    Rails.cache.fetch([self, include_concluded_codes, 'conversation_context_codes4'].cache_key, :expires_in => 1.day) do
      Shard.birth.activate do
        associations = %w{courses concluded_courses current_groups}
        associations.slice!(1) unless include_concluded_codes

        associations.inject([]) do |result, association|
          association_type = association.split('_')[-1].slice(0..-2)
          result.concat(send(association).shard(self).pluck(:id).map { |id| "#{association_type}_#{id}" })
        end.uniq
      end
    end
  end

  def self.convert_global_id_rows(rows)
    rows.map do |row|
      row.map do |id|
        Shard.relative_id_for(id, Shard.current, Shard.birth)
      end
    end
  end

  def self.preload_conversation_context_codes(users)
    users = users.reject { |u| u.instance_variable_get(:@conversation_context_codes) }
    return if users.length < Setting.get("min_users_for_conversation_context_codes_preload", 5).to_i
    preload_shard_associations(users)
    shards = Set.new
    users.each do |user|
      shards.merge(user.associated_shards)
    end

    active_contexts = {}
    concluded_contexts = {}

    Shard.with_each_shard(shards.to_a) do
      course_rows = convert_global_id_rows(
          Enrollment.joins(:course).
              where(User.enrollment_conditions(:active)).
              where(user_id: users).
              distinct.pluck(:user_id, :course_id))
      course_rows.each do |user_id, course_id|
        active_contexts[user_id] ||= []
        active_contexts[user_id] << "course_#{course_id}"
      end

      cc_rows = convert_global_id_rows(
          Enrollment.joins(:course).
              where(User.enrollment_conditions(:completed)).
              where(user_id: users).
              distinct.pluck(:user_id, :course_id))
      cc_rows.each do |user_id, course_id|
        concluded_contexts[user_id] ||= []
        concluded_contexts[user_id] << "course_#{course_id}"
      end

      group_rows = convert_global_id_rows(
          GroupMembership.joins(:group).
              merge(User.instance_exec(&User.reflections['current_group_memberships'].scope).only(:where)).
              where(user_id: users).
              distinct.pluck(:user_id, :group_id))
      group_rows.each do |user_id, group_id|
        active_contexts[user_id] ||= []
        active_contexts[user_id] << "group_#{group_id}"
      end
    end
    Shard.birth.activate do
      users.each do |user|
        active = active_contexts[user.id] || []
        concluded = concluded_contexts[user.id] || []
        user.instance_variable_set(:@conversation_context_codes, {
          true => (active + concluded).uniq,
          false => active
        })
      end
    end
  end

  def section_context_codes(context_codes, skip_visibility_filter=false)
    course_ids = context_codes.grep(/\Acourse_\d+\z/).map{ |s| s.sub(/\Acourse_/, '').to_i }
    return [] unless course_ids.present?

    section_ids = []
    if skip_visibility_filter
      full_course_ids = course_ids
    else
      full_course_ids = []
      Course.where(id: course_ids).each do |course|
        result = course.course_section_visibility(self)
        case result
        when Array
          section_ids.concat(result)
        when :all
          full_course_ids << course.id
        end
      end
    end

    if full_course_ids.any?
      current_shard = Shard.current
      Shard.partition_by_shard(full_course_ids) do |shard_course_ids|
        section_ids.concat(CourseSection.active.where(:course_id => shard_course_ids).pluck(:id).
            map{|id| Shard.relative_id_for(id, Shard.current, current_shard)})
      end
    end
    section_ids.map{|id| "course_section_#{id}"}
  end

  def manageable_courses(include_concluded = false)
    Course.manageable_by_user(self.id, include_concluded).not_deleted
  end

  def manageable_courses_name_like(query = '', include_concluded = false)
    self.manageable_courses(include_concluded).not_deleted.name_like(query).limit(50)
  end

  def last_completed_module
    self.context_module_progressions.select{|p| p.completed? }.sort_by{|p| p.completed_at || p.created_at }.last.context_module rescue nil
  end

  def last_completed_course
    self.enrollments.select{|e| e.completed? }.sort_by{|e| e.completed_at || e.created_at }.last.course rescue nil
  end

  def last_mastered_assignment
    self.learning_outcome_results.sort_by{|r| r.assessed_at || r.created_at }.select{|r| r.mastery? }.map{|r| r.assignment }.last
  end

  def profile_pics_folder
    initialize_default_folder(Folder::PROFILE_PICS_FOLDER_NAME)
  end

  def conversation_attachments_folder
    initialize_default_folder(Folder::CONVERSATION_ATTACHMENTS_FOLDER_NAME)
  end

  def initialize_default_folder(name)
    folder = self.active_folders.where(name: name).first
    unless folder
      folder = self.folders.create!(:name => name,
        :parent_folder => Folder.root_folders(self).find {|f| f.name == Folder::MY_FILES_FOLDER_NAME })
    end
    folder
  end

  def quota
    return read_attribute(:storage_quota) if read_attribute(:storage_quota)
    accounts = associated_root_accounts.reject(&:site_admin?)
    accounts.empty? ?
      self.class.default_storage_quota :
      accounts.sum(&:default_user_storage_quota)
  end

  def self.default_storage_quota
    Setting.get('user_default_quota', 50.megabytes.to_s).to_i
  end

  def update_last_user_note
    note = user_notes.active.order('user_notes.created_at').last
    self.last_user_note = note ? note.created_at : nil
  end

  TAB_PROFILE = 0
  TAB_COMMUNICATION_PREFERENCES = 1
  TAB_FILES = 2
  TAB_EPORTFOLIOS = 3
  TAB_HOME = 4

  def roles(root_account)
    return @roles if @roles
    @roles = Rails.cache.fetch(['user_roles_for_root_account3', self, root_account].cache_key) do
      roles = ['user']

      enrollment_types = root_account.all_enrollments.where(user_id: self, workflow_state: 'active').uniq.pluck(:type)
      roles << 'student' unless (enrollment_types & %w[StudentEnrollment StudentViewEnrollment]).empty?
      roles << 'teacher' unless (enrollment_types & %w[TeacherEnrollment TaEnrollment DesignerEnrollment]).empty?
      roles << 'observer' unless (enrollment_types & %w[ObserverEnrollment]).empty?
      account_users = root_account.all_account_users_for(self)
      if account_users.any?
        roles << 'admin'
        root_ids = [root_account.id,  Account.site_admin.id]
        roles << 'root_admin' if account_users.any?{|au| root_ids.include?(au.account_id) }
      end
      roles
    end
  end

  def eportfolios_enabled?
    accounts = associated_root_accounts.reject(&:site_admin?)
    accounts.size == 0 || accounts.any?{ |a| a.settings[:enable_eportfolios] != false }
  end

  def initiate_conversation(users, private = nil, options = {})
    users = ([self] + users).uniq(&:id)
    private = users.size <= 2 if private.nil?
    Conversation.initiate(users, private, options).conversation_participants.where(user_id: self).first
  end

  def address_book
    @address_book ||= AddressBook.for(self)
  end

  def messageable_user_calculator
    @messageable_user_calculator ||= MessageableUser::Calculator.new(self)
  end

  def load_messageable_user(user, options={})
    messageable_user_calculator.load_messageable_user(user, options)
  end

  def load_messageable_users(users, options={})
    messageable_user_calculator.load_messageable_users(users, options)
  end

  def messageable_users_in_context(asset_string)
    messageable_user_calculator.messageable_users_in_context(asset_string)
  end

  def count_messageable_users_in_context(asset_string)
    messageable_user_calculator.count_messageable_users_in_context(asset_string)
  end

  def messageable_users_in_course(course_or_id)
    messageable_user_calculator.messageable_users_in_course(course_or_id)
  end

  def count_messageable_users_in_course(course_or_id)
    messageable_user_calculator.count_messageable_users_in_course(course_or_id)
  end

  def messageable_users_in_section(section_or_id)
    messageable_user_calculator.messageable_users_in_section(section_or_id)
  end

  def count_messageable_users_in_section(section_or_id)
    messageable_user_calculator.count_messageable_users_in_section(section_or_id)
  end

  def messageable_users_in_group(group_or_id)
    messageable_user_calculator.messageable_users_in_group(group_or_id)
  end

  def count_messageable_users_in_group(group_or_id)
    messageable_user_calculator.count_messageable_users_in_group(group_or_id)
  end

  def search_messageable_users(options={})
    messageable_user_calculator.search_messageable_users(options)
  end

  def messageable_sections
    messageable_user_calculator.messageable_sections
  end

  def messageable_groups
    messageable_user_calculator.messageable_groups
  end

  def mark_all_conversations_as_read!
    updated = conversations.unread.update_all(:workflow_state => 'read')
    if updated > 0
      User.where(:id => id).update_all(:unread_conversations_count => 0)
    end
  end

  def conversation_participant(conversation_id)
    all_conversations.where(conversation_id: conversation_id).first
  end

  # Public: Reset the user's cached unread conversations count.
  #
  # Returns nothing.
  def reset_unread_conversations_counter
    unread_count = conversations.unread.count
    if self.unread_conversations_count != unread_count
      self.class.where(:id => id).update_all(:unread_conversations_count => unread_count)
    end
  end

  def set_menu_data(enrollment_uuid)
    return @menu_data if @menu_data
    coalesced_enrollments = []

    cached_enrollments = self.cached_current_enrollments(:include_enrollment_uuid => enrollment_uuid, :preload_dates => true)
    cached_enrollments.each do |e|

      next if e.state_based_on_date == :inactive

      if e.state_based_on_date == :completed
        has_completed_enrollment = true
        next
      end

      existing_enrollment_info = coalesced_enrollments.find { |en|
        # coalesce together enrollments for the same course and the same state
        en[:enrollment].course == e.course && en[:enrollment].workflow_state == e.workflow_state
      }

      if existing_enrollment_info
        existing_enrollment_info[:types] << e.readable_type
        existing_enrollment_info[:sortable] = [existing_enrollment_info[:sortable] || CanvasSort::Last, [e.rank_sortable, e.state_sortable, 0 - e.id]].min
      else
        coalesced_enrollments << { :enrollment => e, :sortable => [e.rank_sortable, e.state_sortable, 0 - e.id], :types => [ e.readable_type ] }
      end
    end
    coalesced_enrollments = coalesced_enrollments.sort_by{|e| e[:sortable] }
    active_enrollments = coalesced_enrollments.map{ |e| e[:enrollment] }

    cached_group_memberships = self.cached_current_group_memberships
    coalesced_group_memberships = Canvas::ICU.collate_by(cached_group_memberships.
      select{ |gm| gm.active_given_enrollments?(active_enrollments) }) { |gm| gm.group.name }

    @menu_data = {
      :group_memberships => coalesced_group_memberships,
      :group_memberships_count => cached_group_memberships.length,
      :accounts => self.all_accounts,
      :accounts_count => self.all_accounts.length,
    }
  end

  # Public: Returns a unique list of favorite context type ids relative to the active shard.
  #
  # Examples
  #
  #   favorite_context_ids("Course")
  #   # => [1, 2, 3, 4]
  #
  # Returns an array of unique global ids.
  def favorite_context_ids(context_type)
    @favorite_context_ids ||= {}

    context_ids = @favorite_context_ids[context_type]
    unless context_ids
      # Only get the users favorites from their shard.
      self.shard.activate do
        # Get favorites and map them to their global ids.
        context_ids = self.favorites.where(context_type: context_type).pluck(:context_id).map { |id| Shard.global_id_for(id) }
        @favorite_context_ids[context_type] = context_ids
      end
    end

    # Return ids relative for the current shard
    context_ids.map { |id|
      Shard.relative_id_for(id, self.shard, Shard.current)
    }
  end

  def menu_courses(enrollment_uuid = nil)
    return @menu_courses if @menu_courses

    favorites = self.courses_with_primary_enrollment(:favorite_courses, enrollment_uuid)
    if favorites.length > 0
      @menu_courses = favorites
    else
      # this terribleness is so we try to make sure that the newest courses show up in the menu
      @menu_courses = self.courses_with_primary_enrollment(:current_and_invited_courses, enrollment_uuid).
<<<<<<< HEAD
        sort_by{ |c| [c.primary_enrollment_rank, Time.now - (c.primary_enrollment_date || Time.now)] }.first(12).
=======
        sort_by{ |c| [c.primary_enrollment_rank, Time.now - (c.primary_enrollment_date || Time.now)] }.
        first(Setting.get('menu_course_limit', '20').to_i).
>>>>>>> ca36de73
        sort_by{ |c| [c.primary_enrollment_rank, Canvas::ICU.collation_key(c.name)] }
    end
    ActiveRecord::Associations::Preloader.new.preload(@menu_courses, :enrollment_term)
    @menu_courses
  end

  def user_can_edit_name?
    associated_root_accounts.any? { |a| a.settings[:users_can_edit_name] != false } || associated_root_accounts.empty?
  end

  def sections_for_course(course)
    course.student_enrollments.active.for_user(self).map { |e| e.course_section }
  end

  def can_create_enrollment_for?(course, session, type)
    if type != "StudentEnrollment" && course.grants_right?(self, session, :manage_admin_users)
      return true
    end
    if course.grants_right?(self, session, :manage_students)
      if %w{StudentEnrollment ObserverEnrollment}.include?(type) || (type == 'TeacherEnrollment' && course.teacherless?)
        return true
      end
    end
  end

  def can_be_enrolled_in_course?(course)
    !!find_pseudonym_for_account(course.root_account, true) ||
        (self.creation_pending? && self.enrollments.where(course_id: course).exists?)
  end

  def group_member_json(context)
    h = { :user_id => self.id, :name => self.last_name_first, :display_name => self.short_name }
    if context && context.is_a?(Course)
      self.sections_for_course(context).each do |section|
        h[:sections] ||= []
        h[:sections] << { :section_id => section.id, :section_code => section.section_code }
      end
    end
    h
  end

  def find_pseudonym_for_account(account, allow_implicit = false)
    # try to find one that's already loaded if possible
    if self.pseudonyms.loaded?
      result = self.pseudonyms.detect { |p| p.active? && p.works_for_account?(account, allow_implicit) }
      return result if result || self.associated_shards.length == 1
    end
    if @all_active_pseudonyms
      return @all_active_pseudonyms.detect { |p| p.works_for_account?(account, allow_implicit) }
    else
      shards = self.associated_shards
      unless allow_implicit
        # only search the shards with trusted accounts
        trusted_shards = account.root_account.trusted_account_ids.map{|id| Shard.shard_for(id) }
        trusted_shards << account.root_account.shard

        shards = self.associated_shards & trusted_shards
      end

      Shard.with_each_shard(shards) do
        pseudonym = Pseudonym.where(:user_id => self).active.to_a.detect{|p| p.works_for_account?(account, allow_implicit) }
        return pseudonym if pseudonym
      end

      nil
    end
  end

  # account = the account that you want a pseudonym for
  # preferred_template_account = pass in an actual account if you have a preference for which account the new pseudonym gets copied from
  # this may not be able to find a suitable pseudonym to copy, so would still return nil
  # if a pseudonym is created, it is *not* saved, and *not* added to the pseudonyms collection
  def find_or_initialize_pseudonym_for_account(account, preferred_template_account = nil)
    pseudonym = find_pseudonym_for_account(account)
    if !pseudonym
      # list of copyable pseudonyms
      active_pseudonyms = self.all_active_pseudonyms(:reload).select { |p|!p.password_auto_generated? && !p.account.delegated_authentication? }
      templates = []
      # re-arrange in the order we prefer
      templates.concat active_pseudonyms.select { |p| p.account_id == preferred_template_account.id } if preferred_template_account
      templates.concat active_pseudonyms.select { |p| p.account_id == Account.site_admin.id }
      templates.concat active_pseudonyms.select { |p| p.account_id == Account.default.id }
      templates.concat active_pseudonyms
      templates.uniq!

      template = templates.detect { |template| !account.pseudonyms.active.by_unique_id(template.unique_id).first }
      if template
        # creating this not attached to the user's pseudonyms is intentional
        pseudonym = account.pseudonyms.build
        pseudonym.user = self
        pseudonym.unique_id = template.unique_id
        pseudonym.password_salt = template.password_salt
        pseudonym.crypted_password = template.crypted_password
      end
    end
    pseudonym
  end

  def fake_student?
    self.preferences[:fake_student] && !!self.enrollments.where(:type => 'StudentViewEnrollment').first
  end

  def private?
    not public?
  end

  def profile(force_reload = false)
    orig_profile(force_reload) || build_profile
  end

  def parse_otp_remember_me_cookie(cookie)
    return 0, [], nil unless cookie
    time, *ips, hmac = cookie.split('-')
    [time, ips, hmac]
  end

  def otp_secret_key_remember_me_cookie(time, current_cookie, remote_ip = nil, options = {})
    _, ips, _ = parse_otp_remember_me_cookie(current_cookie)
    cookie = [time.to_i, *[*ips, remote_ip].compact.sort].join('-')

    hmac_string = "#{cookie}.#{self.otp_secret_key}"
    return hmac_string if options[:hmac_string]
    "#{cookie}-#{Canvas::Security.hmac_sha1(hmac_string)}"
  end

  def validate_otp_secret_key_remember_me_cookie(value, remote_ip = nil)
    time, ips, hmac = parse_otp_remember_me_cookie(value)
    time.to_i >= (Time.now.utc - 30.days).to_i &&
        (remote_ip.nil? || ips.include?(remote_ip)) &&
        Canvas::Security.verify_hmac_sha1(hmac, otp_secret_key_remember_me_cookie(time, value, nil, hmac_string: true))
  end

  def otp_secret_key
    return nil unless otp_secret_key_enc
    Canvas::Security::decrypt_password(otp_secret_key_enc, otp_secret_key_salt, 'otp_secret_key', self.shard.settings[:encryption_key]) if otp_secret_key_enc
  end

  def otp_secret_key=(key)
    if key
      self.otp_secret_key_enc, self.otp_secret_key_salt = Canvas::Security::encrypt_password(key, 'otp_secret_key')
    else
      self.otp_secret_key_enc = self.otp_secret_key_salt = nil
    end
    key
  end

  def crocodoc_id!
    cid = read_attribute(:crocodoc_id)
    return cid if cid

    Setting.transaction do
      s = Setting.lock.where(name: 'crocodoc_counter').first_or_create(value: 0)
      cid = s.value = s.value.to_i + 1
      s.save!
    end

    update_attribute(:crocodoc_id, cid)
    cid
  end

  def crocodoc_user
    "#{crocodoc_id!},#{short_name.gsub(",","")}"
  end

  # mfa settings for a user are the most restrictive of any pseudonyms the user has
  # a login for
  def mfa_settings(pseudonym_hint: nil)
    # try to short-circuit site admins where it is required
    if pseudonym_hint
      mfa_settings = pseudonym_hint.account.mfa_settings
      return :required if mfa_settings == :required ||
          mfa_settings == :required_for_admins && !pseudonym_hint.account.all_account_users_for(self).empty?
    end

    result = self.pseudonyms.shard(self).preload(:account).map(&:account).uniq.map do |account|
      case account.mfa_settings
        when :disabled
          0
        when :optional
          1
        when :required_for_admins
          # if pseudonym_hint is given, and we got to here, we don't need
          # to redo the expensive all_account_users_for check
          if (pseudonym_hint && pseudonym_hint.account == account) ||
              account.all_account_users_for(self).empty?
            1
          else
            # short circuit the entire method
            return :required
          end
        when :required
          # short circuit the entire method
          return :required
      end
    end.max
    return :disabled if result.nil?
    [ :disabled, :optional ][result]
  end

  def weekly_notification_bucket
    # place in the next 24 hours after saturday morning midnight is
    # determined by account and user. messages for any user in the same
    # account (on the same shard) map into the same 6-hour window, and then
    # are spread within that window by user. this is specifically 24 real
    # hours, not 1 day, because DST sucks. so it'll go to 1am sunday
    # morning and 11pm saturday night on the DST transition days, but
    # midnight sunday morning the rest of the time.
    account_bucket = (shard.id.to_i + pseudonym.try(:account_id).to_i) % DelayedMessage::WEEKLY_ACCOUNT_BUCKETS
    user_bucket = self.id % DelayedMessage::MINUTES_PER_WEEKLY_ACCOUNT_BUCKET
    account_bucket * DelayedMessage::MINUTES_PER_WEEKLY_ACCOUNT_BUCKET + user_bucket
  end

  def weekly_notification_time
    # weekly notification scheduling happens in Eastern-time
    time_zone = ActiveSupport::TimeZone.us_zones.find{ |zone| zone.name == 'Eastern Time (US & Canada)' }

    # start at midnight saturday morning before next monday
    target = time_zone.now.next_week - 2.days

    minutes = weekly_notification_bucket.minutes

    # if we're already past that (e.g. it's sunday or late saturday),
    # advance by a week
    target += 1.week if target + minutes < time_zone.now

    # move into the 24 hours after midnight saturday morning and return
    target + minutes
  end

  def weekly_notification_range
    # weekly notification scheduling happens in Eastern-time
    time_zone = ActiveSupport::TimeZone.us_zones.find{ |zone| zone.name == 'Eastern Time (US & Canada)' }

    # start on January first instead of "today" to avoid DST, but still move to
    # a saturday from there so we get the right day-of-week on start_hour
    target = time_zone.now.change(:month => 1, :day => 1).next_week - 2.days + weekly_notification_bucket.minutes

    # 2 hour on-the-hour span around the target such that distance from the
    # start hour is at least 30 minutes.
    start_hour = target - 30.minutes
    start_hour = start_hour.change(:hour => start_hour.hour)
    end_hour = start_hour + 2.hours

    [start_hour, end_hour]
  end

  # Given a text string, return a value suitable for the user's initial_enrollment_type.
  # It supports strings formatted as enrollment types like "StudentEnrollment" and
  # it also supports text like "student", "teacher", "observer" and "ta".
  #
  # Any unsupported types have +nil+ returned.
  def self.initial_enrollment_type_from_text(type)
    # Convert the string "StudentEnrollment" to "student".
    # Return only valid matching types. Otherwise, nil.
    type = type.to_s.downcase.sub(/(view)?enrollment/, '')
    %w{student teacher ta observer}.include?(type) ? type : nil
  end

  def self.preload_shard_associations(users)
  end

  def associated_shards(strength = :strong)
    [Shard.default]
  end

  def in_region_associated_shards
    associated_shards.select { |shard| shard.in_current_region? || shard.default? }
  end

  def all_accounts
    @all_accounts ||= shard.activate do
      Rails.cache.fetch(['all_accounts', self, ApplicationController.region].cache_key) do
        self.accounts.active.shard(in_region_associated_shards).to_a
      end
    end
  end

  def all_paginatable_accounts
    ShardedBookmarkedCollection.build(Account::Bookmarker, self.accounts.active)
  end

  def all_pseudonyms
    @all_pseudonyms ||= self.pseudonyms.shard(self).to_a
  end

  def all_active_pseudonyms(reload=false)
    @all_active_pseudonyms = nil if reload
    @all_active_pseudonyms ||= self.pseudonyms.shard(self).active.to_a
  end

  def preferred_gradebook_version
    preferences[:gradebook_version] || '2'
  end

  def stamp_logout_time!
    User.where(:id => self).update_all(:last_logged_out => Time.zone.now)
  end

  def content_exports_visible_to(user)
    self.content_exports.where(user_id: user)
  end

  def show_bouncing_channel_message!
    unless show_bouncing_channel_message?
      self.preferences[:show_bouncing_channel_message] = true
      self.save!
    end
  end

  def show_bouncing_channel_message?
    !!self.preferences[:show_bouncing_channel_message]
  end

  def dismiss_bouncing_channel_message!
    if show_bouncing_channel_message?
      self.preferences[:show_bouncing_channel_message] = false
      self.save!
    end
  end

  def bouncing_channel_message_dismissed?
    self.preferences[:show_bouncing_channel_message] == false
  end

  def update_bouncing_channel_message!(channel=nil)
    force_set_bouncing = channel && channel.bouncing? && !channel.imported?
    set_bouncing = force_set_bouncing || self.communication_channels.unretired.any? { |cc| cc.bouncing? && !cc.imported? }

    if force_set_bouncing
      show_bouncing_channel_message!
    elsif set_bouncing
      show_bouncing_channel_message! unless bouncing_channel_message_dismissed?
    else
      dismiss_bouncing_channel_message!
    end
  end

  def locale
    result = super
    result = nil unless I18n.locale_available?(result)
    result
  end

  def submissions_folder(for_course = nil)
    shard.activate do
      if for_course
        parent_folder = self.submissions_folder
        Folder.unique_constraint_retry do
          self.folders.where(parent_folder_id: parent_folder, submission_context_code: for_course.asset_string)
            .first_or_create!(name: for_course.name)
        end
      else
        return @submissions_folder if @submissions_folder
        Folder.unique_constraint_retry do
          @submissions_folder = self.folders.where(parent_folder_id: Folder.root_folders(self).first, submission_context_code: 'root')
            .first_or_create!(name: I18n.t('Submissions', locale: self.locale))
        end
      end
    end
  end
end<|MERGE_RESOLUTION|>--- conflicted
+++ resolved
@@ -2493,12 +2493,8 @@
     else
       # this terribleness is so we try to make sure that the newest courses show up in the menu
       @menu_courses = self.courses_with_primary_enrollment(:current_and_invited_courses, enrollment_uuid).
-<<<<<<< HEAD
-        sort_by{ |c| [c.primary_enrollment_rank, Time.now - (c.primary_enrollment_date || Time.now)] }.first(12).
-=======
         sort_by{ |c| [c.primary_enrollment_rank, Time.now - (c.primary_enrollment_date || Time.now)] }.
         first(Setting.get('menu_course_limit', '20').to_i).
->>>>>>> ca36de73
         sort_by{ |c| [c.primary_enrollment_rank, Canvas::ICU.collation_key(c.name)] }
     end
     ActiveRecord::Associations::Preloader.new.preload(@menu_courses, :enrollment_term)
