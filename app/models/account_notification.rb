--- conflicted
+++ resolved
@@ -20,13 +20,6 @@
 class AccountNotification < ActiveRecord::Base
   include Canvas::SoftDeletable
   include LinkedAttachmentHandler
-<<<<<<< HEAD
-
-  def self.html_fields
-    %w[message]
-  end
-=======
->>>>>>> b04c431f
 
   validates :start_at, :end_at, :subject, :message, :account_id, presence: true
   validate :validate_dates
@@ -53,8 +46,6 @@
   delegate :root_account_id, to: :account
   delegate :root_account, to: :account
 
-<<<<<<< HEAD
-=======
   def self.html_fields
     %w[message]
   end
@@ -64,7 +55,6 @@
     notification_ids.include?(id)
   end
 
->>>>>>> b04c431f
   def validate_dates
     if start_at && end_at && end_at < start_at
       errors.add(:end_at, t("errors.invalid_account_notification_end_at", "Account notification end time precedes start time"))
