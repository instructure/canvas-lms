# frozen_string_literal: true

#
# Copyright (C) 2011 - present Instructure, Inc.
#
# This file is part of Canvas.
#
# Canvas is free software: you can redistribute it and/or modify it under
# the terms of the GNU Affero General Public License as published by the Free
# Software Foundation, version 3 of the License.
#
# Canvas is distributed in the hope that it will be useful, but WITHOUT ANY
# WARRANTY; without even the implied warranty of MERCHANTABILITY or FITNESS FOR
# A PARTICULAR PURPOSE. See the GNU Affero General Public License for more
# details.
#
# You should have received a copy of the GNU Affero General Public License along
# with this program. If not, see <http://www.gnu.org/licenses/>.

class AccountNotification < ActiveRecord::Base
  validates_presence_of :start_at, :end_at, :subject, :message, :account_id
  validate :validate_dates
  validate :send_message_not_set_for_site_admin
  belongs_to :account, :touch => true
  belongs_to :user
  has_many :account_notification_roles, dependent: :destroy
  validates_length_of :message, :maximum => maximum_text_length, :allow_nil => false, :allow_blank => false
  validates_length_of :subject, :maximum => maximum_string_length
  sanitize_field :message, CanvasSanitize::SANITIZE

  after_save :create_alert
  after_save :queue_message_broadcast
  after_save :clear_cache

  ACCOUNT_SERVICE_NOTIFICATION_FLAGS = %w[account_survey_notifications]
  validates_inclusion_of :required_account_service, in: ACCOUNT_SERVICE_NOTIFICATION_FLAGS, allow_nil: true

  validates_inclusion_of :months_in_display_cycle, in: 1..48, allow_nil: true

  def validate_dates
    if self.start_at && self.end_at
      errors.add(:end_at, t('errors.invalid_account_notification_end_at', "Account notification end time precedes start time")) if self.end_at < self.start_at
    end
  end

  def create_alert
    if start_at > Time.zone.now
      delay(run_at: start_at,
            on_conflict: :overwrite,
            singleton: "create_notification_alert:#{self.global_id}")
        .create_alert
      return
    end

    return unless self.account.root_account?

    roles = self.account_notification_roles.map(&:role_name)
    return if roles.count > 0 && (roles & ['StudentEnrollment', 'ObserverEnrollment']).none?

    thresholds = ObserverAlertThreshold.active.where(observer: User.of_account(self.account), alert_type: 'institution_announcement')
                                       .where.not(id: ObserverAlert.where(context: self).select(:observer_alert_threshold_id))
    thresholds.find_each do |threshold|
      ObserverAlert.create(student: threshold.student, observer: threshold.observer,
                           observer_alert_threshold: threshold, context: self,
                           alert_type: 'institution_announcement', action_date: self.start_at,
                           title: I18n.t('Institution announcement: "%{announcement_title}"', {
                                           announcement_title: self.subject
                                         }))
    end
  end

  def current?
    end_at >= Time.zone.now
  end
  alias_method :current, :current?

  def past?
    end_at < Time.zone.now
  end
  alias_method :past, :past?

  def self.for_user_and_account(user, root_account, include_past: false)
    GuardRail.activate(:secondary) do
      if root_account.site_admin?
        current = self.for_account(root_account, include_past: include_past)
      else
        course_ids = user.enrollments.active_or_pending_by_date.shard(user.in_region_associated_shards).distinct.pluck(:course_id) # fetch sharded course ids
        # and then fetch account_ids separately - using pluck on a joined column doesn't give relative ids
        all_account_ids = Course.where(:id => course_ids).not_deleted
                                .distinct.pluck(:account_id, :root_account_id).flatten.uniq
        all_account_ids += user.account_users.active.shard(user.in_region_associated_shards)
                               .joins(:account).where(accounts: { workflow_state: 'active' })
                               .distinct.pluck(:account_id).uniq
        all_account_ids = Account.multi_account_chain_ids(all_account_ids) # get all parent sub-accounts too
        current = self.for_account(root_account, all_account_ids, include_past: include_past)
      end

      user_role_ids = {}
      # because we are going through all the current announcements, we cache the
      # results of the sub_account chain to not have to calculate ids again.
      sub_account_ids_map = {}

      current.select! do |announcement|
        # use role.id instead of role_id to trigger Role#id magic for built in
        # roles. try(:id) because the AccountNotificationRole may have an
        # explicitly nil role_id to indicate the announcement's intended for
        # users not enrolled in any courses
        role_ids = announcement.account_notification_roles.map { |anr| anr.role&.role_for_root_account_id(root_account.id)&.id }
        global_account_id = Shard.global_id_for(announcement.account_id, announcement.shard)

        unless role_ids.empty? || user_role_ids.key?(announcement.account_id)
          unless announcement.account.root_account?
            announcement.shard.activate do
              # we need to store the local account ids. The ids for the
              # sub_accounts are relative to the announcements shard, but we use
              # store the announcements for the user's shards which could be
              # many. This also avoids storing the same local_id and using the
              # wrong chain.
              sub_account_ids_map[global_account_id] ||=
                Account.sub_account_ids_recursive(announcement.account_id) + [announcement.account_id]
            end
          end

          # choose enrollments and account users to inspect
          account_users = announcement.account_user_roles(user)
          enrollments = announcement.shard.activate do
            announcement.enrollment_role_ids(user, account_ids: sub_account_ids_map[global_account_id])
          end
          # preload role objects for those enrollments and account users
          ActiveRecord::Associations::Preloader.new.preload(enrollments, [:role])
          ActiveRecord::Associations::Preloader.new.preload(account_users, [:role])

          # map to role ids. user role.id instead of role_id to trigger Role#id
          # magic for built in roles. announcements intended for users not
          # enrolled in any courses have the NilEnrollment role type
          user_role_ids[announcement.account_id] = enrollments.map { |e| e.role.role_for_root_account_id(root_account.id).id }
          user_role_ids[announcement.account_id] = [nil] if user_role_ids[announcement.account_id].empty?
          user_role_ids[announcement.account_id] |= account_users.map { |au| au.role.role_for_root_account_id(root_account.id).id }
        end

        role_ids.empty? || (role_ids & user_role_ids[announcement.account_id]).present?
      end

      user.shard.activate do
        unless include_past
          closed_ids = user.get_preference(:closed_notifications) || []
          # If there are ids marked as 'closed' that are no longer
          # applicable, they probably need to be cleared out.
          current_ids = current.map(&:id)
          unless (closed_ids - current_ids).empty?
            GuardRail.activate(:primary) do
              user.set_preference(:closed_notifications, closed_ids & current_ids)
            end
          end
          current.reject! { |announcement| closed_ids.include?(announcement.id) }
        end

        # filter out announcements that have a periodic cycle of display,
        # and the user isn't in the set of users to display it to this month (based
        # on user id)
        current.reject! do |announcement|
          if (months_in_period = announcement.months_in_display_cycle)
            !self.display_for_user?(user.id, months_in_period)
          end
        end

        if !root_account.include_students_in_global_survey? && current.any? { |a| a.required_account_service == 'account_survey_notifications' }
          roles = user.enrollments.shard(user.in_region_associated_shards).active_or_pending_by_date.distinct.pluck(:type)
          if roles == ['StudentEnrollment']
            current.reject! { |announcement| announcement.required_account_service == 'account_survey_notifications' }
          end
        end
      end

      current.sort_by { |item| item[:end_at] }.reverse
    end
  end

  def enrollment_role_ids(user, account_ids:)
    if account.site_admin?
      scope = user.enrollments.shard(user.in_region_associated_shards)
    else
      scope = account.root_account.all_enrollments.where(user_id: user)
      unless account.root_account?
        scope = scope.where(courses: { account_id: account_ids })
                     .joins(:course)
      end
    end
    scope.active_or_pending_by_date.distinct.select(:role_id).to_a
  end

  def account_user_roles(user)
    if account.site_admin?
      user.account_users.shard(user.in_region_associated_shards)
          .distinct.select(:role_id).to_a
    else
      account.root_account.cached_all_account_users_for(user)
    end
  end

  def self.cache_key_for_root_account(root_account_id, date)
    ['root_account_notifications2', Shard.global_id_for(root_account_id), date.strftime('%Y-%m-%d')].cache_key
  end

  def self.for_account(root_account, all_visible_account_ids = nil, include_past: false)
    account_ids = root_account_ids = root_account.account_chain(include_site_admin: true).map(&:id)
    if all_visible_account_ids
      account_ids += all_visible_account_ids
      account_ids.uniq!
    end
    all_visible_account_ids = nil if account_ids == root_account_ids

    block = lambda do |_key|
      now = Time.now.utc
      start_at = include_past ? now : now.end_of_day

      end_at = now - 4.months if include_past
      end_at ||= start_at
      end_at = end_at.beginning_of_day

      # we always check the given account for the flag, even if the announcement is from the site_admin account
      # this allows us to make a global announcement that is filtered to only accounts with this flag
      enabled_flags = ACCOUNT_SERVICE_NOTIFICATION_FLAGS & root_account.allowed_services_hash.keys.map(&:to_s)

      base_shard = Shard.current
      result = Shard.partition_by_shard(account_ids) do |sharded_account_ids|
        load_by_account = lambda do |slice_account_ids|
          scope = AccountNotification.where("account_id IN (?) AND start_at <=? AND end_at >=?", slice_account_ids, start_at, end_at)
                                     .order('start_at DESC')
                                     .preload({ :account => :root_account }, account_notification_roles: :role)
          if Shard.current == root_account.shard
            if slice_account_ids != [root_account.id]
              scope = scope.joins(:account).where("domain_specific=? OR #{Account.resolved_root_account_id_sql}=?", false, root_account.id)
            end
          else
            scope = scope.where(domain_specific: false)
          end
          scope.to_a
        end

        # all root accounts; do them one by one, and MultiCache them
        this_shard_root_account_ids = Shard.current == base_shard ? root_account_ids :
          root_account_ids.map { |id| Shard.relative_id_for(id, base_shard, Shard.current) }
        if (sharded_account_ids - this_shard_root_account_ids).empty? && !include_past
          sharded_account_ids.map do |single_root_account_id|
            MultiCache.fetch(cache_key_for_root_account(single_root_account_id, end_at)) do
              load_by_account.call([single_root_account_id])
            end
          end.flatten
        else
          load_by_account.call(sharded_account_ids)
        end
      end

      # need to post-process, since the cache covers all enabled flags
      result.select! { |n| n.required_account_service.nil? || enabled_flags.include?(n.required_account_service) }

      # need to post-process since the cache covers the entire day
      unless include_past
        result.select! { |n| n.start_at <= now && n.end_at >= now }
      end
      result
    end

    if all_visible_account_ids || include_past
      # Refreshes every 10 minutes at the longest
      all_account_ids_hash = Digest::MD5.hexdigest all_visible_account_ids.try(:sort).to_s
      Rails.cache.fetch(['account_notifications5', root_account, all_account_ids_hash, include_past].cache_key, expires_in: 10.minutes, &block)
    else
      # no point in doing an additional layer of caching for _only_ root accounts when root accounts are explicitly cached
      block.call(nil)
    end
  end

  def self.default_months_in_display_cycle
    Setting.get("account_notification_default_months_in_display_cycle", "9").to_i
  end

  # private
  def self.display_for_user?(user_id, months_in_period, current_time = Time.now.utc)
    # we just need a stable reference point, doesn't matter what it is, so
    # let's use unix epoch
    start_time = Time.at(0).utc
    months_since_start_time = ((current_time.year - start_time.year) * 12) + (current_time.month - start_time.month)
    periods_since_start_time = months_since_start_time / months_in_period
    months_into_current_period = months_since_start_time % months_in_period
    mod_value = (Random.new(periods_since_start_time).rand(months_in_period) + months_into_current_period) % months_in_period
    user_id % months_in_period == mod_value
  end

  attr_accessor :message_recipients

  has_a_broadcast_policy

  set_broadcast_policy do |p|
    p.dispatch :account_notification
<<<<<<< HEAD
    p.to { self.message_recipients }
    p.whenever { |record|
=======
    p.to { message_recipients }
    p.whenever do |record|
>>>>>>> 2bda9f78
      record.should_send_message? && record.message_recipients.present?
    end
  end

  def send_message_not_set_for_site_admin
    if self.send_message? && self.account.site_admin?
      # i mean maybe we could try but there are almost certainly better ways to send mass emails than this
      errors.add(:send_message, 'Cannot send messages for site admin accounts')
    end
  end

  def should_send_message?
    self.send_message? && !self.messages_sent_at &&
      (self.start_at.nil? || (self.start_at < Time.now.utc)) &&
      (self.end_at.nil? || (self.end_at > Time.now.utc))
  end

  def queue_message_broadcast
    if self.send_message? && !self.messages_sent_at && !self.message_recipients
      delay(run_at: start_at || Time.now.utc,
            on_conflict: :overwrite,
            singleton: "account_notification_broadcast_messages:#{self.global_id}").broadcast_messages
    end
  end

  def clear_cache
    # yes, I could be smarter about only clearing this if the date is in range, and a relevant field changed,
    # but that is several complicated conditions, and these rarely change, so shouldn't be a big deal
    # to just let the cache clear
    MultiCache.delete(self.class.cache_key_for_root_account(account_id, Time.now.utc)) if account.root_account?
  end

  def self.users_per_message_batch
    Setting.get("account_notification_message_batch_size", "1000").to_i
  end

  def broadcast_messages
    return unless self.should_send_message? # sanity check before we start grabbing user ids

    # don't try to send a message to an entire account in one job
    self.applicable_user_ids.each_slice(self.class.users_per_message_batch) do |sliced_user_ids|
      self.message_recipients = sliced_user_ids.map { |id| "user_#{id}" }
      self.save # trigger the broadcast policy
    ensure
      self.message_recipients = nil
    end
    self.update_attribute(:messages_sent_at, Time.now.utc)
  end

  def applicable_user_ids
    roles = self.account_notification_roles.preload(:role).to_a.map(&:role)
    GuardRail.activate(:secondary) do
      self.class.applicable_user_ids_for_account_and_roles(self.account, roles)
    end
  end

  def self.applicable_user_ids_for_account_and_roles(account, roles)
    account.shard.activate do
      all_account_ids = Account.sub_account_ids_recursive(account.id) + [account.id]
      user_ids = Set.new
      get_everybody = roles.empty?

      course_roles = roles.select { |role| role.course_role? }.map { |r| r.role_for_root_account_id(account.resolved_root_account_id) }
      if get_everybody || course_roles.any?
        Course.find_ids_in_ranges do |min_id, max_id|
          course_ids = Course.active.where(:id => min_id..max_id, :account_id => all_account_ids).pluck(:id)
          next unless course_ids.any?

          course_ids.each_slice(50) do |sliced_course_ids|
            scope = Enrollment.active_or_pending_by_date.where(:course_id => sliced_course_ids)
            scope = scope.where(:role_id => course_roles) unless get_everybody
            user_ids += scope.distinct.pluck(:user_id)
          end
        end
      end

      account_roles = roles.select { |role| role.account_role? }.map { |r| r.role_for_root_account_id(account.resolved_root_account_id) }
      if get_everybody || account_roles.any?
        AccountUser.find_ids_in_ranges do |min_id, max_id|
          scope = AccountUser.where(:id => min_id..max_id).active.where(:account_id => all_account_ids)
          scope = scope.where(:role_id => account_roles) unless get_everybody
          user_ids += scope.distinct.pluck(:user_id)
        end
      end
      user_ids.to_a.sort
    end
  end
end<|MERGE_RESOLUTION|>--- conflicted
+++ resolved
@@ -18,28 +18,28 @@
 # with this program. If not, see <http://www.gnu.org/licenses/>.
 
 class AccountNotification < ActiveRecord::Base
-  validates_presence_of :start_at, :end_at, :subject, :message, :account_id
+  validates :start_at, :end_at, :subject, :message, :account_id, presence: true
   validate :validate_dates
   validate :send_message_not_set_for_site_admin
   belongs_to :account, :touch => true
   belongs_to :user
   has_many :account_notification_roles, dependent: :destroy
-  validates_length_of :message, :maximum => maximum_text_length, :allow_nil => false, :allow_blank => false
-  validates_length_of :subject, :maximum => maximum_string_length
+  validates :message, length: { :maximum => maximum_text_length, :allow_nil => false, :allow_blank => false }
+  validates :subject, length: { :maximum => maximum_string_length }
   sanitize_field :message, CanvasSanitize::SANITIZE
 
   after_save :create_alert
   after_save :queue_message_broadcast
   after_save :clear_cache
 
-  ACCOUNT_SERVICE_NOTIFICATION_FLAGS = %w[account_survey_notifications]
-  validates_inclusion_of :required_account_service, in: ACCOUNT_SERVICE_NOTIFICATION_FLAGS, allow_nil: true
-
-  validates_inclusion_of :months_in_display_cycle, in: 1..48, allow_nil: true
+  ACCOUNT_SERVICE_NOTIFICATION_FLAGS = %w[account_survey_notifications].freeze
+  validates :required_account_service, inclusion: { in: ACCOUNT_SERVICE_NOTIFICATION_FLAGS, allow_nil: true }
+
+  validates :months_in_display_cycle, inclusion: { in: 1..48, allow_nil: true }
 
   def validate_dates
-    if self.start_at && self.end_at
-      errors.add(:end_at, t('errors.invalid_account_notification_end_at', "Account notification end time precedes start time")) if self.end_at < self.start_at
+    if start_at && end_at && end_at < start_at
+      errors.add(:end_at, t('errors.invalid_account_notification_end_at', "Account notification end time precedes start time"))
     end
   end
 
@@ -47,24 +47,24 @@
     if start_at > Time.zone.now
       delay(run_at: start_at,
             on_conflict: :overwrite,
-            singleton: "create_notification_alert:#{self.global_id}")
+            singleton: "create_notification_alert:#{global_id}")
         .create_alert
       return
     end
 
-    return unless self.account.root_account?
-
-    roles = self.account_notification_roles.map(&:role_name)
+    return unless account.root_account?
+
+    roles = account_notification_roles.map(&:role_name)
     return if roles.count > 0 && (roles & ['StudentEnrollment', 'ObserverEnrollment']).none?
 
-    thresholds = ObserverAlertThreshold.active.where(observer: User.of_account(self.account), alert_type: 'institution_announcement')
+    thresholds = ObserverAlertThreshold.active.where(observer: User.of_account(account), alert_type: 'institution_announcement')
                                        .where.not(id: ObserverAlert.where(context: self).select(:observer_alert_threshold_id))
     thresholds.find_each do |threshold|
       ObserverAlert.create(student: threshold.student, observer: threshold.observer,
                            observer_alert_threshold: threshold, context: self,
-                           alert_type: 'institution_announcement', action_date: self.start_at,
+                           alert_type: 'institution_announcement', action_date: start_at,
                            title: I18n.t('Institution announcement: "%{announcement_title}"', {
-                                           announcement_title: self.subject
+                                           announcement_title: subject
                                          }))
     end
   end
@@ -82,7 +82,7 @@
   def self.for_user_and_account(user, root_account, include_past: false)
     GuardRail.activate(:secondary) do
       if root_account.site_admin?
-        current = self.for_account(root_account, include_past: include_past)
+        current = for_account(root_account, include_past: include_past)
       else
         course_ids = user.enrollments.active_or_pending_by_date.shard(user.in_region_associated_shards).distinct.pluck(:course_id) # fetch sharded course ids
         # and then fetch account_ids separately - using pluck on a joined column doesn't give relative ids
@@ -92,7 +92,7 @@
                                .joins(:account).where(accounts: { workflow_state: 'active' })
                                .distinct.pluck(:account_id).uniq
         all_account_ids = Account.multi_account_chain_ids(all_account_ids) # get all parent sub-accounts too
-        current = self.for_account(root_account, all_account_ids, include_past: include_past)
+        current = for_account(root_account, all_account_ids, include_past: include_past)
       end
 
       user_role_ids = {}
@@ -160,7 +160,7 @@
         # on user id)
         current.reject! do |announcement|
           if (months_in_period = announcement.months_in_display_cycle)
-            !self.display_for_user?(user.id, months_in_period)
+            !display_for_user?(user.id, months_in_period)
           end
         end
 
@@ -239,8 +239,11 @@
         end
 
         # all root accounts; do them one by one, and MultiCache them
-        this_shard_root_account_ids = Shard.current == base_shard ? root_account_ids :
-          root_account_ids.map { |id| Shard.relative_id_for(id, base_shard, Shard.current) }
+        this_shard_root_account_ids = if Shard.current == base_shard
+                                        root_account_ids
+                                      else
+                                        root_account_ids.map { |id| Shard.relative_id_for(id, base_shard, Shard.current) }
+                                      end
         if (sharded_account_ids - this_shard_root_account_ids).empty? && !include_past
           sharded_account_ids.map do |single_root_account_id|
             MultiCache.fetch(cache_key_for_root_account(single_root_account_id, end_at)) do
@@ -294,35 +297,30 @@
 
   set_broadcast_policy do |p|
     p.dispatch :account_notification
-<<<<<<< HEAD
-    p.to { self.message_recipients }
-    p.whenever { |record|
-=======
     p.to { message_recipients }
     p.whenever do |record|
->>>>>>> 2bda9f78
       record.should_send_message? && record.message_recipients.present?
     end
   end
 
   def send_message_not_set_for_site_admin
-    if self.send_message? && self.account.site_admin?
+    if send_message? && account.site_admin?
       # i mean maybe we could try but there are almost certainly better ways to send mass emails than this
       errors.add(:send_message, 'Cannot send messages for site admin accounts')
     end
   end
 
   def should_send_message?
-    self.send_message? && !self.messages_sent_at &&
-      (self.start_at.nil? || (self.start_at < Time.now.utc)) &&
-      (self.end_at.nil? || (self.end_at > Time.now.utc))
+    send_message? && !messages_sent_at &&
+      (start_at.nil? || (start_at < Time.now.utc)) &&
+      (end_at.nil? || (end_at > Time.now.utc))
   end
 
   def queue_message_broadcast
-    if self.send_message? && !self.messages_sent_at && !self.message_recipients
+    if send_message? && !messages_sent_at && !message_recipients
       delay(run_at: start_at || Time.now.utc,
             on_conflict: :overwrite,
-            singleton: "account_notification_broadcast_messages:#{self.global_id}").broadcast_messages
+            singleton: "account_notification_broadcast_messages:#{global_id}").broadcast_messages
     end
   end
 
@@ -338,22 +336,22 @@
   end
 
   def broadcast_messages
-    return unless self.should_send_message? # sanity check before we start grabbing user ids
+    return unless should_send_message? # sanity check before we start grabbing user ids
 
     # don't try to send a message to an entire account in one job
-    self.applicable_user_ids.each_slice(self.class.users_per_message_batch) do |sliced_user_ids|
+    applicable_user_ids.each_slice(self.class.users_per_message_batch) do |sliced_user_ids|
       self.message_recipients = sliced_user_ids.map { |id| "user_#{id}" }
-      self.save # trigger the broadcast policy
+      save # trigger the broadcast policy
     ensure
       self.message_recipients = nil
     end
-    self.update_attribute(:messages_sent_at, Time.now.utc)
+    update_attribute(:messages_sent_at, Time.now.utc)
   end
 
   def applicable_user_ids
-    roles = self.account_notification_roles.preload(:role).to_a.map(&:role)
+    roles = account_notification_roles.preload(:role).to_a.map(&:role)
     GuardRail.activate(:secondary) do
-      self.class.applicable_user_ids_for_account_and_roles(self.account, roles)
+      self.class.applicable_user_ids_for_account_and_roles(account, roles)
     end
   end
 
@@ -363,7 +361,7 @@
       user_ids = Set.new
       get_everybody = roles.empty?
 
-      course_roles = roles.select { |role| role.course_role? }.map { |r| r.role_for_root_account_id(account.resolved_root_account_id) }
+      course_roles = roles.select(&:course_role?).map { |r| r.role_for_root_account_id(account.resolved_root_account_id) }
       if get_everybody || course_roles.any?
         Course.find_ids_in_ranges do |min_id, max_id|
           course_ids = Course.active.where(:id => min_id..max_id, :account_id => all_account_ids).pluck(:id)
@@ -377,7 +375,7 @@
         end
       end
 
-      account_roles = roles.select { |role| role.account_role? }.map { |r| r.role_for_root_account_id(account.resolved_root_account_id) }
+      account_roles = roles.select(&:account_role?).map { |r| r.role_for_root_account_id(account.resolved_root_account_id) }
       if get_everybody || account_roles.any?
         AccountUser.find_ids_in_ranges do |min_id, max_id|
           scope = AccountUser.where(:id => min_id..max_id).active.where(:account_id => all_account_ids)
