--- conflicted
+++ resolved
@@ -110,13 +110,8 @@
           else
             announcement.shard.activate do
               if announcement.account.root_account?
-<<<<<<< HEAD
-                enrollments = Enrollment.where(user_id: user).active_or_pending_by_date.joins(:course).
-                  where(:courses => {:root_account_id => announcement.account_id}).select(:role_id).to_a
-=======
                 enrollments = Enrollment.where(user_id: user).active_or_pending_by_date.
                   where(root_account_id: announcement.account_id).select(:role_id).to_a
->>>>>>> 03501e5d
               else
                 sub_account_ids_map[announcement.account_id] ||=
                   Account.sub_account_ids_recursive(announcement.account_id) + [announcement.account_id]
