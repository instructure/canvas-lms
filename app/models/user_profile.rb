#
# Copyright (C) 2011 - 2012 Instructure, Inc.
#
# This file is part of Canvas.
#
# Canvas is free software: you can redistribute it and/or modify it under
# the terms of the GNU Affero General Public License as published by the Free
# Software Foundation, version 3 of the License.
#
# Canvas is distributed in the hope that it will be useful, but WITHOUT ANY
# WARRANTY; without even the implied warranty of MERCHANTABILITY or FITNESS FOR
# A PARTICULAR PURPOSE. See the GNU Affero General Public License for more
# details.
#
# You should have received a copy of the GNU Affero General Public License along
# with this program. If not, see <http://www.gnu.org/licenses/>.
#

class UserProfile < ActiveRecord::Base
  belongs_to :user

  delegate :short_name, :name, :asset_string, :opaque_identifier, :to => :user

  attr_accessible :title, :bio

  has_many :links, :class_name => 'UserProfileLink', :dependent => :destroy

  TAB_PROFILE, TAB_COMMUNICATION_PREFERENCES, TAB_FILES, TAB_EPORTFOLIOS,
    TAB_HOME, TAB_PROFILE_SETTINGS = *0..10

  def tabs_available(user=nil, opts={})
    unless @tabs
      @tabs = [
        { :id => TAB_HOME, :label => I18n.t('#tabs.home', "Home"), :css_class => 'home', :href => :dashboard_path, :no_args => true },
        { :id => TAB_COMMUNICATION_PREFERENCES, :label => I18n.t('#user_profile.tabs.notifications', "Notifications"), :css_class => 'notifications', :href => :communication_profile_path, :no_args => true },
        { :id => TAB_FILES, :label => I18n.t('#tabs.files', "Files"), :css_class => 'files', :href => :dashboard_files_path, :no_args => true },
        { :id => TAB_PROFILE_SETTINGS, :label => I18n.t('#user_profile.tabs.settings', 'Settings'), :css_class => 'profile_settings', :href => :settings_profile_path, :no_args => true },
      ]
<<<<<<< HEAD
      if user && user.registered?
        @tabs.insert 1, { :id => TAB_COMMUNICATION_PREFERENCES, :label => I18n.t('#user_profile.tabs.notifications', "Notifications"), :css_class => 'notifications', :href => :communication_profile_path, :no_args => true }
      end
=======
>>>>>>> f8af3da2
      if user && opts[:root_account] && opts[:root_account].enable_profiles?
        @tabs.insert 1, {:id => TAB_PROFILE, :label => I18n.t('#user_profile.tabs.profile', "Profile"), :css_class => 'profile', :href => :user_profile_path, :args => [user.id]}
      end

      @tabs << { :id => TAB_EPORTFOLIOS, :label => I18n.t('#tabs.eportfolios', "ePortfolios"), :css_class => 'eportfolios', :href => :dashboard_eportfolios_path, :no_args => true } if user.eportfolios_enabled?
      if user && opts[:root_account]
        opts[:root_account].context_external_tools.active.having_setting('user_navigation').each do |tool|
          @tabs << {
            :id => tool.asset_string,
            :label => tool.label_for(:user_navigation, opts[:language]),
            :css_class => tool.asset_string,
            :href => :user_external_tool_path,
            :args => [user.id, tool.id]
          }
        end
      end
      if user && user.fake_student?
        @tabs = @tabs.slice(0,2)
      end
    end
    @tabs
  end
end
<|MERGE_RESOLUTION|>--- conflicted
+++ resolved
@@ -36,12 +36,6 @@
         { :id => TAB_FILES, :label => I18n.t('#tabs.files', "Files"), :css_class => 'files', :href => :dashboard_files_path, :no_args => true },
         { :id => TAB_PROFILE_SETTINGS, :label => I18n.t('#user_profile.tabs.settings', 'Settings'), :css_class => 'profile_settings', :href => :settings_profile_path, :no_args => true },
       ]
-<<<<<<< HEAD
-      if user && user.registered?
-        @tabs.insert 1, { :id => TAB_COMMUNICATION_PREFERENCES, :label => I18n.t('#user_profile.tabs.notifications', "Notifications"), :css_class => 'notifications', :href => :communication_profile_path, :no_args => true }
-      end
-=======
->>>>>>> f8af3da2
       if user && opts[:root_account] && opts[:root_account].enable_profiles?
         @tabs.insert 1, {:id => TAB_PROFILE, :label => I18n.t('#user_profile.tabs.profile', "Profile"), :css_class => 'profile', :href => :user_profile_path, :args => [user.id]}
       end
