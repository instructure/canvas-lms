# frozen_string_literal: true

#
# Copyright (C) 2021 - present Instructure, Inc.
#
# This file is part of Canvas.
#
# Canvas is free software: you can redistribute it and/or modify it under
# the terms of the GNU Affero General Public License as published by the Free
# Software Foundation, version 3 of the License.
#
# Canvas is distributed in the hope that it will be useful, but WITHOUT ANY
# WARRANTY; without even the implied warranty of MERCHANTABILITY or FITNESS FOR
# A PARTICULAR PURPOSE. See the GNU Affero General Public License for more
# details.
#
# You should have received a copy of the GNU Affero General Public License along
# with this program. If not, see <http://www.gnu.org/licenses/>.
#

# TODO: CANVAS_RAILS="6.0" remove this whole class since we will always get it from switchman
class UnshardedRecord < ::ActiveRecord::Base
  self.abstract_class = true

<<<<<<< HEAD
  self.shard_category = :unsharded
=======
  # This line is conditional just so if it is eager-loaded nothing breaks
  self.shard_category = :unsharded if Rails.version < "6.1"
>>>>>>> 1c34e1a6
end<|MERGE_RESOLUTION|>--- conflicted
+++ resolved
@@ -22,10 +22,6 @@
 class UnshardedRecord < ::ActiveRecord::Base
   self.abstract_class = true
 
-<<<<<<< HEAD
-  self.shard_category = :unsharded
-=======
   # This line is conditional just so if it is eager-loaded nothing breaks
   self.shard_category = :unsharded if Rails.version < "6.1"
->>>>>>> 1c34e1a6
 end