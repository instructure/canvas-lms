# frozen_string_literal: true

#
# Copyright (C) 2011 - present Instructure, Inc.
#
# This file is part of Canvas.
#
# Canvas is free software: you can redistribute it and/or modify it under
# the terms of the GNU Affero General Public License as published by the Free
# Software Foundation, version 3 of the License.
#
# Canvas is distributed in the hope that it will be useful, but WITHOUT ANY
# WARRANTY; without even the implied warranty of MERCHANTABILITY or FITNESS FOR
# A PARTICULAR PURPOSE. See the GNU Affero General Public License for more
# details.
#
# You should have received a copy of the GNU Affero General Public License along
# with this program. If not, see <http://www.gnu.org/licenses/>.
#

class AssessmentQuestion < ActiveRecord::Base
  extend RootAccountResolver
  include Workflow

  has_many :quiz_questions, :class_name => 'Quizzes::QuizQuestion'
  has_many :attachments, :as => :context, :inverse_of => :context
  delegate :context, :context_id, :context_type, :to => :assessment_question_bank
  attr_accessor :initial_context

  belongs_to :assessment_question_bank, :touch => true
  simply_versioned :automatic => false
  acts_as_list :scope => :assessment_question_bank
  before_validation :infer_defaults
  after_save :translate_links_if_changed
  validates_length_of :name, :maximum => maximum_string_length, :allow_nil => true
  validates_presence_of :workflow_state, :assessment_question_bank_id
  resolves_root_account through: :context

  ALL_QUESTION_TYPES = ["multiple_answers_question", "fill_in_multiple_blanks_question",
                        "matching_question", "missing_word_question",
                        "multiple_choice_question", "numerical_question",
                        "text_only_question", "short_answer_question",
                        "multiple_dropdowns_question", "calculated_question",
                        "essay_question", "true_false_question", "file_upload_question"]

  serialize :question_data

  include MasterCourses::CollectionRestrictor
  self.collection_owner_association = :assessment_question_bank
  restrict_columns :content, [:name, :question_data]

  set_policy do
    given do |user, session|
      self.context.grants_any_right?(user, session, :manage_assignments, :manage_assignments_edit)
    end
    can :read and can :create and can :update and can :delete

    given do |user, session|
      self.context.root_account.feature_enabled?(:granular_permissions_manage_assignments) &&
        self.context.grants_right?(user, session, :manage_assignments_add)
    end
    can :read and can :create

    given do |user, session|
      self.context.root_account.feature_enabled?(:granular_permissions_manage_assignments) &&
        self.context.grants_right?(user, session, :manage_assignments_delete)
    end
    can :read and can :delete
  end

  def user_can_see_through_quiz_question?(user, session = nil)
    self.shard.activate do
      quiz_ids = self.quiz_questions.distinct.pluck(:quiz_id)
      quiz_ids.any? && Quizzes::Quiz.where(:id => quiz_ids, :context_type => "Course",
                                           :context_id => Enrollment.where(user_id: user).active.select(:course_id)).to_a.any? { |q| q.grants_right?(user, session, :read) }
    end
  end

  def infer_defaults
    self.question_data ||= HashWithIndifferentAccess.new
    if self.question_data.is_a?(Hash)
      if self.question_data[:question_name].try(:strip).blank?
        self.question_data[:question_name] = t :default_question_name, "Question"
      end
      self.question_data[:name] = self.question_data[:question_name]
    end
    self.name = self.question_data[:question_name] || self.name
    self.assessment_question_bank ||= AssessmentQuestionBank.unfiled_for_context(self.initial_context)
  end

  def translate_links_if_changed
    # this has to be in an after_save, because translate_links may create attachments
    # with this question as the context, and if this question does not exist yet,
    # creating that attachment will fail.
    if self.saved_change_to_question_data? && !@skip_translate_links
      AssessmentQuestion.connection.after_transaction_commit do
        translate_links
      end
    end
  end

  def self.translate_links(ids)
    ids.each do |aqid|
      if (aq = AssessmentQuestion.find(aqid))
        aq.translate_links
      end
    end
  end

  def translate_link_regex
    @regex ||= Regexp.new(%{/#{context_type.downcase.pluralize}/#{context_id}/(?:files/(\\d+)/(?:download|preview)|file_contents/(course%20files/[^'"?]*))(?:\\?([^'"]*))?})
  end

  def file_substitutions
    @file_substitutions ||= {}
  end

  def translate_file_link(link, match_data = nil)
    match_data ||= link.match(translate_link_regex)
    return link unless match_data

    id = match_data[1]
    path = match_data[2]
    id_or_path = id || path

    if !file_substitutions[id_or_path]
      if id
        file = Attachment.where(context_type: context_type, context_id: context_id, id: id_or_path).first
      elsif path
        path = URI.unescape(id_or_path)
        file = Folder.find_attachment_in_context_with_path(assessment_question_bank.context, path)
      end
      if file && file.replacement_attachment_id
        file = file.replacement_attachment
      end
      begin
        new_file = file.try(:clone_for, self)
      rescue => e
        new_file = nil
        er_id = Canvas::Errors.capture_exception(:file_clone_during_translate_links, e)[:error_report]
        logger.error("Error while cloning attachment during"\
                     " AssessmentQuestion#translate_links: "\
                     "id: #{self.id} error_report: #{er_id}")
      end
      new_file.save if new_file
      file_substitutions[id_or_path] = new_file
    end
    if (sub = file_substitutions[id_or_path])
      query_rest = match_data[3] ? "&#{match_data[3]}" : ''
      "/assessment_questions/#{self.id}/files/#{sub.id}/download?verifier=#{sub.uuid}#{query_rest}"
    else
      link
    end
  end

  def translate_links
    # we can't translate links unless this question has a context (through a bank)
    return unless assessment_question_bank && assessment_question_bank.context

    # This either matches the id from a url like: /courses/15395/files/11454/download
    # or gets the relative path at the end of one like: /courses/15395/file_contents/course%20files/unfiled/test.jpg

    deep_translate = lambda do |obj|
<<<<<<< HEAD
      if obj.is_a?(Hash)
        obj.inject(HashWithIndifferentAccess.new) { |h, (k, v)| h[k] = deep_translate.call(v); h }
      elsif obj.is_a?(Array)
=======
      case obj
      when Hash
        obj.each_with_object(HashWithIndifferentAccess.new) do |(k, v), h|
          h[k] = deep_translate.call(v)
        end
      when Array
>>>>>>> 2bda9f78
        obj.map { |v| deep_translate.call(v) }
      elsif obj.is_a?(String)
        obj.gsub(translate_link_regex) do |match|
          translate_file_link(match, $~)
        end
      else
        obj
      end
    end

    hash = deep_translate.call(self.question_data)
    if hash != self.question_data
      self.question_data = hash

      @skip_translate_links = true
      self.save!
      @skip_translate_links = false
    end
  end

  def data
    res = self.question_data || HashWithIndifferentAccess.new
    res[:assessment_question_id] = self.id
    res[:question_name] = t :default_question_name, "Question" if res[:question_name].blank?
    # TODO: there's a potential id conflict here, where if a quiz
    # has some questions manually created and some pulled from a
    # bank, it's possible that a manual question's id could match
    # an assessment_question's id.  This would prevent the user
    # from being able to answer both questions when taking the quiz.
    res[:id] = self.id
    res
  end

  workflow do
    state :active
    state :independently_edited
    state :deleted
  end

  def form_question_data=(data)
    self.question_data = AssessmentQuestion.parse_question(data, self)
  end

  def question_data=(data)
    if data.is_a?(String)
      data = ActiveSupport::JSON.decode(data) rescue nil
    else
      # we may be modifying this data (translate_links), and only want to work on a copy
      data = data.try(:dup)
    end
    write_attribute(:question_data, data.to_hash.with_indifferent_access)
  end

  def question_data
    if (data = read_attribute(:question_data))
      if data.class == Hash
        write_attribute(:question_data, data.with_indifferent_access)
        data = read_attribute(:question_data)
      end
    end

    data
  end

  def edited_independent_of_quiz_question
    self.workflow_state = 'independently_edited'
  end

  def editable_by?(question)
    if self.independently_edited? ||
       # If the assessment_question was created long before the quiz_question,
       # then the assessment question must have been created on its own, which means
       # it shouldn't be affected by changes to the quiz_question since it wasn't
       # based on the quiz_question to begin with
       (!self.new_record? && question.assessment_question_id == self.id && question.created_at && self.created_at < question.created_at + 5.minutes && self.created_at > question.created_at + 30.seconds) ||
       (self.assessment_question_bank && self.assessment_question_bank.title != AssessmentQuestionBank.default_unfiled_title) ||
       (question.is_a?(Quizzes::QuizQuestion) && question.generated?)
      false
    else
      self.new_record? || (quiz_questions.count <= 1 && question.assessment_question_id == self.id)
    end
  end

  def self.find_or_create_quiz_questions(assessment_questions, quiz_id, quiz_group_id, duplicate_index = 0)
    return [] if assessment_questions.empty?

    # prepopulate version_number
    current_versions = Version.shard(Shard.shard_for(quiz_id))
                              .where(versionable_type: 'AssessmentQuestion', versionable_id: assessment_questions)
                              .group(:versionable_id)
                              .maximum(:number)
    # cache all the known quiz_questions
    scope = Quizzes::QuizQuestion
            .shard(Shard.shard_for(quiz_id))
            .where(quiz_id: quiz_id, workflow_state: 'generated')
    # we search for nil quiz_group_id and duplicate_index to find older questions
    # generated before we added proper race condition checking
    existing_quiz_questions = scope
                              .where(assessment_question_id: assessment_questions,
                                     quiz_group_id: [nil, quiz_group_id],
                                     duplicate_index: [nil, duplicate_index])
                              .order("id, quiz_group_id NULLS LAST")
                              .group_by(&:assessment_question_id)

    assessment_questions.map do |aq|
      aq.force_version_number(current_versions[aq.id] || 0)
      qq = existing_quiz_questions[aq.id].try(:first)
      if !qq
        begin
          Quizzes::QuizQuestion.transaction(requires_new: true) do
            qq = aq.create_quiz_question(quiz_id, quiz_group_id, duplicate_index)
          end
        rescue ActiveRecord::RecordNotUnique
          qq = scope.where(assessment_question_id: aq,
                           quiz_group_id: quiz_group_id,
                           duplicate_index: duplicate_index).take!
          qq.update_assessment_question!(aq, quiz_group_id, duplicate_index)
        end
      else
        qq.update_assessment_question!(aq, quiz_group_id, duplicate_index)
      end
      qq
    end
  end

  def create_quiz_question(quiz_id, quiz_group_id = nil, duplicate_index = nil)
    quiz_questions.new.tap do |qq|
      qq.write_attribute(:question_data, question_data)
      qq.quiz_id = quiz_id
      qq.quiz_group_id = quiz_group_id
      qq.assessment_question = self
      qq.workflow_state = 'generated'
      qq.duplicate_index = duplicate_index
      Quizzes::QuizQuestion.suspend_callbacks(:validate_blank_questions, :infer_defaults, :update_quiz) do
        qq.save!
      end
    end
  end

  def self.scrub(text)
    if text && text[-1] == 191 && text[-2] == 187 && text[-3] == 239
      text = text[0..-4]
    end
    text
  end

  alias_method :destroy_permanently!, :destroy
  def destroy
    self.assessment_question_bank.touch
    self.workflow_state = 'deleted'
    self.deleted_at = Time.now.utc
    self.save
  end

  def self.parse_question(qdata, assessment_question = nil)
    qdata = qdata.to_hash.with_indifferent_access
    qdata[:question_name] ||= qdata[:name]

    previous_data = if assessment_question.present?
                      assessment_question.question_data || {}
                    else
                      {}
                    end.with_indifferent_access

    data = previous_data.merge(qdata.compact).slice(
      :id, :regrade_option, :points_possible, :correct_comments, :incorrect_comments,
      :neutral_comments, :question_type, :question_name, :question_text, :answers,
      :formulas, :variables, :answer_tolerance, :formula_decimal_places,
      :matching_answer_incorrect_matches, :matches,
      :correct_comments_html, :incorrect_comments_html, :neutral_comments_html
    )

    [
      [:correct_comments_html, :correct_comments],
      [:incorrect_comments_html, :incorrect_comments],
      [:neutral_comments_html, :neutral_comments],
    ].each do |html_key, non_html_key|
      if qdata.has_key?(html_key) && qdata[html_key].blank? && qdata[non_html_key].blank?
        data.delete(non_html_key)
      end
    end

    question = Quizzes::QuizQuestion::QuestionData.generate(data)

    question[:assessment_question_id] = assessment_question.id rescue nil
    question
  end

  def self.variable_id(variable)
    Digest::MD5.hexdigest(["dropdown", variable, "instructure-key"].join(","))
  end

  def clone_for(question_bank, dup = nil, **)
    dup ||= AssessmentQuestion.new
    self.attributes.except("id", "question_data").each do |key, val|
      dup.send("#{key}=", val)
    end
    dup.assessment_question_bank_id = question_bank
    dup.write_attribute(:question_data, self.question_data)
    dup
  end

  scope :active, -> { where("assessment_questions.workflow_state<>'deleted'") }
end<|MERGE_RESOLUTION|>--- conflicted
+++ resolved
@@ -32,16 +32,16 @@
   acts_as_list :scope => :assessment_question_bank
   before_validation :infer_defaults
   after_save :translate_links_if_changed
-  validates_length_of :name, :maximum => maximum_string_length, :allow_nil => true
-  validates_presence_of :workflow_state, :assessment_question_bank_id
+  validates :name, length: { :maximum => maximum_string_length, :allow_nil => true }
+  validates :workflow_state, :assessment_question_bank_id, presence: true
   resolves_root_account through: :context
 
-  ALL_QUESTION_TYPES = ["multiple_answers_question", "fill_in_multiple_blanks_question",
-                        "matching_question", "missing_word_question",
-                        "multiple_choice_question", "numerical_question",
-                        "text_only_question", "short_answer_question",
-                        "multiple_dropdowns_question", "calculated_question",
-                        "essay_question", "true_false_question", "file_upload_question"]
+  ALL_QUESTION_TYPES = %w[multiple_answers_question fill_in_multiple_blanks_question
+                          matching_question missing_word_question
+                          multiple_choice_question numerical_question
+                          text_only_question short_answer_question
+                          multiple_dropdowns_question calculated_question
+                          essay_question true_false_question file_upload_question].freeze
 
   serialize :question_data
 
@@ -51,26 +51,26 @@
 
   set_policy do
     given do |user, session|
-      self.context.grants_any_right?(user, session, :manage_assignments, :manage_assignments_edit)
+      context.grants_any_right?(user, session, :manage_assignments, :manage_assignments_edit)
     end
     can :read and can :create and can :update and can :delete
 
     given do |user, session|
-      self.context.root_account.feature_enabled?(:granular_permissions_manage_assignments) &&
-        self.context.grants_right?(user, session, :manage_assignments_add)
+      context.root_account.feature_enabled?(:granular_permissions_manage_assignments) &&
+        context.grants_right?(user, session, :manage_assignments_add)
     end
     can :read and can :create
 
     given do |user, session|
-      self.context.root_account.feature_enabled?(:granular_permissions_manage_assignments) &&
-        self.context.grants_right?(user, session, :manage_assignments_delete)
+      context.root_account.feature_enabled?(:granular_permissions_manage_assignments) &&
+        context.grants_right?(user, session, :manage_assignments_delete)
     end
     can :read and can :delete
   end
 
   def user_can_see_through_quiz_question?(user, session = nil)
-    self.shard.activate do
-      quiz_ids = self.quiz_questions.distinct.pluck(:quiz_id)
+    shard.activate do
+      quiz_ids = quiz_questions.distinct.pluck(:quiz_id)
       quiz_ids.any? && Quizzes::Quiz.where(:id => quiz_ids, :context_type => "Course",
                                            :context_id => Enrollment.where(user_id: user).active.select(:course_id)).to_a.any? { |q| q.grants_right?(user, session, :read) }
     end
@@ -84,15 +84,15 @@
       end
       self.question_data[:name] = self.question_data[:question_name]
     end
-    self.name = self.question_data[:question_name] || self.name
-    self.assessment_question_bank ||= AssessmentQuestionBank.unfiled_for_context(self.initial_context)
+    self.name = self.question_data[:question_name] || name
+    self.assessment_question_bank ||= AssessmentQuestionBank.unfiled_for_context(initial_context)
   end
 
   def translate_links_if_changed
     # this has to be in an after_save, because translate_links may create attachments
     # with this question as the context, and if this question does not exist yet,
     # creating that attachment will fail.
-    if self.saved_change_to_question_data? && !@skip_translate_links
+    if saved_change_to_question_data? && !@skip_translate_links
       AssessmentQuestion.connection.after_transaction_commit do
         translate_links
       end
@@ -123,14 +123,14 @@
     path = match_data[2]
     id_or_path = id || path
 
-    if !file_substitutions[id_or_path]
+    unless file_substitutions[id_or_path]
       if id
         file = Attachment.where(context_type: context_type, context_id: context_id, id: id_or_path).first
       elsif path
         path = URI.unescape(id_or_path)
         file = Folder.find_attachment_in_context_with_path(assessment_question_bank.context, path)
       end
-      if file && file.replacement_attachment_id
+      if file&.replacement_attachment_id
         file = file.replacement_attachment
       end
       begin
@@ -142,7 +142,7 @@
                      " AssessmentQuestion#translate_links: "\
                      "id: #{self.id} error_report: #{er_id}")
       end
-      new_file.save if new_file
+      new_file&.save
       file_substitutions[id_or_path] = new_file
     end
     if (sub = file_substitutions[id_or_path])
@@ -155,26 +155,20 @@
 
   def translate_links
     # we can't translate links unless this question has a context (through a bank)
-    return unless assessment_question_bank && assessment_question_bank.context
+    return unless assessment_question_bank&.context
 
     # This either matches the id from a url like: /courses/15395/files/11454/download
     # or gets the relative path at the end of one like: /courses/15395/file_contents/course%20files/unfiled/test.jpg
 
     deep_translate = lambda do |obj|
-<<<<<<< HEAD
-      if obj.is_a?(Hash)
-        obj.inject(HashWithIndifferentAccess.new) { |h, (k, v)| h[k] = deep_translate.call(v); h }
-      elsif obj.is_a?(Array)
-=======
       case obj
       when Hash
         obj.each_with_object(HashWithIndifferentAccess.new) do |(k, v), h|
           h[k] = deep_translate.call(v)
         end
       when Array
->>>>>>> 2bda9f78
         obj.map { |v| deep_translate.call(v) }
-      elsif obj.is_a?(String)
+      when String
         obj.gsub(translate_link_regex) do |match|
           translate_file_link(match, $~)
         end
@@ -188,21 +182,21 @@
       self.question_data = hash
 
       @skip_translate_links = true
-      self.save!
+      save!
       @skip_translate_links = false
     end
   end
 
   def data
     res = self.question_data || HashWithIndifferentAccess.new
-    res[:assessment_question_id] = self.id
+    res[:assessment_question_id] = id
     res[:question_name] = t :default_question_name, "Question" if res[:question_name].blank?
     # TODO: there's a potential id conflict here, where if a quiz
     # has some questions manually created and some pulled from a
     # bank, it's possible that a manual question's id could match
     # an assessment_question's id.  This would prevent the user
     # from being able to answer both questions when taking the quiz.
-    res[:id] = self.id
+    res[:id] = id
     res
   end
 
@@ -217,21 +211,19 @@
   end
 
   def question_data=(data)
-    if data.is_a?(String)
-      data = ActiveSupport::JSON.decode(data) rescue nil
-    else
-      # we may be modifying this data (translate_links), and only want to work on a copy
-      data = data.try(:dup)
-    end
+    data = if data.is_a?(String)
+             ActiveSupport::JSON.decode(data) rescue nil
+           else
+             # we may be modifying this data (translate_links), and only want to work on a copy
+             data.try(:dup)
+           end
     write_attribute(:question_data, data.to_hash.with_indifferent_access)
   end
 
   def question_data
-    if (data = read_attribute(:question_data))
-      if data.class == Hash
-        write_attribute(:question_data, data.with_indifferent_access)
-        data = read_attribute(:question_data)
-      end
+    if (data = read_attribute(:question_data)) && data.instance_of?(Hash)
+      write_attribute(:question_data, data.with_indifferent_access)
+      data = read_attribute(:question_data)
     end
 
     data
@@ -242,17 +234,17 @@
   end
 
   def editable_by?(question)
-    if self.independently_edited? ||
+    if independently_edited? ||
        # If the assessment_question was created long before the quiz_question,
        # then the assessment question must have been created on its own, which means
        # it shouldn't be affected by changes to the quiz_question since it wasn't
        # based on the quiz_question to begin with
-       (!self.new_record? && question.assessment_question_id == self.id && question.created_at && self.created_at < question.created_at + 5.minutes && self.created_at > question.created_at + 30.seconds) ||
+       (!new_record? && question.assessment_question_id == id && question.created_at && created_at < question.created_at + 5.minutes && created_at > question.created_at + 30.seconds) ||
        (self.assessment_question_bank && self.assessment_question_bank.title != AssessmentQuestionBank.default_unfiled_title) ||
        (question.is_a?(Quizzes::QuizQuestion) && question.generated?)
       false
     else
-      self.new_record? || (quiz_questions.count <= 1 && question.assessment_question_id == self.id)
+      new_record? || (quiz_questions.count <= 1 && question.assessment_question_id == id)
     end
   end
 
@@ -280,7 +272,9 @@
     assessment_questions.map do |aq|
       aq.force_version_number(current_versions[aq.id] || 0)
       qq = existing_quiz_questions[aq.id].try(:first)
-      if !qq
+      if qq
+        qq.update_assessment_question!(aq, quiz_group_id, duplicate_index)
+      else
         begin
           Quizzes::QuizQuestion.transaction(requires_new: true) do
             qq = aq.create_quiz_question(quiz_id, quiz_group_id, duplicate_index)
@@ -291,8 +285,6 @@
                            duplicate_index: duplicate_index).take!
           qq.update_assessment_question!(aq, quiz_group_id, duplicate_index)
         end
-      else
-        qq.update_assessment_question!(aq, quiz_group_id, duplicate_index)
       end
       qq
     end
@@ -324,7 +316,7 @@
     self.assessment_question_bank.touch
     self.workflow_state = 'deleted'
     self.deleted_at = Time.now.utc
-    self.save
+    save
   end
 
   def self.parse_question(qdata, assessment_question = nil)
@@ -350,7 +342,7 @@
       [:incorrect_comments_html, :incorrect_comments],
       [:neutral_comments_html, :neutral_comments],
     ].each do |html_key, non_html_key|
-      if qdata.has_key?(html_key) && qdata[html_key].blank? && qdata[non_html_key].blank?
+      if qdata.key?(html_key) && qdata[html_key].blank? && qdata[non_html_key].blank?
         data.delete(non_html_key)
       end
     end
@@ -367,7 +359,7 @@
 
   def clone_for(question_bank, dup = nil, **)
     dup ||= AssessmentQuestion.new
-    self.attributes.except("id", "question_data").each do |key, val|
+    attributes.except("id", "question_data").each do |key, val|
       dup.send("#{key}=", val)
     end
     dup.assessment_question_bank_id = question_bank
