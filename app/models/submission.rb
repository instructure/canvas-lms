# frozen_string_literal: true

#
# Copyright (C) 2011 - present Instructure, Inc.
#
# This file is part of Canvas.
#
# Canvas is free software: you can redistribute it and/or modify it under
# the terms of the GNU Affero General Public License as published by the Free
# Software Foundation, version 3 of the License.
#
# Canvas is distributed in the hope that it will be useful, but WITHOUT ANY
# WARRANTY; without even the implied warranty of MERCHANTABILITY or FITNESS FOR
# A PARTICULAR PURPOSE. See the GNU Affero General Public License for more
# details.
#
# You should have received a copy of the GNU Affero General Public License along
# with this program. If not, see <http://www.gnu.org/licenses/>.
#

require "anonymity"

class Submission < ActiveRecord::Base
  include Canvas::GradeValidations
  include CustomValidations
  include SendToStream
  include Workflow

  GRADE_STATUS_MESSAGES_MAP = {
    success: {
      status: true
    }.freeze,
    account_admin: {
      status: true
    }.freeze,
    unpublished: {
      status: false,
      message: I18n.t("This assignment is still unpublished")
    }.freeze,
    not_autograded: {
      status: false,
      message: I18n.t("This submission is not being autograded")
    }.freeze,
    cant_manage_grades: {
      status: false,
      message: I18n.t("You don't have permission to manage grades for this course")
    }.freeze,
    assignment_in_closed_grading_period: {
      status: false,
      message: I18n.t("This assignment is in a closed grading period for this student")
    }.freeze,
    not_applicable: {
      status: false,
      message: I18n.t("This assignment is not applicable to this student")
    }.freeze,
    moderation_in_progress: {
      status: false,
      message: I18n.t("This assignment is currently being moderated")
    }.freeze
  }.freeze

  SUBMISSION_TYPES_GOVERNED_BY_ALLOWED_ATTEMPTS = %w[online_upload online_url online_text_entry].freeze
  VALID_STICKERS = %w[
    apple
    basketball
    bell
    book
    bookbag
    briefcase
    bus
    calendar
    chem
    design
    pencil
    beaker
    paintbrush
    computer
    column
    pen
    tablet
    telescope
    calculator
    paperclip
    composite_notebook
    scissors
    ruler
    clock
    globe
    grad
    gym
    mail
    microscope
    mouse
    music
    notebook
    page
    panda1
    panda2
    panda3
    panda4
    panda5
    panda6
    panda7
    panda8
    panda9
    presentation
    science
    science2
    star
    tag
    tape
    target
    trophy
  ].freeze

  attr_readonly :assignment_id
  attr_accessor :assignment_changed_not_sub,
                :grade_change_event_author_id,
                :grade_posting_in_progress,
                :grading_error_message,
                :override_lti_id_lock,
                :require_submission_type_is_valid,
                :saved_by,
                :score_unchanged,
                :skip_grade_calc,
                :skip_grader_check,
                :visible_to_user

  # This can be set to true to force late policy behaviour that would
  # be skipped otherwise. See #late_policy_relevant_changes? and
  # #score_late_or_none. It is reset to false in an after save so late
  # policy deductions don't happen again if the submission object is
  # saved again.
  attr_writer :regraded
  attr_writer :audit_grade_changes
  attr_writer :versioned_originality_reports

  belongs_to :attachment # this refers to the screenshot of the submission if it is a url submission
  belongs_to :assignment, inverse_of: :submissions, class_name: "AbstractAssignment"
  belongs_to :course, inverse_of: :submissions
  belongs_to :custom_grade_status, inverse_of: :submissions
  has_many :observer_alerts, as: :context, inverse_of: :context, dependent: :destroy
  has_many :lti_assets, class_name: "Lti::Asset", inverse_of: :submission, dependent: :nullify
  belongs_to :user
  alias_method :student, :user
  belongs_to :grader, class_name: "User"
  belongs_to :proxy_submitter, class_name: "User", optional: true
  belongs_to :grading_period, inverse_of: :submissions
  belongs_to :group
  belongs_to :media_object
  belongs_to :root_account, class_name: "Account"

  belongs_to :quiz_submission, class_name: "Quizzes::QuizSubmission"
  has_many :all_submission_comments, -> { order(:created_at) }, class_name: "SubmissionComment", dependent: :destroy
  has_many :all_submission_comments_for_groups, -> { for_groups.order(:created_at) }, class_name: "SubmissionComment"
  has_many :group_memberships, through: :assignment
  has_many :submission_comments, -> { order(:created_at).where(provisional_grade_id: nil) }
  has_many :visible_submission_comments,
           -> { published.visible.for_final_grade.order(:created_at, :id) },
           class_name: "SubmissionComment"
  has_many :hidden_submission_comments, -> { order("created_at, id").where(provisional_grade_id: nil, hidden: true) }, class_name: "SubmissionComment"
  has_many :assessment_requests, as: :asset
  has_many :assigned_assessments, class_name: "AssessmentRequest", as: :assessor_asset
  has_many :rubric_assessments, as: :artifact
  has_many :attachment_associations, as: :context, inverse_of: :context
  has_many :provisional_grades, class_name: "ModeratedGrading::ProvisionalGrade"
  has_many :originality_reports
  has_one :rubric_assessment,
          lambda {
            joins(:rubric_association)
              .where(assessment_type: "grading")
              .where(rubric_associations: { workflow_state: "active" })
          },
          as: :artifact,
          inverse_of: :artifact
  has_one :lti_result, inverse_of: :submission, class_name: "Lti::Result", dependent: :destroy
  has_many :submission_drafts, inverse_of: :submission, dependent: :destroy

  # we no longer link submission comments and conversations, but we haven't fixed up existing
  # linked conversations so this relation might be useful
  # TODO: remove this when removing the conversationmessage asset columns
  has_many :conversation_messages, as: :asset # one message per private conversation

  has_many :content_participations, as: :content

  has_many :canvadocs_annotation_contexts, inverse_of: :submission, dependent: :destroy
  has_many :canvadocs_submissions

  has_many :auditor_grade_change_records,
           class_name: "Auditors::ActiveRecord::GradeChangeRecord",
           dependent: :destroy,
           inverse_of: :submission

  serialize :turnitin_data, type: Hash

  validates :assignment_id, :user_id, presence: true
  validates :body, length: { maximum: maximum_long_text_length, allow_blank: true }
  validates :published_grade, length: { maximum: maximum_string_length, allow_blank: true }
  validates_as_url :url
  validates :points_deducted, numericality: { greater_than_or_equal_to: 0 }, allow_nil: true
  validates :seconds_late_override, numericality: { greater_than_or_equal_to: 0 }, allow_nil: true
  validates :extra_attempts, numericality: { greater_than_or_equal_to: 0 }, allow_nil: true
  validates :late_policy_status, inclusion: %w[none missing late extended], allow_nil: true
  validates :cached_tardiness, inclusion: ["missing", "late"], allow_nil: true
  validates :sticker, inclusion: { in: VALID_STICKERS }, allow_nil: true
  validate :ensure_grader_can_grade
  validate :extra_attempts_can_only_be_set_on_online_uploads
  validate :ensure_attempts_are_in_range, unless: :proxy_submission?
  validate :submission_type_is_valid, if: :require_submission_type_is_valid
  validate :preserve_lti_id, on: :update

  scope :active, -> { where("submissions.workflow_state <> 'deleted'") }
  scope :deleted, -> { where("submissions.workflow_state = 'deleted'") }
  scope :for_enrollments, ->(enrollments) { where(user_id: enrollments.select(:user_id)) }
  scope :with_comments, -> { preload(:submission_comments) }
  scope :unread_for, lambda { |user_id|
    joins(:content_participations)
      .where(user_id:, content_participations: { workflow_state: "unread", user_id: })
  }
  scope :after, ->(date) { where("submissions.created_at>?", date) }
  scope :before, ->(date) { where("submissions.created_at<?", date) }
  scope :submitted_before, ->(date) { where("submitted_at<?", date) }
  scope :submitted_after, ->(date) { where("submitted_at>?", date) }
  scope :with_point_data, -> { where("submissions.score IS NOT NULL OR submissions.grade IS NOT NULL") }

  scope :postable, lambda {
    all.primary_shard.activate do
      graded.union(with_hidden_comments)
    end
  }
  scope :with_hidden_comments, lambda {
    where(SubmissionComment.where("submission_id = submissions.id AND hidden = true").arel.exists)
  }

  # This should only be used in the course drop down to show assignments recently graded.
  scope :recently_graded_assignments, lambda { |user_id, date, limit|
    select("assignments.id, assignments.title, assignments.points_possible, assignments.due_at,
            submissions.grade, submissions.score, submissions.graded_at, assignments.grading_type,
            assignments.context_id, assignments.context_type, courses.name AS context_name")
      .joins(:assignment)
      .joins("JOIN #{Course.quoted_table_name} ON courses.id=assignments.context_id")
      .where("graded_at>? AND user_id=? AND muted=?", date, user_id, false)
      .order("graded_at DESC")
      .limit(limit)
  }

  scope :for_course, ->(course) { where(course_id: course) }
  scope :for_assignment, ->(assignment) { where(assignment:) }

  scope :excused, -> { where(excused: true) }

  scope :missing, lambda {
    joins(:assignment)
      .where(<<~SQL.squish)
        /* excused submissions cannot be missing */
        excused IS NOT TRUE
        AND custom_grade_status_id IS NULL
        AND (late_policy_status IS DISTINCT FROM 'extended')
        AND NOT (
          /* teacher said it's missing, 'nuff said. */
          /* we're doing a double 'NOT' here to avoid 'ORs' that could slow down the query */
          late_policy_status IS DISTINCT FROM 'missing' AND NOT
          (
            cached_due_date IS NOT NULL
            /* submission is past due and */
            AND CURRENT_TIMESTAMP >= cached_due_date +
              CASE assignments.submission_types WHEN 'online_quiz' THEN interval '1 minute' ELSE interval '0 minutes' END
            /* submission is not submitted and */
            AND submission_type IS NULL
            /* we expect a digital submission */
            AND NOT (
              cached_quiz_lti IS NOT TRUE AND
              assignments.submission_types IN ('', 'none', 'not_graded', 'on_paper', 'wiki_page', 'external_tool')
            )
            AND assignments.submission_types IS NOT NULL
            AND NOT (
              late_policy_status IS NULL
              AND grader_id IS NOT NULL
            )
          )
        )
      SQL
  }

  scope :late, lambda {
    left_joins(:quiz_submission).where(<<~SQL.squish)
      submissions.excused IS NOT TRUE
      AND submissions.custom_grade_status_id IS NULL
      AND (
        submissions.late_policy_status = 'late' OR
        (submissions.late_policy_status IS NULL AND submissions.submitted_at >= submissions.cached_due_date +
           CASE submissions.submission_type WHEN 'online_quiz' THEN interval '1 minute' ELSE interval '0 minutes' END
           AND (submissions.quiz_submission_id IS NULL OR quiz_submissions.workflow_state = 'complete'))
      )
    SQL
  }

  scope :not_late, lambda {
    left_joins(:quiz_submission).where(<<~SQL.squish)
      submissions.excused IS TRUE
      OR submissions.custom_grade_status_id IS NOT NULL
      OR (late_policy_status IS NOT DISTINCT FROM 'extended')
      OR (
        submissions.late_policy_status is distinct from 'late' AND
        (submissions.submitted_at IS NULL OR submissions.cached_due_date IS NULL OR
          submissions.submitted_at < submissions.cached_due_date +
            CASE submissions.submission_type WHEN 'online_quiz' THEN interval '1 minute' ELSE interval '0 minutes' END
          OR quiz_submissions.workflow_state <> 'complete')
      )
    SQL
  }

  GradedAtBookmarker = BookmarkedCollection::SimpleBookmarker.new(Submission, :graded_at)
  IdBookmarker = BookmarkedCollection::SimpleBookmarker.new(Submission, :id)

  scope :anonymized, -> { where.not(anonymous_id: nil) }
  scope :due_in_past, -> { where(cached_due_date: ..Time.now.utc) }

  scope :posted, -> { where.not(posted_at: nil) }
  scope :unposted, -> { where(posted_at: nil) }

  scope :in_current_grading_period_for_courses, lambda { |course_ids|
    current_period_clause = ""
    course_ids.uniq.each_with_index do |course_id, i|
      grading_period_id = GradingPeriod.current_period_for(Course.find(course_id))&.id
      current_period_clause += grading_period_id.nil? ? sanitize_sql(["course_id = ?", course_id]) : sanitize_sql(["(course_id = ? AND grading_period_id = ?)", course_id, grading_period_id])
      current_period_clause += " OR " if i < course_ids.length - 1
    end
    where(current_period_clause)
  }

  workflow do
    state :submitted do
      event :grade_it, transitions_to: :graded
    end
    state :unsubmitted
    state :pending_review
    state :graded
    state :deleted
  end
  alias_method :needs_review?, :pending_review?

  delegate :auditable?, to: :assignment, prefix: true
  delegate :can_be_moderated_grader?, to: :assignment, prefix: true

  def self.anonymous_ids_for(assignment)
    anonymized.for_assignment(assignment).pluck(:anonymous_id)
  end

  # see #needs_grading?
  # When changing these conditions, update index_submissions_needs_grading to
  # maintain performance.
  def self.needs_grading_conditions
    <<~SQL.squish
      submissions.submission_type IS NOT NULL
      AND (submissions.excused=false OR submissions.excused IS NULL)
      AND (submissions.workflow_state = 'pending_review'
        OR (submissions.workflow_state IN ('submitted', 'graded')
          AND (submissions.score IS NULL OR submissions.grade_matches_current_submission =  'f')
        )
      )
    SQL
  end

  # see .needs_grading_conditions
  def needs_grading?(was = false)
    suffix = was ? "_before_last_save" : ""

    !send(:"submission_type#{suffix}").nil? &&
      (send(:"workflow_state#{suffix}") == "pending_review" ||
       (["submitted", "graded"].include?(send(:"workflow_state#{suffix}")) &&
        (send(:"score#{suffix}").nil? || !send(:"grade_matches_current_submission#{suffix}"))
       )
      )
  end

  def checkpoints_needs_grading?
    return false if assignment.nil?
    return false unless assignment.checkpoints_parent?

    Submission.active.having_submission.where(user_id:)
              .where(assignment_id: SubAssignment.select(:id).where(parent_assignment_id: assignment_id))
              .find_each do |sub_assignment_submission|
      return true if sub_assignment_submission.needs_grading?
    end
    false
  end

  def proxy_submission?
    proxy_submitter.present?
  end

  def resubmitted?
    needs_grading? && grade_matches_current_submission == false
  end

  def needs_grading_changed?
    needs_grading? != needs_grading?(:was)
  end

  def submitted_changed?
    submitted? != %w[submitted pending_review graded].include?(send(:workflow_state_before_last_save))
  end

  def graded_changed?
    graded? != (send(:workflow_state_before_last_save) == "graded")
  end

  scope :needs_grading, lambda {
    all.primary_shard.activate do
      joins(:assignment)
        .joins("INNER JOIN #{Enrollment.quoted_table_name} ON submissions.user_id=enrollments.user_id
                                                         AND assignments.context_id = enrollments.course_id")
        .where(needs_grading_conditions)
        .where(Enrollment.active_student_conditions)
        .distinct
    end
  }

  scope :needs_grading_count, lambda {
    select("COUNT(submissions.id)")
      .needs_grading
  }

  sanitize_field :body, CanvasSanitize::SANITIZE

  # Because set_anonymous_id makes database calls, delay it until just before
  # validation. Otherwise if we place it in any earlier (e.g.
  # before/after_initialize), every Submission.new will make database calls.
  before_validation :set_anonymous_id, if: :new_record?
  before_save :set_status_attributes
  before_save :apply_late_policy, if: :late_policy_relevant_changes?
  before_save :update_if_pending
  before_save :validate_single_submission, :infer_values
  before_save :prep_for_submitting_to_plagiarism
  before_save :check_is_new_attempt
  before_save :check_reset_graded_anonymously
  before_save :set_root_account_id
  before_save :reset_redo_request
  before_save :remove_sticker, if: :will_save_change_to_attempt?
  before_save :clear_body_word_count, if: -> { body.nil? }
  before_save :set_lti_id
  after_save :update_body_word_count_later, if: -> { saved_change_to_body? && get_word_count_from_body? }
  after_save :touch_user
  after_save :clear_user_submissions_cache
  after_save :touch_graders
  after_save :update_assignment
  after_save :update_attachment_associations
  after_save :submit_attachments_to_canvadocs
  after_save :queue_websnap
  after_save :aggregate_checkpoint_submissions, if: :checkpoint_changes?
  after_save :update_final_score
  after_save :submit_to_plagiarism_later
  after_save :update_admins_if_just_submitted
  after_save :check_for_media_object
  after_save :update_quiz_submission
  after_save :update_participation
  after_save :update_line_item_result
  after_save :delete_ignores
  after_save :create_alert
  after_save :reset_regraded
  after_save :create_audit_event!
  after_save :handle_posted_at_changed, if: :saved_change_to_posted_at?
  after_save :delete_submission_drafts!, if: :saved_change_to_attempt?
  after_save :send_timing_data_if_needed

  def reset_regraded
    @regraded = false
  end

  def autograded?
    # AutoGrader == (quiz_id * -1)
    !!(grader_id && grader_id < 0)
  end

  after_create :needs_grading_count_updated, if: :needs_grading?
  after_update :needs_grading_count_updated, if: :needs_grading_changed?
  after_update :update_planner_override
  def needs_grading_count_updated
    self.class.connection.after_transaction_commit do
      assignment.clear_cache_key(:needs_grading)
    end
  end

  after_create :assignment_submission_count_updated, if: :submitted?
  after_update :assignment_submission_count_updated, if: :submitted_changed?
  def assignment_submission_count_updated
    self.class.connection.after_transaction_commit do
      Rails.cache.delete(["submitted_count", assignment].cache_key)
    end
  end

  after_create :assignment_graded_count_updated, if: :graded?
  after_update :assignment_graded_count_updated, if: :graded_changed?
  def assignment_graded_count_updated
    self.class.connection.after_transaction_commit do
      Rails.cache.delete(["graded_count", assignment].cache_key)
    end
  end

  def update_planner_override
    return unless saved_change_to_workflow_state?

    if submission_type == "online_quiz" && workflow_state == "graded"
      # unless it's an auto-graded quiz
      return unless workflow_state_before_last_save == "unsubmitted"
    else
      return unless workflow_state == "submitted"
    end
    PlannerHelper.complete_planner_override_for_submission(self)
  end

  attr_reader :group_broadcast_submission

  has_a_broadcast_policy

  simply_versioned explicit: true,
                   when: ->(model) { model.new_version_needed? },
                   on_create: ->(_model, version) { SubmissionVersion.index_version(version) },
                   on_load: ->(model, version) { model&.cached_due_date = version.versionable&.cached_due_date }

  # This needs to be after simply_versioned because the grade change audit uses
  # versioning to grab the previous grade.
  after_save :grade_change_audit

  def new_version_needed?
    turnitin_data_changed? || vericite_data_changed? || (changes.keys - %w[
      updated_at
      posted_at
      processed
      grade_matches_current_submission
      published_score
      published_grade
      lti_id
    ]).present?
  end

  set_policy do
    given do |user|
      user &&
        user.id == user_id &&
        assignment.published?
    end
    can :read and can :make_group_comment and can :submit and can :mark_item_read and can :read_comments

    # non-deleted students in accounts with limited access setting enabled should not be able to comment on submissions
    given do |user|
      user &&
        user.id == user_id &&
        assignment.published? &&
        !course.account.limited_access_for_user?(user)
    end
    can :comment

    # see user_can_read_grade? before editing :read_grade permissions
    given do |user|
      user &&
        user.id == user_id &&
        !hide_grade_from_student?
    end
    can :read_grade

    given do |user, session|
      assignment.published? &&
        assignment.context.grants_right?(user, session, :manage_grades)
    end
    can :read and can :comment and can :make_group_comment and can :read_grade and can :read_comments

    given do |user, _session|
      can_grade?(user)
    end
    can :grade

    given do |user, session|
      assignment.user_can_read_grades?(user, session)
    end
    can :read and can :read_grade

    given do |user|
      assignment&.context &&
        user &&
        self.user &&
        assignment.context.observer_enrollments.where(
          user_id: user,
          associated_user_id: self.user,
          workflow_state: "active"
        ).exists?
    end
    can :read and can :read_comments

    given do |user|
      assignment &&
        posted? &&
        assignment.context &&
        user &&
        self.user &&
        assignment.context.observer_enrollments.where(
          user_id: user,
          associated_user_id: self.user,
          workflow_state: "active"
        ).first.try(:grants_right?, user, :read_grades)
    end
    can :read_grade

    given { |user| peer_reviewer?(user) && !!assignment&.submitted?(user:) }
    can :read and can :comment and can :make_group_comment

    given { |user, session| can_view_plagiarism_report("turnitin", user, session) }
    can :view_turnitin_report

    given { |user, session| can_view_plagiarism_report("vericite", user, session) }
    can :view_vericite_report
  end

  def observer?(user)
    assignment.context.observer_enrollments.where(
      user_id: user.id,
      associated_user_id: user_id,
      workflow_state: "active"
    ).exists?
  end

  def peer_reviewer?(user)
    assignment.published? &&
      assignment.peer_reviews &&
      assignment.context.participating_students.where(id: self.user).exists? &&
      user &&
      assessment_requests.map(&:assessor_id).include?(user.id)
  end

  def can_view_details?(user)
    return false unless grants_right?(user, :read)
    return true unless assignment.anonymize_students?

    user == self.user || peer_reviewer?(user) || observer?(user) || Account.site_admin.grants_right?(user, :update)
  end

  def can_view_plagiarism_report(type, user, session)
    if type == "vericite"
      return false unless vericite_data_hash[:provider].to_s == "vericite"

      plagData = vericite_data_hash
      @submit_to_vericite = false
      settings = assignment.vericite_settings
      type_can_peer_review = true
    else
      unless vericite_data_hash[:provider].to_s != "vericite" ||
             AssignmentConfigurationToolLookup.where(assignment_id:).where.not(tool_product_code: "vericite").exists?
        return false
      end

      plagData = turnitin_data
      @submit_to_turnitin = false
      settings = assignment.turnitin_settings
      type_can_peer_review = false
    end
    plagData &&
      (user_can_read_grade?(user, session, for_plagiarism: true) || (type_can_peer_review && user_can_peer_review_plagiarism?(user))) &&
      (assignment.context.grants_any_right?(user, session, :manage_grades, :view_all_grades) ||
        case settings[:originality_report_visibility]
        when "immediate" then true
        when "after_grading" then current_submission_graded?
        when "after_due_date"
          assignment.due_at && assignment.due_at < Time.now.utc
        when "never" then false
        end
      )
  end

  def user_can_peer_review_plagiarism?(user)
    assignment.peer_reviews &&
      assignment.current_submissions_and_assessors[:submissions].select do |submission|
        # first filter by submissions for the requested reviewer
        user.id == submission.user_id &&
          submission.assigned_assessments
      end.any? do |submission|
        # next filter the assigned assessments by the submission user_id being reviewed
        submission.assigned_assessments.any? { |review| user_id == review.user_id }
      end
  end

  def user_can_read_grade?(user, session = nil, for_plagiarism: false)
    # improves performance by checking permissions on the assignment before the submission
    return true if assignment.user_can_read_grades?(user, session)
    return false if hide_grade_from_student?(for_plagiarism:)
    return true if user && user.id == user_id # this is fast, so skip the policy cache check if possible

    grants_right?(user, session, :read_grade)
  end

  on_update_send_to_streams do
    if graded_at && graded_at > 5.minutes.ago && !@already_sent_to_stream
      @already_sent_to_stream = true
      user_id
    end
  end

  def can_read_submission_user_name?(user, session)
    return false if user_id != user.id && assignment.anonymize_students?

    !assignment.anonymous_peer_reviews? ||
      user_id == user.id ||
      assignment.context.grants_right?(user, session, :view_all_grades)
  end

  def update_final_score
    if saved_change_to_score? || saved_change_to_excused? ||
       (workflow_state_before_last_save == "pending_review" && workflow_state == "graded")
      unless skip_grade_calc
        self.class.connection.after_transaction_commit do
          Enrollment.recompute_final_score_in_singleton(
            user_id,
            context.id,
            grading_period_id:
          )
        end
      end

      unless ConditionalRelease::Rule.is_trigger_assignment?(assignment)
        # trigger assignments have to wait for ConditionalRelease::OverrideHandler#handle_grade_change
        assignment&.delay_if_production&.multiple_module_actions([user_id], :scored, score)
      end
    end
    true
  end

  def create_alert
    return unless saved_change_to_score? && grader_id && !autograded? &&
                  assignment.points_possible && assignment.points_possible > 0

    thresholds = ObserverAlertThreshold.active.where(student: user,
                                                     alert_type: ["assignment_grade_high", "assignment_grade_low"])

    thresholds.each do |threshold|
      prev_score = saved_changes["score"][0]
      prev_percentage = prev_score.present? ? prev_score.to_f / assignment.points_possible * 100 : nil
      percentage = score.present? ? score.to_f / assignment.points_possible * 100 : nil
      next unless threshold.did_pass_threshold(prev_percentage, percentage)

      observer = threshold.observer
      next unless observer
      next unless observer.observer_enrollments.active
                          .where(course_id: assignment.context_id, associated_user: user).any?

      begin
        ObserverAlert.create!(
          observer:,
          student: user,
          observer_alert_threshold: threshold,
          context: assignment,
          alert_type: threshold.alert_type,
          action_date: graded_at,
          title: I18n.t("Assignment graded: %{grade} on %{assignment_name} in %{course_code}",
                        {
                          grade:,
                          assignment_name: assignment.title,
                          course_code: assignment.course.course_code
                        })
        )
      rescue ActiveRecord::RecordInvalid
        Rails.logger.error(
          "Couldn't create ObserverAlert for submission #{id} observer #{threshold.observer_id}"
        )
      end
    end
  end

  def update_quiz_submission
    return true if @saved_by == :quiz_submission || !quiz_submission_id || entered_score == quiz_submission.kept_score

    quiz_submission.set_final_score(score)
    true
  end

  def url
    read_body = body && CGI.unescapeHTML(body)
    @full_url = if read_body && (url = super) && read_body[0..250] == url[0..250]
                  body
                else
                  super
                end
  end

  def plaintext_body
    extend HtmlTextHelper
    strip_tags((body || "").gsub(%r{<\s*br\s*/>}, "\n<br/>").gsub(%r{</p>}, "</p>\n"))
  end

  TURNITIN_STATUS_RETRY = 11
  def check_turnitin_status(attempt = 1)
    self.turnitin_data ||= {}
    turnitin = nil
    needs_retry = false

    # check all assets in the turnitin_data (self.turnitin_assets is only the
    # current assets) so that we get the status for assets of previous versions
    # of the submission as well
    self.turnitin_data.each_key do |asset_string|
      data = self.turnitin_data[asset_string]
      next unless data.is_a?(Hash) && data[:object_id]

      if data[:similarity_score].blank?
        if attempt < TURNITIN_STATUS_RETRY
          turnitin ||= Turnitin::Client.new(*context.turnitin_settings)
          res = turnitin.generateReport(self, asset_string)
          if res[:similarity_score]
            data[:similarity_score] = res[:similarity_score].to_f
            data[:web_overlap] = res[:web_overlap].to_f
            data[:publication_overlap] = res[:publication_overlap].to_f
            data[:student_overlap] = res[:student_overlap].to_f
            data[:state] = Turnitin.state_from_similarity_score data[:similarity_score]
            data[:status] = "scored"
          else
            needs_retry ||= true
          end
        else
          data[:status] = "error"
          data[:public_error_message] = I18n.t("turnitin.no_score_after_retries", "Turnitin has not returned a score after %{max_tries} attempts to retrieve one.", max_tries: TURNITIN_RETRY)
        end
      else
        data[:status] = "scored"
      end
      self.turnitin_data[asset_string] = data
    end

    delay(run_at: (2**attempt).minutes.from_now).check_turnitin_status(attempt + 1) if needs_retry
    turnitin_data_changed!
    save
  end

  def turnitin_report_url(asset_string, user)
    if self.turnitin_data && self.turnitin_data[asset_string] && self.turnitin_data[asset_string][:similarity_score]
      turnitin = Turnitin::Client.new(*context.turnitin_settings)
      delay.check_turnitin_status
      if grants_right?(user, :grade)
        turnitin.submissionReportUrl(self, asset_string)
      elsif grants_right?(user, :view_turnitin_report)
        turnitin.submissionStudentReportUrl(self, asset_string)
      end
    else
      nil
    end
  end

  TURNITIN_JOB_OPTS = { n_strand: "turnitin", priority: Delayed::LOW_PRIORITY, max_attempts: 2 }.freeze

  TURNITIN_RETRY = 5
  def submit_to_turnitin(attempt = 0)
    return unless turnitinable? && context.turnitin_settings

    turnitin = Turnitin::Client.new(*context.turnitin_settings)
    reset_turnitin_assets

    # Make sure the assignment exists and user is enrolled
    assignment_created = assignment.create_in_turnitin
    turnitin_enrollment = turnitin.enrollStudent(context, user)
    if assignment_created && turnitin_enrollment.success?
      delete_turnitin_errors
    else
      if attempt < TURNITIN_RETRY
        delay(run_at: 5.minutes.from_now, **TURNITIN_JOB_OPTS).submit_to_turnitin(attempt + 1)
      else
        assignment_error = assignment.turnitin_settings[:error]
        self.turnitin_data[:status] = "error"
        self.turnitin_data[:assignment_error] = assignment_error if assignment_error.present?
        self.turnitin_data[:student_error] = turnitin_enrollment.error_hash if turnitin_enrollment.error?
        turnitin_data_changed!
        save
      end
      return false
    end

    # Submit the file(s)
    submission_response = turnitin.submitPaper(self)
    submission_response.each do |res_asset_string, response|
      self.turnitin_data[res_asset_string].merge!(response)
      turnitin_data_changed!
      if !response[:object_id] && attempt >= TURNITIN_RETRY
        self.turnitin_data[res_asset_string][:status] = "error"
      end
    end

    delay(run_at: 5.minutes.from_now, **TURNITIN_JOB_OPTS).check_turnitin_status
    save

    # Schedule retry if there were failures
    submit_status = submission_response.present? && submission_response.values.all? { |v| v[:object_id] }
    unless submit_status
      delay(run_at: 5.minutes.from_now, **TURNITIN_JOB_OPTS).submit_to_turnitin(attempt + 1) if attempt < TURNITIN_RETRY
      return false
    end

    true
  end

  # This method pulls data from the OriginalityReport table
  # Preload OriginalityReport before using this method in a collection of submissions
  def originality_data
    data = originality_reports_for_display.each_with_object({}) do |originality_report, hash|
      hash[originality_report.asset_key] = {
        similarity_score: originality_report.originality_score&.round(2),
        state: originality_report.state,
        attachment_id: originality_report.attachment_id,
        report_url: originality_report.report_launch_path(assignment),
        status: originality_report.workflow_state,
        error_message: originality_report.error_message,
        created_at: originality_report.created_at,
        updated_at: originality_report.updated_at,
      }
    end
    turnitin_data.except(:webhook_info, :provider, :last_processed_attempt).merge(data)
  end

  # Returns an array of the versioned originality reports in a sorted order. The ordering goes
  # from least preferred report to most preferred reports, assuming there are reports that share
  # the same submission and attachment combination. Otherwise, the ordering can be safely ignored.
  #
  # @return [Array<OriginalityReport>]
  def originality_reports_for_display
    versioned_originality_reports.uniq.sort_by do |report|
      [OriginalityReport::ORDERED_VALID_WORKFLOW_STATES.index(report.workflow_state) || -1, report.updated_at]
    end
  end

  def turnitin_assets
    case submission_type
    when "online_upload"
      attachments.select(&:turnitinable?)
    when "online_text_entry"
      [self]
    else
      []
    end
  end

  # Preload OriginalityReport before using this method
  def originality_report_url(asset_string, user, attempt = nil)
    return unless grants_right?(user, :view_turnitin_report)

    version_sub = if attempt.present?
                    (attempt.to_i == self.attempt) ? self : versions.find { |v| v.model&.attempt == attempt.to_i }&.model
                  end
    requested_attachment = all_versioned_attachments.find_by_asset_string(asset_string) unless asset_string == self.asset_string
    scope = association(:originality_reports).loaded? ? versioned_originality_reports : originality_reports
    scope = scope.where(submission_time: version_sub.submitted_at) if version_sub
    # This ordering ensures that if multiple reports exist for this submission and attachment combo,
    # we grab the desired report. This is the reversed ordering of
    # OriginalityReport::PREFERRED_STATE_ORDER
    report = scope.where(attachment: requested_attachment).order(Arel.sql("CASE
      WHEN workflow_state = 'scored' THEN 0
      WHEN workflow_state = 'error' THEN 1
      WHEN workflow_state = 'pending' THEN 2
      END"),
                                                                 updated_at: :desc).first
    report&.report_launch_path(assignment)
  end

  def has_originality_report?
    versioned_originality_reports.present?
  end

  def all_versioned_attachments
    attachment_ids = submission_history.map(&:attachment_ids_for_version).flatten.uniq
    Attachment.where(id: attachment_ids)
  end
  private :all_versioned_attachments

  def attachment_ids_for_version
    ids = (attachment_ids || "").split(",").map(&:to_i)
    ids << attachment_id if attachment_id
    ids
  end

  def delete_turnitin_errors
    self.turnitin_data.delete(:status)
    self.turnitin_data.delete(:assignment_error)
    self.turnitin_data.delete(:student_error)
  end
  private :delete_turnitin_errors

  def reset_turnitin_assets
    self.turnitin_data ||= {}
    delete_turnitin_errors
    turnitin_assets.each do |a|
      asset_data = self.turnitin_data[a.asset_string] || {}
      asset_data[:status] = "pending"
      %i[error_code error_message public_error_message].each do |key|
        asset_data.delete(key)
      end
      self.turnitin_data[a.asset_string] = asset_data
      turnitin_data_changed!
    end
  end

  def resubmit_to_turnitin
    reset_turnitin_assets
    save

    @submit_to_turnitin = true
    turnitinable_by_lti? ? retrieve_lti_tii_score : submit_to_plagiarism_later
  end

  def retrieve_lti_tii_score
    if (tool = ContextExternalTool.from_assignment(assignment))
      turnitin_data.select { |_, v| v.try(:key?, :outcome_response) }.each do |k, v|
        Turnitin::OutcomeResponseProcessor.new(tool, assignment, user, v[:outcome_response].as_json).resubmit(self, k)
      end
    end
  end

  def turnitinable?
    %w[online_upload online_text_entry].include?(submission_type) &&
      assignment.turnitin_enabled?
  end

  def turnitinable_by_lti?
    turnitin_data.any? { |_, v| v.is_a?(Hash) && v.key?(:outcome_response) }
  end

  # VeriCite

  # this function will check if the score needs to be updated and update/save the new score if so,
  # otherwise, it just returns the vericite_data_hash
  def vericite_data(lookup_data = false)
    self.vericite_data_hash ||= {}
    # check to see if the score is stale, if so, fetch it again
    update_scores = false
    if Canvas::Plugin.find(:vericite).try(:enabled?) && !readonly? && lookup_data
      self.vericite_data_hash.each_value do |data|
        next unless data.is_a?(Hash) && data[:object_id]

        update_scores ||= vericite_recheck_score(data)
      end
      # we have found at least one score that is stale, call VeriCite and save the results
      if update_scores
        check_vericite_status(0)
      end
    end
    unless self.vericite_data_hash.empty?
      # only set vericite provider flag if the hash isn't empty
      self.vericite_data_hash[:provider] = :vericite
    end
    self.vericite_data_hash
  end

  def vericite_data_hash
    # use the same backend structure to store "content review" data
    self.turnitin_data
  end

  # this function looks at a vericite data object and determines whether the score needs to be rechecked (i.e. cache for 20 mins)
  def vericite_recheck_score(data)
    update_scores = false
    # only recheck scores if an old score exists
    unless data[:similarity_score_time].blank?
      now = Time.now.to_i
      score_age = Time.now.to_i - data[:similarity_score_time]
      score_cache_time = 1200 # by default cache scores for 20 mins
      # change the cache based on how long it has been since the paper was submitted
      # if !data[:submit_time].blank? && (now - data[:submit_time]) > 86400
      # # it has been more than 24 hours since this was submitted, increase cache time
      #   score_cache_time = 86400
      # end
      # only cache the score for 20 minutes or 24 hours based on when the paper was submitted
      if score_age > score_cache_time
        # check if we just recently requested this score
        last_checked = 1000 # default to a high number so that if it is not set, it won't effect the outcome
        unless data[:similarity_score_check_time].blank?
          last_checked = now - data[:similarity_score_check_time]
        end
        # only update if we didn't just ask VeriCite for the scores 20 seconds again (this is in the case of an error, we don't want to keep asking immediately)
        if last_checked > 20
          update_scores = true
        end
      end
    end
    update_scores
  end

  VERICITE_STATUS_RETRY = 16 # this caps the retries off at 36 hours (checking once every 4 hours)

  def check_vericite_status(attempt = 1)
    self.vericite_data_hash ||= {}
    vericite = nil
    needs_retry = false
    # check all assets in the vericite_data (self.vericite_assets is only the
    # current assets) so that we get the status for assets of previous versions
    # of the submission as well

    # flag to make sure that all scores are just updates and not new
    recheck_score_all = true
    data_changed = false
    self.vericite_data_hash.each do |asset_string, data|
      # keep track whether the score state changed
      data_orig = data.dup
      next unless data.is_a?(Hash) && data[:object_id]

      # check to see if the score is stale, if so, delete it and fetch again
      recheck_score = vericite_recheck_score(data)
      # keep track whether all scores are updates or if any are new
      recheck_score_all &&= recheck_score
      # look up scores if:
      if recheck_score || data[:similarity_score].blank?
        if attempt < VERICITE_STATUS_RETRY
          data[:similarity_score_check_time] = Time.now.to_i
          vericite ||= VeriCite::Client.new
          res = vericite.generateReport(self, asset_string)
          if res[:similarity_score]
            # keep track of when we updated the score so that we can ask VC again once it is stale (i.e. cache for 20 mins)
            data[:similarity_score_time] = Time.now.to_i
            data[:similarity_score] = res[:similarity_score].to_i
            data[:state] = VeriCite.state_from_similarity_score data[:similarity_score]
            data[:status] = "scored"
            # since we have a score, we know this report shouldn't have any errors, clear them out
            data = clear_vericite_errors(data)
          else
            needs_retry ||= true
          end
        elsif !recheck_score # if we already have a score, continue to use it and do not set an error
          data[:status] = "error"
          data[:public_error_message] = I18n.t("vericite.no_score_after_retries", "VeriCite has not returned a score after %{max_tries} attempts to retrieve one.", max_tries: VERICITE_RETRY)
        end
      else
        data[:status] = "scored"
      end
      self.vericite_data_hash[asset_string] = data
      data_changed = data_changed ||
                     data_orig[:similarity_score] != data[:similarity_score] ||
                     data_orig[:state] != data[:state] ||
                     data_orig[:status] != data[:status] ||
                     data_orig[:public_error_message] != data[:public_error_message]
    end

    if !self.vericite_data_hash.empty? && self.vericite_data_hash[:provider].nil?
      # only set vericite provider flag if the hash isn't empty
      self.vericite_data_hash[:provider] = :vericite
      data_changed = true
    end
    retry_mins = 2**attempt
    if retry_mins > 240
      # cap the retry max wait to 4 hours
      retry_mins = 240
    end
    # if attempt <= 0, then that means no retries should be attempted
    delay(run_at: retry_mins.minutes.from_now).check_vericite_status(attempt + 1) if attempt > 0 && needs_retry
    # if all we did was recheck scores, do not version this save (i.e. increase the attempt number)
    if data_changed
      vericite_data_changed!
      if recheck_score_all
        with_versioning(false, &:save!)
      else
        save
      end
    end
  end

  def vericite_report_url(asset_string, user, session)
    if self.vericite_data_hash && self.vericite_data_hash[asset_string] && self.vericite_data_hash[asset_string][:similarity_score]
      vericite = VeriCite::Client.new
      if grants_right?(user, :grade)
        vericite.submissionReportUrl(self, user, asset_string)
      elsif can_view_plagiarism_report("vericite", user, session)
        vericite.submissionStudentReportUrl(self, user, asset_string)
      end
    else
      nil
    end
  end

  VERICITE_JOB_OPTS = { n_strand: "vericite", priority: Delayed::LOW_PRIORITY, max_attempts: 2 }.freeze

  VERICITE_RETRY = 5
  def submit_to_vericite(attempt = 0)
    Rails.logger.info("VERICITE #submit_to_vericite submission ID: #{id}, vericiteable? #{vericiteable?}")
    if vericiteable?
      Rails.logger.info("VERICITE #submit_to_vericite submission ID: #{id}, plugin: #{Canvas::Plugin.find(:vericite)}, vericite plugin enabled? #{Canvas::Plugin.find(:vericite).try(:enabled?)}")
    end
    return unless vericiteable? && Canvas::Plugin.find(:vericite).try(:enabled?)

    vericite = VeriCite::Client.new
    reset_vericite_assets

    # Make sure the assignment exists and user is enrolled
    assignment_created = assignment.create_in_vericite
    # vericite_enrollment = vericite.enrollStudent(self.context, self.user)
    if assignment_created
      delete_vericite_errors
    else
      assignment_error = assignment.vericite_settings[:error]
      self.vericite_data_hash[:assignment_error] = assignment_error if assignment_error.present?
      # self.vericite_data_hash[:student_error] = vericite_enrollment.error_hash if vericite_enrollment.error?
      vericite_data_changed!
      unless self.vericite_data_hash.empty?
        # only set vericite provider flag if the hash isn't empty
        self.vericite_data_hash[:provider] = :vericite
      end
      save
    end
    # even if the assignment didn't save, VeriCite will still allow this file to be submitted
    # Submit the file(s)
    submission_response = vericite.submitPaper(self)
    # VeriCite will not resubmit a file if it already has a similarity_score (i.e. success)
    update = false
    submission_response.each do |res_asset_string, response|
      update = true
      self.vericite_data_hash[res_asset_string].merge!(response)
      # keep track of when we first submitted
      self.vericite_data_hash[res_asset_string][:submit_time] = Time.now.to_i if self.vericite_data_hash[res_asset_string][:submit_time].blank?
      vericite_data_changed!
      if !response[:object_id] && attempt >= VERICITE_RETRY
        self.vericite_data_hash[res_asset_string][:status] = "error"
      elsif response[:object_id]
        # success, make sure any error messages are cleared
        self.vericite_data_hash[res_asset_string] = clear_vericite_errors(self.vericite_data_hash[res_asset_string])
      end
    end
    # only save if there were newly submitted attachments
    if update
      delay(run_at: 5.minutes.from_now, **VERICITE_JOB_OPTS).check_vericite_status
      unless self.vericite_data_hash.empty?
        # only set vericite provider flag if the hash isn't empty
        self.vericite_data_hash[:provider] = :vericite
      end
      save

      # Schedule retry if there were failures
      submit_status = submission_response.present? && submission_response.values.all? { |v| v[:object_id] }
      unless submit_status
        delay(run_at: 5.minutes.from_now, **VERICITE_JOB_OPTS).submit_to_vericite(attempt + 1) if attempt < VERICITE_RETRY
        return false
      end
    end

    true
  end

  def vericite_assets
    case submission_type
    when "online_upload"
      attachments.select(&:vericiteable?)
    when "online_text_entry"
      [self]
    else
      []
    end
  end

  def delete_vericite_errors
    self.vericite_data_hash.delete(:status)
    self.vericite_data_hash.delete(:assignment_error)
    self.vericite_data_hash.delete(:student_error)
  end
  private :delete_vericite_errors

  def reset_vericite_assets
    self.vericite_data_hash ||= {}
    delete_vericite_errors
    vericite_assets.each do |a|
      asset_data = self.vericite_data_hash[a.asset_string] || {}
      asset_data[:status] = "pending"
      asset_data = clear_vericite_errors(asset_data)
      self.vericite_data_hash[a.asset_string] = asset_data
      vericite_data_changed!
    end
  end

  def clear_vericite_errors(asset_data)
    %i[error_code error_message public_error_message].each do |key|
      asset_data.delete(key)
    end
    asset_data
  end

  def submission_type_is_valid
    case submission_type
    when "online_text_entry"
      if body.blank?
        errors.add(:body, "Text entry submission cannot be empty")
      end
    when "online_url"
      if url.blank?
        errors.add(:url, "URL entry submission cannot be empty")
      end
    end
  end

  def resubmit_to_vericite
    reset_vericite_assets
    unless self.vericite_data_hash.empty?
      # only set vericite provider flag if the hash isn't empty
      self.vericite_data_hash[:provider] = :vericite
    end

    @submit_to_vericite = true
    save
  end

  def vericiteable?
    %w[online_upload online_text_entry].include?(submission_type) &&
      assignment.vericite_enabled?
  end

  def vericite_data_changed!
    @vericite_data_changed = true
  end

  def vericite_data_changed?
    @vericite_data_changed
  end

  # End VeriCite

  # Plagiarism functions:

  def plagiarism_service_to_use
    return @plagiarism_service_to_use if defined? @plagiarism_service_to_use

    # Because vericite is new and people are moving to vericite, not
    # moving from vericite to turnitin, we'll give vericite precedence
    # for now.
    @plagiarism_service_to_use = if Canvas::Plugin.find(:vericite).try(:enabled?)
                                   :vericite
                                 elsif !context.turnitin_settings.nil?
                                   :turnitin
                                 end
  end

  def prep_for_submitting_to_plagiarism
    return unless plagiarism_service_to_use

    if plagiarism_service_to_use == :vericite
      plagData = self.vericite_data_hash
      @submit_to_vericite = false
      canSubmit = vericiteable?
    else
      plagData = self.turnitin_data
      @submit_to_turnitin = false
      canSubmit = turnitinable?
    end
    last_attempt = plagData && plagData[:last_processed_attempt]
    Rails.logger.info("#prep_for_submitting_to_plagiarism submission ID: #{id}, type: #{plagiarism_service_to_use}, canSubmit? #{canSubmit}")
    Rails.logger.info("#prep_for_submitting_to_plagiarism submission ID: #{id}, last_attempt: #{last_attempt}, self.attempt: #{attempt}, @group_broadcast_submission: #{@group_broadcast_submission}, self.group: #{group}")
    if canSubmit && (!last_attempt || last_attempt < attempt) && (@group_broadcast_submission || !group)
      if plagData[:last_processed_attempt] != attempt
        plagData[:last_processed_attempt] = attempt
      end
      if plagiarism_service_to_use == :vericite
        @submit_to_vericite = true
      else
        @submit_to_turnitin = true
      end
    end
  end

  def submit_to_plagiarism_later
    return unless plagiarism_service_to_use

    if plagiarism_service_to_use == :vericite
      submitPlag = @submit_to_vericite
      canSubmit = vericiteable?
      delayName = "vericite_submission_delay_seconds"
      delayFunction = :submit_to_vericite
      delayOpts = VERICITE_JOB_OPTS
    else
      submitPlag = @submit_to_turnitin
      canSubmit = turnitinable?
      delayName = "turnitin_submission_delay_seconds"
      delayFunction = :submit_to_turnitin
      delayOpts = TURNITIN_JOB_OPTS
    end
    Rails.logger.info("#submit_to_plagiarism_later submission ID: #{id}, type: #{plagiarism_service_to_use}, canSubmit? #{canSubmit}, submitPlag? #{submitPlag}")
    if canSubmit && submitPlag
      delay = Setting.get(delayName, 60.to_s).to_i
      delay(run_at: delay.seconds.from_now, **delayOpts).__send__(delayFunction)
    end
  end
  # End Plagiarism functions

  def tool_default_query_params(current_user)
    return {} unless cached_quiz_lti?

    grade_by_question_enabled = current_user.preferences.fetch(:enable_speedgrader_grade_by_question, false)
    { grade_by_question_enabled: }
  end

  def external_tool_url(query_params: {})
    return unless submission_type == "basic_lti_launch"

    external_url = url
    return unless external_url

    external_url = UrlHelper.add_query_params(external_url, query_params) if query_params.any?
    URI::DEFAULT_PARSER.escape(external_url)
  end

  def clear_user_submissions_cache
    self.class.connection.after_transaction_commit do
      User.clear_cache_keys([user_id], :submissions)
    end
  end

  def touch_graders
    self.class.connection.after_transaction_commit do
      if assignment && user && assignment.context.is_a?(Course)
        assignment.context.clear_todo_list_cache_later(:admins)
      end
    end
  end

  def update_assignment
    unless @assignment_changed_not_sub
      delay(singleton: "submission_context_module_action_#{global_id}",
            on_conflict: :loose).context_module_action
    end
    true
  end
  protected :update_assignment

  def context_module_action
    if assignment && user
      if score
        assignment.context_module_action(user, :scored, score)
      elsif submitted_at
        assignment.context_module_action(user, :submitted)
      end
    end
  end

  # If an object is pulled from a simply_versioned yaml it may not have a submitted at.
  # submitted_at is needed by SpeedGrader, so it is set to the updated_at value
  def submitted_at
    if submission_type
      self.submitted_at = updated_at unless super
      super&.in_time_zone
    else
      nil
    end
  end

  # A student that has not submitted but has been graded will have a workflow_state of "graded".
  # In that case, we can check the submission_type to see if the student has submitted or not.
  def not_submitted?
    unsubmitted? || submission_type.nil?
  end

  def update_attachment_associations
    return if @assignment_changed_not_sub

    association_ids = attachment_associations.pluck(:attachment_id)
    ids = (attachment_ids || "").split(",").map(&:to_i)
    ids << attachment_id if attachment_id
    ids.uniq!
    associations_to_delete = association_ids - ids
    attachment_associations.where(attachment_id: associations_to_delete).delete_all unless associations_to_delete.empty?
    unassociated_ids = ids - association_ids
    return if unassociated_ids.empty?

    attachments = Attachment.where(id: unassociated_ids)
    attachments.each do |a|
      next unless (a.context_type == "User" && a.context_id == user_id) ||
                  (a.context_type == "Group" && (a.context_id == group_id || user.membership_for_group_id?(a.context_id))) ||
                  (a.context_type == "Assignment" && a.context_id == assignment_id && a.available?) ||
                  attachment_fake_belongs_to_group(a)

      attachment_associations.where(attachment: a).first_or_create
    end
  end

  def attachment_fake_belongs_to_group(attachment)
    return false if submission_type == "discussion_topic"
    return false unless attachment.context_type == "User" &&
                        assignment.has_group_category?

    gc = assignment.group_category
    gc.group_for(user) == gc.group_for(attachment.context)
  end
  private :attachment_fake_belongs_to_group

  def submit_attachments_to_canvadocs
    if saved_change_to_attachment_ids? && submission_type != "discussion_topic"
      attachments.preload(:crocodoc_document, :canvadoc).each do |a|
        # associate previewable-document and submission for permission checks
        if a.canvadocable? && Canvadocs.annotations_supported?
          submit_to_canvadocs = true
          a.create_canvadoc! unless a.canvadoc
          a.shard.activate do
            CanvadocsSubmission.find_or_create_by(submission_id: id, canvadoc_id: a.canvadoc.id)
          end
        elsif a.crocodocable?
          submit_to_canvadocs = true
          a.create_crocodoc_document! unless a.crocodoc_document
          a.shard.activate do
            CanvadocsSubmission.find_or_create_by(submission_id: id, crocodoc_document_id: a.crocodoc_document.id)
          end
        end

        next unless submit_to_canvadocs

        opts = {
          preferred_plugins: [Canvadocs::RENDER_PDFJS, Canvadocs::RENDER_BOX, Canvadocs::RENDER_CROCODOC],
          wants_annotation: true,
        }

        if context.root_account.settings[:canvadocs_prefer_office_online]
          # Office 365 should take priority over pdfjs
          opts[:preferred_plugins].unshift Canvadocs::RENDER_O365
        end

        a.delay(
          n_strand: "canvadocs",
          priority: Delayed::LOW_PRIORITY
        )
         .submit_to_canvadocs(1, **opts)
      end
    end
  end

  def annotation_context(attempt: nil, in_progress: false, draft: false)
    if draft
      canvadocs_annotation_contexts.find_or_create_by(
        attachment_id: assignment.annotatable_attachment_id,
        submission_attempt: nil
      )
    elsif in_progress
      canvadocs_annotation_contexts.find_by(
        attachment_id: assignment.annotatable_attachment_id,
        submission_attempt: nil
      )
    else
      canvadocs_annotation_contexts.find_by(submission_attempt: attempt)
    end
  end

  def infer_review_needed?
    (submission_type == "online_quiz" && quiz_submission.try(:latest_submitted_attempt).try(:pending_review?)) || lti_result&.reload&.needs_review?
  end

  def inferred_workflow_state
    inferred_state = workflow_state

    # New Quizzes returned a partial grade, but manual review is needed from a human
    return workflow_state if pending_review? && cached_quiz_lti

    inferred_state = "submitted" if unsubmitted? && submitted_at
    inferred_state = "unsubmitted" if submitted? && !has_submission?
    inferred_state = "graded" if grade && score && grade_matches_current_submission
    inferred_state = "pending_review" if infer_review_needed?

    inferred_state
  end

  def infer_values
    if assignment
      if assignment.association(:context).loaded?
        self.course = assignment.context # may as well not reload it
      else
        self.course_id = assignment.context_id
      end
    end

    self.submitted_at ||= Time.zone.now if has_submission?
    quiz_submission.reload if quiz_submission_id
    self.workflow_state = inferred_workflow_state
    if (workflow_state_changed? && graded?) || late_policy_status_changed?
      self.graded_at = Time.zone.now
    end
    self.media_comment_id = nil if media_comment_id && media_comment_id.strip.empty?
    if media_comment_id && (media_comment_id_changed? || !media_object_id)
      mo = MediaObject.by_media_id(media_comment_id).first
      self.media_object_id = mo && mo.id
    end
    self.media_comment_type = nil unless media_comment_id
    if self.submitted_at
      self.attempt ||= 0
      self.attempt += 1 if submitted_at_changed?
      self.attempt = 1 if self.attempt < 1
    end
    if submission_type == "media_recording" && !media_comment_id
      raise "Can't create media submission without media object"
    end

    if submission_type == "online_quiz"
      self.quiz_submission ||= Quizzes::QuizSubmission.where(submission_id: self).first
      self.quiz_submission ||= Quizzes::QuizSubmission.where(user_id:, quiz_id: assignment.quiz).first if assignment
    end
    @just_submitted = (submitted? || pending_review?) && submission_type && (new_record? || workflow_state_changed? || attempt_changed?)
    if score_changed? || grade_changed?
      self.grade = if assignment
                     assignment.score_to_grade(score, grade)
                   else
                     score.to_s
                   end
    end

    self.grade = nil unless score
    # I think the idea of having unpublished scores is unnecessarily confusing.
    # It may be that we want to have that functionality later on, but for now
    # I say it's just confusing.
    # if self.assignment && self.assignment.published?
    begin
      self.published_score = score
      self.published_grade = grade
    end
    true
  end

  def just_submitted?
    @just_submitted || false
  end

  def update_admins_if_just_submitted
    if @just_submitted
      context.delay_if_production.resubmission_for(assignment)
    end
    true
  end

  def check_for_media_object
    if media_comment_id.present? && saved_change_to_media_comment_id?
      MediaObject.ensure_media_object(media_comment_id,
                                      user:,
                                      context: user)
    end
  end

  def type_for_attempt(attempt)
    return submission_type if attempt == self.attempt

    submission = submission_history.find { |sub| sub.attempt == attempt }
    submission&.submission_type
  end

  def submission_history(include_version: false)
    @submission_histories ||= {}
    key = include_version ? :with_version : :without_version
    @submission_histories[key] ||= begin
      res = []
      last_submitted_at = nil
      versions.sort_by(&:created_at).reverse_each do |version|
        model = version.model
        # since vericite_data is a function, make sure you are cloning the most recent vericite_data_hash
        if vericiteable?
          model.turnitin_data = vericite_data(true)
        # only use originality data if it's loaded, we want to avoid making N+1 queries
        elsif association(:originality_reports).loaded?
          model.turnitin_data = originality_data
        end

        if model.submitted_at && last_submitted_at.to_i != model.submitted_at.to_i
          res << (include_version ? { model:, version: } : model)
          last_submitted_at = model.submitted_at
        end
      end

      if res.empty?
        res = versions.to_a[0, 1].map do |version|
          include_version ? { version:, model: version.model } : version.model
        end
      end

      if res.empty?
        res = include_version ? [{ model: self, version: nil }] : [self]
      end

      res.sort_by do |entry|
        sub = include_version ? entry.fetch(:model) : entry
        sub.submitted_at || CanvasSort::First
      end
    end
  end

  def check_is_new_attempt
    @attempt_changed = attempt_changed?
    true
  end

  def graded_anonymously=(value)
    @graded_anonymously_set = true
    super
  end

  def check_reset_graded_anonymously
    if grade_changed? && !@graded_anonymously_set
      self["graded_anonymously"] = false
    end
    true
  end

  def late_policy_status_manually_applied?
    cleared_late = late_policy_status_was == "late" && ["none", nil].include?(late_policy_status)
    cleared_none = late_policy_status_was == "none" && late_policy_status.nil?
    late_policy_status == "missing" || late_policy_status == "late" || late_policy_status == "extended" || cleared_late || cleared_none
  end
  private :late_policy_status_manually_applied?

  def apply_late_policy(late_policy = nil, incoming_assignment = nil)
    return if points_deducted_changed? || grading_period&.closed?

    incoming_assignment ||= assignment
    return unless late_policy_status_manually_applied? || incoming_assignment.expects_submission? || for_new_quiz?(incoming_assignment) || submitted_to_lti_assignment?(incoming_assignment)

    late_policy ||= incoming_assignment.course.late_policy
    return score_missing(late_policy, incoming_assignment.points_possible, incoming_assignment.grading_type) if missing?

    score_late_or_none(late_policy, incoming_assignment.points_possible, incoming_assignment.grading_type)
  end

  def submitted_to_lti_assignment?(assignment_submitted_to)
    submitted_at.present? && assignment_submitted_to.external_tool?
  end
  private :submitted_to_lti_assignment?

  def score_missing(late_policy, points_possible, grading_type)
    if points_deducted.present?
      self.score = entered_score unless score_changed?
      self.points_deducted = nil
    end

    if late_policy&.missing_submission_deduction_enabled?
      if score.nil?
        self.grade_matches_current_submission = true
        self.score = late_policy.points_for_missing(points_possible, grading_type)
        self.workflow_state = "graded"
      end
      self.posted_at ||= Time.zone.now unless assignment.post_manually?
    end
  end
  private :score_missing

  def score_late_or_none(late_policy, points_possible, grading_type)
    raw_score = (score_changed? || @regraded) ? score : entered_score
    deducted = late_points_deducted(raw_score, late_policy, points_possible, grading_type)
    new_score = raw_score && ((deducted > raw_score) ? [0.0, raw_score].min : raw_score - deducted)
    self.points_deducted = late? ? deducted : nil
    self.score = new_score
  end
  private :score_late_or_none

  def entered_score
    score + (points_deducted || 0) if score
  end

  def entered_grade
    return grade if score == entered_score
    return grade unless LatePolicy::POINT_DEDUCTIBLE_GRADING_TYPES.include?(grading_type)

    assignment.score_to_grade(entered_score) if entered_score
  end

  def late_points_deducted(raw_score, late_policy, points_possible, grading_type)
    return 0 unless raw_score && late_policy && late?

    late_policy.points_deducted(
      score: raw_score, possible: points_possible, late_for: seconds_late, grading_type:
    ).round(2)
  end
  private :late_points_deducted

  def late_policy_relevant_changes?
    return true if @regraded
    return false if grade_matches_current_submission == false # nil is treated as true
    return false if assignment.has_sub_assignments?

    changes.slice(:score, :submitted_at, :seconds_late_override, :late_policy_status, :custom_grade_status_id).any?
  end
  private :late_policy_relevant_changes?

  def ensure_grader_can_grade
    return true if grader_can_grade? || skip_grader_check

    error_msg = I18n.t(
      "cannot be changed at this time: %{grading_error}",
      { grading_error: grading_error_message }
    )
    errors.add(:grade, error_msg)
    false
  end

  def grader_can_grade?
    return true unless grade_changed?
    return true if autograded? && can_autograde?
    # the grade permission is cached, which seems to be OK as the user's cache_key changes when
    # an assignment is published. can_autograde? does not depend on a user so cannot be made
    # into permission that would be cached.
    return true if grants_right?(grader, :grade)

    false
  end

  def extra_attempts_can_only_be_set_on_online_uploads
    return true unless changes.key?("extra_attempts") && assignment
    return true if assignment.submission_types.split(",").intersect?(SUBMISSION_TYPES_GOVERNED_BY_ALLOWED_ATTEMPTS)

    error_msg = "can only be set on submissions for an assignment with a type of online_upload, online_url, or online_text_entry"
    errors.add(:extra_attempts, error_msg)
    false
  end

  def attempts_left
    return nil if assignment.allowed_attempts.nil? || assignment.allowed_attempts < 0

    [0, assignment.allowed_attempts + (extra_attempts || 0) - (self.attempt || 0)].max
  end

  def ensure_attempts_are_in_range
    return true unless changes.key?("submitted_at") && assignment
    return true unless assignment.submission_types.split(",").intersect?(SUBMISSION_TYPES_GOVERNED_BY_ALLOWED_ATTEMPTS)
    return true if attempts_left.nil? || attempts_left > 0

    errors.add(:attempt, "you have reached the maximum number of allowed attempts for this assignment")
    false
  end

  def can_autograde?
    result = GRADE_STATUS_MESSAGES_MAP[can_autograde_symbolic_status]
    result ||= { status: false, message: I18n.t("Cannot autograde at this time") }

    can_autograde_status, @grading_error_message = result[:status], result[:message]

    can_autograde_status
  end

  def can_autograde_symbolic_status
    return :not_applicable if deleted?
    return :unpublished unless assignment.published?
    return :not_autograded if grader_id >= 0

    if grading_period&.closed?
      :assignment_in_closed_grading_period
    else
      :success
    end
  end
  private :can_autograde_symbolic_status

  def can_grade?(user = nil)
    user ||= grader
    result = GRADE_STATUS_MESSAGES_MAP[can_grade_symbolic_status(user)]
    result ||= { status: false, message: I18n.t("Cannot grade at this time") }

    can_grade_status, @grading_error_message = result[:status], result[:message]

    can_grade_status
  end
  private :can_grade?

  def can_grade_symbolic_status(user = nil)
    user ||= grader

    return :moderation_in_progress unless assignment.grades_published? || grade_posting_in_progress || assignment.permits_moderation?(user)

    return :not_applicable if deleted?
    return :unpublished unless assignment.published?
    return :cant_manage_grades unless context.grants_right?(user, nil, :manage_grades)
    return :account_admin if context.account_membership_allows(user)

    if grading_period&.closed?
      :assignment_in_closed_grading_period
    else
      :success
    end
  end
  private :can_grade_symbolic_status

  def queue_websnap
    if !attachment_id && @attempt_changed && url && submission_type == "online_url"
      delay(priority: Delayed::LOW_PRIORITY).get_web_snapshot
    end
  end

  def versioned_originality_reports
    # Turns out the database stores timestamps with 9 decimal places, but Ruby/Rails only serves
    # up 6 (plus three zeros). However, submission versions (when deserialized into a Submission
    # model) like to show 9.
    # This logic is duplicated in the bulk_load_versioned_originality_reports method
    @versioned_originality_reports ||=
      if submitted_at.nil?
        []
      else
        originality_reports.select do |o|
          o.submission_time&.iso8601(6) == submitted_at&.iso8601(6) ||
            # ...and sometimes originality reports don't have submission times, so we're doing our
            # best to guess based on attachment_id (or the lack) and creation times
            (o.attachment_id.present? && attachment_ids&.split(",")&.include?(o.attachment_id.to_s)) ||
            (o.submission_time.nil? && o.created_at > submitted_at &&
              (attachment_ids&.split(",").presence || [""]).include?(o.attachment_id.to_s))
        end
      end
  end

  def versioned_attachments
    return @versioned_attachments if @versioned_attachments

    attachment_ids = attachment_ids_for_version
    self.versioned_attachments = (attachment_ids.empty? ? [] : Attachment.where(id: attachment_ids))
    @versioned_attachments
  end

  def versioned_attachments=(attachments)
    @versioned_attachments = Array(attachments).compact.select do |a|
      (a.context_type == "User" && (a.context_id == user_id || a.user_id == user_id)) ||
        (a.context_type == "Group" && (a.context_id == group_id || user.membership_for_group_id?(a.context_id))) ||
        (a.context_type == "Assignment" && a.context_id == assignment_id && a.available?) ||
        attachment_fake_belongs_to_group(a)
    end
  end

  # This helper method is used by the bulk_load_versioned_* methods
  def self.group_attachment_ids_by_submission_and_index(submissions)
    # The index of the submission is considered part of the key for
    # the hash that is built. This is needed for bulk loading
    # submission_histories where multiple submission histories will
    # look equal to the Hash key and the attachments for the last one
    # will cancel out the former ones.
    submissions_with_index_and_attachment_ids = submissions.each_with_index.map do |s, index|
      attachment_ids = (s.attachment_ids || "").split(",").map(&:to_i)
      attachment_ids << s.attachment_id if s.attachment_id
      [[s, index], attachment_ids]
    end
    submissions_with_index_and_attachment_ids.to_h
  end
  private_class_method :group_attachment_ids_by_submission_and_index

  # use this method to pre-load the versioned_attachments for a bunch of
  # submissions (avoids having O(N) attachment queries)
  # NOTE: all submissions must belong to the same shard
  def self.bulk_load_versioned_attachments(submissions, preloads: %i[thumbnail media_object folder attachment_upload_statuses])
    attachment_ids_by_submission_and_index = group_attachment_ids_by_submission_and_index(submissions)
    bulk_attachment_ids = attachment_ids_by_submission_and_index.values.flatten

    attachments_by_id = if bulk_attachment_ids.empty? || submissions.none?
                          {}
                        else
                          submissions.first.shard.activate do
                            Attachment.where(id: bulk_attachment_ids).preload(preloads).group_by(&:id)
                          end
                        end

    submissions.each_with_index do |s, index|
      s.versioned_attachments =
        attachments_by_id.values_at(*attachment_ids_by_submission_and_index[[s, index]]).flatten
    end
  end

  def self.bulk_load_attachments_and_previews(submissions)
    bulk_load_versioned_attachments(submissions)
    attachments = submissions.flat_map(&:versioned_attachments)
    ActiveRecord::Associations.preload(attachments,
                                       [:canvadoc, :crocodoc_document])
    Version.preload_version_number(submissions)
  end

  # use this method to pre-load the versioned_originality_reports for a bunch of
  # submissions (avoids having O(N) originality report queries)
  # NOTE: all submissions must belong to the same shard
  def self.bulk_load_versioned_originality_reports(submissions)
    reports = originality_reports_by_submission_id_submission_time_attachment_id(submissions)
    submissions.each do |s|
      unless s.submitted_at
        s.versioned_originality_reports = []
        next
      end
      reports_for_sub = reports.dig(s.id, :by_time, s.submitted_at.iso8601(6)) || []

      # nil for originality reports with no submission time
      reports.dig(s.id, :by_attachment)&.each do |attach_id, reports_for_attach_id|
        # Handles the following cases:
        # 1) student submits same attachment multiple times. There will only be
        #    one originality report for each unique attachment. The originality
        #    report has a submission_time but it will be submission time of the
        #    first submission, so we need to match up by attachment ids.
        # 2) The originality report does not have a submission time. We link up
        #    via attachment id or lack of attachment id. That isn't particularly
        #    specific to the submission version. We don't have a good way of
        #    matching them (though at least in the case of using the same Canvas
        #    attachment id, it should be the same document) In submission
        #    histories, we're just giving all of the originality reports we can't
        #    rule out, but we can at least rule out any report that was created
        #    before a new submission as belonging to that submission

        if attach_id.present? && s.attachment_ids&.split(",")&.include?(attach_id.to_s)
          reports_for_sub += reports_for_attach_id
        elsif attach_id.blank? && s.attachment_ids.blank?
          # Sub and originality report both missing attachment ids -- add
          # just originality reports with submission_time is nil
          reports_for_sub += reports_for_attach_id.select { |r| r.submission_time.blank? && r.created_at > s.submitted_at }
        end
      end
      s.versioned_originality_reports = reports_for_sub.uniq
    end
  end

  def self.originality_reports_by_submission_id_submission_time_attachment_id(submissions)
    unique_ids = submissions.map(&:id).uniq
    reports = OriginalityReport.where(submission_id: unique_ids)
    reports.each_with_object({}) do |report, hash|
      report_submission_time = report.submission_time&.iso8601(6)
      hash[report.submission_id] ||= { by_time: {}, by_attachment: {} }
      if report_submission_time
        (hash[report.submission_id][:by_time][report_submission_time] ||= []) << report
      end
      (hash[report.submission_id][:by_attachment][report.attachment_id] ||= []) << report
    end
  end

  # Avoids having O(N) attachment queries.  Returns a hash of
  # submission to attachments.
  def self.bulk_load_attachments_for_submissions(submissions, preloads: nil)
    submissions = Array(submissions)
    attachment_ids_by_submission =
      submissions.index_with { |s| s.attachment_associations.map(&:attachment_id) }
    bulk_attachment_ids = attachment_ids_by_submission.values.flatten.uniq
    if bulk_attachment_ids.empty?
      attachments_by_id = {}
    else
      attachments_by_id = Attachment.where(id: bulk_attachment_ids)
      attachments_by_id = attachments_by_id.preload(*preloads) unless preloads.nil?
      attachments_by_id = attachments_by_id.group_by(&:id)
    end

    attachments_by_submission = submissions.map do |s|
      [s, attachments_by_id.values_at(*attachment_ids_by_submission[s]).flatten.compact.uniq]
    end
    attachments_by_submission.to_h
  end

  def includes_attachment?(attachment)
    versions.map(&:model).any? { |v| (v.attachment_ids || "").split(",").map(&:to_i).include?(attachment.id) }
  end

  def <=>(other)
    updated_at <=> other.updated_at
  end

  def course_broadcast_data
    context&.broadcast_data
  end

  # Submission:
  #   Online submission submitted AFTER the due date (notify the teacher) - "Grade Changes"
  #   Submission graded (or published) - "Grade Changes"
  #   Grade changed - "Grade Changes"
  set_broadcast_policy do |p|
    p.dispatch :assignment_submitted_late
    p.to { assignment.context.instructors_in_charge_of(user_id) }
    p.whenever do |submission|
      BroadcastPolicies::SubmissionPolicy.new(submission)
                                         .should_dispatch_assignment_submitted_late?
    end
    p.data { course_broadcast_data }

    p.dispatch :assignment_submitted
    p.to { assignment.context.instructors_in_charge_of(user_id) }
    p.whenever do |submission|
      BroadcastPolicies::SubmissionPolicy.new(submission)
                                         .should_dispatch_assignment_submitted?
    end
    p.data { course_broadcast_data }

    p.dispatch :assignment_resubmitted
    p.to { assignment.context.instructors_in_charge_of(user_id) }
    p.whenever do |submission|
      BroadcastPolicies::SubmissionPolicy.new(submission)
                                         .should_dispatch_assignment_resubmitted?
    end
    p.data { course_broadcast_data }

    p.dispatch :group_assignment_submitted_late
    p.to { assignment.context.instructors_in_charge_of(user_id) }
    p.whenever do |submission|
      BroadcastPolicies::SubmissionPolicy.new(submission)
                                         .should_dispatch_group_assignment_submitted_late?
    end
    p.data { course_broadcast_data }

    p.dispatch :submission_graded
    p.to { [student] + User.observing_students_in_course(student, assignment.context) }
    p.whenever do |submission|
      BroadcastPolicies::SubmissionPolicy.new(submission)
                                         .should_dispatch_submission_graded?
    end
    p.data { course_broadcast_data }

    p.dispatch :submission_grade_changed
    p.to { [student] + User.observing_students_in_course(student, assignment.context) }
    p.whenever do |submission|
      BroadcastPolicies::SubmissionPolicy.new(submission)
                                         .should_dispatch_submission_grade_changed?
    end
    p.data { course_broadcast_data }

    p.dispatch :submission_posted
    p.to { [student] + User.observing_students_in_course(student, assignment.context) }
    p.whenever do |submission|
      BroadcastPolicies::SubmissionPolicy.new(submission)
                                         .should_dispatch_submission_posted?
    end
    p.data { course_broadcast_data }
  end

  def assignment_graded_in_the_last_hour?
    graded_at_before_last_save && graded_at_before_last_save > 1.hour.ago
  end

  def teacher
    @teacher ||= assignment.teacher_enrollment.user
  end

  def update_if_pending
    @attachments = nil
    if submission_type == "online_quiz" && quiz_submission_id && score && score == self.quiz_submission.score
      self.workflow_state = self.quiz_submission.complete? ? "graded" : "pending_review"
    end
    true
  end

  def attachments
    Attachment.where(id: attachment_associations.pluck(:attachment_id))
  end

  def attachments=(attachments)
    # Accept attachments that were already approved, those that were just created
    # or those that were part of some outside context.  This is all to prevent
    # one student from sneakily getting access to files in another user's comments,
    # since they're all being held on the assignment for now.
    attachments ||= []
    old_ids = Array(attachment_ids || "").join(",").split(",").map(&:to_i)
    self.attachment_ids = attachments.select { |a| (a && a.id && old_ids.include?(a.id)) || (a.recently_created? && a.context == assignment) || a.context != assignment }.map(&:id).join(",")
  end

  # someday code-archaeologists will wonder how this method came to be named
  # validate_single_submission.  their guess is as good as mine
  def validate_single_submission
    @full_url = nil

    if (url = self["url"]) && url.length > 250
      self.body = url
      self.url = url[0..250]
    end
    unless submission_type
      self.submission_type ||= "online_url" if url
      self.submission_type ||= "online_text_entry" if body
      self.submission_type ||= "online_upload" unless attachment_ids.blank?
    end
    true
  end
  private :validate_single_submission

  def grade_change_audit(force_audit: false)
    # grade or graded status changed
    grade_changed = saved_changes.keys.intersect?(%w[grade score excused]) || (saved_change_to_workflow_state? && workflow_state == "graded")
    # any auditable conditions
    perform_audit = force_audit || grade_changed || assignment_changed_not_sub || saved_change_to_posted_at?

    if perform_audit
      if grade_change_event_author_id.present?
        self.grader_id = grade_change_event_author_id
      end
      self.class.connection.after_transaction_commit do
        Auditors::GradeChange.record(submission: self, skip_insert: !grade_changed)
        maybe_queue_conditional_release_grade_change_handler if grade_changed || (force_audit && posted_at.present?)
      end
    end
  end

  def queue_conditional_release_grade_change_handler
    strand = "conditional_release_grade_change:#{global_assignment_id}"
    ConditionalRelease::OverrideHandler.delay_if_production(priority: Delayed::LOW_PRIORITY, strand:)
                                       .handle_grade_change(self)
    assignment&.delay_if_production(strand:)&.multiple_module_actions([user_id], :scored, score)
  end

  def maybe_queue_conditional_release_grade_change_handler
    shard.activate do
      return unless graded? && posted?

      if assignment.present? && assignment.queue_conditional_release_grade_change_handler?
        queue_conditional_release_grade_change_handler
      end
    end
  end

  scope :with_assignment, -> { joins(:assignment).merge(Assignment.active) }

  scope :graded, -> { where("(submissions.score IS NOT NULL AND submissions.workflow_state = 'graded') or submissions.excused = true") }
  scope :not_submitted_or_graded, -> { where(submission_type: nil).where("(submissions.score IS NULL OR submissions.workflow_state <> 'graded') AND submissions.excused IS NOT TRUE") }

  scope :ungraded, -> { where(grade: nil).preload(:assignment) }

  scope :in_workflow_state, ->(provided_state) { where(workflow_state: provided_state) }

  scope :having_submission, -> { where.not(submissions: { submission_type: nil }) }
  scope :without_submission, -> { where(submission_type: nil, workflow_state: "unsubmitted") }
  scope :not_placeholder, lambda {
    active.where("submissions.submission_type IS NOT NULL or submissions.excused or submissions.score IS NOT NULL or submissions.workflow_state = 'graded'")
  }

  scope :include_user, -> { preload(:user) }

  scope :include_assessment_requests, -> { preload(:assessment_requests, :assigned_assessments) }
  scope :include_versions, -> { preload(:versions) }
  scope :include_submission_comments, -> { preload(:submission_comments) }
  scope :speed_grader_includes, -> { preload(:versions, :submission_comments, :attachments, :rubric_assessment) }
  scope :for_user, ->(user) { where(user_id: user) }
  scope :needing_screenshot, -> { where("submissions.submission_type='online_url' AND submissions.attachment_id IS NULL").order(:updated_at) }

  def assignment_visible_to_user?(user)
    return visible_to_user unless visible_to_user.nil?

    assignment.visible_to_user?(user)
  end

  def needs_regrading?
    graded? && !grade_matches_current_submission?
  end

  def readable_state
    case workflow_state
    when "submitted", "pending_review"
      t "state.submitted", "submitted"
    when "unsubmitted"
      t "state.unsubmitted", "unsubmitted"
    when "graded"
      t "state.graded", "graded"
    end
  end

  def grading_type
    return nil unless assignment

    assignment.grading_type
  end

  def last_teacher_comment
    if association(:submission_comments).loaded?
      submission_comments.reverse.detect { |com| !com.draft && com.author_id != user_id }
    elsif association(:visible_submission_comments).loaded?
      visible_submission_comments.reverse.detect { |com| com.author_id != user_id }
    else
      submission_comments.published.where.not(author_id: user_id).reorder(created_at: :desc).first
    end
  end

  def has_submission?
    !!self.submission_type
  end

  def quiz_submission_version
    return nil unless self.quiz_submission

    self.quiz_submission.versions.each do |version|
      return version.number if version.model.finished_at
    end
    nil
  end

  scope :for, lambda { |obj|
    case obj
    when User
      where(user_id: obj)
    else
      all
    end
  }

  def processed?
    if submission_type == "online_url"
      return attachment&.content_type&.include?("image")
    end

    false
  end

  def provisional_grade(scorer, final: false, preloaded_grades: nil, default_to_null_grade: true)
    pg = if preloaded_grades
           pgs = preloaded_grades[id] || []
           if final
             pgs.detect(&:final)
           else
             pgs.detect { |pg2| !pg2.final && pg2.scorer_id == scorer.id }
           end
         elsif final
           provisional_grades.final.first
         else
           provisional_grades.not_final.where(scorer_id: scorer).first
         end

    if default_to_null_grade && pg.nil?
      ModeratedGrading::NullProvisionalGrade.new(self, scorer.id, final)
    else
      pg
    end
  end

  def find_or_create_provisional_grade!(scorer, attrs = {})
    ModeratedGrading::ProvisionalGrade.unique_constraint_retry do
      if attrs[:final] && !assignment.permits_moderation?(scorer)
        raise Assignment::GradeError, "User not authorized to give final provisional grades"
      end

      pg = find_existing_provisional_grade(scorer, attrs[:final]) || provisional_grades.build
      pg = update_provisional_grade(pg, scorer, attrs)
      pg.save! if attrs[:force_save] || pg.new_record? || pg.changed?
      pg
    end
  end

  def find_existing_provisional_grade(scorer, final)
    final ? provisional_grades.final.first : provisional_grades.not_final.find_by(scorer:)
  end

  def moderated_grading_allow_list(current_user = user, loaded_attachments: nil)
    return nil unless assignment.moderated_grading? && current_user.present?

    has_crocodoc = (loaded_attachments || attachments).any?(&:crocodoc_available?)
    moderation_allow_list_for_user(current_user).map do |user|
      user.moderated_grading_ids(has_crocodoc)
    end
  end

  def moderation_allow_list_for_user(current_user)
    allow_list = []
    return allow_list unless current_user.present? && assignment.moderated_grading?

    if assignment.annotated_document?
      # The student's annotations are what make up the submission in this case.
      allow_list.push(user)
    end

    if posted?
      allow_list.push(grader, user, current_user)
    elsif user == current_user
      # Requesting user is the student.
      allow_list << current_user
    elsif assignment.permits_moderation?(current_user)
      # Requesting user is the final grader or an administrator.
      allow_list.push(*assignment.moderation_grader_users_with_slot_taken, user, current_user)
    elsif assignment.can_be_moderated_grader?(current_user)
      # Requesting user is a provisional grader, or eligible to be one.
      if assignment.grader_comments_visible_to_graders
        allow_list.push(*assignment.moderation_grader_users_with_slot_taken, user, current_user)
      else
        allow_list.push(current_user, user)
      end
    end
    allow_list.compact.uniq
  end

  def anonymous_identities
    @anonymous_identities ||= assignment.anonymous_grader_identities_by_user_id.merge({
                                                                                        user_id => { name: I18n.t("Student"), id: anonymous_id }
                                                                                      })
  end

  def add_comment(opts = {})
    opts = opts.symbolize_keys
    opts[:author] ||= opts[:commenter] || opts[:author] || opts[:user] || user unless opts[:skip_author]
    opts[:comment] = opts[:comment].try(:strip) || ""
    opts[:attachments] ||= opts[:comment_attachments]
    opts[:draft] = !!opts[:draft_comment]
    opts[:attempt] = (!unsubmitted? && !opts.key?(:attempt)) ? self.attempt : opts[:attempt]
    if opts[:comment].empty?
      if opts[:media_comment_id]
        opts[:comment] = ""
      elsif opts[:attachments].try(:length)
        opts[:comment] = t("attached_files_comment", "Please see attached files.")
      end
    end
    if opts[:provisional]
      pg = find_or_create_provisional_grade!(opts[:author], final: opts[:final])
      opts[:provisional_grade_id] = pg.id
    end

    if new_record?
      save!
    elsif comment_causes_posting?(author: opts[:author], draft: opts[:draft], provisional: opts[:provisional])
      opts[:hidden] = false
      update!(posted_at: Time.zone.now)
    else
      touch
    end
    valid_keys = %i[comment
                    author
                    media_comment_id
                    media_comment_type
                    group_comment_id
                    assessment_request
                    attachments
                    anonymous
                    hidden
                    provisional_grade_id
                    draft
                    attempt]
    if opts[:comment].present? || opts[:media_comment_id]
      comment = submission_comments.create!(opts.slice(*valid_keys))
    end
    opts[:assessment_request].comment_added if opts[:assessment_request] && comment

    comment
  end

  def comment_authors
    visible_submission_comments.preload(:author).map(&:author)
  end

  def commenting_instructors
    @commenting_instructors ||= comment_authors & context.instructors
  end

  def participating_instructors
    commenting_instructors.presence || context.participating_instructors.to_a.uniq
  end

  def possible_participants_ids
    [user_id] + context.participating_instructors.uniq.map(&:id)
  end

  def limit_comments(user, session = nil)
    @comment_limiting_user = user
    @comment_limiting_session = session
  end

  def apply_provisional_grade_filter!(provisional_grade)
    @provisional_grade_filter = provisional_grade
    self.grade = provisional_grade.grade
    self.score = provisional_grade.score
    self.graded_at = provisional_grade.graded_at
    self.grade_matches_current_submission = provisional_grade.grade_matches_current_submission
    readonly!
  end

  def provisional_grade_id
    @provisional_grade_filter&.id
  end

  def submission_comments(*args)
    comments = if @provisional_grade_filter
                 @provisional_grade_filter.submission_comments
               else
                 super
               end
    comments.preload(submission: :assignment)

    if @comment_limiting_user
      comments.select { |comment| comment.grants_right?(@comment_limiting_user, @comment_limiting_session, :read) }
    else
      comments
    end
  end

  def visible_submission_comments(*args)
    comments = if @provisional_grade_filter
                 @provisional_grade_filter.submission_comments.where(hidden: false)
               else
                 super
               end

    if @comment_limiting_user
      comments.select { |comment| comment.grants_right?(@comment_limiting_user, @comment_limiting_session, :read) }
    else
      comments
    end
  end

  def visible_submission_comments_for(current_user)
    displayable_comments = if assignment.grade_as_group?
                             all_submission_comments_for_groups
                           elsif assignment.moderated_grading? && assignment.grades_published?
                             # When grades are published for a moderated assignment, provisional
                             # comments made by the chosen grader are duplicated as non-provisional
                             # comments. Ignore the provisional copies of that grader's comments.
                             if association(:all_submission_comments).loaded?
                               all_submission_comments.reject { |comment| comment.provisional_grade_id.present? && comment.author_id == grader_id }
                             else
                               all_submission_comments.where.not("author_id = ? AND provisional_grade_id IS NOT NULL", grader_id)
                             end
                           else
                             all_submission_comments
                           end

    displayable_comments.select do |submission_comment|
      submission_comment.grants_right?(current_user, :read)
    end
  end

  # true if there is a comment by user other than submitter on the current attempt
  # comments prior to first attempt will count as current until a second attempt is started
  def feedback_for_current_attempt?
    visible_submission_comments.any? do |comment|
      comment.author_id != user_id &&
        ((comment.attempt&.nonzero? ? comment.attempt : 1) == (self.attempt || 1))
    end
  end

  def assessment_request_count
    @assessment_requests_count ||= assessment_requests.size
  end

  def assigned_assessment_count
    @assigned_assessment_count ||= assigned_assessments.size
  end

  def assign_assessment(obj)
    @assigned_assessment_count ||= 0
    @assigned_assessment_count += 1
    assigned_assessments << obj
    touch
  end
  protected :assign_assessment

  def assign_assessor(obj)
    @assessment_request_count ||= 0
    @assessment_request_count += 1
    user = obj.try(:user)
    association = assignment.active_rubric_association? ? assignment.rubric_association : nil
    res = assessment_requests.where(assessor_asset_id: obj.id, assessor_asset_type: obj.class.to_s, assessor_id: user.id, rubric_association_id: association.try(:id))
                             .first_or_initialize
    res.user_id = user_id
    res.workflow_state = "assigned" if res.new_record?
    just_created = res.new_record?
    res.send_reminder! # this method also saves the assessment_request
    obj.assign_assessment(res) if obj.is_a?(Submission) && just_created
    res
  end

  def students
    group ? group.users : [user]
  end

  def broadcast_group_submission
    Submission.unique_constraint_retry do
      @group_broadcast_submission = true
      save!
      @group_broadcast_submission = false
    end
  end

  # in a module so they can be included in other Submission-like objects. the
  # contract is that the including class must have the following attributes:
  #
  #  * assignment (Assignment)
  #  * submission_type (String)
  #  * workflow_state (String)
  #  * cached_due_date (Time)
  #  * submitted_at (Time)
  #  * score (Integer)
  #  * excused (Boolean)
  #  * late_policy_status (String)
  #  * seconds_late_override (Integer)
  #
  module Tardiness
    def past_due?
      seconds_late > 0
    end
    alias_method :past_due, :past_due?

    def late?
      return false if excused?
      return false if custom_grade_status_id
      return late_policy_status == "late" if late_policy_status.present?

      submitted_at.present? && past_due?
    end
    alias_method :late, :late?

    def missing?
      return false if excused?
      return false if custom_grade_status_id
      return false if grader_id && late_policy_status.nil?
      return late_policy_status == "missing" if late_policy_status.present?
      return false if submitted_at.present?
      return false unless past_due?

      for_new_quiz? || assignment.expects_submission?
    end
    alias_method :missing, :missing?

    def for_new_quiz?(quiz_assignment = assignment)
      cached_quiz_lti? || !!quiz_assignment&.quiz_lti?
    end

    def extended?
      return false if excused?
      return false if custom_grade_status_id
      return late_policy_status == "extended" if late_policy_status.present?

      false
    end
    alias_method :extended, :extended?

    def graded?
      excused || (!!score && workflow_state == "graded")
    end

    def seconds_late
      return seconds_late_override || 0 if late_policy_status == "late"
      return 0 if cached_due_date.nil? || time_of_submission <= cached_due_date

      (time_of_submission - cached_due_date).to_i
    end

    def time_of_submission
      time = submitted_at || Time.zone.now
      time -= 60.seconds if submission_type == "online_quiz" || cached_quiz_lti?
      time
    end
    private :time_of_submission
  end
  include Tardiness

  def current_submission_graded?
    graded? && (!self.submitted_at || (graded_at && graded_at >= self.submitted_at))
  end

  def context
    self.course ||= assignment&.context
  end

  def to_atom(opts = {})
    author_name = (assignment.present? && assignment.context.present?) ? assignment.context.name : t("atom_no_author", "No Author")

    {
      title: "#{user.name} -- #{assignment.title}#{", " + assignment.context.name if opts[:include_context]}",
      updated: updated_at,
      published: created_at,
      id: "tag:#{HostUrl.default_host},#{created_at.strftime("%Y-%m-%d")}:/submissions/#{feed_code}_#{updated_at.strftime("%Y-%m-%d")}",
      content: body || "",
      link: "#{assignment.direct_link}/submissions/#{id}",
      author: author_name
    }
  end

  # include the versioned_attachments in as_json if this was loaded from a
  # specific version
  def serialization_methods
    if !@without_versioned_attachments && simply_versioned_version_model
      [:versioned_attachments]
    else
      []
    end
  end

  # mechanism to turn off the above behavior for the duration of a
  # block
  def without_versioned_attachments
    original, @without_versioned_attachments = @without_versioned_attachments, true
    yield
  ensure
    @exclude_versioned_attachments = original
  end

  def self.json_serialization_full_parameters(additional_parameters = {})
    includes = { quiz_submission: {} }
    methods = %i[submission_history attachments entered_score entered_grade word_count]
    methods << (additional_parameters.delete(:comments) || :submission_comments)
    if additional_parameters[:methods]
      methods.concat(Array(additional_parameters.delete(:methods)))
    end
    excepts = additional_parameters.delete :except

    res = { methods:, include: includes }.merge(additional_parameters)
    excepts&.each do |key|
      res[:methods].delete key
      res[:include].delete key
    end
    res
  end

  def to_param
    user_id
  end

  def turnitin_data_changed!
    @turnitin_data_changed = true
  end

  def turnitin_data_changed?
    @turnitin_data_changed
  end

  def get_web_snapshot
    # This should always be called in the context of a delayed job
    return unless CutyCapt.enabled?

    if (attachment = CutyCapt.snapshot_attachment_for_url(url, context: self))
      attach_screenshot(attachment)
    else
      logger.error("Error capturing web snapshot for submission #{global_id}")
    end
  end

  def attach_screenshot(attachment)
    self.attachment = attachment
    self.processed = true
    save!
  end

  def excused=(excused)
    if excused
      self[:excused] = true
      self.grade = nil
      self.score = nil
    else
      self[:excused] = false
    end
  end

  # Note that this will return an Array (not an ActiveRecord::Relation) if comments are preloaded
  def comments_excluding_drafts_for(user)
    comments =
      if user_can_read_grade?(user) && course.present? && !self.course.user_is_student?(user)
        submission_comments
      else
        visible_submission_comments
      end
    comments.loaded? ? comments.reject(&:draft?) : comments.published
  end

  def comments_including_drafts_for(user)
    comments = user_can_read_grade?(user) ? submission_comments : visible_submission_comments
    if comments.loaded?
      comments.select { |comment| comment.non_draft_or_authored_by(user) }
    else
      comments.authored_by(user.id)
    end
  end

  def filter_attributes_for_user(hash, user, session)
    unless user_can_read_grade?(user, session)
      %w[score grade published_score published_grade entered_score entered_grade].each do |secret_attr|
        hash.delete secret_attr
      end
    end
    hash
  end

  def update_participation
    # TODO: can we do this in bulk?
    return if assignment.deleted?

    return unless user_id

    return unless saved_change_to_score? || saved_change_to_grade? || saved_change_to_excused?

    return unless context.grants_right?(user, :participate_as_student)

    mark_item_unread("grade")
  end

  def update_line_item_result
    return unless saved_change_to_score?
    return if autograded? # Submission changed by LTI Tool, it will set result score directly

    unless lti_result
      assignment.line_items.first&.results&.create!(
        submission: self, user:, created_at: Time.zone.now, updated_at: Time.zone.now
      )
    end
    Lti::Result.update_score_for_submission(self, score)
  end

  def delete_ignores
    if !submission_type.nil? || excused
      Ignore.where(asset_type: "Assignment", asset_id: assignment_id, user_id:, purpose: "submitting").delete_all

      unless Submission.where(assignment_id:).where(Submission.needs_grading_conditions).exists?
        Ignore.where(asset_type: "Assignment", asset_id: assignment_id, purpose: "grading", permanent: false).delete_all
      end
    end
    true
  end

  def delete_submission_drafts!
    submission_drafts.destroy_all
  end

  def point_data?
    !!(score || grade)
  end

  def read_state(current_user)
    return "read" unless current_user # default for logged out user

    state = ContentParticipation.submission_read_state(self, current_user)
    return state if state.present?

    return "read" if assignment.deleted? || !posted? || !user_id
    return "unread" if grade || score

    has_comments = if visible_submission_comments.loaded?
                     visible_submission_comments.detect { |c| c.author_id != user_id }
                   else
                     visible_submission_comments.where("author_id<>?", user_id).first
                   end
    return "unread" if has_comments

    "read"
  end

  def read?(current_user)
    read_state(current_user) == "read"
  end

  def unread?(current_user)
    !read?(current_user)
  end

  def read_item?(current_user, content_item)
    ContentParticipation.submission_item_read?(
      content: self,
      user: current_user,
      content_item:
    )
  end

  def unread_item?(current_user, content_item)
    !read_item?(current_user, content_item)
  end

  def mark_read(current_user)
    change_read_state("read", current_user)
  end

  def mark_unread(current_user)
    change_read_state("unread", current_user)
  end

  def mark_item_read(content_item)
    change_item_read_state("read", content_item)
  end

  def mark_item_unread(content_item)
    change_item_read_state("unread", content_item)
  end

  def refresh_comment_read_state
    unread_comments = visible_submission_comments.where.missing(:viewed_submission_comments).where.not(author: user).exists?

    if unread_comments
      mark_item_unread("comment")
    else
      mark_item_read("comment")
    end
  end

  def mark_submission_comments_read(current_user)
    timestamp = Time.now.utc
    viewed_comments = visible_submission_comments.pluck(:id).map do |id|
      {
        user_id: current_user.id,
        submission_comment_id: id,
        viewed_at: timestamp
      }
    end

    ViewedSubmissionComment.insert_all(viewed_comments)
  end

  def change_item_read_state(new_state, content_item)
    participant = ContentParticipation.participate(
      content: self,
      user:,
      content_item:,
      workflow_state: new_state
    )

    new_state = read_state(user)

    StreamItem.update_read_state_for_asset(self, new_state, user.id)
    PlannerHelper.clear_planner_cache(user)

    participant
  end

  def change_read_state(new_state, current_user)
    return nil unless current_user
    return true if new_state == read_state(current_user)

    StreamItem.update_read_state_for_asset(self, new_state, current_user.id)
    PlannerHelper.clear_planner_cache(current_user)

    ContentParticipation.create_or_update({
                                            content: self,
                                            user: current_user,
                                            workflow_state: new_state,
                                          })
  end

  def mute
    self.published_score =
      self.published_grade =
        self.graded_at =
          self.grade =
            self.score = nil
  end

  def muted_assignment?
    assignment.muted?
  end

  def hide_grade_from_student?(for_plagiarism: false)
    return false if for_plagiarism

    if assignment.post_manually?
      posted_at.blank?
    else
      # Only indicate that the grade is hidden if there's an actual grade.
      # Similarly, hide the grade if the student resubmits (which will keep
      # the old grade but bump the workflow back to "submitted").
      (graded? || resubmitted?) && !posted?
    end
  end

  # You must also check the assignment.can_view_score_statistics
  def eligible_for_showing_score_statistics?
    # This checks whether this submission meets the requirements in order
    # for the submitter to be able to see score statistics for the assignment
    score.present? && !hide_grade_from_student?
  end

  def posted?
    posted_at.present?
  end

  def assignment_muted_changed
    grade_change_audit(force_audit: true)
  end

  def without_graded_submission?
    !has_submission? && !graded?
  end

  def visible_rubric_assessments_for(viewing_user, attempt: nil)
    return [] unless assignment.active_rubric_association?

    unless posted? || grants_right?(viewing_user, :read_grade)
      # If this submission is unposted and the viewer can't view the grade,
      # show only that viewer's assessments
      return rubric_assessments_for_attempt(attempt:).select do |assessment|
        assessment.assessor_id == viewing_user.id
      end
    end

    filtered_assessments = rubric_assessments_for_attempt(attempt:).select do |a|
      a.grants_right?(viewing_user, :read) &&
        a.rubric_association == assignment.rubric_association
    end

    if assignment.anonymous_peer_reviews? && !grants_right?(viewing_user, :grade)
      filtered_assessments.each do |a|
        if a.assessment_type == "peer_review" && viewing_user&.id != a.assessor&.id
          a.assessor = nil # hide peer reviewer's identity
        end
      end
    end

    filtered_assessments.sort_by do |a|
      [
        (a.assessment_type == "grading") ? CanvasSort::First : CanvasSort::Last,
        Canvas::ICU.collation_key(a.assessor_name)
      ]
    end
  end

  def rubric_assessments_for_attempt(attempt: nil)
    return rubric_assessments.to_a if attempt.blank?

    # If the requested attempt is 0, no attempt has actually been submitted.
    # The submission's attempt will be nil (not 0), so we do actually want to
    # find assessments with a nil artifact_attempt.
    effective_attempt = (attempt == 0) ? nil : attempt

    rubric_assessments.each_with_object([]) do |assessment, assessments_for_attempt|
      # Always return self-assessments and assessments for the effective attempt
      if assessment.artifact_attempt == effective_attempt || assessment.assessment_type == "self_assessment"
        assessments_for_attempt << assessment
      else
        version = assessment.versions.find { |v| v.model.artifact_attempt == effective_attempt }
        assessments_for_attempt << version.model if version
      end
    end
  end
  private :rubric_assessments_for_attempt

  def self.queue_bulk_update(context, section, grader, grade_data)
    progress = Progress.create!(context:, tag: "submissions_update")
    progress.process_job(self, :process_bulk_update, { n_strand: ["submissions_bulk_update", context.global_id] }, context, section, grader, grade_data)
    progress
  end

  def self.process_bulk_update(progress, context, section, grader, grade_data)
    missing_ids = []
    unpublished_assignment_ids = []
    graded_user_ids = Set.new
    preloaded_assignments = AbstractAssignment.find(grade_data.keys).index_by(&:id)

    Submission.suspend_callbacks(:touch_graders) do
      grade_data.each do |assignment_id, user_grades|
        assignment = preloaded_assignments[assignment_id.to_i]
        unless assignment.published?
          # if we don't bail here, the submissions will throw
          # errors deeper in the update because you can't change grades
          # on submissions that belong to deleted assignments
          unpublished_assignment_ids << assignment.id
          next
        end

        user_ids = user_grades.keys
        uids_for_visiblity = Api.map_ids(user_ids, User, context.root_account, grader)

        scope = assignment.students_with_visibility(context.students_visible_to(grader, include: :inactive),
                                                    uids_for_visiblity)
        if section
          scope = scope.where(enrollments: { course_section_id: section })
        end

        preloaded_users = scope.where(id: user_ids)
        preloaded_submissions = assignment.submissions.where(user_id: user_ids).group_by(&:user_id)

        Delayed::Batch.serial_batch(priority: Delayed::LOW_PRIORITY, n_strand: ["bulk_update_submissions", context.root_account.global_id]) do
          user_grades.each do |user_id, user_data|
            user = preloaded_users.detect { |u| u.global_id == Shard.global_id_for(user_id) }
            user ||= Api.sis_relation_for_collection(scope, [user_id], context.root_account).first
            unless user
              missing_ids << user_id
              next
            end

            submission = preloaded_submissions[user_id.to_i].first if preloaded_submissions[user_id.to_i]
            if !submission || user_data.key?(:posted_grade) || user_data.key?(:excuse)
              submissions =
                assignment.grade_student(user,
                                         grader:,
                                         grade: user_data[:posted_grade],
                                         excuse: Canvas::Plugin.value_to_boolean(user_data[:excuse]),
                                         skip_grade_calc: true,
                                         return_if_score_unchanged: true)
              submissions.each { |s| graded_user_ids << s.user_id unless s.score_unchanged }
              submission = submissions.first
            end
            submission.user = user

            assessment = user_data[:rubric_assessment]
            if assessment.is_a?(Hash) && assignment.active_rubric_association?
              # prepend each key with "criterion_", which is required by
              # the current RubricAssociation#assess code.
              assessment.transform_keys! do |crit_name|
                "criterion_#{crit_name}"
              end
              assignment.rubric_association.assess(
                assessor: grader,
                user:,
                artifact: submission,
                assessment: assessment.merge(assessment_type: "grading")
              )
            end

            comment = user_data.slice(:text_comment, :file_ids, :media_comment_id, :media_comment_type, :group_comment)
            next unless comment.present?

            comment = {
              comment: comment[:text_comment],
              author: grader,
              hidden: assignment.post_manually? && !submission.posted?
            }.merge(
              comment
            ).with_indifferent_access

            if (file_ids = user_data[:file_ids])
              attachments = Attachment.where(id: file_ids).to_a.select do |a|
                a.grants_right?(grader, :attach_to_submission_comment)
              end
              attachments.each { |a| a.ok_for_submission_comment = true }
              comment[:attachments] = attachments if attachments.any?
            end
            assignment.update_submission(user, comment)
          end
        end
      end
    end

    # make sure we don't pretend everything was fine if there were missing or
    # bad-state records that we couldn't handle.  We don't need to throw an exception,
    # but we do need to make the reason for lack of command compliance
    # visible.
    if missing_ids.any?
      progress.message = "Couldn't find User(s) with API ids #{missing_ids.map { |id| "'#{id}'" }.join(", ")}"
      progress.save
      progress.fail
    elsif unpublished_assignment_ids.any?
      progress.message = "Some assignments are either not published or deleted and can not be graded #{unpublished_assignment_ids.map { |id| "'#{id}'" }.join(", ")}"
      progress.save
      progress.fail
    end
  ensure
    context.clear_todo_list_cache_later(:admins)
    user_ids = graded_user_ids.to_a
    if user_ids.any?
      context.recompute_student_scores(user_ids)
    end
  end

  def status_tag
    return :excused if excused?
    return :custom if custom_grade_status_id
    return :late if late?
    return :extended if extended?
    return :missing if missing?

    :none
  end

  def status
    case status_tag
    when :custom
      custom_grade_status.name
    when :excused
      I18n.t("Excused")
    when :missing
      I18n.t("Missing")
    when :late
      I18n.t("Late")
    when :extended
      I18n.t("Extended")
    when :none
      I18n.t("None")
    end
  end

  def submission_status
    if resubmitted?
      :resubmitted
    elsif missing?
      :missing
    elsif late?
      :late
    elsif submitted? ||
          (submission_type.present? && submission_type != "online_quiz") ||
          (submission_type == "online_quiz" && quiz_submission.completed?)
      :submitted
    else
      :unsubmitted
    end
  end

  def grading_status
    if excused?
      :excused
    elsif needs_review?
      :needs_review
    elsif needs_grading?
      :needs_grading
    elsif graded?
      :graded
    else
      nil
    end
  end

  def postable_comments?
    # This logic is also implemented in SQL in
    # app/graphql/loaders/has_postable_comments_loader.rb
    # to determine if a submission has any postable comments.
    # Any changes made here should also be reflected in the loader.
    submission_comments.any?(&:allows_posting_submission?)
  end

  def word_count
    if get_word_count_from_body?
      read_or_calc_body_word_count
    elsif versioned_attachments.present?
      Attachment.where(id: versioned_attachments.pluck(:id)).sum(:word_count)
    end
  end

  def read_or_calc_body_word_count
    if body_word_count.present? && Account.site_admin.feature_enabled?(:use_body_word_count)
      body_word_count
    else
      calc_body_word_count
    end
  end

  def effective_checkpoint_submission(sub_assignment_tag)
    return self unless sub_assignment_tag.present?
    return self unless assignment.checkpoints_parent?

    sub_assignment = assignment.find_checkpoint(sub_assignment_tag)

    return self if sub_assignment.nil?

    # TODO: see if we should be throwing an error here instead of defaulting to `submission`
<<<<<<< HEAD
    sub_assignment.all_submissions.find_by(user: user) || self
=======
    sub_assignment.all_submissions.find_by(user:) || self
>>>>>>> 1b4a2133
  end

  def aggregate_checkpoint_submissions
    Checkpoints::SubmissionAggregatorService.call(
      assignment: assignment.parent_assignment,
      student: user
    )
  end

  def partially_submitted?
    return false if assignment.nil?
    return false unless assignment.has_sub_assignments?

    assignment.sub_assignments.each do |sub_assignment|
      return true if sub_assignment.submissions.where(user_id:, submission_type: "discussion_topic").where.not(submitted_at: nil).exists?
    end

    false
  end

  # For large body text, this can be SLOW. Call this method in a delayed job.
  def calc_body_word_count
    return 0 if body.nil?

    tinymce_wordcount_count_regex = /(?:[\w\u2019\x27\-\u00C0-\u1FFF]+|(?<=<br>)([^<]+)|([^<]+)(?=<br>))/
    segments = body.split(%r{<br\s*/?>})
    segments.sum do |segment|
      ActionController::Base.helpers.strip_tags(segment).scan(tinymce_wordcount_count_regex).size
    end
  end

  def lti_attempt_id(attempt = nil)
    "#{lti_id}:#{attempt || self.attempt}"
  end

  private

  def checkpoint_changes?
    checkpoint_submission? && checkpoint_attributes_changed?
  end

  def checkpoint_submission?
    assignment.present? && assignment.checkpoint? && !!assignment.context.discussion_checkpoints_enabled?
  end

  def checkpoint_attributes_changed?
    tracked_attributes = Checkpoints::SubmissionAggregatorService::AggregateSubmission.members.map(&:to_s) - ["updated_at"]
    relevant_changes = tracked_attributes & saved_changes.keys
    relevant_changes.any?
  end

  def clear_body_word_count
    self.body_word_count = nil
  end

  def get_word_count_from_body?
    !body.nil? && submission_type != "online_quiz"
  end

  def update_body_word_count_later
    return unless Account.site_admin.feature_enabled?(:use_body_word_count)

    delay(
      n_strand: ["Submission#update_body_word_count", global_root_account_id],
      singleton: "update_body_word_count#{global_id}",
      on_permanent_failure: :set_body_word_count_to_zero
    ).update_body_word_count
  end

  def set_body_word_count_to_zero(_error)
    update(body_word_count: 0)
  end

  def update_body_word_count
    update(body_word_count: calc_body_word_count)
  end

  def remove_sticker
    self.sticker = nil
  end

  def set_status_attributes
    if will_save_change_to_excused?(to: true)
      self.late_policy_status = nil
      self.custom_grade_status_id = nil
    elsif will_save_change_to_custom_grade_status_id? && custom_grade_status_id.present?
      self.excused = false
      self.late_policy_status = nil
    elsif will_save_change_to_late_policy_status? && late_policy_status.present?
      self.excused = false
      self.custom_grade_status_id = nil
    end

    self.seconds_late_override = nil unless late_policy_status == "late"
  end

  def reset_redo_request
    self.redo_request = false if redo_request && attempt_changed?
  end

  def set_root_account_id
    self.root_account_id ||= assignment&.course&.root_account_id
  end

  def preserve_lti_id
    errors.add(:lti_id, "Cannot change lti_id!") if lti_id_changed? && !lti_id_was.nil? && !override_lti_id_lock
  end

  def set_lti_id
    # Old records may not have an lti_id, so we need to set one
    self.lti_id ||= SecureRandom.uuid
  end

  # For internal use only.
  # The lti_id field on its own is not enough to uniquely identify a submission; use lti_attempt_id instead.
  def lti_id
    read_attribute(:lti_id)
  end

  def set_anonymous_id
    self.anonymous_id = Anonymity.generate_id(existing_ids: Submission.anonymous_ids_for(assignment))
  end

  def update_provisional_grade(pg, scorer, attrs = {})
    # Adding a comment calls update_provisional_grade, but will not have the
    # grade or score keys included.
    if (attrs.key?(:grade) || attrs.key?(:score)) && pg.selection.present? && pg.scorer_id != assignment.final_grader_id
      raise Assignment::GradeError.new(error_code: Assignment::GradeError::PROVISIONAL_GRADE_MODIFY_SELECTED)
    end

    pg.scorer = pg.current_user = scorer
    pg.final = !!attrs[:final]
    if attrs.key?(:score)
      pg.score = attrs[:score]
      pg.grade = attrs[:grade].presence
    elsif attrs.key?(:grade)
      pg.grade = attrs[:grade]
    end
    pg.source_provisional_grade = attrs[:source_provisional_grade] if attrs.key?(:source_provisional_grade)
    pg.graded_anonymously = attrs[:graded_anonymously] unless attrs[:graded_anonymously].nil?
    pg.force_save = !!attrs[:force_save]
    pg
  end

  def create_audit_event!
    return unless assignment&.auditable? && @audit_grade_changes

    auditable_attributes = %w[score grade excused]
    auditable_changes = saved_changes.slice(*auditable_attributes)
    return if auditable_changes.empty?

    event =
      {
        assignment:,
        submission: self,
        event_type: "submission_updated",
        payload: auditable_changes
      }

    if !autograded?
      event[:user] = grader
    elsif quiz_submission_id
      event[:quiz_id] = -grader_id
    else
      event[:context_external_tool_id] = -grader_id
    end

    AnonymousOrModerationEvent.create!(event)
  end

  def comment_causes_posting?(author:, draft:, provisional:)
    return false if posted? || assignment.post_manually?
    return false if draft || provisional
    return false if author.blank?

    assignment.context.instructor_ids.include?(author.id) || assignment.context.account_membership_allows(author)
  end

  def handle_posted_at_changed
    previously_posted = posted_at_before_last_save.present?

    # Outdated
    # If this submission is part of an assignment associated with a quiz, the
    # quiz object might be in a modified/readonly state (due to trying to load
    # a copy with override dates for this particular student) depending on what
    # path we took to get here. To avoid a ReadOnlyRecord error, do the actual
    # posting/hiding on a separate copy of the assignment, then reload our copy
    # of the assignment to make sure we pick up any changes to the muted status.
    if posted? && !previously_posted
      AbstractAssignment.find(assignment_id).post_submissions(submission_ids: [id], skip_updating_timestamp: true, skip_muted_changed: true)
      # This rescue is because of an error in the production environment where
      # the when a student that is also an admin creates a submission of an assignment
      # it throws a undefined method `owner' for nil:NilClass error when trying to
      # reload the assignment. This is fix to prevent the error from
      # crashing the server.
      begin
        assignment.reload
      rescue
        nil
      end
    elsif !posted? && previously_posted
      AbstractAssignment.find(assignment_id).hide_submissions(submission_ids: [id], skip_updating_timestamp: true, skip_muted_changed: true)
      begin
        assignment.reload
      rescue
        nil
      end
    end
  end

  def send_timing_data_if_needed
    return unless saved_change_to_workflow_state? &&
                  state == :graded &&
                  workflow_state_before_last_save == "pending_review" &&
                  (submission_type == "online_quiz" || (submission_type == "basic_lti_launch" && url.include?("quiz-lti")))

    time = graded_at - submitted_at
    return if time < 30

    InstStatsd::Statsd.gauge("submission.manually_graded.grading_time",
                             time,
                             Setting.get("submission_grading_timing_sample_rate", "1.0").to_f,
                             tags: { quiz_type: (submission_type == "online_quiz") ? "classic_quiz" : "new_quiz" })
  end
end<|MERGE_RESOLUTION|>--- conflicted
+++ resolved
@@ -3190,11 +3190,7 @@
     return self if sub_assignment.nil?
 
     # TODO: see if we should be throwing an error here instead of defaulting to `submission`
-<<<<<<< HEAD
-    sub_assignment.all_submissions.find_by(user: user) || self
-=======
     sub_assignment.all_submissions.find_by(user:) || self
->>>>>>> 1b4a2133
   end
 
   def aggregate_checkpoint_submissions
