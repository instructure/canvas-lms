--- conflicted
+++ resolved
@@ -521,12 +521,7 @@
   def user_can_read_grade?(user, session=nil, for_plagiarism: false)
     # improves performance by checking permissions on the assignment before the submission
     return true if self.assignment.user_can_read_grades?(user, session)
-<<<<<<< HEAD
-
-    return false if self.hide_grade_from_student?
-=======
     return false if self.hide_grade_from_student?(for_plagiarism: for_plagiarism)
->>>>>>> 798aea94
     return true if user && user.id == self.user_id # this is fast, so skip the policy cache check if possible
 
     self.grants_right?(user, session, :read_grade)
@@ -2460,11 +2455,6 @@
     self.assignment.muted?
   end
 
-<<<<<<< HEAD
-  def hide_grade_from_student?
-    return muted_assignment? unless PostPolicy.feature_enabled?
-    assignment.post_manually? ? posted_at.blank? : (graded? && !posted?)
-=======
   def hide_grade_from_student?(for_plagiarism: false)
     return muted_assignment? unless assignment.course.post_policies_enabled?
     return false if for_plagiarism
@@ -2475,7 +2465,6 @@
       # that a grade is hidden when there isn't one present
       graded? && !posted?
     end
->>>>>>> 798aea94
   end
 
   def posted?
