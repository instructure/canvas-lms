--- conflicted
+++ resolved
@@ -70,11 +70,7 @@
   scope :before, lambda { |date| where("submissions.created_at<?", date) }
   scope :submitted_before, lambda { |date| where("submitted_at<?", date) }
   scope :submitted_after, lambda { |date| where("submitted_at>?", date) }
-<<<<<<< HEAD
-  scope :with_point_data, where("submissions.score IS NOT NULL OR submissions.grade IS NOT NULL")
-=======
   scope :with_point_data, -> { where("submissions.score IS NOT NULL OR submissions.grade IS NOT NULL") }
->>>>>>> e976a552
 
   scope :for_context_codes, lambda { |context_codes| where(:context_code => context_codes) }
 
