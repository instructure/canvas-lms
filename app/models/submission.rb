--- conflicted
+++ resolved
@@ -17,6 +17,7 @@
 #
 
 require 'atom'
+require 'anonymity'
 
 class Submission < ActiveRecord::Base
   include Canvas::GradeValidations
@@ -63,6 +64,12 @@
                 :grade_posting_in_progress
   attr_writer :versioned_originality_reports,
               :text_entry_originality_reports
+  # This can be set to true to force late policy behaviour that would
+  # be skipped otherwise. See #late_policy_relevant_changes? and
+  # #score_late_or_none. It is reset to false in an after save so late
+  # policy deductions don't happen again if the submission object is
+  # saved again.
+  attr_writer :regraded
 
   belongs_to :attachment # this refers to the screenshot of the submission if it is a url submission
   belongs_to :assignment
@@ -228,29 +235,6 @@
 
   def self.anonymous_ids_for(assignment)
     anonymized.for_assignment(assignment).pluck(:anonymous_id)
-  end
-
-  # Returns a unique short id to be used for anonymous_id. If the
-  # generated short id is already in use, loop until an available
-  # one is generated. `anonymous_ids` are unique per assignment.
-  # This method will throw a unique constraint error from the
-  # database if it has used all unique ids.
-  # An optional argument of existing_anonymous_ids can be supplied
-  # to customize the handling of existing anonymous_ids. E.g. bulk
-  # generation of anonymous ids where you wouldn't want to
-  # continuously query the database
-  def self.generate_unique_anonymous_id(assignment:, existing_anonymous_ids: anonymous_ids_for(assignment))
-    loop do
-      short_id = Submission.generate_short_id
-      break short_id unless existing_anonymous_ids.include?(short_id)
-    end
-  end
-
-  # base58 to avoid literal problems with prefixed 0 (i.e. when 0x123
-  # is interpreted as a hex value `0x123 == 291`), and similar looking
-  # characters: 0/O, I/l
-  def self.generate_short_id
-    SecureRandom.base58(5)
   end
 
   # see #needs_grading?
@@ -335,6 +319,12 @@
   after_save :update_participation
   after_save :update_line_item_result
   after_save :delete_ignores
+  after_save :create_alert
+  after_save :reset_regraded
+
+  def reset_regraded
+    @regraded = false
+  end
 
   def autograded?
     # AutoGrader == (quiz_id * -1)
@@ -471,8 +461,6 @@
     can :view_vericite_report
   end
 
-<<<<<<< HEAD
-=======
   def can_view_details?(user)
     return false unless grants_right?(user, :read)
     return true unless self.assignment.root_account.feature_enabled?(:anonymous_moderated_marking)
@@ -480,7 +468,6 @@
     user == self.user || Account.site_admin.grants_right?(user, :update)
   end
 
->>>>>>> 1bca3e82
   def can_view_plagiarism_report(type, user, session)
     if(type == "vericite")
       plagData = self.vericite_data_hash
@@ -559,6 +546,28 @@
       self.assignment&.send_later_if_production(:multiple_module_actions, [self.user_id], :scored, self.score)
     end
     true
+  end
+
+  def create_alert
+    return unless saved_change_to_score? && self.grader_id && !self.autograded?
+
+    thresholds = ObserverAlertThreshold.active.where(student: self.user,
+      alert_type: ['assignment_grade_high', 'assignment_grade_low'])
+
+    thresholds.each do |threshold|
+      threshold_value = threshold.threshold.to_i
+      next if threshold.alert_type == 'assignment_grade_high' && self.score < threshold_value
+      next if threshold.alert_type == 'assignment_grade_low' && self.score > threshold_value
+
+      ObserverAlert.create!(observer: threshold.observer, student: self.user,
+                            observer_alert_threshold: threshold,
+                            context: self.assignment, alert_type: threshold.alert_type, action_date: self.graded_at,
+                            title: I18n.t("Assignment graded: %{score} on %{assignmentName} in %{courseName}", {
+                              score: self.score,
+                              assignmentName: self.assignment.title,
+                              courseName: self.assignment.course.name
+                            }))
+    end
   end
 
   def update_quiz_submission
@@ -2371,7 +2380,7 @@
       preloaded_users = scope.where(:id => user_ids)
       preloaded_submissions = assignment.submissions.where(user_id: user_ids).group_by(&:user_id)
 
-      Delayed::Batch.serial_batch(:priority => Delayed::LOW_PRIORITY) do
+      Delayed::Batch.serial_batch(priority: Delayed::LOW_PRIORITY, n_strand: ["bulk_update_submissions", context.root_account.global_id]) do
         user_grades.each do |user_id, user_data|
 
           user = preloaded_users.detect{|u| u.global_id == Shard.global_id_for(user_id)}
@@ -2472,6 +2481,6 @@
   private
 
   def set_anonymous_id
-    self.anonymous_id = Submission.generate_unique_anonymous_id(assignment: anonymous_id)
+    self.anonymous_id = Anonymity.generate_id(existing_ids: Submission.anonymous_ids_for(assignment))
   end
 end