--- conflicted
+++ resolved
@@ -1493,10 +1493,7 @@
     return if @assignment_changed_not_sub
 
     if submission_type == "online_text_entry"
-<<<<<<< HEAD
-=======
       self.saving_user = user
->>>>>>> 142422de
       super
     else
       association_ids = attachment_associations.pluck(:attachment_id)
