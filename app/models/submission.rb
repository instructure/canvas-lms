# frozen_string_literal: true

#
# Copyright (C) 2011 - present Instructure, Inc.
#
# This file is part of Canvas.
#
# Canvas is free software: you can redistribute it and/or modify it under
# the terms of the GNU Affero General Public License as published by the Free
# Software Foundation, version 3 of the License.
#
# Canvas is distributed in the hope that it will be useful, but WITHOUT ANY
# WARRANTY; without even the implied warranty of MERCHANTABILITY or FITNESS FOR
# A PARTICULAR PURPOSE. See the GNU Affero General Public License for more
# details.
#
# You should have received a copy of the GNU Affero General Public License along
# with this program. If not, see <http://www.gnu.org/licenses/>.
#

require "atom"
require "anonymity"

class Submission < ActiveRecord::Base
  self.ignored_columns = %w[has_admin_comment has_rubric_assessment process_attempts context_code]

  include Canvas::GradeValidations
  include CustomValidations
  include SendToStream
  include Workflow

  GRADE_STATUS_MESSAGES_MAP = {
    success: {
      status: true
    }.freeze,
    account_admin: {
      status: true
    }.freeze,
    unpublished: {
      status: false,
      message: I18n.t("This assignment is still unpublished")
    }.freeze,
    not_autograded: {
      status: false,
      message: I18n.t("This submission is not being autograded")
    }.freeze,
    cant_manage_grades: {
      status: false,
      message: I18n.t("You don't have permission to manage grades for this course")
    }.freeze,
    assignment_in_closed_grading_period: {
      status: false,
      message: I18n.t("This assignment is in a closed grading period for this student")
    }.freeze,
    not_applicable: {
      status: false,
      message: I18n.t("This assignment is not applicable to this student")
    }.freeze,
    moderation_in_progress: {
      status: false,
      message: I18n.t("This assignment is currently being moderated")
    }.freeze
  }.freeze

  SUBMISSION_TYPES_GOVERNED_BY_ALLOWED_ATTEMPTS = %w[online_upload online_url online_text_entry].freeze

  attr_readonly :assignment_id
  attr_accessor :visible_to_user,
                :skip_grade_calc,
                :skip_grader_check,
                :grade_posting_in_progress,
                :score_unchanged

  # This can be set to true to force late policy behaviour that would
  # be skipped otherwise. See #late_policy_relevant_changes? and
  # #score_late_or_none. It is reset to false in an after save so late
  # policy deductions don't happen again if the submission object is
  # saved again.
  attr_writer :regraded
  attr_writer :audit_grade_changes
  attr_writer :versioned_originality_reports

  belongs_to :attachment # this refers to the screenshot of the submission if it is a url submission
  belongs_to :assignment, inverse_of: :submissions
  belongs_to :course, inverse_of: :submissions
  has_many :observer_alerts, as: :context, inverse_of: :context, dependent: :destroy
  belongs_to :user
  alias_method :student, :user
  belongs_to :grader, class_name: "User"
  belongs_to :grading_period, inverse_of: :submissions
  belongs_to :group
  belongs_to :media_object
  belongs_to :root_account, class_name: "Account"

  belongs_to :quiz_submission, class_name: "Quizzes::QuizSubmission"
  has_many :all_submission_comments, -> { order(:created_at) }, class_name: "SubmissionComment", dependent: :destroy
  has_many :submission_comments, -> { order(:created_at).where(provisional_grade_id: nil) }
  has_many :visible_submission_comments,
           -> { published.visible.for_final_grade.order(:created_at, :id) },
           class_name: "SubmissionComment"
  has_many :hidden_submission_comments, -> { order("created_at, id").where(provisional_grade_id: nil, hidden: true) }, class_name: "SubmissionComment"
  has_many :assessment_requests, as: :asset
  has_many :assigned_assessments, class_name: "AssessmentRequest", as: :assessor_asset
  has_many :rubric_assessments, as: :artifact
  has_many :attachment_associations, as: :context, inverse_of: :context
  has_many :provisional_grades, class_name: "ModeratedGrading::ProvisionalGrade"
  has_many :originality_reports
  has_one :rubric_assessment, lambda {
    joins(:rubric_association)
      .where(assessment_type: "grading")
      .where(rubric_associations: { workflow_state: "active" })
  }, as: :artifact, inverse_of: :artifact
  has_one :lti_result, inverse_of: :submission, class_name: "Lti::Result", dependent: :destroy
  has_many :submission_drafts, inverse_of: :submission, dependent: :destroy

  # we no longer link submission comments and conversations, but we haven't fixed up existing
  # linked conversations so this relation might be useful
  # TODO: remove this when removing the conversationmessage asset columns
  has_many :conversation_messages, as: :asset # one message per private conversation

  has_many :content_participations, as: :content

  has_many :canvadocs_annotation_contexts, inverse_of: :submission, dependent: :destroy
  has_many :canvadocs_submissions

  has_many :auditor_grade_change_records,
           class_name: "Auditors::ActiveRecord::GradeChangeRecord",
           dependent: :destroy,
           inverse_of: :submission

  serialize :turnitin_data, Hash

  validates :assignment_id, :user_id, presence: true
  validates :body, length: { maximum: maximum_long_text_length, allow_blank: true }
  validates :published_grade, length: { maximum: maximum_string_length, allow_blank: true }
  validates_as_url :url
  validates :points_deducted, numericality: { greater_than_or_equal_to: 0 }, allow_nil: true
  validates :seconds_late_override, numericality: { greater_than_or_equal_to: 0 }, allow_nil: true
  validates :extra_attempts, numericality: { greater_than_or_equal_to: 0 }, allow_nil: true
  validates :late_policy_status, inclusion: %w[none missing late extended], allow_nil: true
  validates :cached_tardiness, inclusion: ["missing", "late"], allow_nil: true
  validate :ensure_grader_can_grade
  validate :extra_attempts_can_only_be_set_on_online_uploads
  validate :ensure_attempts_are_in_range
  validate :submission_type_is_valid, if: :require_submission_type_is_valid
  attr_accessor :require_submission_type_is_valid

  scope :active, -> { where("submissions.workflow_state <> 'deleted'") }
  scope :for_enrollments, ->(enrollments) { where(user_id: enrollments.select(:user_id)) }
  scope :with_comments, -> { preload(:submission_comments) }
  scope :unread_for, lambda { |user_id|
    joins(:content_participations)
      .where(user_id: user_id, content_participations: { workflow_state: "unread", user_id: user_id })
  }
  scope :after, ->(date) { where("submissions.created_at>?", date) }
  scope :before, ->(date) { where("submissions.created_at<?", date) }
  scope :submitted_before, ->(date) { where("submitted_at<?", date) }
  scope :submitted_after, ->(date) { where("submitted_at>?", date) }
  scope :with_point_data, -> { where("submissions.score IS NOT NULL OR submissions.grade IS NOT NULL") }

  scope :postable, lambda {
    all.primary_shard.activate do
      graded.union(with_hidden_comments)
    end
  }
  scope :with_hidden_comments, lambda {
    where("EXISTS (?)", SubmissionComment.where("submission_id = submissions.id AND hidden = true"))
  }

  # This should only be used in the course drop down to show assignments recently graded.
  scope :recently_graded_assignments, lambda { |user_id, date, limit|
    select("assignments.id, assignments.title, assignments.points_possible, assignments.due_at,
            submissions.grade, submissions.score, submissions.graded_at, assignments.grading_type,
            assignments.context_id, assignments.context_type, courses.name AS context_name")
      .joins(:assignment)
      .joins("JOIN #{Course.quoted_table_name} ON courses.id=assignments.context_id")
      .where("graded_at>? AND user_id=? AND muted=?", date, user_id, false)
      .order("graded_at DESC")
      .limit(limit)
  }

  scope :for_course, ->(course) { where(course_id: course) }
  scope :for_assignment, ->(assignment) { where(assignment: assignment) }

  scope :missing, lambda {
    joins(:assignment)
      .where(<<~SQL.squish)
        /* excused submissions cannot be missing */
        excused IS NOT TRUE
        AND (late_policy_status IS DISTINCT FROM 'extended')
        AND NOT (
          /* teacher said it's missing, 'nuff said. */
          /* we're doing a double 'NOT' here to avoid 'ORs' that could slow down the query */
          late_policy_status IS DISTINCT FROM 'missing' AND NOT
          (
            cached_due_date IS NOT NULL
            /* submission is past due and */
            AND CURRENT_TIMESTAMP >= cached_due_date +
              CASE assignments.submission_types WHEN 'online_quiz' THEN interval '1 minute' ELSE interval '0 minutes' END
            /* submission is not submitted and */
            AND submission_type IS NULL
            /* we expect a digital submission */
            AND NOT (
              cached_quiz_lti IS NOT TRUE AND
              assignments.submission_types IN ('', 'none', 'not_graded', 'on_paper', 'wiki_page', 'external_tool')
            )
            AND assignments.submission_types IS NOT NULL
            AND NOT (
              late_policy_status IS NULL
              AND grader_id IS NOT NULL
            )
          )
        )
      SQL
  }

  scope :late, lambda {
    left_joins(:quiz_submission).where(<<~SQL.squish)
      submissions.excused IS NOT TRUE
      AND (
        submissions.late_policy_status = 'late' OR
        (submissions.late_policy_status IS NULL AND submissions.submitted_at >= submissions.cached_due_date +
           CASE submissions.submission_type WHEN 'online_quiz' THEN interval '1 minute' ELSE interval '0 minutes' END
           AND (submissions.quiz_submission_id IS NULL OR quiz_submissions.workflow_state = 'complete'))
      )
    SQL
  }

  scope :not_late, lambda {
    left_joins(:quiz_submission).where(<<~SQL.squish)
      submissions.excused IS TRUE
      OR (late_policy_status IS NOT DISTINCT FROM 'extended')
      OR (
        submissions.late_policy_status is distinct from 'late' AND
        (submissions.submitted_at IS NULL OR submissions.cached_due_date IS NULL OR
          submissions.submitted_at < submissions.cached_due_date +
            CASE submissions.submission_type WHEN 'online_quiz' THEN interval '1 minute' ELSE interval '0 minutes' END
          OR quiz_submissions.workflow_state <> 'complete')
      )
    SQL
  }

  GradedAtBookmarker = BookmarkedCollection::SimpleBookmarker.new(Submission, :graded_at)
  IdBookmarker = BookmarkedCollection::SimpleBookmarker.new(Submission, :id)

  scope :anonymized, -> { where.not(anonymous_id: nil) }
  scope :due_in_past, -> { where("cached_due_date <= ?", Time.now.utc) }

  scope :posted, -> { where.not(posted_at: nil) }
  scope :unposted, -> { where(posted_at: nil) }

  scope :in_current_grading_period_for_courses, lambda { |course_ids|
    current_period_clause = ""
    course_ids.uniq.each_with_index do |course_id, i|
      grading_period_id = GradingPeriod.current_period_for(Course.find(course_id))&.id
      current_period_clause += grading_period_id.nil? ? sanitize_sql(["course_id = ?", course_id]) : sanitize_sql(["(course_id = ? AND grading_period_id = ?)", course_id, grading_period_id])
      current_period_clause += " OR " if i < course_ids.length - 1
    end
    where(current_period_clause)
  }

  workflow do
    state :submitted do
      event :grade_it, transitions_to: :graded
    end
    state :unsubmitted
    state :pending_review
    state :graded
    state :deleted
  end
  alias_method :needs_review?, :pending_review?

  delegate :auditable?, to: :assignment, prefix: true
  delegate :can_be_moderated_grader?, to: :assignment, prefix: true

  def self.anonymous_ids_for(assignment)
    anonymized.for_assignment(assignment).pluck(:anonymous_id)
  end

  # see #needs_grading?
  # When changing these conditions, update index_submissions_needs_grading to
  # maintain performance.
  def self.needs_grading_conditions
    <<~SQL.squish
      submissions.submission_type IS NOT NULL
      AND (submissions.excused=false OR submissions.excused IS NULL)
      AND (submissions.workflow_state = 'pending_review'
        OR (submissions.workflow_state IN ('submitted', 'graded')
          AND (submissions.score IS NULL OR submissions.grade_matches_current_submission =  'f')
        )
      )
    SQL
  end

  # see .needs_grading_conditions
  def needs_grading?(was = false)
    suffix = was ? "_before_last_save" : ""

    !send("submission_type#{suffix}").nil? &&
      (send("workflow_state#{suffix}") == "pending_review" ||
       (["submitted", "graded"].include?(send("workflow_state#{suffix}")) &&
        (send("score#{suffix}").nil? || !send("grade_matches_current_submission#{suffix}"))
       )
      )
  end

  def resubmitted?
    needs_grading? && grade_matches_current_submission == false
  end

  def needs_grading_changed?
    needs_grading? != needs_grading?(:was)
  end

  def submitted_changed?
    submitted? != %w[submitted pending_review graded].include?(send("workflow_state_before_last_save"))
  end

  def graded_changed?
    graded? != (send("workflow_state_before_last_save") == "graded")
  end

  scope :needs_grading, lambda {
    all.primary_shard.activate do
      joins(:assignment)
        .joins("INNER JOIN #{Enrollment.quoted_table_name} ON submissions.user_id=enrollments.user_id
                                                         AND assignments.context_id = enrollments.course_id")
        .where(needs_grading_conditions)
        .where(Enrollment.active_student_conditions)
        .distinct
    end
  }

  scope :needs_grading_count, lambda {
    select("COUNT(submissions.id)")
      .needs_grading
  }

  sanitize_field :body, CanvasSanitize::SANITIZE

  attr_accessor :saved_by,
                :assignment_changed_not_sub,
                :grading_error_message,
                :grade_change_event_author_id

  # Because set_anonymous_id makes database calls, delay it until just before
  # validation. Otherwise if we place it in any earlier (e.g.
  # before/after_initialize), every Submission.new will make database calls.
  before_validation :set_anonymous_id, if: :new_record?
  before_save :set_late_policy_attributes
  before_save :apply_late_policy, if: :late_policy_relevant_changes?
  before_save :update_if_pending
  before_save :validate_single_submission, :infer_values
  before_save :prep_for_submitting_to_plagiarism
  before_save :check_is_new_attempt
  before_save :check_reset_graded_anonymously
  before_save :set_root_account_id
  before_save :reset_redo_request
  after_save :touch_user
  after_save :clear_user_submissions_cache
  after_save :touch_graders
  after_save :update_assignment
  after_save :update_attachment_associations
  after_save :submit_attachments_to_canvadocs
  after_save :queue_websnap
  after_save :update_final_score
  after_save :submit_to_plagiarism_later
  after_save :update_admins_if_just_submitted
  after_save :check_for_media_object
  after_save :update_quiz_submission
  after_save :update_participation
  after_save :update_line_item_result
  after_save :delete_ignores
  after_save :create_alert
  after_save :reset_regraded
  after_save :create_audit_event!
  after_save :handle_posted_at_changed, if: :saved_change_to_posted_at?
  after_save :delete_submission_drafts!, if: :saved_change_to_attempt?
  after_save :send_timing_data_if_needed

  def reset_regraded
    @regraded = false
  end

  def autograded?
    # AutoGrader == (quiz_id * -1)
    !!(grader_id && grader_id < 0)
  end

  after_create :needs_grading_count_updated, if: :needs_grading?
  after_update :needs_grading_count_updated, if: :needs_grading_changed?
  after_update :update_planner_override
  def needs_grading_count_updated
    self.class.connection.after_transaction_commit do
      assignment.clear_cache_key(:needs_grading)
    end
  end

  after_create :assignment_submission_count_updated, if: :submitted?
  after_update :assignment_submission_count_updated, if: :submitted_changed?
  def assignment_submission_count_updated
    self.class.connection.after_transaction_commit do
      Rails.cache.delete(["submitted_count", assignment].cache_key)
    end
  end

  after_create :assignment_graded_count_updated, if: :graded?
  after_update :assignment_graded_count_updated, if: :graded_changed?
  def assignment_graded_count_updated
    self.class.connection.after_transaction_commit do
      Rails.cache.delete(["graded_count", assignment].cache_key)
    end
  end

  def update_planner_override
    return unless saved_change_to_workflow_state?

    if submission_type == "online_quiz" && workflow_state == "graded"
      # unless it's an auto-graded quiz
      return unless workflow_state_before_last_save == "unsubmitted"
    else
      return unless workflow_state == "submitted"
    end
    PlannerHelper.complete_planner_override_for_submission(self)
  end

  attr_reader :group_broadcast_submission

  has_a_broadcast_policy

  simply_versioned explicit: true,
                   when: ->(model) { model.new_version_needed? },
                   on_create: ->(_model, version) { SubmissionVersion.index_version(version) },
                   on_load: ->(model, version) { model&.cached_due_date = version.versionable&.cached_due_date }

  # This needs to be after simply_versioned because the grade change audit uses
  # versioning to grab the previous grade.
  after_save :grade_change_audit

  def new_version_needed?
    turnitin_data_changed? || vericite_data_changed? || (changes.keys - %w[
      updated_at
      posted_at
      processed
      grade_matches_current_submission
      published_score
      published_grade
    ]).present?
  end

  set_policy do
    given do |user|
      user &&
        user.id == user_id &&
        assignment.published?
    end
    can :read and can :comment and can :make_group_comment and can :submit and can :mark_item_read and can :read_comments

    # see user_can_read_grade? before editing :read_grade permissions
    given do |user|
      user &&
        user.id == user_id &&
        !hide_grade_from_student?
    end
    can :read_grade

    given do |user, session|
      assignment.published? &&
        assignment.context.grants_right?(user, session, :manage_grades)
    end
    can :read and can :comment and can :make_group_comment and can :read_grade and can :read_comments

    given do |user, _session|
      can_grade?(user)
    end
    can :grade

    given do
      can_autograde?
    end
    can :autograde

    given do |user, session|
      assignment.user_can_read_grades?(user, session)
    end
    can :read and can :read_grade

    given do |user|
      assignment&.context &&
        user &&
        self.user &&
        assignment.context.observer_enrollments.where(
          user_id: user,
          associated_user_id: self.user,
          workflow_state: "active"
        ).exists?
    end
    can :read and can :read_comments

    given do |user|
      assignment &&
        posted? &&
        assignment.context &&
        user &&
        self.user &&
        assignment.context.observer_enrollments.where(
          user_id: user,
          associated_user_id: self.user,
          workflow_state: "active"
        ).first.try(:grants_right?, user, :read_grades)
    end
    can :read_grade

    given { |user| peer_reviewer?(user) && !!assignment&.submitted?(user: user) }
    can :read and can :comment and can :make_group_comment

    given { |user, session| can_view_plagiarism_report("turnitin", user, session) }
    can :view_turnitin_report

    given { |user, session| can_view_plagiarism_report("vericite", user, session) }
    can :view_vericite_report
  end

  def observer?(user)
    assignment.context.observer_enrollments.where(
      user_id: user.id,
      associated_user_id: user_id,
      workflow_state: "active"
    ).exists?
  end

  def peer_reviewer?(user)
    assignment.published? &&
      assignment.peer_reviews &&
      assignment.context.participating_students.where(id: self.user).exists? &&
      user &&
      assessment_requests.map(&:assessor_id).include?(user.id)
  end

  def can_view_details?(user)
    return false unless grants_right?(user, :read)
    return true unless assignment.anonymize_students?

    user == self.user || peer_reviewer?(user) || observer?(user) || Account.site_admin.grants_right?(user, :update)
  end

  def can_view_plagiarism_report(type, user, session)
    if type == "vericite"
      return false unless vericite_data_hash[:provider].to_s == "vericite"

      plagData = vericite_data_hash
      @submit_to_vericite = false
      settings = assignment.vericite_settings
      type_can_peer_review = true
    else
      unless vericite_data_hash[:provider].to_s != "vericite" ||
             AssignmentConfigurationToolLookup.where(assignment_id: assignment_id).where.not(tool_product_code: "vericite").exists?
        return false
      end

      plagData = turnitin_data
      @submit_to_turnitin = false
      settings = assignment.turnitin_settings
      type_can_peer_review = false
    end
    plagData &&
      (user_can_read_grade?(user, session, for_plagiarism: true) || (type_can_peer_review && user_can_peer_review_plagiarism?(user))) &&
      (assignment.context.grants_any_right?(user, session, :manage_grades, :view_all_grades) ||
        case settings[:originality_report_visibility]
        when "immediate" then true
        when "after_grading" then current_submission_graded?
        when "after_due_date"
          assignment.due_at && assignment.due_at < Time.now.utc
        when "never" then false
        end
      )
  end

  def user_can_peer_review_plagiarism?(user)
    assignment.peer_reviews &&
      assignment.current_submissions_and_assessors[:submissions].select do |submission|
        # first filter by submissions for the requested reviewer
        user.id == submission.user_id &&
          submission.assigned_assessments
      end.any? do |submission|
        # next filter the assigned assessments by the submission user_id being reviewed
        submission.assigned_assessments.any? { |review| user_id == review.user_id }
      end
  end

  def user_can_read_grade?(user, session = nil, for_plagiarism: false)
    # improves performance by checking permissions on the assignment before the submission
    return true if assignment.user_can_read_grades?(user, session)
    return false if hide_grade_from_student?(for_plagiarism: for_plagiarism)
    return true if user && user.id == user_id # this is fast, so skip the policy cache check if possible

    grants_right?(user, session, :read_grade)
  end

  on_update_send_to_streams do
    if graded_at && graded_at > 5.minutes.ago && !@already_sent_to_stream
      @already_sent_to_stream = true
      user_id
    end
  end

  def can_read_submission_user_name?(user, session)
    return false if user_id != user.id && assignment.anonymize_students?

    !assignment.anonymous_peer_reviews? ||
      user_id == user.id ||
      assignment.context.grants_right?(user, session, :view_all_grades)
  end

  def update_final_score
    if saved_change_to_score? || saved_change_to_excused? ||
       (workflow_state_before_last_save == "pending_review" && workflow_state == "graded")
      if skip_grade_calc
        Rails.logger.debug "GRADES: NOT recomputing scores for submission #{global_id} because skip_grade_calc was set"
      else
        Rails.logger.debug "GRADES: submission #{global_id} score changed. recomputing grade for course #{context.global_id} user #{user_id}."
        self.class.connection.after_transaction_commit do
          Enrollment.recompute_final_score_in_singleton(
            user_id,
            context.id,
            grading_period_id: grading_period_id
          )
        end
      end

      unless ConditionalRelease::Rule.is_trigger_assignment?(assignment)
        # trigger assignments have to wait for ConditionalRelease::OverrideHandler#handle_grade_change
        assignment&.delay_if_production&.multiple_module_actions([user_id], :scored, score)
      end
    end
    true
  end

  def create_alert
    return unless saved_change_to_score? && grader_id && !autograded? &&
                  assignment.points_possible && assignment.points_possible > 0

    thresholds = ObserverAlertThreshold.active.where(student: user,
                                                     alert_type: ["assignment_grade_high", "assignment_grade_low"])

    thresholds.each do |threshold|
      prev_score = saved_changes["score"][0]
      prev_percentage = prev_score.present? ? prev_score.to_f / assignment.points_possible * 100 : nil
      percentage = score.present? ? score.to_f / assignment.points_possible * 100 : nil
      next unless threshold.did_pass_threshold(prev_percentage, percentage)

      observer = threshold.observer
      next unless observer
      next unless observer.observer_enrollments.active
                          .where(course_id: assignment.context_id, associated_user: user).any?

      begin
        ObserverAlert.create!(
          observer: observer,
          student: user,
          observer_alert_threshold: threshold,
          context: assignment,
          alert_type: threshold.alert_type,
          action_date: graded_at,
          title: I18n.t("Assignment graded: %{grade} on %{assignment_name} in %{course_code}",
                        {
                          grade: grade,
                          assignment_name: assignment.title,
                          course_code: assignment.course.course_code
                        })
        )
      rescue ActiveRecord::RecordInvalid
        Rails.logger.error(
          "Couldn't create ObserverAlert for submission #{id} observer #{threshold.observer_id}"
        )
      end
    end
  end

  def update_quiz_submission
    return true if @saved_by == :quiz_submission || !quiz_submission_id || entered_score == quiz_submission.kept_score

    quiz_submission.set_final_score(score)
    true
  end

  def url
    read_body = read_attribute(:body) && CGI.unescapeHTML(read_attribute(:body))
    @full_url = if read_body && read_attribute(:url) && read_body[0..250] == read_attribute(:url)[0..250]
                  read_attribute(:body)
                else
                  read_attribute(:url)
                end
  end

  def plaintext_body
    extend HtmlTextHelper
    strip_tags((body || "").gsub(%r{<\s*br\s*/>}, "\n<br/>").gsub(%r{</p>}, "</p>\n"))
  end

  TURNITIN_STATUS_RETRY = 11
  def check_turnitin_status(attempt = 1)
    self.turnitin_data ||= {}
    turnitin = nil
    needs_retry = false

    # check all assets in the turnitin_data (self.turnitin_assets is only the
    # current assets) so that we get the status for assets of previous versions
    # of the submission as well
    self.turnitin_data.each_key do |asset_string|
      data = self.turnitin_data[asset_string]
      next unless data.is_a?(Hash) && data[:object_id]

      if data[:similarity_score].blank?
        if attempt < TURNITIN_STATUS_RETRY
          turnitin ||= Turnitin::Client.new(*context.turnitin_settings)
          res = turnitin.generateReport(self, asset_string)
          if res[:similarity_score]
            data[:similarity_score] = res[:similarity_score].to_f
            data[:web_overlap] = res[:web_overlap].to_f
            data[:publication_overlap] = res[:publication_overlap].to_f
            data[:student_overlap] = res[:student_overlap].to_f
            data[:state] = Turnitin.state_from_similarity_score data[:similarity_score]
            data[:status] = "scored"
          else
            needs_retry ||= true
          end
        else
          data[:status] = "error"
          data[:public_error_message] = I18n.t("turnitin.no_score_after_retries", "Turnitin has not returned a score after %{max_tries} attempts to retrieve one.", max_tries: TURNITIN_RETRY)
        end
      else
        data[:status] = "scored"
      end
      self.turnitin_data[asset_string] = data
    end

    delay(run_at: (2**attempt).minutes.from_now).check_turnitin_status(attempt + 1) if needs_retry
    turnitin_data_changed!
    save
  end

  def turnitin_report_url(asset_string, user)
    if self.turnitin_data && self.turnitin_data[asset_string] && self.turnitin_data[asset_string][:similarity_score]
      turnitin = Turnitin::Client.new(*context.turnitin_settings)
      delay.check_turnitin_status
      if grants_right?(user, :grade)
        turnitin.submissionReportUrl(self, asset_string)
      elsif grants_right?(user, :view_turnitin_report)
        turnitin.submissionStudentReportUrl(self, asset_string)
      end
    else
      nil
    end
  end

  TURNITIN_JOB_OPTS = { n_strand: "turnitin", priority: Delayed::LOW_PRIORITY, max_attempts: 2 }.freeze

  TURNITIN_RETRY = 5
  def submit_to_turnitin(attempt = 0)
    return unless turnitinable? && context.turnitin_settings

    turnitin = Turnitin::Client.new(*context.turnitin_settings)
    reset_turnitin_assets

    # Make sure the assignment exists and user is enrolled
    assignment_created = assignment.create_in_turnitin
    turnitin_enrollment = turnitin.enrollStudent(context, user)
    if assignment_created && turnitin_enrollment.success?
      delete_turnitin_errors
    else
      if attempt < TURNITIN_RETRY
        delay(run_at: 5.minutes.from_now, **TURNITIN_JOB_OPTS).submit_to_turnitin(attempt + 1)
      else
        assignment_error = assignment.turnitin_settings[:error]
        self.turnitin_data[:status] = "error"
        self.turnitin_data[:assignment_error] = assignment_error if assignment_error.present?
        self.turnitin_data[:student_error] = turnitin_enrollment.error_hash if turnitin_enrollment.error?
        turnitin_data_changed!
        save
      end
      return false
    end

    # Submit the file(s)
    submission_response = turnitin.submitPaper(self)
    submission_response.each do |res_asset_string, response|
      self.turnitin_data[res_asset_string].merge!(response)
      turnitin_data_changed!
      if !response[:object_id] && attempt >= TURNITIN_RETRY
        self.turnitin_data[res_asset_string][:status] = "error"
      end
    end

    delay(run_at: 5.minutes.from_now, **TURNITIN_JOB_OPTS).check_turnitin_status
    save

    # Schedule retry if there were failures
    submit_status = submission_response.present? && submission_response.values.all? { |v| v[:object_id] }
    unless submit_status
      delay(run_at: 5.minutes.from_now, **TURNITIN_JOB_OPTS).submit_to_turnitin(attempt + 1) if attempt < TURNITIN_RETRY
      return false
    end

    true
  end

  # This method pulls data from the OriginalityReport table
  # Preload OriginalityReport before using this method in a collection of submissions
  def originality_data
    data = originality_reports_for_display.each_with_object({}) do |originality_report, hash|
      hash[originality_report.asset_key] = {
        similarity_score: originality_report.originality_score&.round(2),
        state: originality_report.state,
        attachment_id: originality_report.attachment_id,
        report_url: originality_report.report_launch_path,
        status: originality_report.workflow_state,
        error_message: originality_report.error_message,
        created_at: originality_report.created_at,
        updated_at: originality_report.updated_at,
      }
    end
    turnitin_data.except(:webhook_info, :provider, :last_processed_attempt).merge(data)
  end

  # Returns an array of the versioned originality reports in a sorted order. The ordering goes
  # from least preferred report to most preferred reports, assuming there are reports that share
  # the same submission and attachment combination. Otherwise, the ordering can be safely ignored.
  #
  # @return [Array<OriginalityReport>]
  def originality_reports_for_display
    versioned_originality_reports.uniq.sort_by do |report|
      [OriginalityReport::ORDERED_VALID_WORKFLOW_STATES.index(report.workflow_state) || -1, report.updated_at]
    end
  end

  def turnitin_assets
    case submission_type
    when "online_upload"
      attachments.select(&:turnitinable?)
    when "online_text_entry"
      [self]
    else
      []
    end
  end

  # Preload OriginalityReport before using this method
  def originality_report_url(asset_string, user, attempt = nil)
    return unless grants_right?(user, :view_turnitin_report)

    version_sub = if attempt.present?
                    attempt.to_i == self.attempt ? self : versions.find { |v| v.model&.attempt == attempt.to_i }&.model
                  end
    requested_attachment = all_versioned_attachments.find_by_asset_string(asset_string) unless asset_string == self.asset_string
    scope = association(:originality_reports).loaded? ? versioned_originality_reports : originality_reports
    scope = scope.where(submission_time: version_sub.submitted_at) if version_sub
    # This ordering ensures that if multiple reports exist for this submission and attachment combo,
    # we grab the desired report. This is the reversed ordering of
    # OriginalityReport::PREFERRED_STATE_ORDER
    report = scope.where(attachment: requested_attachment).order(Arel.sql("CASE
      WHEN workflow_state = 'scored' THEN 0
      WHEN workflow_state = 'error' THEN 1
      WHEN workflow_state = 'pending' THEN 2
      END"), updated_at: :desc).first
    report&.report_launch_path
  end

  def has_originality_report?
    versioned_originality_reports.present?
  end

  def all_versioned_attachments
    attachment_ids = submission_history.map(&:attachment_ids_for_version).flatten.uniq
    Attachment.where(id: attachment_ids)
  end
  private :all_versioned_attachments

  def attachment_ids_for_version
    ids = (attachment_ids || "").split(",").map(&:to_i)
    ids << attachment_id if attachment_id
    ids
  end

  def delete_turnitin_errors
    self.turnitin_data.delete(:status)
    self.turnitin_data.delete(:assignment_error)
    self.turnitin_data.delete(:student_error)
  end
  private :delete_turnitin_errors

  def reset_turnitin_assets
    self.turnitin_data ||= {}
    delete_turnitin_errors
    turnitin_assets.each do |a|
      asset_data = self.turnitin_data[a.asset_string] || {}
      asset_data[:status] = "pending"
      %i[error_code error_message public_error_message].each do |key|
        asset_data.delete(key)
      end
      self.turnitin_data[a.asset_string] = asset_data
      turnitin_data_changed!
    end
  end

  def resubmit_to_turnitin
    reset_turnitin_assets
    save

    @submit_to_turnitin = true
    turnitinable_by_lti? ? retrieve_lti_tii_score : submit_to_plagiarism_later
  end

  def retrieve_lti_tii_score
    if (tool = ContextExternalTool.tool_for_assignment(assignment))
      turnitin_data.select { |_, v| v.try(:key?, :outcome_response) }.each do |k, v|
        Turnitin::OutcomeResponseProcessor.new(tool, assignment, user, v[:outcome_response].as_json).resubmit(self, k)
      end
    end
  end

  def turnitinable?
    %w[online_upload online_text_entry].include?(submission_type) &&
      assignment.turnitin_enabled?
  end

  def turnitinable_by_lti?
    turnitin_data.select { |_, v| v.is_a?(Hash) && v.key?(:outcome_response) }.any?
  end

  # VeriCite

  # this function will check if the score needs to be updated and update/save the new score if so,
  # otherwise, it just returns the vericite_data_hash
  def vericite_data(lookup_data = false)
    self.vericite_data_hash ||= {}
    # check to see if the score is stale, if so, fetch it again
    update_scores = false
    if Canvas::Plugin.find(:vericite).try(:enabled?) && !readonly? && lookup_data
      self.vericite_data_hash.each_value do |data|
        next unless data.is_a?(Hash) && data[:object_id]

        update_scores ||= vericite_recheck_score(data)
      end
      # we have found at least one score that is stale, call VeriCite and save the results
      if update_scores
        check_vericite_status(0)
      end
    end
    unless self.vericite_data_hash.empty?
      # only set vericite provider flag if the hash isn't empty
      self.vericite_data_hash[:provider] = :vericite
    end
    self.vericite_data_hash
  end

  def vericite_data_hash
    # use the same backend structure to store "content review" data
    self.turnitin_data
  end

  # this function looks at a vericite data object and determines whether the score needs to be rechecked (i.e. cache for 20 mins)
  def vericite_recheck_score(data)
    update_scores = false
    # only recheck scores if an old score exists
    unless data[:similarity_score_time].blank?
      now = Time.now.to_i
      score_age = Time.now.to_i - data[:similarity_score_time]
      score_cache_time = 1200 # by default cache scores for 20 mins
      # change the cache based on how long it has been since the paper was submitted
      # if !data[:submit_time].blank? && (now - data[:submit_time]) > 86400
      # # it has been more than 24 hours since this was submitted, increase cache time
      #   score_cache_time = 86400
      # end
      # only cache the score for 20 minutes or 24 hours based on when the paper was submitted
      if score_age > score_cache_time
        # check if we just recently requested this score
        last_checked = 1000 # default to a high number so that if it is not set, it won't effect the outcome
        unless data[:similarity_score_check_time].blank?
          last_checked = now - data[:similarity_score_check_time]
        end
        # only update if we didn't just ask VeriCite for the scores 20 seconds again (this is in the case of an error, we don't want to keep asking immediately)
        if last_checked > 20
          update_scores = true
        end
      end
    end
    update_scores
  end

  VERICITE_STATUS_RETRY = 16 # this caps the retries off at 36 hours (checking once every 4 hours)

  def check_vericite_status(attempt = 1)
    self.vericite_data_hash ||= {}
    vericite = nil
    needs_retry = false
    # check all assets in the vericite_data (self.vericite_assets is only the
    # current assets) so that we get the status for assets of previous versions
    # of the submission as well

    # flag to make sure that all scores are just updates and not new
    recheck_score_all = true
    data_changed = false
    self.vericite_data_hash.each do |asset_string, data|
      # keep track whether the score state changed
      data_orig = data.dup
      next unless data.is_a?(Hash) && data[:object_id]

      # check to see if the score is stale, if so, delete it and fetch again
      recheck_score = vericite_recheck_score(data)
      # keep track whether all scores are updates or if any are new
      recheck_score_all &&= recheck_score
      # look up scores if:
      if recheck_score || data[:similarity_score].blank?
        if attempt < VERICITE_STATUS_RETRY
          data[:similarity_score_check_time] = Time.now.to_i
          vericite ||= VeriCite::Client.new
          res = vericite.generateReport(self, asset_string)
          if res[:similarity_score]
            # keep track of when we updated the score so that we can ask VC again once it is stale (i.e. cache for 20 mins)
            data[:similarity_score_time] = Time.now.to_i
            data[:similarity_score] = res[:similarity_score].to_i
            data[:state] = VeriCite.state_from_similarity_score data[:similarity_score]
            data[:status] = "scored"
            # since we have a score, we know this report shouldn't have any errors, clear them out
            data = clear_vericite_errors(data)
          else
            needs_retry ||= true
          end
        elsif !recheck_score # if we already have a score, continue to use it and do not set an error
          data[:status] = "error"
          data[:public_error_message] = I18n.t("vericite.no_score_after_retries", "VeriCite has not returned a score after %{max_tries} attempts to retrieve one.", max_tries: VERICITE_RETRY)
        end
      else
        data[:status] = "scored"
      end
      self.vericite_data_hash[asset_string] = data
      data_changed = data_changed ||
                     data_orig[:similarity_score] != data[:similarity_score] ||
                     data_orig[:state] != data[:state] ||
                     data_orig[:status] != data[:status] ||
                     data_orig[:public_error_message] != data[:public_error_message]
    end

    if !self.vericite_data_hash.empty? && self.vericite_data_hash[:provider].nil?
      # only set vericite provider flag if the hash isn't empty
      self.vericite_data_hash[:provider] = :vericite
      data_changed = true
    end
    retry_mins = 2**attempt
    if retry_mins > 240
      # cap the retry max wait to 4 hours
      retry_mins = 240
    end
    # if attempt <= 0, then that means no retries should be attempted
    delay(run_at: retry_mins.minutes.from_now).check_vericite_status(attempt + 1) if attempt > 0 && needs_retry
    # if all we did was recheck scores, do not version this save (i.e. increase the attempt number)
    if data_changed
      vericite_data_changed!
      if recheck_score_all
        with_versioning(false, &:save!)
      else
        save
      end
    end
  end

  def vericite_report_url(asset_string, user, session)
    if self.vericite_data_hash && self.vericite_data_hash[asset_string] && self.vericite_data_hash[asset_string][:similarity_score]
      vericite = VeriCite::Client.new
      if grants_right?(user, :grade)
        vericite.submissionReportUrl(self, user, asset_string)
      elsif can_view_plagiarism_report("vericite", user, session)
        vericite.submissionStudentReportUrl(self, user, asset_string)
      end
    else
      nil
    end
  end

  VERICITE_JOB_OPTS = { n_strand: "vericite", priority: Delayed::LOW_PRIORITY, max_attempts: 2 }.freeze

  VERICITE_RETRY = 5
  def submit_to_vericite(attempt = 0)
    Rails.logger.info("VERICITE #submit_to_vericite submission ID: #{id}, vericiteable? #{vericiteable?}")
    if vericiteable?
      Rails.logger.info("VERICITE #submit_to_vericite submission ID: #{id}, plugin: #{Canvas::Plugin.find(:vericite)}, vericite plugin enabled? #{Canvas::Plugin.find(:vericite).try(:enabled?)}")
    end
    return unless vericiteable? && Canvas::Plugin.find(:vericite).try(:enabled?)

    vericite = VeriCite::Client.new
    reset_vericite_assets

    # Make sure the assignment exists and user is enrolled
    assignment_created = assignment.create_in_vericite
    # vericite_enrollment = vericite.enrollStudent(self.context, self.user)
    if assignment_created
      delete_vericite_errors
    else
      assignment_error = assignment.vericite_settings[:error]
      self.vericite_data_hash[:assignment_error] = assignment_error if assignment_error.present?
      # self.vericite_data_hash[:student_error] = vericite_enrollment.error_hash if vericite_enrollment.error?
      vericite_data_changed!
      unless self.vericite_data_hash.empty?
        # only set vericite provider flag if the hash isn't empty
        self.vericite_data_hash[:provider] = :vericite
      end
      save
    end
    # even if the assignment didn't save, VeriCite will still allow this file to be submitted
    # Submit the file(s)
    submission_response = vericite.submitPaper(self)
    # VeriCite will not resubmit a file if it already has a similarity_score (i.e. success)
    update = false
    submission_response.each do |res_asset_string, response|
      update = true
      self.vericite_data_hash[res_asset_string].merge!(response)
      # keep track of when we first submitted
      self.vericite_data_hash[res_asset_string][:submit_time] = Time.now.to_i if self.vericite_data_hash[res_asset_string][:submit_time].blank?
      vericite_data_changed!
      if !response[:object_id] && attempt >= VERICITE_RETRY
        self.vericite_data_hash[res_asset_string][:status] = "error"
      elsif response[:object_id]
        # success, make sure any error messages are cleared
        self.vericite_data_hash[res_asset_string] = clear_vericite_errors(self.vericite_data_hash[res_asset_string])
      end
    end
    # only save if there were newly submitted attachments
    if update
      delay(run_at: 5.minutes.from_now, **VERICITE_JOB_OPTS).check_vericite_status
      unless self.vericite_data_hash.empty?
        # only set vericite provider flag if the hash isn't empty
        self.vericite_data_hash[:provider] = :vericite
      end
      save

      # Schedule retry if there were failures
      submit_status = submission_response.present? && submission_response.values.all? { |v| v[:object_id] }
      unless submit_status
        delay(run_at: 5.minutes.from_now, **VERICITE_JOB_OPTS).submit_to_vericite(attempt + 1) if attempt < VERICITE_RETRY
        return false
      end
    end

    true
  end

  def vericite_assets
    case submission_type
    when "online_upload"
      attachments.select(&:vericiteable?)
    when "online_text_entry"
      [self]
    else
      []
    end
  end

  def delete_vericite_errors
    self.vericite_data_hash.delete(:status)
    self.vericite_data_hash.delete(:assignment_error)
    self.vericite_data_hash.delete(:student_error)
  end
  private :delete_vericite_errors

  def reset_vericite_assets
    self.vericite_data_hash ||= {}
    delete_vericite_errors
    vericite_assets.each do |a|
      asset_data = self.vericite_data_hash[a.asset_string] || {}
      asset_data[:status] = "pending"
      asset_data = clear_vericite_errors(asset_data)
      self.vericite_data_hash[a.asset_string] = asset_data
      vericite_data_changed!
    end
  end

  def clear_vericite_errors(asset_data)
    %i[error_code error_message public_error_message].each do |key|
      asset_data.delete(key)
    end
    asset_data
  end

  def submission_type_is_valid
    case submission_type
    when "online_text_entry"
      if body.blank?
        errors.add(:body, "Text entry submission cannot be empty")
      end
    when "online_url"
      if url.blank?
        errors.add(:url, "URL entry submission cannot be empty")
      end
    end
  end

  def resubmit_to_vericite
    reset_vericite_assets
    unless self.vericite_data_hash.empty?
      # only set vericite provider flag if the hash isn't empty
      self.vericite_data_hash[:provider] = :vericite
    end

    @submit_to_vericite = true
    save
  end

  def vericiteable?
    %w[online_upload online_text_entry].include?(submission_type) &&
      assignment.vericite_enabled?
  end

  def vericite_data_changed!
    @vericite_data_changed = true
  end

  def vericite_data_changed?
    @vericite_data_changed
  end

  # End VeriCite

  # Plagiarism functions:

  def plagiarism_service_to_use
    return @plagiarism_service_to_use if defined? @plagiarism_service_to_use

    # Because vericite is new and people are moving to vericite, not
    # moving from vericite to turnitin, we'll give vericite precedence
    # for now.
    @plagiarism_service_to_use = if Canvas::Plugin.find(:vericite).try(:enabled?)
                                   :vericite
                                 elsif !context.turnitin_settings.nil?
                                   :turnitin
                                 end
  end

  def prep_for_submitting_to_plagiarism
    return unless plagiarism_service_to_use

    if plagiarism_service_to_use == :vericite
      plagData = self.vericite_data_hash
      @submit_to_vericite = false
      canSubmit = vericiteable?
    else
      plagData = self.turnitin_data
      @submit_to_turnitin = false
      canSubmit = turnitinable?
    end
    last_attempt = plagData && plagData[:last_processed_attempt]
    Rails.logger.info("#prep_for_submitting_to_plagiarism submission ID: #{id}, type: #{plagiarism_service_to_use}, canSubmit? #{canSubmit}")
    Rails.logger.info("#prep_for_submitting_to_plagiarism submission ID: #{id}, last_attempt: #{last_attempt}, self.attempt: #{attempt}, @group_broadcast_submission: #{@group_broadcast_submission}, self.group: #{group}")
    if canSubmit && (!last_attempt || last_attempt < attempt) && (@group_broadcast_submission || !group)
      if plagData[:last_processed_attempt] != attempt
        plagData[:last_processed_attempt] = attempt
      end
      if plagiarism_service_to_use == :vericite
        @submit_to_vericite = true
      else
        @submit_to_turnitin = true
      end
    end
  end

  def submit_to_plagiarism_later
    return unless plagiarism_service_to_use

    if plagiarism_service_to_use == :vericite
      submitPlag = @submit_to_vericite
      canSubmit = vericiteable?
      delayName = "vericite_submission_delay_seconds"
      delayFunction = :submit_to_vericite
      delayOpts = VERICITE_JOB_OPTS
    else
      submitPlag = @submit_to_turnitin
      canSubmit = turnitinable?
      delayName = "turnitin_submission_delay_seconds"
      delayFunction = :submit_to_turnitin
      delayOpts = TURNITIN_JOB_OPTS
    end
    Rails.logger.info("#submit_to_plagiarism_later submission ID: #{id}, type: #{plagiarism_service_to_use}, canSubmit? #{canSubmit}, submitPlag? #{submitPlag}")
    if canSubmit && submitPlag
      delay = Setting.get(delayName, 60.to_s).to_i
      delay(run_at: delay.seconds.from_now, **delayOpts).__send__(delayFunction)
    end
  end
  # End Plagiarism functions

  def external_tool_url
    URI.encode(url) if url && submission_type == "basic_lti_launch"
  end

  def clear_user_submissions_cache
    self.class.connection.after_transaction_commit do
      User.clear_cache_keys([user_id], :submissions)
    end
  end

  def touch_graders
    self.class.connection.after_transaction_commit do
      if assignment && user && assignment.context.is_a?(Course)
        assignment.context.clear_todo_list_cache_later(:admins)
      end
    end
  end

  def update_assignment
    unless @assignment_changed_not_sub
      delay(singleton: "submission_context_module_action_#{global_id}",
            on_conflict: :loose).context_module_action
    end
    true
  end
  protected :update_assignment

  def context_module_action
    if assignment && user
      if score
        assignment.context_module_action(user, :scored, score)
      elsif submitted_at
        assignment.context_module_action(user, :submitted)
      end
    end
  end

  # If an object is pulled from a simply_versioned yaml it may not have a submitted at.
  # submitted_at is needed by the SpeedGrader, so it is set to the updated_at value
  def submitted_at
    if submission_type
      unless read_attribute(:submitted_at)
        write_attribute(:submitted_at, read_attribute(:updated_at))
      end
      read_attribute(:submitted_at).in_time_zone rescue nil
    else
      nil
    end
  end

  def update_attachment_associations
    return if @assignment_changed_not_sub

    association_ids = attachment_associations.pluck(:attachment_id)
    ids = (attachment_ids || "").split(",").map(&:to_i)
    ids << attachment_id if attachment_id
    ids.uniq!
    associations_to_delete = association_ids - ids
    attachment_associations.where(attachment_id: associations_to_delete).delete_all unless associations_to_delete.empty?
    unassociated_ids = ids - association_ids
    return if unassociated_ids.empty?

    attachments = Attachment.where(id: unassociated_ids)
    attachments.each do |a|
      next unless (a.context_type == "User" && a.context_id == user_id) ||
                  (a.context_type == "Group" && a.context_id == group_id) ||
                  (a.context_type == "Assignment" && a.context_id == assignment_id && a.available?) ||
                  attachment_fake_belongs_to_group(a)

      attachment_associations.where(attachment: a).first_or_create
    end
  end

  def attachment_fake_belongs_to_group(attachment)
    return false if submission_type == "discussion_topic"
    return false unless attachment.context_type == "User" &&
                        assignment.has_group_category?

    gc = assignment.group_category
    gc.group_for(user) == gc.group_for(attachment.context)
  end
  private :attachment_fake_belongs_to_group

  def submit_attachments_to_canvadocs
    if saved_change_to_attachment_ids? && submission_type != "discussion_topic"
      attachments.preload(:crocodoc_document, :canvadoc).each do |a|
        # associate previewable-document and submission for permission checks
        if a.canvadocable? && Canvadocs.annotations_supported?
          submit_to_canvadocs = true
          a.create_canvadoc! unless a.canvadoc
          a.shard.activate do
            CanvadocsSubmission.find_or_create_by(submission_id: id, canvadoc_id: a.canvadoc.id)
          end
        elsif a.crocodocable?
          submit_to_canvadocs = true
          a.create_crocodoc_document! unless a.crocodoc_document
          a.shard.activate do
            CanvadocsSubmission.find_or_create_by(submission_id: id, crocodoc_document_id: a.crocodoc_document.id)
          end
        end

        next unless submit_to_canvadocs

        opts = {
          preferred_plugins: [Canvadocs::RENDER_PDFJS, Canvadocs::RENDER_BOX, Canvadocs::RENDER_CROCODOC],
          wants_annotation: true,
        }

        if context.root_account.settings[:canvadocs_prefer_office_online]
          # Office 365 should take priority over pdfjs
          opts[:preferred_plugins].unshift Canvadocs::RENDER_O365
        end

        a.delay(
          n_strand: "canvadocs",
          priority: Delayed::LOW_PRIORITY
        )
         .submit_to_canvadocs(1, opts)
      end
    end
  end

  def annotation_context(attempt: nil, in_progress: false, draft: false)
    if draft
      canvadocs_annotation_contexts.find_or_create_by(
        attachment_id: assignment.annotatable_attachment_id,
        submission_attempt: nil
      )
    elsif in_progress
      canvadocs_annotation_contexts.find_by(
        attachment_id: assignment.annotatable_attachment_id,
        submission_attempt: nil
      )
    else
      canvadocs_annotation_contexts.find_by(submission_attempt: attempt)
    end
  end

  def infer_review_needed?
    (submission_type == "online_quiz" && quiz_submission.try(:latest_submitted_attempt).try(:pending_review?)) || lti_result&.reload&.needs_review?
  end

  def inferred_workflow_state
    inferred_state = workflow_state

    # New Quizzes returned a partial grade, but manual review is needed from a human
    return workflow_state if workflow_state == Submission.workflow_states.pending_review && graded_by_new_quizzes?

    inferred_state = Submission.workflow_states.submitted if unsubmitted? && submitted_at
    inferred_state = Submission.workflow_states.unsubmitted if submitted? && !has_submission?
    inferred_state = Submission.workflow_states.graded if grade && score && grade_matches_current_submission
    inferred_state = Submission.workflow_states.pending_review if infer_review_needed?

    inferred_state
  end

  def infer_values
    if assignment
      if assignment.association(:context).loaded?
        self.course = assignment.context # may as well not reload it
      else
        self.course_id = assignment.context_id
      end
    end

    self.submitted_at ||= Time.now if has_submission?
    quiz_submission.reload if quiz_submission_id
    self.workflow_state = inferred_workflow_state
    if (workflow_state_changed? && graded?) || late_policy_status_changed?
      self.graded_at = Time.now
    end
    self.media_comment_id = nil if media_comment_id && media_comment_id.strip.empty?
    if media_comment_id && (media_comment_id_changed? || !media_object_id)
      mo = MediaObject.by_media_id(media_comment_id).first
      self.media_object_id = mo && mo.id
    end
    self.media_comment_type = nil unless media_comment_id
    if self.submitted_at
      self.attempt ||= 0
      self.attempt += 1 if submitted_at_changed?
      self.attempt = 1 if self.attempt < 1
    end
    if submission_type == "media_recording" && !media_comment_id
      raise "Can't create media submission without media object"
    end

    if submission_type == "online_quiz"
      self.quiz_submission ||= Quizzes::QuizSubmission.where(submission_id: self).first
      self.quiz_submission ||= Quizzes::QuizSubmission.where(user_id: user_id, quiz_id: assignment.quiz).first rescue nil
    end
    @just_submitted = (submitted? || pending_review?) && submission_type && (new_record? || workflow_state_changed? || attempt_changed?)
    if score_changed? || grade_changed?
      self.grade = if assignment
                     assignment.score_to_grade(score, grade)
                   else
                     score.to_s
                   end
    end

    self.grade = nil unless score
    # I think the idea of having unpublished scores is unnecessarily confusing.
    # It may be that we want to have that functionality later on, but for now
    # I say it's just confusing.
    # if self.assignment && self.assignment.published?
    begin
      self.published_score = score
      self.published_grade = grade
    end
    true
  end

  def just_submitted?
    @just_submitted || false
  end

  def update_admins_if_just_submitted
    if @just_submitted
      context.delay_if_production.resubmission_for(assignment)
    end
    true
  end

  def check_for_media_object
    if media_comment_id.present? && saved_change_to_media_comment_id?
      MediaObject.ensure_media_object(media_comment_id,
                                      user: user,
                                      context: user)
    end
  end

  def type_for_attempt(attempt)
    return submission_type if attempt == self.attempt

    submission = submission_history.find { |sub| sub.attempt == attempt }
    submission&.submission_type
  end

  def submission_history
    @submission_histories ||= begin
      res = []
      last_submitted_at = nil
      versions.sort_by(&:created_at).reverse_each do |version|
        model = version.model
        # since vericite_data is a function, make sure you are cloning the most recent vericite_data_hash
        if vericiteable?
          model.turnitin_data = vericite_data(true)
        # only use originality data if it's loaded, we want to avoid making N+1 queries
        elsif association(:originality_reports).loaded?
          model.turnitin_data = originality_data
        end
        if model.submitted_at && last_submitted_at.to_i != model.submitted_at.to_i
          res << model
          last_submitted_at = model.submitted_at
        end
      end
      res = versions.to_a[0, 1].map(&:model) if res.empty?
      res = [self] if res.empty?
      res.sort_by { |s| s.submitted_at || CanvasSort::First }
    end
  end

  def check_is_new_attempt
    @attempt_changed = attempt_changed?
    true
  end

  def graded_anonymously=(value)
    @graded_anonymously_set = true
    write_attribute :graded_anonymously, value
  end

  def check_reset_graded_anonymously
    if grade_changed? && !@graded_anonymously_set
      write_attribute :graded_anonymously, false
    end
    true
  end

  def late_policy_status_manually_applied?
    cleared_late = late_policy_status_was == "late" && ["none", nil].include?(late_policy_status)
    cleared_none = late_policy_status_was == "none" && late_policy_status.nil?
    late_policy_status == "missing" || late_policy_status == "late" || late_policy_status == "extended" || cleared_late || cleared_none
  end
  private :late_policy_status_manually_applied?

  def apply_late_policy(late_policy = nil, incoming_assignment = nil)
    return if points_deducted_changed? || grading_period&.closed?

    incoming_assignment ||= assignment
    return unless late_policy_status_manually_applied? || incoming_assignment.expects_submission? || submitted_to_lti_assignment?(incoming_assignment)

    late_policy ||= incoming_assignment.course.late_policy
    return score_missing(late_policy, incoming_assignment.points_possible, incoming_assignment.grading_type) if missing?

    score_late_or_none(late_policy, incoming_assignment.points_possible, incoming_assignment.grading_type)
  end

  def submitted_to_lti_assignment?(assignment_submitted_to)
    submitted_at.present? && assignment_submitted_to.external_tool?
  end
  private :submitted_to_lti_assignment?

  def score_missing(late_policy, points_possible, grading_type)
    if points_deducted.present?
      self.score = entered_score unless score_changed?
      self.points_deducted = nil
    end

    if late_policy&.missing_submission_deduction_enabled?
      if score.nil?
        self.grade_matches_current_submission = true
        self.score = late_policy.points_for_missing(points_possible, grading_type)
        self.workflow_state = "graded"
      end
      self.posted_at ||= Time.zone.now unless assignment.post_manually?
    end
  end
  private :score_missing

  def score_late_or_none(late_policy, points_possible, grading_type)
    raw_score = score_changed? || @regraded ? score : entered_score
    deducted = late_points_deducted(raw_score, late_policy, points_possible, grading_type)
    new_score = raw_score && (deducted > raw_score ? [0.0, raw_score].min : raw_score - deducted)
    self.points_deducted = late? ? deducted : nil
    self.score = new_score
  end
  private :score_late_or_none

  def entered_score
    score + (points_deducted || 0) if score
  end

  def entered_grade
    return grade if score == entered_score
    return grade unless LatePolicy::POINT_DEDUCTIBLE_GRADING_TYPES.include?(grading_type)

    assignment.score_to_grade(entered_score) if entered_score
  end

  def late_points_deducted(raw_score, late_policy, points_possible, grading_type)
    return 0 unless raw_score && late_policy && late?

    late_policy.points_deducted(
      score: raw_score, possible: points_possible, late_for: seconds_late, grading_type: grading_type
    ).round(2)
  end
  private :late_points_deducted

  def late_policy_relevant_changes?
    return true if @regraded
    return false if grade_matches_current_submission == false # nil is treated as true

    changes.slice(:score, :submitted_at, :seconds_late_override, :late_policy_status).any?
  end
  private :late_policy_relevant_changes?

  def ensure_grader_can_grade
    return true if grader_can_grade? || skip_grader_check

    error_msg = I18n.t(
      "cannot be changed at this time: %{grading_error}",
      { grading_error: grading_error_message }
    )
    errors.add(:grade, error_msg)
    false
  end

  def grader_can_grade?
    return true unless grade_changed?
    return true if autograded? && grants_right?(nil, :autograde)
    return true if grants_right?(grader, :grade)

    false
  end

  def extra_attempts_can_only_be_set_on_online_uploads
    return true unless changes.key?("extra_attempts") && assignment
    return true if (assignment.submission_types.split(",") & SUBMISSION_TYPES_GOVERNED_BY_ALLOWED_ATTEMPTS).any?

    error_msg = "can only be set on submissions for an assignment with a type of online_upload, online_url, or online_text_entry"
    errors.add(:extra_attempts, error_msg)
    false
  end

  def attempts_left
    return nil if assignment.allowed_attempts.nil? || assignment.allowed_attempts < 0

    [0, assignment.allowed_attempts + (extra_attempts || 0) - (self.attempt || 0)].max
  end

  def ensure_attempts_are_in_range
    return true unless changes.key?("submitted_at") && assignment
    return true unless (assignment.submission_types.split(",") & SUBMISSION_TYPES_GOVERNED_BY_ALLOWED_ATTEMPTS).any?
    return true if attempts_left.nil? || attempts_left > 0

    errors.add(:attempt, "you have reached the maximum number of allowed attempts for this assignment")
    false
  end

  def can_autograde?
    result = GRADE_STATUS_MESSAGES_MAP[can_autograde_symbolic_status]
    result ||= { status: false, message: I18n.t("Cannot autograde at this time") }

    can_autograde_status, @grading_error_message = result[:status], result[:message]

    can_autograde_status
  end
  private :can_autograde?

  def can_autograde_symbolic_status
    return :not_applicable if deleted?
    return :unpublished unless assignment.published?
    return :not_autograded if grader_id >= 0

    if grading_period&.closed?
      :assignment_in_closed_grading_period
    else
      :success
    end
  end
  private :can_autograde_symbolic_status

  def can_grade?(user = nil)
    user ||= grader
    result = GRADE_STATUS_MESSAGES_MAP[can_grade_symbolic_status(user)]
    result ||= { status: false, message: I18n.t("Cannot grade at this time") }

    can_grade_status, @grading_error_message = result[:status], result[:message]

    can_grade_status
  end
  private :can_grade?

  def can_grade_symbolic_status(user = nil)
    user ||= grader

    return :moderation_in_progress unless assignment.grades_published? || grade_posting_in_progress || assignment.permits_moderation?(user)

    return :not_applicable if deleted?
    return :unpublished unless assignment.published?
    return :cant_manage_grades unless context.grants_right?(user, nil, :manage_grades)
    return :account_admin if context.account_membership_allows(user)

    if grading_period&.closed?
      :assignment_in_closed_grading_period
    else
      :success
    end
  end
  private :can_grade_symbolic_status

  def queue_websnap
    if !attachment_id && @attempt_changed && url && submission_type == "online_url"
      delay(priority: Delayed::LOW_PRIORITY).get_web_snapshot
    end
  end

  def attachment_ids
    read_attribute :attachment_ids
  end

  def attachment_ids=(ids)
    write_attribute :attachment_ids, ids
  end

  def versioned_originality_reports
    @versioned_originality_reports ||=
      # turns out the database stores timestamps with 9 decimal places, but Ruby/Rails only serves
      # up 6.  however, submission versions (when deserialized into a Submission model) like to
      # show 9. and apparently to_f rounds, but iso8601 doesn't
      # it would be better if we saved the attempt number on the originality report and matched
      # them up that way
      if submitted_at.nil?
        []
      else
        originality_reports.select do |o|
          o.submission_time&.iso8601(6) == submitted_at&.iso8601(6) ||
            # ...and sometimes originality reports don't have submission times, so we're doing our
            # best to guess based on attachment_id (or the lack) and creation times
            (o.submission_time.nil? && o.created_at > submitted_at &&
              (attachment_ids&.split(",").presence || [""]).include?(o.attachment_id.to_s))
        end
      end
  end

  def versioned_attachments
    return @versioned_attachments if @versioned_attachments

    attachment_ids = attachment_ids_for_version
    self.versioned_attachments = (attachment_ids.empty? ? [] : Attachment.where(id: attachment_ids))
    @versioned_attachments
  end

  def versioned_attachments=(attachments)
    @versioned_attachments = Array(attachments).compact.select do |a|
      (a.context_type == "User" && (a.context_id == user_id || a.user_id == user_id)) ||
        (a.context_type == "Group" && a.context_id == group_id) ||
        (a.context_type == "Assignment" && a.context_id == assignment_id && a.available?) ||
        attachment_fake_belongs_to_group(a)
    end
  end

  # This helper method is used by the bulk_load_versioned_* methods
  def self.group_attachment_ids_by_submission_and_index(submissions)
    # The index of the submission is considered part of the key for
    # the hash that is built. This is needed for bulk loading
    # submission_histories where multiple submission histories will
    # look equal to the Hash key and the attachments for the last one
    # will cancel out the former ones.
    submissions_with_index_and_attachment_ids = submissions.each_with_index.map do |s, index|
      attachment_ids = (s.attachment_ids || "").split(",").map(&:to_i)
      attachment_ids << s.attachment_id if s.attachment_id
      [[s, index], attachment_ids]
    end
    submissions_with_index_and_attachment_ids.to_h
  end
  private_class_method :group_attachment_ids_by_submission_and_index

  # use this method to pre-load the versioned_attachments for a bunch of
  # submissions (avoids having O(N) attachment queries)
  # NOTE: all submissions must belong to the same shard
  def self.bulk_load_versioned_attachments(submissions, preloads: %i[thumbnail media_object folder attachment_upload_statuses])
    attachment_ids_by_submission_and_index = group_attachment_ids_by_submission_and_index(submissions)
    bulk_attachment_ids = attachment_ids_by_submission_and_index.values.flatten

    attachments_by_id = if bulk_attachment_ids.empty? || submissions.none?
                          {}
                        else
                          submissions.first.shard.activate do
                            Attachment.where(id: bulk_attachment_ids).preload(preloads).group_by(&:id)
                          end
                        end

    submissions.each_with_index do |s, index|
      s.versioned_attachments =
        attachments_by_id.values_at(*attachment_ids_by_submission_and_index[[s, index]]).flatten
    end
  end

  # use this method to pre-load the versioned_originality_reports for a bunch of
  # submissions (avoids having O(N) originality report queries)
  # NOTE: all submissions must belong to the same shard
  def self.bulk_load_versioned_originality_reports(submissions)
    reports = originality_reports_by_submission_id_submission_time_attachment_id(submissions)
    submissions.each do |s|
      s.versioned_originality_reports = [] && next unless s.submitted_at
      reports_for_sub = reports.dig(s.id, s.submitted_at.iso8601(6)) || []

      # nil for originality reports with no submission time
      reports.dig(s.id, nil)&.each do |attach_id, reports_for_attach_id|
        # Without submission times on some originality reports, linking up via attachment id or
        # lack of attachment id isn't particularly specific to the submission version.
        # Students can submit the same attachment multiple times or submit only text (no attachment id)
        # multiple times, and without a submission_time we don't have a good way of matching them
        # (though at least in the case of using the same Canvas attachment id, it should be the same
        # document, but no guarantees different originality reports for each version will have the
        # same scores)
        # In submission histories, we're just giving all of the originality reports we can't
        # rule out, but we can at least rule out any report that was created before a new submission
        # as belonging to that submission
        if (s.attachment_ids&.split(",").presence || [""]).include?(attach_id.to_s)
          reports_for_sub += reports_for_attach_id.select { |r| r.created_at > s.submitted_at }
        end
      end
      s.versioned_originality_reports = reports_for_sub
    end
  end

  def self.originality_reports_by_submission_id_submission_time_attachment_id(submissions)
    reports = OriginalityReport.where(submission_id: submissions)
    reports.each_with_object({}) do |report, hash|
      report_submission_time = report.submission_time&.iso8601(6)
      hash[report.submission_id] ||= {}
      if report_submission_time
        hash[report.submission_id][report_submission_time] ||= []
        hash[report.submission_id][report_submission_time] << report
      else
        hash[report.submission_id][nil] ||= {}
        hash[report.submission_id][nil][report.attachment_id] ||= []
        hash[report.submission_id][nil][report.attachment_id] << report
      end
    end
  end

  # Avoids having O(N) attachment queries.  Returns a hash of
  # submission to attachements.
  def self.bulk_load_attachments_for_submissions(submissions, preloads: nil)
    submissions = Array(submissions)
    attachment_ids_by_submission =
      submissions.index_with { |s| s.attachment_associations.map(&:attachment_id) }
    bulk_attachment_ids = attachment_ids_by_submission.values.flatten.uniq
    if bulk_attachment_ids.empty?
      attachments_by_id = {}
    else
      attachments_by_id = Attachment.where(id: bulk_attachment_ids)
      attachments_by_id = attachments_by_id.preload(*preloads) unless preloads.nil?
      attachments_by_id = attachments_by_id.group_by(&:id)
    end

    attachments_by_submission = submissions.map do |s|
      [s, attachments_by_id.values_at(*attachment_ids_by_submission[s]).flatten.compact.uniq]
    end
    attachments_by_submission.to_h
  end

  def includes_attachment?(attachment)
    versions.map(&:model).any? { |v| (v.attachment_ids || "").split(",").map(&:to_i).include?(attachment.id) }
  end

  def <=>(other)
    updated_at <=> other.updated_at
  end

  def course_broadcast_data
    context&.broadcast_data
  end

  # Submission:
  #   Online submission submitted AFTER the due date (notify the teacher) - "Grade Changes"
  #   Submission graded (or published) - "Grade Changes"
  #   Grade changed - "Grade Changes"
  set_broadcast_policy do |p|
    p.dispatch :assignment_submitted_late
    p.to { assignment.context.instructors_in_charge_of(user_id) }
    p.whenever do |submission|
      BroadcastPolicies::SubmissionPolicy.new(submission)
                                         .should_dispatch_assignment_submitted_late?
    end
    p.data { course_broadcast_data }

    p.dispatch :assignment_submitted
    p.to { assignment.context.instructors_in_charge_of(user_id) }
    p.whenever do |submission|
      BroadcastPolicies::SubmissionPolicy.new(submission)
                                         .should_dispatch_assignment_submitted?
    end
    p.data { course_broadcast_data }

    p.dispatch :assignment_resubmitted
    p.to { assignment.context.instructors_in_charge_of(user_id) }
    p.whenever do |submission|
      BroadcastPolicies::SubmissionPolicy.new(submission)
                                         .should_dispatch_assignment_resubmitted?
    end
    p.data { course_broadcast_data }

    p.dispatch :group_assignment_submitted_late
    p.to { assignment.context.instructors_in_charge_of(user_id) }
    p.whenever do |submission|
      BroadcastPolicies::SubmissionPolicy.new(submission)
                                         .should_dispatch_group_assignment_submitted_late?
    end
    p.data { course_broadcast_data }

    p.dispatch :submission_graded
    p.to { [student] + User.observing_students_in_course(student, assignment.context) }
    p.whenever do |submission|
      BroadcastPolicies::SubmissionPolicy.new(submission)
                                         .should_dispatch_submission_graded?
    end
    p.data { course_broadcast_data }

    p.dispatch :submission_grade_changed
    p.to { [student] + User.observing_students_in_course(student, assignment.context) }
    p.whenever do |submission|
      BroadcastPolicies::SubmissionPolicy.new(submission)
                                         .should_dispatch_submission_grade_changed?
    end
    p.data { course_broadcast_data }

    p.dispatch :submission_posted
    p.to { [student] + User.observing_students_in_course(student, assignment.context) }
    p.whenever do |submission|
      BroadcastPolicies::SubmissionPolicy.new(submission)
                                         .should_dispatch_submission_posted?
    end
    p.data { course_broadcast_data }
  end

  def assignment_graded_in_the_last_hour?
    graded_at_before_last_save && graded_at_before_last_save > 1.hour.ago
  end

  def teacher
    @teacher ||= assignment.teacher_enrollment.user
  end

  def update_if_pending
    @attachments = nil
    if submission_type == "online_quiz" && quiz_submission_id && score && score == self.quiz_submission.score
      self.workflow_state = self.quiz_submission.complete? ? "graded" : "pending_review"
    end
    true
  end

  def attachments
    Attachment.where(id: attachment_associations.pluck(:attachment_id))
  end

  def attachments=(attachments)
    # Accept attachments that were already approved, those that were just created
    # or those that were part of some outside context.  This is all to prevent
    # one student from sneakily getting access to files in another user's comments,
    # since they're all being held on the assignment for now.
    attachments ||= []
    old_ids = (Array(attachment_ids || "").join(",")).split(",").map(&:to_i)
    write_attribute(:attachment_ids, attachments.select { |a| (a && a.id && old_ids.include?(a.id)) || (a.recently_created? && a.context == assignment) || a.context != assignment }.map(&:id).join(","))
  end

  # someday code-archaeologists will wonder how this method came to be named
  # validate_single_submission.  their guess is as good as mine
  def validate_single_submission
    @full_url = nil
    if read_attribute(:url) && read_attribute(:url).length > 250
      self.body = read_attribute(:url)
      self.url = read_attribute(:url)[0..250]
    end
    unless submission_type
      self.submission_type ||= "online_url" if url
      self.submission_type ||= "online_text_entry" if body
      self.submission_type ||= "online_upload" unless attachment_ids.blank?
    end
    true
  end
  private :validate_single_submission

  def grade_change_audit(force_audit: false)
    # grade or graded status changed
    grade_changed = (saved_changes.keys & %w[grade score excused]).present? || (saved_change_to_workflow_state? && workflow_state == "graded")
    # any auditable conditions
    perform_audit = force_audit || grade_changed || assignment_changed_not_sub || saved_change_to_posted_at?

    if perform_audit
      if grade_change_event_author_id.present?
        self.grader_id = grade_change_event_author_id
      end
      self.class.connection.after_transaction_commit do
        Auditors::GradeChange.record(submission: self, skip_insert: !grade_changed)
        queue_conditional_release_grade_change_handler if grade_changed || (force_audit && posted_at.present?)
      end
    end
  end

  def queue_conditional_release_grade_change_handler
    shard.activate do
      return unless graded? && posted?
      # use request caches to handle n+1's when updating a lot of submissions in the same course in one request
      return unless RequestCache.cache("conditional_release_feature_enabled", course_id) do
        course.conditional_release?
      end

      if ConditionalRelease::Rule.is_trigger_assignment?(assignment)
        strand = "conditional_release_grade_change:#{global_assignment_id}"
        ConditionalRelease::OverrideHandler.delay_if_production(priority: Delayed::LOW_PRIORITY, strand: strand)
                                           .handle_grade_change(self)
        assignment&.delay_if_production(strand: strand)&.multiple_module_actions([user_id], :scored, score)
      end
    end
  end

  scope :with_assignment, -> { joins(:assignment).merge(Assignment.active) }

  scope :graded, -> { where("(submissions.score IS NOT NULL AND submissions.workflow_state = 'graded') or submissions.excused = true") }

  scope :ungraded, -> { where(grade: nil).preload(:assignment) }

  scope :in_workflow_state, ->(provided_state) { where(workflow_state: provided_state) }

  scope :having_submission, -> { where.not(submissions: { submission_type: nil }) }
  scope :without_submission, -> { where(submission_type: nil, workflow_state: "unsubmitted") }
  scope :not_placeholder, lambda {
    active.where("submissions.submission_type IS NOT NULL or submissions.excused or submissions.score IS NOT NULL or submissions.workflow_state = 'graded'")
  }

  scope :include_user, -> { preload(:user) }

  scope :include_assessment_requests, -> { preload(:assessment_requests, :assigned_assessments) }
  scope :include_versions, -> { preload(:versions) }
  scope :include_submission_comments, -> { preload(:submission_comments) }
  scope :speed_grader_includes, -> { preload(:versions, :submission_comments, :attachments, :rubric_assessment) }
  scope :for_user, ->(user) { where(user_id: user) }
  scope :needing_screenshot, -> { where("submissions.submission_type='online_url' AND submissions.attachment_id IS NULL").order(:updated_at) }

  def assignment_visible_to_user?(user, opts = {})
    return visible_to_user unless visible_to_user.nil?

    assignment.visible_to_user?(user, opts)
  end

  def needs_regrading?
    graded? && !grade_matches_current_submission?
  end

  def readable_state
    case workflow_state
    when "submitted", "pending_review"
      t "state.submitted", "submitted"
    when "unsubmitted"
      t "state.unsubmitted", "unsubmitted"
    when "graded"
      t "state.graded", "graded"
    end
  end

  def grading_type
    return nil unless assignment

    assignment.grading_type
  end

  def last_teacher_comment
    if association(:submission_comments).loaded?
      submission_comments.reverse.detect { |com| !com.draft && com.author_id != user_id }
    elsif association(:visible_submission_comments).loaded?
      visible_submission_comments.reverse.detect { |com| com.author_id != user_id }
    else
      submission_comments.published.where.not(author_id: user_id).reorder(created_at: :desc).first
    end
  end

  def has_submission?
    !!self.submission_type
  end

  def quiz_submission_version
    return nil unless self.quiz_submission

    self.quiz_submission.versions.each do |version|
      return version.number if version.model.finished_at
    end
    nil
  end

  scope :for, lambda { |obj|
    case obj
    when User
      where(user_id: obj)
    else
      all
    end
  }

  def processed?
    if submission_type == "online_url"
      return attachment&.content_type&.include?("image")
    end

    false
  end

  def provisional_grade(scorer, final: false, preloaded_grades: nil, default_to_null_grade: true)
    pg = if preloaded_grades
           pgs = preloaded_grades[id] || []
           if final
             pgs.detect(&:final)
           else
             pgs.detect { |pg2| !pg2.final && pg2.scorer_id == scorer.id }
           end
         elsif final
           provisional_grades.final.first
         else
           provisional_grades.not_final.where(scorer_id: scorer).first
         end

    if default_to_null_grade && pg.nil?
      ModeratedGrading::NullProvisionalGrade.new(self, scorer.id, final)
    else
      pg
    end
  end

  def find_or_create_provisional_grade!(scorer, attrs = {})
    ModeratedGrading::ProvisionalGrade.unique_constraint_retry do
      if attrs[:final] && !assignment.permits_moderation?(scorer)
        raise Assignment::GradeError, "User not authorized to give final provisional grades"
      end

      pg = find_existing_provisional_grade(scorer, attrs[:final]) || provisional_grades.build
      pg = update_provisional_grade(pg, scorer, attrs)
      pg.save! if attrs[:force_save] || pg.new_record? || pg.changed?
      pg
    end
  end

  def find_existing_provisional_grade(scorer, final)
    final ? provisional_grades.final.first : provisional_grades.not_final.find_by(scorer: scorer)
  end

  def moderated_grading_allow_list(current_user = user, loaded_attachments: nil)
    return nil unless assignment.moderated_grading? && current_user.present?

    has_crocodoc = (loaded_attachments || attachments).any?(&:crocodoc_available?)
    moderation_allow_list_for_user(current_user).map do |user|
      user.moderated_grading_ids(has_crocodoc)
    end
  end

  def moderation_allow_list_for_user(current_user)
    allow_list = []
    return allow_list unless current_user.present? && assignment.moderated_grading?

    if assignment.annotated_document?
      # The student's annotations are what make up the submission in this case.
      allow_list.push(user)
    end

    if posted?
      allow_list.push(grader, user, current_user)
    elsif user == current_user
      # Requesting user is the student.
      allow_list << current_user
    elsif assignment.permits_moderation?(current_user)
      # Requesting user is the final grader or an administrator.
      allow_list.push(*assignment.moderation_grader_users_with_slot_taken, user, current_user)
    elsif assignment.can_be_moderated_grader?(current_user)
      # Requesting user is a provisional grader, or eligible to be one.
      if assignment.grader_comments_visible_to_graders
        allow_list.push(*assignment.moderation_grader_users_with_slot_taken, user, current_user)
      else
        allow_list.push(current_user, user)
      end
    end
    allow_list.compact.uniq
  end

  def anonymous_identities
    @anonymous_identities ||= assignment.anonymous_grader_identities_by_user_id.merge({
                                                                                        user_id => { name: I18n.t("Student"), id: anonymous_id }
                                                                                      })
  end

  def add_comment(opts = {})
    opts = opts.symbolize_keys
    opts[:author] ||= opts[:commenter] || opts[:author] || opts[:user] || user unless opts[:skip_author]
    opts[:comment] = opts[:comment].try(:strip) || ""
    opts[:attachments] ||= opts[:comment_attachments]
    opts[:draft] = !!opts[:draft_comment]
    if opts[:comment].empty?
      if opts[:media_comment_id]
        opts[:comment] = ""
      elsif opts[:attachments].try(:length)
        opts[:comment] = t("attached_files_comment", "See attached files.")
      end
    end
    if opts[:provisional]
      pg = find_or_create_provisional_grade!(opts[:author], final: opts[:final])
      opts[:provisional_grade_id] = pg.id
    end

    if new_record?
      save!
    elsif comment_causes_posting?(author: opts[:author], draft: opts[:draft], provisional: opts[:provisional])
      opts[:hidden] = false
      update!(posted_at: Time.zone.now)
    else
      touch
    end
    valid_keys = %i[comment author media_comment_id media_comment_type
                    group_comment_id assessment_request attachments
                    anonymous hidden provisional_grade_id draft attempt]
    if opts[:comment].present? || opts[:media_comment_id]
      comment = submission_comments.create!(opts.slice(*valid_keys))
    end
    opts[:assessment_request].comment_added if opts[:assessment_request] && comment

    comment
  end

  def comment_authors
    visible_submission_comments.preload(:author).map(&:author)
  end

  def commenting_instructors
    @commenting_instructors ||= comment_authors & context.instructors
  end

  def participating_instructors
    commenting_instructors.presence || context.participating_instructors.to_a.uniq
  end

  def possible_participants_ids
    [user_id] + context.participating_instructors.uniq.map(&:id)
  end

  def limit_comments(user, session = nil)
    @comment_limiting_user = user
    @comment_limiting_session = session
  end

  def apply_provisional_grade_filter!(provisional_grade)
    @provisional_grade_filter = provisional_grade
    self.grade = provisional_grade.grade
    self.score = provisional_grade.score
    self.graded_at = provisional_grade.graded_at
    self.grade_matches_current_submission = provisional_grade.grade_matches_current_submission
    readonly!
  end

  def provisional_grade_id
    @provisional_grade_filter ? @provisional_grade_filter.id : nil
  end

  def submission_comments(*args)
    comments = if @provisional_grade_filter
                 @provisional_grade_filter.submission_comments
               else
                 super
               end
    comments.preload(submission: :assignment)

    if @comment_limiting_user
      comments.select { |comment| comment.grants_right?(@comment_limiting_user, @comment_limiting_session, :read) }
    else
      comments
    end
  end

  def visible_submission_comments(*args)
    comments = if @provisional_grade_filter
                 @provisional_grade_filter.submission_comments.where(hidden: false)
               else
                 super
               end
    comments.preload(submission: :assignment)

    if @comment_limiting_user
      comments.select { |comment| comment.grants_right?(@comment_limiting_user, @comment_limiting_session, :read) }
    else
      comments
    end
  end

  def visible_submission_comments_for(current_user)
    displayable_comments = if assignment.grade_as_group?
                             all_submission_comments.for_groups
                           elsif assignment.moderated_grading? && assignment.grades_published?
                             # When grades are published for a moderated assignment, provisional
                             # comments made by the chosen grader are duplicated as non-provisional
                             # comments. Ignore the provisional copies of that grader's comments.
                             all_submission_comments.where.not("author_id = ? AND provisional_grade_id IS NOT NULL", grader_id)
                           else
                             all_submission_comments
                           end

    displayable_comments.preload(submission: :assignment).select do |submission_comment|
      submission_comment.grants_right?(current_user, :read)
    end
  end

  # true if there is a comment by user other than submitter on the current attempt
  # comments prior to first attempt will count as current until a second attempt is started
  def feedback_for_current_attempt?
    visible_submission_comments.any? do |comment|
      comment.author_id != user_id &&
        ((comment.attempt&.nonzero? ? comment.attempt : 1) == (self.attempt || 1))
    end
  end

  def assessment_request_count
    @assessment_requests_count ||= assessment_requests.length
  end

  def assigned_assessment_count
    @assigned_assessment_count ||= assigned_assessments.length
  end

  def assign_assessment(obj)
    @assigned_assessment_count ||= 0
    @assigned_assessment_count += 1
    assigned_assessments << obj
    touch
  end
  protected :assign_assessment

  def assign_assessor(obj)
    @assessment_request_count ||= 0
    @assessment_request_count += 1
    user = obj.user rescue nil
    association = assignment.active_rubric_association? ? assignment.rubric_association : nil
    res = assessment_requests.where(assessor_asset_id: obj.id, assessor_asset_type: obj.class.to_s, assessor_id: user.id, rubric_association_id: association.try(:id))
                             .first_or_initialize
    res.user_id = user_id
    res.workflow_state = "assigned" if res.new_record?
    just_created = res.new_record?
    res.send_reminder! # this method also saves the assessment_request
    obj.assign_assessment(res) if obj.is_a?(Submission) && just_created
    res
  end

  def students
    group ? group.users : [user]
  end

  def broadcast_group_submission
    @group_broadcast_submission = true
    save!
    @group_broadcast_submission = false
  end

  # in a module so they can be included in other Submission-like objects. the
  # contract is that the including class must have the following attributes:
  #
  #  * assignment (Assignment)
  #  * submission_type (String)
  #  * workflow_state (String)
  #  * cached_due_date (Time)
  #  * submitted_at (Time)
  #  * score (Integer)
  #  * excused (Boolean)
  #  * late_policy_status (String)
  #  * seconds_late_override (Integer)
  #
  module Tardiness
    def past_due?
      seconds_late > 0
    end
    alias_method :past_due, :past_due?

    def late?
      return false if excused?
      return late_policy_status == "late" if late_policy_status.present?

      submitted_at.present? && past_due?
    end
    alias_method :late, :late?

    def missing?
      return false if excused?
      return false if grader_id && late_policy_status.nil?
      return late_policy_status == "missing" if late_policy_status.present?
      return false if submitted_at.present?
      return false unless past_due?

      cached_quiz_lti? || assignment.expects_submission? || assignment.quiz_lti?
    end
    alias_method :missing, :missing?

    def extended?
      return false if excused?
      return late_policy_status == "extended" if late_policy_status.present?

      false
    end
    alias_method :extended, :extended?

    def graded?
      excused || (!!score && workflow_state == "graded")
    end

    def seconds_late
      return (seconds_late_override || 0) if late_policy_status == "late"
      return 0 if cached_due_date.nil? || time_of_submission <= cached_due_date

      (time_of_submission - cached_due_date).to_i
    end

    def time_of_submission
      time = submitted_at || Time.zone.now
      time -= 60.seconds if submission_type == "online_quiz" || cached_quiz_lti?
      time
    end
    private :time_of_submission
  end
  include Tardiness

  def current_submission_graded?
    graded? && (!self.submitted_at || (graded_at && graded_at >= self.submitted_at))
  end

  def context
    self.course ||= assignment&.context
  end

  def to_atom(opts = {})
    author_name = assignment.present? && assignment.context.present? ? assignment.context.name : t("atom_no_author", "No Author")
    Atom::Entry.new do |entry|
      entry.title     = "#{user.name} -- #{assignment.title}#{", " + assignment.context.name if opts[:include_context]}"
      entry.updated   = updated_at
      entry.published = created_at
      entry.id        = "tag:#{HostUrl.default_host},#{created_at.strftime("%Y-%m-%d")}:/submissions/#{feed_code}_#{updated_at.strftime("%Y-%m-%d")}"
      entry.content   = Atom::Content::Html.new(body || "")
      entry.links << Atom::Link.new(rel: "alternate", href: "#{assignment.direct_link}/submissions/#{id}")
      entry.authors << Atom::Person.new(name: author_name)
      # entry.author    = Atom::Person.new(self.user)
    end
  end

  # include the versioned_attachments in as_json if this was loaded from a
  # specific version
  def serialization_methods
    if !@without_versioned_attachments && simply_versioned_version_model
      [:versioned_attachments]
    else
      []
    end
  end

  # mechanism to turn off the above behavior for the duration of a
  # block
  def without_versioned_attachments
    original, @without_versioned_attachments = @without_versioned_attachments, true
    yield
  ensure
    @exclude_versioned_attachments = original
  end

  def self.json_serialization_full_parameters(additional_parameters = {})
    includes = { quiz_submission: {} }
    methods = %i[submission_history attachments entered_score entered_grade word_count]
    methods << (additional_parameters.delete(:comments) || :submission_comments)
    excepts = additional_parameters.delete :except

    res = { methods: methods, include: includes }.merge(additional_parameters)
    excepts&.each do |key|
      res[:methods].delete key
      res[:include].delete key
    end
    res
  end

  def to_param
    user_id
  end

  def turnitin_data_changed!
    @turnitin_data_changed = true
  end

  def turnitin_data_changed?
    @turnitin_data_changed
  end

  def get_web_snapshot
    # This should always be called in the context of a delayed job
    return unless CutyCapt.enabled?

    if (attachment = CutyCapt.snapshot_attachment_for_url(url))
      attachment.context = self
      attachment.save!
      attach_screenshot(attachment)
    else
      logger.error("Error capturing web snapshot for submission #{global_id}")
    end
  end

  def attach_screenshot(attachment)
    self.attachment = attachment
    self.processed = true
    save!
  end

  def excused=(excused)
    if excused
      self[:excused] = true
      self.grade = nil
      self.score = nil
    else
      self[:excused] = false
    end
  end

  # Note that this will return an Array (not an ActiveRecord::Relation) if comments are preloaded
  def comments_excluding_drafts_for(user)
    comments = user_can_read_grade?(user) ? submission_comments : visible_submission_comments
    comments.loaded? ? comments.reject(&:draft?) : comments.published
  end

  def filter_attributes_for_user(hash, user, session)
    unless user_can_read_grade?(user, session)
      %w[score grade published_score published_grade entered_score entered_grade].each do |secret_attr|
        hash.delete secret_attr
      end
    end
    hash
  end

  def update_participation
    # TODO: can we do this in bulk?
    return if assignment.deleted?

    return if assignment.muted? && !Account.site_admin.feature_enabled?(:visibility_feedback_student_grades_page)

    return unless user_id

    return unless saved_change_to_score? || saved_change_to_grade? || saved_change_to_excused?

    return unless context.grants_right?(user, :participate_as_student)

    if Account.site_admin.feature_enabled?(:visibility_feedback_student_grades_page)
      mark_item_unread("grade")
    else
      ContentParticipation.create_or_update({ content: self, user: user, workflow_state: "unread" })
    end
  end

  def update_line_item_result
    return unless saved_change_to_score?
    return if autograded? # Submission changed by LTI Tool, it will set result score directly

    unless lti_result
      assignment.line_items.first&.results&.create!(
        submission: self, user: user, created_at: Time.zone.now, updated_at: Time.zone.now
      )
    end
    Lti::Result.update_score_for_submission(self, score)
  end

  def delete_ignores
    if !submission_type.nil? || excused
      Ignore.where(asset_type: "Assignment", asset_id: assignment_id, user_id: user_id, purpose: "submitting").delete_all

      unless Submission.where(assignment_id: assignment_id).where(Submission.needs_grading_conditions).exists?
        Ignore.where(asset_type: "Assignment", asset_id: assignment_id, purpose: "grading", permanent: false).delete_all
      end
    end
    true
  end

  def delete_submission_drafts!
    submission_drafts.destroy_all
  end

  def point_data?
    !!(score || grade)
  end

  def read_state(current_user)
    return "read" unless current_user # default for logged out user

    if Account.site_admin.feature_enabled?(:visibility_feedback_student_grades_page)
      state = ContentParticipation.submission_read_state(self, current_user)
    else
      uid = current_user.is_a?(User) ? current_user.id : current_user
      state = if content_participations.loaded?
                content_participations.detect { |cp2| cp2.user_id == uid }&.workflow_state
              else
                content_participations.where(user_id: uid).pick(:workflow_state)
              end
    end

    return state if state.present?

    return "read" if assignment.deleted? || !posted? || !user_id
    return "unread" if grade || score

    has_comments = if visible_submission_comments.loaded?
                     visible_submission_comments.detect { |c| c.author_id != user_id }
                   else
                     visible_submission_comments.where("author_id<>?", user_id).first
                   end
    return "unread" if has_comments

    "read"
  end

  def read?(current_user)
    read_state(current_user) == "read"
  end

  def unread?(current_user)
    !read?(current_user)
  end

  def read_item?(current_user, content_item)
    ContentParticipation.submission_item_read?(
      content: self,
      user: current_user,
      content_item: content_item
    )
  end

  def unread_item?(current_user, content_item)
    !read_item?(current_user, content_item)
  end

  def mark_read(current_user)
    change_read_state("read", current_user)
  end

  def mark_unread(current_user)
    change_read_state("unread", current_user)
  end

  def mark_item_read(content_item)
    change_item_read_state("read", content_item)
  end

  def mark_item_unread(content_item)
    change_item_read_state("unread", content_item)
<<<<<<< HEAD
=======
  end

  def mark_submission_comments_read(current_user)
    timestamp = Time.now.utc
    viewed_comments = visible_submission_comments.pluck(:id).map do |id|
      {
        user_id: current_user.id,
        submission_comment_id: id,
        viewed_at: timestamp
      }
    end

    ViewedSubmissionComment.insert_all(viewed_comments)
>>>>>>> 31fbffe1
  end

  def change_item_read_state(new_state, content_item)
    return nil unless Account.site_admin.feature_enabled?(:visibility_feedback_student_grades_page)

    participant = ContentParticipation.participate(
      content: self,
      user: user,
      content_item: content_item,
      workflow_state: new_state
    )

    new_state = read_state(user)

    StreamItem.update_read_state_for_asset(self, new_state, user.id)
    PlannerHelper.clear_planner_cache(user)

    participant
  end

  def change_read_state(new_state, current_user)
    return nil unless current_user
    return true if new_state == read_state(current_user)

    StreamItem.update_read_state_for_asset(self, new_state, current_user.id)
    PlannerHelper.clear_planner_cache(current_user)

    ContentParticipation.create_or_update({
                                            content: self,
                                            user: current_user,
                                            workflow_state: new_state,
                                          })
  end

  def mute
    self.published_score =
      self.published_grade =
        self.graded_at =
          self.grade =
            self.score = nil
  end

  def muted_assignment?
    assignment.muted?
  end

  def hide_grade_from_student?(for_plagiarism: false)
    return false if for_plagiarism

    if assignment.post_manually?
      posted_at.blank?
    else
      # Only indicate that the grade is hidden if there's an actual grade.
      # Similarly, hide the grade if the student resubmits (which will keep
      # the old grade but bump the workflow back to "submitted").
      (graded? || resubmitted?) && !posted?
    end
  end

  # You must also check the assignment.can_view_score_statistics
  def eligible_for_showing_score_statistics?
    # This checks whether this submission meets the requirements in order
    # for the submitter to be able to see score statistics for the assignment
    (score.present? && !hide_grade_from_student?)
  end

  def posted?
    posted_at.present?
  end

  def assignment_muted_changed
    grade_change_audit(force_audit: true)
  end

  def without_graded_submission?
    !has_submission? && !graded?
  end

  def visible_rubric_assessments_for(viewing_user, attempt: nil)
    return [] unless assignment.active_rubric_association?

    unless posted? || grants_right?(viewing_user, :read_grade)
      # If this submission is unposted and the viewer can't view the grade,
      # show only that viewer's assessments
      return rubric_assessments_for_attempt(attempt: attempt).select do |assessment|
        assessment.assessor_id == viewing_user.id
      end
    end

    filtered_assessments = rubric_assessments_for_attempt(attempt: attempt).select do |a|
      a.grants_right?(viewing_user, :read) &&
        a.rubric_association == assignment.rubric_association
    end
    filtered_assessments.sort_by do |a|
      [
        a.assessment_type == "grading" ? CanvasSort::First : CanvasSort::Last,
        Canvas::ICU.collation_key(a.assessor_name)
      ]
    end
  end

  def rubric_assessments_for_attempt(attempt: nil)
    return rubric_assessments.to_a if attempt.blank?

    # If the requested attempt is 0, no attempt has actually been submitted.
    # The submission's attempt will be nil (not 0), so we do actually want to
    # find assessments with a nil artifact_attempt.
    effective_attempt = attempt == 0 ? nil : attempt

    rubric_assessments.each_with_object([]) do |assessment, assessments_for_attempt|
      if assessment.artifact_attempt == effective_attempt
        assessments_for_attempt << assessment
      else
        version = assessment.versions.find { |v| v.model.artifact_attempt == effective_attempt }
        assessments_for_attempt << version.model if version
      end
    end
  end
  private :rubric_assessments_for_attempt

  def self.queue_bulk_update(context, section, grader, grade_data)
    progress = Progress.create!(context: context, tag: "submissions_update")
    progress.process_job(self, :process_bulk_update, { n_strand: ["submissions_bulk_update", context.global_id] }, context, section, grader, grade_data)
    progress
  end

  def self.process_bulk_update(progress, context, section, grader, grade_data)
    missing_ids = []
    unpublished_assignment_ids = []
    graded_user_ids = Set.new
    preloaded_assignments = Assignment.find(grade_data.keys).index_by(&:id)

    Submission.suspend_callbacks(:touch_graders) do
      grade_data.each do |assignment_id, user_grades|
        assignment = preloaded_assignments[assignment_id.to_i]
        unless assignment.published?
          # if we don't bail here, the submissions will throw
          # errors deeper in the update because you can't change grades
          # on submissions that belong to deleted assignments
          unpublished_assignment_ids << assignment.id
          next
        end

        scope = assignment.students_with_visibility(context.students_visible_to(grader, include: :inactive))
        if section
          scope = scope.where(enrollments: { course_section_id: section })
        end

        user_ids = user_grades.keys
        preloaded_users = scope.where(id: user_ids)
        preloaded_submissions = assignment.submissions.where(user_id: user_ids).group_by(&:user_id)

        Delayed::Batch.serial_batch(priority: Delayed::LOW_PRIORITY, n_strand: ["bulk_update_submissions", context.root_account.global_id]) do
          user_grades.each do |user_id, user_data|
            user = preloaded_users.detect { |u| u.global_id == Shard.global_id_for(user_id) }
            user ||= Api.sis_relation_for_collection(scope, [user_id], context.root_account).first
            unless user
              missing_ids << user_id
              next
            end

            submission = preloaded_submissions[user_id.to_i].first if preloaded_submissions[user_id.to_i]
            if !submission || user_data.key?(:posted_grade) || user_data.key?(:excuse)
              submissions =
                assignment.grade_student(user, grader: grader,
                                               grade: user_data[:posted_grade],
                                               excuse: Canvas::Plugin.value_to_boolean(user_data[:excuse]),
                                               skip_grade_calc: true, return_if_score_unchanged: true)
              submissions.each { |s| graded_user_ids << s.user_id unless s.score_unchanged }
              submission = submissions.first
            end
            submission.user = user

            assessment = user_data[:rubric_assessment]
            if assessment.is_a?(Hash) && assignment.active_rubric_association?
              # prepend each key with "criterion_", which is required by
              # the current RubricAssociation#assess code.
              assessment.transform_keys! do |crit_name|
                "criterion_#{crit_name}"
              end
              assignment.rubric_association.assess(
                assessor: grader, user: user, artifact: submission,
                assessment: assessment.merge(assessment_type: "grading")
              )
            end

            comment = user_data.slice(:text_comment, :file_ids, :media_comment_id, :media_comment_type, :group_comment)
            next unless comment.present?

            comment = {
              comment: comment[:text_comment],
              author: grader,
              hidden: assignment.post_manually? && !submission.posted?
            }.merge(
              comment
            ).with_indifferent_access

            if (file_ids = user_data[:file_ids])
              attachments = Attachment.where(id: file_ids).to_a.select do |a|
                a.grants_right?(grader, :attach_to_submission_comment)
              end
              attachments.each { |a| a.ok_for_submission_comment = true }
              comment[:attachments] = attachments if attachments.any?
            end
            assignment.update_submission(user, comment)
          end
        end
      end
    end

    # make sure we don't pretend everything was fine if there were missing or
    # bad-state records that we couldn't handle.  We don't need to throw an exception,
    # but we do need to make the reason for lack of command compliance
    # visible.
    if missing_ids.any?
      progress.message = "Couldn't find User(s) with API ids #{missing_ids.map { |id| "'#{id}'" }.join(", ")}"
      progress.save
      progress.fail
    elsif unpublished_assignment_ids.any?
      progress.message = "Some assignments are either not published or deleted and can not be graded #{unpublished_assignment_ids.map { |id| "'#{id}'" }.join(", ")}"
      progress.save
      progress.fail
    end
  ensure
    context.clear_todo_list_cache_later(:admins)
    user_ids = graded_user_ids.to_a
    if user_ids.any?
      Rails.logger.debug "GRADES: recomputing scores in course #{context.id} for users #{user_ids} because of bulk submission update"
      context.recompute_student_scores(user_ids)
    end
  end

  def submission_status
    if resubmitted?
      :resubmitted
    elsif missing?
      :missing
    elsif late?
      :late
    elsif submitted? ||
          (submission_type.present? && submission_type != "online_quiz") ||
          (submission_type == "online_quiz" && quiz_submission.completed?)
      :submitted
    else
      :unsubmitted
    end
  end

  def grading_status
    if excused?
      :excused
    elsif needs_review?
      :needs_review
    elsif needs_grading?
      :needs_grading
    elsif graded?
      :graded
    else
      nil
    end
  end

  def word_count
    if body && submission_type != "online_quiz"
      tinymce_wordcount_count_regex = /[\w\u2019\x27\-\u00C0-\u1FFF]+/
      ActionController::Base.helpers.strip_tags(body).scan(tinymce_wordcount_count_regex).size
    elsif versioned_attachments.present?
      Attachment.where(id: versioned_attachments.pluck(:id)).sum(:word_count)
    end
  end

  private

  def graded_by_new_quizzes?
    cached_quiz_lti && autograded?
  end

  def set_late_policy_attributes
    self.seconds_late_override = nil unless late_policy_status == "late"

    if will_save_change_to_excused?(to: true)
      self.late_policy_status = nil
      self.seconds_late_override = nil
    elsif will_save_change_to_late_policy_status? && late_policy_status.present?
      self.excused = false
    end
  end

  def reset_redo_request
    self.redo_request = false if redo_request && attempt_changed?
  end

  def set_root_account_id
    self.root_account_id ||= assignment&.course&.root_account_id
  end

  def set_anonymous_id
    self.anonymous_id = Anonymity.generate_id(existing_ids: Submission.anonymous_ids_for(assignment))
  end

  def update_provisional_grade(pg, scorer, attrs = {})
    # Adding a comment calls update_provisional_grade, but will not have the
    # grade or score keys included.
    if (attrs.key?(:grade) || attrs.key?(:score)) && pg.selection.present? && pg.scorer_id != assignment.final_grader_id
      raise Assignment::GradeError, error_code: Assignment::GradeError::PROVISIONAL_GRADE_MODIFY_SELECTED
    end

    pg.scorer = pg.current_user = scorer
    pg.final = !!attrs[:final]
    if attrs.key?(:score)
      pg.score = attrs[:score]
      pg.grade = attrs[:grade].presence
    elsif attrs.key?(:grade)
      pg.grade = attrs[:grade]
    end
    pg.source_provisional_grade = attrs[:source_provisional_grade] if attrs.key?(:source_provisional_grade)
    pg.graded_anonymously = attrs[:graded_anonymously] unless attrs[:graded_anonymously].nil?
    pg.force_save = !!attrs[:force_save]
    pg
  end

  def create_audit_event!
    return unless assignment&.auditable? && @audit_grade_changes

    auditable_attributes = %w[score grade excused]
    auditable_changes = saved_changes.slice(*auditable_attributes)
    return if auditable_changes.empty?

    event =
      {
        assignment: assignment,
        submission: self,
        event_type: "submission_updated",
        payload: auditable_changes
      }

    if !autograded?
      event[:user] = grader
    elsif quiz_submission_id
      event[:quiz_id] = -grader_id
    else
      event[:context_external_tool_id] = -grader_id
    end

    AnonymousOrModerationEvent.create!(event)
  end

  def comment_causes_posting?(author:, draft:, provisional:)
    return false if posted? || assignment.post_manually?
    return false if draft || provisional
    return false if author.blank?

    assignment.context.instructor_ids.include?(author.id) || assignment.context.account_membership_allows(author)
  end

  def handle_posted_at_changed
    previously_posted = posted_at_before_last_save.present?

    # If this submission is part of an assignment associated with a quiz, the
    # quiz object might be in a modified/readonly state (due to trying to load
    # a copy with override dates for this particular student) depending on what
    # path we took to get here. To avoid a ReadOnlyRecord error, do the actual
    # posting/hiding on a separate copy of the assignment, then reload our copy
    # of the assignment to make sure we pick up any changes to the muted status.
    if posted? && !previously_posted
      Assignment.find(assignment_id).post_submissions(submission_ids: [id], skip_updating_timestamp: true, skip_muted_changed: true)
      assignment.reload
    elsif !posted? && previously_posted
      Assignment.find(assignment_id).hide_submissions(submission_ids: [id], skip_updating_timestamp: true, skip_muted_changed: true)
      assignment.reload
    end
  end

  def send_timing_data_if_needed
    return unless saved_change_to_workflow_state? &&
                  workflow_state == Submission.workflow_states.graded &&
                  workflow_state_before_last_save == Submission.workflow_states.pending_review &&
                  (submission_type == "online_quiz" || (submission_type == "basic_lti_launch" && url.include?("quiz-lti")))

    time = graded_at - submitted_at
    return if time < 30

    InstStatsd::Statsd.gauge("submission.manually_graded.grading_time",
                             time,
                             Setting.get("submission_grading_timing_sample_rate", "1.0").to_f,
                             tags: { quiz_type: submission_type == "online_quiz" ? "classic_quiz" : "new_quiz" })
  end
end<|MERGE_RESOLUTION|>--- conflicted
+++ resolved
@@ -2676,8 +2676,6 @@
 
   def mark_item_unread(content_item)
     change_item_read_state("unread", content_item)
-<<<<<<< HEAD
-=======
   end
 
   def mark_submission_comments_read(current_user)
@@ -2691,7 +2689,6 @@
     end
 
     ViewedSubmissionComment.insert_all(viewed_comments)
->>>>>>> 31fbffe1
   end
 
   def change_item_read_state(new_state, content_item)
