# frozen_string_literal: true

#
# Copyright (C) 2011 - present Instructure, Inc.
#
# This file is part of Canvas.
#
# Canvas is free software: you can redistribute it and/or modify it under
# the terms of the GNU Affero General Public License as published by the Free
# Software Foundation, version 3 of the License.
#
# Canvas is distributed in the hope that it will be useful, but WITHOUT ANY
# WARRANTY; without even the implied warranty of MERCHANTABILITY or FITNESS FOR
# A PARTICULAR PURPOSE. See the GNU Affero General Public License for more
# details.
#
# You should have received a copy of the GNU Affero General Public License along
# with this program. If not, see <http://www.gnu.org/licenses/>.
#

require "anonymity"

class Submission < ActiveRecord::Base
  include Canvas::GradeValidations
  include CustomValidations
  include SendToStream
  include Workflow

  GRADE_STATUS_MESSAGES_MAP = {
    success: {
      status: true
    }.freeze,
    account_admin: {
      status: true
    }.freeze,
    unpublished: {
      status: false,
      message: I18n.t("This assignment is still unpublished")
    }.freeze,
    not_autograded: {
      status: false,
      message: I18n.t("This submission is not being autograded")
    }.freeze,
    cant_manage_grades: {
      status: false,
      message: I18n.t("You don't have permission to manage grades for this course")
    }.freeze,
    assignment_in_closed_grading_period: {
      status: false,
      message: I18n.t("This assignment is in a closed grading period for this student")
    }.freeze,
    not_applicable: {
      status: false,
      message: I18n.t("This assignment is not applicable to this student")
    }.freeze,
    moderation_in_progress: {
      status: false,
      message: I18n.t("This assignment is currently being moderated")
    }.freeze
  }.freeze

  SUBMISSION_TYPES_GOVERNED_BY_ALLOWED_ATTEMPTS = %w[online_upload online_url online_text_entry].freeze
  VALID_STICKERS = %w[
    apple
    basketball
    bell
    book
    bookbag
    briefcase
    bus
    calendar
    chem
    design
    pencil
    beaker
    paintbrush
    computer
    column
    pen
    tablet
    telescope
    calculator
    paperclip
    composite_notebook
    scissors
    ruler
    clock
    globe
    grad
    gym
    mail
    microscope
    mouse
    music
    notebook
    page
    panda1
    panda2
    panda3
    panda4
    panda5
    panda6
    panda7
    panda8
    panda9
    presentation
    science
    science2
    star
    tag
    tape
    target
    trophy
  ].freeze

  attr_readonly :assignment_id
  attr_accessor :visible_to_user,
                :skip_grade_calc,
                :skip_grader_check,
                :grade_posting_in_progress,
                :score_unchanged

  # This can be set to true to force late policy behaviour that would
  # be skipped otherwise. See #late_policy_relevant_changes? and
  # #score_late_or_none. It is reset to false in an after save so late
  # policy deductions don't happen again if the submission object is
  # saved again.
  attr_writer :regraded
  attr_writer :audit_grade_changes
  attr_writer :versioned_originality_reports

  belongs_to :attachment # this refers to the screenshot of the submission if it is a url submission
  belongs_to :assignment, inverse_of: :submissions, class_name: "AbstractAssignment"
  belongs_to :course, inverse_of: :submissions
  belongs_to :custom_grade_status, inverse_of: :submissions
  has_many :observer_alerts, as: :context, inverse_of: :context, dependent: :destroy
  belongs_to :user
  alias_method :student, :user
  belongs_to :grader, class_name: "User"
  belongs_to :proxy_submitter, class_name: "User", optional: true
  belongs_to :grading_period, inverse_of: :submissions
  belongs_to :group
  belongs_to :media_object
  belongs_to :root_account, class_name: "Account"

  belongs_to :quiz_submission, class_name: "Quizzes::QuizSubmission"
  has_many :all_submission_comments, -> { order(:created_at) }, class_name: "SubmissionComment", dependent: :destroy
  has_many :all_submission_comments_for_groups, -> { for_groups.order(:created_at) }, class_name: "SubmissionComment"
  has_many :group_memberships, through: :assignment
  has_many :submission_comments, -> { order(:created_at).where(provisional_grade_id: nil) }
  has_many :visible_submission_comments,
           -> { published.visible.for_final_grade.order(:created_at, :id) },
           class_name: "SubmissionComment"
  has_many :hidden_submission_comments, -> { order("created_at, id").where(provisional_grade_id: nil, hidden: true) }, class_name: "SubmissionComment"
  has_many :assessment_requests, as: :asset
  has_many :assigned_assessments, class_name: "AssessmentRequest", as: :assessor_asset
  has_many :rubric_assessments, as: :artifact
  has_many :attachment_associations, as: :context, inverse_of: :context
  has_many :provisional_grades, class_name: "ModeratedGrading::ProvisionalGrade"
  has_many :originality_reports
  has_one :rubric_assessment,
          lambda {
            joins(:rubric_association)
              .where(assessment_type: "grading")
              .where(rubric_associations: { workflow_state: "active" })
          },
          as: :artifact,
          inverse_of: :artifact
  has_one :lti_result, inverse_of: :submission, class_name: "Lti::Result", dependent: :destroy
  has_many :submission_drafts, inverse_of: :submission, dependent: :destroy

  # we no longer link submission comments and conversations, but we haven't fixed up existing
  # linked conversations so this relation might be useful
  # TODO: remove this when removing the conversationmessage asset columns
  has_many :conversation_messages, as: :asset # one message per private conversation

  has_many :content_participations, as: :content

  has_many :canvadocs_annotation_contexts, inverse_of: :submission, dependent: :destroy
  has_many :canvadocs_submissions

  has_many :auditor_grade_change_records,
           class_name: "Auditors::ActiveRecord::GradeChangeRecord",
           dependent: :destroy,
           inverse_of: :submission

  serialize :turnitin_data, type: Hash

  validates :assignment_id, :user_id, presence: true
  validates :body, length: { maximum: maximum_long_text_length, allow_blank: true }
  validates :published_grade, length: { maximum: maximum_string_length, allow_blank: true }
  validates_as_url :url
  validates :points_deducted, numericality: { greater_than_or_equal_to: 0 }, allow_nil: true
  validates :seconds_late_override, numericality: { greater_than_or_equal_to: 0 }, allow_nil: true
  validates :extra_attempts, numericality: { greater_than_or_equal_to: 0 }, allow_nil: true
  validates :late_policy_status, inclusion: %w[none missing late extended], allow_nil: true
  validates :cached_tardiness, inclusion: ["missing", "late"], allow_nil: true
  validates :sticker, inclusion: { in: VALID_STICKERS }, allow_nil: true
  validate :ensure_grader_can_grade
  validate :extra_attempts_can_only_be_set_on_online_uploads
  validate :ensure_attempts_are_in_range, unless: :proxy_submission?
  validate :submission_type_is_valid, if: :require_submission_type_is_valid
  attr_accessor :require_submission_type_is_valid

  scope :active, -> { where("submissions.workflow_state <> 'deleted'") }
  scope :deleted, -> { where("submissions.workflow_state = 'deleted'") }
  scope :for_enrollments, ->(enrollments) { where(user_id: enrollments.select(:user_id)) }
  scope :with_comments, -> { preload(:submission_comments) }
  scope :unread_for, lambda { |user_id|
    joins(:content_participations)
      .where(user_id:, content_participations: { workflow_state: "unread", user_id: })
  }
  scope :after, ->(date) { where("submissions.created_at>?", date) }
  scope :before, ->(date) { where("submissions.created_at<?", date) }
  scope :submitted_before, ->(date) { where("submitted_at<?", date) }
  scope :submitted_after, ->(date) { where("submitted_at>?", date) }
  scope :with_point_data, -> { where("submissions.score IS NOT NULL OR submissions.grade IS NOT NULL") }

  scope :postable, lambda {
    all.primary_shard.activate do
      graded.union(with_hidden_comments)
    end
  }
  scope :with_hidden_comments, lambda {
    where(SubmissionComment.where("submission_id = submissions.id AND hidden = true").arel.exists)
  }

  # This should only be used in the course drop down to show assignments recently graded.
  scope :recently_graded_assignments, lambda { |user_id, date, limit|
    select("assignments.id, assignments.title, assignments.points_possible, assignments.due_at,
            submissions.grade, submissions.score, submissions.graded_at, assignments.grading_type,
            assignments.context_id, assignments.context_type, courses.name AS context_name")
      .joins(:assignment)
      .joins("JOIN #{Course.quoted_table_name} ON courses.id=assignments.context_id")
      .where("graded_at>? AND user_id=? AND muted=?", date, user_id, false)
      .order("graded_at DESC")
      .limit(limit)
  }

  scope :for_course, ->(course) { where(course_id: course) }
  scope :for_assignment, ->(assignment) { where(assignment:) }

  scope :excused, -> { where(excused: true) }

  scope :missing, lambda {
    joins(:assignment)
      .where(<<~SQL.squish)
        /* excused submissions cannot be missing */
        excused IS NOT TRUE
        AND custom_grade_status_id IS NULL
        AND (late_policy_status IS DISTINCT FROM 'extended')
        AND NOT (
          /* teacher said it's missing, 'nuff said. */
          /* we're doing a double 'NOT' here to avoid 'ORs' that could slow down the query */
          late_policy_status IS DISTINCT FROM 'missing' AND NOT
          (
            cached_due_date IS NOT NULL
            /* submission is past due and */
            AND CURRENT_TIMESTAMP >= cached_due_date +
              CASE assignments.submission_types WHEN 'online_quiz' THEN interval '1 minute' ELSE interval '0 minutes' END
            /* submission is not submitted and */
            AND submission_type IS NULL
            /* we expect a digital submission */
            AND NOT (
              cached_quiz_lti IS NOT TRUE AND
              assignments.submission_types IN ('', 'none', 'not_graded', 'on_paper', 'wiki_page', 'external_tool')
            )
            AND assignments.submission_types IS NOT NULL
            AND NOT (
              late_policy_status IS NULL
              AND grader_id IS NOT NULL
            )
          )
        )
      SQL
  }

  scope :late, lambda {
    left_joins(:quiz_submission).where(<<~SQL.squish)
      submissions.excused IS NOT TRUE
      AND submissions.custom_grade_status_id IS NULL
      AND (
        submissions.late_policy_status = 'late' OR
        (submissions.late_policy_status IS NULL AND submissions.submitted_at >= submissions.cached_due_date +
           CASE submissions.submission_type WHEN 'online_quiz' THEN interval '1 minute' ELSE interval '0 minutes' END
           AND (submissions.quiz_submission_id IS NULL OR quiz_submissions.workflow_state = 'complete'))
      )
    SQL
  }

  scope :not_late, lambda {
    left_joins(:quiz_submission).where(<<~SQL.squish)
      submissions.excused IS TRUE
      OR submissions.custom_grade_status_id IS NOT NULL
      OR (late_policy_status IS NOT DISTINCT FROM 'extended')
      OR (
        submissions.late_policy_status is distinct from 'late' AND
        (submissions.submitted_at IS NULL OR submissions.cached_due_date IS NULL OR
          submissions.submitted_at < submissions.cached_due_date +
            CASE submissions.submission_type WHEN 'online_quiz' THEN interval '1 minute' ELSE interval '0 minutes' END
          OR quiz_submissions.workflow_state <> 'complete')
      )
    SQL
  }

  GradedAtBookmarker = BookmarkedCollection::SimpleBookmarker.new(Submission, :graded_at)
  IdBookmarker = BookmarkedCollection::SimpleBookmarker.new(Submission, :id)

  scope :anonymized, -> { where.not(anonymous_id: nil) }
  scope :due_in_past, -> { where(cached_due_date: ..Time.now.utc) }

  scope :posted, -> { where.not(posted_at: nil) }
  scope :unposted, -> { where(posted_at: nil) }

  scope :in_current_grading_period_for_courses, lambda { |course_ids|
    current_period_clause = ""
    course_ids.uniq.each_with_index do |course_id, i|
      grading_period_id = GradingPeriod.current_period_for(Course.find(course_id))&.id
      current_period_clause += grading_period_id.nil? ? sanitize_sql(["course_id = ?", course_id]) : sanitize_sql(["(course_id = ? AND grading_period_id = ?)", course_id, grading_period_id])
      current_period_clause += " OR " if i < course_ids.length - 1
    end
    where(current_period_clause)
  }

  workflow do
    state :submitted do
      event :grade_it, transitions_to: :graded
    end
    state :unsubmitted
    state :pending_review
    state :graded
    state :deleted
  end
  alias_method :needs_review?, :pending_review?

  delegate :auditable?, to: :assignment, prefix: true
  delegate :can_be_moderated_grader?, to: :assignment, prefix: true

  def self.anonymous_ids_for(assignment)
    anonymized.for_assignment(assignment).pluck(:anonymous_id)
  end

  # see #needs_grading?
  # When changing these conditions, update index_submissions_needs_grading to
  # maintain performance.
  def self.needs_grading_conditions
    <<~SQL.squish
      submissions.submission_type IS NOT NULL
      AND (submissions.excused=false OR submissions.excused IS NULL)
      AND (submissions.workflow_state = 'pending_review'
        OR (submissions.workflow_state IN ('submitted', 'graded')
          AND (submissions.score IS NULL OR submissions.grade_matches_current_submission =  'f')
        )
      )
    SQL
  end

  # see .needs_grading_conditions
  def needs_grading?(was = false)
    suffix = was ? "_before_last_save" : ""

    !send(:"submission_type#{suffix}").nil? &&
      (send(:"workflow_state#{suffix}") == "pending_review" ||
       (["submitted", "graded"].include?(send(:"workflow_state#{suffix}")) &&
        (send(:"score#{suffix}").nil? || !send(:"grade_matches_current_submission#{suffix}"))
       )
      )
  end

  def checkpoints_needs_grading?
    return false if assignment.nil?
    return false unless assignment.checkpoints_parent?

<<<<<<< HEAD
    Submission.where(user_id:)
=======
    Submission.active.having_submission.where(user_id:)
>>>>>>> 80d4da09
              .where(assignment_id: SubAssignment.select(:id).where(parent_assignment_id: assignment_id))
              .find_each do |sub_assignment_submission|
      return true if sub_assignment_submission.needs_grading?
    end
    false
  end

  def proxy_submission?
    proxy_submitter.present?
  end

  def resubmitted?
    needs_grading? && grade_matches_current_submission == false
  end

  def needs_grading_changed?
    needs_grading? != needs_grading?(:was)
  end

  def submitted_changed?
    submitted? != %w[submitted pending_review graded].include?(send(:workflow_state_before_last_save))
  end

  def graded_changed?
    graded? != (send(:workflow_state_before_last_save) == "graded")
  end

  scope :needs_grading, lambda {
    all.primary_shard.activate do
      joins(:assignment)
        .joins("INNER JOIN #{Enrollment.quoted_table_name} ON submissions.user_id=enrollments.user_id
                                                         AND assignments.context_id = enrollments.course_id")
        .where(needs_grading_conditions)
        .where(Enrollment.active_student_conditions)
        .distinct
    end
  }

  scope :needs_grading_count, lambda {
    select("COUNT(submissions.id)")
      .needs_grading
  }

  sanitize_field :body, CanvasSanitize::SANITIZE

  attr_accessor :saved_by,
                :assignment_changed_not_sub,
                :grading_error_message,
                :grade_change_event_author_id

  # Because set_anonymous_id makes database calls, delay it until just before
  # validation. Otherwise if we place it in any earlier (e.g.
  # before/after_initialize), every Submission.new will make database calls.
  before_validation :set_anonymous_id, if: :new_record?
  before_save :set_status_attributes
  before_save :apply_late_policy, if: :late_policy_relevant_changes?
  before_save :update_if_pending
  before_save :validate_single_submission, :infer_values
  before_save :prep_for_submitting_to_plagiarism
  before_save :check_is_new_attempt
  before_save :check_reset_graded_anonymously
  before_save :set_root_account_id
  before_save :reset_redo_request
  before_save :remove_sticker, if: :will_save_change_to_attempt?
  before_save :clear_body_word_count, if: -> { body.nil? }
  after_save :update_body_word_count_later, if: -> { saved_change_to_body? && get_word_count_from_body? }
  after_save :touch_user
  after_save :clear_user_submissions_cache
  after_save :touch_graders
  after_save :update_assignment
  after_save :update_attachment_associations
  after_save :submit_attachments_to_canvadocs
  after_save :queue_websnap
  after_save :aggregate_checkpoint_submissions, if: :checkpoint_changes?
  after_save :update_final_score
  after_save :submit_to_plagiarism_later
  after_save :update_admins_if_just_submitted
  after_save :check_for_media_object
  after_save :update_quiz_submission
  after_save :update_participation
  after_save :update_line_item_result
  after_save :delete_ignores
  after_save :create_alert
  after_save :reset_regraded
  after_save :create_audit_event!
  after_save :handle_posted_at_changed, if: :saved_change_to_posted_at?
  after_save :delete_submission_drafts!, if: :saved_change_to_attempt?
  after_save :send_timing_data_if_needed

  def reset_regraded
    @regraded = false
  end

  def autograded?
    # AutoGrader == (quiz_id * -1)
    !!(grader_id && grader_id < 0)
  end

  after_create :needs_grading_count_updated, if: :needs_grading?
  after_update :needs_grading_count_updated, if: :needs_grading_changed?
  after_update :update_planner_override
  def needs_grading_count_updated
    self.class.connection.after_transaction_commit do
      assignment.clear_cache_key(:needs_grading)
    end
  end

  after_create :assignment_submission_count_updated, if: :submitted?
  after_update :assignment_submission_count_updated, if: :submitted_changed?
  def assignment_submission_count_updated
    self.class.connection.after_transaction_commit do
      Rails.cache.delete(["submitted_count", assignment].cache_key)
    end
  end

  after_create :assignment_graded_count_updated, if: :graded?
  after_update :assignment_graded_count_updated, if: :graded_changed?
  def assignment_graded_count_updated
    self.class.connection.after_transaction_commit do
      Rails.cache.delete(["graded_count", assignment].cache_key)
    end
  end

  def update_planner_override
    return unless saved_change_to_workflow_state?

    if submission_type == "online_quiz" && workflow_state == "graded"
      # unless it's an auto-graded quiz
      return unless workflow_state_before_last_save == "unsubmitted"
    else
      return unless workflow_state == "submitted"
    end
    PlannerHelper.complete_planner_override_for_submission(self)
  end

  attr_reader :group_broadcast_submission

  has_a_broadcast_policy

  simply_versioned explicit: true,
                   when: ->(model) { model.new_version_needed? },
                   on_create: ->(_model, version) { SubmissionVersion.index_version(version) },
                   on_load: ->(model, version) { model&.cached_due_date = version.versionable&.cached_due_date }

  # This needs to be after simply_versioned because the grade change audit uses
  # versioning to grab the previous grade.
  after_save :grade_change_audit

  def new_version_needed?
    turnitin_data_changed? || vericite_data_changed? || (changes.keys - %w[
      updated_at
      posted_at
      processed
      grade_matches_current_submission
      published_score
      published_grade
    ]).present?
  end

  set_policy do
    given do |user|
      user &&
        user.id == user_id &&
        assignment.published?
    end
    can :read and can :make_group_comment and can :submit and can :mark_item_read and can :read_comments

    # non-deleted students in accounts with limited access setting enabled should not be able to comment on submissions
    given do |user|
      user &&
        user.id == user_id &&
        assignment.published? &&
        !course.account.limited_access_for_user?(user)
    end
    can :comment

    # see user_can_read_grade? before editing :read_grade permissions
    given do |user|
      user &&
        user.id == user_id &&
        !hide_grade_from_student?
    end
    can :read_grade

    given do |user, session|
      assignment.published? &&
        assignment.context.grants_right?(user, session, :manage_grades)
    end
    can :read and can :comment and can :make_group_comment and can :read_grade and can :read_comments

    given do |user, _session|
      can_grade?(user)
    end
    can :grade

    given do |user, session|
      assignment.user_can_read_grades?(user, session)
    end
    can :read and can :read_grade

    given do |user|
      assignment&.context &&
        user &&
        self.user &&
        assignment.context.observer_enrollments.where(
          user_id: user,
          associated_user_id: self.user,
          workflow_state: "active"
        ).exists?
    end
    can :read and can :read_comments

    given do |user|
      assignment &&
        posted? &&
        assignment.context &&
        user &&
        self.user &&
        assignment.context.observer_enrollments.where(
          user_id: user,
          associated_user_id: self.user,
          workflow_state: "active"
        ).first.try(:grants_right?, user, :read_grades)
    end
    can :read_grade

    given { |user| peer_reviewer?(user) && !!assignment&.submitted?(user:) }
    can :read and can :comment and can :make_group_comment

    given { |user, session| can_view_plagiarism_report("turnitin", user, session) }
    can :view_turnitin_report

    given { |user, session| can_view_plagiarism_report("vericite", user, session) }
    can :view_vericite_report
  end

  def observer?(user)
    assignment.context.observer_enrollments.where(
      user_id: user.id,
      associated_user_id: user_id,
      workflow_state: "active"
    ).exists?
  end

  def peer_reviewer?(user)
    assignment.published? &&
      assignment.peer_reviews &&
      assignment.context.participating_students.where(id: self.user).exists? &&
      user &&
      assessment_requests.map(&:assessor_id).include?(user.id)
  end

  def can_view_details?(user)
    return false unless grants_right?(user, :read)
    return true unless assignment.anonymize_students?

    user == self.user || peer_reviewer?(user) || observer?(user) || Account.site_admin.grants_right?(user, :update)
  end

  def can_view_plagiarism_report(type, user, session)
    if type == "vericite"
      return false unless vericite_data_hash[:provider].to_s == "vericite"

      plagData = vericite_data_hash
      @submit_to_vericite = false
      settings = assignment.vericite_settings
      type_can_peer_review = true
    else
      unless vericite_data_hash[:provider].to_s != "vericite" ||
             AssignmentConfigurationToolLookup.where(assignment_id:).where.not(tool_product_code: "vericite").exists?
        return false
      end

      plagData = turnitin_data
      @submit_to_turnitin = false
      settings = assignment.turnitin_settings
      type_can_peer_review = false
    end
    plagData &&
      (user_can_read_grade?(user, session, for_plagiarism: true) || (type_can_peer_review && user_can_peer_review_plagiarism?(user))) &&
      (assignment.context.grants_any_right?(user, session, :manage_grades, :view_all_grades) ||
        case settings[:originality_report_visibility]
        when "immediate" then true
        when "after_grading" then current_submission_graded?
        when "after_due_date"
          assignment.due_at && assignment.due_at < Time.now.utc
        when "never" then false
        end
      )
  end

  def user_can_peer_review_plagiarism?(user)
    assignment.peer_reviews &&
      assignment.current_submissions_and_assessors[:submissions].select do |submission|
        # first filter by submissions for the requested reviewer
        user.id == submission.user_id &&
          submission.assigned_assessments
      end.any? do |submission|
        # next filter the assigned assessments by the submission user_id being reviewed
        submission.assigned_assessments.any? { |review| user_id == review.user_id }
      end
  end

  def user_can_read_grade?(user, session = nil, for_plagiarism: false)
    # improves performance by checking permissions on the assignment before the submission
    return true if assignment.user_can_read_grades?(user, session)
    return false if hide_grade_from_student?(for_plagiarism:)
    return true if user && user.id == user_id # this is fast, so skip the policy cache check if possible

    grants_right?(user, session, :read_grade)
  end

  on_update_send_to_streams do
    if graded_at && graded_at > 5.minutes.ago && !@already_sent_to_stream
      @already_sent_to_stream = true
      user_id
    end
  end

  def can_read_submission_user_name?(user, session)
    return false if user_id != user.id && assignment.anonymize_students?

    !assignment.anonymous_peer_reviews? ||
      user_id == user.id ||
      assignment.context.grants_right?(user, session, :view_all_grades)
  end

  def update_final_score
    if saved_change_to_score? || saved_change_to_excused? ||
       (workflow_state_before_last_save == "pending_review" && workflow_state == "graded")
      unless skip_grade_calc
        self.class.connection.after_transaction_commit do
          Enrollment.recompute_final_score_in_singleton(
            user_id,
            context.id,
            grading_period_id:
          )
        end
      end

      unless ConditionalRelease::Rule.is_trigger_assignment?(assignment)
        # trigger assignments have to wait for ConditionalRelease::OverrideHandler#handle_grade_change
        assignment&.delay_if_production&.multiple_module_actions([user_id], :scored, score)
      end
    end
    true
  end

  def create_alert
    return unless saved_change_to_score? && grader_id && !autograded? &&
                  assignment.points_possible && assignment.points_possible > 0

    thresholds = ObserverAlertThreshold.active.where(student: user,
                                                     alert_type: ["assignment_grade_high", "assignment_grade_low"])

    thresholds.each do |threshold|
      prev_score = saved_changes["score"][0]
      prev_percentage = prev_score.present? ? prev_score.to_f / assignment.points_possible * 100 : nil
      percentage = score.present? ? score.to_f / assignment.points_possible * 100 : nil
      next unless threshold.did_pass_threshold(prev_percentage, percentage)

      observer = threshold.observer
      next unless observer
      next unless observer.observer_enrollments.active
                          .where(course_id: assignment.context_id, associated_user: user).any?

      begin
        ObserverAlert.create!(
          observer:,
          student: user,
          observer_alert_threshold: threshold,
          context: assignment,
          alert_type: threshold.alert_type,
          action_date: graded_at,
          title: I18n.t("Assignment graded: %{grade} on %{assignment_name} in %{course_code}",
                        {
                          grade:,
                          assignment_name: assignment.title,
                          course_code: assignment.course.course_code
                        })
        )
      rescue ActiveRecord::RecordInvalid
        Rails.logger.error(
          "Couldn't create ObserverAlert for submission #{id} observer #{threshold.observer_id}"
        )
      end
    end
  end

  def update_quiz_submission
    return true if @saved_by == :quiz_submission || !quiz_submission_id || entered_score == quiz_submission.kept_score

    quiz_submission.set_final_score(score)
    true
  end

  def url
    read_body = body && CGI.unescapeHTML(body)
    @full_url = if read_body && (url = super) && read_body[0..250] == url[0..250]
                  body
                else
                  super
                end
  end

  def plaintext_body
    extend HtmlTextHelper
    strip_tags((body || "").gsub(%r{<\s*br\s*/>}, "\n<br/>").gsub(%r{</p>}, "</p>\n"))
  end

  TURNITIN_STATUS_RETRY = 11
  def check_turnitin_status(attempt = 1)
    self.turnitin_data ||= {}
    turnitin = nil
    needs_retry = false

    # check all assets in the turnitin_data (self.turnitin_assets is only the
    # current assets) so that we get the status for assets of previous versions
    # of the submission as well
    self.turnitin_data.each_key do |asset_string|
      data = self.turnitin_data[asset_string]
      next unless data.is_a?(Hash) && data[:object_id]

      if data[:similarity_score].blank?
        if attempt < TURNITIN_STATUS_RETRY
          turnitin ||= Turnitin::Client.new(*context.turnitin_settings)
          res = turnitin.generateReport(self, asset_string)
          if res[:similarity_score]
            data[:similarity_score] = res[:similarity_score].to_f
            data[:web_overlap] = res[:web_overlap].to_f
            data[:publication_overlap] = res[:publication_overlap].to_f
            data[:student_overlap] = res[:student_overlap].to_f
            data[:state] = Turnitin.state_from_similarity_score data[:similarity_score]
            data[:status] = "scored"
          else
            needs_retry ||= true
          end
        else
          data[:status] = "error"
          data[:public_error_message] = I18n.t("turnitin.no_score_after_retries", "Turnitin has not returned a score after %{max_tries} attempts to retrieve one.", max_tries: TURNITIN_RETRY)
        end
      else
        data[:status] = "scored"
      end
      self.turnitin_data[asset_string] = data
    end

    delay(run_at: (2**attempt).minutes.from_now).check_turnitin_status(attempt + 1) if needs_retry
    turnitin_data_changed!
    save
  end

  def turnitin_report_url(asset_string, user)
    if self.turnitin_data && self.turnitin_data[asset_string] && self.turnitin_data[asset_string][:similarity_score]
      turnitin = Turnitin::Client.new(*context.turnitin_settings)
      delay.check_turnitin_status
      if grants_right?(user, :grade)
        turnitin.submissionReportUrl(self, asset_string)
      elsif grants_right?(user, :view_turnitin_report)
        turnitin.submissionStudentReportUrl(self, asset_string)
      end
    else
      nil
    end
  end

  TURNITIN_JOB_OPTS = { n_strand: "turnitin", priority: Delayed::LOW_PRIORITY, max_attempts: 2 }.freeze

  TURNITIN_RETRY = 5
  def submit_to_turnitin(attempt = 0)
    return unless turnitinable? && context.turnitin_settings

    turnitin = Turnitin::Client.new(*context.turnitin_settings)
    reset_turnitin_assets

    # Make sure the assignment exists and user is enrolled
    assignment_created = assignment.create_in_turnitin
    turnitin_enrollment = turnitin.enrollStudent(context, user)
    if assignment_created && turnitin_enrollment.success?
      delete_turnitin_errors
    else
      if attempt < TURNITIN_RETRY
        delay(run_at: 5.minutes.from_now, **TURNITIN_JOB_OPTS).submit_to_turnitin(attempt + 1)
      else
        assignment_error = assignment.turnitin_settings[:error]
        self.turnitin_data[:status] = "error"
        self.turnitin_data[:assignment_error] = assignment_error if assignment_error.present?
        self.turnitin_data[:student_error] = turnitin_enrollment.error_hash if turnitin_enrollment.error?
        turnitin_data_changed!
        save
      end
      return false
    end

    # Submit the file(s)
    submission_response = turnitin.submitPaper(self)
    submission_response.each do |res_asset_string, response|
      self.turnitin_data[res_asset_string].merge!(response)
      turnitin_data_changed!
      if !response[:object_id] && attempt >= TURNITIN_RETRY
        self.turnitin_data[res_asset_string][:status] = "error"
      end
    end

    delay(run_at: 5.minutes.from_now, **TURNITIN_JOB_OPTS).check_turnitin_status
    save

    # Schedule retry if there were failures
    submit_status = submission_response.present? && submission_response.values.all? { |v| v[:object_id] }
    unless submit_status
      delay(run_at: 5.minutes.from_now, **TURNITIN_JOB_OPTS).submit_to_turnitin(attempt + 1) if attempt < TURNITIN_RETRY
      return false
    end

    true
  end

  # This method pulls data from the OriginalityReport table
  # Preload OriginalityReport before using this method in a collection of submissions
  def originality_data
    data = originality_reports_for_display.each_with_object({}) do |originality_report, hash|
      hash[originality_report.asset_key] = {
        similarity_score: originality_report.originality_score&.round(2),
        state: originality_report.state,
        attachment_id: originality_report.attachment_id,
        report_url: originality_report.report_launch_path(assignment),
        status: originality_report.workflow_state,
        error_message: originality_report.error_message,
        created_at: originality_report.created_at,
        updated_at: originality_report.updated_at,
      }
    end
    turnitin_data.except(:webhook_info, :provider, :last_processed_attempt).merge(data)
  end

  # Returns an array of the versioned originality reports in a sorted order. The ordering goes
  # from least preferred report to most preferred reports, assuming there are reports that share
  # the same submission and attachment combination. Otherwise, the ordering can be safely ignored.
  #
  # @return [Array<OriginalityReport>]
  def originality_reports_for_display
    versioned_originality_reports.uniq.sort_by do |report|
      [OriginalityReport::ORDERED_VALID_WORKFLOW_STATES.index(report.workflow_state) || -1, report.updated_at]
    end
  end

  def turnitin_assets
    case submission_type
    when "online_upload"
      attachments.select(&:turnitinable?)
    when "online_text_entry"
      [self]
    else
      []
    end
  end

  # Preload OriginalityReport before using this method
  def originality_report_url(asset_string, user, attempt = nil)
    return unless grants_right?(user, :view_turnitin_report)

    version_sub = if attempt.present?
                    (attempt.to_i == self.attempt) ? self : versions.find { |v| v.model&.attempt == attempt.to_i }&.model
                  end
    requested_attachment = all_versioned_attachments.find_by_asset_string(asset_string) unless asset_string == self.asset_string
    scope = association(:originality_reports).loaded? ? versioned_originality_reports : originality_reports
    scope = scope.where(submission_time: version_sub.submitted_at) if version_sub
    # This ordering ensures that if multiple reports exist for this submission and attachment combo,
    # we grab the desired report. This is the reversed ordering of
    # OriginalityReport::PREFERRED_STATE_ORDER
    report = scope.where(attachment: requested_attachment).order(Arel.sql("CASE
      WHEN workflow_state = 'scored' THEN 0
      WHEN workflow_state = 'error' THEN 1
      WHEN workflow_state = 'pending' THEN 2
      END"),
                                                                 updated_at: :desc).first
    report&.report_launch_path(assignment)
  end

  def has_originality_report?
    versioned_originality_reports.present?
  end

  def all_versioned_attachments
    attachment_ids = submission_history.map(&:attachment_ids_for_version).flatten.uniq
    Attachment.where(id: attachment_ids)
  end
  private :all_versioned_attachments

  def attachment_ids_for_version
    ids = (attachment_ids || "").split(",").map(&:to_i)
    ids << attachment_id if attachment_id
    ids
  end

  def delete_turnitin_errors
    self.turnitin_data.delete(:status)
    self.turnitin_data.delete(:assignment_error)
    self.turnitin_data.delete(:student_error)
  end
  private :delete_turnitin_errors

  def reset_turnitin_assets
    self.turnitin_data ||= {}
    delete_turnitin_errors
    turnitin_assets.each do |a|
      asset_data = self.turnitin_data[a.asset_string] || {}
      asset_data[:status] = "pending"
      %i[error_code error_message public_error_message].each do |key|
        asset_data.delete(key)
      end
      self.turnitin_data[a.asset_string] = asset_data
      turnitin_data_changed!
    end
  end

  def resubmit_to_turnitin
    reset_turnitin_assets
    save

    @submit_to_turnitin = true
    turnitinable_by_lti? ? retrieve_lti_tii_score : submit_to_plagiarism_later
  end

  def retrieve_lti_tii_score
    if (tool = ContextExternalTool.from_assignment(assignment))
      turnitin_data.select { |_, v| v.try(:key?, :outcome_response) }.each do |k, v|
        Turnitin::OutcomeResponseProcessor.new(tool, assignment, user, v[:outcome_response].as_json).resubmit(self, k)
      end
    end
  end

  def turnitinable?
    %w[online_upload online_text_entry].include?(submission_type) &&
      assignment.turnitin_enabled?
  end

  def turnitinable_by_lti?
    turnitin_data.any? { |_, v| v.is_a?(Hash) && v.key?(:outcome_response) }
  end

  # VeriCite

  # this function will check if the score needs to be updated and update/save the new score if so,
  # otherwise, it just returns the vericite_data_hash
  def vericite_data(lookup_data = false)
    self.vericite_data_hash ||= {}
    # check to see if the score is stale, if so, fetch it again
    update_scores = false
    if Canvas::Plugin.find(:vericite).try(:enabled?) && !readonly? && lookup_data
      self.vericite_data_hash.each_value do |data|
        next unless data.is_a?(Hash) && data[:object_id]

        update_scores ||= vericite_recheck_score(data)
      end
      # we have found at least one score that is stale, call VeriCite and save the results
      if update_scores
        check_vericite_status(0)
      end
    end
    unless self.vericite_data_hash.empty?
      # only set vericite provider flag if the hash isn't empty
      self.vericite_data_hash[:provider] = :vericite
    end
    self.vericite_data_hash
  end

  def vericite_data_hash
    # use the same backend structure to store "content review" data
    self.turnitin_data
  end

  # this function looks at a vericite data object and determines whether the score needs to be rechecked (i.e. cache for 20 mins)
  def vericite_recheck_score(data)
    update_scores = false
    # only recheck scores if an old score exists
    unless data[:similarity_score_time].blank?
      now = Time.now.to_i
      score_age = Time.now.to_i - data[:similarity_score_time]
      score_cache_time = 1200 # by default cache scores for 20 mins
      # change the cache based on how long it has been since the paper was submitted
      # if !data[:submit_time].blank? && (now - data[:submit_time]) > 86400
      # # it has been more than 24 hours since this was submitted, increase cache time
      #   score_cache_time = 86400
      # end
      # only cache the score for 20 minutes or 24 hours based on when the paper was submitted
      if score_age > score_cache_time
        # check if we just recently requested this score
        last_checked = 1000 # default to a high number so that if it is not set, it won't effect the outcome
        unless data[:similarity_score_check_time].blank?
          last_checked = now - data[:similarity_score_check_time]
        end
        # only update if we didn't just ask VeriCite for the scores 20 seconds again (this is in the case of an error, we don't want to keep asking immediately)
        if last_checked > 20
          update_scores = true
        end
      end
    end
    update_scores
  end

  VERICITE_STATUS_RETRY = 16 # this caps the retries off at 36 hours (checking once every 4 hours)

  def check_vericite_status(attempt = 1)
    self.vericite_data_hash ||= {}
    vericite = nil
    needs_retry = false
    # check all assets in the vericite_data (self.vericite_assets is only the
    # current assets) so that we get the status for assets of previous versions
    # of the submission as well

    # flag to make sure that all scores are just updates and not new
    recheck_score_all = true
    data_changed = false
    self.vericite_data_hash.each do |asset_string, data|
      # keep track whether the score state changed
      data_orig = data.dup
      next unless data.is_a?(Hash) && data[:object_id]

      # check to see if the score is stale, if so, delete it and fetch again
      recheck_score = vericite_recheck_score(data)
      # keep track whether all scores are updates or if any are new
      recheck_score_all &&= recheck_score
      # look up scores if:
      if recheck_score || data[:similarity_score].blank?
        if attempt < VERICITE_STATUS_RETRY
          data[:similarity_score_check_time] = Time.now.to_i
          vericite ||= VeriCite::Client.new
          res = vericite.generateReport(self, asset_string)
          if res[:similarity_score]
            # keep track of when we updated the score so that we can ask VC again once it is stale (i.e. cache for 20 mins)
            data[:similarity_score_time] = Time.now.to_i
            data[:similarity_score] = res[:similarity_score].to_i
            data[:state] = VeriCite.state_from_similarity_score data[:similarity_score]
            data[:status] = "scored"
            # since we have a score, we know this report shouldn't have any errors, clear them out
            data = clear_vericite_errors(data)
          else
            needs_retry ||= true
          end
        elsif !recheck_score # if we already have a score, continue to use it and do not set an error
          data[:status] = "error"
          data[:public_error_message] = I18n.t("vericite.no_score_after_retries", "VeriCite has not returned a score after %{max_tries} attempts to retrieve one.", max_tries: VERICITE_RETRY)
        end
      else
        data[:status] = "scored"
      end
      self.vericite_data_hash[asset_string] = data
      data_changed = data_changed ||
                     data_orig[:similarity_score] != data[:similarity_score] ||
                     data_orig[:state] != data[:state] ||
                     data_orig[:status] != data[:status] ||
                     data_orig[:public_error_message] != data[:public_error_message]
    end

    if !self.vericite_data_hash.empty? && self.vericite_data_hash[:provider].nil?
      # only set vericite provider flag if the hash isn't empty
      self.vericite_data_hash[:provider] = :vericite
      data_changed = true
    end
    retry_mins = 2**attempt
    if retry_mins > 240
      # cap the retry max wait to 4 hours
      retry_mins = 240
    end
    # if attempt <= 0, then that means no retries should be attempted
    delay(run_at: retry_mins.minutes.from_now).check_vericite_status(attempt + 1) if attempt > 0 && needs_retry
    # if all we did was recheck scores, do not version this save (i.e. increase the attempt number)
    if data_changed
      vericite_data_changed!
      if recheck_score_all
        with_versioning(false, &:save!)
      else
        save
      end
    end
  end

  def vericite_report_url(asset_string, user, session)
    if self.vericite_data_hash && self.vericite_data_hash[asset_string] && self.vericite_data_hash[asset_string][:similarity_score]
      vericite = VeriCite::Client.new
      if grants_right?(user, :grade)
        vericite.submissionReportUrl(self, user, asset_string)
      elsif can_view_plagiarism_report("vericite", user, session)
        vericite.submissionStudentReportUrl(self, user, asset_string)
      end
    else
      nil
    end
  end

  VERICITE_JOB_OPTS = { n_strand: "vericite", priority: Delayed::LOW_PRIORITY, max_attempts: 2 }.freeze

  VERICITE_RETRY = 5
  def submit_to_vericite(attempt = 0)
    Rails.logger.info("VERICITE #submit_to_vericite submission ID: #{id}, vericiteable? #{vericiteable?}")
    if vericiteable?
      Rails.logger.info("VERICITE #submit_to_vericite submission ID: #{id}, plugin: #{Canvas::Plugin.find(:vericite)}, vericite plugin enabled? #{Canvas::Plugin.find(:vericite).try(:enabled?)}")
    end
    return unless vericiteable? && Canvas::Plugin.find(:vericite).try(:enabled?)

    vericite = VeriCite::Client.new
    reset_vericite_assets

    # Make sure the assignment exists and user is enrolled
    assignment_created = assignment.create_in_vericite
    # vericite_enrollment = vericite.enrollStudent(self.context, self.user)
    if assignment_created
      delete_vericite_errors
    else
      assignment_error = assignment.vericite_settings[:error]
      self.vericite_data_hash[:assignment_error] = assignment_error if assignment_error.present?
      # self.vericite_data_hash[:student_error] = vericite_enrollment.error_hash if vericite_enrollment.error?
      vericite_data_changed!
      unless self.vericite_data_hash.empty?
        # only set vericite provider flag if the hash isn't empty
        self.vericite_data_hash[:provider] = :vericite
      end
      save
    end
    # even if the assignment didn't save, VeriCite will still allow this file to be submitted
    # Submit the file(s)
    submission_response = vericite.submitPaper(self)
    # VeriCite will not resubmit a file if it already has a similarity_score (i.e. success)
    update = false
    submission_response.each do |res_asset_string, response|
      update = true
      self.vericite_data_hash[res_asset_string].merge!(response)
      # keep track of when we first submitted
      self.vericite_data_hash[res_asset_string][:submit_time] = Time.now.to_i if self.vericite_data_hash[res_asset_string][:submit_time].blank?
      vericite_data_changed!
      if !response[:object_id] && attempt >= VERICITE_RETRY
        self.vericite_data_hash[res_asset_string][:status] = "error"
      elsif response[:object_id]
        # success, make sure any error messages are cleared
        self.vericite_data_hash[res_asset_string] = clear_vericite_errors(self.vericite_data_hash[res_asset_string])
      end
    end
    # only save if there were newly submitted attachments
    if update
      delay(run_at: 5.minutes.from_now, **VERICITE_JOB_OPTS).check_vericite_status
      unless self.vericite_data_hash.empty?
        # only set vericite provider flag if the hash isn't empty
        self.vericite_data_hash[:provider] = :vericite
      end
      save

      # Schedule retry if there were failures
      submit_status = submission_response.present? && submission_response.values.all? { |v| v[:object_id] }
      unless submit_status
        delay(run_at: 5.minutes.from_now, **VERICITE_JOB_OPTS).submit_to_vericite(attempt + 1) if attempt < VERICITE_RETRY
        return false
      end
    end

    true
  end

  def vericite_assets
    case submission_type
    when "online_upload"
      attachments.select(&:vericiteable?)
    when "online_text_entry"
      [self]
    else
      []
    end
  end

  def delete_vericite_errors
    self.vericite_data_hash.delete(:status)
    self.vericite_data_hash.delete(:assignment_error)
    self.vericite_data_hash.delete(:student_error)
  end
  private :delete_vericite_errors

  def reset_vericite_assets
    self.vericite_data_hash ||= {}
    delete_vericite_errors
    vericite_assets.each do |a|
      asset_data = self.vericite_data_hash[a.asset_string] || {}
      asset_data[:status] = "pending"
      asset_data = clear_vericite_errors(asset_data)
      self.vericite_data_hash[a.asset_string] = asset_data
      vericite_data_changed!
    end
  end

  def clear_vericite_errors(asset_data)
    %i[error_code error_message public_error_message].each do |key|
      asset_data.delete(key)
    end
    asset_data
  end

  def submission_type_is_valid
    case submission_type
    when "online_text_entry"
      if body.blank?
        errors.add(:body, "Text entry submission cannot be empty")
      end
    when "online_url"
      if url.blank?
        errors.add(:url, "URL entry submission cannot be empty")
      end
    end
  end

  def resubmit_to_vericite
    reset_vericite_assets
    unless self.vericite_data_hash.empty?
      # only set vericite provider flag if the hash isn't empty
      self.vericite_data_hash[:provider] = :vericite
    end

    @submit_to_vericite = true
    save
  end

  def vericiteable?
    %w[online_upload online_text_entry].include?(submission_type) &&
      assignment.vericite_enabled?
  end

  def vericite_data_changed!
    @vericite_data_changed = true
  end

  def vericite_data_changed?
    @vericite_data_changed
  end

  # End VeriCite

  # Plagiarism functions:

  def plagiarism_service_to_use
    return @plagiarism_service_to_use if defined? @plagiarism_service_to_use

    # Because vericite is new and people are moving to vericite, not
    # moving from vericite to turnitin, we'll give vericite precedence
    # for now.
    @plagiarism_service_to_use = if Canvas::Plugin.find(:vericite).try(:enabled?)
                                   :vericite
                                 elsif !context.turnitin_settings.nil?
                                   :turnitin
                                 end
  end

  def prep_for_submitting_to_plagiarism
    return unless plagiarism_service_to_use

    if plagiarism_service_to_use == :vericite
      plagData = self.vericite_data_hash
      @submit_to_vericite = false
      canSubmit = vericiteable?
    else
      plagData = self.turnitin_data
      @submit_to_turnitin = false
      canSubmit = turnitinable?
    end
    last_attempt = plagData && plagData[:last_processed_attempt]
    Rails.logger.info("#prep_for_submitting_to_plagiarism submission ID: #{id}, type: #{plagiarism_service_to_use}, canSubmit? #{canSubmit}")
    Rails.logger.info("#prep_for_submitting_to_plagiarism submission ID: #{id}, last_attempt: #{last_attempt}, self.attempt: #{attempt}, @group_broadcast_submission: #{@group_broadcast_submission}, self.group: #{group}")
    if canSubmit && (!last_attempt || last_attempt < attempt) && (@group_broadcast_submission || !group)
      if plagData[:last_processed_attempt] != attempt
        plagData[:last_processed_attempt] = attempt
      end
      if plagiarism_service_to_use == :vericite
        @submit_to_vericite = true
      else
        @submit_to_turnitin = true
      end
    end
  end

  def submit_to_plagiarism_later
    return unless plagiarism_service_to_use

    if plagiarism_service_to_use == :vericite
      submitPlag = @submit_to_vericite
      canSubmit = vericiteable?
      delayName = "vericite_submission_delay_seconds"
      delayFunction = :submit_to_vericite
      delayOpts = VERICITE_JOB_OPTS
    else
      submitPlag = @submit_to_turnitin
      canSubmit = turnitinable?
      delayName = "turnitin_submission_delay_seconds"
      delayFunction = :submit_to_turnitin
      delayOpts = TURNITIN_JOB_OPTS
    end
    Rails.logger.info("#submit_to_plagiarism_later submission ID: #{id}, type: #{plagiarism_service_to_use}, canSubmit? #{canSubmit}, submitPlag? #{submitPlag}")
    if canSubmit && submitPlag
      delay = Setting.get(delayName, 60.to_s).to_i
      delay(run_at: delay.seconds.from_now, **delayOpts).__send__(delayFunction)
    end
  end
  # End Plagiarism functions

  def tool_default_query_params(current_user)
    return {} unless cached_quiz_lti?

    grade_by_question_enabled = current_user.preferences.fetch(:enable_speedgrader_grade_by_question, false)
    { grade_by_question_enabled: }
  end

  def external_tool_url(query_params: {})
    return unless submission_type == "basic_lti_launch"

    external_url = url
    return unless external_url

    external_url = UrlHelper.add_query_params(external_url, query_params) if query_params.any?
    URI::DEFAULT_PARSER.escape(external_url)
  end

  def clear_user_submissions_cache
    self.class.connection.after_transaction_commit do
      User.clear_cache_keys([user_id], :submissions)
    end
  end

  def touch_graders
    self.class.connection.after_transaction_commit do
      if assignment && user && assignment.context.is_a?(Course)
        assignment.context.clear_todo_list_cache_later(:admins)
      end
    end
  end

  def update_assignment
    unless @assignment_changed_not_sub
      delay(singleton: "submission_context_module_action_#{global_id}",
            on_conflict: :loose).context_module_action
    end
    true
  end
  protected :update_assignment

  def context_module_action
    if assignment && user
      if score
        assignment.context_module_action(user, :scored, score)
      elsif submitted_at
        assignment.context_module_action(user, :submitted)
      end
    end
  end

  # If an object is pulled from a simply_versioned yaml it may not have a submitted at.
  # submitted_at is needed by SpeedGrader, so it is set to the updated_at value
  def submitted_at
    if submission_type
      self.submitted_at = updated_at unless super
      super&.in_time_zone
    else
      nil
    end
  end

  # A student that has not submitted but has been graded will have a workflow_state of "graded".
  # In that case, we can check the submission_type to see if the student has submitted or not.
  def not_submitted?
    unsubmitted? || submission_type.nil?
  end

  def update_attachment_associations
    return if @assignment_changed_not_sub

    association_ids = attachment_associations.pluck(:attachment_id)
    ids = (attachment_ids || "").split(",").map(&:to_i)
    ids << attachment_id if attachment_id
    ids.uniq!
    associations_to_delete = association_ids - ids
    attachment_associations.where(attachment_id: associations_to_delete).delete_all unless associations_to_delete.empty?
    unassociated_ids = ids - association_ids
    return if unassociated_ids.empty?

    attachments = Attachment.where(id: unassociated_ids)
    attachments.each do |a|
      next unless (a.context_type == "User" && a.context_id == user_id) ||
                  (a.context_type == "Group" && (a.context_id == group_id || user.membership_for_group_id?(a.context_id))) ||
                  (a.context_type == "Assignment" && a.context_id == assignment_id && a.available?) ||
                  attachment_fake_belongs_to_group(a)

      attachment_associations.where(attachment: a).first_or_create
    end
  end

  def attachment_fake_belongs_to_group(attachment)
    return false if submission_type == "discussion_topic"
    return false unless attachment.context_type == "User" &&
                        assignment.has_group_category?

    gc = assignment.group_category
    gc.group_for(user) == gc.group_for(attachment.context)
  end
  private :attachment_fake_belongs_to_group

  def submit_attachments_to_canvadocs
    if saved_change_to_attachment_ids? && submission_type != "discussion_topic"
      attachments.preload(:crocodoc_document, :canvadoc).each do |a|
        # associate previewable-document and submission for permission checks
        if a.canvadocable? && Canvadocs.annotations_supported?
          submit_to_canvadocs = true
          a.create_canvadoc! unless a.canvadoc
          a.shard.activate do
            CanvadocsSubmission.find_or_create_by(submission_id: id, canvadoc_id: a.canvadoc.id)
          end
        elsif a.crocodocable?
          submit_to_canvadocs = true
          a.create_crocodoc_document! unless a.crocodoc_document
          a.shard.activate do
            CanvadocsSubmission.find_or_create_by(submission_id: id, crocodoc_document_id: a.crocodoc_document.id)
          end
        end

        next unless submit_to_canvadocs

        opts = {
          preferred_plugins: [Canvadocs::RENDER_PDFJS, Canvadocs::RENDER_BOX, Canvadocs::RENDER_CROCODOC],
          wants_annotation: true,
        }

        if context.root_account.settings[:canvadocs_prefer_office_online]
          # Office 365 should take priority over pdfjs
          opts[:preferred_plugins].unshift Canvadocs::RENDER_O365
        end

        a.delay(
          n_strand: "canvadocs",
          priority: Delayed::LOW_PRIORITY
        )
         .submit_to_canvadocs(1, **opts)
      end
    end
  end

  def annotation_context(attempt: nil, in_progress: false, draft: false)
    if draft
      canvadocs_annotation_contexts.find_or_create_by(
        attachment_id: assignment.annotatable_attachment_id,
        submission_attempt: nil
      )
    elsif in_progress
      canvadocs_annotation_contexts.find_by(
        attachment_id: assignment.annotatable_attachment_id,
        submission_attempt: nil
      )
    else
      canvadocs_annotation_contexts.find_by(submission_attempt: attempt)
    end
  end

  def infer_review_needed?
    (submission_type == "online_quiz" && quiz_submission.try(:latest_submitted_attempt).try(:pending_review?)) || lti_result&.reload&.needs_review?
  end

  def inferred_workflow_state
    inferred_state = workflow_state

    # New Quizzes returned a partial grade, but manual review is needed from a human
    return workflow_state if pending_review? && cached_quiz_lti

    inferred_state = "submitted" if unsubmitted? && submitted_at
    inferred_state = "unsubmitted" if submitted? && !has_submission?
    inferred_state = "graded" if grade && score && grade_matches_current_submission
    inferred_state = "pending_review" if infer_review_needed?

    inferred_state
  end

  def infer_values
    if assignment
      if assignment.association(:context).loaded?
        self.course = assignment.context # may as well not reload it
      else
        self.course_id = assignment.context_id
      end
    end

    self.submitted_at ||= Time.zone.now if has_submission?
    quiz_submission.reload if quiz_submission_id
    self.workflow_state = inferred_workflow_state
    if (workflow_state_changed? && graded?) || late_policy_status_changed?
      self.graded_at = Time.zone.now
    end
    self.media_comment_id = nil if media_comment_id && media_comment_id.strip.empty?
    if media_comment_id && (media_comment_id_changed? || !media_object_id)
      mo = MediaObject.by_media_id(media_comment_id).first
      self.media_object_id = mo && mo.id
    end
    self.media_comment_type = nil unless media_comment_id
    if self.submitted_at
      self.attempt ||= 0
      self.attempt += 1 if submitted_at_changed?
      self.attempt = 1 if self.attempt < 1
    end
    if submission_type == "media_recording" && !media_comment_id
      raise "Can't create media submission without media object"
    end

    if submission_type == "online_quiz"
      self.quiz_submission ||= Quizzes::QuizSubmission.where(submission_id: self).first
      self.quiz_submission ||= Quizzes::QuizSubmission.where(user_id:, quiz_id: assignment.quiz).first if assignment
    end
    @just_submitted = (submitted? || pending_review?) && submission_type && (new_record? || workflow_state_changed? || attempt_changed?)
    if score_changed? || grade_changed?
      self.grade = if assignment
                     assignment.score_to_grade(score, grade)
                   else
                     score.to_s
                   end
    end

    self.grade = nil unless score
    # I think the idea of having unpublished scores is unnecessarily confusing.
    # It may be that we want to have that functionality later on, but for now
    # I say it's just confusing.
    # if self.assignment && self.assignment.published?
    begin
      self.published_score = score
      self.published_grade = grade
    end
    true
  end

  def just_submitted?
    @just_submitted || false
  end

  def update_admins_if_just_submitted
    if @just_submitted
      context.delay_if_production.resubmission_for(assignment)
    end
    true
  end

  def check_for_media_object
    if media_comment_id.present? && saved_change_to_media_comment_id?
      MediaObject.ensure_media_object(media_comment_id,
                                      user:,
                                      context: user)
    end
  end

  def type_for_attempt(attempt)
    return submission_type if attempt == self.attempt

    submission = submission_history.find { |sub| sub.attempt == attempt }
    submission&.submission_type
  end

  def submission_history
    @submission_histories ||= begin
      res = []
      last_submitted_at = nil
      versions.sort_by(&:created_at).reverse_each do |version|
        model = version.model
        # since vericite_data is a function, make sure you are cloning the most recent vericite_data_hash
        if vericiteable?
          model.turnitin_data = vericite_data(true)
        # only use originality data if it's loaded, we want to avoid making N+1 queries
        elsif association(:originality_reports).loaded?
          model.turnitin_data = originality_data
        end
        if model.submitted_at && last_submitted_at.to_i != model.submitted_at.to_i
          res << model
          last_submitted_at = model.submitted_at
        end
      end
      res = versions.to_a[0, 1].map(&:model) if res.empty?
      res = [self] if res.empty?
      res.sort_by { |s| s.submitted_at || CanvasSort::First }
    end
  end

  def check_is_new_attempt
    @attempt_changed = attempt_changed?
    true
  end

  def graded_anonymously=(value)
    @graded_anonymously_set = true
    super
  end

  def check_reset_graded_anonymously
    if grade_changed? && !@graded_anonymously_set
      self["graded_anonymously"] = false
    end
    true
  end

  def late_policy_status_manually_applied?
    cleared_late = late_policy_status_was == "late" && ["none", nil].include?(late_policy_status)
    cleared_none = late_policy_status_was == "none" && late_policy_status.nil?
    late_policy_status == "missing" || late_policy_status == "late" || late_policy_status == "extended" || cleared_late || cleared_none
  end
  private :late_policy_status_manually_applied?

  def apply_late_policy(late_policy = nil, incoming_assignment = nil)
    return if points_deducted_changed? || grading_period&.closed?

    incoming_assignment ||= assignment
    return unless late_policy_status_manually_applied? || incoming_assignment.expects_submission? || for_new_quiz?(incoming_assignment) || submitted_to_lti_assignment?(incoming_assignment)

    late_policy ||= incoming_assignment.course.late_policy
    return score_missing(late_policy, incoming_assignment.points_possible, incoming_assignment.grading_type) if missing?

    score_late_or_none(late_policy, incoming_assignment.points_possible, incoming_assignment.grading_type)
  end

  def submitted_to_lti_assignment?(assignment_submitted_to)
    submitted_at.present? && assignment_submitted_to.external_tool?
  end
  private :submitted_to_lti_assignment?

  def score_missing(late_policy, points_possible, grading_type)
    if points_deducted.present?
      self.score = entered_score unless score_changed?
      self.points_deducted = nil
    end

    if late_policy&.missing_submission_deduction_enabled?
      if score.nil?
        self.grade_matches_current_submission = true
        self.score = late_policy.points_for_missing(points_possible, grading_type)
        self.workflow_state = "graded"
      end
      self.posted_at ||= Time.zone.now unless assignment.post_manually?
    end
  end
  private :score_missing

  def score_late_or_none(late_policy, points_possible, grading_type)
    raw_score = (score_changed? || @regraded) ? score : entered_score
    deducted = late_points_deducted(raw_score, late_policy, points_possible, grading_type)
    new_score = raw_score && ((deducted > raw_score) ? [0.0, raw_score].min : raw_score - deducted)
    self.points_deducted = late? ? deducted : nil
    self.score = new_score
  end
  private :score_late_or_none

  def entered_score
    score + (points_deducted || 0) if score
  end

  def entered_grade
    return grade if score == entered_score
    return grade unless LatePolicy::POINT_DEDUCTIBLE_GRADING_TYPES.include?(grading_type)

    assignment.score_to_grade(entered_score) if entered_score
  end

  def late_points_deducted(raw_score, late_policy, points_possible, grading_type)
    return 0 unless raw_score && late_policy && late?

    late_policy.points_deducted(
      score: raw_score, possible: points_possible, late_for: seconds_late, grading_type:
    ).round(2)
  end
  private :late_points_deducted

  def late_policy_relevant_changes?
    return true if @regraded
    return false if grade_matches_current_submission == false # nil is treated as true
    return false if assignment.has_sub_assignments?

    changes.slice(:score, :submitted_at, :seconds_late_override, :late_policy_status, :custom_grade_status_id).any?
  end
  private :late_policy_relevant_changes?

  def ensure_grader_can_grade
    return true if grader_can_grade? || skip_grader_check

    error_msg = I18n.t(
      "cannot be changed at this time: %{grading_error}",
      { grading_error: grading_error_message }
    )
    errors.add(:grade, error_msg)
    false
  end

  def grader_can_grade?
    return true unless grade_changed?
    return true if autograded? && can_autograde?
    # the grade permission is cached, which seems to be OK as the user's cache_key changes when
    # an assignment is published. can_autograde? does not depend on a user so cannot be made
    # into permission that would be cached.
    return true if grants_right?(grader, :grade)

    false
  end

  def extra_attempts_can_only_be_set_on_online_uploads
    return true unless changes.key?("extra_attempts") && assignment
    return true if assignment.submission_types.split(",").intersect?(SUBMISSION_TYPES_GOVERNED_BY_ALLOWED_ATTEMPTS)

    error_msg = "can only be set on submissions for an assignment with a type of online_upload, online_url, or online_text_entry"
    errors.add(:extra_attempts, error_msg)
    false
  end

  def attempts_left
    return nil if assignment.allowed_attempts.nil? || assignment.allowed_attempts < 0

    [0, assignment.allowed_attempts + (extra_attempts || 0) - (self.attempt || 0)].max
  end

  def ensure_attempts_are_in_range
    return true unless changes.key?("submitted_at") && assignment
    return true unless assignment.submission_types.split(",").intersect?(SUBMISSION_TYPES_GOVERNED_BY_ALLOWED_ATTEMPTS)
    return true if attempts_left.nil? || attempts_left > 0

    errors.add(:attempt, "you have reached the maximum number of allowed attempts for this assignment")
    false
  end

  def can_autograde?
    result = GRADE_STATUS_MESSAGES_MAP[can_autograde_symbolic_status]
    result ||= { status: false, message: I18n.t("Cannot autograde at this time") }

    can_autograde_status, @grading_error_message = result[:status], result[:message]

    can_autograde_status
  end

  def can_autograde_symbolic_status
    return :not_applicable if deleted?
    return :unpublished unless assignment.published?
    return :not_autograded if grader_id >= 0

    if grading_period&.closed?
      :assignment_in_closed_grading_period
    else
      :success
    end
  end
  private :can_autograde_symbolic_status

  def can_grade?(user = nil)
    user ||= grader
    result = GRADE_STATUS_MESSAGES_MAP[can_grade_symbolic_status(user)]
    result ||= { status: false, message: I18n.t("Cannot grade at this time") }

    can_grade_status, @grading_error_message = result[:status], result[:message]

    can_grade_status
  end
  private :can_grade?

  def can_grade_symbolic_status(user = nil)
    user ||= grader

    return :moderation_in_progress unless assignment.grades_published? || grade_posting_in_progress || assignment.permits_moderation?(user)

    return :not_applicable if deleted?
    return :unpublished unless assignment.published?
    return :cant_manage_grades unless context.grants_right?(user, nil, :manage_grades)
    return :account_admin if context.account_membership_allows(user)

    if grading_period&.closed?
      :assignment_in_closed_grading_period
    else
      :success
    end
  end
  private :can_grade_symbolic_status

  def queue_websnap
    if !attachment_id && @attempt_changed && url && submission_type == "online_url"
      delay(priority: Delayed::LOW_PRIORITY).get_web_snapshot
    end
  end

  def versioned_originality_reports
    # Turns out the database stores timestamps with 9 decimal places, but Ruby/Rails only serves
    # up 6 (plus three zeros). However, submission versions (when deserialized into a Submission
    # model) like to show 9.
    # This logic is duplicated in the bulk_load_versioned_originality_reports method
    @versioned_originality_reports ||=
      if submitted_at.nil?
        []
      else
        originality_reports.select do |o|
          o.submission_time&.iso8601(6) == submitted_at&.iso8601(6) ||
            # ...and sometimes originality reports don't have submission times, so we're doing our
            # best to guess based on attachment_id (or the lack) and creation times
            (o.attachment_id.present? && attachment_ids&.split(",")&.include?(o.attachment_id.to_s)) ||
            (o.submission_time.nil? && o.created_at > submitted_at &&
              (attachment_ids&.split(",").presence || [""]).include?(o.attachment_id.to_s))
        end
      end
  end

  def versioned_attachments
    return @versioned_attachments if @versioned_attachments

    attachment_ids = attachment_ids_for_version
    self.versioned_attachments = (attachment_ids.empty? ? [] : Attachment.where(id: attachment_ids))
    @versioned_attachments
  end

  def versioned_attachments=(attachments)
    @versioned_attachments = Array(attachments).compact.select do |a|
      (a.context_type == "User" && (a.context_id == user_id || a.user_id == user_id)) ||
        (a.context_type == "Group" && (a.context_id == group_id || user.membership_for_group_id?(a.context_id))) ||
        (a.context_type == "Assignment" && a.context_id == assignment_id && a.available?) ||
        attachment_fake_belongs_to_group(a)
    end
  end

  # This helper method is used by the bulk_load_versioned_* methods
  def self.group_attachment_ids_by_submission_and_index(submissions)
    # The index of the submission is considered part of the key for
    # the hash that is built. This is needed for bulk loading
    # submission_histories where multiple submission histories will
    # look equal to the Hash key and the attachments for the last one
    # will cancel out the former ones.
    submissions_with_index_and_attachment_ids = submissions.each_with_index.map do |s, index|
      attachment_ids = (s.attachment_ids || "").split(",").map(&:to_i)
      attachment_ids << s.attachment_id if s.attachment_id
      [[s, index], attachment_ids]
    end
    submissions_with_index_and_attachment_ids.to_h
  end
  private_class_method :group_attachment_ids_by_submission_and_index

  # use this method to pre-load the versioned_attachments for a bunch of
  # submissions (avoids having O(N) attachment queries)
  # NOTE: all submissions must belong to the same shard
  def self.bulk_load_versioned_attachments(submissions, preloads: %i[thumbnail media_object folder attachment_upload_statuses])
    attachment_ids_by_submission_and_index = group_attachment_ids_by_submission_and_index(submissions)
    bulk_attachment_ids = attachment_ids_by_submission_and_index.values.flatten

    attachments_by_id = if bulk_attachment_ids.empty? || submissions.none?
                          {}
                        else
                          submissions.first.shard.activate do
                            Attachment.where(id: bulk_attachment_ids).preload(preloads).group_by(&:id)
                          end
                        end

    submissions.each_with_index do |s, index|
      s.versioned_attachments =
        attachments_by_id.values_at(*attachment_ids_by_submission_and_index[[s, index]]).flatten
    end
  end

  # use this method to pre-load the versioned_originality_reports for a bunch of
  # submissions (avoids having O(N) originality report queries)
  # NOTE: all submissions must belong to the same shard
  def self.bulk_load_versioned_originality_reports(submissions)
    reports = originality_reports_by_submission_id_submission_time_attachment_id(submissions)
    submissions.each do |s|
      s.versioned_originality_reports = [] && next unless s.submitted_at
      reports_for_sub = reports.dig(s.id, :by_time, s.submitted_at.iso8601(6)) || []

      # nil for originality reports with no submission time
      reports.dig(s.id, :by_attachment)&.each do |attach_id, reports_for_attach_id|
        # Handles the following cases:
        # 1) student submits same attachment multiple times. There will only be
        #    one originality report for each unique attachment. The originality
        #    report has a submission_time but it will be submission time of the
        #    first submission, so we need to match up by attachment ids.
        # 2) The originality report does not have a submission time. We link up
        #    via attachment id or lack of attachment id. That isn't particularly
        #    specific to the submission version. We don't have a good way of
        #    matching them (though at least in the case of using the same Canvas
        #    attachment id, it should be the same document) In submission
        #    histories, we're just giving all of the originality reports we can't
        #    rule out, but we can at least rule out any report that was created
        #    before a new submission as belonging to that submission

        if attach_id.present? && s.attachment_ids&.split(",")&.include?(attach_id.to_s)
          reports_for_sub += reports_for_attach_id
        elsif attach_id.blank? && s.attachment_ids.blank?
          # Sub and originality report both missing attachment ids -- add
          # just originality reports with submission_time is nil
          reports_for_sub += reports_for_attach_id.select { |r| r.submission_time.blank? && r.created_at > s.submitted_at }
        end
      end
      s.versioned_originality_reports = reports_for_sub.uniq
    end
  end

  def self.originality_reports_by_submission_id_submission_time_attachment_id(submissions)
    unique_ids = submissions.map(&:id).uniq
    reports = OriginalityReport.where(submission_id: unique_ids)
    reports.each_with_object({}) do |report, hash|
      report_submission_time = report.submission_time&.iso8601(6)
      hash[report.submission_id] ||= { by_time: {}, by_attachment: {} }
      if report_submission_time
        (hash[report.submission_id][:by_time][report_submission_time] ||= []) << report
      end
      (hash[report.submission_id][:by_attachment][report.attachment_id] ||= []) << report
    end
  end

  # Avoids having O(N) attachment queries.  Returns a hash of
  # submission to attachments.
  def self.bulk_load_attachments_for_submissions(submissions, preloads: nil)
    submissions = Array(submissions)
    attachment_ids_by_submission =
      submissions.index_with { |s| s.attachment_associations.map(&:attachment_id) }
    bulk_attachment_ids = attachment_ids_by_submission.values.flatten.uniq
    if bulk_attachment_ids.empty?
      attachments_by_id = {}
    else
      attachments_by_id = Attachment.where(id: bulk_attachment_ids)
      attachments_by_id = attachments_by_id.preload(*preloads) unless preloads.nil?
      attachments_by_id = attachments_by_id.group_by(&:id)
    end

    attachments_by_submission = submissions.map do |s|
      [s, attachments_by_id.values_at(*attachment_ids_by_submission[s]).flatten.compact.uniq]
    end
    attachments_by_submission.to_h
  end

  def includes_attachment?(attachment)
    versions.map(&:model).any? { |v| (v.attachment_ids || "").split(",").map(&:to_i).include?(attachment.id) }
  end

  def <=>(other)
    updated_at <=> other.updated_at
  end

  def course_broadcast_data
    context&.broadcast_data
  end

  # Submission:
  #   Online submission submitted AFTER the due date (notify the teacher) - "Grade Changes"
  #   Submission graded (or published) - "Grade Changes"
  #   Grade changed - "Grade Changes"
  set_broadcast_policy do |p|
    p.dispatch :assignment_submitted_late
    p.to { assignment.context.instructors_in_charge_of(user_id) }
    p.whenever do |submission|
      BroadcastPolicies::SubmissionPolicy.new(submission)
                                         .should_dispatch_assignment_submitted_late?
    end
    p.data { course_broadcast_data }

    p.dispatch :assignment_submitted
    p.to { assignment.context.instructors_in_charge_of(user_id) }
    p.whenever do |submission|
      BroadcastPolicies::SubmissionPolicy.new(submission)
                                         .should_dispatch_assignment_submitted?
    end
    p.data { course_broadcast_data }

    p.dispatch :assignment_resubmitted
    p.to { assignment.context.instructors_in_charge_of(user_id) }
    p.whenever do |submission|
      BroadcastPolicies::SubmissionPolicy.new(submission)
                                         .should_dispatch_assignment_resubmitted?
    end
    p.data { course_broadcast_data }

    p.dispatch :group_assignment_submitted_late
    p.to { assignment.context.instructors_in_charge_of(user_id) }
    p.whenever do |submission|
      BroadcastPolicies::SubmissionPolicy.new(submission)
                                         .should_dispatch_group_assignment_submitted_late?
    end
    p.data { course_broadcast_data }

    p.dispatch :submission_graded
    p.to { [student] + User.observing_students_in_course(student, assignment.context) }
    p.whenever do |submission|
      BroadcastPolicies::SubmissionPolicy.new(submission)
                                         .should_dispatch_submission_graded?
    end
    p.data { course_broadcast_data }

    p.dispatch :submission_grade_changed
    p.to { [student] + User.observing_students_in_course(student, assignment.context) }
    p.whenever do |submission|
      BroadcastPolicies::SubmissionPolicy.new(submission)
                                         .should_dispatch_submission_grade_changed?
    end
    p.data { course_broadcast_data }

    p.dispatch :submission_posted
    p.to { [student] + User.observing_students_in_course(student, assignment.context) }
    p.whenever do |submission|
      BroadcastPolicies::SubmissionPolicy.new(submission)
                                         .should_dispatch_submission_posted?
    end
    p.data { course_broadcast_data }
  end

  def assignment_graded_in_the_last_hour?
    graded_at_before_last_save && graded_at_before_last_save > 1.hour.ago
  end

  def teacher
    @teacher ||= assignment.teacher_enrollment.user
  end

  def update_if_pending
    @attachments = nil
    if submission_type == "online_quiz" && quiz_submission_id && score && score == self.quiz_submission.score
      self.workflow_state = self.quiz_submission.complete? ? "graded" : "pending_review"
    end
    true
  end

  def attachments
    Attachment.where(id: attachment_associations.pluck(:attachment_id))
  end

  def attachments=(attachments)
    # Accept attachments that were already approved, those that were just created
    # or those that were part of some outside context.  This is all to prevent
    # one student from sneakily getting access to files in another user's comments,
    # since they're all being held on the assignment for now.
    attachments ||= []
    old_ids = Array(attachment_ids || "").join(",").split(",").map(&:to_i)
    self.attachment_ids = attachments.select { |a| (a && a.id && old_ids.include?(a.id)) || (a.recently_created? && a.context == assignment) || a.context != assignment }.map(&:id).join(",")
  end

  # someday code-archaeologists will wonder how this method came to be named
  # validate_single_submission.  their guess is as good as mine
  def validate_single_submission
    @full_url = nil

    if (url = self["url"]) && url.length > 250
      self.body = url
      self.url = url[0..250]
    end
    unless submission_type
      self.submission_type ||= "online_url" if url
      self.submission_type ||= "online_text_entry" if body
      self.submission_type ||= "online_upload" unless attachment_ids.blank?
    end
    true
  end
  private :validate_single_submission

  def grade_change_audit(force_audit: false)
    # grade or graded status changed
    grade_changed = saved_changes.keys.intersect?(%w[grade score excused]) || (saved_change_to_workflow_state? && workflow_state == "graded")
    # any auditable conditions
    perform_audit = force_audit || grade_changed || assignment_changed_not_sub || saved_change_to_posted_at?

    if perform_audit
      if grade_change_event_author_id.present?
        self.grader_id = grade_change_event_author_id
      end
      self.class.connection.after_transaction_commit do
        Auditors::GradeChange.record(submission: self, skip_insert: !grade_changed)
        queue_conditional_release_grade_change_handler if grade_changed || (force_audit && posted_at.present?)
      end
    end
  end

  def queue_conditional_release_grade_change_handler
    shard.activate do
      return unless graded? && posted?
      # use request caches to handle n+1's when updating a lot of submissions in the same course in one request
      return unless RequestCache.cache("conditional_release_feature_enabled", course_id) do
        course.conditional_release?
      end

      if ConditionalRelease::Rule.is_trigger_assignment?(assignment)
        strand = "conditional_release_grade_change:#{global_assignment_id}"
        ConditionalRelease::OverrideHandler.delay_if_production(priority: Delayed::LOW_PRIORITY, strand:)
                                           .handle_grade_change(self)
        assignment&.delay_if_production(strand:)&.multiple_module_actions([user_id], :scored, score)
      end
    end
  end

  scope :with_assignment, -> { joins(:assignment).merge(Assignment.active) }

  scope :graded, -> { where("(submissions.score IS NOT NULL AND submissions.workflow_state = 'graded') or submissions.excused = true") }
  scope :not_submitted_or_graded, -> { where(submission_type: nil).where("(submissions.score IS NULL OR submissions.workflow_state <> 'graded') AND submissions.excused IS NOT TRUE") }

  scope :ungraded, -> { where(grade: nil).preload(:assignment) }

  scope :in_workflow_state, ->(provided_state) { where(workflow_state: provided_state) }

  scope :having_submission, -> { where.not(submissions: { submission_type: nil }) }
  scope :without_submission, -> { where(submission_type: nil, workflow_state: "unsubmitted") }
  scope :not_placeholder, lambda {
    active.where("submissions.submission_type IS NOT NULL or submissions.excused or submissions.score IS NOT NULL or submissions.workflow_state = 'graded'")
  }

  scope :include_user, -> { preload(:user) }

  scope :include_assessment_requests, -> { preload(:assessment_requests, :assigned_assessments) }
  scope :include_versions, -> { preload(:versions) }
  scope :include_submission_comments, -> { preload(:submission_comments) }
  scope :speed_grader_includes, -> { preload(:versions, :submission_comments, :attachments, :rubric_assessment) }
  scope :for_user, ->(user) { where(user_id: user) }
  scope :needing_screenshot, -> { where("submissions.submission_type='online_url' AND submissions.attachment_id IS NULL").order(:updated_at) }

  def assignment_visible_to_user?(user)
    return visible_to_user unless visible_to_user.nil?

    assignment.visible_to_user?(user)
  end

  def needs_regrading?
    graded? && !grade_matches_current_submission?
  end

  def readable_state
    case workflow_state
    when "submitted", "pending_review"
      t "state.submitted", "submitted"
    when "unsubmitted"
      t "state.unsubmitted", "unsubmitted"
    when "graded"
      t "state.graded", "graded"
    end
  end

  def grading_type
    return nil unless assignment

    assignment.grading_type
  end

  def last_teacher_comment
    if association(:submission_comments).loaded?
      submission_comments.reverse.detect { |com| !com.draft && com.author_id != user_id }
    elsif association(:visible_submission_comments).loaded?
      visible_submission_comments.reverse.detect { |com| com.author_id != user_id }
    else
      submission_comments.published.where.not(author_id: user_id).reorder(created_at: :desc).first
    end
  end

  def has_submission?
    !!self.submission_type
  end

  def quiz_submission_version
    return nil unless self.quiz_submission

    self.quiz_submission.versions.each do |version|
      return version.number if version.model.finished_at
    end
    nil
  end

  scope :for, lambda { |obj|
    case obj
    when User
      where(user_id: obj)
    else
      all
    end
  }

  def processed?
    if submission_type == "online_url"
      return attachment&.content_type&.include?("image")
    end

    false
  end

  def provisional_grade(scorer, final: false, preloaded_grades: nil, default_to_null_grade: true)
    pg = if preloaded_grades
           pgs = preloaded_grades[id] || []
           if final
             pgs.detect(&:final)
           else
             pgs.detect { |pg2| !pg2.final && pg2.scorer_id == scorer.id }
           end
         elsif final
           provisional_grades.final.first
         else
           provisional_grades.not_final.where(scorer_id: scorer).first
         end

    if default_to_null_grade && pg.nil?
      ModeratedGrading::NullProvisionalGrade.new(self, scorer.id, final)
    else
      pg
    end
  end

  def find_or_create_provisional_grade!(scorer, attrs = {})
    ModeratedGrading::ProvisionalGrade.unique_constraint_retry do
      if attrs[:final] && !assignment.permits_moderation?(scorer)
        raise Assignment::GradeError, "User not authorized to give final provisional grades"
      end

      pg = find_existing_provisional_grade(scorer, attrs[:final]) || provisional_grades.build
      pg = update_provisional_grade(pg, scorer, attrs)
      pg.save! if attrs[:force_save] || pg.new_record? || pg.changed?
      pg
    end
  end

  def find_existing_provisional_grade(scorer, final)
    final ? provisional_grades.final.first : provisional_grades.not_final.find_by(scorer:)
  end

  def moderated_grading_allow_list(current_user = user, loaded_attachments: nil)
    return nil unless assignment.moderated_grading? && current_user.present?

    has_crocodoc = (loaded_attachments || attachments).any?(&:crocodoc_available?)
    moderation_allow_list_for_user(current_user).map do |user|
      user.moderated_grading_ids(has_crocodoc)
    end
  end

  def moderation_allow_list_for_user(current_user)
    allow_list = []
    return allow_list unless current_user.present? && assignment.moderated_grading?

    if assignment.annotated_document?
      # The student's annotations are what make up the submission in this case.
      allow_list.push(user)
    end

    if posted?
      allow_list.push(grader, user, current_user)
    elsif user == current_user
      # Requesting user is the student.
      allow_list << current_user
    elsif assignment.permits_moderation?(current_user)
      # Requesting user is the final grader or an administrator.
      allow_list.push(*assignment.moderation_grader_users_with_slot_taken, user, current_user)
    elsif assignment.can_be_moderated_grader?(current_user)
      # Requesting user is a provisional grader, or eligible to be one.
      if assignment.grader_comments_visible_to_graders
        allow_list.push(*assignment.moderation_grader_users_with_slot_taken, user, current_user)
      else
        allow_list.push(current_user, user)
      end
    end
    allow_list.compact.uniq
  end

  def anonymous_identities
    @anonymous_identities ||= assignment.anonymous_grader_identities_by_user_id.merge({
                                                                                        user_id => { name: I18n.t("Student"), id: anonymous_id }
                                                                                      })
  end

  def add_comment(opts = {})
    opts = opts.symbolize_keys
    opts[:author] ||= opts[:commenter] || opts[:author] || opts[:user] || user unless opts[:skip_author]
    opts[:comment] = opts[:comment].try(:strip) || ""
    opts[:attachments] ||= opts[:comment_attachments]
    opts[:draft] = !!opts[:draft_comment]
    opts[:attempt] = (!unsubmitted? && !opts.key?(:attempt)) ? self.attempt : opts[:attempt]
    if opts[:comment].empty?
      if opts[:media_comment_id]
        opts[:comment] = ""
      elsif opts[:attachments].try(:length)
        opts[:comment] = t("attached_files_comment", "Please see attached files.")
      end
    end
    if opts[:provisional]
      pg = find_or_create_provisional_grade!(opts[:author], final: opts[:final])
      opts[:provisional_grade_id] = pg.id
    end

    if new_record?
      save!
    elsif comment_causes_posting?(author: opts[:author], draft: opts[:draft], provisional: opts[:provisional])
      opts[:hidden] = false
      update!(posted_at: Time.zone.now)
    else
      touch
    end
    valid_keys = %i[comment
                    author
                    media_comment_id
                    media_comment_type
                    group_comment_id
                    assessment_request
                    attachments
                    anonymous
                    hidden
                    provisional_grade_id
                    draft
                    attempt]
    if opts[:comment].present? || opts[:media_comment_id]
      comment = submission_comments.create!(opts.slice(*valid_keys))
    end
    opts[:assessment_request].comment_added if opts[:assessment_request] && comment

    comment
  end

  def comment_authors
    visible_submission_comments.preload(:author).map(&:author)
  end

  def commenting_instructors
    @commenting_instructors ||= comment_authors & context.instructors
  end

  def participating_instructors
    commenting_instructors.presence || context.participating_instructors.to_a.uniq
  end

  def possible_participants_ids
    [user_id] + context.participating_instructors.uniq.map(&:id)
  end

  def limit_comments(user, session = nil)
    @comment_limiting_user = user
    @comment_limiting_session = session
  end

  def apply_provisional_grade_filter!(provisional_grade)
    @provisional_grade_filter = provisional_grade
    self.grade = provisional_grade.grade
    self.score = provisional_grade.score
    self.graded_at = provisional_grade.graded_at
    self.grade_matches_current_submission = provisional_grade.grade_matches_current_submission
    readonly!
  end

  def provisional_grade_id
    @provisional_grade_filter&.id
  end

  def submission_comments(*args)
    comments = if @provisional_grade_filter
                 @provisional_grade_filter.submission_comments
               else
                 super
               end
    comments.preload(submission: :assignment)

    if @comment_limiting_user
      comments.select { |comment| comment.grants_right?(@comment_limiting_user, @comment_limiting_session, :read) }
    else
      comments
    end
  end

  def visible_submission_comments(*args)
    comments = if @provisional_grade_filter
                 @provisional_grade_filter.submission_comments.where(hidden: false)
               else
                 super
               end

    if @comment_limiting_user
      comments.select { |comment| comment.grants_right?(@comment_limiting_user, @comment_limiting_session, :read) }
    else
      comments
    end
  end

  def visible_submission_comments_for(current_user)
    displayable_comments = if assignment.grade_as_group?
                             all_submission_comments_for_groups
                           elsif assignment.moderated_grading? && assignment.grades_published?
                             # When grades are published for a moderated assignment, provisional
                             # comments made by the chosen grader are duplicated as non-provisional
                             # comments. Ignore the provisional copies of that grader's comments.
                             if association(:all_submission_comments).loaded?
                               all_submission_comments.reject { |comment| comment.provisional_grade_id.present? && comment.author_id == grader_id }
                             else
                               all_submission_comments.where.not("author_id = ? AND provisional_grade_id IS NOT NULL", grader_id)
                             end
                           else
                             all_submission_comments
                           end

    displayable_comments.select do |submission_comment|
      submission_comment.grants_right?(current_user, :read)
    end
  end

  # true if there is a comment by user other than submitter on the current attempt
  # comments prior to first attempt will count as current until a second attempt is started
  def feedback_for_current_attempt?
    visible_submission_comments.any? do |comment|
      comment.author_id != user_id &&
        ((comment.attempt&.nonzero? ? comment.attempt : 1) == (self.attempt || 1))
    end
  end

  def assessment_request_count
    @assessment_requests_count ||= assessment_requests.size
  end

  def assigned_assessment_count
    @assigned_assessment_count ||= assigned_assessments.size
  end

  def assign_assessment(obj)
    @assigned_assessment_count ||= 0
    @assigned_assessment_count += 1
    assigned_assessments << obj
    touch
  end
  protected :assign_assessment

  def assign_assessor(obj)
    @assessment_request_count ||= 0
    @assessment_request_count += 1
    user = obj.try(:user)
    association = assignment.active_rubric_association? ? assignment.rubric_association : nil
    res = assessment_requests.where(assessor_asset_id: obj.id, assessor_asset_type: obj.class.to_s, assessor_id: user.id, rubric_association_id: association.try(:id))
                             .first_or_initialize
    res.user_id = user_id
    res.workflow_state = "assigned" if res.new_record?
    just_created = res.new_record?
    res.send_reminder! # this method also saves the assessment_request
    obj.assign_assessment(res) if obj.is_a?(Submission) && just_created
    res
  end

  def students
    group ? group.users : [user]
  end

  def broadcast_group_submission
    Submission.unique_constraint_retry do
      @group_broadcast_submission = true
      save!
      @group_broadcast_submission = false
    end
  end

  # in a module so they can be included in other Submission-like objects. the
  # contract is that the including class must have the following attributes:
  #
  #  * assignment (Assignment)
  #  * submission_type (String)
  #  * workflow_state (String)
  #  * cached_due_date (Time)
  #  * submitted_at (Time)
  #  * score (Integer)
  #  * excused (Boolean)
  #  * late_policy_status (String)
  #  * seconds_late_override (Integer)
  #
  module Tardiness
    def past_due?
      seconds_late > 0
    end
    alias_method :past_due, :past_due?

    def late?
      return false if excused?
      return false if custom_grade_status_id
      return late_policy_status == "late" if late_policy_status.present?

      submitted_at.present? && past_due?
    end
    alias_method :late, :late?

    def missing?
      return false if excused?
      return false if custom_grade_status_id
      return false if grader_id && late_policy_status.nil?
      return late_policy_status == "missing" if late_policy_status.present?
      return false if submitted_at.present?
      return false unless past_due?

      for_new_quiz? || assignment.expects_submission?
    end
    alias_method :missing, :missing?

    def for_new_quiz?(quiz_assignment = assignment)
      cached_quiz_lti? || !!quiz_assignment&.quiz_lti?
    end

    def extended?
      return false if excused?
      return false if custom_grade_status_id
      return late_policy_status == "extended" if late_policy_status.present?

      false
    end
    alias_method :extended, :extended?

    def graded?
      excused || (!!score && workflow_state == "graded")
    end

    def seconds_late
      return seconds_late_override || 0 if late_policy_status == "late"
      return 0 if cached_due_date.nil? || time_of_submission <= cached_due_date

      (time_of_submission - cached_due_date).to_i
    end

    def time_of_submission
      time = submitted_at || Time.zone.now
      time -= 60.seconds if submission_type == "online_quiz" || cached_quiz_lti?
      time
    end
    private :time_of_submission
  end
  include Tardiness

  def current_submission_graded?
    graded? && (!self.submitted_at || (graded_at && graded_at >= self.submitted_at))
  end

  def context
    self.course ||= assignment&.context
  end

  def to_atom(opts = {})
    author_name = (assignment.present? && assignment.context.present?) ? assignment.context.name : t("atom_no_author", "No Author")

    {
      title: "#{user.name} -- #{assignment.title}#{", " + assignment.context.name if opts[:include_context]}",
      updated: updated_at,
      published: created_at,
      id: "tag:#{HostUrl.default_host},#{created_at.strftime("%Y-%m-%d")}:/submissions/#{feed_code}_#{updated_at.strftime("%Y-%m-%d")}",
      content: body || "",
      link: "#{assignment.direct_link}/submissions/#{id}",
      author: author_name
    }
  end

  # include the versioned_attachments in as_json if this was loaded from a
  # specific version
  def serialization_methods
    if !@without_versioned_attachments && simply_versioned_version_model
      [:versioned_attachments]
    else
      []
    end
  end

  # mechanism to turn off the above behavior for the duration of a
  # block
  def without_versioned_attachments
    original, @without_versioned_attachments = @without_versioned_attachments, true
    yield
  ensure
    @exclude_versioned_attachments = original
  end

  def self.json_serialization_full_parameters(additional_parameters = {})
    includes = { quiz_submission: {} }
    methods = %i[submission_history attachments entered_score entered_grade word_count]
    methods << (additional_parameters.delete(:comments) || :submission_comments)
    if additional_parameters[:methods]
      methods.concat(Array(additional_parameters.delete(:methods)))
    end
    excepts = additional_parameters.delete :except

    res = { methods:, include: includes }.merge(additional_parameters)
    excepts&.each do |key|
      res[:methods].delete key
      res[:include].delete key
    end
    res
  end

  def to_param
    user_id
  end

  def turnitin_data_changed!
    @turnitin_data_changed = true
  end

  def turnitin_data_changed?
    @turnitin_data_changed
  end

  def get_web_snapshot
    # This should always be called in the context of a delayed job
    return unless CutyCapt.enabled?

    if (attachment = CutyCapt.snapshot_attachment_for_url(url, context: self))
      attach_screenshot(attachment)
    else
      logger.error("Error capturing web snapshot for submission #{global_id}")
    end
  end

  def attach_screenshot(attachment)
    self.attachment = attachment
    self.processed = true
    save!
  end

  def excused=(excused)
    if excused
      self[:excused] = true
      self.grade = nil
      self.score = nil
    else
      self[:excused] = false
    end
  end

  # Note that this will return an Array (not an ActiveRecord::Relation) if comments are preloaded
  def comments_excluding_drafts_for(user)
    comments =
      if user_can_read_grade?(user) && course.present? && !self.course.user_is_student?(user)
        submission_comments
      else
        visible_submission_comments
      end
    comments.loaded? ? comments.reject(&:draft?) : comments.published
  end

  def comments_including_drafts_for(user)
    comments = user_can_read_grade?(user) ? submission_comments : visible_submission_comments
    if comments.loaded?
      comments.select { |comment| comment.non_draft_or_authored_by(user) }
    else
      comments.authored_by(user.id)
    end
  end

  def filter_attributes_for_user(hash, user, session)
    unless user_can_read_grade?(user, session)
      %w[score grade published_score published_grade entered_score entered_grade].each do |secret_attr|
        hash.delete secret_attr
      end
    end
    hash
  end

  def update_participation
    # TODO: can we do this in bulk?
    return if assignment.deleted?

    return unless user_id

    return unless saved_change_to_score? || saved_change_to_grade? || saved_change_to_excused?

    return unless context.grants_right?(user, :participate_as_student)

    mark_item_unread("grade")
  end

  def update_line_item_result
    return unless saved_change_to_score?
    return if autograded? # Submission changed by LTI Tool, it will set result score directly

    unless lti_result
      assignment.line_items.first&.results&.create!(
        submission: self, user:, created_at: Time.zone.now, updated_at: Time.zone.now
      )
    end
    Lti::Result.update_score_for_submission(self, score)
  end

  def delete_ignores
    if !submission_type.nil? || excused
      Ignore.where(asset_type: "Assignment", asset_id: assignment_id, user_id:, purpose: "submitting").delete_all

      unless Submission.where(assignment_id:).where(Submission.needs_grading_conditions).exists?
        Ignore.where(asset_type: "Assignment", asset_id: assignment_id, purpose: "grading", permanent: false).delete_all
      end
    end
    true
  end

  def delete_submission_drafts!
    submission_drafts.destroy_all
  end

  def point_data?
    !!(score || grade)
  end

  def read_state(current_user)
    return "read" unless current_user # default for logged out user

    state = ContentParticipation.submission_read_state(self, current_user)
    return state if state.present?

    return "read" if assignment.deleted? || !posted? || !user_id
    return "unread" if grade || score

    has_comments = if visible_submission_comments.loaded?
                     visible_submission_comments.detect { |c| c.author_id != user_id }
                   else
                     visible_submission_comments.where("author_id<>?", user_id).first
                   end
    return "unread" if has_comments

    "read"
  end

  def read?(current_user)
    read_state(current_user) == "read"
  end

  def unread?(current_user)
    !read?(current_user)
  end

  def read_item?(current_user, content_item)
    ContentParticipation.submission_item_read?(
      content: self,
      user: current_user,
      content_item:
    )
  end

  def unread_item?(current_user, content_item)
    !read_item?(current_user, content_item)
  end

  def mark_read(current_user)
    change_read_state("read", current_user)
  end

  def mark_unread(current_user)
    change_read_state("unread", current_user)
  end

  def mark_item_read(content_item)
    change_item_read_state("read", content_item)
  end

  def mark_item_unread(content_item)
    change_item_read_state("unread", content_item)
  end

  def refresh_comment_read_state
    unread_comments = visible_submission_comments.where.missing(:viewed_submission_comments).where.not(author: user).exists?

    if unread_comments
      mark_item_unread("comment")
    else
      mark_item_read("comment")
    end
  end

  def mark_submission_comments_read(current_user)
    timestamp = Time.now.utc
    viewed_comments = visible_submission_comments.pluck(:id).map do |id|
      {
        user_id: current_user.id,
        submission_comment_id: id,
        viewed_at: timestamp
      }
    end

    ViewedSubmissionComment.insert_all(viewed_comments)
  end

  def change_item_read_state(new_state, content_item)
    participant = ContentParticipation.participate(
      content: self,
      user:,
      content_item:,
      workflow_state: new_state
    )

    new_state = read_state(user)

    StreamItem.update_read_state_for_asset(self, new_state, user.id)
    PlannerHelper.clear_planner_cache(user)

    participant
  end

  def change_read_state(new_state, current_user)
    return nil unless current_user
    return true if new_state == read_state(current_user)

    StreamItem.update_read_state_for_asset(self, new_state, current_user.id)
    PlannerHelper.clear_planner_cache(current_user)

    ContentParticipation.create_or_update({
                                            content: self,
                                            user: current_user,
                                            workflow_state: new_state,
                                          })
  end

  def mute
    self.published_score =
      self.published_grade =
        self.graded_at =
          self.grade =
            self.score = nil
  end

  def muted_assignment?
    assignment.muted?
  end

  def hide_grade_from_student?(for_plagiarism: false)
    return false if for_plagiarism

    if assignment.post_manually?
      posted_at.blank?
    else
      # Only indicate that the grade is hidden if there's an actual grade.
      # Similarly, hide the grade if the student resubmits (which will keep
      # the old grade but bump the workflow back to "submitted").
      (graded? || resubmitted?) && !posted?
    end
  end

  # You must also check the assignment.can_view_score_statistics
  def eligible_for_showing_score_statistics?
    # This checks whether this submission meets the requirements in order
    # for the submitter to be able to see score statistics for the assignment
    score.present? && !hide_grade_from_student?
  end

  def posted?
    posted_at.present?
  end

  def assignment_muted_changed
    grade_change_audit(force_audit: true)
  end

  def without_graded_submission?
    !has_submission? && !graded?
  end

  def visible_rubric_assessments_for(viewing_user, attempt: nil)
    return [] unless assignment.active_rubric_association?

    unless posted? || grants_right?(viewing_user, :read_grade)
      # If this submission is unposted and the viewer can't view the grade,
      # show only that viewer's assessments
      return rubric_assessments_for_attempt(attempt:).select do |assessment|
        assessment.assessor_id == viewing_user.id
      end
    end

    filtered_assessments = rubric_assessments_for_attempt(attempt:).select do |a|
      a.grants_right?(viewing_user, :read) &&
        a.rubric_association == assignment.rubric_association
    end

    if assignment.anonymous_peer_reviews? && !grants_right?(viewing_user, :grade)
      filtered_assessments.each do |a|
        if a.assessment_type == "peer_review" && viewing_user&.id != a.assessor&.id
          a.assessor = nil # hide peer reviewer's identity
        end
      end
    end

    filtered_assessments.sort_by do |a|
      [
        (a.assessment_type == "grading") ? CanvasSort::First : CanvasSort::Last,
        Canvas::ICU.collation_key(a.assessor_name)
      ]
    end
  end

  def rubric_assessments_for_attempt(attempt: nil)
    return rubric_assessments.to_a if attempt.blank?

    # If the requested attempt is 0, no attempt has actually been submitted.
    # The submission's attempt will be nil (not 0), so we do actually want to
    # find assessments with a nil artifact_attempt.
    effective_attempt = (attempt == 0) ? nil : attempt

    rubric_assessments.each_with_object([]) do |assessment, assessments_for_attempt|
      if assessment.artifact_attempt == effective_attempt
        assessments_for_attempt << assessment
      else
        version = assessment.versions.find { |v| v.model.artifact_attempt == effective_attempt }
        assessments_for_attempt << version.model if version
      end
    end
  end
  private :rubric_assessments_for_attempt

  def self.queue_bulk_update(context, section, grader, grade_data)
    progress = Progress.create!(context:, tag: "submissions_update")
    progress.process_job(self, :process_bulk_update, { n_strand: ["submissions_bulk_update", context.global_id] }, context, section, grader, grade_data)
    progress
  end

  def self.process_bulk_update(progress, context, section, grader, grade_data)
    missing_ids = []
    unpublished_assignment_ids = []
    graded_user_ids = Set.new
    preloaded_assignments = AbstractAssignment.find(grade_data.keys).index_by(&:id)

    Submission.suspend_callbacks(:touch_graders) do
      grade_data.each do |assignment_id, user_grades|
        assignment = preloaded_assignments[assignment_id.to_i]
        unless assignment.published?
          # if we don't bail here, the submissions will throw
          # errors deeper in the update because you can't change grades
          # on submissions that belong to deleted assignments
          unpublished_assignment_ids << assignment.id
          next
        end

        scope = assignment.students_with_visibility(context.students_visible_to(grader, include: :inactive))
        if section
          scope = scope.where(enrollments: { course_section_id: section })
        end

        user_ids = user_grades.keys
        preloaded_users = scope.where(id: user_ids)
        preloaded_submissions = assignment.submissions.where(user_id: user_ids).group_by(&:user_id)

        Delayed::Batch.serial_batch(priority: Delayed::LOW_PRIORITY, n_strand: ["bulk_update_submissions", context.root_account.global_id]) do
          user_grades.each do |user_id, user_data|
            user = preloaded_users.detect { |u| u.global_id == Shard.global_id_for(user_id) }
            user ||= Api.sis_relation_for_collection(scope, [user_id], context.root_account).first
            unless user
              missing_ids << user_id
              next
            end

            submission = preloaded_submissions[user_id.to_i].first if preloaded_submissions[user_id.to_i]
            if !submission || user_data.key?(:posted_grade) || user_data.key?(:excuse)
              submissions =
                assignment.grade_student(user,
                                         grader:,
                                         grade: user_data[:posted_grade],
                                         excuse: Canvas::Plugin.value_to_boolean(user_data[:excuse]),
                                         skip_grade_calc: true,
                                         return_if_score_unchanged: true)
              submissions.each { |s| graded_user_ids << s.user_id unless s.score_unchanged }
              submission = submissions.first
            end
            submission.user = user

            assessment = user_data[:rubric_assessment]
            if assessment.is_a?(Hash) && assignment.active_rubric_association?
              # prepend each key with "criterion_", which is required by
              # the current RubricAssociation#assess code.
              assessment.transform_keys! do |crit_name|
                "criterion_#{crit_name}"
              end
              assignment.rubric_association.assess(
                assessor: grader,
                user:,
                artifact: submission,
                assessment: assessment.merge(assessment_type: "grading")
              )
            end

            comment = user_data.slice(:text_comment, :file_ids, :media_comment_id, :media_comment_type, :group_comment)
            next unless comment.present?

            comment = {
              comment: comment[:text_comment],
              author: grader,
              hidden: assignment.post_manually? && !submission.posted?
            }.merge(
              comment
            ).with_indifferent_access

            if (file_ids = user_data[:file_ids])
              attachments = Attachment.where(id: file_ids).to_a.select do |a|
                a.grants_right?(grader, :attach_to_submission_comment)
              end
              attachments.each { |a| a.ok_for_submission_comment = true }
              comment[:attachments] = attachments if attachments.any?
            end
            assignment.update_submission(user, comment)
          end
        end
      end
    end

    # make sure we don't pretend everything was fine if there were missing or
    # bad-state records that we couldn't handle.  We don't need to throw an exception,
    # but we do need to make the reason for lack of command compliance
    # visible.
    if missing_ids.any?
      progress.message = "Couldn't find User(s) with API ids #{missing_ids.map { |id| "'#{id}'" }.join(", ")}"
      progress.save
      progress.fail
    elsif unpublished_assignment_ids.any?
      progress.message = "Some assignments are either not published or deleted and can not be graded #{unpublished_assignment_ids.map { |id| "'#{id}'" }.join(", ")}"
      progress.save
      progress.fail
    end
  ensure
    context.clear_todo_list_cache_later(:admins)
    user_ids = graded_user_ids.to_a
    if user_ids.any?
      context.recompute_student_scores(user_ids)
    end
  end

  def status_tag
    return :custom if custom_grade_status_id
    return :excused if excused?
    return :late if late?
    return :extended if extended?
    return :missing if missing?

    :none
  end

  def status
    case status_tag
    when :custom
      custom_grade_status.name
    when :excused
      I18n.t("Excused")
    when :missing
      I18n.t("Missing")
    when :late
      I18n.t("Late")
    when :extended
      I18n.t("Extended")
    when :none
      I18n.t("None")
    end
  end

  def submission_status
    if resubmitted?
      :resubmitted
    elsif missing?
      :missing
    elsif late?
      :late
    elsif submitted? ||
          (submission_type.present? && submission_type != "online_quiz") ||
          (submission_type == "online_quiz" && quiz_submission.completed?)
      :submitted
    else
      :unsubmitted
    end
  end

  def grading_status
    if excused?
      :excused
    elsif needs_review?
      :needs_review
    elsif needs_grading?
      :needs_grading
    elsif graded?
      :graded
    else
      nil
    end
  end

  def word_count
    if get_word_count_from_body?
      read_or_calc_body_word_count
    elsif versioned_attachments.present?
      Attachment.where(id: versioned_attachments.pluck(:id)).sum(:word_count)
    end
  end

  def read_or_calc_body_word_count
    if body_word_count.present? && Account.site_admin.feature_enabled?(:use_body_word_count)
      body_word_count
    else
      calc_body_word_count
    end
  end

  def aggregate_checkpoint_submissions
    Checkpoints::SubmissionAggregatorService.call(
      assignment: assignment.parent_assignment,
      student: user
    )
  end

  def partially_submitted?
    return false if assignment.nil?
    return false unless assignment.checkpoints_parent?

    assignment.sub_assignments.each do |sub_assignment|
      return true if sub_assignment.submissions.where(user_id:, submission_type: "discussion_topic").where.not(submitted_at: nil).exists?
    end

    false
  end

  # For large body text, this can be SLOW. Call this method in a delayed job.
  def calc_body_word_count
    return 0 if body.nil?

    tinymce_wordcount_count_regex = /(?:[\w\u2019\x27\-\u00C0-\u1FFF]+|(?<=<br>)([^<]+)|([^<]+)(?=<br>))/
    segments = body.split(%r{<br\s*/?>})
    segments.sum do |segment|
      ActionController::Base.helpers.strip_tags(segment).scan(tinymce_wordcount_count_regex).size
    end
  end

  private

  def checkpoint_changes?
    checkpoint_submission? && checkpoint_attributes_changed?
  end

  def checkpoint_submission?
    assignment.present? && assignment.checkpoint? && !!root_account&.feature_enabled?(:discussion_checkpoints)
  end

  def checkpoint_attributes_changed?
    tracked_attributes = Checkpoints::SubmissionAggregatorService::AggregateSubmission.members.map(&:to_s) - ["updated_at"]
    relevant_changes = tracked_attributes & saved_changes.keys
    relevant_changes.any?
  end

  def clear_body_word_count
    self.body_word_count = nil
  end

  def get_word_count_from_body?
    !body.nil? && submission_type != "online_quiz"
  end

<<<<<<< HEAD
  # For large body text, this can be SLOW. Call this method in a delayed job.
  def calc_body_word_count
    return 0 if body.nil?

    tinymce_wordcount_count_regex = /(?:[\w\u2019\x27\-\u00C0-\u1FFF]+|(?<=<br>)([^<]+)|([^<]+)(?=<br>))/
    segments = body.split(%r{<br\s*/?>})
    segments.sum do |segment|
      ActionController::Base.helpers.strip_tags(segment).scan(tinymce_wordcount_count_regex).size
    end
  end

=======
>>>>>>> 80d4da09
  def update_body_word_count_later
    return unless Account.site_admin.feature_enabled?(:use_body_word_count)

    delay(
      n_strand: ["Submission#update_body_word_count", global_root_account_id],
      singleton: "update_body_word_count#{global_id}",
      on_permanent_failure: :set_body_word_count_to_zero
    ).update_body_word_count
  end

  def set_body_word_count_to_zero(_error)
    update(body_word_count: 0)
  end

  def update_body_word_count
    update(body_word_count: calc_body_word_count)
  end

  def remove_sticker
    self.sticker = nil
  end

  def set_status_attributes
    if will_save_change_to_excused?(to: true)
      self.late_policy_status = nil
      self.custom_grade_status_id = nil
    elsif will_save_change_to_custom_grade_status_id? && custom_grade_status_id.present?
      self.excused = false
      self.late_policy_status = nil
    elsif will_save_change_to_late_policy_status? && late_policy_status.present?
      self.excused = false
      self.custom_grade_status_id = nil
    end

    self.seconds_late_override = nil unless late_policy_status == "late"
  end

  def reset_redo_request
    self.redo_request = false if redo_request && attempt_changed?
  end

  def set_root_account_id
    self.root_account_id ||= assignment&.course&.root_account_id
  end

  def set_anonymous_id
    self.anonymous_id = Anonymity.generate_id(existing_ids: Submission.anonymous_ids_for(assignment))
  end

  def update_provisional_grade(pg, scorer, attrs = {})
    # Adding a comment calls update_provisional_grade, but will not have the
    # grade or score keys included.
    if (attrs.key?(:grade) || attrs.key?(:score)) && pg.selection.present? && pg.scorer_id != assignment.final_grader_id
      raise Assignment::GradeError.new(error_code: Assignment::GradeError::PROVISIONAL_GRADE_MODIFY_SELECTED)
    end

    pg.scorer = pg.current_user = scorer
    pg.final = !!attrs[:final]
    if attrs.key?(:score)
      pg.score = attrs[:score]
      pg.grade = attrs[:grade].presence
    elsif attrs.key?(:grade)
      pg.grade = attrs[:grade]
    end
    pg.source_provisional_grade = attrs[:source_provisional_grade] if attrs.key?(:source_provisional_grade)
    pg.graded_anonymously = attrs[:graded_anonymously] unless attrs[:graded_anonymously].nil?
    pg.force_save = !!attrs[:force_save]
    pg
  end

  def create_audit_event!
    return unless assignment&.auditable? && @audit_grade_changes

    auditable_attributes = %w[score grade excused]
    auditable_changes = saved_changes.slice(*auditable_attributes)
    return if auditable_changes.empty?

    event =
      {
        assignment:,
        submission: self,
        event_type: "submission_updated",
        payload: auditable_changes
      }

    if !autograded?
      event[:user] = grader
    elsif quiz_submission_id
      event[:quiz_id] = -grader_id
    else
      event[:context_external_tool_id] = -grader_id
    end

    AnonymousOrModerationEvent.create!(event)
  end

  def comment_causes_posting?(author:, draft:, provisional:)
    return false if posted? || assignment.post_manually?
    return false if draft || provisional
    return false if author.blank?

    assignment.context.instructor_ids.include?(author.id) || assignment.context.account_membership_allows(author)
  end

  def handle_posted_at_changed
    previously_posted = posted_at_before_last_save.present?

    # Outdated
    # If this submission is part of an assignment associated with a quiz, the
    # quiz object might be in a modified/readonly state (due to trying to load
    # a copy with override dates for this particular student) depending on what
    # path we took to get here. To avoid a ReadOnlyRecord error, do the actual
    # posting/hiding on a separate copy of the assignment, then reload our copy
    # of the assignment to make sure we pick up any changes to the muted status.
    if posted? && !previously_posted
      AbstractAssignment.find(assignment_id).post_submissions(submission_ids: [id], skip_updating_timestamp: true, skip_muted_changed: true)
      # This rescue is because of an error in the production environment where
      # the when a student that is also an admin creates a submission of an assignment
      # it throws a undefined method `owner' for nil:NilClass error when trying to
      # reload the assignment. This is fix to prevent the error from
      # crashing the server.
      begin
        assignment.reload
      rescue
        nil
      end
    elsif !posted? && previously_posted
      AbstractAssignment.find(assignment_id).hide_submissions(submission_ids: [id], skip_updating_timestamp: true, skip_muted_changed: true)
      begin
        assignment.reload
      rescue
        nil
      end
    end
  end

  def send_timing_data_if_needed
    return unless saved_change_to_workflow_state? &&
                  state == :graded &&
                  workflow_state_before_last_save == "pending_review" &&
                  (submission_type == "online_quiz" || (submission_type == "basic_lti_launch" && url.include?("quiz-lti")))

    time = graded_at - submitted_at
    return if time < 30

    InstStatsd::Statsd.gauge("submission.manually_graded.grading_time",
                             time,
                             Setting.get("submission_grading_timing_sample_rate", "1.0").to_f,
                             tags: { quiz_type: (submission_type == "online_quiz") ? "classic_quiz" : "new_quiz" })
  end
end<|MERGE_RESOLUTION|>--- conflicted
+++ resolved
@@ -371,11 +371,7 @@
     return false if assignment.nil?
     return false unless assignment.checkpoints_parent?
 
-<<<<<<< HEAD
-    Submission.where(user_id:)
-=======
     Submission.active.having_submission.where(user_id:)
->>>>>>> 80d4da09
               .where(assignment_id: SubAssignment.select(:id).where(parent_assignment_id: assignment_id))
               .find_each do |sub_assignment_submission|
       return true if sub_assignment_submission.needs_grading?
@@ -3196,20 +3192,6 @@
     !body.nil? && submission_type != "online_quiz"
   end
 
-<<<<<<< HEAD
-  # For large body text, this can be SLOW. Call this method in a delayed job.
-  def calc_body_word_count
-    return 0 if body.nil?
-
-    tinymce_wordcount_count_regex = /(?:[\w\u2019\x27\-\u00C0-\u1FFF]+|(?<=<br>)([^<]+)|([^<]+)(?=<br>))/
-    segments = body.split(%r{<br\s*/?>})
-    segments.sum do |segment|
-      ActionController::Base.helpers.strip_tags(segment).scan(tinymce_wordcount_count_regex).size
-    end
-  end
-
-=======
->>>>>>> 80d4da09
   def update_body_word_count_later
     return unless Account.site_admin.feature_enabled?(:use_body_word_count)
 
