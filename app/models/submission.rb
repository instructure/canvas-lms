#
# Copyright (C) 2011 Instructure, Inc.
#
# This file is part of Canvas.
#
# Canvas is free software: you can redistribute it and/or modify it under
# the terms of the GNU Affero General Public License as published by the Free
# Software Foundation, version 3 of the License.
#
# Canvas is distributed in the hope that it will be useful, but WITHOUT ANY
# WARRANTY; without even the implied warranty of MERCHANTABILITY or FITNESS FOR
# A PARTICULAR PURPOSE. See the GNU Affero General Public License for more
# details.
#
# You should have received a copy of the GNU Affero General Public License along
# with this program. If not, see <http://www.gnu.org/licenses/>.
#

class Submission < ActiveRecord::Base
  include SendToStream
  attr_protected :submitted_at
  attr_readonly :assignment_id
  belongs_to :attachment # this refers to the screenshot of the submission if it is a url submission
  belongs_to :assignment
  belongs_to :user
  belongs_to :grader, :class_name => 'User'
  belongs_to :group
  belongs_to :media_object
  belongs_to :student, :class_name => 'User', :foreign_key => :user_id
  has_many :submission_comments, :order => 'created_at', :dependent => :destroy
  has_many :visible_submission_comments, :class_name => 'SubmissionComment', :order => 'created_at, id', :conditions => { :hidden => false }
  has_many :hidden_submission_comments, :class_name => 'SubmissionComment', :order => 'created_at, id', :conditions => { :hidden => true }
  has_many :assessment_requests, :as => :asset
  has_many :assigned_assessments, :class_name => 'AssessmentRequest', :as => :assessor_asset
  belongs_to :quiz_submission
  has_one :rubric_assessment, :as => :artifact, :conditions => {:assessment_type => "grading"}
  has_many :rubric_assessments, :as => :artifact
  has_many :attachment_associations, :as => :context
  has_many :attachments, :through => :attachment_associations
  has_many :conversation_messages, :as => :asset # one message per private conversation
  has_many :content_participations, :as => :content

  serialize :turnitin_data, Hash
  validates_presence_of :assignment_id, :user_id
  validates_length_of :body, :maximum => maximum_long_text_length, :allow_nil => true, :allow_blank => true
  include CustomValidations
  validates_as_url :url

  scope :with_comments, includes(:submission_comments)
  scope :after, lambda { |date| where("submissions.created_at>?", date) }
  scope :before, lambda { |date| where("submissions.created_at<?", date) }
  scope :submitted_before, lambda { |date| where("submitted_at<?", date) }
  scope :submitted_after, lambda { |date| where("submitted_at>?", date) }

  scope :for_context_codes, lambda { |context_codes| where(:context_code => context_codes) }

  # This should only be used in the course drop down to show assignments recently graded.
  scope :recently_graded_assignments, lambda { |user_id, date, limit|
    select("assignments.id, assignments.title, assignments.points_possible, assignments.due_at,
            submissions.grade, submissions.score, submissions.graded_at, assignments.grading_type,
            assignments.context_id, assignments.context_type, courses.name AS context_name").
    joins("JOIN assignments ON assignments.id=submissions.assignment_id
           JOIN courses ON courses.id=assignments.context_id").
    where("graded_at>? AND user_id=? AND muted=?", date, user_id, false).
    order("graded_at DESC").
    limit(limit)
  }

  scope :for_course, lambda { |course|
    where("submissions.assignment_id IN (SELECT assignments.id FROM assignments WHERE assignments.context_id = ? AND assignments.context_type = 'Course')", course)
  }

  def self.needs_grading_conditions(prefix = nil)
    conditions = <<-SQL
      submissions.submission_type IS NOT NULL
      AND (submissions.workflow_state = 'pending_review'
        OR (submissions.workflow_state = 'submitted'
          AND (submissions.score IS NULL OR NOT submissions.grade_matches_current_submission)
        )
      )
    SQL
    conditions.gsub!(/\s+/, ' ')
    conditions.gsub!("submissions.", prefix + ".") if prefix
    conditions
  end

  scope :needs_grading, where(needs_grading_conditions)


  sanitize_field :body, Instructure::SanitizeField::SANITIZE

  attr_accessor :saved_by
  before_save :update_if_pending
  before_save :validate_single_submission, :validate_enrollment, :infer_values, :set_context_code
  before_save :prep_for_submitting_to_turnitin
  before_save :check_url_changed
  before_create :cache_due_date
  after_save :touch_user
  after_save :update_assignment
  after_save :update_attachment_associations
  after_save :submit_attachments_to_crocodoc
  after_save :queue_websnap
  after_save :update_final_score
  after_save :submit_to_turnitin_later
  after_save :update_admins_if_just_submitted
  after_save :check_for_media_object
  after_save :update_quiz_submission
  after_save :update_participation

  def self.needs_grading_trigger_sql
    # every database uses a different construct for a current UTC timestamp...
    default_sql = <<-SQL
      UPDATE assignments
      SET needs_grading_count = needs_grading_count + %s, updated_at = {{now}}
      WHERE id = NEW.assignment_id
      AND context_type = 'Course'
      AND #{Enrollment.active_student_subselect("user_id = NEW.user_id AND course_id = assignments.context_id")};
      SQL

    { :default    => default_sql.gsub("{{now}}", "now()"),
      :postgresql => default_sql.gsub("{{now}}", "now() AT TIME ZONE 'UTC'"),
      :sqlite     => default_sql.gsub("{{now}}", "datetime('now')"),
      :mysql      => default_sql.gsub("{{now}}", "utc_timestamp()") }
  end

  trigger.after(:insert) do |t|
    t.where("#{needs_grading_conditions("NEW")}") do
      Hash[needs_grading_trigger_sql.map{|key, value| [key, value % 1]}]
    end
  end

  trigger.after(:update) do |t|
    t.where("(#{needs_grading_conditions("NEW")}) <> (#{needs_grading_conditions("OLD")})") do
      Hash[needs_grading_trigger_sql.map{|key, value| [key, value % "CASE WHEN (#{needs_grading_conditions('NEW')}) THEN 1 ELSE -1 END"]}]
    end
  end

  attr_reader :group_broadcast_submission

  has_a_broadcast_policy

  simply_versioned :explicit => true,
    :when => lambda{ |model| model.new_version_needed? },
    :on_create => lambda{ |model,version| SubmissionVersion.index_version(version) }

  def new_version_needed?
    turnitin_data_changed? || (changes.keys - [
      "updated_at",
      "processed",
      "process_attempts",
      "grade_matches_current_submission",
      "published_score",
      "published_grade"
    ]).present?
  end

  set_policy do
    given {|user| user && user.id == self.user_id }
    can :read and can :comment and can :make_group_comment and can :submit

    given { |user| user && user.id == self.user_id && !self.assignment.muted? }
    can :read_grade

    given {|user| self.assignment && self.assignment.context && user && self.user &&
      self.assignment.context.observer_enrollments.find_by_user_id_and_associated_user_id_and_workflow_state(user.id, self.user.id, 'active') }
    can :read and can :read_comments

    given {|user| self.assignment && !self.assignment.muted? && self.assignment.context && user && self.user &&
      self.assignment.context.observer_enrollments.find_by_user_id_and_associated_user_id_and_workflow_state(user.id, self.user.id, 'active').try(:grants_right?, user, :read_grades) }
    can :read_grade

    given {|user, session| self.assignment.cached_context_grants_right?(user, session, :manage_grades) }#admins.include?(user) }
    can :read and can :comment and can :make_group_comment and can :read_grade and can :grade

    given {|user, session| self.assignment.cached_context_grants_right?(user, session, :view_all_grades) }
    can :read and can :read_grade

    given {|user| user && self.assessment_requests.map{|a| a.assessor_id}.include?(user.id) }
    can :read and can :comment

    given { |user, session|
      grants_right?(user, session, :read_grade) &&
      turnitin_data &&
      (assignment.cached_context_grants_right?(user, session, :manage_grades) ||
        case assignment.turnitin_settings[:originality_report_visibility]
          when 'immediate'; true
          when 'after_grading'; current_submission_graded?
          when 'after_due_date'; assignment.due_at && assignment.due_at < Time.now.utc
        end
      )
    }
    can :view_turnitin_report
  end

  on_update_send_to_streams do
    if self.graded_at && self.graded_at > 5.minutes.ago && !@already_sent_to_stream
      @already_sent_to_stream = true
      self.user_id
    end
  end

  def update_final_score
    if @score_changed
      connection.after_transaction_commit { Enrollment.send_later_if_production(:recompute_final_score, self.user_id, self.context.id) }
      self.assignment.send_later_if_production(:multiple_module_actions, [self.user_id], :scored, self.score) if self.assignment
    end
    true
  end

  def update_quiz_submission
    return true if @saved_by == :quiz_submission || !self.quiz_submission || self.score == self.quiz_submission.kept_score
    self.quiz_submission.set_final_score(self.score)
    true
  end

  def url
    read_body = read_attribute(:body) && CGI::unescapeHTML(read_attribute(:body))
    if read_body && read_attribute(:url) && read_body[0..250] == read_attribute(:url)[0..250]
      @full_url = read_attribute(:body)
    else
      @full_url = read_attribute(:url)
    end
  end

  def plaintext_body
    self.extend TextHelper
    strip_tags((self.body || "").gsub(/\<\s*br\s*\/\>/, "\n<br/>").gsub(/\<\/p\>/, "</p>\n"))
  end

  def check_turnitin_status(attempt=1)
    self.turnitin_data ||= {}
    turnitin = nil
    needs_retry = false

    # check all assets in the turnitin_data (self.turnitin_assets is only the
    # current assets) so that we get the status for assets of previous versions
    # of the submission as well
    self.turnitin_data.keys.each do |asset_string|
      data = self.turnitin_data[asset_string]
      next unless data && data.is_a?(Hash) && data[:object_id]
      if data[:similarity_score].blank?
        if attempt < TURNITIN_RETRY
          turnitin ||= Turnitin::Client.new(*self.context.turnitin_settings)
          res = turnitin.generateReport(self, asset_string)
          if res[:similarity_score]
            data[:similarity_score] = res[:similarity_score].to_f
            data[:web_overlap] = res[:web_overlap].to_f
            data[:publication_overlap] = res[:publication_overlap].to_f
            data[:student_overlap] = res[:student_overlap].to_f
            data[:state] = 'failure'
            data[:state] = 'problem' if data[:similarity_score] < 75
            data[:state] = 'warning' if data[:similarity_score] < 50
            data[:state] = 'acceptable' if data[:similarity_score] < 25
            data[:state] = 'none' if data[:similarity_score] == 0
            data[:status] = 'scored'
          else
            needs_retry ||= true
          end
        else
          data[:status] = 'error'
        end
      else
        data[:status] = 'scored'
      end
      self.turnitin_data[asset_string] = data
    end

    send_at((5 * attempt).minutes.from_now, :check_turnitin_status, attempt + 1) if needs_retry
    self.turnitin_data_changed!
    self.save
  end

  def turnitin_report_url(asset_string, user)
    if self.turnitin_data && self.turnitin_data[asset_string] && self.turnitin_data[asset_string][:similarity_score]
      turnitin = Turnitin::Client.new(*self.context.turnitin_settings)
      self.send_later(:check_turnitin_status)
      if self.grants_right?(user, nil, :grade)
        turnitin.submissionReportUrl(self, asset_string)
      elsif self.grants_right?(user, nil, :view_turnitin_report)
        turnitin.submissionStudentReportUrl(self, asset_string)
      end
    else
      nil
    end
  end

  def prep_for_submitting_to_turnitin
    last_attempt = self.turnitin_data && self.turnitin_data[:last_processed_attempt]
    @submit_to_turnitin = false
    if self.turnitinable? && (!last_attempt || last_attempt < self.attempt) && (@group_broadcast_submission || !self.group)
      self.turnitin_data ||= {}
      if self.turnitin_data[:last_processed_attempt] != self.attempt
        self.turnitin_data[:last_processed_attempt] = self.attempt
      end
      @submit_to_turnitin = true
    end
  end

  TURNITIN_JOB_OPTS = { :n_strand => 'turnitin', :priority => Delayed::LOW_PRIORITY, :max_attempts => 2 }

  def submit_to_turnitin_later
    if self.turnitinable? && @submit_to_turnitin
      delay = Setting.get_cached('turnitin_submission_delay_seconds', 60.to_s).to_i
      send_later_enqueue_args(:submit_to_turnitin, { :run_at => delay.seconds.from_now }.merge(TURNITIN_JOB_OPTS))
    end
  end

  TURNITIN_RETRY = 5
  def submit_to_turnitin(attempt=0)
    return unless self.context.turnitin_settings
    turnitin = Turnitin::Client.new(*self.context.turnitin_settings)
    reset_turnitin_assets

    # Make sure the assignment exists and user is enrolled
    assign_status = self.assignment.create_in_turnitin
    enroll_status = turnitin.enrollStudent(self.context, self.user)
    unless assign_status && enroll_status
      if attempt < TURNITIN_RETRY
        send_later_enqueue_args(:submit_to_turnitin, { :run_at => 5.minutes.from_now }.merge(TURNITIN_JOB_OPTS), attempt + 1)
      else
        assign_error = self.assignment.turnitin_settings[:error]
        turnitin_assets.each do |a|
          self.turnitin_data[a.asset_string][:status] = 'error'
          self.turnitin_data[a.asset_string].merge!(assign_error) if assign_error.present?
        end
        self.turnitin_data_changed!
        self.save
      end
      return false
    end

    # Submit the file(s)
    submission_response = turnitin.submitPaper(self)
    submission_response.each do |res_asset_string, response|
      self.turnitin_data[res_asset_string].merge!(response)
      self.turnitin_data_changed!
      if !response[:object_id] && !(attempt < TURNITIN_RETRY)
        self.turnitin_data[res_asset_string][:status] = 'error'
      end
    end

    send_later_enqueue_args(:check_turnitin_status, { :run_at => 5.minutes.from_now }.merge(TURNITIN_JOB_OPTS))
    self.save

    # Schedule retry if there were failures
    submit_status = submission_response.present? && submission_response.values.all?{ |v| v[:object_id] }
    unless submit_status
      send_later_enqueue_args(:submit_to_turnitin, { :run_at => 5.minutes.from_now }.merge(TURNITIN_JOB_OPTS), attempt + 1) if attempt < TURNITIN_RETRY
      return false
    end

    true
  end

  def turnitin_assets
    if self.submission_type == 'online_upload'
      self.attachments.select{ |a| a.turnitinable? }
    elsif self.submission_type == 'online_text_entry'
      [self]
    end
  end

  def reset_turnitin_assets
    self.turnitin_data ||= {}
    turnitin_assets.each do |a|
      asset_data = self.turnitin_data[a.asset_string] || {}
      asset_data[:status] = 'pending'
      [:error_code, :error_message, :public_error_message].each do |key|
        asset_data.delete(key)
      end
      self.turnitin_data[a.asset_string] = asset_data
      self.turnitin_data_changed!
    end
  end

  def resubmit_to_turnitin
    reset_turnitin_assets
    self.save

    @submit_to_turnitin = true
    submit_to_turnitin_later
  end

  def turnitinable?
    if self.submission_type == 'online_upload' || self.submission_type == 'online_text_entry'
      if self.assignment.turnitin_enabled?
        return true
      end
    end
    false
  end

  def update_assignment
    self.send_later(:context_module_action)
    true
  end
  protected :update_assignment

  def context_module_action
    if self.assignment && self.user
      if self.score
        self.assignment.context_module_action(self.user, :scored, self.score)
      elsif self.submitted_at
        self.assignment.context_module_action(self.user, :submitted)
      end
    end
  end

  # If an object is pulled from a simply_versioned yaml it may not have a submitted at.
  # submitted_at is needed by the SpeedGrader, so it is set to the updated_at value
  def submitted_at
    if submission_type
      if not read_attribute(:submitted_at)
        write_attribute(:submitted_at, read_attribute(:updated_at))
      end
      read_attribute(:submitted_at).in_time_zone rescue nil
    else
      nil
    end
  end

  def update_attachment_associations
    associations = self.attachment_associations
    association_ids = associations.map(&:attachment_id)
    ids = (Array(self.attachment_ids || "").join(',')).split(",").map{|id| id.to_i}
    ids << self.attachment_id if self.attachment_id
    ids.uniq!
    existing_associations = associations.select{|a| ids.include?(a.attachment_id) }
    (associations - existing_associations).each{|a| a.destroy }
    unassociated_ids = ids.reject{|id| association_ids.include?(id) }
    return if unassociated_ids.empty?
    attachments = Attachment.find_all_by_id(unassociated_ids)
    attachments.each do |a|
      if((a.context_type == 'User' && a.context_id == user_id) ||
          (a.context_type == 'Group' && a.context_id == group_id) ||
          (a.context_type == 'Assignment' && a.context_id == assignment_id && a.available?))
        aa = self.attachment_associations.find_by_attachment_id(a.id)
        aa ||= self.attachment_associations.create(:attachment => a)
      end
    end
  end

  def submit_attachments_to_crocodoc
    if attachment_ids_changed?
      attachments = attachment_associations.map(&:attachment)
      attachments.each do |a|
        a.send_later_enqueue_args :submit_to_crocodoc,
          :n_strand     => 'crocodoc',
          :max_attempts => 1,
          :priority => Delayed::LOW_PRIORITY
      end
    end
  end

  def set_context_code
    self.context_code = self.assignment.context_code rescue nil
  end

  def infer_values
    if self.assignment
      self.score = self.assignment.max_score if self.assignment.max_score && self.score && self.score > self.assignment.max_score
      self.score = self.assignment.min_score if self.assignment.min_score && self.score && self.score < self.assignment.min_score
    end
    self.submitted_at ||= Time.now if self.has_submission? || (self.submission_type && !self.submission_type.empty?)
    self.quiz_submission.reload if self.quiz_submission
    self.workflow_state = 'unsubmitted' if self.submitted? && !self.has_submission?
    self.workflow_state = 'graded' if self.grade && self.score && self.grade_matches_current_submission
    self.workflow_state = 'pending_review' if self.submission_type == 'online_quiz' && self.quiz_submission.try(:latest_submitted_version).try(:pending_review?)
<<<<<<< HEAD
    if self.graded? && self.graded_at_changed? && self.assignment.available?
      self.changed_since_publish = true
    end
=======
>>>>>>> 16e4f00b
    if self.workflow_state_changed? && self.graded?
      self.graded_at = Time.now
    end
    self.media_comment_id = nil if self.media_comment_id && self.media_comment_id.strip.empty?
    if self.media_comment_id && (self.media_comment_id_changed? || !self.media_object_id)
      mo = MediaObject.by_media_id(self.media_comment_id).first
      self.media_object_id = mo && mo.id
    end
    self.media_comment_type = nil unless self.media_comment_id
    if self.submitted_at
      self.attempt ||= 0
      self.attempt += 1 if self.submitted_at_changed?
      self.attempt = 1 if self.attempt < 1
    end
    if self.submission_type == 'media_recording' && !self.media_comment_id
      raise "Can't create media submission without media object"
    end
    if self.submission_type == 'online_quiz'
      self.quiz_submission ||= QuizSubmission.find_by_submission_id(self.id) rescue nil
      self.quiz_submission ||= QuizSubmission.find_by_user_id_and_quiz_id(self.user_id, self.assignment.quiz.id) rescue nil
    end
    @just_submitted = self.submitted? && self.submission_type && (self.new_record? || self.workflow_state_changed?)
    if self.score_changed?
      @score_changed = true
      if self.assignment
        self.grade = self.assignment.score_to_grade(self.score, self.grade)
      else
        self.grade = self.score.to_s
      end
    end

    self.process_attempts ||= 0
    self.grade = nil if !self.score
    # I think the idea of having unpublished scores is unnecessarily confusing.
    # It may be that we want to have that functionality later on, but for now
    # I say it's just confusing.
    if true #self.assignment && self.assignment.published?
      self.published_score = self.score
      self.published_grade = self.grade
    end
    true
  end

  def cache_due_date
    self.cached_due_date = assignment.overridden_for(user).due_at
  end

  def update_admins_if_just_submitted
    if @just_submitted
      context.send_later_if_production(:resubmission_for, assignment)
    end
    true
  end

  def check_for_media_object
    if self.media_comment_id.present? && self.media_comment_id_changed?
      MediaObject.ensure_media_object(self.media_comment_id, {
        :user => self.user,
        :context => self.user,
      })
    end
  end

  def submission_history
    res = []
    last_submitted_at = nil
    self.versions.sort_by(&:created_at).reverse.each do |version|
      model = version.model
      if model.submitted_at && last_submitted_at.to_i != model.submitted_at.to_i
        res << model
        last_submitted_at = model.submitted_at
      end
    end
    res = self.versions.to_a[0,1].map(&:model) if res.empty?
    res.sort_by{ |s| s.submitted_at || Time.parse("Jan 1 2000") }
  end

  def check_url_changed
    @url_changed = self.url && self.url_changed?
    true
  end

  def queue_websnap
    if !self.attachment_id && @url_changed && self.url && self.submission_type == 'online_url'
      self.send_later_enqueue_args(:get_web_snapshot, { :priority => Delayed::LOW_PRIORITY })
    end
  end

  def attachment_ids
    read_attribute(:attachment_ids)
  end

  def versioned_attachments
    ids = (self.attachment_ids || "").split(",").map{|id| id.to_i}
    ids << self.attachment_id if self.attachment_id
    return [] if ids.empty?
    Attachment.find_all_by_id(ids).select{|a|
      (a.context_type == 'User' && a.context_id == user_id) ||
      (a.context_type == 'Group' && a.context_id == group_id) ||
      (a.context_type == 'Assignment' && a.context_id == assignment_id && a.available?)
    }
  end
  memoize :versioned_attachments

  def <=>(other)
    self.updated_at <=> other.updated_at
  end

  # Submission:
  #   Online submission submitted AFTER the due date (notify the teacher) - "Grade Changes"
  #   Submission graded (or published) - "Grade Changes"
  #   Grade changed - "Grade Changes"
  set_broadcast_policy do |p|

    p.dispatch :assignment_submitted_late
    p.to { assignment.context.instructors_in_charge_of(user_id) }
    p.whenever {|record|
      policy = BroadcastPolicies::SubmissionPolicy.new(record)
      policy.should_dispatch_assignment_submitted_late?
    }

    p.dispatch :assignment_submitted
    p.to { assignment.context.instructors_in_charge_of(user_id) }
    p.whenever {|record|
      policy = BroadcastPolicies::SubmissionPolicy.new(record)
      policy.should_dispatch_assignment_submitted?
    }

    p.dispatch :assignment_resubmitted
    p.to { assignment.context.instructors_in_charge_of(user_id) }
    p.whenever {|record|
      policy = BroadcastPolicies::SubmissionPolicy.new(record)
      policy.should_dispatch_assignment_resubmitted?
    }

    p.dispatch :group_assignment_submitted_late
    p.to { assignment.context.instructors_in_charge_of(user_id) }
    p.whenever {|record|
      policy = BroadcastPolicies::SubmissionPolicy.new(record)
      policy.should_dispatch_group_assignment_submitted_late?
    }

    p.dispatch :submission_graded
    p.to { student }
    p.whenever {|record|
      policy = BroadcastPolicies::SubmissionPolicy.new(record)
      policy.should_dispatch_submission_graded?
    }

    p.dispatch :submission_grade_changed
    p.to { student }
    p.whenever {|record|
      policy = BroadcastPolicies::SubmissionPolicy.new(record)
      policy.should_dispatch_submission_grade_changed?
    }

  end

  def assignment_graded_in_the_last_hour?
    self.prior_version && self.prior_version.graded_at && self.prior_version.graded_at > 1.hour.ago
  end

  def teacher
    @teacher ||= self.assignment.teacher_enrollment.user
  end

  def update_if_pending
    @attachments = nil
    if self.submission_type == 'online_quiz' && self.quiz_submission && self.score && self.score == self.quiz_submission.score
      self.workflow_state = self.quiz_submission.complete? ? 'graded' : 'pending_review'
    end
    true
  end

  def attachment_ids=(ids)
    write_attribute(:attachment_ids, ids)
  end
#   def attachment_ids=(ids)
    # raise "Cannot set attachment id's directly"
  # end

  def attachments=(attachments)
    # Accept attachments that were already approved, those that were just created
    # or those that were part of some outside context.  This is all to prevent
    # one student from sneakily getting access to files in another user's comments,
    # since they're all being held on the assignment for now.
    attachments ||= []
    old_ids = (Array(self.attachment_ids || "").join(",")).split(",").map{|id| id.to_i}
    write_attribute(:attachment_ids, attachments.select{|a| a && a.id && old_ids.include?(a.id) || (a.recently_created? && a.context == self.assignment) || a.context != self.assignment }.map{|a| a.id}.join(","))
  end

  def validate_single_submission
    @full_url = nil
    if read_attribute(:url) && read_attribute(:url).length > 250
      self.body = read_attribute(:url)
      self.url = read_attribute(:url)[0..250]
    end
    self.submission_type ||= "online_url" if self.url
    self.submission_type ||= "online_text_entry" if self.body
    self.submission_type ||= "online_upload" if !self.attachments.empty?
    true
  end
  private :validate_single_submission

  def validate_enrollment
    begin
      assignment.context.includes_student?(user)
      true
    rescue => e
      raise ArgumentError, "Cannot submit to an assignment when the student is not properly enrolled."
    end
  end
  private :validate_enrollment

  include Workflow

  workflow do
    state :submitted do
      event :grade_it, :transitions_to => :graded
    end
    state :unsubmitted
    state :pending_review
    state :graded
  end

  scope :graded, where("submissions.grade IS NOT NULL")

  scope :ungraded, where(:grade => nil).includes(:assignment)

  scope :in_workflow_state, lambda { |provided_state| where(:workflow_state => provided_state) }

  scope :having_submission, where("submissions.submission_type IS NOT NULL")

  scope :include_user, includes(:user)

  scope :include_assessment_requests, includes(:assessment_requests, :assigned_assessments)
  scope :include_versions, includes(:versions)
  scope :include_submission_comments, includes(:submission_comments)
  scope :speed_grader_includes, includes(:versions, :submission_comments, :attachments, :rubric_assessment)
  scope :for_user, lambda { |user| where(:user_id => user) }
  scope :needing_screenshot, where("submissions.submission_type='online_url' AND submissions.attachment_id IS NULL AND submissions.process_attempts<3").order(:updated_at)

  def needs_regrading?
    graded? && !grade_matches_current_submission?
  end

  def readable_state
    case workflow_state
    when 'submitted', 'pending_review'
      t 'state.submitted', 'submitted'
    when 'unsubmitted'
      t 'state.unsubmitted', 'unsubmitted'
    when 'graded'
      t 'state.graded', 'graded'
    end
  end

  def grading_type
    return nil unless self.assignment
    self.assignment.grading_type
  end

  # Note 2012-10-12:
  #   Deprecating this method due to view code in the model. The only place
  #   it appears to be used is in the _recent_feedback.html.erb partial.
  def readable_grade
    warn "[DEPRECATED] The Submission#readable_grade method will be removed soon"
    return nil unless grade
    case grading_type
      when 'points'
        "#{grade} out of #{assignment.points_possible}" rescue grade.capitalize
      else
        grade.capitalize
    end
  end

  def last_teacher_comment
    submission_comments.reverse.find{|com| com.author_id != user_id}
  end

  def has_submission?
    !!self.submission_type
  end

  def quiz_submission_version
    return nil unless self.quiz_submission
    self.quiz_submission.versions.each do |version|
      return version.number if version.model.finished_at
    end
    nil
  end

  scope :for, lambda { |obj|
    case obj
    when User
      where(:user_id => obj)
    else
      scoped
    end
  }

  def processed?
    if submission_type == "online_url"
      return attachment && attachment.content_type.match(/image/)
    end
    false
  end

  def add_comment(opts={})
    opts.symbolize_keys!
    opts[:author] = opts.delete(:commenter) || opts.delete(:author) || self.user
    opts[:comment] = opts[:comment].try(:strip) || ""
    opts[:attachments] ||= opts.delete :comment_attachments
    if opts[:comment].empty?
      if opts[:media_comment_id]
        opts[:comment] = t('media_comment', "This is a media comment.")
      elsif opts[:attachments].try(:length)
        opts[:comment] = t('attached_files_comment', "See attached files.")
      end
    end
    if self.group
      # this is a bit icky, as it assumes the same opts hash will be passed in to each add_comment call for the group
      opts[:group_comment_id] ||= AutoHandle.generate_securish_uuid
    end
    self.save! if self.new_record?
    valid_keys = [:comment, :author, :media_comment_id, :media_comment_type, :group_comment_id, :assessment_request, :attachments, :anonymous, :hidden]
    comment = self.submission_comments.create(opts.slice(*valid_keys)) if !opts[:comment].empty?
    opts[:assessment_request].comment_added(comment) if opts[:assessment_request] && comment
    comment
  end

  def conversation_groups
    participating_instructors.map{ |i| [user, i] }
  end

  def conversation_message_data
    latest = visible_submission_comments.where(:author_id => possible_participants_ids).last or return
    {
      :created_at => latest.created_at,
      :author => latest.author,
      :body => latest.comment
    }
  end

  def comment_authors
    visible_submission_comments(:include => :author).map(&:author)
  end

  def commenting_instructors
    comment_authors & context.instructors
  end
  memoize :commenting_instructors

  def participating_instructors
    commenting_instructors.present? ? commenting_instructors : context.participating_instructors.uniq
  end

  def possible_participants_ids
    [user_id] + context.participating_instructors.uniq.map(&:id)
  end

  # ensure that conversations/messages are created/updated for all relevant
  # participants as submission comments are added/removed. there should be a
  # conversation between the submitter and each participating admin, and it
  # should have a single conversation_message that represents the submission
  # (there may of course be other regular messages in the conversation)
  #
  # ==== Arguments
  # * <tt>trigger</tt> - Values of :create, :destroy, :migrate are supported.
  # * <tt>overrides</tt> - Hash of overrides that can be passed through when
  #                        updating the conversation.
  #
  # ==== Overrides
  # * <tt>:skip_users</tt> - Gets passed through to <tt>Conversation</tt>.<tt>update_all_for_asset</tt>.
  #                        nil by default, which means mark-as-unread for
  #                        everyone but the author.
  def create_or_update_conversations!(trigger, overrides={})
    options = {}
    case trigger
    when :create
      options[:update_participants] = true
      options[:update_for_skips] = false
      options[:skip_users] = overrides[:skip_users] || [conversation_message_data[:author]] # don't mark-as-unread for the author
      participating_instructors.each do |t|
        # Check their settings and add to :skip_users if set to suppress.
        options[:skip_users] << t if t.preferences[:no_submission_comments_inbox] == true
      end
    when :destroy
      options[:delete_all] = visible_submission_comments.empty?
      options[:only_existing] = true
    when :migrate # don't mark-as-unread for anybody or add to empty conversations
      return unless conversation_message_data
      options[:recalculate_count] = true
      options[:recalculate_last_authored_at] = true
      options[:only_existing] = true
    end

    Conversation.update_all_for_asset(self, options)
  end

  def self.batch_migrate_conversations!(ids)
    find_all_by_id(ids).each do |sub|
      sub.create_or_update_conversations!(:migrate)
    end
  end

  def limit_comments(user, session=nil)
    @comment_limiting_user = user
    @comment_limiting_session = session
  end

  alias_method :old_submission_comments, :submission_comments
  def submission_comments(*args)
    res = old_submission_comments(*args)
    res = res.select{|sc| sc.grants_right?(@comment_limiting_user, @comment_limiting_session, :read) } if @comment_limiting_user
    res
  end

  alias_method :old_visible_submission_comments, :visible_submission_comments
  def visible_submission_comments(*args)
    res = old_visible_submission_comments(*args)
    res = res.select{|sc| sc.grants_right?(@comment_limiting_user, @comment_limiting_session, :read) } if @comment_limiting_user
    res
  end

  def assessment_request_count
    @assessment_requests_count ||= self.assessment_requests.length
  end

  def assigned_assessment_count
    @assigned_assessment_count ||= self.assigned_assessments.length
  end

  def assign_assessment(obj)
    @assigned_assessment_count ||= 0
    @assigned_assessment_count += 1
    assigned_assessments << obj
    touch
  end
  protected :assign_assessment

  def assign_assessor(obj)
    @assessment_request_count ||= 0
    @assessment_request_count += 1
    user = obj.user rescue nil
    association = self.assignment.rubric_association
    res = self.assessment_requests.find_or_initialize_by_assessor_asset_id_and_assessor_asset_type_and_assessor_id_and_rubric_association_id(obj.id, obj.class.to_s, user.id, (association ? association.id : nil))
    res || self.assessment_requests.build(:assessor_asset => obj, :assessor => user, :rubric_association => association)
    res.user_id = self.user_id
    res.workflow_state = 'assigned' if res.new_record?
    just_created = res.new_record?
    res.save
    case obj
    when User
      user = obj
    when Submission
      obj.assign_assessment(res) if just_created
    end
    res
  end

  def students
    self.group ? self.group.users : [self.user]
  end

  def broadcast_group_submission
    @group_broadcast_submission = true
    self.save!
    @group_broadcast_submission = false
  end

  def past_due?
    return false if cached_due_date.nil?
    check_time = submitted_at || Time.now
    check_time -= 60.seconds if submission_type == 'online_quiz'
    cached_due_date < check_time
  end
  alias_method :past_due, :past_due?

  def late?
    submitted_at.present? && past_due?
  end
  alias_method :late, :late?

  def missing?
    submitted_at.nil? && past_due?
  end
  alias_method :missing, :missing?

  def graded?
    !!self.score && self.workflow_state == 'graded'
  end

  def current_submission_graded?
    self.graded? && (!self.submitted_at || (self.graded_at && self.graded_at >= self.submitted_at))
  end

  def context(user=nil)
    self.assignment.context if self.assignment
  end

  def to_atom(opts={})
    prefix = self.assignment.context_prefix || ""
    author_name = self.assignment.present? && self.assignment.context.present? ? self.assignment.context.name : t('atom_no_author', "No Author")
    Atom::Entry.new do |entry|
      entry.title     = "#{self.user && self.user.name} -- #{self.assignment && self.assignment.title}#{", " + self.assignment.context.name if opts[:include_context]}"
      entry.authors  << Atom::Person.new(:name => author_name)
      entry.updated   = self.updated_at
      entry.published = self.created_at
      entry.id        = "tag:#{HostUrl.default_host},#{self.created_at.strftime("%Y-%m-%d")}:/submissions/#{self.feed_code}_#{self.updated_at.strftime("%Y-%m-%d")}"
      entry.links    << Atom::Link.new(:rel => 'alternate',
                                    :href => "http://#{HostUrl.context_host(self.assignment.context)}/#{prefix}/assignments/#{self.assignment_id}/submissions/#{self.id}")
      entry.content   = Atom::Content::Html.new(self.body || "")
      # entry.author    = Atom::Person.new(self.user)
    end
  end

  # This little chunk makes it so that to_json will force it to always include the method :attachments
  # it is especially needed in the extended gradebook so that when we grab all of the versions through simply_versioned
  # that each of those versions include :attachments
  alias_method :ar_to_json, :to_json
  def to_json(options = {}, &block)
    if simply_versioned_version_model
      options[:methods] ||= []
      options[:methods] = Array(options[:methods])
      options[:methods] << :versioned_attachments
      options[:methods].uniq!
    end
    self.ar_to_json(options, &block)
    # default_options = { :methods => [ :attachments ]}
    # options[:methods] = [options[:methods]] if options[:methods] && !options[:methods].is_a?(Array)
    # default_options[:methods] += options[:methods] if options[:methods]
    # self.ar_to_json(options.merge(default_options), &block)
  end

  def self.json_serialization_full_parameters(additional_parameters={})
    includes = { :attachments => {}, :quiz_submission => {} }
    methods = [ :scribdable?, :conversion_status, :scribd_doc, :formatted_body, :submission_history ]
    methods << (additional_parameters.delete(:comments) || :submission_comments)
    excepts = additional_parameters.delete :except

    res = { :methods => methods, :include => includes }.merge(additional_parameters)
    if excepts
      excepts.each do |key|
        res[:methods].delete key
        res[:include].delete key
      end
    end
    res
  end

  def clone_for(context, dup=nil, options={})
    return nil unless params[:overwrite]
    submission = self.assignment.find_or_create_submission(self.user_id)
    self.attributes.delete_if{|k,v| [:id, :assignment_id, :user_id].include?(k.to_sym) }.each do |key, val|
      submission.send("#{key}=", val)
    end
    submission
  end

  def course_id=(val)
  end

  def to_param
    user_id
  end

  def turnitin_data_changed!
    @turnitin_data_changed = true
  end

  def turnitin_data_changed?
    @turnitin_data_changed
  end

  def get_web_snapshot
    # This should always be called in the context of a delayed job
    return unless CutyCapt.enabled?

    attachment = CutyCapt.snapshot_attachment_for_url(self.url)
    attachment.context = self
    attachment.save!
    attach_screenshot(attachment)
  end

  def attach_screenshot(attachment)
    self.attachment = attachment
    self.processed = true
    self.save!
  end

  def comments_for(user)
    grants_right?(user, :read_grade)? submission_comments : visible_submission_comments
  end

  def filter_attributes_for_user(hash, user, session)
    unless grants_right?(user, :read_grade)
      %w(score published_grade published_score grade).each do |secret_attr|
        hash.delete secret_attr
      end
    end
    hash
  end

  def create_outcome_result(alignment, explicit_mastery=false)
    # find or create the user's unique LearningOutcomeResult for this alignment
    # of the submission's assignment.
    result = alignment.learning_outcome_results.
      for_association(assignment).
      find_or_initialize_by_user_id(user.id)

    # force the context and artifact
    result.artifact = self
    result.context = alignment.context

    # mastery
    result.possible = assignment.points_possible
    result.score = score
    if alignment.tag == "points_mastery"
      result.mastery = result.score && assignment.mastery_score && result.score >= assignment.mastery_score
    elsif alignment.tag == "explicit_mastery"
      result.mastery = explicit_mastery
    else
      result.mastery = nil
    end

    # attempt
    result.attempt = attempt

    # title
    result.title = "#{user.name}, #{assignment.title}"

    result.assessed_at = Time.now
    result.save_to_version(result.attempt)
    result
  end

  def update_participation
    return if assignment.deleted? || assignment.muted?
    return unless self.user_id

    if self.score_changed? || self.grade_changed?
      ContentParticipation.create_or_update({
        :content => self,
        :user => self.user,
        :workflow_state => "unread",
      })
    end
  end

  def read_state(current_user)
    return "read" unless current_user #default for logged out user
    uid = current_user.is_a?(User) ? current_user.id : current_user
    state = content_participations.find_by_user_id(uid).try(:workflow_state)
    return state if state.present?
    return "read" if (assignment.deleted? || assignment.muted? || !self.user_id)
    return "unread" if (self.grade || self.score)
    return "unread" if self.submission_comments.where("author_id<>?", user_id).exists?
    return "read"
  end

  def read?(current_user)
    read_state(current_user) == "read"
  end

  def unread?(current_user)
    !read?(current_user)
  end

  def change_read_state(new_state, current_user)
    return nil unless current_user
    return true if new_state == self.read_state(current_user)

    ContentParticipation.create_or_update({
      :content => self,
      :user => current_user,
      :workflow_state => new_state,
    })
  end

  def mute
    self.published_score =
      self.published_grade =
      self.graded_at =
      self.grade =
      self.score = nil
  end

  def muted_assignment?
    self.assignment.muted?
  end

  def without_graded_submission?
    !self.has_submission? && !self.graded?
  end
end<|MERGE_RESOLUTION|>--- conflicted
+++ resolved
@@ -466,12 +466,6 @@
     self.workflow_state = 'unsubmitted' if self.submitted? && !self.has_submission?
     self.workflow_state = 'graded' if self.grade && self.score && self.grade_matches_current_submission
     self.workflow_state = 'pending_review' if self.submission_type == 'online_quiz' && self.quiz_submission.try(:latest_submitted_version).try(:pending_review?)
-<<<<<<< HEAD
-    if self.graded? && self.graded_at_changed? && self.assignment.available?
-      self.changed_since_publish = true
-    end
-=======
->>>>>>> 16e4f00b
     if self.workflow_state_changed? && self.graded?
       self.graded_at = Time.now
     end
