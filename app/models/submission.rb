#
# Copyright (C) 2011 - 2014 Instructure, Inc.
#
# This file is part of Canvas.
#
# Canvas is free software: you can redistribute it and/or modify it under
# the terms of the GNU Affero General Public License as published by the Free
# Software Foundation, version 3 of the License.
#
# Canvas is distributed in the hope that it will be useful, but WITHOUT ANY
# WARRANTY; without even the implied warranty of MERCHANTABILITY or FITNESS FOR
# A PARTICULAR PURPOSE. See the GNU Affero General Public License for more
# details.
#
# You should have received a copy of the GNU Affero General Public License along
# with this program. If not, see <http://www.gnu.org/licenses/>.
#

require 'atom'

class Submission < ActiveRecord::Base
  include Canvas::GradeValidations
  include CustomValidations
  include SendToStream
  include Workflow

  attr_protected :submitted_at
  attr_readonly :assignment_id
  attr_accessor :visible_to_user,
                :skip_grade_calc

  belongs_to :attachment # this refers to the screenshot of the submission if it is a url submission
  belongs_to :assignment
  belongs_to :user
  belongs_to :grader, :class_name => 'User'
  belongs_to :group
  belongs_to :media_object
  belongs_to :student, :class_name => 'User', :foreign_key => :user_id

  belongs_to :quiz_submission, :class_name => 'Quizzes::QuizSubmission'
  has_many :all_submission_comments, -> { order(:created_at) }, class_name: 'SubmissionComment', dependent: :destroy
  has_many :submission_comments, -> { order(:created_at).where(provisional_grade_id: nil) }
  has_many :visible_submission_comments,
    -> { published.visible.for_final_grade.order(:created_at, :id) },
    class_name: 'SubmissionComment'
  has_many :hidden_submission_comments, -> { order('created_at, id').where(provisional_grade_id: nil, hidden: true) }, class_name: 'SubmissionComment'
  has_many :assessment_requests, :as => :asset
  has_many :assigned_assessments, :class_name => 'AssessmentRequest', :as => :assessor_asset
  has_many :rubric_assessments, :as => :artifact
  has_many :attachment_associations, :as => :context
  has_many :provisional_grades, class_name: 'ModeratedGrading::ProvisionalGrade'
  has_one :rubric_assessment, -> { where(assessment_type: 'grading') }, as: :artifact

  # we no longer link submission comments and conversations, but we haven't fixed up existing
  # linked conversations so this relation might be useful
  # TODO: remove this when removing the conversationmessage asset columns
  has_many :conversation_messages, :as => :asset # one message per private conversation

  has_many :content_participations, :as => :content

  has_many :canvadocs_submissions

  serialize :turnitin_data, Hash

  validates_presence_of :assignment_id, :user_id
  validates_length_of :body, :maximum => maximum_long_text_length, :allow_nil => true, :allow_blank => true
  validates_length_of :published_grade, :maximum => maximum_string_length, :allow_nil => true, :allow_blank => true
  validates_as_url :url

  scope :with_comments, -> { preload(:submission_comments) }
  scope :after, lambda { |date| where("submissions.created_at>?", date) }
  scope :before, lambda { |date| where("submissions.created_at<?", date) }
  scope :submitted_before, lambda { |date| where("submitted_at<?", date) }
  scope :submitted_after, lambda { |date| where("submitted_at>?", date) }
  scope :with_point_data, -> { where("submissions.score IS NOT NULL OR submissions.grade IS NOT NULL") }

  scope :for_context_codes, lambda { |context_codes| where(:context_code => context_codes) }

  # This should only be used in the course drop down to show assignments recently graded.
  scope :recently_graded_assignments, lambda { |user_id, date, limit|
    select("assignments.id, assignments.title, assignments.points_possible, assignments.due_at,
            submissions.grade, submissions.score, submissions.graded_at, assignments.grading_type,
            assignments.context_id, assignments.context_type, courses.name AS context_name").
    joins(:assignment).
    joins("JOIN #{Course.quoted_table_name} ON courses.id=assignments.context_id").
    where("graded_at>? AND user_id=? AND muted=?", date, user_id, false).
    order("graded_at DESC").
    limit(limit)
  }

  scope :for_course, lambda { |course|
    where(assignment_id: course.assignments.except(:order))
  }

  workflow do
    state :submitted do
      event :grade_it, :transitions_to => :graded
    end
    state :unsubmitted
    state :pending_review
    state :graded
  end


  # see #needs_grading?
  def self.needs_grading_conditions
    conditions = <<-SQL
      submissions.submission_type IS NOT NULL
      AND (submissions.workflow_state = 'pending_review'
        OR (submissions.workflow_state = 'submitted'
          AND (submissions.score IS NULL OR NOT submissions.grade_matches_current_submission)
        )
      )
    SQL
    conditions.gsub!(/\s+/, ' ')
    conditions
  end

  # see .needs_grading_conditions
  def needs_grading?(was = false)
    suffix = was ? "_was" : ""

    !send("submission_type#{suffix}").nil? &&
    (send("workflow_state#{suffix}") == 'pending_review' ||
      (send("workflow_state#{suffix}") == 'submitted' &&
        (send("score#{suffix}").nil? || !send("grade_matches_current_submission#{suffix}"))
      )
    )
  end

  def needs_grading_changed?
    needs_grading? != needs_grading?(:was)
  end

  scope :needs_grading, -> { where(needs_grading_conditions) }


  sanitize_field :body, CanvasSanitize::SANITIZE

  attr_accessor :saved_by,
                :assignment_changed_not_sub
  before_save :update_if_pending
  before_save :validate_single_submission, :infer_values
  before_save :prep_for_submitting_to_turnitin
  before_save :check_url_changed
  before_save :check_reset_graded_anonymously
  before_create :cache_due_date
  after_save :touch_user
  after_save :touch_graders
  after_save :update_assignment
  after_save :update_attachment_associations
  after_save :submit_attachments_to_canvadocs
  after_save :queue_websnap
  after_save :update_final_score
  after_save :submit_to_turnitin_later
  after_save :update_admins_if_just_submitted
  after_save :check_for_media_object
  after_save :update_quiz_submission
  after_save :update_participation

  def autograded?
    # AutoGrader == (quiz_id * -1)
    !!(self.grader_id && self.grader_id < 0)
  end

  def adjust_needs_grading_count(mode = :increment)
    amount = mode == :increment ? 1 : -1
    Assignment.
      where(id: assignment_id, context_type: 'Course').
      where("EXISTS (?)",
        Enrollment.where(Enrollment.active_student_conditions).
        where(user_id: user_id).
        where("course_id=assignments.context_id")).
      update_all(["needs_grading_count=needs_grading_count+?, updated_at=?", amount, Time.now.utc])
    # TODO: add this to the SQL above when DA is on for everybody
    # and remove NeedsGradingCountQuery#manual_count
    # AND EXISTS (SELECT assignment_student_visibilities.* WHERE assignment_student_visibilities.user_id = NEW.user_id AND assignment_student_visibilities.assignment_id = NEW.assignment_id);
  end

  after_create :update_needs_grading_count, if: :needs_grading?
  after_update :update_needs_grading_count, if: :needs_grading_changed?
  def update_needs_grading_count
    self.class.connection.after_transaction_commit do
      adjust_needs_grading_count(needs_grading? ? :increment : :decrement)
    end
  end

  attr_reader :group_broadcast_submission

  has_a_broadcast_policy

  simply_versioned :explicit => true,
    :when => lambda{ |model| model.new_version_needed? },
    :on_create => lambda{ |model,version| SubmissionVersion.index_version(version) },
    :on_load => lambda{ |model,version| model.cached_due_date = version.versionable.cached_due_date }

  # This needs to be after simply_versioned because the grade change audit uses
  # versioning to grab the previous grade.
  after_save :grade_change_audit

  def new_version_needed?
    turnitin_data_changed? || (changes.keys - [
      "updated_at",
      "processed",
      "process_attempts",
      "grade_matches_current_submission",
      "published_score",
      "published_grade"
    ]).present?
  end

  set_policy do
    given do |user|
      user &&
        user.id == self.user_id &&
        self.assignment.published?
    end
    can :read and can :comment and can :make_group_comment and can :submit

    # see user_can_read_grade? before editing :read_grade permissions
    given do |user|
      user &&
        user.id == self.user_id &&
        !self.assignment.muted?
    end
    can :read_grade

    given do |user, session|
<<<<<<< HEAD
      !context.feature_enabled?(:multiple_grading_periods) &&
        assignment.published? &&
        context.grants_right?(user, session, :manage_grades)
=======
      self.assignment.published? &&
        self.assignment.context.grants_right?(user, session, :manage_grades)
>>>>>>> 0e58dddc
    end
    can :read and can :comment and can :make_group_comment and can :read_grade and can :grade

    given do |user, session|
<<<<<<< HEAD
      context.feature_enabled?(:multiple_grading_periods) &&
        assignment.published? &&
        context.grants_right?(user, session, :manage_grades)
    end
    can :read and can :comment and can :make_group_comment and can :read_grade

    given do |user, session|
      context.feature_enabled?(:multiple_grading_periods) &&
        assignment.published? &&
        context.grants_right?(user, session, :manage_grades) &&
        (user.admin_of_root_account?(assignment.root_account) || !in_closed_grading_period?)
    end
    can :grade

    given {|user, session| self.assignment.user_can_read_grades?(user, session) }
=======
      self.assignment.user_can_read_grades?(user, session)
    end
>>>>>>> 0e58dddc
    can :read and can :read_grade

    given do |user|
      self.assignment &&
        self.assignment.context &&
        user &&
        self.user &&
        self.assignment.context.observer_enrollments.where(
          user_id: user,
          associated_user_id: self.user,
          workflow_state: 'active'
        ).exists?
    end
    can :read and can :read_comments

    given do |user|
      self.assignment &&
        !self.assignment.muted? &&
        self.assignment.context &&
        user &&
        self.user &&
        self.assignment.context.observer_enrollments.where(
          user_id: user,
          associated_user_id: self.user,
          workflow_state: 'active'
        ).first.try(:grants_right?, user, :read_grades)
    end
    can :read_grade

    given do |user|
      self.assignment.published? &&
        user &&
        self.assessment_requests.map(&:assessor_id).include?(user.id)
    end
    can :read and can :comment

    given do |user, session|
      turnitin_data &&
        user_can_read_grade?(user, session) &&
        (assignment.context.grants_right?(user, session, :manage_grades) ||
          case assignment.turnitin_settings[:originality_report_visibility]
          when 'immediate' then true
          when 'after_grading' then current_submission_graded?
          when 'after_due_date'
            then assignment.due_at && assignment.due_at < Time.now.utc
          when 'never' then false
          end
        )
    end
    can :view_turnitin_report
  end

  def in_closed_grading_period?
    return false unless self.assignment.context.feature_enabled?(:multiple_grading_periods)

    grading_period = GradingPeriod.
      for(self.assignment.context).
      where(":due_at >= start_date AND :due_at <= end_date", due_at: self.cached_due_date).
      first
    return false unless grading_period.present?
    grading_period.closed?
  end

  def user_can_read_grade?(user, session=nil)
    # improves performance by checking permissions on the assignment before the submission
    self.assignment.user_can_read_grades?(user, session) || self.grants_right?(user, session, :read_grade)
  end

  on_update_send_to_streams do
    if self.graded_at && self.graded_at > 5.minutes.ago && !@already_sent_to_stream
      @already_sent_to_stream = true
      self.user_id
    end
  end

  def can_read_submission_user_name?(user, session)
    !self.assignment.anonymous_peer_reviews? ||
        self.user_id == user.id ||
        self.assignment.context.grants_right?(user, session, :view_all_grades)
  end

  def update_final_score
    if score_changed? || excused_changed? ||
        (workflow_state_was == "pending_review" && workflow_state == "graded")
      if skip_grade_calc
        Rails.logger.info "GRADES: NOT recomputing scores for submission #{global_id} because skip_grade_calc was set"
      else
        Rails.logger.info "GRADES: submission #{global_id} score changed. recomputing grade for course #{context.global_id} user #{user_id}."
        self.class.connection.after_transaction_commit do
          Enrollment.send_later_if_production_enqueue_args(:recompute_final_score, { run_at: 3.seconds.from_now }, self.user_id, self.context.id)
        end
      end
      self.assignment.send_later_if_production(:multiple_module_actions, [self.user_id], :scored, self.score) if self.assignment
    end
    true
  end

  def update_quiz_submission
    return true if @saved_by == :quiz_submission || !self.quiz_submission_id || self.score == self.quiz_submission.kept_score
    self.quiz_submission.set_final_score(self.score)
    true
  end

  def url
    read_body = read_attribute(:body) && CGI::unescapeHTML(read_attribute(:body))
    if read_body && read_attribute(:url) && read_body[0..250] == read_attribute(:url)[0..250]
      @full_url = read_attribute(:body)
    else
      @full_url = read_attribute(:url)
    end
  end

  def plaintext_body
    self.extend HtmlTextHelper
    strip_tags((self.body || "").gsub(/\<\s*br\s*\/\>/, "\n<br/>").gsub(/\<\/p\>/, "</p>\n"))
  end

  TURNITIN_STATUS_RETRY = 11
  def check_turnitin_status(attempt=1)
    self.turnitin_data ||= {}
    turnitin = nil
    needs_retry = false

    # check all assets in the turnitin_data (self.turnitin_assets is only the
    # current assets) so that we get the status for assets of previous versions
    # of the submission as well
    self.turnitin_data.keys.each do |asset_string|
      data = self.turnitin_data[asset_string]
      next unless data && data.is_a?(Hash) && data[:object_id]
      if data[:similarity_score].blank?
        if attempt < TURNITIN_STATUS_RETRY
          turnitin ||= Turnitin::Client.new(*self.context.turnitin_settings)
          res = turnitin.generateReport(self, asset_string)
          if res[:similarity_score]
            data[:similarity_score] = res[:similarity_score].to_f
            data[:web_overlap] = res[:web_overlap].to_f
            data[:publication_overlap] = res[:publication_overlap].to_f
            data[:student_overlap] = res[:student_overlap].to_f
            data[:state] = Turnitin.state_from_similarity_score data[:similarity_score]
            data[:status] = 'scored'
          else
            needs_retry ||= true
          end
        else
          data[:status] = 'error'
          data[:public_error_message] = I18n.t('turnitin.no_score_after_retries', 'Turnitin has not returned a score after %{max_tries} attempts to retrieve one.', max_tries: TURNITIN_RETRY)
        end
      else
        data[:status] = 'scored'
      end
      self.turnitin_data[asset_string] = data
    end

    send_at((2 ** attempt).minutes.from_now, :check_turnitin_status, attempt + 1) if needs_retry
    self.turnitin_data_changed!
    self.save
  end

  def turnitin_report_url(asset_string, user)
    if self.turnitin_data && self.turnitin_data[asset_string] && self.turnitin_data[asset_string][:similarity_score]
      turnitin = Turnitin::Client.new(*self.context.turnitin_settings)
      self.send_later(:check_turnitin_status)
      if self.grants_right?(user, :grade)
        turnitin.submissionReportUrl(self, asset_string)
      elsif self.grants_right?(user, :view_turnitin_report)
        turnitin.submissionStudentReportUrl(self, asset_string)
      end
    else
      nil
    end
  end

  def prep_for_submitting_to_turnitin
    last_attempt = self.turnitin_data && self.turnitin_data[:last_processed_attempt]
    @submit_to_turnitin = false
    if self.turnitinable? && (!last_attempt || last_attempt < self.attempt) && (@group_broadcast_submission || !self.group)
      if self.turnitin_data[:last_processed_attempt] != self.attempt
        self.turnitin_data[:last_processed_attempt] = self.attempt
      end
      @submit_to_turnitin = true
    end
  end

  TURNITIN_JOB_OPTS = { :n_strand => 'turnitin', :priority => Delayed::LOW_PRIORITY, :max_attempts => 2 }

  def submit_to_turnitin_later
    if self.turnitinable? && @submit_to_turnitin
      delay = Setting.get('turnitin_submission_delay_seconds', 60.to_s).to_i
      send_later_enqueue_args(:submit_to_turnitin, { :run_at => delay.seconds.from_now }.merge(TURNITIN_JOB_OPTS))
    end
  end

  TURNITIN_RETRY = 5
  def submit_to_turnitin(attempt=0)
    return unless turnitinable? && self.context.turnitin_settings
    turnitin = Turnitin::Client.new(*self.context.turnitin_settings)
    reset_turnitin_assets

    # Make sure the assignment exists and user is enrolled
    assignment_created = self.assignment.create_in_turnitin
    turnitin_enrollment = turnitin.enrollStudent(self.context, self.user)
    if assignment_created && turnitin_enrollment.success?
      delete_turnitin_errors
    else
      if attempt < TURNITIN_RETRY
        send_later_enqueue_args(:submit_to_turnitin, { :run_at => 5.minutes.from_now }.merge(TURNITIN_JOB_OPTS), attempt + 1)
      else
        assignment_error = assignment.turnitin_settings[:error]
        self.turnitin_data[:status] = 'error'
        self.turnitin_data[:assignment_error] = assignment_error if assignment_error.present?
        self.turnitin_data[:student_error] = turnitin_enrollment.error_hash if turnitin_enrollment.error?
        self.turnitin_data_changed!
        self.save
      end
      return false
    end

    # Submit the file(s)
    submission_response = turnitin.submitPaper(self)
    submission_response.each do |res_asset_string, response|
      self.turnitin_data[res_asset_string].merge!(response)
      self.turnitin_data_changed!
      if !response[:object_id] && !(attempt < TURNITIN_RETRY)
        self.turnitin_data[res_asset_string][:status] = 'error'
      end
    end

    send_later_enqueue_args(:check_turnitin_status, { :run_at => 5.minutes.from_now }.merge(TURNITIN_JOB_OPTS))
    self.save

    # Schedule retry if there were failures
    submit_status = submission_response.present? && submission_response.values.all?{ |v| v[:object_id] }
    unless submit_status
      send_later_enqueue_args(:submit_to_turnitin, { :run_at => 5.minutes.from_now }.merge(TURNITIN_JOB_OPTS), attempt + 1) if attempt < TURNITIN_RETRY
      return false
    end

    true
  end

  def turnitin_assets
    if self.submission_type == 'online_upload'
      self.attachments.select{ |a| a.turnitinable? }
    elsif self.submission_type == 'online_text_entry'
      [self]
    else
      []
    end
  end

  def delete_turnitin_errors
    self.turnitin_data.delete(:status)
    self.turnitin_data.delete(:assignment_error)
    self.turnitin_data.delete(:student_error)
  end
  private :delete_turnitin_errors

  def reset_turnitin_assets
    self.turnitin_data ||= {}
    delete_turnitin_errors
    turnitin_assets.each do |a|
      asset_data = self.turnitin_data[a.asset_string] || {}
      asset_data[:status] = 'pending'
      [:error_code, :error_message, :public_error_message].each do |key|
        asset_data.delete(key)
      end
      self.turnitin_data[a.asset_string] = asset_data
      self.turnitin_data_changed!
    end
  end

  def resubmit_to_turnitin
    reset_turnitin_assets
    self.save

    @submit_to_turnitin = true
    turnitinable_by_lti? ? retrieve_lti_tii_score : submit_to_turnitin_later
  end

  def retrieve_lti_tii_score
    if (tool = ContextExternalTool.tool_for_assignment(self.assignment))
      turnitin_data.select {|_,v| v.try(:key?, :outcome_response) }.each do |k, v|
        Turnitin::OutcomeResponseProcessor.new(tool, self.assignment, self.user, v[:outcome_response].as_json).resubmit(self, k)
      end
    end
  end

  def turnitinable?
    %w(online_upload online_text_entry).include?(submission_type) &&
      assignment.turnitin_enabled?
  end

  def turnitinable_by_lti?
    turnitin_data.select{|_, v| v.is_a?(Hash) && v.key?(:outcome_response)}.any?
  end

  def external_tool_url
    URI.encode(url) if self.submission_type == 'basic_lti_launch'
  end

  def touch_graders
    self.class.connection.after_transaction_commit do
      if self.assignment && self.user && self.assignment.context.is_a?(Course)
        self.assignment.context.touch_admins_later
      end
    end
  end

  def update_assignment
    self.send_later(:context_module_action) unless @assignment_changed_not_sub
    true
  end
  protected :update_assignment

  def context_module_action
    if self.assignment && self.user
      if self.score
        self.assignment.context_module_action(self.user, :scored, self.score)
      elsif self.submitted_at
        self.assignment.context_module_action(self.user, :submitted)
      end
    end
  end

  # If an object is pulled from a simply_versioned yaml it may not have a submitted at.
  # submitted_at is needed by the SpeedGrader, so it is set to the updated_at value
  def submitted_at
    if submission_type
      if not read_attribute(:submitted_at)
        write_attribute(:submitted_at, read_attribute(:updated_at))
      end
      read_attribute(:submitted_at).in_time_zone rescue nil
    else
      nil
    end
  end

  def update_attachment_associations
    return if @assignment_changed_not_sub
    associations = self.attachment_associations
    association_ids = associations.map(&:attachment_id)
    ids = (Array(self.attachment_ids || "").join(',')).split(",").map{|id| id.to_i}
    ids << self.attachment_id if self.attachment_id
    ids.uniq!
    existing_associations = associations.select{|a| ids.include?(a.attachment_id) }
    (associations - existing_associations).each{|a| a.destroy }
    unassociated_ids = ids.reject{|id| association_ids.include?(id) }
    return if unassociated_ids.empty?
    attachments = Attachment.where(id: unassociated_ids)
    attachments.each do |a|
      if (a.context_type == 'User' && a.context_id == user_id) ||
         (a.context_type == 'Group' && a.context_id == group_id) ||
         (a.context_type == 'Assignment' && a.context_id == assignment_id && a.available?) ||
         attachment_fake_belongs_to_group(a)
        aa = self.attachment_associations.where(attachment_id: a).first
        aa ||= self.attachment_associations.create(:attachment => a)
      end
    end
  end

  def attachment_fake_belongs_to_group(attachment)
    return false if submission_type == 'discussion_topic'
    return false unless attachment.context_type == "User" &&
      assignment.has_group_category?
    gc = assignment.group_category
    gc.group_for(user) == gc.group_for(attachment.context)
  end
  private :attachment_fake_belongs_to_group

  def submit_attachments_to_canvadocs
    if attachment_ids_changed? && submission_type != 'discussion_topic'
      attachments.preload(:crocodoc_document, :canvadoc).each do |a|
        # moderated grading annotations are only supported in crocodoc right now
        dont_submit_to_canvadocs = assignment.moderated_grading?

        # associate previewable-document and submission for permission checks
        if a.canvadocable? && Canvadocs.annotations_supported? && !dont_submit_to_canvadocs
          submit_to_canvadocs = true
          a.create_canvadoc!(canvadoc_params) unless a.canvadoc
          a.shard.activate do
            CanvadocsSubmission.find_or_create_by(submission: self, canvadoc: a.canvadoc)
          end
        elsif a.crocodocable?
          submit_to_canvadocs = true
          a.create_crocodoc_document! unless a.crocodoc_document
          a.shard.activate do
            CanvadocsSubmission.find_or_create_by(submission: self, crocodoc_document: a.crocodoc_document)
          end
        end

        if submit_to_canvadocs
          a.send_later_enqueue_args :submit_to_canvadocs, {
            :n_strand     => 'canvadocs',
            :max_attempts => 1,
            :priority => Delayed::LOW_PRIORITY
          }, 1, wants_annotation: true, force_crocodoc: dont_submit_to_canvadocs
        end
      end
    end
  end

  def infer_values
    if assignment
      self.context_code = assignment.context_code
    end

    self.submitted_at ||= Time.now if self.has_submission? || (self.submission_type && !self.submission_type.empty?)
    self.quiz_submission.reload if self.quiz_submission_id
    self.workflow_state = 'unsubmitted' if self.submitted? && !self.has_submission?
    self.workflow_state = 'graded' if self.grade && self.score && self.grade_matches_current_submission
    self.workflow_state = 'pending_review' if self.submission_type == 'online_quiz' && self.quiz_submission.try(:latest_submitted_attempt).try(:pending_review?)
    if self.workflow_state_changed? && self.graded?
      self.graded_at = Time.now
    end
    self.media_comment_id = nil if self.media_comment_id && self.media_comment_id.strip.empty?
    if self.media_comment_id && (self.media_comment_id_changed? || !self.media_object_id)
      mo = MediaObject.by_media_id(self.media_comment_id).first
      self.media_object_id = mo && mo.id
    end
    self.media_comment_type = nil unless self.media_comment_id
    if self.submitted_at
      self.attempt ||= 0
      self.attempt += 1 if self.submitted_at_changed?
      self.attempt = 1 if self.attempt < 1
    end
    if self.submission_type == 'media_recording' && !self.media_comment_id
      raise "Can't create media submission without media object"
    end
    if self.submission_type == 'online_quiz'
      self.quiz_submission ||= Quizzes::QuizSubmission.where(submission_id: self).first
      self.quiz_submission ||= Quizzes::QuizSubmission.where(user_id: self.user_id, quiz_id: self.assignment.quiz).first rescue nil
    end
    @just_submitted = (self.submitted? || self.pending_review?) && self.submission_type && (self.new_record? || self.workflow_state_changed?)
    if score_changed?
      self.grade = assignment ?
        assignment.score_to_grade(score, grade) :
        score.to_s
    end

    self.process_attempts ||= 0
    self.grade = nil if !self.score
    # I think the idea of having unpublished scores is unnecessarily confusing.
    # It may be that we want to have that functionality later on, but for now
    # I say it's just confusing.
    if true #self.assignment && self.assignment.published?
      self.published_score = self.score
      self.published_grade = self.grade
    end
    true
  end

  def cache_due_date
    self.cached_due_date = assignment.overridden_for(user).due_at
  end

  def update_admins_if_just_submitted
    if @just_submitted
      context.send_later_if_production(:resubmission_for, assignment)
    end
    true
  end

  def check_for_media_object
    if self.media_comment_id.present? && self.media_comment_id_changed?
      MediaObject.ensure_media_object(self.media_comment_id, {
        :user => self.user,
        :context => self.user,
      })
    end
  end

  def submission_history
    @submission_histories ||= begin
      res = []
      last_submitted_at = nil
      self.versions.sort_by(&:created_at).reverse_each do |version|
        model = version.model
        if model.submitted_at && last_submitted_at.to_i != model.submitted_at.to_i
          res << model
          last_submitted_at = model.submitted_at
        end
      end
      res = self.versions.to_a[0,1].map(&:model) if res.empty?
      res.sort_by{ |s| s.submitted_at || CanvasSort::First }
    end
  end

  def check_url_changed
    @url_changed = self.url && self.url_changed?
    true
  end

  def graded_anonymously=(value)
    @graded_anonymously_set = true
    write_attribute :graded_anonymously, value
  end

  def check_reset_graded_anonymously
    if grade_changed? && !@graded_anonymously_set
      write_attribute :graded_anonymously, false
    end
    true
  end

  def queue_websnap
    if !self.attachment_id && @url_changed && self.url && self.submission_type == 'online_url'
      self.send_later_enqueue_args(:get_web_snapshot, { :priority => Delayed::LOW_PRIORITY })
    end
  end

  def attachment_ids
    read_attribute :attachment_ids
  end

  def attachment_ids=(ids)
    write_attribute :attachment_ids, ids
  end

  def versioned_attachments
    if @versioned_attachments
      @versioned_attachments
    else
      ids = (attachment_ids || "").split(",")
      ids << attachment_id if attachment_id
      self.versioned_attachments = (ids.empty? ? [] : Attachment.where(:id => ids))
      @versioned_attachments
    end
  end

  def versioned_attachments=(attachments)
    @versioned_attachments = Array(attachments).compact.select { |a|
      (a.context_type == 'User' && a.context_id == user_id) ||
      (a.context_type == 'Group' && a.context_id == group_id) ||
      (a.context_type == 'Assignment' && a.context_id == assignment_id && a.available?)
    }
  end

  # use this method to pre-load the versioned_attachments for a bunch of
  # submissions (avoids having O(N) attachment queries)
  # NOTE: all submissions must belong to the same shard
  def self.bulk_load_versioned_attachments(submissions, preloads: [:thumbnail, :media_object])
    # The index of the submission is considered part of the key for
    # the hash that is built. This is needed for bulk loading
    # submission_histories where multiple submission histories will
    # look equal to the Hash key and the attachments for the last one
    # will cancel out the former ones.
    submissions_with_index_and_attachment_ids = submissions.each_with_index.map do |s, index|
      attachment_ids = (s.attachment_ids || "").split(",").map(&:to_i)
      attachment_ids << s.attachment_id if s.attachment_id
      [[s, index], attachment_ids]
    end
    attachment_ids_by_submission_and_index = Hash[submissions_with_index_and_attachment_ids]

    bulk_attachment_ids = attachment_ids_by_submission_and_index.values.flatten

    if bulk_attachment_ids.empty?
      attachments_by_id = {}
    else
      attachments_by_id = Attachment.where(:id => bulk_attachment_ids)
                          .preload(preloads)
                          .group_by(&:id)
    end

    submissions.each_with_index do |s, index|
      s.versioned_attachments =
        attachments_by_id.values_at(*attachment_ids_by_submission_and_index[[s, index]]).flatten
    end
  end

  # Avoids having O(N) attachment queries.  Returns a hash of
  # submission to attachements.
  def self.bulk_load_attachments_for_submissions(submissions, preloads: nil)
    submissions = Array(submissions)
    attachment_ids_by_submission =
      Hash[submissions.map { |s| [s, s.attachment_associations.map(&:attachment_id)] }]
    bulk_attachment_ids = attachment_ids_by_submission.values.flatten.uniq

    if bulk_attachment_ids.empty?
      attachments_by_id = {}
    else
      attachments_by_id = Attachment.where(id: bulk_attachment_ids)
      attachments_by_id = attachments_by_id.preload(*preloads) unless preloads.nil?
      attachments_by_id = attachments_by_id.group_by(&:id)
    end

    attachments_by_submission = submissions.map do |s|
      [s, attachments_by_id.values_at(*attachment_ids_by_submission[s]).flatten.uniq]
    end
    Hash[attachments_by_submission]
  end

  def includes_attachment?(attachment)
    self.versions.map(&:model).any? { |v| (v.attachment_ids || "").split(',').map(&:to_i).include?(attachment.id) }
  end

  def <=>(other)
    self.updated_at <=> other.updated_at
  end

  # Submission:
  #   Online submission submitted AFTER the due date (notify the teacher) - "Grade Changes"
  #   Submission graded (or published) - "Grade Changes"
  #   Grade changed - "Grade Changes"
  set_broadcast_policy do |p|

    p.dispatch :assignment_submitted_late
    p.to { assignment.context.instructors_in_charge_of(user_id) }
    p.whenever { |submission|
      BroadcastPolicies::SubmissionPolicy.new(submission).
        should_dispatch_assignment_submitted_late?
    }

    p.dispatch :assignment_submitted
    p.to { assignment.context.instructors_in_charge_of(user_id) }
    p.whenever { |submission|
      BroadcastPolicies::SubmissionPolicy.new(submission).
        should_dispatch_assignment_submitted?
    }

    p.dispatch :assignment_resubmitted
    p.to { assignment.context.instructors_in_charge_of(user_id) }
    p.whenever { |submission|
      BroadcastPolicies::SubmissionPolicy.new(submission).
        should_dispatch_assignment_resubmitted?
    }

    p.dispatch :group_assignment_submitted_late
    p.to { assignment.context.instructors_in_charge_of(user_id) }
    p.whenever { |submission|
      BroadcastPolicies::SubmissionPolicy.new(submission).
        should_dispatch_group_assignment_submitted_late?
    }

    p.dispatch :submission_graded
    p.to { [student] + User.observing_students_in_course(student, assignment.context) }
    p.whenever { |submission|
      BroadcastPolicies::SubmissionPolicy.new(submission).
        should_dispatch_submission_graded?
    }

    p.dispatch :submission_grade_changed
    p.to { [student] + User.observing_students_in_course(student, assignment.context) }
    p.whenever { |submission|
      BroadcastPolicies::SubmissionPolicy.new(submission).
        should_dispatch_submission_grade_changed?
    }

  end

  def assignment_graded_in_the_last_hour?
    self.prior_version && self.prior_version.graded_at && self.prior_version.graded_at > 1.hour.ago
  end

  def teacher
    @teacher ||= self.assignment.teacher_enrollment.user
  end

  def update_if_pending
    @attachments = nil
    if self.submission_type == 'online_quiz' && self.quiz_submission_id && self.score && self.score == self.quiz_submission.score
      self.workflow_state = self.quiz_submission.complete? ? 'graded' : 'pending_review'
    end
    true
  end

  def attachments
    Attachment.where(:id => self.attachment_associations.pluck(:attachment_id))
  end

  def attachments=(attachments)
    # Accept attachments that were already approved, those that were just created
    # or those that were part of some outside context.  This is all to prevent
    # one student from sneakily getting access to files in another user's comments,
    # since they're all being held on the assignment for now.
    attachments ||= []
    old_ids = (Array(self.attachment_ids || "").join(",")).split(",").map{|id| id.to_i}
    write_attribute(:attachment_ids, attachments.select{|a| a && a.id && old_ids.include?(a.id) || (a.recently_created? && a.context == self.assignment) || a.context != self.assignment }.map{|a| a.id}.join(","))
  end

  # someday code-archaeologists will wonder how this method came to be named
  # validate_single_submission.  their guess is as good as mine
  def validate_single_submission
    @full_url = nil
    if read_attribute(:url) && read_attribute(:url).length > 250
      self.body = read_attribute(:url)
      self.url = read_attribute(:url)[0..250]
    end
    unless submission_type
      self.submission_type ||= "online_url" if self.url
      self.submission_type ||= "online_text_entry" if self.body
      self.submission_type ||= "online_upload" if !self.attachments.empty?
    end
    true
  end
  private :validate_single_submission

  def canvadoc_params
    { preferred_plugin_course_id: preferred_plugin_course_id }
  end
  private :canvadoc_params

  def preferred_plugin_course_id
    if self.context && self.context.is_a?(Course)
      self.context.id
    else
      nil
    end
  end
  private :preferred_plugin_course_id

  def grade_change_audit
    return true unless (self.changed & %w(grade score excused)).present? || self.assignment_changed_not_sub
    self.class.connection.after_transaction_commit { Auditors::GradeChange.record(self) }
  end

  scope :with_assignment, -> { joins(:assignment).where("assignments.workflow_state <> 'deleted'")}

  scope :graded, -> { where("submissions.grade IS NOT NULL") }

  scope :ungraded, -> { where(:grade => nil).preload(:assignment) }

  scope :in_workflow_state, lambda { |provided_state| where(:workflow_state => provided_state) }

  scope :having_submission, -> { where("submissions.submission_type IS NOT NULL") }
  scope :without_submission, -> { where(submission_type: nil, workflow_state: "unsubmitted") }

  scope :include_user, -> { preload(:user) }

  scope :include_assessment_requests, -> { preload(:assessment_requests, :assigned_assessments) }
  scope :include_versions, -> { preload(:versions) }
  scope :include_submission_comments, -> { preload(:submission_comments) }
  scope :speed_grader_includes, -> { preload(:versions, :submission_comments, :attachments, :rubric_assessment) }
  scope :for_user, lambda { |user| where(:user_id => user) }
  scope :needing_screenshot, -> { where("submissions.submission_type='online_url' AND submissions.attachment_id IS NULL AND submissions.process_attempts<3").order(:updated_at) }

  def assignment_visible_to_user?(user, opts={})
    return visible_to_user unless visible_to_user.nil?
    assignment.visible_to_user?(user, opts)
  end

  def needs_regrading?
    graded? && !grade_matches_current_submission?
  end

  def readable_state
    case workflow_state
    when 'submitted', 'pending_review'
      t 'state.submitted', 'submitted'
    when 'unsubmitted'
      t 'state.unsubmitted', 'unsubmitted'
    when 'graded'
      t 'state.graded', 'graded'
    end
  end

  def grading_type
    return nil unless self.assignment
    self.assignment.grading_type
  end

  # Note 2012-10-12:
  #   Deprecating this method due to view code in the model. The only place
  #   it appears to be used is in the _recent_feedback.html.erb partial.
  def readable_grade
    warn "[DEPRECATED] The Submission#readable_grade method will be removed soon"
    return nil unless grade
    case grading_type
      when 'points'
        "#{grade} out of #{assignment.points_possible}" rescue grade.capitalize
      else
        grade.capitalize
    end
  end

  def last_teacher_comment
    submission_comments.reverse.find{|com| com.author_id != user_id}
  end

  def has_submission?
    !!self.submission_type
  end

  def quiz_submission_version
    return nil unless self.quiz_submission
    self.quiz_submission.versions.each do |version|
      return version.number if version.model.finished_at
    end
    nil
  end

  scope :for, lambda { |obj|
    case obj
    when User
      where(:user_id => obj)
    else
      all
    end
  }

  def processed?
    if submission_type == "online_url"
      return attachment && attachment.content_type.match(/image/)
    end
    false
  end

  def provisional_grade(scorer, final: false, preloaded_grades: nil)
    pg = if preloaded_grades
      pgs = preloaded_grades[self.id] || []
      if final
        pgs.detect(&:final)
      else
        pgs.detect{|pg| !pg.final && pg.scorer_id == scorer.id}
      end
    else
      if final
        self.provisional_grades.final.first
      else
        self.provisional_grades.not_final.where(scorer_id: scorer).first
      end
    end
    pg ||= ModeratedGrading::NullProvisionalGrade.new(self, scorer.id, final)
  end

  def find_or_create_provisional_grade!(scorer, attrs = {})
    ModeratedGrading::ProvisionalGrade.unique_constraint_retry do
      if attrs[:final] && !self.assignment.context.grants_right?(scorer, :moderate_grades)
        raise Assignment::GradeError.new("User not authorized to give final provisional grades")
      end

      pg = find_existing_provisional_grade(scorer, attrs[:final]) || self.provisional_grades.build

      update_provisional_grade(pg, scorer, attrs)
      pg.save! if attrs[:force_save] || pg.new_record? || pg.changed?
      pg
    end
  end

  def update_provisional_grade(pg, scorer, attrs = {})
    pg.scorer = scorer
    pg.final = !!attrs[:final]
    pg.grade = attrs[:grade] unless attrs[:grade].nil?
    pg.score = attrs[:score] unless attrs[:score].nil?
    pg.source_provisional_grade = attrs[:source_provisional_grade]
    pg.graded_anonymously = attrs[:graded_anonymously] unless attrs[:graded_anonymously].nil?
    pg.force_save = !!attrs[:force_save]
  end

  def find_existing_provisional_grade(scorer, final)
    final ? self.provisional_grades.final.first : self.provisional_grades.not_final.find_by(scorer: scorer)
  end

  def crocodoc_whitelist
    if assignment.moderated_grading?
      if assignment.grades_published?
        sel = assignment.moderated_grading_selections.where(student_id: self.user).first
        if sel && (pg = sel.provisional_grade)
          # include the student, the final grader, and the source grader (if a moderator copied a mark)
          annotators = [self.user, pg.scorer]
          annotators << pg.source_provisional_grade.scorer if pg.source_provisional_grade
          annotators.map(&:crocodoc_id!)
        else
          # student not in moderation set: no filter
          nil
        end
      else
        # grades not yet published: students see only their own annotations
        # (speedgrader overrides this for provisional graders)
        [self.user.crocodoc_id!]
      end
    else
      # not a moderated assignment: no filter
      nil
    end
  end

  def add_comment(opts={})
    opts = opts.symbolize_keys
    opts[:author] ||= opts[:commenter] || opts[:author] || opts[:user] || self.user
    opts[:comment] = opts[:comment].try(:strip) || ""
    opts[:attachments] ||= opts[:comment_attachments]
    opts[:draft] = opts[:draft_comment]
    if opts[:comment].empty?
      if opts[:media_comment_id]
        opts[:comment] = t('media_comment', "This is a media comment.")
      elsif opts[:attachments].try(:length)
        opts[:comment] = t('attached_files_comment', "See attached files.")
      end
    end
    if opts[:provisional]
      pg = find_or_create_provisional_grade!(opts[:author], final: opts[:final])
      opts[:provisional_grade_id] = pg.id
    end
    if self.new_record?
      self.save!
    else
      self.touch
    end
    valid_keys = [:comment, :author, :media_comment_id, :media_comment_type,
                  :group_comment_id, :assessment_request, :attachments,
                  :anonymous, :hidden, :provisional_grade_id, :draft]
    if opts[:comment].present?
      comment = submission_comments.create!(opts.slice(*valid_keys))
    end
    opts[:assessment_request].comment_added(comment) if opts[:assessment_request] && comment

    comment
  end

  def comment_authors
    visible_submission_comments.preload(:author).map(&:author)
  end

  def commenting_instructors
    @commenting_instructors ||= comment_authors & context.instructors
  end

  def participating_instructors
    commenting_instructors.present? ? commenting_instructors : context.participating_instructors.uniq
  end

  def possible_participants_ids
    [user_id] + context.participating_instructors.uniq.map(&:id)
  end

  def limit_comments(user, session=nil)
    @comment_limiting_user = user
    @comment_limiting_session = session
  end

  def apply_provisional_grade_filter!(provisional_grade)
    @provisional_grade_filter = provisional_grade
    self.grade = provisional_grade.grade
    self.score = provisional_grade.score
    self.graded_at = provisional_grade.graded_at
    self.grade_matches_current_submission = provisional_grade.grade_matches_current_submission
    self.readonly!
  end

  def provisional_grade_id
    @provisional_grade_filter ? @provisional_grade_filter.id : nil
  end

  def submission_comments(*args)
    res = if @provisional_grade_filter
            @provisional_grade_filter.submission_comments
          else
            super
          end
    res = res.select{|sc| sc.grants_right?(@comment_limiting_user, @comment_limiting_session, :read) } if @comment_limiting_user
    res
  end

  def visible_submission_comments(*args)
    res = if @provisional_grade_filter
            @provisional_grade_filter.submission_comments.where(hidden: false)
          else
            super
          end
    res = res.select{|sc| sc.grants_right?(@comment_limiting_user, @comment_limiting_session, :read) } if @comment_limiting_user
    res
  end

  def assessment_request_count
    @assessment_requests_count ||= self.assessment_requests.length
  end

  def assigned_assessment_count
    @assigned_assessment_count ||= self.assigned_assessments.length
  end

  def assign_assessment(obj)
    @assigned_assessment_count ||= 0
    @assigned_assessment_count += 1
    assigned_assessments << obj
    touch
  end
  protected :assign_assessment

  def assign_assessor(obj)
    @assessment_request_count ||= 0
    @assessment_request_count += 1
    user = obj.user rescue nil
    association = self.assignment.rubric_association
    res = self.assessment_requests.where(assessor_asset_id: obj.id, assessor_asset_type: obj.class.to_s, assessor_id: user.id, rubric_association_id: association.try(:id)).
      first_or_initialize
    res.user_id = self.user_id
    res.workflow_state = 'assigned' if res.new_record?
    just_created = res.new_record?
    res.send_reminder! # this method also saves the assessment_request
    case obj
    when User
      user = obj
    when Submission
      obj.assign_assessment(res) if just_created
    end
    res
  end

  def students
    self.group ? self.group.users : [self.user]
  end

  def broadcast_group_submission
    @group_broadcast_submission = true
    self.save!
    @group_broadcast_submission = false
  end

  # in a module so they can be included in other Submission-like objects. the
  # contract is that the including class must have the following attributes:
  #
  #  * assignment (Assignment)
  #  * submission_type (String)
  #  * workflow_state (String)
  #  * cached_due_date (Time)
  #  * submitted_at (Time)
  #  * score (Fixnum)
  #  * excused (Boolean)
  #
  module Tardiness
    def past_due?
      return false if cached_due_date.nil?
      check_time = submitted_at || Time.now
      check_time -= 60.seconds if submission_type == 'online_quiz'
      cached_due_date < check_time
    end
    alias_method :past_due, :past_due?

    def late?
      submitted_at.present? && past_due?
    end
    alias_method :late, :late?

    def missing?
      return false if !past_due? || submitted_at.present?
      assignment.expects_submission? || !(self.excused || (self.graded? && self.score > 0))
    end
    alias_method :missing, :missing?

    # QUESTIONS ABOUT EXCUSED:
    #   * what happens for group assignments? excuse individually
    #     * can't excuse for group assignments in speedgrader 1.0
    #     * TODO make sure Assignment#representatives is updated accordingly
    #
    # QUESTIONS FOR ME:
    #   * are we messing up graded / not graded counts???
    def graded?
      excused || (!!score && workflow_state == 'graded')
    end
  end
  include Tardiness

  def current_submission_graded?
    self.graded? && (!self.submitted_at || (self.graded_at && self.graded_at >= self.submitted_at))
  end

  def context(_user=nil)
    self.assignment.context if self.assignment
  end

  def to_atom(opts={})
    prefix = self.assignment.context_prefix || ""
    author_name = self.assignment.present? && self.assignment.context.present? ? self.assignment.context.name : t('atom_no_author', "No Author")
    Atom::Entry.new do |entry|
      entry.title     = "#{self.user && self.user.name} -- #{self.assignment && self.assignment.title}#{", " + self.assignment.context.name if opts[:include_context]}"
      entry.authors  << Atom::Person.new(:name => author_name)
      entry.updated   = self.updated_at
      entry.published = self.created_at
      entry.id        = "tag:#{HostUrl.default_host},#{self.created_at.strftime("%Y-%m-%d")}:/submissions/#{self.feed_code}_#{self.updated_at.strftime("%Y-%m-%d")}"
      entry.links    << Atom::Link.new(:rel => 'alternate',
                                    :href => "http://#{HostUrl.context_host(self.assignment.context)}/#{prefix}/assignments/#{self.assignment_id}/submissions/#{self.id}")
      entry.content   = Atom::Content::Html.new(self.body || "")
      # entry.author    = Atom::Person.new(self.user)
    end
  end

  # include the versioned_attachments in as_json if this was loaded from a
  # specific version
  def serialization_methods
    !@without_versioned_attachments && simply_versioned_version_model ?
      [:versioned_attachments] :
      []
  end

  # mechanism to turn off the above behavior for the duration of a
  # block
  def without_versioned_attachments
    original, @without_versioned_attachments = @without_versioned_attachments, true
    yield
  ensure
    @exclude_versioned_attachments = original
  end

  def self.json_serialization_full_parameters(additional_parameters={})
    includes = { :quiz_submission => {} }
    methods = [ :formatted_body, :submission_history, :attachments ]
    methods << (additional_parameters.delete(:comments) || :submission_comments)
    excepts = additional_parameters.delete :except

    res = { :methods => methods, :include => includes }.merge(additional_parameters)
    if excepts
      excepts.each do |key|
        res[:methods].delete key
        res[:include].delete key
      end
    end
    res
  end

  def course_id=(val)
  end

  def to_param
    user_id
  end

  def turnitin_data_changed!
    @turnitin_data_changed = true
  end

  def turnitin_data_changed?
    @turnitin_data_changed
  end

  def get_web_snapshot
    # This should always be called in the context of a delayed job
    return unless CutyCapt.enabled?

    if attachment = CutyCapt.snapshot_attachment_for_url(self.url)
      attachment.context = self
      attachment.save!
      attach_screenshot(attachment)
    else
      logger.error("Error capturing web snapshot for submission #{self.global_id}")
    end
  end

  def attach_screenshot(attachment)
    self.attachment = attachment
    self.processed = true
    self.save!
  end

  def excused=(excused)
    if excused
      self[:excused] = true
      self.grade = nil
      self.score = nil
    else
      self[:excused] = false
    end
  end

  def comments_for(user)
    user_can_read_grade?(user) ? submission_comments : visible_submission_comments
  end

  def filter_attributes_for_user(hash, user, session)
    unless user_can_read_grade?(user, session)
      %w(score published_grade published_score grade).each do |secret_attr|
        hash.delete secret_attr
      end
    end
    hash
  end

  def update_participation
    # TODO: can we do this in bulk?
    return if assignment.deleted? || assignment.muted?
    return unless self.user_id

    return unless self.context.grants_right?(self.user, :participate_as_student)

    if score_changed? || grade_changed? || excused_changed?
      ContentParticipation.create_or_update({
        :content => self,
        :user => self.user,
        :workflow_state => "unread",
      })
    end
  end

  def point_data?
    !!(self.score || self.grade)
  end

  def read_state(current_user)
    return "read" unless current_user #default for logged out user
    uid = current_user.is_a?(User) ? current_user.id : current_user
    cp = if content_participations.loaded?
           content_participations.detect { |cp| cp.user_id == uid }
         else
           content_participations.where(user_id: uid).first
         end
    state = cp.try(:workflow_state)
    return state if state.present?
    return "read" if (assignment.deleted? || assignment.muted? || !self.user_id)
    return "unread" if (self.grade || self.score)
    has_comments = if visible_submission_comments.loaded?
                     visible_submission_comments.detect { |c| c.author_id != user_id }
                   else
                     visible_submission_comments.where("author_id<>?", user_id).first
                   end
    return "unread" if has_comments
    return "read"
  end

  def read?(current_user)
    read_state(current_user) == "read"
  end

  def unread?(current_user)
    !read?(current_user)
  end

  def change_read_state(new_state, current_user)
    return nil unless current_user
    return true if new_state == self.read_state(current_user)

    StreamItem.update_read_state_for_asset(self, new_state, current_user.id)

    ContentParticipation.create_or_update({
      :content => self,
      :user => current_user,
      :workflow_state => new_state,
    })
  end

  def mute
    self.published_score =
      self.published_grade =
      self.graded_at =
      self.grade =
      self.score = nil
  end

  def muted_assignment?
    self.assignment.muted?
  end

  def without_graded_submission?
    !self.has_submission? && !self.graded?
  end

  def visible_rubric_assessments_for(viewing_user)
    return [] if self.assignment.muted? && !grants_right?(viewing_user, :read_grade)
    filtered_assessments = self.rubric_assessments.select do |a|
      a.grants_right?(viewing_user, :read)
    end
    filtered_assessments.sort_by do |a|
      if a.assessment_type == 'grading'
        [CanvasSort::First]
      else
        [CanvasSort::Last, Canvas::ICU.collation_key(a.assessor_name)]
      end
    end
  end

  def rubric_association_with_assessing_user_id
    self.assignment.rubric_association.tap do |association|
      association.assessing_user_id = self.user_id if association
    end
  end

  def self.queue_bulk_update(context, section, grader, grade_data)
    progress = Progress.create!(:context => context, :tag => "submissions_update")
    progress.process_job(self, :process_bulk_update, {}, context, section, grader, grade_data)
    progress
  end

  def self.process_bulk_update(progress, context, section, grader, grade_data)
    missing_ids = []
    graded_user_ids = Set.new
    preloaded_assignments = Assignment.find(grade_data.keys).index_by(&:id)


    grade_data.each do |assignment_id, user_grades|
      assignment = preloaded_assignments[assignment_id.to_i]

      scope = assignment.students_with_visibility(context.students_visible_to(grader, include: :inactive))
      if section
        scope = scope.where(:enrollments => { :course_section_id => section })
      end

      user_ids = user_grades.map { |id, data| id }
      preloaded_users = scope.where(:id => user_ids)
      preloaded_submissions = assignment.submissions.where(user_id: user_ids).group_by(&:user_id)

      Delayed::Batch.serial_batch(:priority => Delayed::LOW_PRIORITY) do
        user_grades.each do |user_id, user_data|

          user = preloaded_users.detect{|u| u.global_id == Shard.global_id_for(user_id)}
          user ||= Api.sis_relation_for_collection(scope, [user_id], context.root_account).first
          unless user
            missing_ids << user_id
            next
          end

          submission = preloaded_submissions[user_id.to_i].first if preloaded_submissions[user_id.to_i]
          if !submission || user_data.key?(:posted_grade) || user_data.key?(:excuse)
            submissions =
              assignment.grade_student(user, :grader => grader,
                                       :grade => user_data[:posted_grade],
                                       :excuse => Canvas::Plugin.value_to_boolean(user_data[:excuse]),
                                       :skip_grade_calc => true)
            submissions.each { |s| graded_user_ids << s.user_id }
            submission = submissions.first
          end

          assessment = user_data[:rubric_assessment]
          if assessment.is_a?(Hash) && assignment.rubric_association
            # prepend each key with "criterion_", which is required by
            # the current RubricAssociation#assess code.
            assessment.keys.each do |crit_name|
              assessment["criterion_#{crit_name}"] = assessment.delete(crit_name)
            end
            assignment.rubric_association.assess(
              :assessor => grader, :user => user, :artifact => submission,
              :assessment => assessment.merge(:assessment_type => 'grading'))
          end

          comment = user_data.slice(:text_comment, :file_ids, :media_comment_id, :media_comment_type, :group_comment)
          if comment.present?
            comment = {
                :comment => comment[:text_comment],
                :author => grader,
                :hidden => assignment.muted?,
            }.merge(
                comment
            ).with_indifferent_access

            if file_ids = user_data[:file_ids]
              attachments = Attachment.where(id: file_ids).to_a.select{ |a|
                a.grants_right?(grader, :attach_to_submission_comment)
              }
              attachments.each { |a| a.ok_for_submission_comment = true }
              comment[:attachments] = attachments if attachments.any?
            end
            assignment.update_submission(user, comment)
          end

        end
      end
    end

    if missing_ids.any?
      progress.message = "Couldn't find User(s) with API ids #{missing_ids.map{|id| "'#{id}'"}.join(", ")}"
      progress.save
      progress.fail
    end
  ensure
    user_ids = graded_user_ids.to_a
    Rails.logger.info "GRADES: recomputing scores in course #{context.id} for users #{user_ids} because of bulk submission update"
    context.recompute_student_scores(user_ids)
  end
end<|MERGE_RESOLUTION|>--- conflicted
+++ resolved
@@ -226,38 +226,14 @@
     can :read_grade
 
     given do |user, session|
-<<<<<<< HEAD
-      !context.feature_enabled?(:multiple_grading_periods) &&
-        assignment.published? &&
-        context.grants_right?(user, session, :manage_grades)
-=======
       self.assignment.published? &&
         self.assignment.context.grants_right?(user, session, :manage_grades)
->>>>>>> 0e58dddc
     end
     can :read and can :comment and can :make_group_comment and can :read_grade and can :grade
 
     given do |user, session|
-<<<<<<< HEAD
-      context.feature_enabled?(:multiple_grading_periods) &&
-        assignment.published? &&
-        context.grants_right?(user, session, :manage_grades)
-    end
-    can :read and can :comment and can :make_group_comment and can :read_grade
-
-    given do |user, session|
-      context.feature_enabled?(:multiple_grading_periods) &&
-        assignment.published? &&
-        context.grants_right?(user, session, :manage_grades) &&
-        (user.admin_of_root_account?(assignment.root_account) || !in_closed_grading_period?)
-    end
-    can :grade
-
-    given {|user, session| self.assignment.user_can_read_grades?(user, session) }
-=======
       self.assignment.user_can_read_grades?(user, session)
     end
->>>>>>> 0e58dddc
     can :read and can :read_grade
 
     given do |user|
@@ -308,17 +284,6 @@
         )
     end
     can :view_turnitin_report
-  end
-
-  def in_closed_grading_period?
-    return false unless self.assignment.context.feature_enabled?(:multiple_grading_periods)
-
-    grading_period = GradingPeriod.
-      for(self.assignment.context).
-      where(":due_at >= start_date AND :due_at <= end_date", due_at: self.cached_due_date).
-      first
-    return false unless grading_period.present?
-    grading_period.closed?
   end
 
   def user_can_read_grade?(user, session=nil)
