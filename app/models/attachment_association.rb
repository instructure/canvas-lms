# frozen_string_literal: true

#
# Copyright (C) 2011 - present Instructure, Inc.
#
# This file is part of Canvas.
#
# Canvas is free software: you can redistribute it and/or modify it under
# the terms of the GNU Affero General Public License as published by the Free
# Software Foundation, version 3 of the License.
#
# Canvas is distributed in the hope that it will be useful, but WITHOUT ANY
# WARRANTY; without even the implied warranty of MERCHANTABILITY or FITNESS FOR
# A PARTICULAR PURPOSE. See the GNU Affero General Public License for more
# details.
#
# You should have received a copy of the GNU Affero General Public License along
# with this program. If not, see <http://www.gnu.org/licenses/>.
#

class AttachmentAssociation < ActiveRecord::Base
  # removing this definition until we figure out how to unbreak rake db:set_ignored_columns
  # enum :field_name, %i[syllabus_body]

  belongs_to :attachment
  belongs_to :context, polymorphic: %i[conversation_message submission course group]
  belongs_to :user
  belongs_to :root_account, class_name: "Account", optional: true, inverse_of: :attachment_associations

  before_create :set_root_account_id

  after_save :set_word_count

  def self.update_associations(context, attachment_ids, user, session, field_name = nil, blank_user: false)
    global_ids = attachment_ids.map { |id| Shard.global_id_for(id) }
    currently_has = AttachmentAssociation.where(context:, field_name:).pluck(:attachment_id).map { |id| Shard.global_id_for(id) }

    to_delete = currently_has - global_ids
    to_create = global_ids - currently_has

    AttachmentAssociation.where(context:, field_name:, attachment_id: to_delete).destroy_all if to_delete.any?

    if to_create.any?
<<<<<<< HEAD
      Attachment.where(id: to_create).find_each do |attachment|
        next unless attachment.grants_right?(user, session, :update)
=======
      to_create.each_slice(1000) do |att_ids|
        all_attachment_associations = []
>>>>>>> 66de4dda

        Attachment.where(id: att_ids).find_each do |attachment|
          next if !(user.nil? && blank_user) && !attachment.grants_right?(user, session, :update)

          all_attachment_associations << {
            context_type: context.class.name,
            context_id: context.id,
            attachment_id: attachment.id,
            user_id: user&.id,
            field_name:
          }
        end
        insert_all(all_attachment_associations, context.root_account_id)
      end
    end
  end

<<<<<<< HEAD
=======
  def self.insert_all(records, root_account_id)
    records_with_root_account_id = records.map do |record|
      unless record[:root_account_id]
        record[:root_account_id] = root_account_id
      end
      record
    end
    super(records_with_root_account_id)
  end

>>>>>>> 66de4dda
  def self.verify_access(location_param, attachment_id, user, session = nil)
    splat = location_param.split("_")
    return false unless splat.length >= 2

    context_id = splat.pop
    context_type = splat.join("_").camelize
    field_name = nil
    right_to_check = :read

    if context_type == "CourseSyllabus"
      field_name = "syllabus_body"
      context_type = "Course"
      right_to_check = :read_syllabus
    end

    association = AttachmentAssociation.find_by(
      attachment: attachment_id,
      context_id:,
      context_type:,
      field_name:
    )

    return false unless association

    root_account = Account.find_by(id: association.root_account_id)
    root_account.feature_enabled?(:disable_file_verifiers_in_public_syllabus) &&
      association.context&.grants_right?(user, session, right_to_check)
  end

  def set_root_account_id
    self.root_account_id ||=
      if context_type == "ConversationMessage" || context.nil?
        # conversation messages can have multiple root account IDs, so we
        # don't bother dealing with them here
        attachment&.root_account_id
      else
        context.root_account_id
      end
  end

  def set_word_count
    if context_type == "Submission" && saved_change_to_attachment_id?
      attachment&.set_word_count
    end
  end
end<|MERGE_RESOLUTION|>--- conflicted
+++ resolved
@@ -41,13 +41,8 @@
     AttachmentAssociation.where(context:, field_name:, attachment_id: to_delete).destroy_all if to_delete.any?
 
     if to_create.any?
-<<<<<<< HEAD
-      Attachment.where(id: to_create).find_each do |attachment|
-        next unless attachment.grants_right?(user, session, :update)
-=======
       to_create.each_slice(1000) do |att_ids|
         all_attachment_associations = []
->>>>>>> 66de4dda
 
         Attachment.where(id: att_ids).find_each do |attachment|
           next if !(user.nil? && blank_user) && !attachment.grants_right?(user, session, :update)
@@ -65,8 +60,6 @@
     end
   end
 
-<<<<<<< HEAD
-=======
   def self.insert_all(records, root_account_id)
     records_with_root_account_id = records.map do |record|
       unless record[:root_account_id]
@@ -77,7 +70,6 @@
     super(records_with_root_account_id)
   end
 
->>>>>>> 66de4dda
   def self.verify_access(location_param, attachment_id, user, session = nil)
     splat = location_param.split("_")
     return false unless splat.length >= 2
