# frozen_string_literal: true

#
# Copyright (C) 2011 - present Instructure, Inc.
#
# This file is part of Canvas.
#
# Canvas is free software: you can redistribute it and/or modify it under
# the terms of the GNU Affero General Public License as published by the Free
# Software Foundation, version 3 of the License.
#
# Canvas is distributed in the hope that it will be useful, but WITHOUT ANY
# WARRANTY; without even the implied warranty of MERCHANTABILITY or FITNESS FOR
# A PARTICULAR PURPOSE. See the GNU Affero General Public License for more
# details.
#
# You should have received a copy of the GNU Affero General Public License along
# with this program. If not, see <http://www.gnu.org/licenses/>.
#

class AttachmentAssociation < ActiveRecord::Base
  self.ignored_columns += %w[field_name]

  belongs_to :attachment
  belongs_to :context, polymorphic: %i[conversation_message submission course group]
  belongs_to :user
  belongs_to :root_account, class_name: "Account", optional: true, inverse_of: :attachment_associations

  validates :context_concern, inclusion: { in: [
    nil, # default for all
    "syllabus_body", # for Course
    "terms_of_use", # for Account
  ] }

  before_create :set_root_account_id

  after_save :set_word_count

<<<<<<< HEAD
  def self.update_associations(context, attachment_ids, user, session, field_name = nil, blank_user: false)
    global_ids = attachment_ids.map { |id| Shard.global_id_for(id) }
    currently_has = AttachmentAssociation.where(context:, field_name:).pluck(:attachment_id).map { |id| Shard.global_id_for(id) }
=======
  # NB: context_concern is a virtual subdivision of context.
  # It is on purpose not a field name as it more denotes a sub-concern of
  # the context model, not necessarily an exact field.
  # Example: "terms_of_use" with an Account context denotes the custom
  # "terms of use" HTML, which should be treated as a publicly viewable
  # property of accounts, even for anonymous users, therefore any and all
  # attachments to it should also be viewable without restrictions.
  def self.update_associations(context, attachment_ids, user, session, context_concern = nil, blank_user: false)
    global_ids = attachment_ids.map { |id| Shard.global_id_for(id) }
    currently_has = AttachmentAssociation.where(context:, context_concern:).pluck(:attachment_id).map { |id| Shard.global_id_for(id) }
>>>>>>> 3b5eb382

    to_delete = currently_has - global_ids
    to_create = global_ids - currently_has

<<<<<<< HEAD
    AttachmentAssociation.where(context:, field_name:, attachment_id: to_delete).destroy_all if to_delete.any?
=======
    if to_delete.any?
      context.attachment_associations.where(context_concern:, attachment_id: to_delete).in_batches(of: 1000).destroy_all
    end
>>>>>>> 3b5eb382

    if to_create.any?
      to_create.each_slice(1000) do |att_ids|
        all_attachment_associations = []

        Attachment.where(id: att_ids).find_each do |attachment|
          next if !(user.nil? && blank_user) && !attachment.grants_right?(user, session, :update)

<<<<<<< HEAD
          all_attachment_associations << {
            context_type: context.class.name,
            context_id: context.id,
            attachment_id: attachment.id,
            user_id: user&.id,
            field_name:
          }
        end
        insert_all(all_attachment_associations, context.root_account_id)
      end
    end
  end

  def self.insert_all(records, root_account_id)
    records_with_root_account_id = records.map do |record|
      unless record[:root_account_id]
        record[:root_account_id] = root_account_id
=======
          context.shard.activate do
            att_shard = Shard.shard_for(attachment.id)
            user_shard = user && Shard.shard_for(user.id)
            all_attachment_associations << {
              context_type: context.class.name,
              context_id: context.id,
              attachment_id: Shard.relative_id_for(attachment.id, att_shard, Shard.current),
              user_id: user && Shard.relative_id_for(user.id, user_shard, Shard.current),
              context_concern:,
              root_account_id: context.root_account_id,
            }
          end
        end
        context.shard.activate do
          insert_all(all_attachment_associations)
        end
>>>>>>> 3b5eb382
      end
      record
    end
    super(records_with_root_account_id)
  end

  def self.verify_access(location_param, attachment, user, session = nil)
    splat = location_param.split("_")
    return false unless splat.length >= 2

    context_id = splat.pop
    context_type = splat.join("_").camelize
    context_concern = nil
    right_to_check = :read

    if context_type == "CourseSyllabus"
      context_concern = "syllabus_body"
      context_type = "Course"
      right_to_check = :read_syllabus
    end

    association = Shard.shard_for(context_id).activate do
      AttachmentAssociation.find_by(attachment:, context_id:, context_type:, context_concern:)
    end

    return false unless association

    feature_is_on = if association.context.is_a?(Course) && context_concern == "syllabus_body"
                      association.context.root_account.feature_enabled?(:disable_file_verifiers_in_public_syllabus)
                    elsif association.context.respond_to?(:root_account)
                      association.context.root_account.feature_enabled?(:file_association_access)
                    end

    feature_is_on && association.context&.grants_right?(user, session, right_to_check)
  end

  def set_root_account_id
    self.root_account_id ||=
      if context_type == "ConversationMessage" || context.nil?
        # conversation messages can have multiple root account IDs, so we
        # don't bother dealing with them here
        attachment&.root_account_id
      else
        context.root_account_id
      end
  end

  def set_word_count
    if context_type == "Submission" && saved_change_to_attachment_id?
      attachment&.set_word_count
    end
  end
end<|MERGE_RESOLUTION|>--- conflicted
+++ resolved
@@ -36,11 +36,6 @@
 
   after_save :set_word_count
 
-<<<<<<< HEAD
-  def self.update_associations(context, attachment_ids, user, session, field_name = nil, blank_user: false)
-    global_ids = attachment_ids.map { |id| Shard.global_id_for(id) }
-    currently_has = AttachmentAssociation.where(context:, field_name:).pluck(:attachment_id).map { |id| Shard.global_id_for(id) }
-=======
   # NB: context_concern is a virtual subdivision of context.
   # It is on purpose not a field name as it more denotes a sub-concern of
   # the context model, not necessarily an exact field.
@@ -51,18 +46,13 @@
   def self.update_associations(context, attachment_ids, user, session, context_concern = nil, blank_user: false)
     global_ids = attachment_ids.map { |id| Shard.global_id_for(id) }
     currently_has = AttachmentAssociation.where(context:, context_concern:).pluck(:attachment_id).map { |id| Shard.global_id_for(id) }
->>>>>>> 3b5eb382
 
     to_delete = currently_has - global_ids
     to_create = global_ids - currently_has
 
-<<<<<<< HEAD
-    AttachmentAssociation.where(context:, field_name:, attachment_id: to_delete).destroy_all if to_delete.any?
-=======
     if to_delete.any?
       context.attachment_associations.where(context_concern:, attachment_id: to_delete).in_batches(of: 1000).destroy_all
     end
->>>>>>> 3b5eb382
 
     if to_create.any?
       to_create.each_slice(1000) do |att_ids|
@@ -71,25 +61,6 @@
         Attachment.where(id: att_ids).find_each do |attachment|
           next if !(user.nil? && blank_user) && !attachment.grants_right?(user, session, :update)
 
-<<<<<<< HEAD
-          all_attachment_associations << {
-            context_type: context.class.name,
-            context_id: context.id,
-            attachment_id: attachment.id,
-            user_id: user&.id,
-            field_name:
-          }
-        end
-        insert_all(all_attachment_associations, context.root_account_id)
-      end
-    end
-  end
-
-  def self.insert_all(records, root_account_id)
-    records_with_root_account_id = records.map do |record|
-      unless record[:root_account_id]
-        record[:root_account_id] = root_account_id
-=======
           context.shard.activate do
             att_shard = Shard.shard_for(attachment.id)
             user_shard = user && Shard.shard_for(user.id)
@@ -106,11 +77,8 @@
         context.shard.activate do
           insert_all(all_attachment_associations)
         end
->>>>>>> 3b5eb382
       end
-      record
     end
-    super(records_with_root_account_id)
   end
 
   def self.verify_access(location_param, attachment, user, session = nil)
