--- conflicted
+++ resolved
@@ -35,10 +35,6 @@
   before_save :set_root_account
   after_update :clear_cache_if_site_admin
   after_update :update_tools!
-<<<<<<< HEAD
-  before_save :set_root_account
-=======
->>>>>>> 033797ba
 
   # Find a DeveloperKeyAccountBinding in order of accounts. The search for a binding will
   # be prioritized by the order of accounts. If a binding is found for the first account
