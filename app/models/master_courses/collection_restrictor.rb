# frozen_string_literal: true

#
# Copyright (C) 2016 - present Instructure, Inc.
#
# This file is part of Canvas.
#
# Canvas is free software: you can redistribute it and/or modify it under
# the terms of the GNU Affero General Public License as published by the Free
# Software Foundation, version 3 of the License.
#
# Canvas is distributed in the hope that it will be useful, but WITHOUT ANY
# WARRANTY; without even the implied warranty of MERCHANTABILITY or FITNESS FOR
# A PARTICULAR PURPOSE. See the GNU Affero General Public License for more
# details.
#
# You should have received a copy of the GNU Affero General Public License along
# with this program. If not, see <http://www.gnu.org/licenses/>.

module MasterCourses::CollectionRestrictor
  # this is super similar to the normal Restrictor - the main difference is that these models are locked by some parent object
  # e.g. this is a quiz question locked by a quiz
  # even though they do a lot of the same things, i couldn't figure out a way to keep them together that didn't make things super convoluted

  # FYI you'll have to directly hook code that replicates the behavior of
  # `check_before_overwriting_child_content_on_import` into the respective importers if you add this to new objects

  def self.included(klass)
    klass.include MasterCourses::Restrictor::CommonMethods
    klass.extend ClassMethods

    klass.cattr_accessor :collection_owner_association # this is the association to find the quiz

    klass.after_update :mark_downstream_changes, if: -> { klass != Lti::LineItem || Account.site_admin.feature_enabled?(:blueprint_line_item_support) }
  end

  module ClassMethods
    def restrict_columns(edit_type, columns)
      raise "set the collection owner first" unless collection_owner_association

      super
      owner_class = reflections[collection_owner_association.to_s].klass
      owner_class.restrict_columns(edit_type, pseudocolumn_for_type(edit_type)) # e.g. add "assessment_questions_content" as a restricted column
    end

    def pseudocolumn_for_type(type) # prepend with table name because it looks better than "Quizzes::QuizQuestion"
      "#{table_name}_#{type}"
    end
  end

  def check_restrictions?
    true
  end

  def owner_for_restrictions
    send(self.class.base_class.collection_owner_association)
  end

  # delegate to the owner
  def is_child_content?
    owner_for_restrictions&.is_child_content?
  end

  delegate :child_content_restrictions, to: :owner_for_restrictions

  def mark_downstream_changes
    return if skip_restrictions? # don't mark changes on import

    # instead of marking the exact columns - i'm just going to be lazy and mark the edit type on the owner, e.g. "quiz_questions_content"
<<<<<<< HEAD
    changed_types = []
    self.class.base_class.restricted_column_settings.each do |edit_type, columns|
      if saved_changes.keys.intersect?(columns)
        changed_types << self.class.pseudocolumn_for_type(edit_type) # pretend it's sort of like a column in the downstream changes
=======
    changed_types = self.class.base_class.restricted_column_settings.each_with_object([]) do |(edit_type, columns), object|
      if saved_changes.keys.intersect?(columns) || new_record? || destroyed?
        object << self.class.pseudocolumn_for_type(edit_type) # pretend it's sort of like a column in the downstream changes
      end
    end
    owner_for_restrictions.mark_downstream_changes(changed_types) if changed_types.any? # store changes on owner
  end

  # very similar to mark_downstream_changes, but for items that are hard-deleted
  def mark_downstream_create_destroy
    return if skip_restrictions?

    changed_types = self.class.base_class.restricted_column_settings.each_with_object([]) do |(edit_type, _), object|
      if new_record? || destroyed?
        object << self.class.pseudocolumn_for_type(edit_type)
>>>>>>> aa91a358
      end
    end
    owner_for_restrictions.mark_downstream_changes(changed_types) if changed_types.any? # store changes on owner
  end
end<|MERGE_RESOLUTION|>--- conflicted
+++ resolved
@@ -67,12 +67,6 @@
     return if skip_restrictions? # don't mark changes on import
 
     # instead of marking the exact columns - i'm just going to be lazy and mark the edit type on the owner, e.g. "quiz_questions_content"
-<<<<<<< HEAD
-    changed_types = []
-    self.class.base_class.restricted_column_settings.each do |edit_type, columns|
-      if saved_changes.keys.intersect?(columns)
-        changed_types << self.class.pseudocolumn_for_type(edit_type) # pretend it's sort of like a column in the downstream changes
-=======
     changed_types = self.class.base_class.restricted_column_settings.each_with_object([]) do |(edit_type, columns), object|
       if saved_changes.keys.intersect?(columns) || new_record? || destroyed?
         object << self.class.pseudocolumn_for_type(edit_type) # pretend it's sort of like a column in the downstream changes
@@ -88,7 +82,6 @@
     changed_types = self.class.base_class.restricted_column_settings.each_with_object([]) do |(edit_type, _), object|
       if new_record? || destroyed?
         object << self.class.pseudocolumn_for_type(edit_type)
->>>>>>> aa91a358
       end
     end
     owner_for_restrictions.mark_downstream_changes(changed_types) if changed_types.any? # store changes on owner
