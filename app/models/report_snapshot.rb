--- conflicted
+++ resolved
@@ -31,41 +31,34 @@
     items = []
     now = Time.now.utc.to_i
     report['monthly'].each do |month|
-      if month[key]
-        stamp = ((Time.utc(month['year'], month['month'], 1).to_date >> 1) - 1.day).to_time.to_i
-        next if stamp > now
+      next unless month[key]
 
-        items << [stamp.to_i * 1000, month[key]]
-      end
+      stamp = ((Time.utc(month['year'], month['month'], 1).to_date >> 1) - 1.day).to_time.to_i
+      next if stamp > now
+
+      items << [stamp.to_i * 1000, month[key]]
     end
     report['weekly'].each do |week|
-<<<<<<< HEAD
-      if week[key]
-        stamp = (week['week'] * 604800) + ((week['year'] - 1970) * 31556926)
-        next if stamp > now
-=======
       next unless week[key]
 
       stamp = (week['week'] * 604_800) + ((week['year'] - 1970) * 31_556_926)
       next if stamp > now
->>>>>>> 0c292493
 
-        items << [stamp * 1000, week[key]]
-      end
+      items << [stamp * 1000, week[key]]
     end
     items.sort_by(&:first).uniq(&:first)
   end
 
   def report_value_over_time(*args)
     if args.length == 1
-      ReportSnapshot.report_value_over_time(self.data, args.first)
+      ReportSnapshot.report_value_over_time(data, args.first)
     else
-      ReportSnapshot.report_value_over_time(self.data[args.first], args.last)
+      ReportSnapshot.report_value_over_time(data[args.first], args.last)
     end
   end
 
   def data
-    if !@data
+    unless @data
       @data = JSON.parse(read_attribute(:data) || '{}')
       @data['generated_at'] = Time.at(@data['generated_at'].to_i / 1000) if @data['generated_at']
     end
@@ -88,8 +81,8 @@
   scope :progressive, -> { where(:report_type => 'counts_progressive_detailed') }
 
   def push_to_instructure_if_collection_enabled
-    return if self.report_type != REPORT_TO_SEND
-    return if self.account != Account.default
+    return if report_type != REPORT_TO_SEND
+    return if account != Account.default
 
     collection_type = Setting.get("usage_statistics_collection", "opt_out")
     return if collection_type == "opt_out"
@@ -99,7 +92,7 @@
     data = {
       "collection_type" => collection_type,
       "installation_uuid" => Canvas.installation_uuid,
-      "report_type" => self.report_type,
+      "report_type" => report_type,
       "data" => read_attribute(:data),
       "rails_env" => Rails.env
     }
