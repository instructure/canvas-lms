#
# Copyright (C) 2011 Instructure, Inc.
#
# This file is part of Canvas.
#
# Canvas is free software: you can redistribute it and/or modify it under
# the terms of the GNU Affero General Public License as published by the Free
# Software Foundation, version 3 of the License.
#
# Canvas is distributed in the hope that it will be useful, but WITHOUT ANY
# WARRANTY; without even the implied warranty of MERCHANTABILITY or FITNESS FOR
# A PARTICULAR PURPOSE. See the GNU Affero General Public License for more
# details.
#
# You should have received a copy of the GNU Affero General Public License along
# with this program. If not, see <http://www.gnu.org/licenses/>.
#

class Conversation < ActiveRecord::Base
  has_many :conversation_participants
  has_many :subscribed_conversation_participants,
           :conditions => "subscribed",
           :class_name => 'ConversationParticipant'
  has_many :conversation_messages, :order => "created_at DESC, id DESC"

  # see also User#messageable_users
  has_many :participants,
    :through => :conversation_participants,
    :source => :user,
    :select => User::MESSAGEABLE_USER_COLUMN_SQL + ", NULL AS common_courses, NULL AS common_groups",
    :order => 'last_authored_at IS NULL, last_authored_at DESC, LOWER(COALESCE(short_name, name))'
  has_many :subscribed_participants,
    :through => :subscribed_conversation_participants,
    :source => :user,
    :select => User::MESSAGEABLE_USER_COLUMN_SQL + ", NULL AS common_courses, NULL AS common_groups",
    :order => 'last_authored_at IS NULL, last_authored_at DESC, LOWER(COALESCE(short_name, name))'
  has_many :attachments, :through => :conversation_messages

  attr_accessible

  def private?
    private_hash.present?
  end

  def self.initiate(user_ids, private)
    private_hash = private ? Digest::SHA1.hexdigest(user_ids.sort.join(',')) : nil
    transaction do
      unless private_hash && conversation = find_by_private_hash(private_hash)
        conversation = new
        conversation.private_hash = private_hash
        conversation.has_attachments = false
        conversation.has_media_objects = false
        conversation.save!
        user_ids.each do |user_id|
          participant = conversation.conversation_participants.build
          participant.user_id = user_id
          participant.workflow_state = 'read'
          participant.save!
        end
      end
      conversation
    end
  end

  def add_participants(current_user, user_ids)
    user_ids.map!(&:to_i)
    raise "can't add participants to a private conversation" if private?
    transaction do
      lock!
      user_ids -= conversation_participants.map(&:user_id)
      next if user_ids.empty?

      last_message_at = conversation_messages.human.first.created_at
      raise "can't add participants if there are no messages" unless last_message_at
      num_messages = conversation_messages.human.size

      User.update_all('unread_conversations_count = unread_conversations_count + 1', :id => user_ids)
      user_ids.each do |user_id|
        participant = conversation_participants.build
        participant.user_id = user_id
        participant.workflow_state = 'unread'
        participant.last_message_at = last_message_at
        participant.message_count = num_messages
        participant.save!
      end

      # give them all messages
      connection.execute(<<-SQL)
        INSERT INTO conversation_message_participants(conversation_message_id, conversation_participant_id)
        SELECT conversation_messages.id, conversation_participants.id
        FROM conversation_messages, conversation_participants
        WHERE conversation_messages.conversation_id = #{self.id}
          AND conversation_messages.conversation_id = conversation_participants.conversation_id
          AND conversation_participants.user_id IN (#{user_ids.join(', ')})
      SQL

      # announce their arrival
      add_event_message(current_user, :event_type => :users_added, :user_ids => user_ids)
    end
  end

  def add_event_message(current_user, event_data={})
    add_message(current_user, event_data.to_yaml, :generated => true)
  end

  def add_message(current_user, body, options = {})
    options = {:generated => false,
               :forwarded_message_ids => [],
               :update_for_sender => true}.update(options)
    transaction do
      lock!

      message = conversation_messages.build
      message.author_id = current_user.id
      message.body = body
      message.generated = options[:generated]
      message.context = options[:context]
      if options[:forwarded_message_ids].present?
        messages = ConversationMessage.find_all_by_id(options[:forwarded_message_ids].map(&:to_i))
        conversation_ids = messages.map(&:conversation_id).uniq
        raise "can only forward one conversation at a time" if conversation_ids.size != 1
        raise "user doesn't have permission to forward these messages" unless current_user.conversations.find_by_conversation_id(conversation_ids.first)
        # TODO: optimize me
        message.forwarded_message_ids = messages.map(&:id).join(',')
      end
      message.save!

      yield message if block_given?

      connection.execute(<<-SQL)
        INSERT INTO conversation_message_participants(conversation_message_id, conversation_participant_id)
        SELECT #{message.id}, id FROM conversation_participants WHERE conversation_id = #{id}
      SQL

      unless options[:generated]
        connection.execute("UPDATE conversation_participants SET message_count = message_count + 1 WHERE conversation_id = #{id}")

        # make sure this jumps to the top of the inbox and is marked as unread for anyone who's subscribed
        cp_conditions = self.class.send :sanitize_sql_array, [
          "cp.conversation_id = ? AND cp.workflow_state <> 'unread' AND (cp.last_message_at IS NULL OR cp.subscribed) AND cp.user_id <> ?",
          self.id,
          current_user.id
        ]
        if connection.adapter_name =~ /mysql/i
          connection.execute <<-SQL
            UPDATE users, conversation_participants cp
            SET unread_conversations_count = unread_conversations_count + 1
            WHERE users.id = cp.user_id AND #{cp_conditions}
          SQL
        else
          User.update_all 'unread_conversations_count = unread_conversations_count + 1',
                          "id IN (SELECT user_id FROM conversation_participants cp WHERE #{cp_conditions})"
        end
        conversation_participants.update_all(
          {:last_message_at => message.created_at, :workflow_state => 'unread'},
          ["(last_message_at IS NULL OR subscribed) AND user_id <> ?", current_user.id]
        )

        # for the sender, update the timestamps (marking it as read is always a ui concern)
        if (sender_conversation = conversation_participants.find_by_user_id(current_user.id)) && (options[:update_for_sender] || sender_conversation.last_message_at)
<<<<<<< HEAD
          sender_conversation.last_message_at = Time.now.utc
          sender_conversation.last_authored_at = Time.now.utc
=======
          sender_conversation.last_message_at = message.created_at
          sender_conversation.last_authored_at = message.created_at
>>>>>>> bd910c91
          sender_conversation.save
        end
  
        updated = false
        if message.attachments.present?
          self.has_attachments = true
          conversation_participants.update_all({:has_attachments => true}, "NOT has_attachments")
          updated = true
        end
        if message.media_comment_id.present?
          self.has_media_objects = true
          conversation_participants.update_all({:has_media_objects => true}, "NOT has_media_objects")
          updated = true
        end
        self.save if updated
      end
      
      message
    end
  end

  def reply_from(opts)
    user = opts.delete(:user)
    message = opts.delete(:text).to_s.strip
    user = nil unless user && self.participants.find_by_id(user.id)
    if !user
      raise "Only message participants may reply to messages"
    elsif message.blank?
      raise "Message body cannot be blank"
    else
      add_message(user, message, opts)
    end
  end
end<|MERGE_RESOLUTION|>--- conflicted
+++ resolved
@@ -158,13 +158,8 @@
 
         # for the sender, update the timestamps (marking it as read is always a ui concern)
         if (sender_conversation = conversation_participants.find_by_user_id(current_user.id)) && (options[:update_for_sender] || sender_conversation.last_message_at)
-<<<<<<< HEAD
-          sender_conversation.last_message_at = Time.now.utc
-          sender_conversation.last_authored_at = Time.now.utc
-=======
           sender_conversation.last_message_at = message.created_at
           sender_conversation.last_authored_at = message.created_at
->>>>>>> bd910c91
           sender_conversation.save
         end
   
