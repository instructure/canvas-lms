--- conflicted
+++ resolved
@@ -57,16 +57,11 @@
 
   def self.find_all_private_conversations(user, other_users, context_type: nil, context_id: nil)
     code = "#{context_type}_#{context_id}" if context_type && context_id
-    user.all_conversations.where(:private_hash => other_users.map { |u| private_hash_for([user, u], code)}).map(&:conversation)
-  end
-
-<<<<<<< HEAD
-  def self.private_hash_for(users_or_user_ids, context_code=nil)
-    if (users_or_user_ids.first.is_a?(User))
-=======
+    user.all_conversations.where(:private_hash => other_users.map { |u| private_hash_for([user, u], code) }).map(&:conversation)
+  end
+
   def self.private_hash_for(users_or_user_ids, context_code = nil)
     if users_or_user_ids.first.is_a?(User)
->>>>>>> 75b2b932
       user_ids = Shard.birth.activate { users_or_user_ids.map(&:id) }
     else
       user_ids = users_or_user_ids
@@ -78,14 +73,14 @@
 
   def bulk_insert_participants(user_ids, options = {})
     options = {
-        :conversation_id => self.id,
-        :workflow_state => 'read',
-        :has_attachments => has_attachments?,
-        :has_media_objects => has_media_objects?,
-        :root_account_ids => read_attribute(:root_account_ids)
+      :conversation_id => self.id,
+      :workflow_state => 'read',
+      :has_attachments => has_attachments?,
+      :has_media_objects => has_media_objects?,
+      :root_account_ids => read_attribute(:root_account_ids)
     }.merge(options)
-    ConversationParticipant.bulk_insert(user_ids.map{ |user_id|
-      options.merge({:user_id => user_id})
+    ConversationParticipant.bulk_insert(user_ids.map { |user_id|
+      options.merge({ :user_id => user_id })
     })
   end
 
@@ -99,8 +94,8 @@
         conversation = users.first.all_conversations.except(:preload).where(private_hash: private_hash).first.try(:conversation)
         if !conversation && context_code
           # try to match with an existing conversation but make sure the context matches
-          conversation = users.first.all_conversations.except(:preload).where(private_hash: private_hash_for(users)).joins(:conversation).
-            where(:conversations => {:context_type => options[:context_type], :context_id => options[:context_id]}).first.try(:conversation)
+          conversation = users.first.all_conversations.except(:preload).where(private_hash: private_hash_for(users)).joins(:conversation)
+                              .where(:conversations => { :context_type => options[:context_type], :context_id => options[:context_id] }).first.try(:conversation)
         end
       end
 
@@ -121,11 +116,12 @@
 
         # TODO: transaction on these shards as well?
         bulk_insert_options = {
-            :tags => '',
-            :private_hash => private_hash
-          }
+          :tags => '',
+          :private_hash => private_hash
+        }
         Shard.partition_by_shard(user_ids) do |shard_user_ids|
           next if Shard.current == conversation.shard
+
           conversation.bulk_insert_participants(shard_user_ids, bulk_insert_options)
         end
         # the conversation's shard gets a full copy
@@ -144,11 +140,12 @@
     (users.map(&:id) + conversation_participants.pluck(:user_id)).uniq.count <= self.class.max_group_conversation_size + 1
   end
 
-  def add_participants(current_user, users, options={})
+  def add_participants(current_user, users, options = {})
     message = nil
     self.shard.activate do
       user_ids = users.map(&:id).uniq
       raise "can't add participants to a private conversation" if private?
+
       transaction do
         lock!
         user_ids -= conversation_participants.map(&:user_id)
@@ -163,6 +160,7 @@
         else
           last_message_at = conversation_messages.human.first.try(:created_at)
           raise "can't add participants if there are no messages" unless last_message_at
+
           num_messages = conversation_messages.human.size
 
           bulk_insert_options = {
@@ -182,6 +180,7 @@
           end
 
           next if Shard.current == self.shard
+
           bulk_insert_participants(shard_user_ids, bulk_insert_options)
         end
         # the conversation's shard gets a participant for all users
@@ -202,7 +201,7 @@
           SQL
 
           # announce their arrival
-          message = add_event_message(current_user, {:event_type => :users_added, :user_ids => user_ids}, options)
+          message = add_event_message(current_user, { :event_type => :users_added, :user_ids => user_ids }, options)
         end
         self.touch
         Canvas::LiveEvents.conversation_forwarded(self)
@@ -211,7 +210,7 @@
     message
   end
 
-  def add_event_message(current_user, event_data={}, options={})
+  def add_event_message(current_user, event_data = {}, options = {})
     add_message(current_user, event_data.to_yaml, options.merge(:generated => true))
   end
 
@@ -240,9 +239,9 @@
     message = transaction do
       lock!
 
-      options = {:generated => false,
-                 :update_for_sender => true,
-                 :only_existing => false}.update(options)
+      options = { :generated => false,
+                  :update_for_sender => true,
+                  :only_existing => false }.update(options)
       options[:update_participants] = !options[:generated]         unless options.has_key?(:update_participants)
       options[:update_for_skips]    = options[:update_for_sender]  unless options.has_key?(:update_for_skips)
       options[:skip_users]        ||= [current_user]
@@ -272,7 +271,7 @@
       # ids have changed, but the participants' root_account_ids were not being set for
       # a long time so we set them all the time for fixing up purposes
       # add this check back in when the data is fixed or we decide to run a fixup.
-      options[:root_account_ids] = read_attribute(:root_account_ids)# if self.root_account_ids_changed?
+      options[:root_account_ids] = read_attribute(:root_account_ids) # if self.root_account_ids_changed?
       save! if new_tags.present? || root_account_ids_changed?
 
       # so we can take advantage of other preloaded associations
@@ -280,11 +279,11 @@
       message.save_without_broadcasting!
 
       add_message_to_participants(message, options.merge(
-          :tags => new_tags,
-          :new_message => true,
-          :preloaded_users => users,
-          :only_users => options[:only_users]
-      ))
+                                             :tags => new_tags,
+                                             :new_message => true,
+                                             :preloaded_users => users,
+                                             :only_users => options[:only_users]
+                                           ))
 
       if options[:update_participants]
         update_participants(message, options)
@@ -327,6 +326,7 @@
       conversation_ids = messages.select(&:forwardable?).map(&:conversation_id).uniq
       raise "can only forward one conversation at a time" if conversation_ids.size != 1
       raise "user doesn't have permission to forward these messages" unless current_user.all_conversations.where(conversation_id: conversation_ids.first).exists?
+
       # TODO: optimize me
       message.forwarded_message_ids = messages.map(&:id).join(',')
     end
@@ -368,7 +368,7 @@
         cps = cps.where("user_id NOT IN (?)", skip_participants.map(&:user_id)) if skip_participants.present?
       end
 
-      cps = cps.where(:user_id => (options[:only_users]+[message.author]).map(&:id)) if options[:only_users]
+      cps = cps.where(:user_id => (options[:only_users] + [message.author]).map(&:id)) if options[:only_users]
 
       next unless cps.exists?
 
@@ -384,19 +384,20 @@
         cps.each do |cp|
           cp.user = users[cp.user_id]
           next unless cp.user
+
           new_tags, message_tags = infer_new_tags_for(cp, all_new_tags)
           if new_tags.present?
             updated_tags = if (active_tags = cp.user.conversation_context_codes(false)).present?
-              (cp.tags | new_tags) & active_tags
-            else
-              cp.tags | new_tags
-            end
+                             (cp.tags | new_tags) & active_tags
+                           else
+                             cp.tags | new_tags
+                           end
 
             cp.update_attribute(:tags, updated_tags)
             if cp.user.shard != self.shard
               cp.user.shard.activate do
-                ConversationParticipant.where(:conversation_id => self, :user_id => cp.user_id).
-                  update_all(:tags => serialized_tags(cp.tags))
+                ConversationParticipant.where(:conversation_id => self, :user_id => cp.user_id)
+                                       .update_all(:tags => serialized_tags(cp.tags))
               end
             end
           end
@@ -415,7 +416,7 @@
         ConversationMessageParticipant.unique_constraint_retry do
           ConversationMessageParticipant.where(
             :conversation_message_id => message.id, :user_id => inserting_user_ids
-            ).delete_all
+          ).delete_all
           ConversationMessageParticipant.bulk_insert message_participant_data
         end
       end
@@ -453,20 +454,20 @@
     visible_codes = all_new_tags & context_codes
 
     new_tags = if visible_codes.present?
-      # limit available codes to codes the user can see
-      visible_codes
-    else
-      # otherwise, use all of the available tags.
-      current_context_strings & context_codes
-    end
+                 # limit available codes to codes the user can see
+                 visible_codes
+               else
+                 # otherwise, use all of the available tags.
+                 current_context_strings & context_codes
+               end
 
     message_tags = if self.private?
-      if new_tags.present?
-        new_tags
-      elsif participant.message_count > 0 and last_message = participant.last_message
-        last_message.tags
-      end
-    end
+                     if new_tags.present?
+                       new_tags
+                     elsif participant.message_count > 0 and (last_message = participant.last_message)
+                       last_message.tags
+                     end
+                   end
 
     [new_tags, message_tags]
   end
@@ -480,8 +481,8 @@
       skip_ids = options[:skip_users].try(:map, &:id) || [message.author_id]
       update_for_skips = options[:update_for_skips] != false
 
-      conversation_participants.where("(last_message_at IS NULL OR subscribed) AND user_id NOT IN (?)", skip_ids).
-          update_all(:last_message_at => message.created_at, :workflow_state => 'unread')
+      conversation_participants.where("(last_message_at IS NULL OR subscribed) AND user_id NOT IN (?)", skip_ids)
+                               .update_all(:last_message_at => message.created_at, :workflow_state => 'unread')
 
       # for the sender (or override(s)), we just update the timestamps (if
       # needed). for last_authored_at, we ignore update_for_skips, since the
@@ -532,18 +533,20 @@
     if message.length < 64.kilobytes - 1
       message
     else
-      message[0..64.kilobytes-100] + I18n.t("... This message was truncated.")
+      message[0..64.kilobytes - 100] + I18n.t("... This message was truncated.")
     end
   end
 
   def migrate_context_tags!
     return unless tags.empty?
+
     transaction do
       lock!
       cps = conversation_participants.preload(:user).to_a
       update_attribute :tags, current_context_strings
       cps.each do |cp|
         next unless cp.user
+
         cp.update_attribute :tags, current_context_strings & cp.user.conversation_context_codes
         cp.conversation_message_participants.update_all(:tags => serialized_tags(cp.tags)) if private?
       end
@@ -557,9 +560,11 @@
   # if the participant list has changed, e.g. we merged user accounts
   def regenerate_private_hash!(user_ids = nil)
     return unless private?
+
     self.private_hash = Conversation.private_hash_for(user_ids ||
-      Shard.birth.activate { self.conversation_participants.reload.map(&:user_id) } )
+      Shard.birth.activate { self.conversation_participants.reload.map(&:user_id) })
     return unless private_hash_changed?
+
     existing = self.shard.activate do
       ConversationParticipant.unscoped do
         ConversationParticipant.where(private_hash: private_hash).take&.conversation
@@ -576,9 +581,9 @@
   end
 
   def self.batch_regenerate_private_hashes!(ids)
-    select("conversations.*, (SELECT #{connection.func(:group_concat, :user_id, ',')} FROM #{ConversationParticipant.quoted_table_name} WHERE conversation_id = conversations.id) AS user_ids").
-      where(:id =>ids).
-      each do |c|
+    select("conversations.*, (SELECT #{connection.func(:group_concat, :user_id, ',')} FROM #{ConversationParticipant.quoted_table_name} WHERE conversation_id = conversations.id) AS user_ids")
+      .where(:id => ids)
+      .each do |c|
       c.regenerate_private_hash!(c.user_ids.split(',').map(&:to_i)) # group_concat order is arbitrary in sqlite, so we just let ruby do the sorting
     end
   end
@@ -588,7 +593,7 @@
       new_participants = other.conversation_participants.index_by(&:user_id)
       ConversationParticipant.suspend_callbacks(:destroy_conversation_message_participants) do
         conversation_participants.reload.each do |cp|
-          if new_cp = new_participants[cp.user_id]
+          if (new_cp = new_participants[cp.user_id])
             if cp.unread? || new_cp.archived?
               ConversationParticipant.where(id: new_cp).update_all(workflow_state: cp.workflow_state)
               new_cp.workflow_state = cp.workflow_state
@@ -618,8 +623,8 @@
             # shard
             if cp.user.shard != self.shard
               cp.user.shard.activate do
-                ConversationParticipant.where(:conversation_id => self, :user_id => cp.user_id).
-                  update_all(conversation_id: other.id)
+                ConversationParticipant.where(:conversation_id => self, :user_id => cp.user_id)
+                                       .update_all(conversation_id: other.id)
               end
             end
             # create a new duplicate cp on the target conversation's shard
@@ -652,9 +657,9 @@
           end
         end
         self.shard.activate do
-          ConversationMessageParticipant.joins(:conversation_message).
-              where(:conversation_messages => { :conversation_id => self.id }).
-              delete_all
+          ConversationMessageParticipant.joins(:conversation_message)
+                                        .where(:conversation_messages => { :conversation_id => self.id })
+                                        .delete_all
           self.conversation_messages.delete_all
         end
       end
@@ -691,13 +696,13 @@
     # look up participants across all shards
     shards = conversations.map(&:associated_shards).flatten.uniq
     Shard.with_each_shard(shards) do
-      guard_rail_env = conversations.any?{|c| c.updated_at && c.updated_at > 10.seconds.ago} ? :primary : :secondary
+      guard_rail_env = conversations.any? { |c| c.updated_at && c.updated_at > 10.seconds.ago } ? :primary : :secondary
       user_map = GuardRail.activate(guard_rail_env) do
-        User.select("users.id, users.updated_at, users.short_name, users.name, users.avatar_image_url, users.pronouns, users.avatar_image_source, last_authored_at, conversation_id").
-          joins(:all_conversations).
-          where(:conversation_participants => { :conversation_id => conversations }).
-          order(Conversation.nulls(:last, :last_authored_at, :desc), Conversation.best_unicode_collation_key("COALESCE(short_name, name)")).
-          group_by { |u| u.conversation_id.to_i }
+        User.select("users.id, users.updated_at, users.short_name, users.name, users.avatar_image_url, users.pronouns, users.avatar_image_source, last_authored_at, conversation_id")
+            .joins(:all_conversations)
+            .where(:conversation_participants => { :conversation_id => conversations })
+            .order(Conversation.nulls(:last, :last_authored_at, :desc), Conversation.best_unicode_collation_key("COALESCE(short_name, name)"))
+            .group_by { |u| u.conversation_id.to_i }
       end
       conversations.each do |conversation|
         participants[conversation.global_id].concat(user_map[conversation.id] || [])
@@ -732,13 +737,13 @@
       threshold ||= participants.size / 2
       preloaded_users_hash ||= preload_users_and_context_codes
 
-      participants.inject([]){ |ary, cp|
+      participants.inject([]) { |ary, cp|
         cp.user = preloaded_users_hash[cp.user_id]
         cp.user ? ary.concat(cp.user.conversation_context_codes) : ary
-      }.sort.inject({}){ |hash, str|
+      }.sort.inject({}) { |hash, str|
         hash[str] = (hash[str] || 0) + 1
         hash
-      }.select{ |key, value|
+      }.select { |key, value|
         value > threshold
       }.sort_by(&:last).map(&:first).reverse
     end
@@ -758,6 +763,7 @@
 
   def replies_locked_for?(user)
     return false unless %w{Course Group}.include?(self.context_type)
+
     course = self.context.is_a?(Course) ? self.context : self.context.context
 
     # can still reply if a teacher is involved
@@ -774,12 +780,13 @@
   def observing_all_other_participants(user, participants, course)
     observee_ids = user.observer_enrollments.active.where(course: course).pluck(:associated_user_id)
     return false if observee_ids.empty?
+
     (conversation_participants.pluck(:user_id) - observee_ids - [user.id]).empty?
   end
 
   protected
 
-  def maybe_update_timestamp(col, val, additional_conditions=[])
+  def maybe_update_timestamp(col, val, additional_conditions = [])
     scope = self.class.where(["(#{col} IS NULL OR #{col} < ?)", val]).where(additional_conditions)
     condition = scope.where_clause.send(:predicates).join(' AND ')
     sanitize_sql ["#{col} = CASE WHEN #{condition} THEN ? ELSE #{col} END", val]
