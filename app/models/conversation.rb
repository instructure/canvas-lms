--- conflicted
+++ resolved
@@ -776,10 +776,6 @@
 
       has_non_concluded_enrollment = !user_course_roles.empty? && user_course_roles.any? { |ucr| !course.soft_concluded?(ucr) }
       has_non_concluded_section = course.sections_visible_to(user).any? { |vs| !vs.concluded? }
-<<<<<<< HEAD
-
-=======
->>>>>>> f901dbab
       return true unless has_non_concluded_enrollment || has_non_concluded_section
     end
 
