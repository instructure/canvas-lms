# frozen_string_literal: true

#
# Copyright (C) 2012 - present Instructure, Inc.
#
# This file is part of Canvas.
#
# Canvas is free software: you can redistribute it and/or modify it under
# the terms of the GNU Affero General Public License as published by the Free
# Software Foundation, version 3 of the License.
#
# Canvas is distributed in the hope that it will be useful, but WITHOUT ANY
# WARRANTY; without even the implied warranty of MERCHANTABILITY or FITNESS FOR
# A PARTICULAR PURPOSE. See the GNU Affero General Public License for more
# details.
#
# You should have received a copy of the GNU Affero General Public License along
# with this program. If not, see <http://www.gnu.org/licenses/>.
#

class AssignmentOverrideStudent < ActiveRecord::Base
  include Canvas::SoftDeletable
  belongs_to :assignment
  belongs_to :assignment_override
  belongs_to :user
  belongs_to :quiz, class_name: 'Quizzes::Quiz'

  before_create :set_root_account_id
  after_save :destroy_override_if_needed
  after_create :update_cached_due_dates
  after_destroy :update_cached_due_dates
  after_destroy :destroy_override_if_needed
  before_validation :default_values
  before_validation :clean_up_assignment_if_override_student_orphaned

  validates_presence_of :assignment_override, :user
  validates_uniqueness_of :user_id, scope: [:assignment_id, :quiz_id],
                                    conditions: -> { where.not(workflow_state: 'deleted') },
                                    message: 'already belongs to an assignment override'

  validate :assignment_override, if: :active? do |record|
    if record.assignment_override && record.assignment_override.set_type != 'ADHOC'
      record.errors.add :assignment_override, "is not adhoc"
    end
  end

  validate :assignment, if: :active? do |record|
    if record.assignment_override && record.assignment_id != record.assignment_override.assignment_id
      record.errors.add :assignment, "doesn't match assignment_override"
    end
  end

  validate :user, if: :active? do |record|
    if no_enrollment?(record)
      record.errors.add :user, "is not in the assignment's course"
    end
  end

  validate do |record|
    if record.active? && [record.assignment, record.quiz].all?(&:nil?)
      record.errors.add :base, "requires assignment or quiz"
    end
  end

  def context_id
    if quiz
      quiz.reload if quiz.id != quiz_id
      quiz.context_id
    elsif assignment
      assignment.reload if assignment.id != assignment_id
      assignment.context_id
    end
  end

  def default_values
    if assignment_override
      self.assignment_id = assignment_override.assignment_id
      self.quiz_id = assignment_override.quiz_id
    end
  end
  protected :default_values

  def destroy_override_if_needed
    assignment_override.destroy_if_empty_set
  end
  protected :destroy_override_if_needed

  def self.clean_up_for_assignment(assignment)
    return unless assignment.context_type == "Course"
    return if assignment.new_record?

    valid_student_ids = Enrollment
                        .where(course_id: assignment.context_id)
                        .where.not(workflow_state: %w{completed inactive deleted})
                        .pluck(:user_id)

    AssignmentOverrideStudent
      .where(assignment: assignment)
      .where.not(user_id: valid_student_ids)
<<<<<<< HEAD
      .each { |aos| aos.assignment_override.skip_broadcasts = true; aos.destroy }
=======
      .each do |aos|
      aos.assignment_override.skip_broadcasts = true
      aos.destroy
    end
>>>>>>> 2bda9f78
  end

  attr_writer :no_enrollment

  private

  def clean_up_assignment_if_override_student_orphaned
    if no_enrollment? && persisted? && assignment_id && active?
      self.class.clean_up_for_assignment(assignment)
      @no_enrollment = false
      # return something other than false to avoid halting the callback chain
      nil
    end
  end

  def no_enrollment?(record = self)
    return @no_enrollment if defined?(@no_enrollment)

    return false unless record.user_id && record.context_id

    @no_enrollment = !record.user.student_enrollments.shard(record.shard).where(course_id: record.context_id).exists?
  end

  def update_cached_due_dates
    if assignment.present?
      assignment.clear_cache_key(:availability)
      DueDateCacher.recompute_users_for_course(user_id, assignment.context, [assignment])
    end
    self.quiz.clear_cache_key(:availability) if self.quiz
  end

  def set_root_account_id
    self.root_account_id ||= assignment&.root_account_id || quiz&.root_account_id
  end
end<|MERGE_RESOLUTION|>--- conflicted
+++ resolved
@@ -33,10 +33,10 @@
   before_validation :default_values
   before_validation :clean_up_assignment_if_override_student_orphaned
 
-  validates_presence_of :assignment_override, :user
-  validates_uniqueness_of :user_id, scope: [:assignment_id, :quiz_id],
+  validates :assignment_override, :user, presence: true
+  validates :user_id, uniqueness: { scope: [:assignment_id, :quiz_id],
                                     conditions: -> { where.not(workflow_state: 'deleted') },
-                                    message: 'already belongs to an assignment override'
+                                    message: 'already belongs to an assignment override' }
 
   validate :assignment_override, if: :active? do |record|
     if record.assignment_override && record.assignment_override.set_type != 'ADHOC'
@@ -91,20 +91,16 @@
 
     valid_student_ids = Enrollment
                         .where(course_id: assignment.context_id)
-                        .where.not(workflow_state: %w{completed inactive deleted})
+                        .where.not(workflow_state: %w[completed inactive deleted])
                         .pluck(:user_id)
 
     AssignmentOverrideStudent
       .where(assignment: assignment)
       .where.not(user_id: valid_student_ids)
-<<<<<<< HEAD
-      .each { |aos| aos.assignment_override.skip_broadcasts = true; aos.destroy }
-=======
       .each do |aos|
       aos.assignment_override.skip_broadcasts = true
       aos.destroy
     end
->>>>>>> 2bda9f78
   end
 
   attr_writer :no_enrollment
@@ -133,7 +129,7 @@
       assignment.clear_cache_key(:availability)
       DueDateCacher.recompute_users_for_course(user_id, assignment.context, [assignment])
     end
-    self.quiz.clear_cache_key(:availability) if self.quiz
+    quiz&.clear_cache_key(:availability)
   end
 
   def set_root_account_id
