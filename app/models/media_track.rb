# frozen_string_literal: true

#
# Copyright (C) 2011 - present Instructure, Inc.
#
# This file is part of Canvas.
#
# Canvas is free software: you can redistribute it and/or modify it under
# the terms of the GNU Affero General Public License as published by the Free
# Software Foundation, version 3 of the License.
#
# Canvas is distributed in the hope that it will be useful, but WITHOUT ANY
# WARRANTY; without even the implied warranty of MERCHANTABILITY or FITNESS FOR
# A PARTICULAR PURPOSE. See the GNU Affero General Public License for more
# details.
#
# You should have received a copy of the GNU Affero General Public License along
# with this program. If not, see <http://www.gnu.org/licenses/>.

class MediaTrack < ActiveRecord::Base
  include MasterCourses::Restrictor

  belongs_to :user
  belongs_to :media_object, touch: true
  belongs_to :attachment
  before_validation :set_media_and_attachment
  before_save :convert_srt_to_wvtt
  before_save :check_for_restricted_updates
  before_destroy :check_for_restricted_updates, prepend: true
  validates :media_object_id, presence: true
  validates :kind, inclusion: { in: %w[subtitles captions descriptions chapters metadata] }
  validates :content, presence: true
  validates :locale, format: { with: /\A[A-Za-z-]+\z/ }, uniqueness: { scope: :attachment_id, unless: ->(mt) { mt.attachment_id.blank? } }

  RE_LOOKS_LIKE_TTML = /<tt\s+xml/i
  validates :content, format: {
    without: RE_LOOKS_LIKE_TTML,
    message: -> { t("TTML tracks are not allowed because they are susceptible to xss attacks") }
  }

  def is_child_content?
    attachment&.is_child_content?
  end

<<<<<<< HEAD
=======
  # MasterCourses::CollectionRestrictor handles soft-deletes, but doesn't handle
  # hard deletes well. One day we  might want to standardize this to
  # more hard deleted objects.
  def check_for_restricted_updates
    return unless attachment&.child_content_restrictions&.dig(:content)

    raise "cannot change column: captions - locked by Master Course"
  end

>>>>>>> b3b750c9
  def set_media_and_attachment
    self.attachment_id ||= media_object.attachment_id
    self.media_object_id ||= attachment.media_object_by_media_id
  end

  def webvtt_content
    read_attribute(:webvtt_content) || content
  end

  def convert_srt_to_wvtt
    if content.exclude?("WEBVTT") && (content_changed? || read_attribute(:webvtt_content).nil?)
      srt_content = content.dup
      srt_content.gsub!(/(:|^)(\d)(,|:)/, '\10\2\3')
      srt_content.gsub!(/([0-9]{2}:[0-9]{2}:[0-9]{2})(,)([0-9]{3})/, '\1.\3')
      srt_content.gsub!("\r\n", "\n")
      self.webvtt_content = "WEBVTT\n\n#{srt_content}".strip
    end
  end
end<|MERGE_RESOLUTION|>--- conflicted
+++ resolved
@@ -42,8 +42,6 @@
     attachment&.is_child_content?
   end
 
-<<<<<<< HEAD
-=======
   # MasterCourses::CollectionRestrictor handles soft-deletes, but doesn't handle
   # hard deletes well. One day we  might want to standardize this to
   # more hard deleted objects.
@@ -53,7 +51,6 @@
     raise "cannot change column: captions - locked by Master Course"
   end
 
->>>>>>> b3b750c9
   def set_media_and_attachment
     self.attachment_id ||= media_object.attachment_id
     self.media_object_id ||= attachment.media_object_by_media_id
