# frozen_string_literal: true

#
# Copyright (C) 2011 - present Instructure, Inc.
#
# This file is part of Canvas.
#
# Canvas is free software: you can redistribute it and/or modify it under
# the terms of the GNU Affero General Public License as published by the Free
# Software Foundation, version 3 of the License.
#
# Canvas is distributed in the hope that it will be useful, but WITHOUT ANY
# WARRANTY; without even the implied warranty of MERCHANTABILITY or FITNESS FOR
# A PARTICULAR PURPOSE. See the GNU Affero General Public License for more
# details.
#
# You should have received a copy of the GNU Affero General Public License along
# with this program. If not, see <http://www.gnu.org/licenses/>.

class MediaTrack < ActiveRecord::Base
  include MasterCourses::CollectionRestrictor
  self.collection_owner_association = :attachment

  belongs_to :user
  belongs_to :media_object, touch: true
  belongs_to :attachment
  belongs_to :master_content_tags, class_name: "MasterCourses::MasterContentTag", dependent: :destroy

  before_validation :set_media_and_attachment
  before_save :convert_srt_to_wvtt
<<<<<<< HEAD
  before_save :check_for_restricted_updates
=======
  before_create :mark_downstream_create_destroy
  before_update :mark_downstream_changes
  before_destroy :mark_downstream_create_destroy
>>>>>>> aa91a358
  before_destroy :check_for_restricted_updates, prepend: true
  validates :media_object_id, presence: true
  validates :kind, inclusion: { in: %w[subtitles captions descriptions chapters metadata] }
  validates :content, presence: true
  validates :locale, format: { with: /\A[A-Za-z-]+\z/ }, uniqueness: { scope: :attachment_id, unless: ->(mt) { mt.attachment_id.blank? } }
  restrict_columns :content, %i[attachment_id content locale media_object_id webvtt_content]

  RE_LOOKS_LIKE_TTML = /<tt\s+xml/i
  validates :content, format: {
    without: RE_LOOKS_LIKE_TTML,
    message: -> { t("TTML tracks are not allowed because they are susceptible to xss attacks") }
  }

  # MasterCourses::CollectionRestrictor handles soft-deletes, but doesn't handle
  # hard deletes well. One day we  might want to standardize this to more hard
  # deleted objects.
  def check_for_restricted_updates
    return true if skip_restrictions? || attachment&.skip_restrictions?
    return unless attachment&.child_content_restrictions&.dig(:content)

    raise "cannot change column: captions - locked by Master Course"
  end

  # MasterCourses::CollectionRestrictor handles soft-deletes, but doesn't handle
  # hard deletes well. One day we  might want to standardize this to
  # more hard deleted objects.
  def check_for_restricted_updates
    return unless attachment&.child_content_restrictions&.dig(:content)

    raise "cannot change column: captions - locked by Master Course"
  end

  def set_media_and_attachment
    self.attachment_id ||= media_object.attachment_id
    self.media_object_id ||= attachment.media_object_by_media_id
  end

  def webvtt_content
    read_attribute(:webvtt_content) || content
  end

  def convert_srt_to_wvtt
    if content.exclude?("WEBVTT") && (content_changed? || read_attribute(:webvtt_content).nil?)
      srt_content = content.dup
      srt_content.gsub!(/(:|^)(\d)(,|:)/, '\10\2\3')
      srt_content.gsub!(/([0-9]{2}:[0-9]{2}:[0-9]{2})(,)([0-9]{3})/, '\1.\3')
      srt_content.gsub!("\r\n", "\n")
      self.webvtt_content = "WEBVTT\n\n#{srt_content}".strip
    end
  end
end<|MERGE_RESOLUTION|>--- conflicted
+++ resolved
@@ -28,13 +28,9 @@
 
   before_validation :set_media_and_attachment
   before_save :convert_srt_to_wvtt
-<<<<<<< HEAD
-  before_save :check_for_restricted_updates
-=======
   before_create :mark_downstream_create_destroy
   before_update :mark_downstream_changes
   before_destroy :mark_downstream_create_destroy
->>>>>>> aa91a358
   before_destroy :check_for_restricted_updates, prepend: true
   validates :media_object_id, presence: true
   validates :kind, inclusion: { in: %w[subtitles captions descriptions chapters metadata] }
@@ -53,15 +49,6 @@
   # deleted objects.
   def check_for_restricted_updates
     return true if skip_restrictions? || attachment&.skip_restrictions?
-    return unless attachment&.child_content_restrictions&.dig(:content)
-
-    raise "cannot change column: captions - locked by Master Course"
-  end
-
-  # MasterCourses::CollectionRestrictor handles soft-deletes, but doesn't handle
-  # hard deletes well. One day we  might want to standardize this to
-  # more hard deleted objects.
-  def check_for_restricted_updates
     return unless attachment&.child_content_restrictions&.dig(:content)
 
     raise "cannot change column: captions - locked by Master Course"
