# frozen_string_literal: true

#
# Copyright (C) 2011 - present Instructure, Inc.
#
# This file is part of Canvas.
#
# Canvas is free software: you can redistribute it and/or modify it under
# the terms of the GNU Affero General Public License as published by the Free
# Software Foundation, version 3 of the License.
#
# Canvas is distributed in the hope that it will be useful, but WITHOUT ANY
# WARRANTY; without even the implied warranty of MERCHANTABILITY or FITNESS FOR
# A PARTICULAR PURPOSE. See the GNU Affero General Public License for more
# details.
#
# You should have received a copy of the GNU Affero General Public License along
# with this program. If not, see <http://www.gnu.org/licenses/>.

class MediaTrack < ActiveRecord::Base
  belongs_to :user
  belongs_to :media_object, touch: true
  belongs_to :attachment
  before_validation :add_attachment_id
  before_save :convert_srt_to_wvtt
  validates :media_object_id, presence: true
  validates :kind, inclusion: { in: %w[subtitles captions descriptions chapters metadata] }
<<<<<<< HEAD
  validates :locale, format: { with: /\A[A-Za-z-]+\z/ }
=======
>>>>>>> 8f19c253
  validates :content, presence: true
  validates :locale, format: { with: /\A[A-Za-z-]+\z/ }, uniqueness: { scope: :attachment_id, unless: ->(mt) { mt.attachment_id.blank? } }

  RE_LOOKS_LIKE_TTML = /<tt\s+xml/i.freeze
  validates :content, format: {
    without: RE_LOOKS_LIKE_TTML,
    message: -> { t("TTML tracks are not allowed because they are susceptible to xss attacks") }
  }

  def add_attachment_id
    self.attachment_id ||= media_object.attachment_id
  end

  def webvtt_content
    read_attribute(:webvtt_content) || content
  end

  def convert_srt_to_wvtt
    if content.exclude?("WEBVTT") && (content_changed? || read_attribute(:webvtt_content).nil?)
      srt_content = content.dup
      srt_content.gsub!(/(:|^)(\d)(,|:)/, '\10\2\3')
      srt_content.gsub!(/([0-9]{2}:[0-9]{2}:[0-9]{2})(,)([0-9]{3})/, '\1.\3')
      srt_content.gsub!("\r\n", "\n")
      self.webvtt_content = "WEBVTT\n\n#{srt_content}".strip
    end
  end
end<|MERGE_RESOLUTION|>--- conflicted
+++ resolved
@@ -25,10 +25,6 @@
   before_save :convert_srt_to_wvtt
   validates :media_object_id, presence: true
   validates :kind, inclusion: { in: %w[subtitles captions descriptions chapters metadata] }
-<<<<<<< HEAD
-  validates :locale, format: { with: /\A[A-Za-z-]+\z/ }
-=======
->>>>>>> 8f19c253
   validates :content, presence: true
   validates :locale, format: { with: /\A[A-Za-z-]+\z/ }, uniqueness: { scope: :attachment_id, unless: ->(mt) { mt.attachment_id.blank? } }
 
