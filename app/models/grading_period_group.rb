--- conflicted
+++ resolved
@@ -19,11 +19,7 @@
 class GradingPeriodGroup < ActiveRecord::Base
   include Canvas::SoftDeletable
 
-<<<<<<< HEAD
-  attr_accessible :title, :weighted
-=======
   strong_params
->>>>>>> 88f75b16
   belongs_to :root_account, inverse_of: :grading_period_groups, foreign_key: :account_id, class_name: "Account"
   belongs_to :course
   has_many :grading_periods, dependent: :destroy
