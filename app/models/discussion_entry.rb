# frozen_string_literal: true

#
# Copyright (C) 2011 - present Instructure, Inc.
#
# This file is part of Canvas.
#
# Canvas is free software: you can redistribute it and/or modify it under
# the terms of the GNU Affero General Public License as published by the Free
# Software Foundation, version 3 of the License.
#
# Canvas is distributed in the hope that it will be useful, but WITHOUT ANY
# WARRANTY; without even the implied warranty of MERCHANTABILITY or FITNESS FOR
# A PARTICULAR PURPOSE. See the GNU Affero General Public License for more
# details.
#
# You should have received a copy of the GNU Affero General Public License along
# with this program. If not, see <http://www.gnu.org/licenses/>.
#

class DiscussionEntry < ActiveRecord::Base
  # The maximum discussion entry threading depth that is allowed
  MAX_DEPTH = 50

  include Workflow
  include SendToStream
  include TextHelper
  include HtmlTextHelper
  include Api
  include LinkedAttachmentHandler

  def self.html_fields
    %w[message]
  end

  def actual_saving_user
    user
  end

  attr_readonly :discussion_topic_id, :user_id, :parent_id, :is_anonymous_author
  has_many :discussion_entry_drafts, inverse_of: :discussion_entry
  has_many :discussion_entry_versions, -> { order(version: :desc) }, inverse_of: :discussion_entry, dependent: :destroy
  has_many :legacy_subentries, class_name: "DiscussionEntry", foreign_key: "parent_id", inverse_of: :parent_entry
  has_many :root_discussion_replies, -> { where("parent_id=root_entry_id") }, class_name: "DiscussionEntry", foreign_key: "root_entry_id", inverse_of: :root_entry
  has_many :discussion_subentries, -> { order(:created_at) }, class_name: "DiscussionEntry", foreign_key: "parent_id", inverse_of: :parent_entry
  has_many :unordered_discussion_subentries, class_name: "DiscussionEntry", foreign_key: "parent_id", inverse_of: :parent_entry
  has_many :flattened_discussion_subentries, class_name: "DiscussionEntry", foreign_key: "root_entry_id", inverse_of: :root_entry
  has_many :discussion_entry_participants
  has_many :discussion_topic_insight_entries, class_name: "DiscussionTopicInsight::Entry", inverse_of: :discussion_entry
  has_one :last_discussion_subentry, -> { order(created_at: :desc) }, class_name: "DiscussionEntry", foreign_key: "root_entry_id", inverse_of: :root_entry
  belongs_to :discussion_topic, inverse_of: :discussion_entries
  belongs_to :quoted_entry, class_name: "DiscussionEntry"
  # null if a root entry
  belongs_to :parent_entry, class_name: "DiscussionEntry", foreign_key: :parent_id, inverse_of: :discussion_subentries
  # also null if a root entry
  belongs_to :root_entry, class_name: "DiscussionEntry"
  belongs_to :user
  has_many :mentions, inverse_of: :discussion_entry
  belongs_to :attachment
  belongs_to :editor, class_name: "User"
  belongs_to :root_account, class_name: "Account"
  belongs_to :pinned_by, class_name: "User"
  has_one :external_feed_entry, as: :asset
  has_many :attachment_associations, as: :context, inverse_of: :context

  before_save :set_edited_at
  before_create :infer_root_entry_id
  before_create :set_root_account_id
  after_save :update_discussion
  after_save :context_module_action_later
  after_save :create_discussion_entry_versions
  after_create :create_participants
  after_create :log_discussion_entry_metrics
  after_create :clear_planner_cache_for_participants
  after_create :update_topic
  after_destroy :remove_pin
  validates :message, length: { maximum: maximum_text_length, allow_blank: true }
  validates :discussion_topic_id, presence: true
  before_validation :set_depth, on: :create
  validate :validate_depth, on: :create
  validate :discussion_not_deleted, on: :create
  validate :must_be_reply_to_same_discussion, on: :create
  validate :validate_pin_type

  scope :pinned, -> { where.not(pin_type: nil) }

  module PinningTypes
    THREAD = "thread"
    REPLY = "reply"
    TYPES = [THREAD, REPLY].freeze
  end

  module PinningTypes
    THREAD = "thread"
    REPLY = "reply"
    TYPES = [THREAD, REPLY].freeze
  end

  def self.sanitize_config
    CanvasSanitize::SANITIZE.dup.tap do |cfg|
      cfg[:attributes] = cfg[:attributes].dup
      cfg[:attributes][:all] -= ["id"]
      cfg[:attributes]["a"] = (cfg[:attributes]["a"] || []) + ["id"]
      cfg[:transformers] = Array(cfg[:transformers]) + [
        lambda do |env|
          node = env[:node]
          return unless node.name == "a" && node["id"]

          unless node["class"]&.split&.include?("instructure_inline_media_comment")
            node.remove_attribute("id")
          end
        end
      ]
    end
  end

  sanitize_field :message, sanitize_config

  # parse_and_create_mentions has to run before has_a_broadcast_policy and the
  # after_save hook it adds.
  after_save :parse_and_create_mentions
  has_a_broadcast_policy
  attr_accessor :new_record_header

  workflow do
    state :active
    state :deleted
  end

  def delete_draft
    discussion_topic.discussion_entry_drafts.where(user_id:, root_entry_id:).delete_all
  end

  def delete_edit_draft(user_id:)
    discussion_entry_drafts.where(user_id:).delete_all
  end

  def log_discussion_entry_metrics
    InstStatsd::Statsd.distributed_increment("discussion_entry.created")
  end

  def parse_and_create_mentions
    mention_data = Nokogiri::HTML.fragment(message).search("[data-mention]")
    user_ids = mention_data.pluck("data-mention")
    User.where(id: user_ids).each do |u|
      mentions.find_or_create_by!(user: u, root_account_id:)
    end
  end

  def mentioned_users
    User.where(id: mentions.distinct.select("user_id")).to_a
  end

  def course_broadcast_data
    discussion_topic.context&.broadcast_data
  end

  set_broadcast_policy do |p|
    p.dispatch :new_discussion_entry
    p.to { discussion_topic.subscribers - [user] - mentioned_users }
    p.whenever do |record|
      record.previously_new_record? && record.active?
    end
    p.data { course_broadcast_data }

    p.dispatch :announcement_reply
    p.to { discussion_topic.user }
    p.whenever do |record|
      record.discussion_topic.is_announcement && record.previously_new_record? && record.active?
    end
    p.data { course_broadcast_data }
  end

  on_create_send_to_streams do
    if root_entry_id.nil?
      participants = discussion_topic.active_participants_with_visibility

      # If the topic has been going for more than two weeks, only show
      # people who have been participating in the topic
      if created_at > discussion_topic.created_at + 2.weeks
        participants.map(&:id) & DiscussionEntry.active
                                                .where("discussion_topic_id=? AND created_at > ?", discussion_topic_id, 2.weeks.ago)
                                                .distinct.pluck(:user_id)
      else
        participants
      end
    else
      []
    end
  end

  def self.rating_sums(entry_ids)
    sums = where(id: entry_ids).where("COALESCE(rating_sum, 0) != 0")
    sums.to_h { |x| [x.id, x.rating_sum] }
  end

  def set_depth
    self.depth ||= (parent_entry.try(:depth) || 0) + 1
  end

  def validate_depth
    if !self.depth || self.depth > MAX_DEPTH
      errors.add(:base, "Maximum entry depth reached")
    end
  end

  def discussion_not_deleted
    errors.add(:base, "Requires non-deleted discussion topic") if discussion_topic.deleted?
  end

  def must_be_reply_to_same_discussion
    if parent_entry && parent_entry.discussion_topic_id != discussion_topic_id
      errors.add(:parent_id, "Parent entry must belong to the same discussion topic")
    end
  end

  def reply_from(opts)
    raise IncomingMail::Errors::UnknownAddress if context.root_account.deleted?
    raise IncomingMail::Errors::ReplyToDeletedDiscussion if discussion_topic.deleted?

    user = opts[:user]
    if opts[:html]
      message = opts[:html].strip
    else
      message = opts[:text].strip
      message = format_message(message).first
    end
    user = nil unless user && context.users.include?(user)
    if user
      shard.activate do
        entry = discussion_topic.discussion_entries.new(message:,
                                                        user:,
                                                        parent_entry: self)
        if entry.grants_right?(user, :create)
          entry.save!
          entry
        else
          raise IncomingMail::Errors::ReplyToLockedTopic
        end
      end
    else
      raise IncomingMail::Errors::InvalidParticipant
    end
  end

  def plaintext_message=(val)
    self.message = format_message(val).first
  end

  def truncated_message(length = nil)
    plaintext_message(length)
  end

  def summary(length = 150)
    HtmlTextHelper.strip_and_truncate(message, max_length: length)
  end

  def plaintext_message(length = 250)
    truncate_html(message, max_length: length)
  end

  def message_word_count
    HtmlTextHelper.strip_tags(message).split.size
  end

  alias_method :destroy_permanently!, :destroy
  def destroy
    self.workflow_state = "deleted"
    self.deleted_at = Time.now.utc
    save!
    update_topic_submission
    decrement_unread_counts_for_this_entry
    update_topic_subscription
  end

  def update_discussion
    if %w[workflow_state message attachment_id editor_id].any? { |a| saved_change_to_attribute?(a) }
      dt = discussion_topic
      loop do
        dt.touch
        dt = dt.root_topic
        break if dt.blank?
      end
      self.class.connection.after_transaction_commit { discussion_topic.update_materialized_view }
    end
  end

  def create_discussion_entry_versions
    if saved_changes.key?("message")
      user = current_user || self.user

      message_old, message_new = saved_changes["message"]
      updated_at_old = saved_changes.key?("updated_at") ? saved_changes["updated_at"][0] : 1.minute.ago
      updated_at_new = saved_changes.key?("updated_at") ? saved_changes["updated_at"][1] : Time.zone.now

      if discussion_entry_versions.count == 0 && !message_old.nil?
        discussion_entry_versions.create!(root_account:, user:, version: 1, message: message_old, created_at: updated_at_old, updated_at: updated_at_old)
      end

      new_version = (discussion_entry_versions.maximum(:version) || 0) + 1
      discussion_entry_versions.create!(root_account:, user:, version: new_version, message: message_new, created_at: updated_at_new, updated_at: updated_at_new)
    end
  end

  def update_topic_submission
    if discussion_topic&.assignment&.checkpoints_parent? && discussion_topic&.assignment&.sub_assignments&.length == 2
      entry_checkpoint_type = parent_id ? CheckpointLabels::REPLY_TO_ENTRY : CheckpointLabels::REPLY_TO_TOPIC
      submission = if entry_checkpoint_type == CheckpointLabels::REPLY_TO_TOPIC
                     discussion_topic.reply_to_topic_checkpoint.submissions.find_by(user_id:)
                   else
                     discussion_topic.reply_to_entry_checkpoint.submissions.find_by(user_id:)
                   end
      return unless submission

      entries = if entry_checkpoint_type == CheckpointLabels::REPLY_TO_TOPIC
                  discussion_topic.discussion_entries.active.where(user_id:, parent_id: nil)
                else
                  discussion_topic.discussion_entries.active.where(user_id:).where.not(parent_id: nil)
                end

      should_unsubmit_reply_to_topic = entry_checkpoint_type == CheckpointLabels::REPLY_TO_TOPIC && entries.none?
      should_unsubmit_reply_to_entry = entry_checkpoint_type == CheckpointLabels::REPLY_TO_ENTRY && (
        entries.none? || (entries.any? && (entries.length < discussion_topic.reply_to_entry_required_count))
      )
      if should_unsubmit_reply_to_topic || should_unsubmit_reply_to_entry
        submission.workflow_state = "unsubmitted"
        submission.submission_type = nil
        submission.submitted_at = nil
        submission.save! # aggregate_checkpoint_submissions will be called in the after_save hook
      end
      return
    end

    if discussion_topic.for_assignment?
      entries = discussion_topic.discussion_entries.where(user_id:, workflow_state: "active")
      submission = discussion_topic.assignment.submissions.find_by(user_id:)
      return unless submission

      if entries.any?
        submission_date = entries.order(:created_at).limit(1).pick(:created_at)
        if submission_date > created_at
          submission.submitted_at = submission_date
          submission.save!
        end
      else
        submission.workflow_state = "unsubmitted"
        submission.submission_type = nil
        submission.submitted_at = nil
        submission.save!
      end
    end
  end

  def decrement_unread_counts_for_this_entry
    # decrement unread_entry_count for every participant that has not read the
    transaction do
      # get a list of users who have not read the entry yet
      users = discussion_topic.discussion_topic_participants
                              .where.not(user_id: discussion_entry_participants.read.pluck(:user_id)).pluck(:user_id)
      # decrement unread_entry_count for topic participants
      if users.present?
        DiscussionTopicParticipant.where(discussion_topic_id:, user_id: users)
                                  .update_all("unread_entry_count = unread_entry_count - 1")
      end
    end
  end

  def increment_unread_counts_after_restore
    transaction do
      # get a list of users who have not read the entry yet
      DiscussionTopicParticipant.where(discussion_topic_id:)
                                .where.not(user_id: discussion_entry_participants.read.pluck(:user_id))
                                .update_all("unread_entry_count = unread_entry_count + 1")
<<<<<<< HEAD
      # users = discussion_topic.discussion_topic_participants
      #                         .where.not(user_id: discussion_entry_participants.read.pluck(:user_id)).pluck(:user_id)
      # # increment unread_entry_count for topic participants
      # if users.present?
      #   DiscussionTopicParticipant.where(discussion_topic_id:, user_id: users)
      #                             .update_all("unread_entry_count = unread_entry_count + 1")
      # end
=======
>>>>>>> feeb4546
    end
  end

  def update_topic_subscription
    discussion_topic.user_ids_who_have_posted_and_admins
    unless discussion_topic.user_can_see_posts?(user)
      discussion_topic.unsubscribe(user)
    end
  end

  def user_name
    user&.name || t(:default_user_name, "User Name")
  end

  def infer_root_entry_id
    # don't allow parent ids for flat discussions
    self.parent_entry = nil if discussion_topic.discussion_type == DiscussionTopic::DiscussionTypes::FLAT

    # only allow non-root parents for threaded discussions
    unless discussion_topic.try(:threaded?)
      self.parent_entry = parent_entry.try(:root_entry) || parent_entry
    end
    self.root_entry_id = parent_entry.try(:root_entry_id) || parent_entry.try(:id)
  end
  protected :infer_root_entry_id

  def update_topic
    # only update last_reply_at if it is nil or
    # it is older than this entry's creation for over 60 seconds
    if discussion_topic.last_reply_at.nil? || (discussion_topic.last_reply_at && ((created_at.utc - discussion_topic.last_reply_at.utc).to_i > 60))
      last_reply_at = [discussion_topic.last_reply_at, created_at].compact.max
      DiscussionTopic.where(id: discussion_topic_id).update_all(last_reply_at:, updated_at: Time.now.utc)
    end
  end

  set_policy do
    given { |user| self.user && self.user == user }
    can :read

    given { |user| self.user && self.user == user && discussion_topic.available_for?(user) && discussion_topic.can_participate_in_course?(user) && !discussion_topic.comments_disabled? && discussion_topic.threaded? }
    can :reply

    given { |user| self.user && self.user == user && discussion_topic.available_for?(user) && context.user_can_manage_own_discussion_posts?(user) && discussion_topic.can_participate_in_course?(user) }
    can :update and can :delete

    given { |user, session| discussion_topic.is_announcement && context.grants_right?(user, session, :read_announcements) && discussion_topic.visible_for?(user) }
    can :read

    given { |user, session| !discussion_topic.is_announcement && context.grants_right?(user, session, :read_forum) && discussion_topic.visible_for?(user) }
    can :read

    given { |user, session| discussion_topic.is_announcement && context.grants_right?(user, session, :participate_as_student) && discussion_topic.visible_for?(user) && !discussion_topic.locked_for?(user, check_policies: true) && !discussion_topic.comments_disabled? }
    can :create

    given { |user, session| context.grants_right?(user, session, :post_to_forum) && !discussion_topic.locked_for?(user) && discussion_topic.visible_for?(user) }
    can :read

    given { |user, session| context.grants_right?(user, session, :post_to_forum) && !discussion_topic.locked_for?(user) && discussion_topic.visible_for?(user) && !discussion_topic.comments_disabled? && discussion_topic.threaded? }
    can :reply

    given { |user, session| context.grants_right?(user, session, :post_to_forum) && !discussion_topic.locked_for?(user) && discussion_topic.visible_for?(user) && !discussion_topic.comments_disabled? }
    can :create

    given { |user, session| context.grants_right?(user, session, :post_to_forum) && discussion_topic.visible_for?(user) }
    can :read

    given { |user, session| context.respond_to?(:allow_student_forum_attachments) && context.allow_student_forum_attachments && context.grants_right?(user, session, :post_to_forum) && discussion_topic.available_for?(user) }
    can :attach

    given { |user, session| !discussion_topic.root_topic_id && context.grants_right?(user, session, :moderate_forum) && !discussion_topic.locked_for?(user, check_policies: true) }
    can :update and can :delete and can :read and can :attach

    given { |user, session| !discussion_topic.root_topic_id && context.grants_right?(user, session, :moderate_forum) && !discussion_topic.locked_for?(user, check_policies: true) && !discussion_topic.comments_disabled? && discussion_topic.threaded? }
    can :reply

    given { |user, session| !discussion_topic.root_topic_id && context.grants_right?(user, session, :moderate_forum) && !discussion_topic.locked_for?(user, check_policies: true) && !discussion_topic.comments_disabled? }
    can :create

    given { |user, session| !discussion_topic.root_topic_id && context.grants_right?(user, session, :moderate_forum) }
    can :update and can :delete and can :read and can :pin

    given { |user, session| discussion_topic.root_topic&.context&.grants_right?(user, session, :moderate_forum) && !discussion_topic.locked_for?(user, check_policies: true) }
    can :update and can :delete and can :read and can :attach

    given { |user, session| discussion_topic.root_topic&.context&.grants_right?(user, session, :moderate_forum) && !discussion_topic.locked_for?(user, check_policies: true) && !discussion_topic.comments_disabled? && discussion_topic.threaded? }
    can :reply

    given { |user, session| discussion_topic.root_topic&.context&.grants_right?(user, session, :moderate_forum) && !discussion_topic.locked_for?(user, check_policies: true) && !discussion_topic.comments_disabled? }
    can :create

    given { |user, session| discussion_topic.root_topic&.context&.grants_right?(user, session, :moderate_forum) }
    can :update and can :delete and can :read and can :pin

    given { |user, session| discussion_topic.grants_right?(user, session, :rate) }
    can :rate
  end

  scope :active, -> { where.not(workflow_state: "deleted") }
  scope :deleted, -> { where(workflow_state: "deleted") }
  scope :for_user, ->(user) { where(user_id: user).order("discussion_entries.created_at") }
  scope :for_users, ->(users) { where(user_id: users) }
  scope :after, ->(date) { where("created_at>?", date) }
  scope :top_level_for_topics, ->(topics) { where(root_entry_id: nil, discussion_topic_id: topics) }
  scope :all_for_topics, ->(topics) { where(discussion_topic_id: topics) }
  scope :newest_first, -> { order("discussion_entries.created_at DESC, discussion_entries.id DESC") }
  # when there is no discussion_entry_participant for a user, it is considered unread
  scope :unread_for_user, ->(user) { joins(participant_join_sql(user)).where(discussion_entry_participants: { workflow_state: ["unread", nil] }) }
  scope :unread_for_user_before, ->(user, unread_before = 1.minute.ago.utc) { where(discussion_entry_participants: { workflow_state: ["unread", nil] }).or(where("discussion_entry_participants.workflow_state = 'read' AND COALESCE(discussion_entry_participants.read_at, '2022-10-28') >= ?", unread_before)).joins(participant_join_sql(user)) }
  scope :all_for_user, ->(user) { active.where(user_id: user) }
  scope :top_level_for_user, ->(user) { all_for_user(user).where(root_entry_id: nil) }
  scope :non_top_level_for_user, ->(user) { all_for_user(user).where.not(root_entry_id: nil) }
  scope :not_anonymous, -> { where(is_anonymous_author: false) }

  def self.participant_join_sql(current_user)
    sanitize_sql(["LEFT OUTER JOIN #{DiscussionEntryParticipant.quoted_table_name} ON discussion_entries.id = discussion_entry_participants.discussion_entry_id
      AND discussion_entry_participants.user_id = ?",
                  current_user.id])
  end

  def to_atom(opts = {})
    author_name = user.present? ? user.name : t("atom_no_author", "No Author")
    subject = [discussion_topic.title]
    subject << discussion_topic.context.name if opts[:include_context]
    title = if parent_id
              t "#subject_reply_to", "Re: %{subject}", subject: subject.to_sentence
            else
              subject.to_sentence
            end

    {
      title:,
      author: author_name,
      updated: updated_at,
      published: created_at,
      id: "tag:#{HostUrl.default_host},#{created_at.strftime("%Y-%m-%d")}:/discussion_entries/#{feed_code}",
      link: "http://#{HostUrl.context_host(discussion_topic.context)}/#{discussion_topic.context_prefix}/discussion_topics/#{discussion_topic_id}",
      content: message
    }
  end

  delegate :context, to: :discussion_topic

  delegate :context_id, to: :discussion_topic

  delegate :context_type, to: :discussion_topic

  delegate :title, to: :discussion_topic

  def context_module_action_later
    delay_if_production.context_module_action
  end
  protected :context_module_action_later

  # If this discussion topic is part of an assignment this method is what
  # submits the assignment or updates the submission for the user
  def context_module_action
    if discussion_topic && user
      action = deleted? ? :deleted : :contributed
      discussion_topic.context_module_action(user, action)
    end
  end

  def create_participants
    self.class.connection.after_transaction_commit do
      scope = DiscussionTopicParticipant.where(discussion_topic_id:)
      if discussion_topic.root_topic?
        group_ids = discussion_topic.group_category.groups.active.pluck(:id)
        scope = scope.where.not(
          GroupMembership.where.not(workflow_state: "deleted")
                         .where("group_memberships.user_id=discussion_topic_participants.user_id")
                         .where(group_id: group_ids)
                         .arel.exists
        )
      end
      scope = scope.where("user_id<>?", user) if user
      scope.in_batches(of: 10_000).update_all("unread_entry_count = unread_entry_count + 1")

      if user
        update_or_create_participant(current_user: user, new_state: "read")

        existing_topic_participant = nil
        DiscussionTopicParticipant.unique_constraint_retry do
          existing_topic_participant = discussion_topic.discussion_topic_participants.where(user_id: user).first
          unless existing_topic_participant
            new_count = discussion_topic.default_unread_count - 1
            discussion_topic.discussion_topic_participants.create!(
              user:,
              unread_entry_count: new_count,
              workflow_state: "unread",
              subscribed: !discussion_topic.subscription_hold(user, nil)
            )
          end
        end
        if existing_topic_participant && !existing_topic_participant.subscribed? && !discussion_topic.subscription_hold(user, nil)
          existing_topic_participant.update!(subscribed: true)
        end
      end
    end
  end

  def clear_planner_cache_for_participants
    # If this is a top level reply we do not need to clear the cache here,
    # because the creation of this object will also create a stream item which
    # takes care of clearing the cache
    self.class.connection.after_transaction_commit do
      if root_entry_id.present? && (discussion_topic.for_assignment? || discussion_topic.todo_date.present?)
        User.where(id: discussion_topic.discussion_topic_participants.select(:user_id)).in_batches(of: 10_000).touch_all
      end
    end
  end

  attr_accessor :current_user

  def read_state(current_user = nil)
    current_user ||= self.current_user
    return "read" unless current_user # default for logged out users

    find_existing_participant(current_user).workflow_state
  end

  def rating(current_user = nil)
    current_user ||= self.current_user
    return nil unless current_user # default for logged out users

    find_existing_participant(current_user).rating
  end

  def read?(current_user = nil)
    read_state(current_user) == "read"
  end

  def unread?(current_user = nil)
    !read?(current_user)
  end

  def report_type?(current_user = nil)
    find_existing_participant(current_user).report_type
  end

  # Public: Change the workflow_state of the entry for the specified user.
  #
  # new_state    - The new workflow_state.
  # current_user - The User to to change state for. This function does nothing
  #                if nil is passed. (default: self.current_user)
  # opts         - Additional named arguments (default: {})
  #                :forced - Also set the forced_read_state to this value.
  #
  # Returns nil if current_user is nil, the id of the DiscussionEntryParticipant
  # if the read_state was changed, or true if the read_state was not changed.
  # If the read_state is not changed, a participant record will not be created.
  def change_read_state(new_state, current_user = nil, opts = {})
    current_user ||= self.current_user
    return nil unless current_user

    if new_state == read_state(current_user)
      true
    else
      entry_participant = update_or_create_participant(
        opts.merge(current_user:, new_state:)
      )
      StreamItem.update_read_state_for_asset(self, new_state, current_user.id)
      if entry_participant.present?
        discussion_topic.update_or_create_participant(
          opts.merge(current_user:, offset: ((new_state == "unread") ? 1 : -1))
        )
      end
      entry_participant
    end
  end

  # Public: Change the rating of the entry for the specified user.
  #
  # new_rating    - The new rating.
  # current_user - The User to to change state for. This function does nothing
  #                if nil is passed. (default: self.current_user)
  #
  # Returns nil if current_user is nil, the DiscussionEntryParticipant.id if the
  # rating was changed, or true if the rating was not changed. If the
  # rating is not changed, a participant record will not be created.
  def change_rating(new_rating, current_user = nil)
    current_user ||= self.current_user
    return nil unless current_user

    entry_participant = nil
    transaction do
      lock!
      old_rating = rating(current_user)
      if new_rating == old_rating
        entry_participant = true
        raise ActiveRecord::Rollback
      end

      entry_participant = update_or_create_participant(current_user:, rating: new_rating).first

      update_aggregate_rating(old_rating, new_rating)
    end

    entry_participant
  end

  def change_report_type(report_type, current_user)
    return unless report_type && current_user

    participant_id = update_or_create_participant(current_user:, report_type:).first
    delay.broadcast_report_notification(report_type) if participant_id
  end

  def broadcast_report_notification(report_type)
    return unless root_account.feature_enabled?(:discussions_reporting)

    course = context.is_a?(Group) ? context.course : context

    to_list = course.instructors_in_charge_of(user_id)

    notification_type = "Reported Reply"
    notification = BroadcastPolicy.notification_finder.by_name(notification_type)

    data = course_broadcast_data
    data[:report_type] = report_type

    GuardRail.activate(:primary) do
      BroadcastPolicy.notifier.send_notification(self, notification_type, notification, to_list, data)
    end
  end

  def update_aggregate_rating(old_rating, new_rating)
    count_delta = (new_rating.nil? ? 0 : 1) - (old_rating.nil? ? 0 : 1)
    sum_delta = new_rating.to_i - old_rating.to_i

    DiscussionEntry.where(id:).update_all([
                                            'rating_count = COALESCE(rating_count, 0) + ?,
        rating_sum = COALESCE(rating_sum, 0) + ?',
                                            count_delta,
                                            sum_delta
                                          ])
    discussion_topic.update_materialized_view
  end

  # Public: Update and save the DiscussionEntryParticipant for a specified user,
  # creating it if necessary. This function properly handles race conditions of
  # calling this function simultaneously in two separate processes.
  #
  # opts - The options for this operation
  #        :current_user - The User that should have its participant updated.
  #                        (default: self.current_user)
  #        :new_state    - The new workflow_state for the participant.
  #        :forced       - The new forced_read_state for the participant.
  #
  # Returns id or nil if no current_user is specified.
  def update_or_create_participant(opts = {})
    current_user = opts[:current_user] || self.current_user
    return nil unless current_user

    DiscussionEntryParticipant.upsert_for_entries(
      self,
      current_user,
      new_state: opts[:new_state],
      forced: opts[:forced],
      rating: opts[:rating],
      report_type: opts[:report_type]
    ).first
  end

  # Public: Find the existing DiscussionEntryParticipant, or create a default
  # participant, for the specified user.
  #
  # user - The User or user_id to lookup the participant for.
  #
  # Returns the DiscussionEntryParticipant for the user, or a participant with
  # default values set. The returned record is marked as readonly! If you need
  # to update a participant, use the #update_or_create_participant method
  # instead.
  def find_existing_participant(user)
    user_id = user.is_a?(User) ? user.id : user
    participant = if discussion_entry_participants.loaded?
                    discussion_entry_participants.detect { |dep| dep.user_id == user_id }
                  else
                    discussion_entry_participants.where(user_id:).first
                  end
    unless participant
      # return a temporary record with default values
      participant = DiscussionEntryParticipant.new({
                                                     workflow_state: "unread",
                                                     forced_read_state: false,
                                                   })
      participant.discussion_entry = self
      participant.user_id = user_id
    end

    # Do not save this record. Use update_or_create_participant instead if you need to save it
    participant.readonly!
    participant
  end

  def set_root_account_id
    self.root_account_id ||= discussion_topic.root_account_id
  end

  def author_name(current_user = nil)
    current_user ||= self.current_user

    if discussion_topic.anonymous?
      discussion_topic_participant = DiscussionTopicParticipant.find_by(discussion_topic_id:, user_id: user.id)
      roles = if context.is_a?(Course)
                Enrollment
                  .joins(:course)
                  .where.not(enrollments: { workflow_state: "deleted" })
                  .where.not(courses: { workflow_state: "deleted" })
                  .where(course_id: context.id)
                  .where(user_id: user.id)
                  .select(:type, :user_id)
                  .distinct
                  .pluck(:type)
              else
                []
              end

      if discussion_topic_participant.user == current_user || roles&.include?("TeacherEnrollment") || roles&.include?("TaEnrollment") || roles&.include?("DesignerEnrollment") || (discussion_topic.anonymous_state == "partial_anonymity" && !is_anonymous_author)
        user.short_name
      else
        t("Anonymous") + " " + discussion_topic_participant&.id.to_s(36)
      end
    else
      user.short_name
    end
  end

  def report_type_counts
    counts = discussion_entry_participants.where.not(report_type: nil).group(:report_type).count

    final_counts = {}
    final_counts["inappropriate_count"] = counts["inappropriate"] || 0
    final_counts["offensive_count"] = counts["offensive"] || 0
    final_counts["other_count"] = counts["other"] || 0
    final_counts["total"] = final_counts["inappropriate_count"] + final_counts["offensive_count"] + final_counts["other_count"]

    final_counts
  end

  def set_edited_at
    if will_save_change_to_message? && !new_record?
      self.edited_at = Time.now.utc
    end
  end

  def highest_level_parent_or_self
    return self if parent_entry.nil?

    parent_entry.highest_level_parent_or_self
  end

  def restore
    update(workflow_state: "active", deleted_at: nil)
    increment_unread_counts_after_restore
  end
<<<<<<< HEAD
=======

  def validate_pin_type
    return unless pin_type.present?

    errors.add(:pin_type, I18n.t("Invalid pin type")) unless DiscussionEntry::PinningTypes::TYPES.include?(pin_type)
    errors.add(:base, I18n.t("Discussion topic has too many pinned entries")) if discussion_topic.pinned_entries.count >= DiscussionTopic::MAX_ENTRIES_PINNED
    errors.add(:pin_type, I18n.t("Pin type 'thread' can only be used for top-level entries")) if pin_type == DiscussionEntry::PinningTypes::THREAD && !parent_entry.nil?
  end
>>>>>>> feeb4546
end<|MERGE_RESOLUTION|>--- conflicted
+++ resolved
@@ -90,12 +90,6 @@
     TYPES = [THREAD, REPLY].freeze
   end
 
-  module PinningTypes
-    THREAD = "thread"
-    REPLY = "reply"
-    TYPES = [THREAD, REPLY].freeze
-  end
-
   def self.sanitize_config
     CanvasSanitize::SANITIZE.dup.tap do |cfg|
       cfg[:attributes] = cfg[:attributes].dup
@@ -371,16 +365,6 @@
       DiscussionTopicParticipant.where(discussion_topic_id:)
                                 .where.not(user_id: discussion_entry_participants.read.pluck(:user_id))
                                 .update_all("unread_entry_count = unread_entry_count + 1")
-<<<<<<< HEAD
-      # users = discussion_topic.discussion_topic_participants
-      #                         .where.not(user_id: discussion_entry_participants.read.pluck(:user_id)).pluck(:user_id)
-      # # increment unread_entry_count for topic participants
-      # if users.present?
-      #   DiscussionTopicParticipant.where(discussion_topic_id:, user_id: users)
-      #                             .update_all("unread_entry_count = unread_entry_count + 1")
-      # end
-=======
->>>>>>> feeb4546
     end
   end
 
@@ -836,8 +820,6 @@
     update(workflow_state: "active", deleted_at: nil)
     increment_unread_counts_after_restore
   end
-<<<<<<< HEAD
-=======
 
   def validate_pin_type
     return unless pin_type.present?
@@ -846,5 +828,4 @@
     errors.add(:base, I18n.t("Discussion topic has too many pinned entries")) if discussion_topic.pinned_entries.count >= DiscussionTopic::MAX_ENTRIES_PINNED
     errors.add(:pin_type, I18n.t("Pin type 'thread' can only be used for top-level entries")) if pin_type == DiscussionEntry::PinningTypes::THREAD && !parent_entry.nil?
   end
->>>>>>> feeb4546
 end