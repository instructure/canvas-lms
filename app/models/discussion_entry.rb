--- conflicted
+++ resolved
@@ -179,10 +179,7 @@
     save!
     update_topic_submission
     decrement_unread_counts_for_this_entry
-<<<<<<< HEAD
-=======
     update_topic_subscription
->>>>>>> 16e4f00b
   end
 
   def update_discussion
@@ -230,8 +227,6 @@
     end
   end
 
-<<<<<<< HEAD
-=======
   def update_topic_subscription
     discussion_topic.user_ids_who_have_posted_and_admins(true) # pesky memoization
     unless discussion_topic.user_can_see_posts?(user)
@@ -239,7 +234,6 @@
     end
   end
 
->>>>>>> 16e4f00b
   scope :active, where("discussion_entries.workflow_state<>'deleted'")
   scope :deleted, where(:workflow_state => 'deleted')
 
