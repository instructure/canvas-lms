--- conflicted
+++ resolved
@@ -25,38 +25,27 @@
     belongs_to :poll_session, class_name: 'Polling::PollSession'
     belongs_to :user
 
-<<<<<<< HEAD
-    validates_presence_of :poll, :poll_choice, :poll_session, :user
-    validates_uniqueness_of :user_id,
-                            scope: :poll_session_id,
-                            message: -> {
-=======
     validates :poll, :poll_choice, :poll_session, :user, presence: true
     validates :user_id,
               uniqueness: { scope: :poll_session_id,
                             message: lambda do
->>>>>>> 2bda9f78
                                        t(
                                          'polling.poll_submissions.validations.user_and_poll_session_uniqueness',
                                          'can only submit one choice per poll session.'
                                        )
-<<<<<<< HEAD
-                                     }
-=======
                                      end }
->>>>>>> 2bda9f78
 
     validate :poll_choices_belong_to_poll
     validate :poll_is_published
 
     set_policy do
       given do |user, session|
-        self.poll.grants_right?(user, session, :update) || self.user == user
+        poll.grants_right?(user, session, :update) || self.user == user
       end
       can :read
 
       given do |user, session|
-        self.poll_session.grants_right?(user, session, :submit)
+        poll_session.grants_right?(user, session, :submit)
       end
       can :submit
     end
@@ -64,20 +53,16 @@
     private
 
     def poll_is_published
-      if self.poll_session
-        unless self.poll_session.is_published?
-          errors.add(:base, I18n.t('polling.poll_submissions.validations.poll_is_published',
-                                   'This poll session is not open for submissions.'))
-        end
+      if poll_session && !poll_session.is_published?
+        errors.add(:base, I18n.t('polling.poll_submissions.validations.poll_is_published',
+                                 'This poll session is not open for submissions.'))
       end
     end
 
     def poll_choices_belong_to_poll
-      if self.poll
-        unless self.poll.poll_choices.include?(poll_choice)
-          errors.add(:base, I18n.t('polling.poll_submissions.validations.poll_choice_belongs_to_poll',
-                                   'That poll choice does not belong to the existing poll.'))
-        end
+      if poll && !poll.poll_choices.include?(poll_choice)
+        errors.add(:base, I18n.t('polling.poll_submissions.validations.poll_choice_belongs_to_poll',
+                                 'That poll choice does not belong to the existing poll.'))
       end
     end
   end
