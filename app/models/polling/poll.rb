--- conflicted
+++ resolved
@@ -43,11 +43,7 @@
       end
       can :create and can :update and can :read and can :delete and can :submit
 
-<<<<<<< HEAD
-      given do |user, session|
-=======
       given do |user|
->>>>>>> e43ae5cd
         self.poll_sessions.with_each_shard do |scope|
           scope.where(["course_id IN (?) AND (course_section_id IS NULL OR course_section_id IN (?))",
                        Enrollment.where(user_id: user).active.select(:course_id),
