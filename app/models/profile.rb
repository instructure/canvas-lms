# frozen_string_literal: true

#
# Copyright (C) 2013 - present Instructure, Inc.
#
# This file is part of Canvas.
#
# Canvas is free software: you can redistribute it and/or modify it under
# the terms of the GNU Affero General Public License as published by the Free
# Software Foundation, version 3 of the License.
#
# Canvas is distributed in the hope that it will be useful, but WITHOUT ANY
# WARRANTY; without even the implied warranty of MERCHANTABILITY or FITNESS FOR
# A PARTICULAR PURPOSE. See the GNU Affero General Public License for more
# details.
#
# You should have received a copy of the GNU Affero General Public License along
# with this program. If not, see <http://www.gnu.org/licenses/>.

class Profile < ActiveRecord::Base
  belongs_to :context, polymorphic: [:course], exhaustive: false
  belongs_to :root_account, :class_name => 'Account'

  serialize :data

  validates_presence_of :root_account
  validates_presence_of :context
  validates_length_of :title, :within => 0..255
  validates_length_of :path, :within => 0..255
  validates_format_of :path, :with => /\A[a-z0-9-]+\z/
  validates_uniqueness_of :path, :scope => :root_account_id
  validates_uniqueness_of :context_id, :scope => :context_type
  validates_inclusion_of :visibility, :in => %w{public unlisted private}

  def title=(title)
    write_attribute(:title, title)
    write_attribute(:path, infer_path) if path.nil?
  end

  def infer_path
    return nil unless title

    path = base_path = title.downcase.gsub(/[^a-z0-9]+/, '-').gsub(/\A-+|-+\z/, '')
    count = 0
    while (profile = Profile.where(root_account_id: root_account_id, path: path).first)
      break if profile.id == id

      path = "#{base_path}-#{count += 1}"
    end
    path
  end

  def data
    read_or_initialize_attribute(:data, {})
  end

  def data_before_type_cast # for validations and such
    @data_before_type_cast ||= data.dup
  end

  def self.data(field, options = {})
    options[:type] ||= :string
<<<<<<< HEAD
    define_method(field) {
      data.has_key?(field) ? data[field] : data[field] = options[:default]
    }
    define_method("#{field}=") { |value|
=======
    define_method(field) do
      data.key?(field) ? data[field] : data[field] = options[:default]
    end
    define_method("#{field}=") do |value|
>>>>>>> 2bda9f78
      data_before_type_cast[field] = value
      data[field] = sanitize_data(value, options)
    end
    define_method("#{field}_before_type_cast") do
      data_before_type_cast[field]
    end
  end

  def sanitize_data(value, options)
    return nil unless value.present?

    case options[:type]
    when :decimal,
           :float; value.to_f
    when :int; value.to_i
    else value
    end
  end

  # some tricks to make it behave like STI with a type column
  def self.inherited(klass)
    super
    context_type = klass.name.sub(/Profile\z/, '')
    klass.class_eval { alias_method context_type.downcase.underscore, :context }
  end

  self.inheritance_column = :context_type

  def self.find_sti_class(type_name)
    Object.const_get("#{type_name}Profile", false)
  end

  module Association
    def self.prepended(klass)
      klass.has_one :profile, as: :context, inverse_of: :context
    end

    def profile
      super || begin
        profile = Object.const_get("#{self.class.name}Profile", false).new(context: self)
        profile.root_account = root_account
        profile.title = name
        profile.visibility = "private"
        profile
      end
    end
  end
end<|MERGE_RESOLUTION|>--- conflicted
+++ resolved
@@ -23,14 +23,14 @@
 
   serialize :data
 
-  validates_presence_of :root_account
-  validates_presence_of :context
-  validates_length_of :title, :within => 0..255
-  validates_length_of :path, :within => 0..255
-  validates_format_of :path, :with => /\A[a-z0-9-]+\z/
-  validates_uniqueness_of :path, :scope => :root_account_id
-  validates_uniqueness_of :context_id, :scope => :context_type
-  validates_inclusion_of :visibility, :in => %w{public unlisted private}
+  validates :root_account, presence: true
+  validates :context, presence: true
+  validates :title, length: { :within => 0..255 }
+  validates :path, length: { :within => 0..255 }
+  validates :path, format: { :with => /\A[a-z0-9-]+\z/ }
+  validates :path, uniqueness: { :scope => :root_account_id }
+  validates :context_id, uniqueness: { :scope => :context_type }
+  validates :visibility, inclusion: { :in => %w[public unlisted private] }
 
   def title=(title)
     write_attribute(:title, title)
@@ -60,17 +60,10 @@
 
   def self.data(field, options = {})
     options[:type] ||= :string
-<<<<<<< HEAD
-    define_method(field) {
-      data.has_key?(field) ? data[field] : data[field] = options[:default]
-    }
-    define_method("#{field}=") { |value|
-=======
     define_method(field) do
       data.key?(field) ? data[field] : data[field] = options[:default]
     end
     define_method("#{field}=") do |value|
->>>>>>> 2bda9f78
       data_before_type_cast[field] = value
       data[field] = sanitize_data(value, options)
     end
@@ -83,9 +76,8 @@
     return nil unless value.present?
 
     case options[:type]
-    when :decimal,
-           :float; value.to_f
-    when :int; value.to_i
+    when :decimal, :float then value.to_f
+    when :int then value.to_i
     else value
     end
   end
@@ -93,7 +85,7 @@
   # some tricks to make it behave like STI with a type column
   def self.inherited(klass)
     super
-    context_type = klass.name.sub(/Profile\z/, '')
+    context_type = klass.name.delete_suffix('Profile')
     klass.class_eval { alias_method context_type.downcase.underscore, :context }
   end
 
