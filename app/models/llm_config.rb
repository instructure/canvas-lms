--- conflicted
+++ resolved
@@ -62,10 +62,7 @@
   def validate!
     raise ArgumentError, "Name must be a string" unless @name.is_a?(String)
     raise ArgumentError, "Model ID must be a string" unless @model_id.is_a?(String)
-<<<<<<< HEAD
-=======
     raise ArgumentError, "Rate limit must be either nil, or hash with :limit and :period keys" unless @rate_limit.nil? || (@rate_limit.is_a?(Hash) && @rate_limit.keys == %i[limit period])
->>>>>>> 19b70d1c
     raise ArgumentError, "Template must be a string" unless @template.is_a?(String)
     raise ArgumentError, "Options must be a hash" unless @options.is_a?(Hash)
   end
