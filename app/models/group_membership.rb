--- conflicted
+++ resolved
@@ -64,60 +64,43 @@
 
   set_broadcast_policy do |p|
     p.dispatch :new_context_group_membership
-<<<<<<< HEAD
-    p.to { self.user }
-    p.whenever { |record|
-=======
     p.to { user }
     p.whenever do |record|
->>>>>>> 2bda9f78
       record.just_created &&
         record.accepted? &&
         record.group &&
         record.group.context_available? &&
-        record.group&.can_participate?(self.user) &&
+        record.group&.can_participate?(user) &&
         record.sis_batch_id.blank?
     end
     p.data { course_broadcast_data }
 
     p.dispatch :new_context_group_membership_invitation
-<<<<<<< HEAD
-    p.to { self.user }
-    p.whenever { |record|
-=======
     p.to { user }
     p.whenever do |record|
->>>>>>> 2bda9f78
       record.just_created &&
         record.invited? &&
         record.group &&
         record.group.context_available? &&
-        record.group&.can_participate?(self.user) &&
+        record.group&.can_participate?(user) &&
         record.sis_batch_id.blank?
     end
     p.data { course_broadcast_data }
 
     p.dispatch :group_membership_accepted
-    p.to { self.user }
+    p.to { user }
     p.whenever { |record| record.changed_state(:accepted, :requested) }
     p.data { course_broadcast_data }
 
     p.dispatch :group_membership_rejected
-    p.to { self.user }
+    p.to { user }
     p.whenever { |record| record.changed_state(:rejected, :requested) }
     p.data { course_broadcast_data }
 
     p.dispatch :new_student_organized_group
-<<<<<<< HEAD
-    p.to { self.group.context.participating_admins }
-    p.whenever { |record|
-      record.group.context &&
-        record.group.context.is_a?(Course) &&
-=======
     p.to { group.context.participating_admins }
     p.whenever do |record|
       record.group.context.is_a?(Course) &&
->>>>>>> 2bda9f78
         record.just_created &&
         record.group.group_memberships.count == 1 &&
         record.group.student_organized?
@@ -133,38 +116,38 @@
   # auto accept 'requested' or 'invited' memberships until we implement
   # accepting requests/invitations
   def auto_join
-    return true if self.group.try(:group_category).try(:communities?)
-
-    self.workflow_state = 'accepted' if self.group && (self.requested? || self.invited?)
+    return true if group.try(:group_category).try(:communities?)
+
+    self.workflow_state = 'accepted' if group && (requested? || invited?)
     true
   end
   protected :auto_join
 
   def update_group_leadership
-    GroupLeadership.new(Group.find(self.group_id)).member_changed_event(self)
+    GroupLeadership.new(Group.find(group_id)).member_changed_event(self)
   end
   protected :update_group_leadership
 
   def ensure_mutually_exclusive_membership
-    return unless self.group
-    return if self.deleted?
-
-    peer_groups = self.group.peer_groups.map(&:id)
-    GroupMembership.active.where(:group_id => peer_groups, :user_id => self.user_id).destroy_all
+    return unless group
+    return if deleted?
+
+    peer_groups = group.peer_groups.map(&:id)
+    GroupMembership.active.where(:group_id => peer_groups, :user_id => user_id).destroy_all
   end
   protected :ensure_mutually_exclusive_membership
 
   def restricted_self_signup?
-    self.group.group_category && self.group.group_category.restricted_self_signup?
+    group.group_category&.restricted_self_signup?
   end
 
   def has_common_section_with_me?
-    self.group.has_common_section_with_user?(user)
+    group.has_common_section_with_user?(user)
   end
 
   def verify_section_homogeneity_if_necessary
     if new_record? && restricted_self_signup? && !has_common_section_with_me?
-      errors.add(:user_id, t('errors.not_in_group_section', "%{student} does not share a section with the other members of %{group}.", :student => self.user.name, :group => self.group.name))
+      errors.add(:user_id, t('errors.not_in_group_section', "%{student} does not share a section with the other members of %{group}.", :student => user.name, :group => group.name))
       throw :abort
     end
   end
@@ -180,7 +163,7 @@
   attr_accessor :old_group_id
 
   def capture_old_group_id
-    self.old_group_id = self.group_id_was if self.group_id_changed?
+    self.old_group_id = group_id_was if group_id_changed?
     true
   end
   protected :capture_old_group_id
@@ -205,8 +188,8 @@
   end
 
   def touch_groups
-    groups_to_touch = [self.group_id]
-    groups_to_touch << self.old_group_id if self.old_group_id
+    groups_to_touch = [group_id]
+    groups_to_touch << old_group_id if old_group_id
     Group.where(:id => groups_to_touch).touch_all
   end
   protected :touch_groups
@@ -223,36 +206,38 @@
   end
   alias_method :active?, :accepted?
 
-  def self.serialization_excludes; [:uuid]; end
+  def self.serialization_excludes
+    [:uuid]
+  end
 
   # true iff 'active' and the pair of user and group's course match one of the
   # provided enrollments
   def active_given_enrollments?(enrollments)
-    accepted? && (!self.group.context.is_a?(Course) ||
-     enrollments.any? { |e| e.user == self.user && e.course == self.group.context })
+    accepted? && (!group.context.is_a?(Course) ||
+     enrollments.any? { |e| e.user == user && e.course == group.context })
   end
 
   def invalidate_user_membership_cache
-    self.user.clear_cache_key(:groups)
+    user.clear_cache_key(:groups)
   end
 
   alias_method :destroy_permanently!, :destroy
   def destroy
     self.workflow_state = 'deleted'
-    self.save!
+    save!
   end
 
   set_policy do
     #################### Begin legacy permission block #########################
 
     given do |user, session|
-      !self.group.context.root_account.feature_enabled?(:granular_permissions_manage_groups) &&
-        user && self.user && self.group && !self.group.group_category.try(:communities?) &&
+      !group.context.root_account.feature_enabled?(:granular_permissions_manage_groups) &&
+        user && self.user && group && !group.group_category.try(:communities?) &&
         (
-          (user == self.user && self.group.grants_right?(user, session, :join)) ||
+          (user == self.user && group.grants_right?(user, session, :join)) ||
             (
-              self.group.can_join?(self.user) && self.group.context &&
-                self.group.context.grants_right?(user, session, :manage_groups)
+              group.can_join?(self.user) && group.context &&
+                group.context.grants_right?(user, session, :manage_groups)
             )
         )
     end
@@ -263,13 +248,13 @@
     # for non-communities, people can be placed into groups by users who can
     # manage groups at the context level, but not moderators (hence :manage_groups_manage)
     given do |user, session|
-      self.group.context.root_account.feature_enabled?(:granular_permissions_manage_groups) &&
-        user && self.user && self.group && !self.group.group_category.try(:communities?) &&
+      group.context.root_account.feature_enabled?(:granular_permissions_manage_groups) &&
+        user && self.user && group && !group.group_category.try(:communities?) &&
         (
-          (user == self.user && self.group.grants_right?(user, session, :join)) ||
+          (user == self.user && group.grants_right?(user, session, :join)) ||
             (
-              self.group.can_join?(self.user) && self.group.context &&
-                self.group.context.grants_right?(user, session, :manage_groups_manage)
+              group.can_join?(self.user) && group.context &&
+                group.context.grants_right?(user, session, :manage_groups_manage)
             )
         )
     end
@@ -277,25 +262,25 @@
 
     # for communities, users must initiate in order to be added to a group
     given do |user, _session|
-      user && self.group && user == self.user && self.group.grants_right?(user, :join) &&
-        self.group.group_category.try(:communities?)
+      user && group && user == self.user && group.grants_right?(user, :join) &&
+        group.group_category.try(:communities?)
     end
     can :create
 
     # user can read group membership if they can read its group's roster
-    given { |user, session| user && self.group && self.group.grants_right?(user, session, :read_roster) }
+    given { |user, session| user && group && group.grants_right?(user, session, :read_roster) }
     can :read
 
-    given { |user, session| user && self.group && self.group.grants_right?(user, session, :manage) }
+    given { |user, session| user && group && group.grants_right?(user, session, :manage) }
     can :update
 
     # allow moderators to kick people out
     # hence :manage instead of :manage_groups_delete on the context
     given do |user, session|
-      user && self.user && self.group &&
+      user && self.user && group &&
         (
-          (user == self.user && self.group.grants_right?(self.user, session, :leave)) ||
-            self.group.grants_right?(user, session, :manage)
+          (user == self.user && group.grants_right?(self.user, session, :leave)) ||
+            group.grants_right?(user, session, :manage)
         )
     end
     can :delete
