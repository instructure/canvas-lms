--- conflicted
+++ resolved
@@ -679,17 +679,8 @@
       end
     end
 
-<<<<<<< HEAD
-    if path_type == "push" && !check_acct.enable_push_notifications?
-      return skip_and_cancel
-    end
-
-    if path_type == 'push' && Account.site_admin.feature_enabled?(:reduce_push_notifications)
-      if Notification.types_to_send_in_push.exclude?(notification_name)
-=======
     if path_type == "push"
       if Notification.types_to_send_in_push.exclude?(notification_name) || !check_acct.enable_push_notifications?
->>>>>>> 33606baf
         return skip_and_cancel
       end
     end
