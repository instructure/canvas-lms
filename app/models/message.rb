#
# Copyright (C) 2011 - 2015 Instructure, Inc.
#
# This file is part of Canvas.
#
# Canvas is free software: you can redistribute it and/or modify it under
# the terms of the GNU Affero General Public License as published by the Free
# Software Foundation, version 3 of the License.
#
# Canvas is distributed in the hope that it will be useful, but WITHOUT ANY
# WARRANTY; without even the implied warranty of MERCHANTABILITY or FITNESS FOR
# A PARTICULAR PURPOSE. See the GNU Affero General Public License for more
# details.
#
# You should have received a copy of the GNU Affero General Public License along
# with this program. If not, see <http://www.gnu.org/licenses/>.
#

require 'hey'

class Message < ActiveRecord::Base
  # Included modules
  include Rails.application.routes.url_helpers

  include ERB::Util
  include SendToStream
  include TextHelper
  include HtmlTextHelper
  include Workflow
  include Messages::PeerReviewsHelper

  extend TextHelper


  # Associations
  belongs_to :asset_context, :polymorphic => true
  belongs_to :communication_channel
  belongs_to :context, :polymorphic => true
  include NotificationPreloader
  belongs_to :user
  belongs_to :root_account, :class_name => 'Account'
  has_many   :attachments, :as => :context

  attr_accessible :to, :from, :subject, :body, :delay_for, :context, :path_type,
    :from_name, :reply_to_name, :sent_at, :notification, :user, :communication_channel,
    :notification_name, :asset_context, :data, :root_account_id

  attr_writer :delayed_messages
  attr_accessor :output_buffer

  # Callbacks
  after_save  :stage_message
  before_save :infer_defaults
  before_save :move_dashboard_messages
  before_save :move_messages_for_deleted_users
  before_save :set_asset_context_code

  # Validations
  validates :body, length: {maximum: maximum_text_length}, allow_nil: true, allow_blank: true
  validates :html_body, length: {maximum: maximum_text_length}, allow_nil: true, allow_blank: true
  validates :transmission_errors, length: {maximum: maximum_text_length}, allow_nil: true, allow_blank: true
  validates :to, length: {maximum: maximum_text_length}, allow_nil: true, allow_blank: true
  validates :from, length: {maximum: maximum_text_length}, allow_nil: true, allow_blank: true
  validates :url, length: {maximum: maximum_text_length}, allow_nil: true, allow_blank: true
  validates :subject, length: {maximum: maximum_string_length}, allow_nil: true, allow_blank: true
  validates :from_name, length: {maximum: maximum_string_length}, allow_nil: true, allow_blank: true
  validates :reply_to_name, length: {maximum: maximum_string_length}, allow_nil: true, allow_blank: true

  # Stream policy
  on_create_send_to_streams do
    if to == 'dashboard' && Notification.types_to_show_in_feed.include?(notification_name)
      user_id
    else
      []
    end
  end

  # State machine
  workflow do
    state :created do
      event :stage, :transitions_to => :staged do
        self.dispatch_at = Time.now.utc + self.delay_for
        if self.to != 'dashboard' && !@stage_without_dispatch
          MessageDispatcher.dispatch(self)
        end
      end
      event :set_transmission_error, :transitions_to => :transmission_error
      event :cancel, :transitions_to => :cancelled
      event :close, :transitions_to => :closed # needed for dashboard messages
    end

    state :staged do
      event :dispatch, :transitions_to => :sending
      event :set_transmission_error, :transitions_to => :transmission_error
      event :cancel, :transitions_to => :cancelled
      event :close, :transitions_to => :closed # needed for dashboard messages
    end

    state :sending do
      event :complete_dispatch, :transitions_to => :sent do
        self.sent_at ||= Time.now
      end
      event :set_transmission_error, :transitions_to => :transmission_error
      event :cancel, :transitions_to => :cancelled
      event :close, :transitions_to => :closed
      event :errored_dispatch, :transitions_to => :staged do
        # A little delay so we don't churn so much when the server is down.
        self.dispatch_at = Time.now.utc + 5.minutes
      end
    end

    state :sent do
      event :set_transmission_error, :transitions_to => :transmission_error
      event :close, :transitions_to => :closed
      event :bounce, :transitions_to => :bounced do
        # Permenant reminder that this bounced.
        self.communication_channel.bounce_count += 1
        self.communication_channel.save!
        self.is_bounced = true
      end
      event :recycle, :transitions_to => :staged
    end

    state :bounced do
      event :close, :transitions_to => :closed
    end

    state :dashboard do
      event :set_transmission_error, :transitions_to => :transmission_error
      event :close, :transitions_to => :closed
      event :cancel, :transitions_to => :closed
    end

    state :cancelled

    state :transmission_error do
      event :close, :transitions_to => :closed
    end

    state :closed do
      event :set_transmission_error, :transitions_to => :transmission_error
      event :send_message, :transitions_to => :closed do
        self.sent_at ||= Time.now
      end
    end
  end

  # Named scopes
  scope :for_asset_context_codes, lambda { |context_codes| where(:asset_context_code => context_codes) }

  scope :for, lambda { |context| where(:context_type => context.class.base_class.to_s, :context_id => context) }

  scope :after, lambda { |date| where("messages.created_at>?", date) }

  scope :to_dispatch, -> {
    where("messages.workflow_state='staged' AND messages.dispatch_at<=? AND 'messages.to'<>'dashboard'", Time.now.utc)
  }

  scope :to_email, -> { where(:path_type => ['email', 'sms']) }

  scope :not_to_email, -> { where("messages.path_type NOT IN ('email', 'sms')") }

  scope :by_name, lambda { |notification_name| where(:notification_name => notification_name) }

  scope :before, lambda { |date| where("messages.created_at<?", date) }

  scope :for_user, lambda { |user| where(:user_id => user)}

  # messages that can be moved to the 'cancelled' state. dashboard messages
  # can be closed by calling 'cancel', but aren't included
  scope :cancellable, -> { where(:workflow_state => ['created', 'staged', 'sending']) }

  # For finding a very particular message:
  # Message.for(context).by_name(name).directed_to(to).for_user(user), or
  # messages.for(context).by_name(name).directed_to(to).for_user(user)
  # Where user can be a User or id, name needs to be the Notification name.
  scope :staged, -> { where("messages.workflow_state='staged' AND messages.dispatch_at>?", Time.now.utc) }

  scope :in_state, lambda { |state| where(:workflow_state => Array(state).map(&:to_s)) }

  #Public: Helper methods for grabbing a user via the "from" field and using it to
  #populate the avatar, name, and email in the conversation email notification

  def author
    @_author ||= begin
      if context.has_attribute?(:user_id)
        User.find(context.user_id)
      elsif context.has_attribute?(:author_id)
        User.find(context.author_id)
      else
        nil
      end
    end
  end

  def avatar_enabled?
    return false unless author_account.present?
    author_account.service_enabled?(:avatars)
  end

  def author_account
    # Root account is populated during save
    return nil unless author.present?
    root_account_id ? Account.find(root_account_id) : author.account
  end

  def author_avatar_url
    url = author.try(:avatar_url)
    URI.join("#{HostUrl.protocol}://#{HostUrl.context_host(author_account)}", url).to_s if url
  end

  def author_short_name
    author.try(:short_name)
  end

  def author_email_address
    if context_root_account.try(:author_email_in_notifications?)
      author.try(:email)
    end
  end

  # Public: Helper to generate a URI for the given subject. Overrides Rails'
  # built-in ActionController::PolymorphicRoutes#polymorphic_url method because
  # it forces option defaults for protocol and host.
  def default_url_options
    { protocol: HostUrl.protocol, host: HostUrl.context_host(link_root_account) }
  end

  # Public: Helper to generate JSON suitable for publishing via Amazon SNS
  #
  # Currently pulls data from email template contents
  #
  # Returns a JSON string
  def sns_json
    @sns_json ||= begin
      custom_data = {
        html_url: self.url,
        user_id: self.user.global_id
      }
      custom_data[:api_url] = content(:api_url) if content(:api_url) # no templates define this right now

      {
        default: self.subject,
        GCM: {
          data: {
            alert: self.subject,
          }.merge(custom_data)
        }.to_json,
        APNS_SANDBOX: {
          aps: {
            alert: self.subject
          }
        }.merge(custom_data).to_json,
        APNS: {
          aps: {
            alert: self.subject
          }
        }.merge(custom_data).to_json
      }.to_json
    end
  end

  # infer a root account associated with the context that the user can log in to
  def link_root_account
    @root_account ||= begin
      context = self.context
      context = context.assignment if context.respond_to?(:assignment) && context.assignment
      context = context.rubric_association.context if context.respond_to?(:rubric_association) && context.rubric_association
      context = context.appointment_group.contexts.first if context.respond_to?(:appointment_group) && context.appointment_group
      context = context.context if context.respond_to?(:context)
      context = context.account if context.respond_to?(:account)
      context = context.root_account if context.respond_to?(:root_account)
      if context
        p = SisPseudonym.for(user, context)
        p ||= user.find_pseudonym_for_account(context, true)
        context = p.account if p
      else
        # nothing? okay, just something the user can log in to
        context = user.pseudonym.try(:account)
        context ||= self.context
      end
      context
    end
  end

  # infer a root account time zone
  def root_account_time_zone
    link_root_account.time_zone if link_root_account.respond_to?(:time_zone)
  end

  # Internal: Store any transmission errors in the database to help with later
  # debugging.
  #
  # val - An error string.
  #
  # Returns nothing.
  def transmission_errors=(val)
    write_attribute(:transmission_errors, val[0, self.class.maximum_text_length])
  end

  # Public: Custom getter that delegates and caches notification category to
  # associated notification
  #
  # Returns a notification category string.
  def notification_category
    @cat ||= notification.try(:category)
  end

  # Public: Return associated notification's display category.
  #
  # Returns notification display category string.
  def notification_display_category
    notification.try(:display_category)
  end

  # Public: Skip message dispatch during stage transition. Used when batch
  # dispatching.
  #
  # Returns nothing.
  def stage_without_dispatch!
    @stage_without_dispatch = true
  end

  # Public: Stage the message during the dispatch process. Messages travel
  # from created -> staged -> sending -> sent.
  #
  # Returns nothing.
  def stage_message
    stage if state == :created

    if dashboard?
      messages = Message.in_state(:dashboard).where(
        :notification_id => notification_id,
        :context_id => context_id,
        :context_type => context_type,
        :user_id => user_id
      )

      (messages - [self]).each(&:close)
    end
  end

  class UnescapedBuffer < String # acts like safe buffer except for the actually being safe part
    alias :append= :<<
    alias :safe_concat :concat
    alias :safe_append= :concat
  end

  # Public: Store content in a message_content_... instance variable.
  #
  # name  - The symbol name of the content.
  # block - ?
  #
  # Returns an empty string.
  def define_content(name, &block)
    if name == :subject || name == :user_name
      old_output_buffer, @output_buffer = [@output_buffer, UnescapedBuffer.new]
    else
      old_output_buffer, @output_buffer = [@output_buffer, @output_buffer.dup.clear]
    end

    yield

    instance_variable_set(:"@message_content_#{name}",
      @output_buffer.to_s.strip)
    @output_buffer = old_output_buffer.sub(/\n\z/, '')

    if old_output_buffer.is_a?(ActiveSupport::SafeBuffer) && old_output_buffer.html_safe?
      @output_buffer = old_output_buffer.class.new(@output_buffer)
    end

    ''
  end

  # Public: Get a message_content_... instance variable.
  #
  # name - The name of the message content variable as a symbol.
  #
  # Returns value of instance variable (should be a string?).
  def content(name)
    instance_variable_get(:"@message_content_#{name}")
  end

  # Public: Custom getter for @message_content_link.
  #
  # Returns string content from @message_content_link.
  def main_link
    content(:link)
  end

  # Public: Load a message template from app/messages. Also sets @i18n_scope.
  #
  # filename - The string path to the template (e.g. "/var/web/canvas/app/messages/template.email.erb")
  #
  # Returns a template string or false if it can't be found.
  def get_template(filename)
    path = Canvas::MessageHelper.find_message_path(filename)

    if !(File.exist?(path) rescue false)
      filename = self.notification.name.downcase.gsub(/\s/, '_') + ".email.erb"
      path = Canvas::MessageHelper.find_message_path(filename)
    end

    @i18n_scope = "messages." + filename.sub(/\.erb\z/, '')

    if (File.exist?(path) rescue false)
      File.read(path)
    else
      false
    end
  end

  # Public: Get the template name based on the path type.
  #
  # path_type - The path to send the message across, e.g, 'email'.
  #
  # Returns file name for erb template
  def template_filename(path_type=nil)
    self.notification.name.parameterize.underscore + "." + path_type + ".erb"
  end

  # Public: Apply an HTML email template to this message.
  #
  # _binding - The binding to attach to the template.
  #
  # Returns an HTML template (or nil).
  def apply_html_template(_binding)
    orig_i18n_scope = @i18n_scope
    @i18n_scope = "#{@i18n_scope}.html"
    return nil unless template = load_html_template

    # Add the attribute 'inner_html' with the value of inner_html into the _binding
    @output_buffer = nil
    inner_html = ActionView::Template::Handlers::Erubis.new(template, :bufvar => '@output_buffer').result(_binding)
    setter = eval "inner_html = nil; lambda { |v| inner_html = v }", _binding
    setter.call(inner_html)

    layout_path = Canvas::MessageHelper.find_message_path('_layout.email.html.erb')
    @output_buffer = nil
    ActionView::Template::Handlers::Erubis.new(File.read(layout_path)).result(_binding)
  ensure
    @i18n_scope = orig_i18n_scope
  end

  def load_html_template
    html_file = template_filename('email.html')
    html_path = Canvas::MessageHelper.find_message_path(html_file)
    File.read(html_path) if File.exist?(html_path)
  end

  # Public: Assign the body, subject and url to the message.
  #
  # message_body_template - Raw template body
  # path_type             - Path to send the message across, e.g, 'email'.
  # _binding              - Message binding
  #
  # Returns message body
  def populate_body(message_body_template, path_type, _binding, filename)
    # Build the body content based on the path type

      self.body = Erubis::Eruby.new(message_body_template,
        bufvar: '@output_buffer', filename: filename).result(_binding)
      self.html_body = apply_html_template(_binding) if path_type == 'email'

    # Append a footer to the body if the path type is email
    if path_type == 'email'
      raw_footer_message = File.read(Canvas::MessageHelper.find_message_path('_email_footer.email.erb'))
      footer_message = Erubis::Eruby.new(raw_footer_message, :bufvar => "@output_buffer").result(_binding)
      if footer_message.present?
        self.body = <<-END.strip_heredoc
          #{self.body}





          ________________________________________

          #{footer_message}
        END
      end
    end

    self.body
  end

  # Public: Prepare a message for delivery by setting body, subject, etc.
  #
  # path_type - The path to send the message across, e.g, 'email'.
  #
  # Returns nothing.
  def parse!(path_type=nil)
    raise StandardError, "Cannot parse without a context" unless self.context

    # Get the users timezone but maintain the original timezone in order to set it back at the end
    original_time_zone = Time.zone.name || "UTC"
    user_time_zone     = self.user.try(:time_zone) || root_account_time_zone || original_time_zone
    Time.zone          = user_time_zone

    # (temporarily) override course name with user's nickname for the course
    hacked_course = apply_course_nickname_to_asset(self.context, self.user)

    # Ensure we have a path_type
    path_type = 'dashboard' if to == 'summary'
    unless path_type
      path_type = communication_channel.try(:path_type) || 'email'
    end


    # Determine the message template file to be used in the message
    filename = template_filename(path_type)
    message_body_template = get_template(filename)

    context, asset, user, delayed_messages, asset_context, data = [self.context,
      self.context, self.user, @delayed_messages, self.asset_context, @data]

    link_root_account.shard.activate do
      if message_body_template.present? && path_type.present?
        populate_body(message_body_template, path_type, binding, filename)

        # Set the subject and url
        self.subject = @message_content_subject || t('#message.default_subject', 'Canvas Alert')
        self.url     = @message_content_link || nil
      else
        # Message doesn't exist so we flag the message as an error
        main_link    = Erubis::Eruby.new(self.notification.main_link || "").result(binding)
        self.subject = Erubis::Eruby.new(subject).result(binding)
        self.body    = Erubis::Eruby.new(body).result(binding)
        self.transmission_errors = "couldn't find #{Canvas::MessageHelper.find_message_path(filename)}"
      end
    end

    self.body
  ensure
    # Set the timezone back to what it originally was
    Time.zone = original_time_zone if original_time_zone.present?

    hacked_course.apply_nickname_for!(nil) if hacked_course

    @i18n_scope = nil
  end

  # Public: Deliver this message.
  #
  # Returns nothing.
  def deliver
    # don't dispatch canceled or already-sent messages.
    return nil unless dispatch

    unless path_type.present?
      logger.warn "Could not find a path type for #{inspect}"
      return nil
    end

    delivery_method = "deliver_via_#{path_type}".to_sym

    if not delivery_method or not respond_to?(delivery_method, true)
      logger.warn("Could not set delivery_method from #{path_type}")
      return nil
    end

    if user && user.account.feature_enabled?(:notification_service) && path_type != "yo"
<<<<<<< HEAD
      message_body = path_type == "email" ? Mailer.create_message(self).to_s : body
      NotificationService.process(message_body, path_type, to, remote_configuration)
      complete_dispatch
      return
=======
      enqueue_to_sqs
    else
      send(delivery_method)
>>>>>>> 426b0447
    end
  end

  def enqueue_to_sqs
    message_body = path_type == "email" ? Mailer.create_message(self).to_s : body
    NotificationService.process(global_id, message_body, path_type, to, remote_configuration)
    complete_dispatch
  rescue AWS::SQS::Errors::ServiceError => e
    Canvas::Errors.capture(
      e,
      message: 'Message delivery failed',
      to: to,
      object: inspect.to_s
    )
    error_string = "Exception: #{e.class}: #{e.message}\n\t#{e.backtrace.join("\n\t")}"
    self.transmission_errors = error_string
    self.errored_dispatch
    raise
  end

  class RemoteConfigurationError < StandardError; end
  # Public: Determine the remote configuration for notification_service
  #
  # Returns string remote configuration (eventually a hash).
  def remote_configuration
    case path_type
    when "email"
      return "email.amazonaws.com"
    when "push"
      return "push.com"
    when "twitter"
      return 'twitter'
    when "sms"
      return if to =~ /^\+[0-9]+$/ ? "Twilio.com" : "email.amazonaws.com"
    else
      raise RemoteConfigurationError, "No matching path types for notification service"
    end
  end

  # Public: Fetch the dashboard messages for the given messages.
  #
  # messages - An array of message objects.
  #
  # Returns an array of dashboard messages.
  def self.dashboard_messages(messages)
    message_types = messages.inject({}) do |types, message|
      type = message.notification.category rescue 'Other'

      if type.present?
        types[type] ||= []
        types[type] << message
      end

      hash
    end

    # not sure what this is even doing?
    message_types.to_a.sort_by { |m| m[0] == 'Other' ? CanvasSort::Last : m[0] }
  end

  # Public: Get the root account of this message's context.
  #
  # Returns an account.
  def context_root_account
    unbounded_loop_paranoia_counter = 10
    current_context                 = context

    until current_context.respond_to?(:root_account)
      return nil if unbounded_loop_paranoia_counter <= 0 || current_context.nil?
      return nil unless current_context.respond_to?(:context)
      current_context = current_context.context
      unbounded_loop_paranoia_counter -= 1
    end

    current_context.root_account
  end

  def custom_logo
    context_root_account && context_root_account.settings[:email_logo]
  end

  # Internal: Set default values before save.
  #
  # Returns true.
  def infer_defaults
    if notification
      self.notification_name     ||= notification.name
      self.notification_category ||= notification_category
    end

    self.path_type ||= communication_channel.try(:path_type)
    self.path_type = 'summary' if to == 'dashboard'
    self.path_type = 'email'   if context_type == 'ErrorReport'

    self.to_email  = true if %w[email sms].include?(path_type)

    root_account = context_root_account
    self.root_account_id ||= root_account.try(:id)

    self.from_name = infer_from_name
    self.reply_to_name = message_context.reply_to_name

    true
  end

  # Public: Convenience method for translation calls.
  #
  # key     - The translation key.
  # default - The English default of the key.
  # options - An options hash passed to translate (default: {}).
  #
  # Returns a translated string.
  def translate(*args)
    key, options = I18nliner::CallHelpers.infer_arguments(args)

    # Add scope if it's present in the model and missing from the key.
    if !options[:i18nliner_inferred_key] && @i18n_scope && key !~ /\A#/
      key = "##{@i18n_scope}.#{key}"
    end

    super(key, options)
  end
  alias :t :translate

  # Public: Store data on the message for use at delivery-time.
  #
  # values_hash - A hash of values to store in the model's data attribute.
  #
  # Returns nothing.
  def data=(values_hash)
    @data = OpenStruct.new(values_hash)
  end

  # Public: Before save, close this message if it has no user or a deleted
  # user and isn't for an ErrorReport.
  #
  # Returns nothing.
  def move_messages_for_deleted_users
    if context_type != 'ErrorReport' && (!user || user.deleted?)
      self.workflow_state = 'closed'
    end
  end

  # Public: Before save, prepare dashboard messages for display on dashboard.
  #
  # Returns nothing.
  def move_dashboard_messages
    if to == 'dashboard' && !cancelled? && !closed?
      self.workflow_state = 'dashboard'
    end
  end

  # Public: Before save, set the proper asset_context_code for the model.
  #
  # Returns an asset_context_code string or nil.
  def set_asset_context_code
    self.asset_context_code = "#{context_type.underscore}_#{context_id}"
  rescue
    nil
  end

  # Public: Return the message as JSON filtered to selected fields and
  # flattened appropriately.
  #
  # Returns json hash.
  def as_json(options = {})
    super(:only => [:id, :created_at, :sent_at, :workflow_state, :from, :to, :reply_to, :subject, :body, :html_body])['message']
  end

  protected
  # Internal: Deliver the message through email.
  #
  # Returns nothing.
  # Raises Net::SMTPServerBusy if the message cannot be sent.
  # Raises Timeout::Error if the remote server times out.
  def deliver_via_email
    res = nil
    logger.info "Delivering mail: #{self.inspect}"
    begin
      res = Mailer.create_message(self).deliver
    rescue Net::SMTPServerBusy => e
      @exception = e
      logger.error "Exception: #{e.class}: #{e.message}\n\t#{e.backtrace.join("\n\t")}"
      cancel if e.message.try(:match, /Bad recipient/)
    rescue StandardError, Timeout::Error => e
      @exception = e
      logger.error "Exception: #{e.class}: #{e.message}\n\t#{e.backtrace.join("\n\t")}"
    end
    if res
      complete_dispatch
    elsif @exception
      raise_error = @exception.to_s !~ /^450/
      log_error = raise_error && !@exception.is_a?(Timeout::Error)
      if log_error
        Canvas::Errors.capture(
          @exception,
          message: 'Message delivery failed',
          to: to,
          object: inspect.to_s
        )
      end

      self.errored_dispatch
      if raise_error
        raise @exception
      else
        return false
      end
    end

    true
  end

  # Internal: Deliver the message through Twitter.
  #
  # The template should define the content for :link and not place into the body of the template itself
  #
  # Returns nothing.
  def deliver_via_twitter
    twitter_service = user.user_services.where(service: 'twitter').first
    host = HostUrl.short_host(self.asset_context)
    msg_id = AssetSignature.generate(self)
    Twitter::Messenger.new(self, twitter_service, host, msg_id).deliver
    complete_dispatch
  end

  # Internal: Deliver the message through Yo.
  #
  # Returns nothing.
  def deliver_via_yo
    plugin = Canvas::Plugin.find(:yo)
    if plugin && plugin.enabled? && plugin.setting(:api_token)
      service = self.user.user_services.where(service: 'yo').first
      Hey.api_token ||= plugin.setting(:api_token)
      Hey::Yo.user(service.service_user_id, link: self.url)
      complete_dispatch
    else
      cancel
    end
  end

  # Internal: Send the message through SMS. This currently sends it via Twilio if the recipient is a E.164 phone
  # number, or via email otherwise.
  #
  # Returns nothing.
  def deliver_via_sms
    if to =~ /^\+[0-9]+$/
      begin
        unless user.account.feature_enabled?(:international_sms)
          raise "International SMS is currently disabled for this user's account"
        end
        if Canvas::Twilio.enabled?
          Canvas::Twilio.deliver(
            to,
            body,
            from_recipient_country: user.account.feature_enabled?(:international_sms_from_recipient_country)
          )
        end
      rescue StandardError => e
        logger.error "Exception: #{e.class}: #{e.message}\n\t#{e.backtrace.join("\n\t")}"
        Canvas::Errors.capture(
          e,
          message: 'SMS delivery failed',
          to: to,
          object: inspect.to_s,
          tags: {
            type: :sms_message
          }
        )
        cancel
      else
        complete_dispatch
      end
    else
      deliver_via_email
    end
  end

  # Internal: Deliver the message using AWS SNS.
  #
  # Returns nothing.
  def deliver_via_push
    begin
      self.user.notification_endpoints.each do |notification_endpoint|
        notification_endpoint.destroy unless notification_endpoint.push_json(sns_json)
      end
      complete_dispatch
    rescue StandardError => e
      @exception = e
      error_string = "Exception: #{e.class}: #{e.message}\n\t#{e.backtrace.join("\n\t")}"
      logger.error error_string
      transmission_errors = error_string
      cancel
      raise e
    end
  end

  private
  def infer_from_name
    if asset_context
      return message_context.from_name if message_context.from_name.present?
      return asset_context.name if can_use_asset_name_for_from?
    end

    if root_account && root_account.settings[:outgoing_email_default_name]
      return root_account.settings[:outgoing_email_default_name]
    end

    HostUrl.outgoing_email_default_name
  end

  def can_use_asset_name_for_from?
    !asset_context.is_a?(Account) && asset_context.name && notification.dashboard? rescue false
  end

  def message_context
    @_message_context ||= Messages::AssetContext.new(context, notification_name)
  end

  def apply_course_nickname_to_asset(asset, user)
    hacked_course = if asset.is_a?(Course)
      asset
    elsif asset.respond_to?(:context) && asset.context.is_a?(Course)
      asset.context
    elsif asset.respond_to?(:course) && asset.course.is_a?(Course)
      asset.course
    end
    hacked_course.apply_nickname_for!(user) if hacked_course
    hacked_course
  end

end<|MERGE_RESOLUTION|>--- conflicted
+++ resolved
@@ -560,16 +560,9 @@
     end
 
     if user && user.account.feature_enabled?(:notification_service) && path_type != "yo"
-<<<<<<< HEAD
-      message_body = path_type == "email" ? Mailer.create_message(self).to_s : body
-      NotificationService.process(message_body, path_type, to, remote_configuration)
-      complete_dispatch
-      return
-=======
       enqueue_to_sqs
     else
       send(delivery_method)
->>>>>>> 426b0447
     end
   end
 
