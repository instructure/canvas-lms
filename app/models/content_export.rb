--- conflicted
+++ resolved
@@ -657,8 +657,6 @@
     settings[:new_quizzes_export_state] = new_quizzes_export_state
   end
 
-<<<<<<< HEAD
-=======
   def new_quizzes_export_state_failed?
     settings[:new_quizzes_export_state] == "failed"
   end
@@ -667,7 +665,6 @@
     settings[:new_quizzes_export_state] == "completed"
   end
 
->>>>>>> b0031674
   private
 
   def is_set?(option)
