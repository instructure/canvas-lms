#
# Copyright (C) 2011 - present Instructure, Inc.
#
# This file is part of Canvas.
#
# Canvas is free software: you can redistribute it and/or modify it under
# the terms of the GNU Affero General Public License as published by the Free
# Software Foundation, version 3 of the License.
#
# Canvas is distributed in the hope that it will be useful, but WITHOUT ANY
# WARRANTY; without even the implied warranty of MERCHANTABILITY or FITNESS FOR
# A PARTICULAR PURPOSE. See the GNU Affero General Public License for more
# details.
#
# You should have received a copy of the GNU Affero General Public License along
# with this program. If not, see <http://www.gnu.org/licenses/>.
#

# asset_code is used to specify the 'asset' or idea being accessed
# asset_group_code is for the group
# so, for example, the asset could be an assignment, the group would be the assignment_group
class AssetUserAccess < ActiveRecord::Base
  extend RootAccountResolver

  belongs_to :context, polymorphic: [:account, :course, :group, :user], polymorphic_prefix: true
  belongs_to :user
  has_many :page_views
  # if you add any more callbacks, be sure to update #log
  before_save :infer_defaults

  resolves_root_account through: ->(instance){ instance.infer_root_account_id }

  scope :for_context, lambda { |context| where(:context_id => context, :context_type => context.class.to_s) }
  scope :for_user, lambda { |user| where(:user_id => user) }
  scope :participations, -> { where(:action_level => 'participate') }
  scope :most_recent, -> { order('updated_at DESC') }

  def infer_root_account_id
    return nil if context_type == 'User'
    context&.resolved_root_account_id
  end

  def category
    self.asset_category
  end

  def infer_defaults
    self.display_name = asset_display_name
  end

  def category=(val)
    self.asset_category = val
  end

  def display_name
    # repair existing AssetUserAccesses that have bad display_names
    if read_attribute(:display_name) == asset_code
      better_display_name = asset_display_name
      if better_display_name != asset_code
        update_attribute(:display_name, better_display_name)
      end
    end
    read_attribute(:display_name)
  end

  def asset_display_name
    return nil unless asset
    if self.asset.respond_to?(:title) && !self.asset.title.nil?
      asset.title
    elsif self.asset.is_a? Enrollment
      asset.user.name
    elsif self.asset.respond_to?(:name) && !self.asset.name.nil?
      asset.name
    else
      self.asset_code
    end
  end

  def context_code
    "#{self.context_type.underscore}_#{self.context_id}" rescue nil
  end

  def readable_name
    if self.asset_code && self.asset_code.match(/\:/)
      split = self.asset_code.split(/\:/)

      if split[1].match(/course_\d+/)
        case split[0]
        when "announcements"
          t("Course Announcements")
        when "assignments"
          t("Course Assignments")
        when "calendar_feed"
          t("Course Calendar")
        when "collaborations"
          t("Course Collaborations")
        when "conferences"
          t("Course Conferences")
        when "files"
          t("Course Files")
        when "grades"
          t("Course Grades")
        when "home"
          t("Course Home")
        when "modules"
          t("Course Modules")
        when "outcomes"
          t("Course Outcomes")
        when "pages"
          t("Course Pages")
        when "quizzes"
          t("Course Quizzes")
        when "roster"
          t("Course People")
        when "speed_grader"
          t("SpeedGrader")
        when "syllabus"
          t("Course Syllabus")
        when "topics"
          t("Course Discussions")
        else
          "Course #{split[0].titleize}"
        end
      elsif (match = split[1].match(/group_(\d+)/)) && (group = Group.where(:id => match[1]).first)
        case split[0]
        when "announcements"
          t("%{group_name} - Group Announcements", :group_name => group.name)
        when "calendar_feed"
          t("%{group_name} - Group Calendar", :group_name => group.name)
        when "collaborations"
          t("%{group_name} - Group Collaborations", :group_name => group.name)
        when "conferences"
          t("%{group_name} - Group Conferences", :group_name => group.name)
        when "files"
          t("%{group_name} - Group Files", :group_name => group.name)
        when "home"
          t("%{group_name} - Group Home", :group_name => group.name)
        when "pages"
          t("%{group_name} - Group Pages", :group_name => group.name)
        when "roster"
          t("%{group_name} - Group People", :group_name => group.name)
        when "topics"
          t("%{group_name} - Group Discussions", :group_name => group.name)
        else
          "#{group.name} - Group #{split[0].titleize}"
        end
      else
        self.display_name
      end
    else
      re = Regexp.new("#{self.asset_code} - ")
      self.display_name.nil? ? "" : self.display_name.gsub(re, "")
    end
  end

  def asset
    unless @asset
      return nil unless asset_code
      asset_code, general = self.asset_code.split(":").reverse
      @asset = Context.find_asset_by_asset_string(asset_code, context)
      @asset ||= (match = asset_code.match(/enrollment_(\d+)/)) && Enrollment.where(:id => match[1]).first
    end
    @asset
  end

  def asset_class_name
    name = self.asset.class.name.underscore if self.asset
    name = "Quiz" if name == "Quizzes::Quiz"
    name
  end

  def self.get_correct_context(context, accessed_asset)
    if accessed_asset[:category] == "files" && accessed_asset[:code]&.starts_with?('attachment')
      attachment_id = accessed_asset[:code].match(/\A\w+_(\d+)\z/)[1]
      Attachment.find_by(id: attachment_id)&.context
    elsif context.is_a?(UserProfile)
      context.user
    elsif context.is_a?(AssessmentQuestion)
      context.context
    else
      context
    end
  end

  def self.log(user, context, accessed_asset)
    return unless user && accessed_asset[:code]
    correct_context = self.get_correct_context(context, accessed_asset)
    return unless correct_context && Context::CONTEXT_TYPES.include?(correct_context.class_name.to_sym)
    Shackles.activate(:slave) do
      @access = AssetUserAccess.where(user: user, asset_code: accessed_asset[:code]).
        polymorphic_where(context: correct_context).first_or_initialize
    end
    accessed_asset[:level] ||= 'view'
    @access.log correct_context, accessed_asset
  end

  def log(kontext, accessed)
    self.asset_category ||= accessed[:category]
    self.asset_group_code ||= accessed[:group_code]
    self.membership_type ||= accessed[:membership_type]
    self.context = kontext
    self.updated_at = self.last_access = Time.now.utc
    log_action(accessed[:level])

    # manually call callbacks to avoid transactions. this saves a BEGIN/COMMIT per request
    infer_defaults
<<<<<<< HEAD
    if new_record?
      self.created_at = self.updated_at
      self.id = self.class._insert_record(send(:attributes_with_values, changed_attribute_names_to_save))
      @new_record = false
    else
      update_columns(send(:attributes_with_values, changed_attribute_names_to_save))
    end
    changes_applied
=======
    save_without_transaction
>>>>>>> 03501e5d
    self
  end

  def log_action(level)
    increment(:view_score) if %w{view participate}.include?( level )
    increment(:participate_score) if %w{participate submit}.include?( level )

    if self.action_level != 'participate'
      self.action_level = (level == 'submit') ? 'participate' : level
    end
  end

  def self.infer_asset(code)
    asset_code, general = code.split(":").reverse
    asset = Context.find_asset_by_asset_string(asset_code)
    asset
  end

  # For Quizzes, we want the view score not to include the participation score
  # so it reflects the number of times a student really just browsed the quiz.
  def corrected_view_score
    deductible_points = 0

    if 'quizzes' == self.asset_group_code
      deductible_points = self.participate_score || 0
    end

    self.view_score ||= 0
    self.view_score -= deductible_points
  end

  ICON_MAP = {
    announcements: "icon-announcements",
    assignments: "icon-assignment",
    calendar: "icon-calendar-month",
    files: "icon-download",
    grades: "icon-gradebook",
    home: "icon-home",
    inbox: "icon-message",
    modules: "icon-module",
    outcomes: "icon-outcomes",
    pages: "icon-document",
    quizzes: "icon-quiz",
    roster: "icon-user",
    syllabus: "icon-syllabus",
    topics: "icon-discussion",
    wiki: "icon-document",
  }.freeze

  def icon
    ICON_MAP[asset_category.to_sym] || "icon-question"
  end

  private

  def increment(attribute)
    incremented_value = (self.send(attribute) || 0) + 1
    self.send("#{attribute}=", incremented_value)
  end
end<|MERGE_RESOLUTION|>--- conflicted
+++ resolved
@@ -204,18 +204,7 @@
 
     # manually call callbacks to avoid transactions. this saves a BEGIN/COMMIT per request
     infer_defaults
-<<<<<<< HEAD
-    if new_record?
-      self.created_at = self.updated_at
-      self.id = self.class._insert_record(send(:attributes_with_values, changed_attribute_names_to_save))
-      @new_record = false
-    else
-      update_columns(send(:attributes_with_values, changed_attribute_names_to_save))
-    end
-    changes_applied
-=======
     save_without_transaction
->>>>>>> 03501e5d
     self
   end
 
