# frozen_string_literal: true

#
# Copyright (C) 2011 - present Instructure, Inc.
#
# This file is part of Canvas.
#
# Canvas is free software: you can redistribute it and/or modify it under
# the terms of the GNU Affero General Public License as published by the Free
# Software Foundation, version 3 of the License.
#
# Canvas is distributed in the hope that it will be useful, but WITHOUT ANY
# WARRANTY; without even the implied warranty of MERCHANTABILITY or FITNESS FOR
# A PARTICULAR PURPOSE. See the GNU Affero General Public License for more
# details.
#
# You should have received a copy of the GNU Affero General Public License along
# with this program. If not, see <http://www.gnu.org/licenses/>.
#

# asset_code is used to specify the 'asset' or idea being accessed
# asset_group_code is for the group
# so, for example, the asset could be an assignment, the group would be the assignment_group
class AssetUserAccess < ActiveRecord::Base
  extend RootAccountResolver

  belongs_to :context, polymorphic: [:account, :course, :group, :user], polymorphic_prefix: true
  belongs_to :user
  has_many :page_views

  # if you add any more callbacks, be sure to update #log
  before_save :infer_defaults
  before_save :infer_root_account_id
  resolves_root_account through: ->(instance) { instance.infer_root_account_id }

  scope :for_context, ->(context) { where(:context_id => context, :context_type => context.class.to_s) }
  scope :for_user, ->(user) { where(:user_id => user) }
  scope :participations, -> { where(:action_level => 'participate') }
  scope :most_recent, -> { order('updated_at DESC') }

  def infer_root_account_id(asset_for_root_account_id = nil)
    self.root_account_id ||= if context_type != 'User'
                               context&.resolved_root_account_id || 0
                             elsif asset_for_root_account_id.is_a?(User)
                               # Unfillable. Point to the dummy root account with id=0.
                               0
                             else
                               asset_for_root_account_id.try(:resolved_root_account_id) ||
                                 asset_for_root_account_id.try(:root_account_id) || 0
                               # We could default `asset_for_root_account_id ||= asset`, but AUAs shouldn't
                               # ever be created outside of .log(), and calling `asset` would add a DB hit
                             end
  end

  def category
    self.asset_category
  end

  def infer_defaults
    self.display_name = asset_display_name
  end

  def category=(val)
    self.asset_category = val
  end

  def display_name
    # repair existing AssetUserAccesses that have bad display_names
    if read_attribute(:display_name) == asset_code
      better_display_name = asset_display_name
      if better_display_name != asset_code
        update_attribute(:display_name, better_display_name)
      end
    end
    read_attribute(:display_name)
  end

  def asset_display_name
    return nil unless asset

    if self.asset.respond_to?(:title) && !self.asset.title.nil?
      asset.title
    elsif self.asset.is_a? Enrollment
      asset.user.name
    elsif self.asset.respond_to?(:name) && !self.asset.name.nil?
      asset.name
    else
      self.asset_code
    end
  end

  def context_code
    "#{self.context_type.underscore}_#{self.context_id}" rescue nil
  end

  def readable_name(include_group_name: true)
    if self.asset_code&.include?(':')
      split = self.asset_code.split(/:/)

      if split[1].match(/course_\d+/)
        case split[0]
        when "announcements"
          t("Course Announcements")
        when "assignments"
          t("Course Assignments")
        when "calendar_feed"
          t("Course Calendar")
        when "collaborations"
          t("Course Collaborations")
        when "conferences"
          t("Course Conferences")
        when "files"
          t("Course Files")
        when "grades"
          t("Course Grades")
        when "home"
          t("Course Home")
        when "modules"
          t("Course Modules")
        when "outcomes"
          t("Course Outcomes")
        when "pages"
          t("Course Pages")
        when "quizzes"
          t("Course Quizzes")
        when "roster"
          t("Course People")
        when "speed_grader"
          t("SpeedGrader")
        when "syllabus"
          t("Course Syllabus")
        when "topics"
          t("Course Discussions")
        else
          "Course #{split[0].titleize}"
        end
      elsif (match = split[1].match(/group_(\d+)/)) && (group = Group.where(:id => match[1]).first)
        case split[0]
        when "announcements"
          include_group_name ? t("%{group_name} - Group Announcements", :group_name => group.name) : t('Group Announcements')
        when "calendar_feed"
          include_group_name ? t("%{group_name} - Group Calendar", :group_name => group.name) : t('Group Calendar')
        when "collaborations"
          include_group_name ? t("%{group_name} - Group Collaborations", :group_name => group.name) : t('Group Collaborations')
        when "conferences"
          include_group_name ? t("%{group_name} - Group Conferences", :group_name => group.name) : t('Group Conferences')
        when "files"
          include_group_name ? t("%{group_name} - Group Files", :group_name => group.name) : t('Group Files')
        when "home"
          include_group_name ? t("%{group_name} - Group Home", :group_name => group.name) : t('Group Home')
        when "pages"
          include_group_name ? t("%{group_name} - Group Pages", :group_name => group.name) : t('Group Pages')
        when "roster"
          include_group_name ? t("%{group_name} - Group People", :group_name => group.name) : t('Group People')
        when "topics"
          include_group_name ? t("%{group_name} - Group Discussions", :group_name => group.name) : t('Group Discussions')
        else
          "#{include_group_name ? "#{group.name} - " : ""}Group #{split[0].titleize}"
        end
      elsif split[1].match(/user_\d+/)
        case split[0]
        when "files"
          t('User Files')
        else
          self.display_name
        end
      else
        self.display_name
      end
    else
      re = Regexp.new("#{self.asset_code} - ")
      self.display_name.nil? ? "" : self.display_name.gsub(re, "")
    end
  end

  def asset
    unless @asset
      return nil unless asset_code

      asset_code, = self.asset_code.split(":").reverse
      @asset = Context.find_asset_by_asset_string(asset_code, context)
      @asset ||= (match = asset_code.match(/enrollment_(\d+)/)) && Enrollment.where(:id => match[1]).first
    end
    @asset
  end

  def asset_class_name
    name = self.asset.class.name.underscore if self.asset
    name = "Quiz" if name == "Quizzes::Quiz"
    name
  end

  def self.get_correct_context(context, accessed_asset)
    if accessed_asset[:category] == "files" && accessed_asset[:code]&.starts_with?('attachment')
      attachment_id = accessed_asset[:code].match(/\A\w+_(\d+)\z/)[1]
      asset = accessed_asset[:asset_for_root_account_id]
      return asset.context if asset.is_a?(Attachment) && asset.id == attachment_id

      Attachment.find_by(id: attachment_id)&.context
    elsif context.is_a?(UserProfile)
      context.user
    elsif context.is_a?(AssessmentQuestion)
      context.context
    else
      context
    end
  end

  def self.log(user, context, accessed_asset)
    return unless user && accessed_asset[:code]

    correct_context = self.get_correct_context(context, accessed_asset)
    return unless correct_context && Context::CONTEXT_TYPES.include?(correct_context.class_name.to_sym)

    GuardRail.activate(:secondary) do
      @access = AssetUserAccess.where(user: user, asset_code: accessed_asset[:code],
                                      context: correct_context).first_or_initialize
    end
    accessed_asset[:level] ||= 'view'
    @access.log correct_context, accessed_asset
  end

  def log(kontext, accessed)
    self.asset_category ||= accessed[:category]
    self.asset_group_code ||= accessed[:group_code]
    self.membership_type ||= accessed[:membership_type]
    self.context = kontext
    self.updated_at = self.last_access = Time.now.utc
    log_action(accessed[:level])

    # manually call callbacks to avoid transactions. this saves a BEGIN/COMMIT per request
    infer_defaults
    infer_root_account_id(accessed[:asset_for_root_account_id])

    if self.class.use_log_compaction_for_views? && self.eligible_for_log_path?
      # Since this is JUST a view bump, we'll write it to the
      # view log and let periodic jobs compact them later
      # (this is intentionally trading off more latency for less I/O pressure)
      AssetUserAccessLog.put_view(self)
    else
      save_without_transaction
    end
    self
  end

  def eligible_for_log_path?
    # in general we want writes to go to the table right now.
    # view count updates happen a LOT though, so if the setting is
    # configured such that we're allowed to use the log path, check
    # if this set of changes is "just" a view update.
    change_hash = self.changes_to_save
    updated_key_set = self.changes_to_save.keys.to_set
    return false unless updated_key_set.include?('view_score')
    return false unless (updated_key_set - Set.new(['updated_at', 'last_access', 'view_score'])).empty?

    # ASSUMPTION: All view_score updates are a single increment.
    # If this is violated, rather than failing to capture, we should accept the
    # write through the row update for now (by returning false from here).
    view_delta = change_hash['view_score'].compact
    # ^array with old and new value, which CAN be null, hence compact
    return false if view_delta.size < 1
    return (view_delta[0] - 1.0).abs < Float::EPSILON if view_delta.size == 1

    (view_delta[1] - view_delta[0]).abs == 1 # this is an increment, if true
  end

  def log_action(level)
    increment(:view_score) if %w{view participate}.include?(level)
    increment(:participate_score) if %w{participate submit}.include?(level)

    if self.action_level != 'participate'
      self.action_level = (level == 'submit') ? 'participate' : level
    end
  end

  def self.use_log_compaction_for_views?
    self.view_counting_method.to_s == "log"
  end

  def self.view_counting_method
    Canvas::Plugin.find(:asset_user_access_logs).settings[:write_path]
  end

  def self.infer_asset(code)
    asset_code, = code.split(":").reverse
    Context.find_asset_by_asset_string(asset_code)
  end

  # For Quizzes, we want the view score not to include the participation score
  # so it reflects the number of times a student really just browsed the quiz.
  def corrected_view_score
    deductible_points = 0

<<<<<<< HEAD
    if 'quizzes' == self.asset_group_code
      deductible_points = self.participate_score || 0
=======
    if self.asset_group_code == 'quizzes'
      deductible_points = participate_score || 0
>>>>>>> 2bda9f78
    end

    self.view_score ||= 0
    self.view_score -= deductible_points
  end

  # Includes both the icon name and the associated screenreader label for the icon
  ICON_MAP = {
    announcements: ["icon-announcement", t('Announcement')].freeze,
    assignments: ["icon-assignment", t('Assignment')].freeze,
    calendar: ["icon-calendar-month", t('Calendar')].freeze,
    collaborations: ["icon-document", t('Collaboration')].freeze,
    conferences: ["icon-group", t('Conference')].freeze,
    external_tools: ["icon-link", t('App')].freeze,
    files: ["icon-download", t('File')].freeze,
    grades: ["icon-gradebook", t('Grades')].freeze,
    home: ["icon-home", t('Home')].freeze,
    inbox: ["icon-message", t('Inbox')].freeze,
    modules: ["icon-module", t('Module')].freeze,
    outcomes: ["icon-outcomes", t('Outcome')].freeze,
    pages: ["icon-document", t('Page')].freeze,
    quizzes: ["icon-quiz", t('Quiz')].freeze,
    roster: ["icon-user", t('People')].freeze,
    syllabus: ["icon-syllabus", t('Syllabus')].freeze,
    topics: ["icon-discussion", t('Discussion')].freeze,
    wiki: ["icon-document", t('Page')].freeze
  }.freeze

  def icon
    ICON_MAP[asset_category.to_sym]&.[](0) || "icon-question"
  end

  def readable_category
    ICON_MAP[asset_category.to_sym]&.[](1) || ""
  end

  private

  def increment(attribute)
    incremented_value = (self.send(attribute) || 0) + 1
    self.send("#{attribute}=", incremented_value)
  end
end<|MERGE_RESOLUTION|>--- conflicted
+++ resolved
@@ -24,7 +24,7 @@
 class AssetUserAccess < ActiveRecord::Base
   extend RootAccountResolver
 
-  belongs_to :context, polymorphic: [:account, :course, :group, :user], polymorphic_prefix: true
+  belongs_to :context, polymorphic: %i[account course group user], polymorphic_prefix: true
   belongs_to :user
   has_many :page_views
 
@@ -53,7 +53,7 @@
   end
 
   def category
-    self.asset_category
+    asset_category
   end
 
   def infer_defaults
@@ -78,26 +78,26 @@
   def asset_display_name
     return nil unless asset
 
-    if self.asset.respond_to?(:title) && !self.asset.title.nil?
+    if asset.respond_to?(:title) && !asset.title.nil?
       asset.title
-    elsif self.asset.is_a? Enrollment
+    elsif asset.is_a? Enrollment
       asset.user.name
-    elsif self.asset.respond_to?(:name) && !self.asset.name.nil?
+    elsif asset.respond_to?(:name) && !asset.name.nil?
       asset.name
     else
-      self.asset_code
+      asset_code
     end
   end
 
   def context_code
-    "#{self.context_type.underscore}_#{self.context_id}" rescue nil
+    "#{context_type.underscore}_#{context_id}" rescue nil
   end
 
   def readable_name(include_group_name: true)
-    if self.asset_code&.include?(':')
-      split = self.asset_code.split(/:/)
-
-      if split[1].match(/course_\d+/)
+    if asset_code&.include?(':')
+      split = asset_code.split(":")
+
+      if split[1].match?(/course_\d+/)
         case split[0]
         when "announcements"
           t("Course Announcements")
@@ -157,19 +157,19 @@
         else
           "#{include_group_name ? "#{group.name} - " : ""}Group #{split[0].titleize}"
         end
-      elsif split[1].match(/user_\d+/)
+      elsif split[1].match?(/user_\d+/)
         case split[0]
         when "files"
           t('User Files')
         else
-          self.display_name
+          display_name
         end
       else
-        self.display_name
+        display_name
       end
     else
-      re = Regexp.new("#{self.asset_code} - ")
-      self.display_name.nil? ? "" : self.display_name.gsub(re, "")
+      re = Regexp.new("#{asset_code} - ")
+      display_name.nil? ? "" : display_name.gsub(re, "")
     end
   end
 
@@ -185,7 +185,7 @@
   end
 
   def asset_class_name
-    name = self.asset.class.name.underscore if self.asset
+    name = asset.class.name.underscore if asset
     name = "Quiz" if name == "Quizzes::Quiz"
     name
   end
@@ -209,7 +209,7 @@
   def self.log(user, context, accessed_asset)
     return unless user && accessed_asset[:code]
 
-    correct_context = self.get_correct_context(context, accessed_asset)
+    correct_context = get_correct_context(context, accessed_asset)
     return unless correct_context && Context::CONTEXT_TYPES.include?(correct_context.class_name.to_sym)
 
     GuardRail.activate(:secondary) do
@@ -232,7 +232,7 @@
     infer_defaults
     infer_root_account_id(accessed[:asset_for_root_account_id])
 
-    if self.class.use_log_compaction_for_views? && self.eligible_for_log_path?
+    if self.class.use_log_compaction_for_views? && eligible_for_log_path?
       # Since this is JUST a view bump, we'll write it to the
       # view log and let periodic jobs compact them later
       # (this is intentionally trading off more latency for less I/O pressure)
@@ -248,33 +248,33 @@
     # view count updates happen a LOT though, so if the setting is
     # configured such that we're allowed to use the log path, check
     # if this set of changes is "just" a view update.
-    change_hash = self.changes_to_save
-    updated_key_set = self.changes_to_save.keys.to_set
+    change_hash = changes_to_save
+    updated_key_set = changes_to_save.keys.to_set
     return false unless updated_key_set.include?('view_score')
-    return false unless (updated_key_set - Set.new(['updated_at', 'last_access', 'view_score'])).empty?
+    return false unless (updated_key_set - Set.new(%w[updated_at last_access view_score])).empty?
 
     # ASSUMPTION: All view_score updates are a single increment.
     # If this is violated, rather than failing to capture, we should accept the
     # write through the row update for now (by returning false from here).
     view_delta = change_hash['view_score'].compact
     # ^array with old and new value, which CAN be null, hence compact
-    return false if view_delta.size < 1
+    return false if view_delta.empty?
     return (view_delta[0] - 1.0).abs < Float::EPSILON if view_delta.size == 1
 
     (view_delta[1] - view_delta[0]).abs == 1 # this is an increment, if true
   end
 
   def log_action(level)
-    increment(:view_score) if %w{view participate}.include?(level)
-    increment(:participate_score) if %w{participate submit}.include?(level)
-
-    if self.action_level != 'participate'
+    increment(:view_score) if %w[view participate].include?(level)
+    increment(:participate_score) if %w[participate submit].include?(level)
+
+    if action_level != 'participate'
       self.action_level = (level == 'submit') ? 'participate' : level
     end
   end
 
   def self.use_log_compaction_for_views?
-    self.view_counting_method.to_s == "log"
+    view_counting_method.to_s == "log"
   end
 
   def self.view_counting_method
@@ -291,13 +291,8 @@
   def corrected_view_score
     deductible_points = 0
 
-<<<<<<< HEAD
-    if 'quizzes' == self.asset_group_code
-      deductible_points = self.participate_score || 0
-=======
     if self.asset_group_code == 'quizzes'
       deductible_points = participate_score || 0
->>>>>>> 2bda9f78
     end
 
     self.view_score ||= 0
@@ -337,7 +332,7 @@
   private
 
   def increment(attribute)
-    incremented_value = (self.send(attribute) || 0) + 1
-    self.send("#{attribute}=", incremented_value)
+    incremented_value = (send(attribute) || 0) + 1
+    send("#{attribute}=", incremented_value)
   end
 end