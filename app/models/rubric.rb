--- conflicted
+++ resolved
@@ -34,9 +34,9 @@
   has_many :rubric_assessments, :through => :rubric_associations, :dependent => :destroy
   has_many :learning_outcome_alignments, -> { where("content_tags.tag_type='learning_outcome' AND content_tags.workflow_state<>'deleted'").preload(:learning_outcome) }, as: :content, inverse_of: :content, class_name: 'ContentTag'
 
-  validates_presence_of :context_id, :context_type, :workflow_state
-  validates_length_of :description, :maximum => maximum_text_length, :allow_nil => true, :allow_blank => true
-  validates_length_of :title, :maximum => maximum_string_length, :allow_nil => false, :allow_blank => false
+  validates :context_id, :context_type, :workflow_state, presence: true
+  validates :description, length: { :maximum => maximum_text_length, :allow_nil => true, :allow_blank => true }
+  validates :title, length: { :maximum => maximum_string_length, :allow_nil => false, :allow_blank => false }
 
   before_validation :default_values
   before_create :set_root_account_id
@@ -47,37 +47,37 @@
   simply_versioned
 
   scope :publicly_reusable, -> { where(:reusable => true).order(best_unicode_collation_key('title')) }
-  scope :matching, lambda { |search| where(wildcard('rubrics.title', search)).order("rubrics.association_count DESC") }
-  scope :before, lambda { |date| where("rubrics.created_at<?", date) }
+  scope :matching, ->(search) { where(wildcard('rubrics.title', search)).order("rubrics.association_count DESC") }
+  scope :before, ->(date) { where("rubrics.created_at<?", date) }
   scope :active, -> { where.not(workflow_state: 'deleted') }
 
   set_policy do
-    given { |user, session| self.context.grants_right?(user, session, :manage_rubrics) }
+    given { |user, session| context.grants_right?(user, session, :manage_rubrics) }
     can :read and can :create and can :delete_associations
 
-    given { |user, session| self.context.grants_any_right?(user, session, :manage_assignments, :manage_assignments_edit) }
+    given { |user, session| context.grants_any_right?(user, session, :manage_assignments, :manage_assignments_edit) }
     can :read and can :create and can :delete_associations
 
-    given { |user, session| self.context.grants_right?(user, session, :manage) }
+    given { |user, session| context.grants_right?(user, session, :manage) }
     can :read and can :create and can :delete_associations
 
-    given { |user, session| self.context.grants_right?(user, session, :read_rubrics) }
+    given { |user, session| context.grants_right?(user, session, :read_rubrics) }
     can :read
 
     # read_only means "associated with > 1 object for grading purposes"
-    given { |user, session| !self.read_only && self.rubric_associations.for_grading.length < 2 && self.context.grants_any_right?(user, session, :manage_assignments, :manage_assignments_edit) }
+    given { |user, session| !read_only && rubric_associations.for_grading.length < 2 && context.grants_any_right?(user, session, :manage_assignments, :manage_assignments_edit) }
     can :update and can :delete
 
-    given { |user, session| !self.read_only && self.rubric_associations.for_grading.length < 2 && self.context.grants_right?(user, session, :manage_rubrics) }
+    given { |user, session| !read_only && rubric_associations.for_grading.length < 2 && context.grants_right?(user, session, :manage_rubrics) }
     can :update and can :delete
 
-    given { |user, session| self.context.grants_any_right?(user, session, :manage_assignments, :manage_assignments_edit) }
+    given { |user, session| context.grants_any_right?(user, session, :manage_assignments, :manage_assignments_edit) }
     can :delete
 
-    given { |user, session| self.context.grants_right?(user, session, :manage_rubrics) }
+    given { |user, session| context.grants_right?(user, session, :manage_rubrics) }
     can :delete
 
-    given { |user, session| self.context.grants_right?(user, session, :read) }
+    given { |user, session| context.grants_right?(user, session, :read) }
     can :read
   end
 
@@ -97,27 +97,27 @@
   end
 
   def self.with_at_most_one_association
-    joins(<<~JOINS)
+    joins(<<~SQL.squish)
       LEFT JOIN #{RubricAssociation.quoted_table_name} associations_for_count
       ON rubrics.id = associations_for_count.rubric_id
       AND associations_for_count.purpose = 'grading'
       AND associations_for_count.workflow_state = 'active'
-    JOINS
+    SQL
       .group('rubrics.id')
       .having('COUNT(rubrics.id) < 2')
   end
 
   def self.unassessed
-    joins(<<~JOINS)
+    joins(<<~SQL.squish)
       LEFT JOIN #{RubricAssociation.quoted_table_name} associations_for_unassessed
       ON rubrics.id = associations_for_unassessed.rubric_id
       AND associations_for_unassessed.purpose = 'grading'
       AND associations_for_unassessed.workflow_state = 'active'
-    JOINS
-      .joins(<<~JOINS)
+    SQL
+      .joins(<<~SQL.squish)
         LEFT JOIN #{RubricAssessment.quoted_table_name} assessments_for_unassessed
         ON associations_for_unassessed.id = assessments_for_unassessed.rubric_association_id
-      JOINS
+      SQL
       .where(assessments_for_unassessed: { id: nil })
   end
 
@@ -127,22 +127,22 @@
     end
 
     cnt = 0
-    siblings = Rubric.where(context_id: self.context_id, context_type: self.context_type).where("workflow_state<>'deleted'")
-    siblings = siblings.where("id<>?", self.id) unless new_record?
-    if self.title.present?
-      original_title = self.title
-      while siblings.where(title: self.title).exists?
+    siblings = Rubric.where(context_id: context_id, context_type: context_type).where("workflow_state<>'deleted'")
+    siblings = siblings.where("id<>?", id) unless new_record?
+    if title.present?
+      original_title = title
+      while siblings.where(title: title).exists?
         cnt += 1
         self.title = "#{original_title} (#{cnt})"
       end
     end
-    self.context_code = "#{self.context_type.underscore}_#{self.context_id}" rescue nil
+    self.context_code = "#{context_type.underscore}_#{context_id}" rescue nil
   end
 
   alias_method :destroy_permanently!, :destroy
   def destroy
     self.workflow_state = 'deleted'
-    if self.save
+    if save
       rubric_associations.in_batches.destroy_all
       true
     end
@@ -150,7 +150,7 @@
 
   def restore
     self.workflow_state = 'active'
-    if self.save
+    if save
       rubric_associations_with_deleted.where(workflow_state: "deleted").find_each(&:restore)
       true
     end
@@ -175,7 +175,7 @@
     end
 
     if rubric_associations.bookmarked.none?
-      self.destroy
+      destroy
     end
   end
 
@@ -193,10 +193,10 @@
   def touch_associations
     if alignments_need_update?
       # associations might need to update their alignments also
-      rubric_associations.bookmarked.each { |ra|
+      rubric_associations.bookmarked.each do |ra|
         ra.skip_updating_points_possible = @skip_updating_points_possible
         ra.save
-      }
+      end
     end
   end
 
@@ -205,23 +205,23 @@
   end
 
   def data_outcome_ids
-    (data || []).map { |c| c[:learning_outcome_id] }.compact.map(&:to_i).uniq
+    (data || []).filter_map { |c| c[:learning_outcome_id] }.map(&:to_i).uniq
   end
 
   def criteria_object
-    OpenObject.process(self.data)
+    OpenObject.process(data)
   end
 
   def criteria
-    self.data
+    data
   end
 
   def associate_with(association, context, opts = {})
     if opts[:purpose] == "grading"
-      res = self.rubric_associations.where(association_id: association, association_type: association.class.to_s, purpose: 'grading').first
+      res = rubric_associations.where(association_id: association, association_type: association.class.to_s, purpose: 'grading').first
       return res if res
     elsif opts[:update_if_existing]
-      res = self.rubric_associations.where(association_id: association, association_type: association.class.to_s).first
+      res = rubric_associations.where(association_id: association, association_type: association.class.to_s).first
       return res if res
     end
     purpose = opts[:purpose] || "unknown"
@@ -231,8 +231,8 @@
                                    :purpose => purpose
     ra.skip_updating_points_possible = opts[:skip_updating_points_possible] || @skip_updating_points_possible
     ra.updating_user = opts[:current_user]
-    if ra.save
-      association.mark_downstream_changes(["rubric"]) if association.is_a?(Assignment)
+    if ra.save && association.is_a?(Assignment)
+      association.mark_downstream_changes(["rubric"])
     end
     ra.updating_user = nil
     ra
@@ -243,31 +243,27 @@
     self.user ||= current_user
     rubric_params[:hide_score_total] ||= association_params[:hide_score_total]
     @skip_updating_points_possible = association_params[:skip_updating_points_possible]
-    self.update_criteria(rubric_params)
+    update_criteria(rubric_params)
     RubricAssociation.generate(current_user, self, context, association_params) if association_params[:association_object] || association_params[:url]
   end
 
   def unique_item_id(id = nil)
     @used_ids ||= {}
     while !id || @used_ids[id]
-<<<<<<< HEAD
-      id = "#{self.rubric_id || self.id}_#{rand(10000)}"
-=======
       id = "#{rubric_id || self.id}_#{rand(10_000)}"
->>>>>>> 0c292493
     end
     @used_ids[id] = true
     id
   end
 
   def update_criteria(params)
-    self.without_versioning(&:save) if self.new_record?
+    without_versioning(&:save) if new_record?
     data = generate_criteria(params)
-    self.hide_score_total = params[:hide_score_total] if self.hide_score_total == nil || (self.association_count || 0) < 2
+    self.hide_score_total = params[:hide_score_total] if hide_score_total.nil? || (association_count || 0) < 2
     self.data = data.criteria
     self.title = data.title
     self.points_possible = data.points_possible
-    self.save
+    save
     self
   end
 
@@ -277,12 +273,12 @@
     mastery_scale = context.resolved_outcome_proficiency
     return if mastery_scale.nil?
 
-    self.data.each do |criterion|
+    data.each do |criterion|
       update_criterion_from_mastery_scale(criterion, mastery_scale)
     end
-    if self.data_changed?
-      self.points_possible = total_points_from_criteria(self.data)
-      self.save! if save
+    if data_changed?
+      self.points_possible = total_points_from_criteria(data)
+      save! if save
     end
   end
 
@@ -309,12 +305,12 @@
   end
 
   def update_learning_outcome_criteria(outcome)
-    self.data.each do |criterion|
+    data.each do |criterion|
       update_learning_outcome_criterion(criterion, outcome) if criterion[:learning_outcome_id] == outcome.id
     end
-    if self.data_changed?
-      self.points_possible = total_points_from_criteria(self.data)
-      self.save!
+    if data_changed?
+      self.points_possible = total_points_from_criteria(data)
+      save!
     end
   end
 
@@ -346,11 +342,11 @@
 
   def will_change_with_update?(params)
     params ||= {}
-    return true if params[:free_form_criterion_comments] && !!self.free_form_criterion_comments != (params[:free_form_criterion_comments] == '1')
+    return true if params[:free_form_criterion_comments] && !!free_form_criterion_comments != (params[:free_form_criterion_comments] == '1')
 
     data = generate_criteria(params)
-    return true if data.title != self.title || data.points_possible != self.points_possible
-    return true if Rubric.normalize(data.criteria) != Rubric.normalize(self.criteria)
+    return true if data.title != title || data.points_possible != points_possible
+    return true if Rubric.normalize(data.criteria) != Rubric.normalize(criteria)
 
     false
   end
@@ -392,7 +388,7 @@
         criterion_rating(rating_data, criterion[:id])
       end
       criterion[:ratings] = ratings.sort_by { |r| [-1 * (r[:points] || 0), r[:description] || CanvasSort::First] }
-      criterion[:points] = criterion[:ratings].map { |r| r[:points] }.max || 0
+      criterion[:points] = criterion[:ratings].pluck(:points).max || 0
 
       # Record both the criterion data and the original ID that was passed in
       # (we'll use the ID when we sort the criteria below)
@@ -405,7 +401,7 @@
   end
 
   def total_points_from_criteria(criteria)
-    criteria.reject { |c| c[:ignore_for_scoring] }.map { |c| c[:points] }.reduce(:+)
+    criteria.reject { |c| c[:ignore_for_scoring] }.sum { |c| c[:points] }
   end
 
   # undo innocuous changes introduced by migrations which break `will_change_with_update?`
@@ -428,9 +424,9 @@
   def set_root_account_id
     self.root_account_id ||=
       if context_type == 'Account' && context.root_account?
-        self.context.id
+        context.id
       else
-        self.context&.root_account_id
+        context&.root_account_id
       end
   end
 end