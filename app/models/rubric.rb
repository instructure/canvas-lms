--- conflicted
+++ resolved
@@ -511,16 +511,12 @@
     CriteriaData.new(criteria, points_possible, title)
   end
 
-<<<<<<< HEAD
-  def generate_criteria_via_llm(association_object)
-=======
   DEFAULT_GENERATE_OPTIONS = {
     criteria_count: 5,
     rating_count: 4,
     points_per_criterion: 20
   }.freeze
   def generate_criteria_via_llm(association_object, generate_options = {})
->>>>>>> e948ce31
     unless association_object.is_a?(AbstractAssignment)
       raise "LLM generation is only available for rubrics associated with an Assignment"
     end
@@ -542,13 +538,9 @@
         description: assignment.description,
         grading_type: assignment.grading_type,
         submission_types: assignment.submission_types,
-<<<<<<< HEAD
-      }.to_json
-=======
       }.to_json,
       CRITERIA_COUNT: generate_options[:criteria_count] || DEFAULT_GENERATE_OPTIONS[:criteria_count],
       RATING_COUNT: generate_options[:rating_count] || DEFAULT_GENERATE_OPTIONS[:rating_count],
->>>>>>> e948ce31
     }
 
     prompt, options = llm_config.generate_prompt_and_options(substitutions: dynamic_content)
@@ -570,26 +562,11 @@
     #   response.usage[:output_tokens],
     #   time.real.round(2)
     # ]
-<<<<<<< HEAD
-=======
     # logger.info(response.message[:content])
->>>>>>> e948ce31
 
     ai_rubric = JSON.parse(response.message[:content], symbolize_names: true)
 
     criteria = []
-<<<<<<< HEAD
-    ai_rubric[:data].each do |criterion_data|
-      criterion = {}
-      criterion[:id] = unique_item_id
-      criterion[:description] = (criterion_data[:description].presence || t("no_description", "No Description")).strip
-      criterion[:long_description] = criterion_data[:long_description].presence
-
-      ratings = criterion_data[:ratings].map do |rating_data|
-        {
-          description: (rating_data[:description].presence || t("no_description", "No Description")).strip,
-          points: rating_data[:points].to_f || 0,
-=======
     ai_rubric[:criteria].each do |criterion_data|
       criterion = {}
       criterion[:id] = unique_item_id
@@ -603,7 +580,6 @@
           description: (rating_data[:title].presence || t("no_description", "No Description")).strip,
           long_description: rating_data[:description].presence,
           points: (points - (points_decrement * index)).round,
->>>>>>> e948ce31
           criterion_id: criterion[:id],
           id: unique_item_id
         }
