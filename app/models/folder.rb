--- conflicted
+++ resolved
@@ -406,11 +406,7 @@
     end
     folders.each do |name|
       sub_folder = @@path_lookups[[context.global_asset_string, current_folder.full_name + "/" + name].join("//")]
-<<<<<<< HEAD
-      sub_folder ||= current_folder.sub_folders.active.where({ name: name }.merge(conditions)).first_or_initialize
-=======
       sub_folder ||= current_folder.sub_folders.active.where({ name: }.merge(conditions)).first_or_initialize
->>>>>>> b3b750c9
       current_folder = sub_folder
       if current_folder.new_record?
         current_folder.context = context
