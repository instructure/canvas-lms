--- conflicted
+++ resolved
@@ -134,15 +134,9 @@
               UNION
               SELECT folders.* FROM #{Folder.quoted_table_name} INNER JOIN associated_folders ON folders.parent_folder_id=associated_folders.id
             )
-<<<<<<< HEAD
-            SELECT id FROM associated_folders WHERE associated_folders.workflow_state <> 'deleted' LIMIT 1000 FOR UPDATE
-          SQL
-          Attachment.batch_destroy(Attachment.active.where(folder_id: associated_folders))
-=======
             SELECT id FROM associated_folders WHERE associated_folders.workflow_state <> 'deleted' ORDER BY id LIMIT 1000 FOR UPDATE
           SQL
           Attachment.batch_destroy(Attachment.active.where(folder_id: associated_folders).order(:id))
->>>>>>> a9e15ed7
           delete_time = Time.now.utc
           Folder.where(id: associated_folders).update_all(workflow_state: "deleted", deleted_at: delete_time, updated_at: delete_time)
           folder_count = associated_folders.length
