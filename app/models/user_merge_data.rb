--- conflicted
+++ resolved
@@ -24,11 +24,7 @@
 
   scope :active, -> { where.not(workflow_state: 'deleted') }
 
-<<<<<<< HEAD
-  def add_more_data(objects)
-=======
   def add_more_data(objects, user=nil)
->>>>>>> 48701f2a
     objects.each do |o|
       user ||= o.user_id
       r = self.user_merge_data_records.new(context: o, previous_user_id: user)
