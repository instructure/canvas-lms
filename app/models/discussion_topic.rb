#
# Copyright (C) 2012 Instructure, Inc.
#
# This file is part of Canvas.
#
# Canvas is free software: you can redistribute it and/or modify it under
# the terms of the GNU Affero General Public License as published by the Free
# Software Foundation, version 3 of the License.
#
# Canvas is distributed in the hope that it will be useful, but WITHOUT ANY
# WARRANTY; without even the implied warranty of MERCHANTABILITY or FITNESS FOR
# A PARTICULAR PURPOSE. See the GNU Affero General Public License for more
# details.
#
# You should have received a copy of the GNU Affero General Public License along
# with this program. If not, see <http://www.gnu.org/licenses/>.
#

class DiscussionTopic < ActiveRecord::Base

  include Workflow
  include SendToStream
  include HasContentTags
  include CopyAuthorizedLinks
  include TextHelper
  include ContextModuleItem
  include SearchTermHelper

  attr_accessible :title, :message, :user, :delayed_post_at, :lock_at, :assignment,
    :plaintext_message, :podcast_enabled, :podcast_has_student_posts,
    :require_initial_post, :threaded, :discussion_type, :context, :pinned, :locked

  module DiscussionTypes
    SIDE_COMMENT = 'side_comment'
    THREADED     = 'threaded'
    FLAT         = 'flat'
    TYPES        = DiscussionTypes.constants.map { |c| DiscussionTypes.const_get(c) }
  end

  attr_readonly :context_id, :context_type, :user_id

  has_many :discussion_entries, :order => :created_at, :dependent => :destroy
  has_many :root_discussion_entries, :class_name => 'DiscussionEntry', :include => [:user], :conditions => ['discussion_entries.parent_id IS NULL AND discussion_entries.workflow_state != ?', 'deleted']
  has_one :external_feed_entry, :as => :asset
  belongs_to :external_feed
  belongs_to :context, :polymorphic => true
  belongs_to :cloned_item
  belongs_to :attachment
  belongs_to :assignment
  belongs_to :editor, :class_name => 'User'
  belongs_to :old_assignment, :class_name => 'Assignment'
  belongs_to :root_topic, :class_name => 'DiscussionTopic'
  has_many :child_topics, :class_name => 'DiscussionTopic', :foreign_key => :root_topic_id, :dependent => :destroy
  has_many :discussion_topic_participants, :dependent => :destroy
  has_many :discussion_entry_participants, :through => :discussion_entries
  belongs_to :user
  validates_presence_of :context_id, :context_type
  validates_inclusion_of :discussion_type, :in => DiscussionTypes::TYPES
  validates_length_of :message, :maximum => maximum_long_text_length, :allow_nil => true, :allow_blank => true
  validates_length_of :title, :maximum => maximum_string_length, :allow_nil => true

  sanitize_field :message, Instructure::SanitizeField::SANITIZE
  copy_authorized_links(:message) { [self.context, nil] }
  acts_as_list scope: %q{context_id = #{context_id} AND
                         context_type = '#{context_type}' AND
                         pinned = TRUE}

  before_create :initialize_last_reply_at
  before_save :default_values
  before_save :set_schedule_delayed_transitions
  after_save :update_assignment
  after_save :update_subtopics
  after_save :touch_context
  after_save :schedule_delayed_transitions
  after_create :create_participant
  after_create :create_materialized_view

  def threaded=(v)
    self.discussion_type = Canvas::Plugin.value_to_boolean(v) ? DiscussionTypes::THREADED : DiscussionTypes::SIDE_COMMENT
  end

  def threaded?
    self.discussion_type == DiscussionTypes::THREADED
  end
  alias :threaded :threaded?

  def discussion_type
    read_attribute(:discussion_type) || DiscussionTypes::SIDE_COMMENT
  end

  def default_values
    self.context_code = "#{self.context_type.underscore}_#{self.context_id}"
    self.title ||= t '#discussion_topic.default_title', "No Title"
    self.discussion_type = DiscussionTypes::SIDE_COMMENT if !read_attribute(:discussion_type)
    @content_changed = self.message_changed? || self.title_changed?
    if self.assignment_id != self.assignment_id_was
      @old_assignment_id = self.assignment_id_was
    end
    if self.assignment_id
      self.assignment_id = nil unless (self.assignment && self.assignment.context == self.context) || (self.root_topic && self.root_topic.assignment_id == self.assignment_id)
      self.old_assignment_id = self.assignment_id if self.assignment_id
      if self.assignment && self.assignment.submission_types == 'discussion_topic' && self.assignment.has_group_category?
        self.subtopics_refreshed_at ||= Time.parse("Jan 1 2000")
      end
    end
  end
  protected :default_values

  def set_schedule_delayed_transitions
    @should_schedule_delayed_post = self.delayed_post_at? && self.delayed_post_at_changed?
    @should_schedule_lock_at = self.lock_at && self.lock_at_changed?
    true
  end

  def schedule_delayed_transitions
    self.send_at(self.delayed_post_at, :update_based_on_date) if @should_schedule_delayed_post
    self.send_at(self.lock_at, :update_based_on_date) if @should_schedule_lock_at
  end

  def update_subtopics
    if !self.deleted? && self.assignment && self.assignment.submission_types == 'discussion_topic' && self.assignment.has_group_category?
      send_later_if_production :refresh_subtopics
    end
  end

  def refresh_subtopics
    return if self.deleted?
    category = self.assignment.try(:group_category)
    return unless category && self.root_topic_id.blank?
    category.groups.active.each do |group|
      group.shard.activate do
        DiscussionTopic.unique_constraint_retry do
          topic = DiscussionTopic.where(:context_id => group, :context_type => 'Group', :root_topic_id => self).first
          topic ||= group.discussion_topics.build{ |dt| dt.root_topic = self }
          topic.message = self.message
          topic.title = "#{self.title} - #{group.name}"
          topic.assignment_id = self.assignment_id
          topic.user_id = self.user_id
          topic.discussion_type = self.discussion_type
          topic.save if topic.changed?
          topic
        end
      end
    end
  end

  attr_accessor :saved_by
  def update_assignment
    return if self.deleted?
    if !self.assignment_id && @old_assignment_id
      self.context_module_tags.each { |tag| tag.confirm_valid_module_requirements }
    end
    if @old_assignment_id
      Assignment.where(:id => @old_assignment_id, :context_id => self.context_id, :context_type => self.context_type, :submission_types => 'discussion_topic').update_all(:workflow_state => 'deleted', :updated_at => Time.now.utc)
      ContentTag.delete_for(Assignment.find(@old_assignment_id)) if @old_assignment_id
    elsif self.assignment && @saved_by != :assignment && !self.root_topic_id
      self.assignment.title = self.title
      self.assignment.description = self.message
      self.assignment.submission_types = "discussion_topic"
      self.assignment.saved_by = :discussion_topic
      self.assignment.workflow_state = 'published' if self.assignment.deleted?
      self.assignment.save
    end

    # make sure that if the topic has a new assignment (either by going from
    # ungraded to graded, or from one assignment to another; we ignore the
    # transition from graded to ungraded) we acknowledge that the users that
    # have posted have contributed to the topic
    if self.assignment_id && self.assignment_id_changed?
      posters.each{ |user| self.context_module_action(user, :contributed) }
    end
  end
  protected :update_assignment

  def restore_old_assignment
    return nil unless self.old_assignment && self.old_assignment.deleted?
    self.old_assignment.workflow_state = 'published'
    self.old_assignment.saved_by = :discussion_topic
    self.old_assignment.save(false)
    self.old_assignment
  end

  def is_announcement; false end

  def root_topic?
    !self.root_topic_id && self.assignment_id && self.assignment.has_group_category?
  end

  # only the root level entries
  def discussion_subentries
    self.root_discussion_entries
  end

  # count of all active discussion_entries
  def discussion_subentry_count
    discussion_entries.active.count
  end

  def for_assignment?
    self.assignment && self.assignment.submission_types =~ /discussion_topic/
  end

  def for_group_assignment?
    self.for_assignment? && self.context == self.assignment.context && self.assignment.has_group_category?
  end

  def plaintext_message=(val)
    self.message = format_message(strip_tags(val)).first
  end

  def plaintext_message
    truncate_html(self.message, :max_length => 250)
  end

  def create_participant
    self.discussion_topic_participants.create(:user => self.user, :workflow_state => "read", :unread_entry_count => 0, :subscribed => true) if self.user
  end

  def update_materialized_view
    # kick off building of the view
    DiscussionTopic::MaterializedView.for(self).update_materialized_view
  end

  # If no join record exists, assume all discussion enrties are unread, and
  # that a join record will be created the first time one is marked as read.
  attr_accessor :current_user
  def read_state(current_user = nil)
    current_user ||= self.current_user
    return "read" unless current_user #default for logged out user
    uid = current_user.is_a?(User) ? current_user.id : current_user
    dtp = discussion_topic_participants.loaded? ?
      discussion_topic_participants.detect{ |dtp| dtp.user_id == uid } :
      discussion_topic_participants.find_by_user_id(uid)
    dtp.try(:workflow_state) || "unread"
  end

  def read?(current_user = nil)
    read_state(current_user) == "read"
  end

  def unread?(current_user = nil)
    !read?(current_user)
  end

  def change_read_state(new_state, current_user = nil)
    current_user ||= self.current_user
    return nil unless current_user
    self.context_module_action(current_user, :read) if new_state == 'read'
    
    return true if new_state == self.read_state(current_user)

    StreamItem.update_read_state_for_asset(self, new_state, current_user.id)
    self.update_or_create_participant(:current_user => current_user, :new_state => new_state)
  end

  def change_all_read_state(new_state, current_user = nil, opts = {})
    current_user ||= self.current_user
    return unless current_user

    update_fields = { :workflow_state => new_state }
    update_fields[:forced_read_state] = opts[:forced] if opts.has_key?(:forced)

    transaction do
      self.context_module_action(current_user, :read) if new_state == 'read'
      StreamItem.update_read_state_for_asset(self, new_state, current_user.id)

      new_count = (new_state == 'unread' ? self.default_unread_count : 0)
      self.update_or_create_participant(:current_user => current_user, :new_state => new_state, :new_count => new_count)

      entry_ids = self.discussion_entries.pluck(:id)
      if entry_ids.present?
        existing_entry_participants = DiscussionEntryParticipant.where(:user_id =>current_user, :discussion_entry_id => entry_ids).
          select([:id, :discussion_entry_id]).all
        existing_ids = existing_entry_participants.map(&:id)
        DiscussionEntryParticipant.where(:id => existing_ids).update_all(update_fields) if existing_ids.present?

        if new_state == "read"
          new_entry_ids = entry_ids - existing_entry_participants.map(&:discussion_entry_id)
          DiscussionEntryParticipant.bulk_insert(new_entry_ids.map { |entry_id|
            {
              :discussion_entry_id => entry_id,
              :user_id => current_user.id,
            }.merge(update_fields)
          })
        end
      end
    end
  end

  def default_unread_count
    self.discussion_entries.active.count
  end

  def unread_count(current_user = nil)
    current_user ||= self.current_user
    return 0 unless current_user # default for logged out users
    topic_participant = discussion_topic_participants.lock.find_by_user_id(current_user)
    topic_participant.try(:unread_entry_count) || self.default_unread_count
  end

  # Cases where you CAN'T subscribe:
  #  - initial post is required and you haven't made one
  #  - it's an announcement
  #  - this is a root level graded group discussion and you aren't in any of the groups
  #  - this is group level discussion and you aren't in the group
  def subscription_hold(user, context_enrollment, session)
    case
    when initial_post_required?(user, context_enrollment, session)
      :initial_post_required
    when root_topic? && !child_topic_for(user)
      :not_in_group_set
    when context.is_a?(Group) && !context.has_member?(user)
      :not_in_group
    end
  end

  def subscribed?(current_user = nil)
    current_user ||= self.current_user
    return false unless current_user # default for logged out user

    if root_topic?
      participant = DiscussionTopicParticipant.where(user_id: current_user.id,
        discussion_topic_id: child_topics.pluck(:id)).first
    end
    participant ||= discussion_topic_participants.where(:user_id => current_user.id).first

    if participant
      if participant.subscribed.nil?
        # if there is no explicit subscription, assume the author and posters
        # are subscribed, everyone else is not subscribed
        current_user == user || participant.discussion_topic.posters.include?(current_user)
      else
        participant.subscribed
      end
    else
      current_user == user && !subscription_hold(current_user, nil, nil)
    end
  end

  def subscribe(current_user = nil)
    change_subscribed_state(true, current_user)
  end

  def unsubscribe(current_user = nil)
    change_subscribed_state(false, current_user)
  end

  def change_subscribed_state(new_state, current_user = nil)
    current_user ||= self.current_user
    return unless current_user
    return true if subscribed?(current_user) == new_state

    if root_topic?
      change_child_topic_subscribed_state(new_state, current_user)
    else
      update_or_create_participant(:current_user => current_user, :subscribed => new_state)
    end
  end

  def child_topic_for(user)
    group_ids = user.group_memberships.active.pluck(:group_id) &
      context.groups.active.pluck(:id)
    child_topics.where(context_id: group_ids, context_type: 'Group').first
  end

  def change_child_topic_subscribed_state(new_state, current_user)
    topic = child_topic_for(current_user)
    topic.update_or_create_participant(current_user: current_user, subscribed: new_state)
  end
  protected :change_child_topic_subscribed_state

  def update_or_create_participant(opts={})
    current_user = opts[:current_user] || self.current_user
    return nil unless current_user

    topic_participant = nil
    DiscussionTopic.uncached do
      DiscussionTopic.unique_constraint_retry do
        topic_participant = self.discussion_topic_participants.where(:user_id => current_user).lock.first
        topic_participant ||= self.discussion_topic_participants.build(:user => current_user,
                                                                       :unread_entry_count => self.unread_count(current_user),
                                                                       :workflow_state => "unread",
                                                                       :subscribed => current_user == user)
        topic_participant.workflow_state = opts[:new_state] if opts[:new_state]
        topic_participant.unread_entry_count += opts[:offset] if opts[:offset] && opts[:offset] != 0
        topic_participant.unread_entry_count = opts[:new_count] if opts[:new_count]
        topic_participant.subscribed = opts[:subscribed] if opts.has_key?(:subscribed)
        topic_participant.save
      end
    end
    topic_participant
  end

  scope :recent, lambda { where("discussion_topics.last_reply_at>?", 2.weeks.ago).order("discussion_topics.last_reply_at DESC") }
  scope :only_discussion_topics, where(:type => nil)
  scope :for_subtopic_refreshing, where("discussion_topics.subtopics_refreshed_at IS NOT NULL AND discussion_topics.subtopics_refreshed_at<discussion_topics.updated_at").order("discussion_topics.subtopics_refreshed_at")
  scope :for_delayed_posting, lambda {
    where("discussion_topics.workflow_state='post_delayed' AND discussion_topics.delayed_post_at<?", Time.now.utc).order("discussion_topics.delayed_post_at")
  }
  scope :active, where("discussion_topics.workflow_state<>'deleted'")
  scope :for_context_codes, lambda {|codes| where(:context_code => codes) }

  scope :before, lambda { |date| where("discussion_topics.created_at<?", date) }

  scope :by_position, order("discussion_topics.position DESC, discussion_topics.created_at DESC")
  scope :by_last_reply_at, order("discussion_topics.last_reply_at DESC, discussion_topics.created_at DESC")

  def should_lock_yet
    self.lock_at && self.lock_at < Time.now
  end

  def should_not_post_yet
    self.delayed_post_at && self.delayed_post_at > Time.now
  end

  # There may be delayed jobs that expect to call this to update the topic, so be sure to alias
  # the old method name if you change it
  def update_based_on_date
    lock if should_lock_yet
    delayed_post unless should_not_post_yet
  end
  alias_method :try_posting_delayed, :update_based_on_date
  alias_method :auto_update_workflow, :update_based_on_date

  workflow do
    state :active
    state :post_delayed do
      event :delayed_post, :transitions_to => :active do
        self.last_reply_at = Time.now
        self.posted_at = Time.now
      end
    end
    state :deleted
  end

  def lock(opts = {})
    raise "cannot lock before due date" if self.assignment.try(:due_at) && self.assignment.due_at > Time.now
    self.locked = true
    save! unless opts[:without_save]
  end
  alias_method :lock!, :lock

  def unlock(opts = {})
    self.locked = false
    self.workflow_state = 'active' if self.workflow_state == 'locked'
    save! unless opts[:without_save]
  end
  alias_method :unlock!, :unlock

  def locked?
    return workflow_state == 'locked' if locked.nil?
    locked
  end

  def published?
    workflow_state != 'post_delayed'
  end

  def should_send_to_stream
    if self.delayed_post_at && self.delayed_post_at > Time.now
      false
    elsif self.cloned_item_id
      false
    elsif self.assignment && self.root_topic_id && self.assignment.has_group_category?
      false
    elsif self.assignment && self.assignment.submission_types == 'discussion_topic' && (!self.assignment.due_at || self.assignment.due_at > 1.week.from_now)
      false
    elsif self.context.is_a?(CollectionItem)
      # we'll only send notifications of entries to the streams, not creations of topics
      false
    else
      true
    end
  end

  on_create_send_to_streams do
    if should_send_to_stream
      self.active_participants
    end
  end

  on_update_send_to_streams do
    if should_send_to_stream && (@content_changed || changed_state(:active, :post_delayed))
      self.active_participants
    end
  end

  def require_initial_post?
    self.require_initial_post || (self.root_topic && self.root_topic.require_initial_post)
  end

  def user_ids_who_have_posted_and_admins
    # TODO: In Rails 3, you can use uniq and pluck together
    ids = DiscussionEntry.active.select(:user_id).uniq.where(:discussion_topic_id => self).map(&:user_id)
    ids += self.context.admin_enrollments.active.pluck(:user_id) if self.context.respond_to?(:admin_enrollments)
    ids
  end
  memoize :user_ids_who_have_posted_and_admins

  def user_can_see_posts?(user, session=nil)
    return false unless user
    !self.require_initial_post || self.grants_right?(user, session, :update) || user_ids_who_have_posted_and_admins.member?(user.id)
  end

  def reply_from(opts)
    raise IncomingMail::IncomingMessageProcessor::UnknownAddressError if self.context.root_account.deleted?
    user = opts[:user]
    if opts[:html]
      message = opts[:html].strip
    else
      message = opts[:text].strip
      message = format_message(message).first
    end
    user = nil unless user && self.context.users.include?(user)
    if !user
      raise "Only context participants may reply to messages"
    elsif !message || message.empty?
      raise "Message body cannot be blank"
    elsif !self.grants_right?(user, :read)
      nil
    else
      entry = DiscussionEntry.new({
        :message => message,
        :discussion_topic => self,
        :user => user,
      })
      if !entry.grants_right?(user, :create)
        raise IncomingMail::IncomingMessageProcessor::ReplyToLockedTopicError
      else
        entry.save!
        entry
      end
    end
  end

  alias_method :destroy!, :destroy
  def destroy
    ContentTag.delete_for(self)
    self.workflow_state = 'deleted'
    self.deleted_at = Time.now
    self.save

    if self.for_assignment? && self.root_topic_id.blank?
      self.assignment.destroy unless self.assignment.deleted?
    end

    self.child_topics.each do |child|
      child.destroy
    end
  end

  def restore
    self.workflow_state = 'active'
    self.save

    if self.for_assignment? && self.root_topic_id.blank?
      self.assignment.restore(:discussion_topic)
    end

    self.child_topics.each do |child|
      child.restore
    end
  end

  def self.find_or_create_for_new_context(new_context, old_context, old_id)
    res = new_context.discussion_topics.active.find_by_cloned_item_id(old_context.discussion_topics.find_by_id(old_id).cloned_item_id || 0) rescue nil
    res = nil if res && !res.cloned_item_id
    if !res
      old = old_context.discussion_topics.active.find_by_id(old_id)
      res = old.clone_for(new_context) if old
      res.save if res
    end
    res
  end

  def unlink_from(type)
    @saved_by = type
    if self.discussion_entries.empty?
      self.assignment = nil
      self.destroy
    else
      self.assignment = nil
      self.save
    end
    self.child_topics.each{|t| t.unlink_from(:assignment) }
  end

  def self.per_page
    10
  end

  def initialize_last_reply_at
    self.posted_at ||= Time.now
    self.last_reply_at ||= Time.now
  end

  set_policy do
    given { |user| self.user && self.user == user }
    can :read

    given { |user| self.user && self.user == user && !self.locked? }
    can :reply

    given { |user| self.user && self.user == user && !self.locked? && context.user_can_manage_own_discussion_posts?(user) }
    can :update

    given { |user| self.user && self.user == user and self.discussion_entries.active.empty? && !self.locked? && !self.root_topic_id && context.user_can_manage_own_discussion_posts?(user) }
    can :delete

    given { |user, session| self.active? && self.cached_context_grants_right?(user, session, :read_forum) }#
    can :read

    given { |user, session| self.active? && !self.locked? && self.cached_context_grants_right?(user, session, :post_to_forum) }#students.include?(user) }
    can :reply and can :read

    given { |user, session| self.active? && self.cached_context_grants_right?(user, session, :post_to_forum) }#students.include?(user) }
    can :read

    given { |user, session|
      !is_announcement &&
      cached_context_grants_right?(user, session, :post_to_forum) &&
      context_allows_user_to_create?(user)
    }
    can :create

    given { |user, session| context.respond_to?(:allow_student_forum_attachments) && context.allow_student_forum_attachments && cached_context_grants_right?(user, session, :post_to_forum) }
    can :attach

    given { |user, session| !self.root_topic_id && self.cached_context_grants_right?(user, session, :moderate_forum) && !self.locked? }
    can :update and can :delete and can :create and can :read and can :attach

    # Moderators can still modify content even in locked topics (*especially* unlocking them), but can't create new content
    given { |user, session| !self.root_topic_id && self.cached_context_grants_right?(user, session, :moderate_forum) }
    can :update and can :delete and can :read

    given { |user, session| self.root_topic && self.root_topic.grants_right?(user, session, :update) }
    can :update

    given { |user, session| self.root_topic && self.root_topic.grants_right?(user, session, :delete) }
    can :delete

    given { |user, session| self.context.respond_to?(:collection) && self.context.collection.grants_right?(user, session, :read) }
    can :read

    given { |user, session| self.context.respond_to?(:collection) && self.context.collection.grants_right?(user, session, :comment) }
    can :reply

    given { |user, session| self.context.respond_to?(:collection) && user == self.context.user }
    can :read and can :update and can :delete and can :reply
  end

  def context_allows_user_to_create?(user)
    return true unless context.respond_to?(:allow_student_discussion_topics)
    return true unless context.user_is_student?(user)
    context.allow_student_discussion_topics
  end

  def discussion_topic_id
    self.id
  end

  def discussion_topic
    self
  end

  def to_atom(opts={})
    author_name = self.user.present? ? self.user.name : t('#discussion_topic.atom_no_author', "No Author")
    prefix = [self.is_announcement ? t('#titles.announcement', "Announcement") : t('#titles.discussion', "Discussion")]
    prefix << self.context.name if opts[:include_context]
    Atom::Entry.new do |entry|
      entry.title     = [before_label(prefix.to_sentence), self.title].join(" ")
      entry.authors  << Atom::Person.new(:name => author_name)
      entry.updated   = self.updated_at
      entry.published = self.created_at
      entry.id        = "tag:#{HostUrl.default_host},#{self.created_at.strftime("%Y-%m-%d")}:/discussion_topics/#{self.feed_code}"
      entry.links    << Atom::Link.new(:rel => 'alternate',
                                    :href => "http://#{HostUrl.context_host(self.context)}/#{context_url_prefix}/discussion_topics/#{self.id}")
      entry.content   = Atom::Content::Html.new(self.message || "")
    end
  end

  def context_prefix
    context_url_prefix
  end

  def context_module_action(user, action, points=nil)
    tags_to_update = self.context_module_tags.to_a
    if self.for_assignment?
      tags_to_update += self.assignment.context_module_tags
      self.ensure_submission(user) if self.assignment.context.includes_student?(user) && action == :contributed
    end
    tags_to_update.each { |tag| tag.context_module_action(user, action, points) }
  end

  def ensure_submission(user)
    submission = Submission.find_by_assignment_id_and_user_id(self.assignment_id, user.id)
    return if submission && submission.submission_type == 'discussion_topic' && submission.workflow_state != 'unsubmitted'
    self.assignment.submit_homework(user, :submission_type => 'discussion_topic')
  end

  has_a_broadcast_policy

  set_broadcast_policy do |p|
    p.dispatch :new_discussion_topic
    p.to { active_participants - [user] }
    p.whenever { |record|
      record.context.available? and
      ((record.just_created and not record.post_delayed?) || record.changed_state(:active, :post_delayed))
    }
  end

  def delay_posting=(val); end
  def set_assignment=(val); end

  def participants(include_observers=false)
    participants = [ self.user ]
    if self.context.is_a?(CollectionItem)
      participants += self.posters
    else
      participants += context.participants(include_observers)
    end
    participants.compact.uniq
  end

  def active_participants(include_observers=false)
    if self.context.respond_to?(:available?) && !self.context.available? && self.context.respond_to?(:participating_admins)
      self.context.participating_admins
    else
      self.participants(include_observers)
    end
  end

  def participating_users(user_ids)
    context.respond_to?(:participating_users) ? context.participating_users(user_ids) : User.find(user_ids)
  end

  def subscribers
    # this duplicates some logic from #subscribed? so we don't have to call 
    # #posters for each legacy subscriber.
    sub_ids = discussion_topic_participants.where(:subscribed => true).pluck(:user_id)
    legacy_sub_ids = discussion_topic_participants.where(:subscribed => nil).pluck(:user_id)
    poster_ids = posters.map(&:id)
    legacy_sub_ids &= poster_ids
    sub_ids += legacy_sub_ids
    participating_users(sub_ids)
  end

  def posters
    user_ids = discussion_entries.map(&:user_id).push(self.user_id).uniq
    participating_users(user_ids)
  end

  def user_name
    self.user ? self.user.name : nil
  end

  # Public: Determine if the given user can view this discussion topic.
  #
  # user - The user attempting to view the topic (default: nil).
  # options - Options passed to the locked_for? call (default: {}).
  #
  # Returns a boolean.
  def visible_for?(user = nil, options = {})
    # user is the topic's author
    return true if user == self.user

    # user is an admin in the context (teacher/ta/designer)
    return true if context.grants_right?(user, :manage, nil)

    # unlock date exists and has passed
    if unlock_at = locked_for?(user, options).try_rescue(:[], :unlock_at)
      unlock_at < Time.now
    # topic is not published
    elsif !published?
      false
    # everything else
    else
      true
    end
  end

  # Public: Determine if the discussion topic is locked for a specific user. The topic is locked when the 
  #         delayed_post_at is in the future or the group assignment is locked. This does not determine
  #         the visibility of the topic to the user, only that they are unable to reply.
  def locked_for?(user, opts={})
    return false if opts[:check_policies] && self.grants_right?(user, nil, :update)
    Rails.cache.fetch(locked_cache_key(user), :expires_in => 1.minute) do
      locked = false
      if (self.delayed_post_at && self.delayed_post_at > Time.now)
        locked = {:asset_string => self.asset_string, :unlock_at => self.delayed_post_at}
      elsif (self.lock_at && self.lock_at < Time.now)
        locked = {:asset_string => self.asset_string, :lock_at => self.lock_at}
      elsif !opts[:skip_assignment] && (self.assignment && l = self.assignment.locked_for?(user, opts))
        locked = l
      elsif self.could_be_locked && item = locked_by_module_item?(user, opts[:deep_check_if_needed])
        locked = {:asset_string => self.asset_string, :context_module => item.context_module.attributes}
      elsif (self.root_topic && l = self.root_topic.locked_for?(user, opts))
        locked = l
      end
      locked
    end
  end

  attr_accessor :clone_updated
  attr_accessor :assignment_clone_updated
  def clone_for(context, dup=nil, options={})
    options[:migrate] = true if options[:migrate] == nil
    if !self.cloned_item && !self.new_record?
      self.cloned_item ||= ClonedItem.create(:original_item => self)
      self.save!
    end
    existing = context.discussion_topics.active.find_by_id(self.id)
    existing ||= context.discussion_topics.active.find_by_cloned_item_id(self.cloned_item_id || 0)
    return existing if existing && !options[:overwrite]
    if context.merge_mapped_id(self.assignment)
      dup ||= context.discussion_topics.find_by_assignment_id(context.merge_mapped_id(self.assignment))
    end
    dup ||= DiscussionTopic.new
    dup = existing if existing && options[:overwrite]
    self.attributes.delete_if{|k,v| [:id, :assignment_id, :attachment_id, :root_topic_id].include?(k.to_sym) }.each do |key, val|
      dup.send("#{key}=", val)
    end
    dup.assignment_id = context.merge_mapped_id(self.assignment)
    if !dup.assignment_id && self.assignment_id && self.assignment && !options[:cloning_for_assignment]
      new_assignment = self.assignment.clone_for(context, nil, :cloning_for_topic=>true)
      assignment_clone_updated = new_assignment.clone_updated
      new_assignment.save_without_broadcasting!
      context.map_merge(self.assignment, new_assignment)
      dup.assignment_id = new_assignment.id
    end
    if !dup.attachment_id && self.attachment
      attachment = self.attachment.clone_for(context)
      attachment.folder_id = nil
      attachment.save_without_broadcasting!
      context.map_merge(self.attachment, attachment)
      context.warn_merge_result("Added file \"#{attachment.folder.full_name}/#{attachment.display_name}\" which is needed for the topic \"#{self.title}\"")
      dup.attachment_id = attachment.id
    end
    dup.context = context
    dup.message = context.migrate_content_links(self.message, self.context) if options[:migrate]
    dup.saved_by = :assignment if options[:cloning_for_assignment]
    dup.save_without_broadcasting!
    context.log_merge_result("Discussion \"#{dup.title}\" created")
    if options[:include_entries]
      self.discussion_entries.sort_by{|e| e.created_at }.each do |entry|
        dup_entry = entry.clone_for(context, nil, :migrate => options[:migrate])
        dup_entry.parent_id = context.merge_mapped_id("discussion_entry_#{entry.parent_id}")
        dup_entry.discussion_topic_id = dup.id
        dup_entry.save!
        context.map_merge(entry, dup_entry)
        dup_entry
      end
      context.log_merge_result("Included #{dup.discussion_entries.length} entries for the topic \"#{dup.title}\"")
    end
    context.may_have_links_to_migrate(dup)
    dup.updated_at = Time.now
    dup.clone_updated = true
    dup
  end

  def self.process_migration(data, migration)
    announcements = data['announcements'] ? data['announcements']: []
    announcements.each do |event|
      if migration.import_object?("announcements", event['migration_id'])
        event[:type] = 'announcement'
        begin
          import_from_migration(event, migration.context)
        rescue
          migration.add_import_warning(t('#migration.announcement_type', "Announcement"), event[:title], $!)
        end
      end
    end

    topics = data['discussion_topics'] ? data['discussion_topics']: []
    topic_entries_to_import = migration.to_import 'topic_entries'
      topics.each do |topic|
        context = Group.find_by_context_id_and_context_type_and_migration_id(migration.context.id, migration.context.class.to_s, topic['group_id']) if topic['group_id']
        context ||= migration.context
        if context
          if migration.import_object?("discussion_topics", topic['migration_id']) || migration.import_object?("topics", topic['migration_id']) ||
              (topic['type'] == 'announcement' && migration.import_object?("announcements", topic['migration_id']))
            begin
              import_from_migration(topic.merge({:topic_entries_to_import => topic_entries_to_import}), context)
            rescue
              migration.add_import_warning(t('#migration.discussion_topic_type', "Discussion Topic"), topic[:title], $!)
            end
          end
        end
      end
  end

  def self.import_from_migration(hash, context, item=nil)
    hash = hash.with_indifferent_access
    return nil if hash[:migration_id] && hash[:topics_to_import] && !hash[:topics_to_import][hash[:migration_id]]
    hash[:skip_replies] = true if hash[:migration_id] && hash[:topic_entries_to_import] && !hash[:topic_entries_to_import][hash[:migration_id]]
    item ||= find_by_context_type_and_context_id_and_id(context.class.to_s, context.id, hash[:id])
    item ||= find_by_context_type_and_context_id_and_migration_id(context.class.to_s, context.id, hash[:migration_id]) if hash[:migration_id]
    if hash[:type] =~ /announcement/i
      item ||= context.announcements.new
    else
      item ||= context.discussion_topics.new
    end
    item.migration_id = hash[:migration_id]
    item.title = hash[:title]
    item.discussion_type = hash[:discussion_type]
    item.pinned = !!hash[:pinned] if hash[:pinned]
<<<<<<< HEAD
=======
    item.require_initial_post = !!hash[:require_initial_post] if hash[:require_initial_post]
>>>>>>> dcc67c78
    hash[:missing_links] = []
    item.message = ImportedHtmlConverter.convert(hash[:description] || hash[:text], context, {:missing_links => (hash[:missing_links])})
    item.message = t('#discussion_topic.empty_message', "No message") if item.message.blank?
    item.posted_at = Canvas::Migration::MigratorHelper.get_utc_time_from_timestamp(hash[:posted_at]) if hash[:posted_at]
    item.last_reply_at = item.posted_at if item.new_record? && item.posted_at
    item.delayed_post_at = Canvas::Migration::MigratorHelper.get_utc_time_from_timestamp(hash[:delayed_post_at]) if hash[:delayed_post_at]
    item.delayed_post_at ||= Canvas::Migration::MigratorHelper.get_utc_time_from_timestamp(hash[:start_date]) if hash[:start_date]
    item.position = hash[:position] if hash[:position]
    item.workflow_state = 'active' if item.deleted?
    if hash[:attachment_migration_id]
      item.attachment = context.attachments.find_by_migration_id(hash[:attachment_migration_id])
    end
    if hash[:external_feed_migration_id]
      item.external_feed = context.external_feeds.find_by_migration_id(hash[:external_feed_migration_id])
    end
    if hash[:attachment_ids] && !hash[:attachment_ids].empty?
      item.message += Attachment.attachment_list_from_migration(context, hash[:attachment_ids])
    end

    if hash[:assignment]
      assignment = Assignment.import_from_migration(hash[:assignment], context)
      item.assignment = assignment
    elsif grading = hash[:grading]
      assignment = Assignment.import_from_migration({
        :grading => grading,
        :migration_id => hash[:migration_id],
        :submission_format => "discussion_topic",
        :due_date=>hash[:due_date] || hash[:grading][:due_date],
        :title => grading[:title]
      }, context)
      item.assignment = assignment
    end
    item.save_without_broadcasting!
    context.migration_results << "" if hash[:peer_rating_type] && hash[:peer_rating_types] != "none" if context.respond_to?(:migration_results)
    context.migration_results << "" if hash[:peer_rating_type] && hash[:peer_rating_types] != "none" if context.respond_to?(:migration_results)
    hash[:messages] ||= hash[:posts]
    context.imported_migration_items << item if context.respond_to?(:imported_migration_items) && context.imported_migration_items

    if context.respond_to?(:content_migration) && context.content_migration
      context.content_migration.add_missing_content_links(:class => item.class.to_s,
        :id => item.id, :missing_links => hash[:missing_links],
        :url => "/#{context.class.to_s.underscore.pluralize}/#{context.id}/#{item.class.to_s.underscore.pluralize}/#{item.id}")
    end

    item
  end

  def self.podcast_elements(messages, context)
    attachment_ids = []
    media_object_ids = []
    messages_hash = {}
    messages.each do |message|
      txt = (message.message || "")
      attachment_matches = txt.scan(/\/#{context.class.to_s.pluralize.underscore}\/#{context.id}\/files\/(\d+)\/download/)
      attachment_ids += (attachment_matches || []).map{|m| m[0] }
      media_object_matches = txt.scan(/media_comment_([0-9a-z_]+)/)
      media_object_ids += (media_object_matches || []).map{|m| m[0] }
      (attachment_ids + media_object_ids).each do |id|
        messages_hash[id] ||= message
      end
    end
    media_object_ids = media_object_ids.uniq.compact
    attachment_ids = attachment_ids.uniq.compact
    attachments = attachment_ids.empty? ? [] : context.attachments.active.find_all_by_id(attachment_ids).compact
    attachments = attachments.select{|a| a.content_type && a.content_type.match(/(video|audio)/) }
    attachments.each do |attachment|
      attachment.podcast_associated_asset = messages_hash[attachment.id]
    end
    media_objects = media_object_ids.empty? ? [] : MediaObject.find_all_by_media_id(media_object_ids)
    media_objects += media_object_ids.map{|id| MediaObject.new(:media_id => id) }
    media_objects = media_objects.once_per(&:media_id)
    media_objects = media_objects.map do |media_object|
      if media_object.new_record?
        media_object.context = context
        media_object.user_id = messages_hash[media_object.media_id].user_id rescue nil
        media_object.root_account_id = context.root_account_id rescue nil
        media_object.save
      elsif media_object.deleted? || media_object.context != context
        media_object = nil
      end
      if media_object.try(:podcast_format_details)
        media_object.podcast_associated_asset = messages_hash[media_object.media_id]
      end
      media_object
    end
    to_podcast(attachments + media_objects.compact)
  end

  def self.to_podcast(elements, opts={})
    require 'rss/2.0'
    elements.map do |elem|
      asset = elem.podcast_associated_asset
      next unless asset
      item = RSS::Rss::Channel::Item.new
      item.title = before_label((asset.title rescue "")) + elem.name
      link = nil
      if asset.is_a?(DiscussionTopic)
        link = "http://#{HostUrl.context_host(asset.context)}/#{asset.context_url_prefix}/discussion_topics/#{asset.id}"
      elsif asset.is_a?(DiscussionEntry)
        link = "http://#{HostUrl.context_host(asset.context)}/#{asset.context_url_prefix}/discussion_topics/#{asset.discussion_topic_id}"
      end

      item.link = link
      item.guid = RSS::Rss::Channel::Item::Guid.new
      item.pubDate = elem.updated_at.utc
      item.description = asset ? asset.message : elem.name
      item.enclosure
      if elem.is_a?(Attachment)
        item.guid.content = link + "/#{elem.uuid}"
        item.enclosure = RSS::Rss::Channel::Item::Enclosure.new("http://#{HostUrl.context_host(elem.context)}/#{elem.context_url_prefix}/files/#{elem.id}/download.#{}?verifier=#{elem.uuid}", elem.size, elem.content_type)
      elsif elem.is_a?(MediaObject)
        item.guid.content = link + "/#{elem.media_id}"
        details = elem.podcast_format_details
        content_type = 'video/mpeg'
        content_type = 'audio/mpeg' if elem.media_type == 'audio'
        size = details[:size].to_i.kilobytes
        item.enclosure = RSS::Rss::Channel::Item::Enclosure.new("http://#{HostUrl.context_host(elem.context)}/#{elem.context_url_prefix}/media_download.#{details[:fileExt]}?entryId=#{elem.media_id}&redirect=1", size, content_type)
      end
      item
    end
  end

  def initial_post_required?(user, enrollment, session)
    if require_initial_post?
      # check if the user, or the user being observed can see the posts
      if enrollment && enrollment.respond_to?(:associated_user) && enrollment.associated_user
        return true if !user_can_see_posts?(enrollment.associated_user)
      elsif !user_can_see_posts?(user, session)
        return true
      end
    end
    false
  end

  # returns the materialized view of the discussion as structure, participant_ids, and entry_ids
  # the view is already converted to a json string, the other two arrays of ids are ruby arrays
  # see the description of the format in the discussion topics api documentation.
  #
  # returns nil if the view is not currently available, and kicks off a
  # background job to build the view. this typically only takes a couple seconds.
  #
  # if a new message is posted, it won't appear in this view until the job to
  # update it completes. so this view is eventually consistent.
  #
  # if the topic itself is not yet created, it will return blank data. this is for situations
  # where we're creating topics on the first write - until that first write, we need to return
  # blank data on reads.
  def materialized_view(opts = {})
    if self.new_record?
      return "[]", [], [], "[]"
    else
      DiscussionTopic::MaterializedView.materialized_view_for(self, opts)
    end
  end

  # synchronously create/update the materialized view
  def create_materialized_view
    DiscussionTopic::MaterializedView.for(self).update_materialized_view_without_send_later
  end
end<|MERGE_RESOLUTION|>--- conflicted
+++ resolved
@@ -904,10 +904,7 @@
     item.title = hash[:title]
     item.discussion_type = hash[:discussion_type]
     item.pinned = !!hash[:pinned] if hash[:pinned]
-<<<<<<< HEAD
-=======
     item.require_initial_post = !!hash[:require_initial_post] if hash[:require_initial_post]
->>>>>>> dcc67c78
     hash[:missing_links] = []
     item.message = ImportedHtmlConverter.convert(hash[:description] || hash[:text], context, {:missing_links => (hash[:missing_links])})
     item.message = t('#discussion_topic.empty_message', "No message") if item.message.blank?
