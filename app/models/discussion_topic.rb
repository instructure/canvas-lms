--- conflicted
+++ resolved
@@ -194,11 +194,7 @@
   # After the scope is narrowed down , the calculator uses the visible_for? method to reject users without visibility permissions
   def address_book_context_for(user)
     # If the differentiated flag is on, and only section overrides are present
-<<<<<<< HEAD
-    if Account.site_admin.feature_enabled?(:differentiated_modules) && only_visible_to_overrides && !all_assignment_overrides.active.where.not(set_type: "CourseSection").exists?
-=======
     if Account.site_admin.feature_enabled?(:selective_release_backend) && only_visible_to_overrides && !all_assignment_overrides.active.where.not(set_type: "CourseSection").exists?
->>>>>>> 3a2a498e
       # Get all section overrides for the topic
       section_overrides = all_assignment_overrides.active.where(set_type: "CourseSection").pluck(:set_id)
 
@@ -760,11 +756,6 @@
   end
 
   scope :joins_ungraded_discussion_student_visibilities, lambda { |user_ids, course_ids|
-<<<<<<< HEAD
-    joins(:ungraded_discussion_student_visibilities)
-      .where(ungraded_discussion_student_visibilities: { user_id: user_ids, course_id: course_ids })
-      .where(assignment_id: nil)
-=======
     visible_discussion_topics = UngradedDiscussionVisibility::UngradedDiscussionVisibilityService.discussion_topics_visible_to_students_in_courses(user_ids:, course_ids:).map(&:discussion_topic_id)
     if visible_discussion_topics.any?
       where(id: visible_discussion_topics)
@@ -772,7 +763,6 @@
     else
       none
     end
->>>>>>> 3a2a498e
   }
 
   scope :visible_to_students_in_course_with_da, lambda { |user_ids, course_ids|
@@ -860,20 +850,6 @@
     )
   }
 
-<<<<<<< HEAD
-  scope :visible_to_ungraded_discussion_student_visibilities, lambda { |student|
-    if Account.site_admin.feature_enabled?(:differentiated_modules)
-      visible_topic_ids = UngradedDiscussionStudentVisibility.where(user_id: student).select(:discussion_topic_id)
-
-      non_course_topics = DiscussionTopic.where.not(context_type: "Course")
-      differentiated_visible_topics = DiscussionTopic.where(id: visible_topic_ids).where(is_section_specific: false)
-      section_specific_visible_topics = DiscussionTopic.where(is_section_specific: true).where(discussion_topic_section_visibility_scope(student).arel.exists)
-
-      merge(non_course_topics.or(differentiated_visible_topics).or(section_specific_visible_topics))
-    else
-      visible_to_student_sections(student)
-    end
-=======
   scope :visible_to_ungraded_discussion_student_visibilities, lambda { |users, courses = nil|
     return visible_to_student_sections(users) unless Account.site_admin.feature_enabled?(:selective_release_backend)
 
@@ -898,7 +874,6 @@
     .or(DiscussionTopic.where(id: visible_topic_ids))
     .or(DiscussionTopic.where(id: visible_differentiated_topic_ids, is_section_specific: false))
     .or(DiscussionTopic.where(is_section_specific: true).where(discussion_topic_section_visibility_scope(user_ids).arel.exists)))
->>>>>>> 3a2a498e
   }
 
   scope :recent, -> { where("discussion_topics.last_reply_at>?", 2.weeks.ago).order("discussion_topics.last_reply_at DESC") }
@@ -2013,12 +1988,6 @@
 
   def self.visible_ids_by_user(opts)
     # Discussions with an assignment: pluck id, assignment_id, and user_id from items joined with the SQL view
-<<<<<<< HEAD
-    plucked_visibilities = joins_assignment_student_visibilities(opts[:user_id], opts[:course_id])
-                           .pluck("discussion_topics.id", "discussion_topics.assignment_id", "assignment_student_visibilities.user_id")
-                           .group_by { |_, _, user_id| user_id }
-
-=======
     plucked_visibilities = if Account.site_admin.feature_enabled?(:selective_release_backend)
                              visible_assignments = AssignmentVisibility::AssignmentVisibilityService.assignments_visible_to_students_in_courses(user_ids: opts[:user_id], course_ids: opts[:course_id])
                              # map the visibilities to a hash of assignment_id => [user_ids]
@@ -2035,7 +2004,6 @@
                                .pluck("discussion_topics.id", "discussion_topics.assignment_id", "assignment_student_visibilities.user_id")
                                .group_by { |_, _, user_id| user_id }
                            end
->>>>>>> 3a2a498e
     # Initialize dictionaries for different visibility scopes
     ungraded_differentiated_topic_ids_per_user = {}
     ids_visible_to_sections = {}
@@ -2060,16 +2028,11 @@
     opts[:user_id].each { |user_id| topic_ids_per_user[user_id] = sections_per_user[user_id]&.map { |section_id| topic_ids_per_section[section_id] }&.flatten&.uniq&.compact }
     ids_visible_to_sections = topic_ids_per_user
 
-<<<<<<< HEAD
-    if Account.site_admin.feature_enabled?(:differentiated_modules)
-      ungraded_differentiated_topic_ids_per_user = joins_ungraded_discussion_student_visibilities(opts[:user_id], opts[:course_id]).where.not(is_section_specific: true).pluck("ungraded_discussion_student_visibilities.user_id", "discussion_topics.id").group_by(&:first).transform_values { |pairs| pairs.map(&:last).uniq }
-=======
     if Account.site_admin.feature_enabled?(:selective_release_backend)
       visible_topic_user_id_pairs = UngradedDiscussionVisibility::UngradedDiscussionVisibilityService.discussion_topics_visible_to_students_in_courses(user_ids: opts[:user_id], course_ids: opts[:course_id]).map { |visibility| [visibility.discussion_topic_id, visibility.user_id] }
       eligible_topic_ids = DiscussionTopic.where(id: visible_topic_user_id_pairs.map(&:first)).where(assignment_id: nil).where.not(is_section_specific: true).pluck(:id)
       eligible_visible_topic_user_id_pairs = visible_topic_user_id_pairs.select { |discussion_topic_id, _user_id| eligible_topic_ids.include?(discussion_topic_id) }
       ungraded_differentiated_topic_ids_per_user = eligible_visible_topic_user_id_pairs.group_by(&:last).transform_values { |pairs| pairs.map(&:first) }
->>>>>>> 3a2a498e
     else
       # Ungraded discussions are *normally* visible to all -- the exception is
       # section-specific discussions, so here get the ones visible to everyone in the
