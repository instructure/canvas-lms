# frozen_string_literal: true

# Copyright (C) 2011 - present Instructure, Inc.
#
# This file is part of Canvas.
#
# Canvas is free software: you can redistribute it and/or modify it under
# the terms of the GNU Affero General Public License as published by the Free
# Software Foundation, version 3 of the License.
#
# Canvas is distributed in the hope that it will be useful, but WITHOUT ANY
# WARRANTY; without even the implied warranty of MERCHANTABILITY or FITNESS FOR
# A PARTICULAR PURPOSE. See the GNU Affero General Public License for more
# details.
#
# You should have received a copy of the GNU Affero General Public License along
# with this program. If not, see <http://www.gnu.org/licenses/>.
#

require "atom"

class DiscussionTopic < ActiveRecord::Base
  include Workflow
  include SendToStream
  include HasContentTags
  include CopyAuthorizedLinks
  include TextHelper
  include HtmlTextHelper
  include ContextModuleItem
  include SearchTermHelper
  include Submittable
  include Plannable
  include MasterCourses::Restrictor
  include DuplicatingObjects
  include LockedFor

  restrict_columns :content, [:title, :message]
  restrict_columns :settings, %i[require_initial_post discussion_type assignment_id
                                 pinned locked allow_rating only_graders_can_rate sort_by_rating group_category_id]
  restrict_columns :state, [:workflow_state]
  restrict_columns :availability_dates, [:delayed_post_at, :lock_at]
  restrict_assignment_columns

  attr_accessor :user_has_posted, :saved_by, :total_root_discussion_entries

  module DiscussionTypes
    SIDE_COMMENT = "side_comment"
    THREADED     = "threaded"
    FLAT         = "flat"
    TYPES        = DiscussionTypes.constants.map { |c| DiscussionTypes.const_get(c) }
  end

  module Errors
    class LockBeforeDueDate < StandardError; end
  end

  attr_readonly :context_id, :context_type, :user_id, :anonymous_state, :is_anonymous_author

  has_many :discussion_entries, -> { order(:created_at) }, dependent: :destroy, inverse_of: :discussion_topic
  has_many :discussion_entry_drafts, dependent: :destroy, inverse_of: :discussion_topic
  has_many :rated_discussion_entries, lambda {
                                        order(
                                          Arel.sql("COALESCE(parent_id, 0)"), Arel.sql("COALESCE(rating_sum, 0) DESC"), :created_at
                                        )
                                      }, class_name: "DiscussionEntry"
  has_many :root_discussion_entries, -> { preload(:user).where("discussion_entries.parent_id IS NULL AND discussion_entries.workflow_state<>'deleted'") }, class_name: "DiscussionEntry"
  has_one :external_feed_entry, as: :asset
  belongs_to :root_account, class_name: "Account"
  belongs_to :external_feed
  belongs_to :context, polymorphic: [:course, :group]
  belongs_to :attachment
  belongs_to :editor, class_name: "User"
  belongs_to :root_topic, class_name: "DiscussionTopic"
  belongs_to :group_category
  has_many :child_topics, class_name: "DiscussionTopic", foreign_key: :root_topic_id, dependent: :destroy
  has_many :discussion_topic_participants, dependent: :destroy
  has_many :discussion_entry_participants, through: :discussion_entries
  has_many :discussion_topic_section_visibilities, lambda {
    where("discussion_topic_section_visibilities.workflow_state<>'deleted'")
  }, inverse_of: :discussion_topic, dependent: :destroy
  has_many :course_sections, through: :discussion_topic_section_visibilities, dependent: :destroy
  belongs_to :user

  validates_associated :discussion_topic_section_visibilities
  validates :context_id, :context_type, presence: true
  validates :discussion_type, inclusion: { in: DiscussionTypes::TYPES }
  validates :message, length: { maximum: maximum_long_text_length, allow_blank: true }
  validates :title, length: { maximum: maximum_string_length, allow_nil: true }
  validate :validate_draft_state_change, if: :workflow_state_changed?
  validate :section_specific_topics_must_have_sections
  validate :only_course_topics_can_be_section_specific
  validate :assignments_cannot_be_section_specific
  validate :course_group_discussion_cannot_be_section_specific

  sanitize_field :message, CanvasSanitize::SANITIZE
  copy_authorized_links(:message) { [context, nil] }
  acts_as_list scope: { context: self, pinned: true }

  before_create :initialize_last_reply_at
  before_create :set_root_account_id
  before_save :default_values
  before_save :set_schedule_delayed_transitions
  after_save :update_assignment
  after_save :update_subtopics
  after_save :touch_context
  after_save :schedule_delayed_transitions
  after_save :update_materialized_view_if_changed
  after_save :recalculate_progressions_if_sections_changed
  after_save :sync_attachment_with_publish_state
  after_update :clear_non_applicable_stream_items
  after_create :create_participant
  after_create :create_materialized_view

  def section_specific_topics_must_have_sections
    if !deleted? && is_section_specific && discussion_topic_section_visibilities.none?(&:active?)
      errors.add(:is_section_specific, t("Section specific topics must have sections"))
    else
      true
    end
  end

  def only_course_topics_can_be_section_specific
    if is_section_specific && !(context.is_a? Course)
      errors.add(:is_section_specific, t("Only course announcements and discussions can be section-specific"))
    else
      true
    end
  end

  def assignments_cannot_be_section_specific
    if is_section_specific && assignment
      errors.add(:is_section_specific, t("Discussion assignments cannot be section-specific"))
    else
      true
    end
  end

  def course_group_discussion_cannot_be_section_specific
    if is_section_specific && has_group_category?
      errors.add(:is_section_specific, t("Discussions with groups cannot be section-specific"))
    else
      true
    end
  end

  def sections_for(user)
    return unless is_section_specific?

    unlocked_teacher = context.enrollments.active.instructor
                              .where(limit_privileges_to_course_section: false, user: user)

    if unlocked_teacher.count > 0
      CourseSection.where(id: DiscussionTopicSectionVisibility.active
                                                              .where(discussion_topic_id: id)
                                                              .select("discussion_topic_section_visibilities.course_section_id"))
    else
      CourseSection.where(id: DiscussionTopicSectionVisibility.active.where(discussion_topic_id: id)
                                                              .where("EXISTS (?)", Enrollment.active_or_pending
                                                                                             .where(user_id: user)
                                                                                             .where("enrollments.course_section_id = discussion_topic_section_visibilities.course_section_id"))
                                                              .select("discussion_topic_section_visibilities.course_section_id"))
    end
  end

  def address_book_context_for(user)
    if is_section_specific?
      sections_for(user)
    else
      context
    end
  end

  def threaded=(v)
    self.discussion_type = Canvas::Plugin.value_to_boolean(v) ? DiscussionTypes::THREADED : DiscussionTypes::SIDE_COMMENT
  end

  def threaded?
    discussion_type == DiscussionTypes::THREADED || context.feature_enabled?("react_discussions_post")
  end
  alias_method :threaded, :threaded?

  def discussion_type
    read_attribute(:discussion_type) || DiscussionTypes::SIDE_COMMENT
  end

  def validate_draft_state_change
    old_draft_state, new_draft_state = changes["workflow_state"]
    return if old_draft_state == new_draft_state

    if new_draft_state == "unpublished" && !can_unpublish?
      errors.add :workflow_state, I18n.t("#discussion_topics.error_draft_state_with_posts",
                                         "This topic cannot be set to draft state because it contains posts.")
    end
  end

  def default_values
    self.context_code = "#{context_type.underscore}_#{context_id}"

    if title.blank?
      self.title = t("#discussion_topic.default_title", "No Title")
    end

    d_type = read_attribute(:discussion_type)
    d_type ||= context.feature_enabled?("react_discussions_post") ? DiscussionTypes::THREADED : DiscussionTypes::SIDE_COMMENT
    self.discussion_type = d_type

    @content_changed = message_changed? || title_changed?

    default_submission_values

    if has_group_category?
      self.subtopics_refreshed_at ||= Time.zone.parse("Jan 1 2000")
    end
    self.lock_at = CanvasTime.fancy_midnight(lock_at&.in_time_zone(context.time_zone))

    %i[
      could_be_locked podcast_enabled podcast_has_student_posts
      require_initial_post pinned locked allow_rating
      only_graders_can_rate sort_by_rating
    ].each { |attr| self[attr] = false if self[attr].nil? }
  end
  protected :default_values

  def has_group_category?
    !!group_category_id
  end

  def set_schedule_delayed_transitions
    @delayed_post_at_changed = delayed_post_at_changed?
    if delayed_post_at? && @delayed_post_at_changed
      @should_schedule_delayed_post = true
      self.workflow_state = "post_delayed" if [:migration, :after_migration].include?(saved_by) && delayed_post_at > Time.now
    end
    if lock_at && lock_at_changed?
      @should_schedule_lock_at = true
      self.locked = false if [:migration, :after_migration].include?(saved_by) && lock_at > Time.now
    end

    true
  end

  def update_materialized_view_if_changed
    if saved_change_to_sort_by_rating?
      update_materialized_view
    end
  end

  attr_writer :sections_changed

  def recalculate_progressions_if_sections_changed
    # either changed sections or undid section specificness
    return unless is_section_specific? ? @sections_changed : is_section_specific_before_last_save

    self.class.connection.after_transaction_commit do
      if context_module_tags.preload(:context_module).exists?
        context_module_tags.map(&:context_module).uniq.each do |cm|
          cm.invalidate_progressions
          cm.touch
        end
      end
    end
  end

  def schedule_delayed_transitions
    return if saved_by == :migration

    bp = true if @importing_migration&.migration_type == "master_course_import"
    delay(run_at: delayed_post_at).update_based_on_date(for_blueprint: bp) if @should_schedule_delayed_post
    delay(run_at: lock_at).update_based_on_date(for_blueprint: bp) if @should_schedule_lock_at
    # need to clear these in case we do a save whilst saving (e.g.
    # Announcement#respect_context_lock_rules), so as to avoid the dreaded
    # double delayed job ಠ_ಠ
    @should_schedule_delayed_post = nil
    @should_schedule_lock_at = nil
  end

  def sync_attachment_with_publish_state
    if (saved_change_to_workflow_state? || saved_change_to_locked? || saved_change_to_attachment_id?) &&
       attachment && !attachment.hidden? # if it's already hidden leave alone
      locked = !!(unpublished? || not_available_yet? || not_available_anymore?)
      attachment.update_attribute(:locked, locked)
    end
  end

  def update_subtopics
    if !deleted? && (has_group_category? || !!group_category_id_before_last_save)
      delay_if_production(singleton: "refresh_subtopics_#{global_id}").refresh_subtopics
    end
  end

  def refresh_subtopics
    sub_topics = []
    category = group_category

    if category && root_topic_id.blank? && !deleted?
      category.groups.active.order(:id).each do |group|
        sub_topics << ensure_child_topic_for(group)
      end
    end

    shard.activate do
      # delete any lingering child topics
      DiscussionTopic.where(root_topic_id: self).where.not(id: sub_topics).update_all(workflow_state: "deleted")
    end
  end

  def ensure_child_topic_for(group)
    group.shard.activate do
      DiscussionTopic.unique_constraint_retry do
        topic = DiscussionTopic.where(context_id: group, context_type: "Group", root_topic_id: self).first
        topic ||= group.discussion_topics.build { |dt| dt.root_topic = self }
        topic.message = message
        topic.title = CanvasTextHelper.truncate_text("#{title} - #{group.name}", { max_length: 250 }) # because of course people do this
        topic.assignment_id = assignment_id
        topic.attachment_id = attachment_id
        topic.group_category_id = group_category_id
        topic.user_id = user_id
        topic.discussion_type = discussion_type
        topic.workflow_state = workflow_state
        topic.allow_rating = allow_rating
        topic.only_graders_can_rate = only_graders_can_rate
        topic.sort_by_rating = sort_by_rating
        topic.save if topic.changed?
        topic
      end
    end
  end

  def update_assignment
    return if deleted?

    if !assignment_id && @old_assignment_id
      context_module_tags.find_each do |cmt|
        cmt.confirm_valid_module_requirements
        cmt.update_course_pace_module_items
      end
    end
    if @old_assignment_id
      Assignment.where(id: @old_assignment_id, context_id: context_id, context_type: context_type, submission_types: "discussion_topic").update_all(workflow_state: "deleted", updated_at: Time.now.utc)
      old_assignment = Assignment.find(@old_assignment_id)
      ContentTag.delete_for(old_assignment)
      # prevent future syncs from recreating the deleted assignment
      if is_child_content?
        old_assignment.submission_types = "none"
        own_tag = MasterCourses::ChildContentTag.where(content: self).take
        own_tag&.child_subscription&.create_content_tag_for!(old_assignment, downstream_changes: ["workflow_state"])
      end
    elsif assignment && @saved_by != :assignment && !root_topic_id
      deleted_assignment = assignment.deleted?
      sync_assignment
      assignment.workflow_state = "published" if is_announcement && deleted_assignment
      assignment.description = message
      if saved_change_to_group_category_id?
        assignment.validate_assignment_overrides(force_override_destroy: true)
      end
      assignment.save
    end

    # make sure that if the topic has a new assignment (either by going from
    # ungraded to graded, or from one assignment to another; we ignore the
    # transition from graded to ungraded) we acknowledge that the users that
    # have posted have contributed to the topic and that course paces are up
    # to date
    if assignment_id && saved_change_to_assignment_id?
      recalculate_context_module_actions!
      context_module_tags.find_each(&:update_course_pace_module_items)
    end
  end
  protected :update_assignment

  def recalculate_context_module_actions!
    posters.each { |user| context_module_action(user, :contributed) }
  end

  def is_announcement
    false
  end

  def homeroom_announcement?(_context)
    false
  end

  def root_topic?
    !root_topic_id && has_group_category?
  end

  # only the root level entries
  def discussion_subentries
    root_discussion_entries
  end

  # count of all active discussion_entries
  def discussion_subentry_count
    discussion_entries.active.count
  end

  def for_group_discussion?
    has_group_category? && root_topic?
  end

  def plaintext_message=(val)
    self.message = format_message(strip_tags(val)).first
  end

  def plaintext_message
    truncate_html(message, max_length: 250)
  end

  def create_participant
    discussion_topic_participants.create(user: user, workflow_state: "read", unread_entry_count: 0, subscribed: !subscription_hold(user, nil)) if user
  end

  def update_materialized_view
    # kick off building of the view
    self.class.connection.after_transaction_commit do
      DiscussionTopic::MaterializedView.for(self).update_materialized_view(xlog_location: self.class.current_xlog_location)
    end
  end

  def group_category_deleted_with_entries?
    group_category.try(:deleted_at?) && !can_group?
  end

  def get_potentially_conflicting_titles(title_base)
    DiscussionTopic.active.where(context_type: context_type, context_id: context_id)
                   .starting_with_title(title_base).pluck("title").to_set
  end

  # This is a guess of what to copy over.
  def duplicate_base_model(title, opts)
    DiscussionTopic.new({
                          title: title,
                          message: message,
                          context_id: context_id,
                          context_type: context_type,
                          user_id: opts[:user] ? opts[:user].id : user_id,
                          type: type,
                          workflow_state: "unpublished",
                          could_be_locked: could_be_locked,
                          context_code: context_code,
                          podcast_enabled: podcast_enabled,
                          require_initial_post: require_initial_post,
                          podcast_has_student_posts: podcast_has_student_posts,
                          discussion_type: discussion_type,
                          delayed_post_at: delayed_post_at,
                          lock_at: lock_at,
                          pinned: pinned,
                          locked: locked,
                          group_category_id: group_category_id,
                          allow_rating: allow_rating,
                          only_graders_can_rate: only_graders_can_rate,
                          sort_by_rating: sort_by_rating,
                          todo_date: todo_date,
                          is_section_specific: is_section_specific,
                          anonymous_state: anonymous_state
                        })
  end

  # Presumes that self has no parents
  # Does not duplicate the child topics; the hooks take care of that for us.
  def duplicate(opts = {})
    # Don't clone a new record
    return self if new_record?

    default_opts = {
      duplicate_assignment: true,
      copy_title: nil,
      user: nil
    }
    opts_with_default = default_opts.merge(opts)
    copy_title =
      opts_with_default[:copy_title] || get_copy_title(self, t("Copy"), title)
    result = duplicate_base_model(copy_title, opts_with_default)

    # Start with a position guaranteed to not conflict with existing ones.
    # Clients are encouraged to set the correct position later on and do
    # an insert_at upon save.

    if pinned
      result.position = context.discussion_topics.active.where(pinned: true).maximum(:position) + 1
    end

    if assignment && opts_with_default[:duplicate_assignment]
      result.assignment = assignment.duplicate({
                                                 duplicate_discussion_topic: false,
                                                 copy_title: result.title
                                               })
    end

    result.discussion_topic_section_visibilities = []
    if is_section_specific
      original_visibilities = discussion_topic_section_visibilities.active
      original_visibilities.each do |visibility|
        new_visibility = DiscussionTopicSectionVisibility.new(
          discussion_topic: result,
          course_section: visibility.course_section
        )
        result.discussion_topic_section_visibilities << new_visibility
      end
    end

    # For some reason, the relation doesn't take care of this for us. Don't understand why.
    # Without this line, *two* discussion topic duplicates appear when a save is performed.
    result.assignment&.discussion_topic = result
    result
  end

  # If no join record exists, assume all discussion enrties are unread, and
  # that a join record will be created the first time one is marked as read.
  attr_accessor :current_user

  def read_state(current_user = nil)
    current_user ||= self.current_user
    return "read" unless current_user # default for logged out user

    uid = current_user.is_a?(User) ? current_user.id : current_user
    ws = if discussion_topic_participants.loaded?
           discussion_topic_participants.detect { |dtp| dtp.user_id == uid }&.workflow_state
         else
           discussion_topic_participants.where(user_id: uid).pick(:workflow_state)
         end
    ws || "unread"
  end

  def read?(current_user = nil)
    read_state(current_user) == "read"
  end

  def unread?(current_user = nil)
    !read?(current_user)
  end

  def change_read_state(new_state, current_user = nil)
    current_user ||= self.current_user
    return nil unless current_user

    context_module_action(current_user, :read) if new_state == "read"

    return true if new_state == read_state(current_user)

    StreamItem.update_read_state_for_asset(self, new_state, current_user.id)
    update_or_create_participant(current_user: current_user, new_state: new_state)
  end

  def change_all_read_state(new_state, current_user = nil, opts = {})
    current_user ||= self.current_user
    return unless current_user

    update_fields = { workflow_state: new_state }
    update_fields[:forced_read_state] = opts[:forced] if opts.key?(:forced)

    transaction do
      update_stream_item_state(current_user, new_state)
      update_participants_read_state(current_user, new_state, update_fields)
    end
  end

  def update_stream_item_state(current_user, new_state)
    context_module_action(current_user, :read) if new_state == "read"
    StreamItem.update_read_state_for_asset(self, new_state, current_user.id)
  end
  protected :update_stream_item_state

  def update_participants_read_state(current_user, new_state, update_fields)
    # if workflow_state is unread, and force_read_state is not provided then
    # mark everything as unread but use the defaults, or allow other entries to
    # be implicitly unread, but still update any existing records.
    if new_state == "unread" && !update_fields.key?(:forced_read_state)
      DiscussionEntryParticipant.where(discussion_entry_id: discussion_entries.select(:id), user: current_user)
                                .where.not(workflow_state: new_state)
                                .in_batches.update_all(update_fields)
    else
      DiscussionEntryParticipant.upsert_for_topic(self, current_user,
                                                  new_state: new_state,
                                                  forced: update_fields[:forced_read_state])
    end

    update_or_create_participant(current_user: current_user,
                                 new_state: new_state,
                                 new_count: (new_state == "unread") ? default_unread_count : 0)
  end
  protected :update_participants_read_state

  def default_unread_count
    discussion_entries.active.count
  end

  # Do not use the lock options unless you truly need
  # the lock, for instance to update the count.
  # Careless use has caused database transaction deadlocks
  def unread_count(current_user = nil, lock: false, opts: {})
    current_user ||= self.current_user
    return 0 unless current_user # default for logged out users

    environment = lock ? :primary : :secondary
    GuardRail.activate(environment) do
      topic_participant = if opts[:use_preload] && association(:discussion_topic_participants).loaded?
                            discussion_topic_participants.find { |dtp| dtp.user_id == current_user.id }
                          else
                            discussion_topic_participants.where(user_id: current_user).select(:unread_entry_count).lock(lock).take
                          end
      topic_participant&.unread_entry_count || default_unread_count
    end
  end

  # Cases where you CAN'T subscribe:
  #  - initial post is required and you haven't made one
  #  - it's an announcement
  #  - this is a root level graded group discussion and you aren't in any of the groups
  #  - this is group level discussion and you aren't in the group
  def subscription_hold(user, session)
    return nil unless user

    if initial_post_required?(user, session)
      :initial_post_required
    elsif root_topic? && !child_topic_for(user)
      :not_in_group_set
    elsif context.is_a?(Group) && !context.has_member?(user)
      :not_in_group
    end
  end

  def subscribed?(current_user = nil, opts: {})
    current_user ||= self.current_user
    return false unless current_user # default for logged out user

    if root_topic?
      participant = DiscussionTopicParticipant.where(user_id: current_user.id,
                                                     discussion_topic_id: child_topics.pluck(:id)).take
    end
    participant ||= if opts[:use_preload] && association(:discussion_topic_participants).loaded?
                      discussion_topic_participants.find { |dtp| dtp.user_id == current_user.id }
                    else
                      discussion_topic_participants.where(user_id: current_user).take
                    end
    if participant
      if participant.subscribed.nil?
        # if there is no explicit subscription, assume the author and posters
        # are subscribed, everyone else is not subscribed
        (current_user == user || participant.discussion_topic.posters.include?(current_user)) && !participant.discussion_topic.subscription_hold(current_user, nil)
      else
        participant.subscribed
      end
    else
      current_user == user && !subscription_hold(current_user, nil)
    end
  end

  def subscribe(current_user = nil)
    change_subscribed_state(true, current_user)
  end

  def unsubscribe(current_user = nil)
    change_subscribed_state(false, current_user)
  end

  def change_subscribed_state(new_state, current_user = nil)
    current_user ||= self.current_user
    return unless current_user
    return true if subscribed?(current_user) == new_state

    if root_topic?
      return if change_child_topic_subscribed_state(new_state, current_user)

      ctss = DiscussionTopicParticipant.new
      ctss.errors.add(:discussion_topic_id, I18n.t("no child topic found"))
      ctss
    else
      update_or_create_participant(current_user: current_user, subscribed: new_state)
    end
  end

  def child_topic_for(user)
    return unless context.is_a?(Course)

    group_ids = user.group_memberships.active.pluck(:group_id) &
                context.groups.active.pluck(:id)
    child_topics.active.where(context_id: group_ids, context_type: "Group").first
  end

  def change_child_topic_subscribed_state(new_state, current_user)
    topic = child_topic_for(current_user)
    topic&.update_or_create_participant(current_user: current_user, subscribed: new_state)
  end
  protected :change_child_topic_subscribed_state

  def update_or_create_participant(opts = {})
    current_user = opts[:current_user] || self.current_user
    return nil unless current_user

    topic_participant = nil
    GuardRail.activate(:primary) do
      DiscussionTopic.uncached do
        DiscussionTopic.unique_constraint_retry do
          topic_participant = discussion_topic_participants.where(user_id: current_user).lock.first
          topic_participant ||= discussion_topic_participants.build(user: current_user,
                                                                    unread_entry_count: unread_count(current_user, lock: true),
                                                                    workflow_state: "unread",
                                                                    subscribed: current_user == user && !subscription_hold(current_user, nil))
          topic_participant.workflow_state = opts[:new_state] if opts[:new_state]
          topic_participant.unread_entry_count += opts[:offset] if opts[:offset] && opts[:offset] != 0
          topic_participant.unread_entry_count = opts[:new_count] if opts[:new_count]
          topic_participant.subscribed = opts[:subscribed] if opts.key?(:subscribed)
          topic_participant.save
        end
      end
    end
    topic_participant
  end

  scope :not_ignored_by, lambda { |user, purpose|
    where("NOT EXISTS (?)", Ignore.where(asset_type: "DiscussionTopic", user_id: user, purpose: purpose)
      .where("asset_id=discussion_topics.id"))
  }

  scope :todo_date_between, lambda { |starting, ending|
    where("(discussion_topics.type = 'Announcement' AND posted_at BETWEEN :start_at and :end_at)
           OR todo_date BETWEEN :start_at and :end_at", { start_at: starting, end_at: ending })
  }
  scope :for_courses_and_groups, lambda { |course_ids, group_ids|
    where("(discussion_topics.context_type = 'Course'
          AND discussion_topics.context_id IN (?))
          OR (discussion_topics.context_type = 'Group'
          AND discussion_topics.context_id IN (?))", course_ids, group_ids)
  }

  class QueryError < StandardError
    attr_accessor :status_code

    def initialize(message = nil, status_code = nil)
      super(message)
      self.status_code = status_code
    end
  end

  # Retrieves all the *course* (as oppposed to group) discussion topics that apply
  # to the given sections.  Group topics will not be returned.  TODO: figure out
  # a good way to deal with group topics here.
  #
  # Takes in an array of section objects, and it is required that they all belong
  # to the same course.  At least one section must be provided.
  scope :in_sections, lambda { |course_sections|
    course_ids = course_sections.pluck(:course_id).uniq
    if course_ids.length != 1
      raise QueryError, I18n.t("Searching for announcements in sections must span exactly one course")
    end

    course_id = course_ids.first
    joins("LEFT OUTER JOIN #{DiscussionTopicSectionVisibility.quoted_table_name}
           AS discussion_section_visibilities ON discussion_topics.is_section_specific = true AND
           discussion_section_visibilities.discussion_topic_id = discussion_topics.id")
      .where("discussion_topics.context_type = 'Course' AND
             discussion_topics.context_id = :course_id", { course_id: course_id })
      .where("discussion_section_visibilities.id IS null OR
             (discussion_section_visibilities.workflow_state = 'active' AND
              discussion_section_visibilities.course_section_id IN (:course_sections))",
             { course_sections: course_sections.pluck(:id) }).distinct
  }

  scope :visible_to_student_sections, lambda { |student|
    visibility_scope = DiscussionTopicSectionVisibility.active
                                                       .where("discussion_topic_section_visibilities.discussion_topic_id = discussion_topics.id")
                                                       .where("EXISTS (?)", Enrollment.active_or_pending.where(user_id: student)
        .where("enrollments.course_section_id = discussion_topic_section_visibilities.course_section_id"))
    where("discussion_topics.context_type <> 'Course' OR discussion_topics.is_section_specific = false OR EXISTS (?)", visibility_scope)
  }

  scope :recent, -> { where("discussion_topics.last_reply_at>?", 2.weeks.ago).order("discussion_topics.last_reply_at DESC") }
  scope :only_discussion_topics, -> { where(type: nil) }
  scope :for_subtopic_refreshing, -> { where("discussion_topics.subtopics_refreshed_at IS NOT NULL AND discussion_topics.subtopics_refreshed_at<discussion_topics.updated_at").order("discussion_topics.subtopics_refreshed_at") }
  scope :active, -> { where("discussion_topics.workflow_state<>'deleted'") }
  scope :for_context_codes, ->(codes) { where(context_code: codes) }

  scope :before, ->(date) { where("discussion_topics.created_at<?", date) }

  scope :by_position, -> { order("discussion_topics.position ASC, discussion_topics.created_at DESC, discussion_topics.id DESC") }
  scope :by_position_legacy, -> { order("discussion_topics.position DESC, discussion_topics.created_at DESC, discussion_topics.id DESC") }
  scope :by_last_reply_at, -> { order("discussion_topics.last_reply_at DESC, discussion_topics.created_at DESC, discussion_topics.id DESC") }

  scope :by_posted_at, lambda {
    order(Arel.sql(<<~SQL.squish))
      COALESCE(discussion_topics.delayed_post_at, discussion_topics.posted_at, discussion_topics.created_at) DESC,
      discussion_topics.created_at DESC,
      discussion_topics.id DESC
    SQL
  }

  scope :read_for, lambda { |user|
    eager_load(:discussion_topic_participants)
      .where("discussion_topic_participants.id IS NOT NULL
          AND (discussion_topic_participants.user_id = :user
            AND discussion_topic_participants.workflow_state = 'read')",
             user: user)
  }
  scope :unread_for, lambda { |user|
    joins(sanitize_sql(["LEFT OUTER JOIN #{DiscussionTopicParticipant.quoted_table_name} ON
            discussion_topic_participants.discussion_topic_id=discussion_topics.id AND
            discussion_topic_participants.user_id=?", user.id]))
      .where("discussion_topic_participants IS NULL
          OR discussion_topic_participants.workflow_state <> 'read'
          OR discussion_topic_participants.unread_entry_count > 0")
  }
  scope :published, -> { where("discussion_topics.workflow_state = 'active'") }

  # TODO: this scope is appearing in a few models now with identical code.
  # Can this be extracted somewhere?
  scope :starting_with_title, lambda { |title|
    where("title ILIKE ?", "#{title}%")
  }

  alias_attribute :available_from, :delayed_post_at
  alias_attribute :unlock_at, :delayed_post_at
  alias_attribute :available_until, :lock_at

  def should_lock_yet
    # not assignment or vdd aware! only use this to check the topic's own field!
    # you should be checking other lock statuses in addition to this one
    lock_at && lock_at < Time.now.utc
  end
  alias_method :not_available_anymore?, :should_lock_yet

  def should_not_post_yet
    # not assignment or vdd aware! only use this to check the topic's own field!
    # you should be checking other lock statuses in addition to this one
    delayed_post_at && delayed_post_at > Time.now.utc
  end
  alias_method :not_available_yet?, :should_not_post_yet

  # There may be delayed jobs that expect to call this to update the topic, so be sure to alias
  # the old method name if you change it
  # Also: if this method is scheduled by a blueprint sync, ensure it isn't counted as a manual downstream change
  def update_based_on_date(for_blueprint: false)
    skip_downstream_changes! if for_blueprint
    transaction do
      reload lock: true # would call lock!, except, oops, workflow overwrote it :P
      lock if should_lock_yet
      delayed_post unless should_not_post_yet
    end
  end
  alias_method :try_posting_delayed, :update_based_on_date
  alias_method :auto_update_workflow, :update_based_on_date

  workflow do
    state :active
    state :unpublished
    state :post_delayed do
      event :delayed_post, transitions_to: :active do
        self.last_reply_at = Time.now
        self.posted_at = Time.now
      end
      # with draft state, this means published. without, unpublished. so we really do support both events
    end
    state :deleted
  end

  def active?
    # using state instead of workflow_state so this works with new records
    state == :active || (!is_announcement && state == :post_delayed)
  end

  def publish
    self.workflow_state = "active"
    self.last_reply_at = Time.now
    self.posted_at = Time.now
  end

  def publish!
    publish
    save!
  end

  def unpublish
    self.workflow_state = "unpublished"
  end

  def unpublish!
    unpublish
    save!
  end

  def can_lock?
    !(assignment.try(:due_at) && assignment.due_at > Time.now)
  end

  def comments_disabled?
    !!(is_a?(Announcement) &&
      context.is_a?(Course) &&
      context.lock_all_announcements)
  end

  def lock(opts = {})
    raise Errors::LockBeforeDueDate unless can_lock?

    self.locked = true
    save! unless opts[:without_save]
  end
  alias_method :lock!, :lock

  def unlock(opts = {})
    self.locked = false
    self.workflow_state = "active" if workflow_state == "locked"
    save! unless opts[:without_save]
  end
  alias_method :unlock!, :unlock

  def published?
    return false if workflow_state == "unpublished"
    return false if workflow_state == "post_delayed" && is_announcement

    true
  end

  def can_unpublish?(opts = {})
    return @can_unpublish unless @can_unpublish.nil?

    @can_unpublish = if assignment
                       !assignment.has_student_submissions?
                     else
                       student_ids = opts[:student_ids] || context.all_real_student_enrollments.select(:user_id)
                       if for_group_discussion?
                         !DiscussionEntry.active.joins(:discussion_topic).merge(child_topics).where(user_id: student_ids).exists?
                       else
                         !discussion_entries.active.where(user_id: student_ids).exists?
                       end
                     end
  end
  attr_writer :can_unpublish

  def self.preload_can_unpublish(context, topics, assmnt_ids_with_subs = nil)
    return unless topics.any?

    assmnt_ids_with_subs ||= Assignment.assignment_ids_with_submissions(topics.filter_map(&:assignment_id))

    student_ids = context.all_real_student_enrollments.select(:user_id)
    topic_ids_with_entries = DiscussionEntry.active.where(discussion_topic_id: topics)
                                            .where(user_id: student_ids).distinct.pluck(:discussion_topic_id)
    topic_ids_with_entries += DiscussionTopic.where.not(root_topic_id: nil)
                                             .where(id: topic_ids_with_entries).distinct.pluck(:root_topic_id)

    topics.each do |topic|
      topic.can_unpublish = if topic.assignment_id
                              !assmnt_ids_with_subs.include?(topic.assignment_id)
                            else
                              !topic_ids_with_entries.include?(topic.id)
                            end
    end
  end

  def can_group?(opts = {})
    can_unpublish?(opts)
  end

  def should_send_to_stream
    published? &&
      !not_available_yet? &&
      !cloned_item_id &&
      !(root_topic_id && has_group_category?) &&
      !in_unpublished_module? &&
      !locked_by_module?
  end

  on_create_send_to_streams do
    if should_send_to_stream
      active_participants_with_visibility
    end
  end

  on_update_send_to_streams do
    check_state = is_announcement ? "post_delayed" : "unpublished"
    became_active = workflow_state_before_last_save == check_state && workflow_state == "active"
    if should_send_to_stream && (@content_changed || became_active)
      active_participants_with_visibility
    end
  end

  # This is manually called for module publishing
  def send_items_to_stream
    if should_send_to_stream
      queue_create_stream_items
    end
  end

  def in_unpublished_module?
    return true if ContentTag.where(content_type: "DiscussionTopic", content_id: self, workflow_state: "unpublished").exists?

    ContextModule.joins(:content_tags).where(content_tags: { content_type: "DiscussionTopic", content_id: self }, workflow_state: "unpublished").exists?
  end

  def locked_by_module?
    return false unless context_module_tags.any?

    ContentTag.where(content_type: "DiscussionTopic", content_id: self, workflow_state: "active").all? { |tag| tag.context_module.unlock_at&.future? }
  end

  def should_clear_all_stream_items?
    (!published? && saved_change_to_attribute?(:workflow_state)) ||
      (is_announcement && not_available_yet? && saved_change_to_attribute?(:delayed_post_at))
  end

  def clear_non_applicable_stream_items
    return clear_stream_items if should_clear_all_stream_items?

    section = is_section_specific? ? @sections_changed : is_section_specific_before_last_save
    lock = locked_by_module?

    if lock || section
      delay_if_production.partially_clear_stream_items(locked_by_module: lock, section_specific: section)
    end
  end

  def partially_clear_stream_items(locked_by_module: false, section_specific: false)
    remaining_participants = participants if section_specific
    user_ids = []
    stream_item&.stream_item_instances&.shard(stream_item)&.find_each do |item|
      if (locked_by_module && locked_by_module_item?(item.user)) ||
         (section_specific && remaining_participants.none? { |p| p.id == item.user_id })
        destroy_item_and_track(item, user_ids)
      end
    end
    clear_stream_item_cache_for(user_ids)
  end

  def destroy_item_and_track(item, user_ids)
    user_ids.push(item.user_id)
    item.destroy
  end

  def clear_stream_item_cache_for(user_ids)
    if stream_item && user_ids.any?
      StreamItemCache.delay_if_production(priority: Delayed::LOW_PRIORITY)
                     .invalidate_all_recent_stream_items(
                       user_ids,
                       stream_item.context_type,
                       stream_item.context_id
                     )
    end
  end

  def require_initial_post?
    require_initial_post || root_topic&.require_initial_post
  end

  def user_ids_who_have_posted_and_admins
    ids = discussion_entries.active.select(:user_id).pluck(:user_id)
    ids = ids.uniq
    ids += course.admin_enrollments.active.pluck(:user_id) if course.is_a?(Course)
    ids
  end

  def user_can_see_posts?(user, session = nil, associated_user_ids = [])
    return false unless user

    !require_initial_post? || grants_right?(user, session, :read_as_admin) ||
      (([user.id] + associated_user_ids) & user_ids_who_have_posted_and_admins).any?
  end

  def locked_announcement?
    is_a?(Announcement) && locked?
  end

  def reply_from(opts)
    raise IncomingMail::Errors::ReplyToDeletedDiscussion if deleted?
    raise IncomingMail::Errors::UnknownAddress if context.root_account.deleted?

    user = opts[:user]
    if opts[:html]
      message = opts[:html].strip
    else
      message = opts[:text].strip
      message = format_message(message).first
    end
    user = nil unless user && context.users.include?(user)
    if !user
      raise IncomingMail::Errors::InvalidParticipant
    elsif !grants_right?(user, :read)
      nil
    else
      shard.activate do
        entry = discussion_entries.new(message: message, user: user)
        if entry.grants_right?(user, :create) && !comments_disabled? && !locked_announcement?
          entry.save!
          entry
        else
          raise IncomingMail::Errors::ReplyToLockedTopic
        end
      end
    end
  end

  alias_method :destroy_permanently!, :destroy
  def destroy
    ContentTag.delete_for(self)
    self.workflow_state = "deleted"
    self.deleted_at = Time.now.utc
    discussion_topic_section_visibilities&.update_all(workflow_state: "deleted")
    save

    if for_assignment? && root_topic_id.blank? && !assignment.deleted?
      assignment.skip_downstream_changes! if @skip_downstream_changes
      assignment.destroy
    end

    child_topics.each(&:destroy)
  end

  def restore(from = nil)
    if is_section_specific?
      DiscussionTopicSectionVisibility.where(discussion_topic_id: id).to_a.uniq(&:course_section_id).each do |dtsv|
        dtsv.workflow_state = "active"
        dtsv.save
      end
    end
    discussion_topic_section_visibilities.reload
    self.workflow_state = can_unpublish? ? "unpublished" : "active"
    save

    if from != :assignment && for_assignment? && root_topic_id.blank?
      assignment.restore(:discussion_topic)
    end

    child_topics.each(&:restore)
  end

  def unlink!(type)
    @saved_by = type
    self.assignment = nil
    if discussion_entries.empty?
      destroy
    else
      save
    end
    child_topics.each { |t| t.unlink!(:assignment) }
  end

  def self.per_page
    10
  end

  def initialize_last_reply_at
    unless [:migration, :after_migration].include?(saved_by)
      self.posted_at ||= Time.now.utc
      self.last_reply_at ||= Time.now.utc
    end
  end

  set_policy do
    # Users may have can :read, but should not have access to all the data
    # because the topic is locked_for?(user)
    given { |user| visible_for?(user) }
    can :read

    given { |user| grants_right?(user, :read) }
    can :read_replies

    given { |user| self.user && self.user == user && visible_for?(user) && !locked_for?(user, check_policies: true) && can_participate_in_course?(user) }
    can :reply

    given { |user| self.user && self.user == user && available_for?(user) && context.user_can_manage_own_discussion_posts?(user) && context.grants_right?(user, :participate_as_student) }
    can :update

    given { |user| self.user && self.user == user and discussion_entries.active.empty? && available_for?(user) && !root_topic_id && context.user_can_manage_own_discussion_posts?(user) && context.grants_right?(user, :participate_as_student) }
    can :delete

    given do |user, session|
      !locked_for?(user, check_policies: true) &&
        context.grants_right?(user, session, :post_to_forum) && visible_for?(user) && can_participate_in_course?(user)
    end
    can :reply

    given { |user, session| user_can_create(user, session) }
    can :create

    given { |user, session| user_can_create(user, session) && user_can_duplicate(user, session) }
    can :duplicate

    given { |user, session| context.respond_to?(:allow_student_forum_attachments) && context.allow_student_forum_attachments && context.grants_any_right?(user, session, :create_forum, :post_to_forum) }
    can :attach

    given { course.student_reporting? }
    can :student_reporting

    given { |user, session| !root_topic_id && context.grants_all_rights?(user, session, :read_forum, :moderate_forum) && available_for?(user) }
    can :update and can :read_as_admin and can :delete and can :create and can :read and can :attach

    # Moderators can still modify content even in unavailable topics (*especially* unlocking them), but can't create new content
    given { |user, session| !root_topic_id && context.grants_all_rights?(user, session, :read_forum, :moderate_forum) }
    can :update and can :read_as_admin and can :delete and can :read and can :attach

    given { |user, session| root_topic&.grants_right?(user, session, :read_as_admin) }
    can :read_as_admin

    given { |user, session| root_topic&.grants_right?(user, session, :delete) }
    can :delete

    given { |user, session| root_topic&.grants_right?(user, session, :read) }
    can :read

    given { |user, session| context.grants_all_rights?(user, session, :moderate_forum, :read_forum) }
    can :moderate_forum

    given do |user, session|
      allow_rating && (!only_graders_can_rate ||
                            course.grants_right?(user, session, :manage_grades))
    end
    can :rate
  end

  def self.context_allows_user_to_create?(context, user, session)
    new(context: context).grants_right?(user, session, :create)
  end

  def context_allows_user_to_create?(user)
    return true unless context.respond_to?(:allow_student_discussion_topics)
    return true if context.grants_right?(user, :read_as_admin)

    context.allow_student_discussion_topics
  end

  def user_can_create(user, session)
    !is_announcement &&
      context.grants_right?(user, session, :create_forum) &&
      context_allows_user_to_create?(user)
  end

  def user_can_duplicate(user, session)
    context.is_a?(Group) ||
      course.user_is_instructor?(user) ||
      context.grants_right?(user, session, :read_as_admin)
  end

  def discussion_topic_id
    id
  end

  def discussion_topic
    self
  end

  def to_atom(opts = {})
    author_name = user.present? ? user.name : t("#discussion_topic.atom_no_author", "No Author")
    prefix = [is_announcement ? t("#titles.announcement", "Announcement") : t("#titles.discussion", "Discussion")]
    prefix << context.name if opts[:include_context]
    Atom::Entry.new do |entry|
      entry.title = [before_label(prefix.to_sentence), title].join(" ")
      entry.authors << Atom::Person.new(name: author_name)
      entry.updated   = updated_at
      entry.published = created_at
      entry.id        = "tag:#{HostUrl.default_host},#{created_at.strftime("%Y-%m-%d")}:/discussion_topics/#{feed_code}"
      entry.links << Atom::Link.new(rel: "alternate",
                                    href: "http://#{HostUrl.context_host(context)}/#{context_url_prefix}/discussion_topics/#{id}")
      entry.content   = Atom::Content::Html.new(message || "")
    end
  end

  def context_prefix
    context_url_prefix
  end

  def context_module_action(user, action, points = nil)
    return root_topic.context_module_action(user, action, points) if root_topic

    tags_to_update = context_module_tags.to_a
    if for_assignment?
      tags_to_update += assignment.context_module_tags
      if context.grants_right?(user, :participate_as_student) && assignment.visible_to_user?(user) && [:contributed, :deleted].include?(action)
        only_update = (action == :deleted) # if we're deleting an entry, don't make a submission if it wasn't there already
        ensure_submission(user, only_update)
      end
    end
    unless action == :deleted
      tags_to_update.each { |tag| tag.context_module_action(user, action, points) }
    end
  end

  def ensure_submission(user, only_update = false)
    topic = (root_topic? && child_topic_for(user)) || self

    submission = Submission.active.where(assignment_id: assignment_id, user_id: user).first
    unless only_update || (submission && submission.submission_type == "discussion_topic" && submission.workflow_state != "unsubmitted")
      submission = assignment.submit_homework(user, submission_type: "discussion_topic",
                                                    submitted_at: topic && topic.discussion_entries.active.where(user_id: user).minimum(:created_at))
    end
    return unless submission

    if topic
      attachment_ids = topic.discussion_entries.active.where(user_id: user).where.not(attachment_id: nil).pluck(:attachment_id)
      submission.attachment_ids = attachment_ids.sort.map(&:to_s).join(",")
      submission.save! if submission.changed?
    end
  end

  def send_notification_for_context?
    notification_context =
      if context.is_a?(Group) && context.context.is_a?(Course)
        context.context # we need to go deeper
      else
        context
      end
    notification_context.available?
  end

  def course_broadcast_data
    context&.broadcast_data
  end

  has_a_broadcast_policy

  set_broadcast_policy do |p|
    p.dispatch :new_discussion_topic
    p.to { users_with_permissions(active_participants_with_visibility) }
    p.whenever do |record|
      record.send_notification_for_context? and
        ((record.just_created && record.active?) || record.changed_state(:active, record.is_announcement ? :post_delayed : :unpublished))
    end
    p.data { course_broadcast_data }
  end

  def delay_posting=(val); end

  def set_assignment=(val); end

  # From the given list of users, return those that are permitted to see the section
  # of the topic.  If the topic is not section specific this just returns the
  # original list.
  def users_with_section_visibility(users)
    return users unless is_section_specific? && context.is_a?(Course)

    non_nil_users = users.compact
    section_ids = DiscussionTopicSectionVisibility.active.where(discussion_topic_id: id)
                                                  .pluck(:course_section_id)
    user_ids = non_nil_users.pluck(:id)
    # Context is known to be a course here
    users_in_sections = context.enrollments.active_or_pending
                               .where(user_id: user_ids, course_section_id: section_ids).pluck(:user_id).to_set
    unlocked_teachers = context.enrollments.active_or_pending.instructor
                               .where(limit_privileges_to_course_section: false, user_id: user_ids)
                               .pluck(:user_id).to_set
    permitted_user_ids = users_in_sections.union(unlocked_teachers)
    non_nil_users.select { |u| permitted_user_ids.include?(u.id) }
  end

  def participants(include_observers = false)
    participants = context.participants(include_observers: include_observers, by_date: true)
    participants_in_section = users_with_section_visibility(participants.compact)
    if user && !participants_in_section.to_set(&:id).include?(user.id)
      participants_in_section += [user]
    end
    participants_in_section
  end

  def visible_to_admins_only?
    (context.respond_to?(:available?) && !context.available?) ||
      unpublished? || not_available_yet? || not_available_anymore?
  end

  def active_participants(include_observers = false)
    if visible_to_admins_only? && context.respond_to?(:participating_admins)
      context.participating_admins
    else
      participants(include_observers)
    end
  end

  def active_participants_include_tas_and_teachers(include_observers = false)
    participants = active_participants(include_observers)
    if context.is_a?(Group) && !context.course.nil?
      participants += context.course.participating_instructors_by_date
      participants = participants.compact.uniq
    end
    participants
  end

  def users_with_permissions(users)
    permission = is_announcement ? :read_announcements : :read_forum
    course = self.course
    unless course.is_a?(Course)
      return users.select do |u|
        is_announcement ? context.grants_right?(u, :read_announcements) : context.grants_right?(u, :read_forum)
      end
    end

    readers = self.course.filter_users_by_permission(users, permission)
    users_with_section_visibility(readers)
  end

  def course
    @course ||= context.is_a?(Group) ? context.context : context
  end

  def group
    @group ||= context.is_a?(Group) ? context : nil
  end

  def active_participants_with_visibility
    return active_participants_include_tas_and_teachers unless for_assignment?

    users_with_visibility = assignment.students_with_visibility.pluck(:id)

    admin_ids = course.participating_admins.pluck(:id)
    users_with_visibility.concat(admin_ids)

    # observers will not be returned, which is okay for the functions current use cases (but potentially not others)
    active_participants_include_tas_and_teachers.select { |p| users_with_visibility.include?(p.id) }
  end

  def participating_users(user_ids)
    context.respond_to?(:participating_users) ? context.participating_users(user_ids) : User.find(user_ids)
  end

  def subscribers
    # this duplicates some logic from #subscribed? so we don't have to call
    # #posters for each legacy subscriber.
    sub_ids = discussion_topic_participants.where(subscribed: true).pluck(:user_id)
    legacy_sub_ids = discussion_topic_participants.where(subscribed: nil).pluck(:user_id)
    poster_ids = posters.map(&:id)
    legacy_sub_ids &= poster_ids
    sub_ids += legacy_sub_ids

    subscribed_users = participating_users(sub_ids).to_a

    filter_message_users(subscribed_users)
  end

  def filter_message_users(users)
    if for_assignment?
      students_with_visibility = assignment.students_with_visibility.pluck(:id)

      admin_ids = course.participating_admins.pluck(:id)
      observer_ids = course.participating_observers.pluck(:id)
      observed_students = ObserverEnrollment.observed_student_ids_by_observer_id(course, observer_ids)

      users.select! do |user|
        students_with_visibility.include?(user.id) || admin_ids.include?(user.id) ||
          # an observer with no students or one with students who have visibility
          (observed_students[user.id] && (observed_students[user.id] == [] || (observed_students[user.id] & students_with_visibility).any?))
      end
    end
    users
  end

  def posters
    user_ids = discussion_entries.map(&:user_id).push(user_id).uniq
    participating_users(user_ids)
  end

  def user_name
    user&.name
  end

  def available_from_for(user)
    if assignment
      assignment.overridden_for(user).unlock_at
    else
      available_from
    end
  end

  def available_for?(user, opts = {})
    return false unless published?
    return false if is_announcement && locked?

    !locked_for?(user, opts)
  end

  # Public: Determine if the given user can view this discussion topic.
  #
  # user - The user attempting to view the topic (default: nil).
  #
  # Returns a boolean.
  def visible_for?(user = nil)
    RequestCache.cache("discussion_visible_for", self, is_announcement, user) do
      # user is the topic's author
      next true if user && user.id == user_id

      next false unless context
      next false unless is_announcement ? context.grants_right?(user, :read_announcements) : context.grants_right?(user, :read_forum)

      # Don't have visibilites for any of the specific sections in a section specific topic
      if context.is_a?(Course) && try(:is_section_specific)
        section_visibilities = context.course_section_visibility(user)
        next false if section_visibilities == :none

        if section_visibilities != :all
          course_specific_sections = course_sections.pluck(:id)
          next false if (section_visibilities & course_specific_sections).empty?
        end
      end

      # user is an admin in the context (teacher/ta/designer) OR
      # user is an account admin with appropriate permission
      next true if context.grants_any_right?(user, :manage, :read_course_content)

      # assignment exists and isn't assigned to user (differentiated assignments)
      if for_assignment? && !assignment.visible_to_user?(user)
        next false
      end

      # topic is not published
      if !published?
        next false
      elsif is_announcement && (unlock_at = available_from_for(user))
        # unlock date exists and has passed
        next unlock_at < Time.now.utc
      # everything else
      else
        next true
      end
    end
  end

  def can_participate_in_course?(user)
    if group&.deleted?
      false
    elsif course.is_a?(Course)
      # this probably isn't a perfect way to determine this but I can't think of a better one
      course.enrollments.for_user(user).active_by_date.exists? || course.grants_right?(user, :read_as_admin)
    else
      true
    end
  end

  # Determine if the discussion topic is locked for a user. The topic is locked
  # if the delayed_post_at is in the future or the assignment is locked.
  # This does not determine the visibility of the topic to the user,
  # only that they are unable to reply and unable to see the message.
  # Generally you want to call :locked_for?(user, check_policies: true), which
  # will call this method.
  def low_level_locked_for?(user, opts = {})
    return false if opts[:check_policies] && grants_right?(user, :read_as_admin)

    RequestCache.cache(locked_request_cache_key(user)) do
      locked = false
      if delayed_post_at && delayed_post_at > Time.now
        locked = { object: self, unlock_at: delayed_post_at }
      elsif lock_at && lock_at < Time.now
        locked = { object: self, lock_at: lock_at, can_view: true }
      elsif !opts[:skip_assignment] && (l = assignment&.low_level_locked_for?(user, opts))
        locked = l
      elsif could_be_locked && (item = locked_by_module_item?(user, opts))
        locked = { object: self, module: item.context_module }
      elsif locked? # nothing more specific, it's just locked
        locked = { object: self, can_view: true }
      elsif (l = root_topic&.low_level_locked_for?(user, opts)) # rubocop:disable Lint/DuplicateBranch
        locked = l
      end
      locked
    end
  end

  def self.reject_context_module_locked_topics(topics, user)
    progressions = ContextModuleProgression
                   .joins(context_module: :content_tags)
                   .where({
                            :user => user,
                            "content_tags.content_type" => "DiscussionTopic",
                            "content_tags.content_id" => topics,
                          })
                   .select("context_module_progressions.*")
                   .distinct_on("context_module_progressions.id")
                   .preload(:user)
    progressions = progressions.index_by(&:context_module_id)

    topics.reject do |topic|
      topic.locked_by_module_item?(user, {
                                     deep_check_if_needed: true,
                                     user_context_module_progressions: progressions,
                                   })
    end
  end

  def entries_for_feed(user, podcast_feed = false)
    return [] unless user_can_see_posts?(user)
    return [] if locked_for?(user, check_policies: true)

    entries = discussion_entries.active
    if podcast_feed && !podcast_has_student_posts && context.is_a?(Course)
      entries = entries.where(user_id: context.admins)
    end
    entries
  end

  def self.podcast_elements(messages, context)
    attachment_ids = []
    media_object_ids = []
    messages_hash = {}
    messages.each do |message|
      txt = (message.message || "")
      attachment_matches = txt.scan(%r{/#{context.class.to_s.pluralize.underscore}/#{context.id}/files/(\d+)/download})
<<<<<<< HEAD
      attachment_ids += (attachment_matches || []).map { |m| m[0] }
      media_object_matches = txt.scan(/media_comment_([\w-]+)/) + txt.scan(/data-media-id="([\w-]+)"/)
      media_object_ids += (media_object_matches || []).map { |m| m[0] }.uniq
=======
      attachment_ids += (attachment_matches || []).pluck(0)
      media_object_matches = txt.scan(/media_comment_([\w-]+)/) + txt.scan(/data-media-id="([\w-]+)"/)
      media_object_ids += (media_object_matches || []).pluck(0).uniq
>>>>>>> 8f19c253
      (attachment_ids + media_object_ids).each do |id|
        messages_hash[id] ||= message
      end
    end

    media_object_ids = media_object_ids.uniq.compact
    attachment_ids = attachment_ids.uniq.compact
    attachments = attachment_ids.empty? ? [] : context.attachments.active.find_all_by_id(attachment_ids)
    attachments = attachments.select { |a| a.content_type&.match(/(video|audio)/) }
    attachments.each do |attachment|
      attachment.podcast_associated_asset = messages_hash[attachment.id.to_s]
    end
    media_object_ids -= attachments.filter_map(&:media_entry_id) # don't include media objects if the file is already included

    media_objects = media_object_ids.empty? ? [] : MediaObject.where(media_id: media_object_ids).to_a
    media_objects = media_objects.uniq(&:media_id)
    media_objects = media_objects.map do |media_object|
      if media_object.media_id == "maybe" || media_object.deleted? || (media_object.context_type != "User" && media_object.context != context)
        media_object = nil
      end
      if media_object&.podcast_format_details
        media_object.podcast_associated_asset = messages_hash[media_object.media_id]
      end
      media_object
    end

    to_podcast(attachments + media_objects.compact)
  end

  def self.to_podcast(elements)
    require "rss/2.0"
    elements.filter_map do |elem|
      asset = elem.podcast_associated_asset
      next unless asset

      item = RSS::Rss::Channel::Item.new
      item.title = before_label((asset.title rescue "")) + elem.name
      link = nil
      case asset
      when DiscussionTopic
        link = "http://#{HostUrl.context_host(asset.context)}/#{asset.context_url_prefix}/discussion_topics/#{asset.id}"
      when DiscussionEntry
        link = "http://#{HostUrl.context_host(asset.context)}/#{asset.context_url_prefix}/discussion_topics/#{asset.discussion_topic_id}#entry-#{asset.id}"
      end

      item.link = link
      item.guid = RSS::Rss::Channel::Item::Guid.new
      item.pubDate = elem.updated_at.utc
      item.description = asset ? asset.message : elem.name
      item.enclosure
      case elem
      when Attachment
        item.guid.content = link + "/#{elem.uuid}"
        url = "http://#{HostUrl.context_host(elem.context)}/#{elem.context_url_prefix}" \
              "/files/#{elem.id}/download#{elem.extension}?verifier=#{elem.uuid}"
        item.enclosure = RSS::Rss::Channel::Item::Enclosure.new(url, elem.size, elem.content_type)
      when MediaObject
        item.guid.content = link + "/#{elem.media_id}"
        details = elem.podcast_format_details
        content_type = "video/mpeg"
        content_type = "audio/mpeg" if elem.media_type == "audio"
        size = details[:size].to_i.kilobytes
        ext = details[:extension] || details[:fileExt]
        url = "http://#{HostUrl.context_host(elem.context)}/#{elem.context_url_prefix}" \
              "/media_download.#{ext}?type=#{ext}&entryId=#{elem.media_id}&redirect=1"
        item.enclosure = RSS::Rss::Channel::Item::Enclosure.new(url, size, content_type)
      end
      item
    end
  end

  def initial_post_required?(user, session = nil)
    if require_initial_post?
      associated_user_ids = user.observer_enrollments.active.where(course_id: course).pluck(:associated_user_id).compact
      return !user_can_see_posts?(user, session, associated_user_ids)
    end
    false
  end

  # returns the materialized view of the discussion as structure, participant_ids, and entry_ids
  # the view is already converted to a json string, the other two arrays of ids are ruby arrays
  # see the description of the format in the discussion topics api documentation.
  #
  # returns nil if the view is not currently available, and kicks off a
  # background job to build the view. this typically only takes a couple seconds.
  #
  # if a new message is posted, it won't appear in this view until the job to
  # update it completes. so this view is eventually consistent.
  #
  # if the topic itself is not yet created, it will return blank data. this is for situations
  # where we're creating topics on the first write - until that first write, we need to return
  # blank data on reads.
  def materialized_view(opts = {})
    if new_record?
      ["[]", [], [], []]
    else
      DiscussionTopic::MaterializedView.materialized_view_for(self, opts)
    end
  end

  # synchronously create/update the materialized view
  def create_materialized_view
    DiscussionTopic::MaterializedView.for(self).update_materialized_view(synchronous: true, use_master: true)
  end

  def grading_standard_or_default
    grading_standard_context = assignment || context

    if grading_standard_context.present?
      grading_standard_context.grading_standard_or_default
    else
      GradingStandard.default_instance
    end
  end

  def set_root_account_id
    self.root_account_id ||= context&.root_account_id
  end

  def anonymous?
    !anonymous_state.nil?
  end
end<|MERGE_RESOLUTION|>--- conflicted
+++ resolved
@@ -1586,15 +1586,9 @@
     messages.each do |message|
       txt = (message.message || "")
       attachment_matches = txt.scan(%r{/#{context.class.to_s.pluralize.underscore}/#{context.id}/files/(\d+)/download})
-<<<<<<< HEAD
-      attachment_ids += (attachment_matches || []).map { |m| m[0] }
-      media_object_matches = txt.scan(/media_comment_([\w-]+)/) + txt.scan(/data-media-id="([\w-]+)"/)
-      media_object_ids += (media_object_matches || []).map { |m| m[0] }.uniq
-=======
       attachment_ids += (attachment_matches || []).pluck(0)
       media_object_matches = txt.scan(/media_comment_([\w-]+)/) + txt.scan(/data-media-id="([\w-]+)"/)
       media_object_ids += (media_object_matches || []).pluck(0).uniq
->>>>>>> 8f19c253
       (attachment_ids + media_object_ids).each do |id|
         messages_hash[id] ||= message
       end
