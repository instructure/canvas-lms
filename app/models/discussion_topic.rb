# frozen_string_literal: true

# Copyright (C) 2011 - present Instructure, Inc.
#
# This file is part of Canvas.
#
# Canvas is free software: you can redistribute it and/or modify it under
# the terms of the GNU Affero General Public License as published by the Free
# Software Foundation, version 3 of the License.
#
# Canvas is distributed in the hope that it will be useful, but WITHOUT ANY
# WARRANTY; without even the implied warranty of MERCHANTABILITY or FITNESS FOR
# A PARTICULAR PURPOSE. See the GNU Affero General Public License for more
# details.
#
# You should have received a copy of the GNU Affero General Public License along
# with this program. If not, see <http://www.gnu.org/licenses/>.
#

require "atom"

class DiscussionTopic < ActiveRecord::Base
  include Workflow
  include SendToStream
  include HasContentTags
  include CopyAuthorizedLinks
  include TextHelper
  include HtmlTextHelper
  include ContextModuleItem
  include SearchTermHelper
  include Submittable
  include Plannable
  include MasterCourses::Restrictor
  include DuplicatingObjects
  include LockedFor

  restrict_columns :content, [:title, :message]
  restrict_columns :settings, %i[require_initial_post
                                 discussion_type
                                 assignment_id
                                 pinned
                                 locked
                                 allow_rating
                                 only_graders_can_rate
                                 sort_by_rating
                                 group_category_id]
  restrict_columns :state, [:workflow_state]
  restrict_columns :availability_dates, [:delayed_post_at, :lock_at]
  restrict_assignment_columns

  attr_writer :can_unpublish, :preloaded_subentry_count, :sections_changed
  attr_accessor :user_has_posted, :saved_by, :total_root_discussion_entries

  module DiscussionTypes
    SIDE_COMMENT = "side_comment"
    THREADED     = "threaded"
    FLAT         = "flat"
    TYPES        = DiscussionTypes.constants.map { |c| DiscussionTypes.const_get(c) }
  end

  module Errors
    class LockBeforeDueDate < StandardError; end
  end

  attr_readonly :context_id, :context_type, :user_id, :anonymous_state, :is_anonymous_author

  has_many :discussion_entries, -> { order(:created_at) }, dependent: :destroy, inverse_of: :discussion_topic
  has_many :discussion_entry_drafts, dependent: :destroy, inverse_of: :discussion_topic
  has_many :rated_discussion_entries,
           lambda {
             order(
               Arel.sql("COALESCE(parent_id, 0)"), Arel.sql("COALESCE(rating_sum, 0) DESC"), :created_at
             )
           },
           class_name: "DiscussionEntry"
  has_many :root_discussion_entries, -> { preload(:user).where("discussion_entries.parent_id IS NULL AND discussion_entries.workflow_state<>'deleted'") }, class_name: "DiscussionEntry"
  has_one :external_feed_entry, as: :asset
  belongs_to :root_account, class_name: "Account"
  belongs_to :external_feed
  belongs_to :context, polymorphic: [:course, :group]
  belongs_to :attachment
  belongs_to :editor, class_name: "User"
  belongs_to :root_topic, class_name: "DiscussionTopic"
  belongs_to :group_category
  has_many :checkpoint_assignments, through: :assignment
  has_many :child_topics, class_name: "DiscussionTopic", foreign_key: :root_topic_id, dependent: :destroy
  has_many :discussion_topic_participants, dependent: :destroy
  has_many :discussion_entry_participants, through: :discussion_entries
  has_many :discussion_topic_section_visibilities,
           lambda {
             where("discussion_topic_section_visibilities.workflow_state<>'deleted'")
           },
           inverse_of: :discussion_topic,
           dependent: :destroy
  has_many :course_sections, through: :discussion_topic_section_visibilities, dependent: :destroy
  belongs_to :user
  has_one :master_content_tag, class_name: "MasterCourses::MasterContentTag", inverse_of: :discussion_topic

  validates_associated :discussion_topic_section_visibilities
  validates :context_id, :context_type, presence: true
  validates :discussion_type, inclusion: { in: DiscussionTypes::TYPES }
  validates :message, length: { maximum: maximum_long_text_length, allow_blank: true }
  validates :title, length: { maximum: maximum_string_length, allow_nil: true }
  # For our users, when setting checkpoints, the value must be between 1 and 10.
  # But we also allow 0 when there are no checkpoints.
  validates :reply_to_entry_required_count, presence: true, numericality: { greater_than_or_equal_to: 0, less_than_or_equal_to: 10 }
  validates :reply_to_entry_required_count, numericality: { greater_than: 0 }, if: :checkpoints?
  validate :validate_draft_state_change, if: :workflow_state_changed?
  validate :section_specific_topics_must_have_sections
  validate :only_course_topics_can_be_section_specific
  validate :assignments_cannot_be_section_specific
  validate :course_group_discussion_cannot_be_section_specific

  sanitize_field :message, CanvasSanitize::SANITIZE
  copy_authorized_links(:message) { [context, nil] }
  acts_as_list scope: { context: self, pinned: true }

  before_create :initialize_last_reply_at
  before_create :set_root_account_id
  before_save :default_values
  before_save :set_schedule_delayed_transitions
  after_save :update_assignment
  after_save :update_subtopics
  after_save :touch_context
  after_save :schedule_delayed_transitions
  after_save :update_materialized_view_if_changed
  after_save :recalculate_progressions_if_sections_changed
  after_save :sync_attachment_with_publish_state
  after_update :clear_non_applicable_stream_items
  after_create :create_participant
  after_create :create_materialized_view

  def section_specific_topics_must_have_sections
    if !deleted? && is_section_specific && discussion_topic_section_visibilities.none?(&:active?)
      errors.add(:is_section_specific, t("Section specific topics must have sections"))
    else
      true
    end
  end

  def only_course_topics_can_be_section_specific
    if is_section_specific && !(context.is_a? Course)
      errors.add(:is_section_specific, t("Only course announcements and discussions can be section-specific"))
    else
      true
    end
  end

  def assignments_cannot_be_section_specific
    if is_section_specific && assignment
      errors.add(:is_section_specific, t("Discussion assignments cannot be section-specific"))
    else
      true
    end
  end

  def course_group_discussion_cannot_be_section_specific
    if is_section_specific && has_group_category?
      errors.add(:is_section_specific, t("Discussions with groups cannot be section-specific"))
    else
      true
    end
  end

  def sections_for(user)
    return unless is_section_specific?

    unlocked_teacher = context.enrollments.active.instructor
                              .where(limit_privileges_to_course_section: false, user:)

    if unlocked_teacher.count > 0
      CourseSection.where(id: DiscussionTopicSectionVisibility.active
                                                              .where(discussion_topic_id: id)
                                                              .select("discussion_topic_section_visibilities.course_section_id"))
    else
      CourseSection.where(id: DiscussionTopicSectionVisibility.active.where(discussion_topic_id: id)
                                                              .where(Enrollment.active_or_pending
                                                                                             .where(user_id: user)
                                                                                             .where("enrollments.course_section_id = discussion_topic_section_visibilities.course_section_id")
                                                                                             .arel.exists)
                                                              .select("discussion_topic_section_visibilities.course_section_id"))
    end
  end

  def address_book_context_for(user)
    if is_section_specific?
      sections_for(user)
    else
      context
    end
  end

  def threaded=(v)
    self.discussion_type = Canvas::Plugin.value_to_boolean(v) ? DiscussionTypes::THREADED : DiscussionTypes::SIDE_COMMENT
  end

  def threaded?
    discussion_type == DiscussionTypes::THREADED || context.feature_enabled?("react_discussions_post")
  end
  alias_method :threaded, :threaded?

  def discussion_type
    read_attribute(:discussion_type) || DiscussionTypes::SIDE_COMMENT
  end

  def validate_draft_state_change
    old_draft_state, new_draft_state = changes["workflow_state"]
    return if old_draft_state == new_draft_state

    if new_draft_state == "unpublished" && !can_unpublish?
      errors.add :workflow_state, I18n.t("#discussion_topics.error_draft_state_with_posts",
                                         "This topic cannot be set to draft state because it contains posts.")
    end
  end

  def default_values
    self.context_code = "#{context_type.underscore}_#{context_id}"

    if title.blank?
      self.title = t("#discussion_topic.default_title", "No Title")
    end

    d_type = read_attribute(:discussion_type)
    d_type ||= context.feature_enabled?("react_discussions_post") ? DiscussionTypes::THREADED : DiscussionTypes::SIDE_COMMENT
    self.discussion_type = d_type

    @content_changed = message_changed? || title_changed?

    default_submission_values

    if has_group_category?
      self.subtopics_refreshed_at ||= Time.zone.parse("Jan 1 2000")
    end
    self.lock_at = CanvasTime.fancy_midnight(lock_at&.in_time_zone(context.time_zone))

    %i[
      could_be_locked
      podcast_enabled
      podcast_has_student_posts
      require_initial_post
      pinned
      locked
      allow_rating
      only_graders_can_rate
      sort_by_rating
    ].each { |attr| self[attr] = false if self[attr].nil? }
  end
  protected :default_values

  def has_group_category?
    !!group_category_id
  end

  def set_schedule_delayed_transitions
    @delayed_post_at_changed = delayed_post_at_changed?
    if delayed_post_at? && @delayed_post_at_changed
      @should_schedule_delayed_post = true
      self.workflow_state = "post_delayed" if [:migration, :after_migration].include?(saved_by) && delayed_post_at > Time.now
    end
    if lock_at && lock_at_changed?
      @should_schedule_lock_at = true
      self.locked = false if [:migration, :after_migration].include?(saved_by) && lock_at > Time.now
    end

    true
  end

  def update_materialized_view_if_changed
    if saved_change_to_sort_by_rating?
      update_materialized_view
    end
  end

  def recalculate_progressions_if_sections_changed
    # either changed sections or undid section specificness
    return unless is_section_specific? ? @sections_changed : is_section_specific_before_last_save

    self.class.connection.after_transaction_commit do
      if context_module_tags.preload(:context_module).exists?
        context_module_tags.map(&:context_module).uniq.each do |cm|
          cm.invalidate_progressions
          cm.touch
        end
      end
    end
  end

  def schedule_delayed_transitions
    return if saved_by == :migration

    bp = true if @importing_migration&.migration_type == "master_course_import"
    delay(run_at: delayed_post_at).update_based_on_date(for_blueprint: bp) if @should_schedule_delayed_post
    delay(run_at: lock_at).update_based_on_date(for_blueprint: bp) if @should_schedule_lock_at
    # need to clear these in case we do a save whilst saving (e.g.
    # Announcement#respect_context_lock_rules), so as to avoid the dreaded
    # double delayed job ಠ_ಠ
    @should_schedule_delayed_post = nil
    @should_schedule_lock_at = nil
  end

  def sync_attachment_with_publish_state
    if (saved_change_to_workflow_state? || saved_change_to_locked? || saved_change_to_attachment_id?) &&
       attachment && !attachment.hidden? # if it's already hidden leave alone
      locked = !!(unpublished? || not_available_yet? || not_available_anymore?)
      attachment.update_attribute(:locked, locked)
    end
  end

  def update_subtopics
    if !deleted? && (has_group_category? || !!group_category_id_before_last_save)
      delay_if_production(singleton: "refresh_subtopics_#{global_id}").refresh_subtopics
    end
  end

  def refresh_subtopics
    sub_topics = []
    category = group_category

    if category && root_topic_id.blank? && !deleted?
      category.groups.active.order(:id).each do |group|
        sub_topics << ensure_child_topic_for(group)
      end
    end

    shard.activate do
      # delete any lingering child topics
      DiscussionTopic.where(root_topic_id: self).where.not(id: sub_topics).update_all(workflow_state: "deleted")
    end
  end

  def ensure_child_topic_for(group)
    group.shard.activate do
      DiscussionTopic.unique_constraint_retry do
        topic = DiscussionTopic.where(context_id: group, context_type: "Group", root_topic_id: self).first
        topic ||= group.discussion_topics.build { |dt| dt.root_topic = self }
        topic.message = message
        topic.title = CanvasTextHelper.truncate_text("#{title} - #{group.name}", { max_length: 250 }) # because of course people do this
        topic.assignment_id = assignment_id
        topic.attachment_id = attachment_id
        topic.group_category_id = group_category_id
        topic.user_id = user_id
        topic.discussion_type = discussion_type
        topic.workflow_state = workflow_state
        topic.allow_rating = allow_rating
        topic.only_graders_can_rate = only_graders_can_rate
        topic.sort_by_rating = sort_by_rating
        topic.save if topic.changed?
        topic
      end
    end
  end

<<<<<<< HEAD
  def build_assignment(assignment_input = {})
    return if deleted?

    working_assignment = course.assignments.build

    working_assignment.context = context
    working_assignment.title = title
    working_assignment.description = message
    working_assignment.submission_types = "discussion_topic"
    working_assignment.workflow_state = (workflow_state == "active") ? "published" : "unpublished"
    # setting this ensures the assignment won't create a new discussion_topic when it gets created
    working_assignment.saved_by = :discussion_topic

    %i[assignment_group_id assignment_overrides due_at grading_type grading_standard_id lock_at name points_possible unlock_at].each do |field|
      working_assignment.send("#{field}=", assignment_input[field]) if assignment_input[field]
    end

    working_peer_reviews = assignment_input[:peer_reviews].to_h if assignment_input[:peer_reviews]
    if working_peer_reviews
      peer_review_mappings = {
        enabled: :peer_reviews,
        count: :peer_review_count,
        due_at: :peer_reviews_due_at,
        intra_reviews: :intra_group_peer_reviews,
        anonymous_reviews: :anonymous_peer_reviews,
        automatic_reviews: :automatic_peer_reviews
      }

      peer_review_mappings.each do |field_from_peer_reviews, attribute_on_assignment|
        working_assignment.send("#{attribute_on_assignment}=", working_peer_reviews[field_from_peer_reviews]) if working_peer_reviews[field_from_peer_reviews]
      end
    end

    working_assignment
  end

=======
>>>>>>> ad43e8f4
  def update_assignment
    return if deleted?

    if !assignment_id && @old_assignment_id
      context_module_tags.find_each do |cmt|
        cmt.confirm_valid_module_requirements
        cmt.update_course_pace_module_items
      end
    end
    if @old_assignment_id
      Assignment.where(id: @old_assignment_id, context_id:, context_type:, submission_types: "discussion_topic").update_all(workflow_state: "deleted", updated_at: Time.now.utc)
      old_assignment = Assignment.find(@old_assignment_id)
      ContentTag.delete_for(old_assignment)
      # prevent future syncs from recreating the deleted assignment
      if is_child_content?
        old_assignment.submission_types = "none"
        own_tag = MasterCourses::ChildContentTag.where(content: self).take
        own_tag&.child_subscription&.create_content_tag_for!(old_assignment, downstream_changes: ["workflow_state"])
      end
    elsif assignment && @saved_by != :assignment && !root_topic_id
      deleted_assignment = assignment.deleted?
      sync_assignment
      assignment.workflow_state = "published" if is_announcement && deleted_assignment
      assignment.description = message
      if saved_change_to_group_category_id?
        assignment.validate_assignment_overrides(force_override_destroy: true)
      end
      assignment.save
    end

    # make sure that if the topic has a new assignment (either by going from
    # ungraded to graded, or from one assignment to another; we ignore the
    # transition from graded to ungraded) we acknowledge that the users that
    # have posted have contributed to the topic and that course paces are up
    # to date
    if assignment_id && saved_change_to_assignment_id?
      recalculate_context_module_actions!
      context_module_tags.find_each(&:update_course_pace_module_items)
    end
  end
  protected :update_assignment

  def recalculate_context_module_actions!
    posters.each { |user| context_module_action(user, :contributed) }
  end

  def is_announcement
    false
  end

  def homeroom_announcement?(_context)
    false
  end

  def root_topic?
    !root_topic_id && has_group_category?
  end

  # only the root level entries
  def discussion_subentries
    root_discussion_entries
  end

  # count of all active discussion_entries
  def discussion_subentry_count
    @preloaded_subentry_count || discussion_entries.active.count
  end

  def for_group_discussion?
    has_group_category? && root_topic?
  end

  def plaintext_message=(val)
    self.message = format_message(strip_tags(val)).first
  end

  def plaintext_message
    truncate_html(message, max_length: 250)
  end

  def create_participant
    discussion_topic_participants.create(user:, workflow_state: "read", unread_entry_count: 0, subscribed: !subscription_hold(user, nil)) if user
  end

  def update_materialized_view
    # kick off building of the view
    self.class.connection.after_transaction_commit do
      DiscussionTopic::MaterializedView.for(self).update_materialized_view(xlog_location: self.class.current_xlog_location)
    end
  end

  def group_category_deleted_with_entries?
    group_category.try(:deleted_at?) && !can_group?
  end

  def get_potentially_conflicting_titles(title_base)
    DiscussionTopic.active.where(context_type:, context_id:)
                   .starting_with_title(title_base).pluck("title").to_set
  end

  # This is a guess of what to copy over.
  def duplicate_base_model(title, opts)
    DiscussionTopic.new({
                          title:,
                          message:,
                          context_id:,
                          context_type:,
                          user_id: opts[:user] ? opts[:user].id : user_id,
                          type:,
                          workflow_state: "unpublished",
                          could_be_locked:,
                          context_code:,
                          podcast_enabled:,
                          require_initial_post:,
                          podcast_has_student_posts:,
                          discussion_type:,
                          delayed_post_at:,
                          lock_at:,
                          pinned:,
                          locked:,
                          group_category_id:,
                          allow_rating:,
                          only_graders_can_rate:,
                          sort_by_rating:,
                          todo_date:,
                          is_section_specific:,
                          anonymous_state:
                        })
  end

  # Presumes that self has no parents
  # Does not duplicate the child topics; the hooks take care of that for us.
  def duplicate(opts = {})
    # Don't clone a new record
    return self if new_record?

    default_opts = {
      duplicate_assignment: true,
      copy_title: nil,
      user: nil
    }
    opts_with_default = default_opts.merge(opts)
    copy_title =
      opts_with_default[:copy_title] || get_copy_title(self, t("Copy"), title)
    result = duplicate_base_model(copy_title, opts_with_default)

    # Start with a position guaranteed to not conflict with existing ones.
    # Clients are encouraged to set the correct position later on and do
    # an insert_at upon save.

    if pinned
      result.position = context.discussion_topics.active.where(pinned: true).maximum(:position) + 1
    end

    if assignment && opts_with_default[:duplicate_assignment]
      result.assignment = assignment.duplicate({
                                                 duplicate_discussion_topic: false,
                                                 copy_title: result.title
                                               })
    end

    result.discussion_topic_section_visibilities = []
    if is_section_specific
      original_visibilities = discussion_topic_section_visibilities.active
      original_visibilities.each do |visibility|
        new_visibility = DiscussionTopicSectionVisibility.new(
          discussion_topic: result,
          course_section: visibility.course_section
        )
        result.discussion_topic_section_visibilities << new_visibility
      end
    end

    # For some reason, the relation doesn't take care of this for us. Don't understand why.
    # Without this line, *two* discussion topic duplicates appear when a save is performed.
    result.assignment&.discussion_topic = result
    result
  end

  # If no join record exists, assume all discussion enrties are unread, and
  # that a join record will be created the first time one is marked as read.
  attr_accessor :current_user

  def read_state(current_user = nil)
    current_user ||= self.current_user
    return "read" unless current_user # default for logged out user

    uid = current_user.is_a?(User) ? current_user.id : current_user
    ws = if discussion_topic_participants.loaded?
           discussion_topic_participants.detect { |dtp| dtp.user_id == uid }&.workflow_state
         else
           discussion_topic_participants.where(user_id: uid).pick(:workflow_state)
         end
    ws || "unread"
  end

  def read?(current_user = nil)
    read_state(current_user) == "read"
  end

  def unread?(current_user = nil)
    !read?(current_user)
  end

  def change_read_state(new_state, current_user = nil)
    current_user ||= self.current_user
    return nil unless current_user

    context_module_action(current_user, :read) if new_state == "read"

    return true if new_state == read_state(current_user)

    StreamItem.update_read_state_for_asset(self, new_state, current_user.id)
    update_or_create_participant(current_user:, new_state:)
  end

  def change_all_read_state(new_state, current_user = nil, opts = {})
    current_user ||= self.current_user
    return unless current_user

    update_fields = { workflow_state: new_state }
    update_fields[:forced_read_state] = opts[:forced] if opts.key?(:forced)

    transaction do
      update_stream_item_state(current_user, new_state)
      update_participants_read_state(current_user, new_state, update_fields)
    end
  end

  def update_stream_item_state(current_user, new_state)
    context_module_action(current_user, :read) if new_state == "read"
    StreamItem.update_read_state_for_asset(self, new_state, current_user.id)
  end
  protected :update_stream_item_state

  def update_participants_read_state(current_user, new_state, update_fields)
    # if workflow_state is unread, and force_read_state is not provided then
    # mark everything as unread but use the defaults, or allow other entries to
    # be implicitly unread, but still update any existing records.
    if new_state == "unread" && !update_fields.key?(:forced_read_state)
      DiscussionEntryParticipant.where(discussion_entry_id: discussion_entries.select(:id), user: current_user)
                                .where.not(workflow_state: new_state)
                                .in_batches.update_all(update_fields)
    else
      DiscussionEntryParticipant.upsert_for_topic(self,
                                                  current_user,
                                                  new_state:,
                                                  forced: update_fields[:forced_read_state])
    end

    update_or_create_participant(current_user:,
                                 new_state:,
                                 new_count: (new_state == "unread") ? default_unread_count : 0)
  end
  protected :update_participants_read_state

  def default_unread_count
    discussion_entries.active.count
  end

  # Do not use the lock options unless you truly need
  # the lock, for instance to update the count.
  # Careless use has caused database transaction deadlocks
  def unread_count(current_user = nil, lock: false, opts: {})
    current_user ||= self.current_user
    return 0 unless current_user # default for logged out users

    environment = lock ? :primary : :secondary
    GuardRail.activate(environment) do
      topic_participant = if opts[:use_preload] && association(:discussion_topic_participants).loaded?
                            discussion_topic_participants.find { |dtp| dtp.user_id == current_user.id }
                          else
                            discussion_topic_participants.where(user_id: current_user).select(:unread_entry_count).lock(lock).take
                          end
      topic_participant&.unread_entry_count || default_unread_count
    end
  end

  # Cases where you CAN'T subscribe:
  #  - initial post is required and you haven't made one
  #  - it's an announcement
  #  - this is a root level graded group discussion and you aren't in any of the groups
  #  - this is group level discussion and you aren't in the group
  def subscription_hold(user, session)
    return nil unless user

    if initial_post_required?(user, session)
      :initial_post_required
    elsif root_topic? && !child_topic_for(user)
      :not_in_group_set
    elsif context.is_a?(Group) && !context.has_member?(user)
      :not_in_group
    end
  end

  def subscribed?(current_user = nil, opts: {})
    current_user ||= self.current_user
    return false unless current_user # default for logged out user

    if root_topic?
      participant = DiscussionTopicParticipant.where(user_id: current_user.id,
                                                     discussion_topic_id: child_topics.pluck(:id)).take
    end
    participant ||= if opts[:use_preload] && association(:discussion_topic_participants).loaded?
                      discussion_topic_participants.find { |dtp| dtp.user_id == current_user.id }
                    else
                      discussion_topic_participants.where(user_id: current_user).take
                    end
    if participant
      if participant.subscribed.nil?
        # if there is no explicit subscription, assume the author and posters
        # are subscribed, everyone else is not subscribed
        (current_user == user || participant.discussion_topic.posters.include?(current_user)) && !participant.discussion_topic.subscription_hold(current_user, nil)
      else
        participant.subscribed
      end
    else
      current_user == user && !subscription_hold(current_user, nil)
    end
  end

  def subscribe(current_user = nil)
    change_subscribed_state(true, current_user)
  end

  def unsubscribe(current_user = nil)
    change_subscribed_state(false, current_user)
  end

  def change_subscribed_state(new_state, current_user = nil)
    current_user ||= self.current_user
    return unless current_user
    return true if subscribed?(current_user) == new_state

    if root_topic?
      return if change_child_topic_subscribed_state(new_state, current_user)

      ctss = DiscussionTopicParticipant.new
      ctss.errors.add(:discussion_topic_id, I18n.t("no child topic found"))
      ctss
    else
      update_or_create_participant(current_user:, subscribed: new_state)
    end
  end

  def child_topic_for(user)
    return unless context.is_a?(Course)

    group_ids = user.group_memberships.active.pluck(:group_id) &
                context.groups.active.pluck(:id)
    child_topics.active.where(context_id: group_ids, context_type: "Group").first
  end

  def change_child_topic_subscribed_state(new_state, current_user)
    topic = child_topic_for(current_user)
    topic&.update_or_create_participant(current_user:, subscribed: new_state)
  end
  protected :change_child_topic_subscribed_state

  def update_or_create_participant(opts = {})
    current_user = opts[:current_user] || self.current_user
    return nil unless current_user

    topic_participant = nil
    GuardRail.activate(:primary) do
      DiscussionTopic.uncached do
        DiscussionTopic.unique_constraint_retry do
          topic_participant = discussion_topic_participants.where(user_id: current_user).lock.first
          topic_participant ||= discussion_topic_participants.build(user: current_user,
                                                                    unread_entry_count: unread_count(current_user, lock: true),
                                                                    workflow_state: "unread",
                                                                    subscribed: current_user == user && !subscription_hold(current_user, nil))
          topic_participant.workflow_state = opts[:new_state] if opts[:new_state]
          topic_participant.unread_entry_count += opts[:offset] if opts[:offset] && opts[:offset] != 0
          topic_participant.unread_entry_count = opts[:new_count] if opts[:new_count]
          topic_participant.subscribed = opts[:subscribed] if opts.key?(:subscribed)
          topic_participant.save
        end
      end
    end
    topic_participant
  end

  scope :not_ignored_by, lambda { |user, purpose|
    where.not(Ignore.where(asset_type: "DiscussionTopic", user_id: user, purpose:)
      .where("asset_id=discussion_topics.id").arel.exists)
  }

  scope :todo_date_between, lambda { |starting, ending|
    where("(discussion_topics.type = 'Announcement' AND posted_at BETWEEN :start_at and :end_at)
           OR todo_date BETWEEN :start_at and :end_at",
          { start_at: starting, end_at: ending })
  }
  scope :for_courses_and_groups, lambda { |course_ids, group_ids|
    where("(discussion_topics.context_type = 'Course'
          AND discussion_topics.context_id IN (?))
          OR (discussion_topics.context_type = 'Group'
          AND discussion_topics.context_id IN (?))",
          course_ids,
          group_ids)
  }

  class QueryError < StandardError
    attr_accessor :status_code

    def initialize(message = nil, status_code = nil)
      super(message)
      self.status_code = status_code
    end
  end

  # Retrieves all the *course* (as oppposed to group) discussion topics that apply
  # to the given sections.  Group topics will not be returned.  TODO: figure out
  # a good way to deal with group topics here.
  #
  # Takes in an array of section objects, and it is required that they all belong
  # to the same course.  At least one section must be provided.
  scope :in_sections, lambda { |course_sections|
    course_ids = course_sections.pluck(:course_id).uniq
    if course_ids.length != 1
      raise QueryError, I18n.t("Searching for announcements in sections must span exactly one course")
    end

    course_id = course_ids.first
    joins("LEFT OUTER JOIN #{DiscussionTopicSectionVisibility.quoted_table_name}
           AS discussion_section_visibilities ON discussion_topics.is_section_specific = true AND
           discussion_section_visibilities.discussion_topic_id = discussion_topics.id")
      .where("discussion_topics.context_type = 'Course' AND
             discussion_topics.context_id = :course_id",
             { course_id: })
      .where("discussion_section_visibilities.id IS null OR
             (discussion_section_visibilities.workflow_state = 'active' AND
              discussion_section_visibilities.course_section_id IN (:course_sections))",
             { course_sections: course_sections.pluck(:id) }).distinct
  }

  scope :visible_to_student_sections, lambda { |student|
    visibility_scope = DiscussionTopicSectionVisibility
                       .active
                       .where("discussion_topic_section_visibilities.discussion_topic_id = discussion_topics.id")
                       .where(
                         Enrollment.active_or_pending.where(user_id: student)
                          .where("enrollments.course_section_id = discussion_topic_section_visibilities.course_section_id")
                          .arel.exists
                       )
    merge(
      DiscussionTopic.where.not(discussion_topics: { context_type: "Course" })
      .or(DiscussionTopic.where(discussion_topics: { is_section_specific: false }))
      .or(DiscussionTopic.where(visibility_scope.arel.exists))
    )
  }

  scope :recent, -> { where("discussion_topics.last_reply_at>?", 2.weeks.ago).order("discussion_topics.last_reply_at DESC") }
  scope :only_discussion_topics, -> { where(type: nil) }
  scope :for_subtopic_refreshing, -> { where("discussion_topics.subtopics_refreshed_at IS NOT NULL AND discussion_topics.subtopics_refreshed_at<discussion_topics.updated_at").order("discussion_topics.subtopics_refreshed_at") }
  scope :active, -> { where("discussion_topics.workflow_state<>'deleted'") }
  scope :for_context_codes, ->(codes) { where(context_code: codes) }

  scope :before, ->(date) { where("discussion_topics.created_at<?", date) }

  scope :by_position, -> { order("discussion_topics.position ASC, discussion_topics.created_at DESC, discussion_topics.id DESC") }
  scope :by_position_legacy, -> { order("discussion_topics.position DESC, discussion_topics.created_at DESC, discussion_topics.id DESC") }
  scope :by_last_reply_at, -> { order("discussion_topics.last_reply_at DESC, discussion_topics.created_at DESC, discussion_topics.id DESC") }

  scope :by_posted_at, lambda {
    order(Arel.sql(<<~SQL.squish))
      COALESCE(discussion_topics.delayed_post_at, discussion_topics.posted_at, discussion_topics.created_at) DESC,
      discussion_topics.created_at DESC,
      discussion_topics.id DESC
    SQL
  }

  scope :read_for, lambda { |user|
    eager_load(:discussion_topic_participants)
      .where("discussion_topic_participants.id IS NOT NULL
          AND (discussion_topic_participants.user_id = :user
            AND discussion_topic_participants.workflow_state = 'read')",
             user:)
  }
  scope :unread_for, lambda { |user|
    joins(sanitize_sql(["LEFT OUTER JOIN #{DiscussionTopicParticipant.quoted_table_name} ON
            discussion_topic_participants.discussion_topic_id=discussion_topics.id AND
            discussion_topic_participants.user_id=?",
                        user.id]))
      .where("discussion_topic_participants IS NULL
          OR discussion_topic_participants.workflow_state <> 'read'
          OR discussion_topic_participants.unread_entry_count > 0")
  }
  scope :published, -> { where("discussion_topics.workflow_state = 'active'") }

  # TODO: this scope is appearing in a few models now with identical code.
  # Can this be extracted somewhere?
  scope :starting_with_title, lambda { |title|
    where("title ILIKE ?", "#{title}%")
  }

  alias_attribute :available_from, :delayed_post_at
  alias_attribute :unlock_at, :delayed_post_at
  alias_attribute :available_until, :lock_at

  def should_lock_yet
    # not assignment or vdd aware! only use this to check the topic's own field!
    # you should be checking other lock statuses in addition to this one
    lock_at && lock_at < Time.now.utc
  end
  alias_method :not_available_anymore?, :should_lock_yet

  def should_not_post_yet
    # not assignment or vdd aware! only use this to check the topic's own field!
    # you should be checking other lock statuses in addition to this one
    delayed_post_at && delayed_post_at > Time.now.utc
  end
  alias_method :not_available_yet?, :should_not_post_yet

  # There may be delayed jobs that expect to call this to update the topic, so be sure to alias
  # the old method name if you change it
  # Also: if this method is scheduled by a blueprint sync, ensure it isn't counted as a manual downstream change
  def update_based_on_date(for_blueprint: false)
    skip_downstream_changes! if for_blueprint
    transaction do
      reload lock: true # would call lock!, except, oops, workflow overwrote it :P
      lock if should_lock_yet
      delayed_post unless should_not_post_yet
    end
  end
  alias_method :try_posting_delayed, :update_based_on_date
  alias_method :auto_update_workflow, :update_based_on_date

  workflow do
    state :active
    state :unpublished
    state :post_delayed do
      event :delayed_post, transitions_to: :active do
        self.last_reply_at = Time.now
        self.posted_at = Time.now
      end
      # with draft state, this means published. without, unpublished. so we really do support both events
    end
    state :deleted
  end

  def active?
    # using state instead of workflow_state so this works with new records
    state == :active || (!is_announcement && state == :post_delayed)
  end

  def publish
    # follows the logic of setting post_delayed in other places of this file
    self.workflow_state = (delayed_post_at && delayed_post_at > Time.now) ? "post_delayed" : "active"
    self.last_reply_at = Time.now
    self.posted_at = Time.now
  end

  def publish!
    publish
    save!
  end

  def unpublish
    self.workflow_state = "unpublished"
  end

  def unpublish!
    unpublish
    save!
  end

  def can_lock?
    !(assignment.try(:due_at) && assignment.due_at > Time.now)
  end

  def comments_disabled?
    !!(is_a?(Announcement) &&
      context.is_a?(Course) &&
      context.lock_all_announcements)
  end

  def lock(opts = {})
    raise Errors::LockBeforeDueDate unless can_lock?

    self.locked = true
    save! unless opts[:without_save]
  end
  alias_method :lock!, :lock

  def unlock(opts = {})
    self.locked = false
    self.workflow_state = "active" if workflow_state == "locked"
    save! unless opts[:without_save]
  end
  alias_method :unlock!, :unlock

  def published?
    return false if workflow_state == "unpublished"
    return false if workflow_state == "post_delayed" && is_announcement

    true
  end

  def can_unpublish?(opts = {})
    return @can_unpublish unless @can_unpublish.nil?

    @can_unpublish = if assignment
                       !assignment.has_student_submissions?
                     else
                       student_ids = opts[:student_ids] || context.all_real_student_enrollments.select(:user_id)
                       if for_group_discussion?
                         !DiscussionEntry.active.joins(:discussion_topic).merge(child_topics).where(user_id: student_ids).exists?
                       else
                         !discussion_entries.active.where(user_id: student_ids).exists?
                       end
                     end
  end

  def self.preload_can_unpublish(context, topics, assmnt_ids_with_subs = nil)
    return unless topics.any?

    assmnt_ids_with_subs ||= Assignment.assignment_ids_with_submissions(topics.filter_map(&:assignment_id))

    student_ids = context.all_real_student_enrollments.select(:user_id)
    topic_ids_with_entries = DiscussionEntry.active.where(discussion_topic_id: topics)
                                            .where(user_id: student_ids).distinct.pluck(:discussion_topic_id)
    topic_ids_with_entries += DiscussionTopic.where.not(root_topic_id: nil)
                                             .where(id: topic_ids_with_entries).distinct.pluck(:root_topic_id)

    topics.each do |topic|
      topic.can_unpublish = if topic.assignment_id
                              !assmnt_ids_with_subs.include?(topic.assignment_id)
                            else
                              !topic_ids_with_entries.include?(topic.id)
                            end
    end
  end

  def self.preload_subentry_counts(topics)
    counts_by_topic_id = DiscussionEntry
                         .active
                         .where(discussion_topic_id: topics.pluck(:id))
                         .group(:discussion_topic_id)
                         .count

    topics.each { |topic| topic.preloaded_subentry_count = counts_by_topic_id.fetch(topic.id, 0) }
  end

  def can_group?(opts = {})
    can_unpublish?(opts)
  end

  def should_send_to_stream
    published? &&
      !not_available_yet? &&
      !cloned_item_id &&
      !(root_topic_id && has_group_category?) &&
      !in_unpublished_module? &&
      !locked_by_module?
  end

  on_create_send_to_streams do
    if should_send_to_stream
      active_participants_with_visibility
    end
  end

  on_update_send_to_streams do
    check_state = is_announcement ? "post_delayed" : "unpublished"
    became_active = workflow_state_before_last_save == check_state && workflow_state == "active"
    if should_send_to_stream && (@content_changed || became_active)
      active_participants_with_visibility
    end
  end

  # This is manually called for module publishing
  def send_items_to_stream
    if should_send_to_stream
      queue_create_stream_items
    end
  end

  def in_unpublished_module?
    return true if ContentTag.where(content_type: "DiscussionTopic", content_id: self, workflow_state: "unpublished").exists?

    ContextModule.joins(:content_tags).where(content_tags: { content_type: "DiscussionTopic", content_id: self }, workflow_state: "unpublished").exists?
  end

  def locked_by_module?
    return false unless context_module_tags.any?

    ContentTag.where(content_type: "DiscussionTopic", content_id: self, workflow_state: "active").all? { |tag| tag.context_module.unlock_at&.future? }
  end

  def should_clear_all_stream_items?
    (!published? && saved_change_to_attribute?(:workflow_state)) ||
      (is_announcement && not_available_yet? && saved_change_to_attribute?(:delayed_post_at))
  end

  def clear_non_applicable_stream_items
    return clear_stream_items if should_clear_all_stream_items?

    section = is_section_specific? ? @sections_changed : is_section_specific_before_last_save
    lock = locked_by_module?

    if lock || section
      delay_if_production.partially_clear_stream_items(locked_by_module: lock, section_specific: section)
    end
  end

  def partially_clear_stream_items(locked_by_module: false, section_specific: false)
    remaining_participants = participants if section_specific
    user_ids = []
    stream_item&.stream_item_instances&.shard(stream_item)&.find_each do |item|
      if (locked_by_module && locked_by_module_item?(item.user)) ||
         (section_specific && remaining_participants.none? { |p| p.id == item.user_id })
        destroy_item_and_track(item, user_ids)
      end
    end
    clear_stream_item_cache_for(user_ids)
  end

  def destroy_item_and_track(item, user_ids)
    user_ids.push(item.user_id)
    item.destroy
  end

  def clear_stream_item_cache_for(user_ids)
    if stream_item && user_ids.any?
      StreamItemCache.delay_if_production(priority: Delayed::LOW_PRIORITY)
                     .invalidate_all_recent_stream_items(
                       user_ids,
                       stream_item.context_type,
                       stream_item.context_id
                     )
    end
  end

  def require_initial_post?
    require_initial_post || root_topic&.require_initial_post
  end

  def user_ids_who_have_posted_and_admins
    ids = discussion_entries.active.select(:user_id).pluck(:user_id)
    ids = ids.uniq
    ids += course.admin_enrollments.active.pluck(:user_id) if course.is_a?(Course)
    ids
  end

  def user_can_see_posts?(user, session = nil, associated_user_ids = [])
    return false unless user

    !require_initial_post? || grants_right?(user, session, :read_as_admin) ||
      ([user.id] + associated_user_ids).intersect?(user_ids_who_have_posted_and_admins)
  end

  def locked_announcement?
    is_a?(Announcement) && locked?
  end

  def reply_from(opts)
    raise IncomingMail::Errors::ReplyToDeletedDiscussion if deleted?
    raise IncomingMail::Errors::UnknownAddress if context.root_account.deleted?

    user = opts[:user]
    if opts[:html]
      message = opts[:html].strip
    else
      message = opts[:text].strip
      message = format_message(message).first
    end
    user = nil unless user && context.users.include?(user)
    if !user
      raise IncomingMail::Errors::InvalidParticipant
    elsif !grants_right?(user, :read)
      nil
    else
      shard.activate do
        entry = discussion_entries.new(message:, user:)
        if entry.grants_right?(user, :create) && !comments_disabled? && !locked_announcement?
          entry.save!
          entry
        else
          raise IncomingMail::Errors::ReplyToLockedTopic
        end
      end
    end
  end

  alias_method :destroy_permanently!, :destroy
  def destroy
    ContentTag.delete_for(self)
    self.workflow_state = "deleted"
    self.deleted_at = Time.now.utc
    discussion_topic_section_visibilities&.update_all(workflow_state: "deleted")
    save

    if for_assignment? && root_topic_id.blank? && !assignment.deleted?
      assignment.skip_downstream_changes! if @skip_downstream_changes
      assignment.destroy
    end

    child_topics.each(&:destroy)
  end

  def restore(from = nil)
    unless restorable?
      errors.add(:deleted_at, I18n.t("Cannot undelete a child topic when the root course topic is also deleted. Please undelete the root course topic instead."))
      return false
    end
    if is_section_specific?
      DiscussionTopicSectionVisibility.where(discussion_topic_id: id).to_a.uniq(&:course_section_id).each do |dtsv|
        dtsv.workflow_state = "active"
        dtsv.save
      end
    end
    discussion_topic_section_visibilities.reload
    self.workflow_state = can_unpublish? ? "unpublished" : "active"
    save

    if from != :assignment && for_assignment? && root_topic_id.blank?
      assignment.restore(:discussion_topic)
    end

    child_topics.each(&:restore)
  end

  def restorable?
    # Not restorable if the root topic context is a course and
    # root topic is deleted.
    !(root_topic&.context_type == "Course" && root_topic&.deleted?)
  end

  def unlink!(type)
    @saved_by = type
    self.assignment = nil
    if discussion_entries.empty?
      destroy
    else
      save
    end
    child_topics.each { |t| t.unlink!(:assignment) }
  end

  def self.per_page
    10
  end

  def initialize_last_reply_at
    unless [:migration, :after_migration].include?(saved_by)
      self.posted_at ||= Time.now.utc
      self.last_reply_at ||= Time.now.utc
    end
  end

  set_policy do
    # Users may have can :read, but should not have access to all the data
    # because the topic is locked_for?(user)
    given { |user| visible_for?(user) }
    can :read

    given { |user| grants_right?(user, :read) }
    can :read_replies

    given { |user| self.user && self.user == user && visible_for?(user) && !locked_for?(user, check_policies: true) && can_participate_in_course?(user) }
    can :reply

    given { |user| self.user && self.user == user && available_for?(user) && context.user_can_manage_own_discussion_posts?(user) && context.grants_right?(user, :participate_as_student) }
    can :update

    given { |user| self.user && self.user == user and discussion_entries.active.empty? && available_for?(user) && !root_topic_id && context.user_can_manage_own_discussion_posts?(user) && context.grants_right?(user, :participate_as_student) }
    can :delete

    given do |user, session|
      !locked_for?(user, check_policies: true) &&
        context.grants_right?(user, session, :post_to_forum) && visible_for?(user) && can_participate_in_course?(user)
    end
    can :reply

    given { |user, session| user_can_create(user, session) }
    can :create

    given { |user, session| user_can_create(user, session) && user_can_duplicate(user, session) }
    can :duplicate

    given { |user, session| context.respond_to?(:allow_student_forum_attachments) && context.allow_student_forum_attachments && context.grants_any_right?(user, session, :create_forum, :post_to_forum) }
    can :attach

    given { course.student_reporting? }
    can :student_reporting

    given { |user, session| !root_topic_id && context.grants_all_rights?(user, session, :read_forum, :moderate_forum) && available_for?(user) }
    can :update and can :read_as_admin and can :delete and can :create and can :read and can :attach

    # Moderators can still modify content even in unavailable topics (*especially* unlocking them), but can't create new content
    given { |user, session| !root_topic_id && context.grants_all_rights?(user, session, :read_forum, :moderate_forum) }
    can :update and can :read_as_admin and can :delete and can :read and can :attach

    given { |user, session| root_topic&.grants_right?(user, session, :read_as_admin) }
    can :read_as_admin

    given { |user, session| root_topic&.grants_right?(user, session, :delete) }
    can :delete

    given { |user, session| root_topic&.grants_right?(user, session, :read) }
    can :read

    given { |user, session| context.grants_all_rights?(user, session, :moderate_forum, :read_forum) }
    can :moderate_forum

    given do |user, session|
      allow_rating && (!only_graders_can_rate ||
                            course.grants_right?(user, session, :manage_grades))
    end
    can :rate
  end

  def self.context_allows_user_to_create?(context, user, session)
    new(context:).grants_right?(user, session, :create)
  end

  def context_allows_user_to_create?(user)
    return true unless context.respond_to?(:allow_student_discussion_topics)
    return true if context.grants_right?(user, :read_as_admin)

    context.allow_student_discussion_topics
  end

  def user_can_create(user, session)
    !is_announcement &&
      context.grants_right?(user, session, :create_forum) &&
      context_allows_user_to_create?(user)
  end

  def user_can_duplicate(user, session)
    context.is_a?(Group) ||
      course.user_is_instructor?(user) ||
      context.grants_right?(user, session, :read_as_admin)
  end

  def discussion_topic_id
    id
  end

  def discussion_topic
    self
  end

  def to_atom(opts = {})
    author_name = user.present? ? user.name : t("#discussion_topic.atom_no_author", "No Author")
    prefix = [is_announcement ? t("#titles.announcement", "Announcement") : t("#titles.discussion", "Discussion")]
    prefix << context.name if opts[:include_context]
    Atom::Entry.new do |entry|
      entry.title = [before_label(prefix.to_sentence), title].join(" ")
      entry.authors << Atom::Person.new(name: author_name)
      entry.updated   = updated_at
      entry.published = created_at
      entry.id        = "tag:#{HostUrl.default_host},#{created_at.strftime("%Y-%m-%d")}:/discussion_topics/#{feed_code}"
      entry.links << Atom::Link.new(rel: "alternate",
                                    href: "http://#{HostUrl.context_host(context)}/#{context_url_prefix}/discussion_topics/#{id}")
      entry.content   = Atom::Content::Html.new(message || "")
    end
  end

  def context_prefix
    context_url_prefix
  end

  def context_module_action(user, action, points = nil)
    return root_topic.context_module_action(user, action, points) if root_topic

    tags_to_update = context_module_tags.to_a
    if for_assignment?
      tags_to_update += assignment.context_module_tags
      if context.grants_right?(user, :participate_as_student) && assignment.visible_to_user?(user) && [:contributed, :deleted].include?(action)
        only_update = (action == :deleted) # if we're deleting an entry, don't make a submission if it wasn't there already
        ensure_submission(user, only_update)
      end
    end
    unless action == :deleted
      tags_to_update.each { |tag| tag.context_module_action(user, action, points) }
    end
  end

  def ensure_submission(user, only_update = false)
    topic = (root_topic? && child_topic_for(user)) || self

    submissions = []
    all_entries_for_user = topic.discussion_entries.all_for_user(user)

    if topic.root_account&.feature_enabled?(:discussion_checkpoints) && checkpoints?
      reply_to_topic_submitted_at = topic.discussion_entries.top_level_for_user(user).minimum(:created_at)

      if reply_to_topic_submitted_at.present?
        reply_to_topic_submission = ensure_particular_submission(reply_to_topic_checkpoint, user, reply_to_topic_submitted_at, only_update:)
        submissions << reply_to_topic_submission if reply_to_topic_submission.present?
      end

      reply_to_entries = topic.discussion_entries.non_top_level_for_user(user)

      if reply_to_entries.any? && enough_replies_for_checkpoint?(reply_to_entries)
        reply_to_entry_submitted_at = reply_to_entries.minimum(:created_at)
        reply_to_entry_submission = ensure_particular_submission(reply_to_entry_checkpoint, user, reply_to_entry_submitted_at, only_update:)
        submissions << reply_to_entry_submission if reply_to_entry_submission.present?
      end
    else
      submitted_at = all_entries_for_user.minimum(:created_at)

      submission = ensure_particular_submission(assignment, user, submitted_at, only_update:)
      submissions << submission if submission.present?
    end

    return unless submissions.any?

    attachment_ids = all_entries_for_user.where.not(attachment_id: nil).pluck(:attachment_id).sort.map(&:to_s).join(",")

    submissions.each do |s|
      s.attachment_ids = attachment_ids
      s.save! if s.changed?
    end
  end

  def ensure_particular_submission(assignment, user, submitted_at, only_update: false)
    submission = Submission.active.where(assignment_id: assignment.id, user_id: user).first
    unless only_update || (submission && submission.submission_type == "discussion_topic" && submission.workflow_state != "unsubmitted")
      submission = assignment.submit_homework(user,
                                              submission_type: "discussion_topic",
                                              submitted_at:)
    end

    submission
  end

  def send_notification_for_context?
    notification_context =
      if context.is_a?(Group) && context.context.is_a?(Course)
        context.context # we need to go deeper
      else
        context
      end
    notification_context.available?
  end

  def course_broadcast_data
    context&.broadcast_data
  end

  has_a_broadcast_policy

  set_broadcast_policy do |p|
    p.dispatch :new_discussion_topic
    p.to { users_with_permissions(active_participants_with_visibility) }
    p.whenever do |record|
      record.send_notification_for_context? and
        ((record.just_created && record.active?) || record.changed_state(:active, record.is_announcement ? :post_delayed : :unpublished))
    end
    p.data { course_broadcast_data }
  end

  def delay_posting=(val); end

  def set_assignment=(val); end

  # From the given list of users, return those that are permitted to see the section
  # of the topic.  If the topic is not section specific this just returns the
  # original list.
  def users_with_section_visibility(users)
    return users unless is_section_specific? && context.is_a?(Course)

    non_nil_users = users.compact
    section_ids = DiscussionTopicSectionVisibility.active.where(discussion_topic_id: id)
                                                  .pluck(:course_section_id)
    user_ids = non_nil_users.pluck(:id)
    # Context is known to be a course here
    users_in_sections = context.enrollments.active_or_pending
                               .where(user_id: user_ids, course_section_id: section_ids).pluck(:user_id).to_set
    unlocked_teachers = context.enrollments.active_or_pending.instructor
                               .where(limit_privileges_to_course_section: false, user_id: user_ids)
                               .pluck(:user_id).to_set
    permitted_user_ids = users_in_sections.union(unlocked_teachers)
    non_nil_users.select { |u| permitted_user_ids.include?(u.id) }
  end

  def participants(include_observers = false)
    participants = context.participants(include_observers:, by_date: true)
    participants_in_section = users_with_section_visibility(participants.compact)
    if user && !participants_in_section.to_set(&:id).include?(user.id)
      participants_in_section += [user]
    end
    participants_in_section
  end

  def visible_to_admins_only?
    (context.respond_to?(:available?) && !context.available?) ||
      unpublished? || not_available_yet? || not_available_anymore?
  end

  def active_participants(include_observers = false)
    if visible_to_admins_only? && context.respond_to?(:participating_admins)
      context.participating_admins
    else
      participants(include_observers)
    end
  end

  def active_participants_include_tas_and_teachers(include_observers = false)
    participants = active_participants(include_observers)
    if context.is_a?(Group) && !context.course.nil?
      participants += context.course.participating_instructors_by_date
      participants = participants.compact.uniq
    end
    participants
  end

  def users_with_permissions(users)
    permission = is_announcement ? :read_announcements : :read_forum
    course = self.course
    unless course.is_a?(Course)
      return users.select do |u|
        is_announcement ? context.grants_right?(u, :read_announcements) : context.grants_right?(u, :read_forum)
      end
    end

    readers = self.course.filter_users_by_permission(users, permission)
    users_with_section_visibility(readers)
  end

  def course
    @course ||= context.is_a?(Group) ? context.context : context
  end

  def group
    @group ||= context.is_a?(Group) ? context : nil
  end

  def active_participants_with_visibility
    return active_participants_include_tas_and_teachers unless for_assignment?

    users_with_visibility = assignment.students_with_visibility.pluck(:id)

    admin_ids = course.participating_admins.pluck(:id)
    users_with_visibility.concat(admin_ids)

    # observers will not be returned, which is okay for the functions current use cases (but potentially not others)
    active_participants_include_tas_and_teachers.select { |p| users_with_visibility.include?(p.id) }
  end

  def participating_users(user_ids)
    context.respond_to?(:participating_users) ? context.participating_users(user_ids) : User.find(user_ids)
  end

  def subscribers
    # this duplicates some logic from #subscribed? so we don't have to call
    # #posters for each legacy subscriber.
    sub_ids = discussion_topic_participants.where(subscribed: true).pluck(:user_id)
    legacy_sub_ids = discussion_topic_participants.where(subscribed: nil).pluck(:user_id)
    poster_ids = posters.map(&:id)
    legacy_sub_ids &= poster_ids
    sub_ids += legacy_sub_ids

    subscribed_users = participating_users(sub_ids).to_a

    filter_message_users(subscribed_users)
  end

  def filter_message_users(users)
    if for_assignment?
      students_with_visibility = assignment.students_with_visibility.pluck(:id)

      admin_ids = course.participating_admins.pluck(:id)
      observer_ids = course.participating_observers.pluck(:id)
      observed_students = ObserverEnrollment.observed_student_ids_by_observer_id(course, observer_ids)

      users.select! do |user|
        students_with_visibility.include?(user.id) || admin_ids.include?(user.id) ||
          # an observer with no students or one with students who have visibility
          (observed_students[user.id] && (observed_students[user.id] == [] || observed_students[user.id].intersect?(students_with_visibility)))
      end
    end
    users
  end

  def posters
    user_ids = discussion_entries.map(&:user_id).push(user_id).uniq
    participating_users(user_ids)
  end

  def user_name
    user&.name
  end

  def available_from_for(user)
    if assignment
      assignment.overridden_for(user).unlock_at
    else
      available_from
    end
  end

  def available_for?(user, opts = {})
    return false unless published?
    return false if is_announcement && locked?

    !locked_for?(user, opts)
  end

  # Public: Determine if the given user can view this discussion topic.
  #
  # user - The user attempting to view the topic (default: nil).
  #
  # Returns a boolean.
  def visible_for?(user = nil)
    RequestCache.cache("discussion_visible_for", self, is_announcement, user) do
      # user is the topic's author
      next true if user && user.id == user_id

      next false unless context
      next false unless is_announcement ? context.grants_right?(user, :read_announcements) : context.grants_right?(user, :read_forum)

      # Don't have visibilites for any of the specific sections in a section specific topic
      if context.is_a?(Course) && try(:is_section_specific)
        section_visibilities = context.course_section_visibility(user)
        next false if section_visibilities == :none

        if section_visibilities != :all
          course_specific_sections = course_sections.pluck(:id)
          next false unless section_visibilities.intersect?(course_specific_sections)
        end
      end

      # user is an admin in the context (teacher/ta/designer) OR
      # user is an account admin with appropriate permission
      next true if context.grants_any_right?(user, :manage, :read_course_content)

      # assignment exists and isn't assigned to user (differentiated assignments)
      if for_assignment? && !assignment.visible_to_user?(user)
        next false
      end

      # topic is not published
      if !published?
        next false
      elsif is_announcement && (unlock_at = available_from_for(user))
        # unlock date exists and has passed
        next unlock_at < Time.now.utc
      # everything else
      else
        next true
      end
    end
  end

  def can_participate_in_course?(user)
    if group&.deleted?
      false
    elsif course.is_a?(Course)
      # this probably isn't a perfect way to determine this but I can't think of a better one
      course.enrollments.for_user(user).active_by_date.exists? || course.grants_right?(user, :read_as_admin)
    else
      true
    end
  end

  # Determine if the discussion topic is locked for a user. The topic is locked
  # if the delayed_post_at is in the future or the assignment is locked.
  # This does not determine the visibility of the topic to the user,
  # only that they are unable to reply and unable to see the message.
  # Generally you want to call :locked_for?(user, check_policies: true), which
  # will call this method.
  def low_level_locked_for?(user, opts = {})
    return false if opts[:check_policies] && grants_right?(user, :read_as_admin)

    RequestCache.cache(locked_request_cache_key(user)) do
      locked = false
      if delayed_post_at && delayed_post_at > Time.now
        locked = { object: self, unlock_at: delayed_post_at }
      elsif lock_at && lock_at < Time.now
        locked = { object: self, lock_at:, can_view: true }
      elsif !opts[:skip_assignment] && (l = assignment&.low_level_locked_for?(user, opts))
        locked = l
      elsif could_be_locked && (item = locked_by_module_item?(user, opts))
        locked = { object: self, module: item.context_module }
      elsif locked? # nothing more specific, it's just locked
        locked = { object: self, can_view: true }
      elsif (l = root_topic&.low_level_locked_for?(user, opts)) # rubocop:disable Lint/DuplicateBranch
        locked = l
      end
      locked
    end
  end

  def self.reject_context_module_locked_topics(topics, user)
    progressions = ContextModuleProgression
                   .joins(context_module: :content_tags)
                   .where({
                            :user => user,
                            "content_tags.content_type" => "DiscussionTopic",
                            "content_tags.content_id" => topics,
                          })
                   .select("context_module_progressions.*")
                   .distinct_on("context_module_progressions.id")
                   .preload(:user)
    progressions = progressions.index_by(&:context_module_id)

    topics.reject do |topic|
      topic.locked_by_module_item?(user, {
                                     deep_check_if_needed: true,
                                     user_context_module_progressions: progressions,
                                   })
    end
  end

  def entries_for_feed(user, podcast_feed = false)
    return [] unless user_can_see_posts?(user)
    return [] if locked_for?(user, check_policies: true)

    entries = discussion_entries.active
    if podcast_feed && !podcast_has_student_posts && context.is_a?(Course)
      entries = entries.where(user_id: context.admins)
    end
    entries
  end

  def self.podcast_elements(messages, context)
    attachment_ids = []
    media_object_ids = []
    messages_hash = {}
    messages.each do |message|
      txt = (message.message || "")
      attachment_matches = txt.scan(%r{/#{context.class.to_s.pluralize.underscore}/#{context.id}/files/(\d+)/download})
      attachment_ids += (attachment_matches || []).pluck(0)
      media_object_matches = txt.scan(/media_comment_([\w-]+)/) + txt.scan(/data-media-id="([\w-]+)"/)
      media_object_ids += (media_object_matches || []).pluck(0).uniq
      (attachment_ids + media_object_ids).each do |id|
        messages_hash[id] ||= message
      end
    end

    media_object_ids = media_object_ids.uniq.compact
    attachment_ids = attachment_ids.uniq.compact
    attachments = attachment_ids.empty? ? [] : context.attachments.active.find_all_by_id(attachment_ids)
    attachments = attachments.select { |a| a.content_type&.match(/(video|audio)/) }
    attachments.each do |attachment|
      attachment.podcast_associated_asset = messages_hash[attachment.id.to_s]
    end
    media_object_ids -= attachments.filter_map(&:media_entry_id) # don't include media objects if the file is already included

    media_objects = media_object_ids.empty? ? [] : MediaObject.where(media_id: media_object_ids).to_a
    media_objects = media_objects.uniq(&:media_id)
    media_objects = media_objects.map do |media_object|
      if media_object.media_id == "maybe" || media_object.deleted? || (media_object.context_type != "User" && media_object.context != context)
        media_object = nil
      end
      if media_object&.podcast_format_details
        media_object.podcast_associated_asset = messages_hash[media_object.media_id]
      end
      media_object
    end

    to_podcast(attachments + media_objects.compact)
  end

  def self.to_podcast(elements)
    require "rss/2.0"
    elements.filter_map do |elem|
      asset = elem.podcast_associated_asset
      next unless asset

      item = RSS::Rss::Channel::Item.new
      item.title = before_label((asset.title rescue "")) + elem.name
      link = nil
      case asset
      when DiscussionTopic
        link = "http://#{HostUrl.context_host(asset.context)}/#{asset.context_url_prefix}/discussion_topics/#{asset.id}"
      when DiscussionEntry
        link = "http://#{HostUrl.context_host(asset.context)}/#{asset.context_url_prefix}/discussion_topics/#{asset.discussion_topic_id}#entry-#{asset.id}"
      end

      item.link = link
      item.guid = RSS::Rss::Channel::Item::Guid.new
      item.pubDate = elem.updated_at.utc
      item.description = asset ? asset.message : elem.name
      item.enclosure
      case elem
      when Attachment
        item.guid.content = link + "/#{elem.uuid}"
        url = "http://#{HostUrl.context_host(elem.context)}/#{elem.context_url_prefix}" \
              "/files/#{elem.id}/download#{elem.extension}?verifier=#{elem.uuid}"
        item.enclosure = RSS::Rss::Channel::Item::Enclosure.new(url, elem.size, elem.content_type)
      when MediaObject
        item.guid.content = link + "/#{elem.media_id}"
        details = elem.podcast_format_details
        content_type = "video/mpeg"
        content_type = "audio/mpeg" if elem.media_type == "audio"
        size = details[:size].to_i.kilobytes
        ext = details[:extension] || details[:fileExt]
        url = "http://#{HostUrl.context_host(elem.context)}/#{elem.context_url_prefix}" \
              "/media_download.#{ext}?type=#{ext}&entryId=#{elem.media_id}&redirect=1"
        item.enclosure = RSS::Rss::Channel::Item::Enclosure.new(url, size, content_type)
      end
      item
    end
  end

  def initial_post_required?(user, session = nil)
    if require_initial_post?
      associated_user_ids = user.observer_enrollments.active.where(course_id: course).pluck(:associated_user_id).compact
      return !user_can_see_posts?(user, session, associated_user_ids)
    end
    false
  end

  # returns the materialized view of the discussion as structure, participant_ids, and entry_ids
  # the view is already converted to a json string, the other two arrays of ids are ruby arrays
  # see the description of the format in the discussion topics api documentation.
  #
  # returns nil if the view is not currently available, and kicks off a
  # background job to build the view. this typically only takes a couple seconds.
  #
  # if a new message is posted, it won't appear in this view until the job to
  # update it completes. so this view is eventually consistent.
  #
  # if the topic itself is not yet created, it will return blank data. this is for situations
  # where we're creating topics on the first write - until that first write, we need to return
  # blank data on reads.
  def materialized_view(opts = {})
    if new_record?
      ["[]", [], [], []]
    else
      DiscussionTopic::MaterializedView.materialized_view_for(self, opts)
    end
  end

  # synchronously create/update the materialized view
  def create_materialized_view
    DiscussionTopic::MaterializedView.for(self).update_materialized_view(synchronous: true, use_master: true)
  end

  def grading_standard_or_default
    grading_standard_context = assignment || context

    if grading_standard_context.present?
      grading_standard_context.grading_standard_or_default
    else
      GradingStandard.default_instance
    end
  end

  def set_root_account_id
    self.root_account_id ||= context&.root_account_id
  end

  def anonymous?
    !anonymous_state.nil?
  end

  def checkpoints?
    checkpoint_assignments.any?
  end

  def reply_to_topic_checkpoint
    checkpoint_assignments.find_by(checkpoint_label: CheckpointLabels::REPLY_TO_TOPIC)
  end

  def reply_to_entry_checkpoint
    checkpoint_assignments.find_by(checkpoint_label: CheckpointLabels::REPLY_TO_ENTRY)
  end

  def create_checkpoints(reply_to_topic_points:, reply_to_entry_points:, reply_to_entry_required_count: 0)
    return false if checkpoints?
    return false unless context.is_a?(Course)

    parent = context.assignments.create!(checkpointed: true, checkpoint_label: CheckpointLabels::PARENT)
    parent.checkpoint_assignments.create!(context:, checkpoint_label: CheckpointLabels::REPLY_TO_TOPIC, points_possible: reply_to_topic_points)
    parent.checkpoint_assignments.create!(context:, checkpoint_label: CheckpointLabels::REPLY_TO_ENTRY, points_possible: reply_to_entry_points)
    self.assignment = parent
    self.reply_to_entry_required_count = reply_to_entry_required_count

    save
  end

  private

  def enough_replies_for_checkpoint?(reply_to_entries)
    reply_to_entries.count >= reply_to_entry_required_count
  end
end<|MERGE_RESOLUTION|>--- conflicted
+++ resolved
@@ -350,45 +350,6 @@
     end
   end
 
-<<<<<<< HEAD
-  def build_assignment(assignment_input = {})
-    return if deleted?
-
-    working_assignment = course.assignments.build
-
-    working_assignment.context = context
-    working_assignment.title = title
-    working_assignment.description = message
-    working_assignment.submission_types = "discussion_topic"
-    working_assignment.workflow_state = (workflow_state == "active") ? "published" : "unpublished"
-    # setting this ensures the assignment won't create a new discussion_topic when it gets created
-    working_assignment.saved_by = :discussion_topic
-
-    %i[assignment_group_id assignment_overrides due_at grading_type grading_standard_id lock_at name points_possible unlock_at].each do |field|
-      working_assignment.send("#{field}=", assignment_input[field]) if assignment_input[field]
-    end
-
-    working_peer_reviews = assignment_input[:peer_reviews].to_h if assignment_input[:peer_reviews]
-    if working_peer_reviews
-      peer_review_mappings = {
-        enabled: :peer_reviews,
-        count: :peer_review_count,
-        due_at: :peer_reviews_due_at,
-        intra_reviews: :intra_group_peer_reviews,
-        anonymous_reviews: :anonymous_peer_reviews,
-        automatic_reviews: :automatic_peer_reviews
-      }
-
-      peer_review_mappings.each do |field_from_peer_reviews, attribute_on_assignment|
-        working_assignment.send("#{attribute_on_assignment}=", working_peer_reviews[field_from_peer_reviews]) if working_peer_reviews[field_from_peer_reviews]
-      end
-    end
-
-    working_assignment
-  end
-
-=======
->>>>>>> ad43e8f4
   def update_assignment
     return if deleted?
 
