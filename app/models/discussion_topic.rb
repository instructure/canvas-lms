--- conflicted
+++ resolved
@@ -785,20 +785,11 @@
                                                                     unread_entry_count: unread_count(current_user, lock: true),
                                                                     workflow_state: "unread",
                                                                     subscribed: current_user == user && !subscription_hold(current_user, nil),
-<<<<<<< HEAD
-                                                                    expanded: expanded,
-                                                                    sort_order: sort_order)
-=======
                                                                     sort_order: DiscussionTopic::SortOrder::INHERIT)
->>>>>>> 442bbfc6
           topic_participant.workflow_state = opts[:new_state] if opts[:new_state]
           topic_participant.unread_entry_count += opts[:offset] if opts[:offset] && opts[:offset] != 0
           topic_participant.unread_entry_count = opts[:new_count] if opts[:new_count]
           topic_participant.subscribed = opts[:subscribed] if opts.key?(:subscribed)
-<<<<<<< HEAD
-
-=======
->>>>>>> 442bbfc6
           topic_participant.expanded = opts[:expanded] if opts.key?(:expanded)
           topic_participant.sort_order = opts[:sort_order] if opts.key?(:sort_order)
           topic_participant.save
