# frozen_string_literal: true

# Copyright (C) 2011 - present Instructure, Inc.
#
# This file is part of Canvas.
#
# Canvas is free software: you can redistribute it and/or modify it under
# the terms of the GNU Affero General Public License as published by the Free
# Software Foundation, version 3 of the License.
#
# Canvas is distributed in the hope that it will be useful, but WITHOUT ANY
# WARRANTY; without even the implied warranty of MERCHANTABILITY or FITNESS FOR
# A PARTICULAR PURPOSE. See the GNU Affero General Public License for more
# details.
#
# You should have received a copy of the GNU Affero General Public License along
# with this program. If not, see <http://www.gnu.org/licenses/>.
#

class DiscussionTopic < ActiveRecord::Base
  include Workflow
  include SendToStream
  include HasContentTags
  include CopyAuthorizedLinks
  include TextHelper
  include HtmlTextHelper
  include ContextModuleItem
  include SearchTermHelper
  include Submittable
  include Plannable
  include MasterCourses::Restrictor
  include DuplicatingObjects
  include LockedFor
  include DatesOverridable

  REQUIRED_CHECKPOINT_COUNT = 2

  restrict_columns :content, [:title, :message]
  restrict_columns :settings, %i[require_initial_post
                                 discussion_type
                                 assignment_id
                                 pinned
                                 locked
                                 allow_rating
                                 only_graders_can_rate
                                 sort_by_rating
                                 group_category_id]
  restrict_columns :state, [:workflow_state]
  restrict_columns :availability_dates, %i[unlock_at delayed_post_at lock_at]
  restrict_assignment_columns

  attr_writer :can_unpublish, :preloaded_subentry_count, :sections_changed
  attr_accessor :user_has_posted, :saved_by, :total_root_discussion_entries, :notify_users

  module DiscussionTypes
    SIDE_COMMENT = "side_comment"
    NOT_THREADED = "not_threaded"
    THREADED     = "threaded"
    FLAT         = "flat"
    TYPES        = DiscussionTypes.constants.map { |c| DiscussionTypes.const_get(c) }
  end

  module Errors
    class LockBeforeDueDate < StandardError; end
  end

  attr_readonly :context_id, :context_type, :user_id, :is_anonymous_author

  has_many :discussion_entries, -> { order(:created_at) }, dependent: :destroy, inverse_of: :discussion_topic
  has_many :discussion_entry_drafts, dependent: :destroy, inverse_of: :discussion_topic
  has_many :rated_discussion_entries,
           lambda {
             order(
               Arel.sql("COALESCE(parent_id, 0)"), Arel.sql("COALESCE(rating_sum, 0) DESC"), :created_at
             )
           },
           class_name: "DiscussionEntry"
  has_many :root_discussion_entries, -> { preload(:user).where("discussion_entries.parent_id IS NULL AND discussion_entries.workflow_state<>'deleted'") }, class_name: "DiscussionEntry"
  has_one :external_feed_entry, as: :asset
  belongs_to :root_account, class_name: "Account"
  belongs_to :external_feed
  belongs_to :context, polymorphic: [:course, :group]
  belongs_to :attachment
  belongs_to :editor, class_name: "User"
  belongs_to :root_topic, class_name: "DiscussionTopic"
  belongs_to :group_category
  has_many :sub_assignments, through: :assignment
  has_many :child_topics, class_name: "DiscussionTopic", foreign_key: :root_topic_id, dependent: :destroy, inverse_of: :root_topic
  has_many :discussion_topic_participants, dependent: :destroy
  has_many :discussion_entry_participants, through: :discussion_entries
  has_many :discussion_topic_section_visibilities,
           lambda {
             where("discussion_topic_section_visibilities.workflow_state<>'deleted'")
           },
           inverse_of: :discussion_topic,
           dependent: :destroy
  has_many :course_sections, through: :discussion_topic_section_visibilities, dependent: :destroy
  belongs_to :user
  has_one :master_content_tag, class_name: "MasterCourses::MasterContentTag", inverse_of: :discussion_topic
  has_many :summaries, class_name: "DiscussionTopicSummary"

  validates_associated :discussion_topic_section_visibilities
  validates :context_id, :context_type, presence: true
  validates :discussion_type, inclusion: { in: DiscussionTypes::TYPES }
  validates :message, length: { maximum: maximum_long_text_length, allow_blank: true }
  validates :title, length: { maximum: maximum_string_length, allow_nil: true }
  # For our users, when setting checkpoints, the value must be between 1 and 10.
  # But we also allow 0 when there are no checkpoints.
  validates :reply_to_entry_required_count, presence: true, numericality: { greater_than_or_equal_to: 0, less_than_or_equal_to: 10 }
  validates :reply_to_entry_required_count, numericality: { greater_than: 0 }, if: -> { reply_to_entry_checkpoint.present? }
  validate :validate_draft_state_change, if: :workflow_state_changed?
  validate :section_specific_topics_must_have_sections
  validate :only_course_topics_can_be_section_specific
  validate :assignments_cannot_be_section_specific
  validate :course_group_discussion_cannot_be_section_specific

  sanitize_field :message, CanvasSanitize::SANITIZE
  copy_authorized_links(:message) { [context, nil] }
  acts_as_list scope: { context: self, pinned: true }

  before_create :initialize_last_reply_at
  before_create :set_root_account_id
  before_save :default_values
  before_save :set_schedule_delayed_transitions
  before_save :set_edited_at
  after_save :update_assignment
  after_save :update_subtopics
  after_save :touch_context
  after_save :schedule_delayed_transitions
  after_save :update_materialized_view_if_changed
  after_save :recalculate_progressions_if_sections_changed
  after_save :sync_attachment_with_publish_state
  after_update :clear_non_applicable_stream_items
  after_create :create_participant
  after_create :create_materialized_view

  include SmartSearchable
  use_smart_search title_column: :title,
                   body_column: :message,
                   index_scope: ->(course) { course.discussion_topics.active },
                   search_scope: ->(course, user) { DiscussionTopic::ScopedToUser.new(course, user, course.discussion_topics.active).scope }

  def section_specific_topics_must_have_sections
    if !deleted? && is_section_specific && discussion_topic_section_visibilities.none?(&:active?)
      errors.add(:is_section_specific, t("Section specific topics must have sections"))
    else
      true
    end
  end

  def only_course_topics_can_be_section_specific
    if is_section_specific && !(context.is_a? Course)
      errors.add(:is_section_specific, t("Only course announcements and discussions can be section-specific"))
    else
      true
    end
  end

  def assignments_cannot_be_section_specific
    if is_section_specific && assignment
      errors.add(:is_section_specific, t("Discussion assignments cannot be section-specific"))
    else
      true
    end
  end

  def course_group_discussion_cannot_be_section_specific
    if is_section_specific && has_group_category?
      errors.add(:is_section_specific, t("Discussions with groups cannot be section-specific"))
    else
      true
    end
  end

  def sections_for(user)
    return unless is_section_specific?

    unlocked_teacher = context.enrollments.active.instructor
                              .where(limit_privileges_to_course_section: false, user:)

    if unlocked_teacher.count > 0
      CourseSection.where(id: DiscussionTopicSectionVisibility.active
                                                              .where(discussion_topic_id: id)
                                                              .select("discussion_topic_section_visibilities.course_section_id"))
    else
      CourseSection.where(id: DiscussionTopicSectionVisibility.active.where(discussion_topic_id: id)
                                                              .where(Enrollment.active_or_pending
                                                                                             .where(user_id: user)
                                                                                             .where("enrollments.course_section_id = discussion_topic_section_visibilities.course_section_id")
                                                                                             .arel.exists)
                                                              .select("discussion_topic_section_visibilities.course_section_id"))
    end
  end

  # This Method is used to help the messageable user calculator narrow down the scope of users to filter.
  # After the scope is narrowed down , the calculator uses the visible_for? method to reject users without visibility permissions
  def address_book_context_for(user)
    # If the differentiated flag is on, and only section overrides are present
    if Account.site_admin.feature_enabled?(:selective_release_backend) && only_visible_to_overrides && !all_assignment_overrides.active.where.not(set_type: "CourseSection").exists?
      # Get all section overrides for the topic
      section_overrides = all_assignment_overrides.active.where(set_type: "CourseSection").pluck(:set_id)

      # get the sectiosn the user can see
      visible_sections_for_user = context.course_section_visibility(user)
      return [] if visible_sections_for_user == :none

      # If a user can see alls ections, then just return section_overrides for the topic
      section_overrides_and_visibility = (visible_sections_for_user == :all) ? section_overrides : (visible_sections_for_user & section_overrides) # return a list of sections that the user can see
      CourseSection.where(id: section_overrides_and_visibility)
    elsif is_section_specific?
      sections_for(user)
    else
      context
    end
  end

  def threaded=(v)
    self.discussion_type = Canvas::Plugin.value_to_boolean(v) ? DiscussionTypes::THREADED : DiscussionTypes::NOT_THREADED
  end

  def threaded?
    discussion_type == DiscussionTypes::THREADED ||
      (root_account&.feature_enabled?(:discussion_checkpoints) && checkpoints?) ||
      (DiscussionTypes::SIDE_COMMENT && has_threaded_replies?)
  end
  alias_method :threaded, :threaded?

  def has_threaded_replies?
    DiscussionEntry.where.not(parent_id: nil)
                   .where.not(workflow_state: "deleted")
                   .where(discussion_topic: [id] + child_topics.select(:id))
                   .exists?
  end

  def discussion_type
    super || DiscussionTypes::NOT_THREADED
  end

  def validate_draft_state_change
    old_draft_state, new_draft_state = changes["workflow_state"]
    return if old_draft_state == new_draft_state

    if new_draft_state == "unpublished" && !can_unpublish?
      errors.add :workflow_state, I18n.t("#discussion_topics.error_draft_state_with_posts",
                                         "This topic cannot be set to draft state because it contains posts.")
    end
  end

  def default_values
    self.context_code = "#{context_type.underscore}_#{context_id}"

    if title.blank?
      self.title = t("#discussion_topic.default_title", "No Title")
    end

    d_type = self["discussion_type"]
    d_type ||= context.feature_enabled?("react_discussions_post") ? DiscussionTypes::THREADED : DiscussionTypes::NOT_THREADED
    self.discussion_type = d_type

    @content_changed = message_changed? || title_changed?

    default_submission_values

    if has_group_category?
      self.subtopics_refreshed_at ||= Time.zone.parse("Jan 1 2000")
    end
    self.lock_at = CanvasTime.fancy_midnight(lock_at&.in_time_zone(context.time_zone))

    %i[
      could_be_locked
      podcast_enabled
      podcast_has_student_posts
      require_initial_post
      pinned
      locked
      allow_rating
      only_graders_can_rate
      sort_by_rating
    ].each { |attr| self[attr] = false if self[attr].nil? }
  end
  protected :default_values

  def has_group_category?
    !!group_category_id
  end

  def set_schedule_delayed_transitions
    @delayed_post_at_changed = delayed_post_at_changed? || unlock_at_changed?
    if delayed_post_at? && @delayed_post_at_changed
      @should_schedule_delayed_post = true
      self.workflow_state = "post_delayed" if [:migration, :after_migration].include?(saved_by) && delayed_post_at > Time.now
    end
    if lock_at && lock_at_changed?
      self.locked = false if [:migration, :after_migration].include?(saved_by) && lock_at > Time.now
    end

    true
  end

  def update_materialized_view_if_changed
    if saved_change_to_sort_by_rating?
      update_materialized_view
    end
  end

  def recalculate_progressions_if_sections_changed
    # either changed sections or undid section specificness
    return unless is_section_specific? ? @sections_changed : is_section_specific_before_last_save

    self.class.connection.after_transaction_commit do
      if context_module_tags.preload(:context_module).exists?
        context_module_tags.map(&:context_module).uniq.each do |cm|
          cm.invalidate_progressions
          cm.touch
        end
      end
    end
  end

  def schedule_delayed_transitions
    return if saved_by == :migration

    bp = true if @importing_migration&.migration_type == "master_course_import"
    delay(run_at: delayed_post_at).update_based_on_date(for_blueprint: bp) if @should_schedule_delayed_post
    # need to clear these in case we do a save whilst saving (e.g.
    # Announcement#respect_context_lock_rules), so as to avoid the dreaded
    # double delayed job ಠ_ಠ
    @should_schedule_delayed_post = nil
  end

  def sync_attachment_with_publish_state
    if (saved_change_to_workflow_state? || saved_change_to_locked? || saved_change_to_attachment_id?) &&
       attachment && !attachment.hidden? # if it's already hidden leave alone
      locked = !!(unpublished? || not_available_yet? || not_available_anymore?)
      attachment.update_attribute(:locked, locked)
    end
  end

  def update_subtopics
    if !deleted? && (has_group_category? || !!group_category_id_before_last_save)
      delay_if_production(singleton: "refresh_subtopics_#{global_id}").refresh_subtopics
    end
  end

  def refresh_subtopics
    sub_topics = []
    category = group_category

    if category && root_topic_id.blank? && !deleted?
      category.groups.active.order(:id).each do |group|
        sub_topics << ensure_child_topic_for(group)
      end
    end

    shard.activate do
      # delete any lingering child topics
      DiscussionTopic.where(root_topic_id: self).where.not(id: sub_topics).update_all(workflow_state: "deleted")
    end
  end

  def ensure_child_topic_for(group)
    group.shard.activate do
      DiscussionTopic.unique_constraint_retry do
        topic = DiscussionTopic.where(context_id: group, context_type: "Group", root_topic_id: self).first
        topic ||= group.discussion_topics.build { |dt| dt.root_topic = self }
        topic.message = message
        topic.title = CanvasTextHelper.truncate_text("#{title} - #{group.name}", { max_length: 250 }) # because of course people do this
        topic.assignment_id = assignment_id
        topic.attachment_id = attachment_id
        topic.group_category_id = group_category_id
        topic.user_id = user_id
        topic.discussion_type = discussion_type
        topic.workflow_state = workflow_state
        topic.allow_rating = allow_rating
        topic.only_graders_can_rate = only_graders_can_rate
        topic.sort_by_rating = sort_by_rating
        topic.save if topic.changed?
        topic
      end
    end
  end

  def update_assignment
    return if deleted?

    if !assignment_id && @old_assignment_id
      context_module_tags.find_each do |cmt|
        cmt.confirm_valid_module_requirements
        cmt.update_course_pace_module_items
      end
    end
    if @old_assignment_id
      Assignment.where(id: @old_assignment_id, context_id:, context_type:, submission_types: "discussion_topic").update_all(workflow_state: "deleted", updated_at: Time.now.utc)
      old_assignment = Assignment.find(@old_assignment_id)
      ContentTag.delete_for(old_assignment)
      # prevent future syncs from recreating the deleted assignment
      if is_child_content?
        old_assignment.submission_types = "none"
        own_tag = MasterCourses::ChildContentTag.find_by(content: self)
        own_tag&.child_subscription&.create_content_tag_for!(old_assignment, downstream_changes: ["workflow_state"])
      end
    elsif assignment && @saved_by != :assignment && !root_topic_id
      deleted_assignment = assignment.deleted?
      sync_assignment
      assignment.workflow_state = "published" if is_announcement && deleted_assignment
      assignment.description = message
      if saved_change_to_group_category_id?
        assignment.validate_assignment_overrides(force_override_destroy: true)
      end
      assignment.save
    end

    # make sure that if the topic has a new assignment (either by going from
    # ungraded to graded, or from one assignment to another; we ignore the
    # transition from graded to ungraded) we acknowledge that the users that
    # have posted have contributed to the topic and that course paces are up
    # to date
    if assignment_id && saved_change_to_assignment_id?
      recalculate_context_module_actions!
      context_module_tags.find_each(&:update_course_pace_module_items)
    end
  end
  protected :update_assignment

  def recalculate_context_module_actions!
    posters.each { |user| context_module_action(user, :contributed) }
  end

  def is_announcement
    false
  end

  def homeroom_announcement?(_context)
    false
  end

  def root_topic?
    !root_topic_id && has_group_category?
  end

  # only the root level entries
  def discussion_subentries
    root_discussion_entries
  end

  # count of all active discussion_entries
  def discussion_subentry_count
    @preloaded_subentry_count || discussion_entries.active.count
  end

  def for_group_discussion?
    has_group_category? && root_topic?
  end

  def plaintext_message=(val)
    self.message = format_message(strip_tags(val)).first
  end

  def plaintext_message
    truncate_html(message, max_length: 250)
  end

  def create_participant
    discussion_topic_participants.create(user:, workflow_state: "read", unread_entry_count: 0, subscribed: !subscription_hold(user, nil)) if user
  end

  def update_materialized_view
    # kick off building of the view
    self.class.connection.after_transaction_commit do
      DiscussionTopic::MaterializedView.for(self).update_materialized_view(xlog_location: self.class.current_xlog_location)
    end
  end

  def group_category_deleted_with_entries?
    group_category.try(:deleted_at?) && !can_group?
  end

  def get_potentially_conflicting_titles(title_base)
    DiscussionTopic.active.where(context_type:, context_id:)
                   .starting_with_title(title_base).pluck("title").to_set
  end

  # This is a guess of what to copy over.
  def duplicate_base_model(title, opts)
    DiscussionTopic.new({
                          title:,
                          message:,
                          context_id:,
                          context_type:,
                          user_id: opts[:user] ? opts[:user].id : user_id,
                          type:,
                          workflow_state: "unpublished",
                          could_be_locked:,
                          context_code:,
                          podcast_enabled:,
                          require_initial_post:,
                          podcast_has_student_posts:,
                          discussion_type:,
                          delayed_post_at:,
                          lock_at:,
                          pinned:,
                          locked:,
                          group_category_id:,
                          allow_rating:,
                          only_graders_can_rate:,
                          sort_by_rating:,
                          todo_date:,
                          is_section_specific:,
                          anonymous_state:,
                          reply_to_entry_required_count:
                        })
  end

  # Presumes that self has no parents
  # Does not duplicate the child topics; the hooks take care of that for us.
  def duplicate(opts = {})
    # Don't clone a new record
    return self if new_record?

    default_opts = {
      duplicate_assignment: true,
      copy_title: nil,
      user: nil
    }
    opts_with_default = default_opts.merge(opts)
    copy_title =
      opts_with_default[:copy_title] || get_copy_title(self, t("Copy"), title)
    result = duplicate_base_model(copy_title, opts_with_default)

    # Start with a position guaranteed to not conflict with existing ones.
    # Clients are encouraged to set the correct position later on and do
    # an insert_at upon save.

    if pinned
      result.position = context.discussion_topics.active.where(pinned: true).maximum(:position) + 1
    end

    if assignment && opts_with_default[:duplicate_assignment]
      result.assignment = assignment.duplicate({
                                                 duplicate_discussion_topic: false,
                                                 copy_title: result.title,
                                                 discussion_topic_for_checkpoints: result
                                               })
    end

    result.discussion_topic_section_visibilities = []
    if is_section_specific
      original_visibilities = discussion_topic_section_visibilities.active
      original_visibilities.each do |visibility|
        new_visibility = DiscussionTopicSectionVisibility.new(
          discussion_topic: result,
          course_section: visibility.course_section
        )
        result.discussion_topic_section_visibilities << new_visibility
      end
    end

    # For some reason, the relation doesn't take care of this for us. Don't understand why.
    # Without this line, *two* discussion topic duplicates appear when a save is performed.
    result.assignment&.discussion_topic = result
    result
  end

  # If no join record exists, assume all discussion enrties are unread, and
  # that a join record will be created the first time one is marked as read.
  attr_accessor :current_user

  def read_state(current_user = nil)
    current_user ||= self.current_user
    return "read" unless current_user # default for logged out user

    uid = current_user.is_a?(User) ? current_user.id : current_user
    ws = if discussion_topic_participants.loaded?
           discussion_topic_participants.detect { |dtp| dtp.user_id == uid }&.workflow_state
         else
           discussion_topic_participants.where(user_id: uid).pick(:workflow_state)
         end
    ws || "unread"
  end

  def read?(current_user = nil)
    read_state(current_user) == "read"
  end

  def unread?(current_user = nil)
    !read?(current_user)
  end

  def change_read_state(new_state, current_user = nil)
    current_user ||= self.current_user
    return nil unless current_user

    context_module_action(current_user, :read) if new_state == "read"

    return true if new_state == read_state(current_user)

    StreamItem.update_read_state_for_asset(self, new_state, current_user.id)
    update_or_create_participant(current_user:, new_state:)
  end

  def change_all_read_state(new_state, current_user = nil, opts = {})
    current_user ||= self.current_user
    return unless current_user

    update_fields = { workflow_state: new_state }
    update_fields[:forced_read_state] = opts[:forced] if opts.key?(:forced)

    transaction do
      update_stream_item_state(current_user, new_state)
      update_participants_read_state(current_user, new_state, update_fields)
    end
  end

  def update_stream_item_state(current_user, new_state)
    context_module_action(current_user, :read) if new_state == "read"
    StreamItem.update_read_state_for_asset(self, new_state, current_user.id)
  end
  protected :update_stream_item_state

  def update_participants_read_state(current_user, new_state, update_fields)
    # if workflow_state is unread, and force_read_state is not provided then
    # mark everything as unread but use the defaults, or allow other entries to
    # be implicitly unread, but still update any existing records.
    if new_state == "unread" && !update_fields.key?(:forced_read_state)
      DiscussionEntryParticipant.where(discussion_entry_id: discussion_entries.select(:id), user: current_user)
                                .where.not(workflow_state: new_state)
                                .in_batches.update_all(update_fields)
    else
      DiscussionEntryParticipant.upsert_for_topic(self,
                                                  current_user,
                                                  new_state:,
                                                  forced: update_fields[:forced_read_state])
    end

    update_or_create_participant(current_user:,
                                 new_state:,
                                 new_count: (new_state == "unread") ? default_unread_count : 0)
  end
  protected :update_participants_read_state

  def default_unread_count
    discussion_entries.active.count
  end

  # Do not use the lock options unless you truly need
  # the lock, for instance to update the count.
  # Careless use has caused database transaction deadlocks
  def unread_count(current_user = nil, lock: false, opts: {})
    current_user ||= self.current_user
    return 0 unless current_user # default for logged out users

    environment = lock ? :primary : :secondary
    GuardRail.activate(environment) do
      topic_participant = if opts[:use_preload] && association(:discussion_topic_participants).loaded?
                            discussion_topic_participants.find { |dtp| dtp.user_id == current_user.id }
                          else
                            discussion_topic_participants.where(user_id: current_user).select(:unread_entry_count).lock(lock).take
                          end
      topic_participant&.unread_entry_count || default_unread_count
    end
  end

  # Cases where you CAN'T subscribe:
  #  - initial post is required and you haven't made one
  #  - it's an announcement
  #  - this is a root level graded group discussion and you aren't in any of the groups
  #  - this is group level discussion and you aren't in the group
  def subscription_hold(user, session)
    return nil unless user

    if initial_post_required?(user, session)
      :initial_post_required
    elsif root_topic? && !child_topic_for(user)
      :not_in_group_set
    elsif context.is_a?(Group) && !context.has_member?(user)
      :not_in_group
    end
  end

  def subscribed?(current_user = nil, opts: {})
    current_user ||= self.current_user
    return false unless current_user # default for logged out user

    if root_topic?
      participant = DiscussionTopicParticipant.find_by(user_id: current_user.id,
                                                       discussion_topic_id: child_topics.pluck(:id))
    end
    participant ||= if opts[:use_preload] && association(:discussion_topic_participants).loaded?
                      discussion_topic_participants.find { |dtp| dtp.user_id == current_user.id }
                    else
                      discussion_topic_participants.find_by(user_id: current_user)
                    end
    if participant
      if participant.subscribed.nil?
        # if there is no explicit subscription, assume the author and posters
        # are subscribed, everyone else is not subscribed
        (current_user == user || participant.discussion_topic.posters.include?(current_user)) && !participant.discussion_topic.subscription_hold(current_user, nil)
      else
        participant.subscribed
      end
    else
      current_user == user && !subscription_hold(current_user, nil)
    end
  end

  def subscribe(current_user = nil)
    change_subscribed_state(true, current_user)
  end

  def unsubscribe(current_user = nil)
    change_subscribed_state(false, current_user)
  end

  def change_subscribed_state(new_state, current_user = nil)
    current_user ||= self.current_user
    return unless current_user
    return true if subscribed?(current_user) == new_state

    if root_topic?
      return if change_child_topic_subscribed_state(new_state, current_user)

      ctss = DiscussionTopicParticipant.new
      ctss.errors.add(:discussion_topic_id, I18n.t("no child topic found"))
      ctss
    else
      update_or_create_participant(current_user:, subscribed: new_state)
    end
  end

  def child_topic_for(user)
    return unless context.is_a?(Course)

    group_ids = user.group_memberships.active.pluck(:group_id) &
                context.groups.active.pluck(:id)
    child_topics.active.where(context_id: group_ids, context_type: "Group").first
  end

  def change_child_topic_subscribed_state(new_state, current_user)
    topic = child_topic_for(current_user)
    topic&.update_or_create_participant(current_user:, subscribed: new_state)
  end
  protected :change_child_topic_subscribed_state

  def participant(opts = {})
    current_user = opts[:current_user] || self.current_user
    return nil unless current_user

    discussion_topic_participants.find_by(user_id: current_user)
  end

  def update_or_create_participant(opts = {})
    current_user = opts[:current_user] || self.current_user
    return nil unless current_user

    topic_participant = nil
    GuardRail.activate(:primary) do
      DiscussionTopic.uncached do
        DiscussionTopic.unique_constraint_retry do
          topic_participant = discussion_topic_participants.where(user_id: current_user).lock.first
          topic_participant ||= discussion_topic_participants.build(user: current_user,
                                                                    unread_entry_count: unread_count(current_user, lock: true),
                                                                    workflow_state: "unread",
                                                                    subscribed: current_user == user && !subscription_hold(current_user, nil))
          topic_participant.workflow_state = opts[:new_state] if opts[:new_state]
          topic_participant.unread_entry_count += opts[:offset] if opts[:offset] && opts[:offset] != 0
          topic_participant.unread_entry_count = opts[:new_count] if opts[:new_count]
          topic_participant.subscribed = opts[:subscribed] if opts.key?(:subscribed)
          topic_participant.sort_order = opts[:sort_order] if opts.key?(:sort_order)
<<<<<<< HEAD
=======
          topic_participant.expanded = opts[:expanded] if opts.key?(:expanded)
>>>>>>> ec511745
          topic_participant.save
        end
      end
    end
    topic_participant
  end

  scope :joins_ungraded_discussion_student_visibilities, lambda { |user_ids, course_ids|
    visible_discussion_topics = UngradedDiscussionVisibility::UngradedDiscussionVisibilityService.discussion_topics_visible(user_ids:, course_ids:).map(&:discussion_topic_id)
    if visible_discussion_topics.any?
      where(id: visible_discussion_topics)
        .where(assignment_id: nil)
    else
      none
    end
  }

  scope :visible_to_students_in_course_with_da, lambda { |user_ids, course_ids|
    if Account.site_admin.feature_enabled?(:selective_release_backend)
      where.not(assignment_id: nil)
           .joins_assignment_student_visibilities(user_ids, course_ids)
           .union(
             joins_ungraded_discussion_student_visibilities(user_ids, course_ids)
           )
    else
      without_assignment_in_course(course_ids)
        .union(joins_assignment_student_visibilities(user_ids, course_ids))
    end
  }

  scope :not_ignored_by, lambda { |user, purpose|
    where.not(Ignore.where(asset_type: "DiscussionTopic", user_id: user, purpose:)
      .where("asset_id=discussion_topics.id").arel.exists)
  }

  scope :todo_date_between, lambda { |starting, ending|
    where("(discussion_topics.type = 'Announcement' AND posted_at BETWEEN :start_at and :end_at)
           OR todo_date BETWEEN :start_at and :end_at",
          { start_at: starting, end_at: ending })
  }
  scope :for_courses_and_groups, lambda { |course_ids, group_ids|
    where("(discussion_topics.context_type = 'Course'
          AND discussion_topics.context_id IN (?))
          OR (discussion_topics.context_type = 'Group'
          AND discussion_topics.context_id IN (?))",
          course_ids,
          group_ids)
  }

  class QueryError < StandardError
    attr_accessor :status_code

    def initialize(message = nil, status_code = nil)
      super(message)
      self.status_code = status_code
    end
  end

  # Retrieves all the *course* (as oppposed to group) discussion topics that apply
  # to the given sections.  Group topics will not be returned.  TODO: figure out
  # a good way to deal with group topics here.
  #
  # Takes in an array of section objects, and it is required that they all belong
  # to the same course.  At least one section must be provided.
  scope :in_sections, lambda { |course_sections|
    course_ids = course_sections.pluck(:course_id).uniq
    if course_ids.length != 1
      raise QueryError, I18n.t("Searching for announcements in sections must span exactly one course")
    end

    course_id = course_ids.first
    joins("LEFT OUTER JOIN #{DiscussionTopicSectionVisibility.quoted_table_name}
           AS discussion_section_visibilities ON discussion_topics.is_section_specific = true AND
           discussion_section_visibilities.discussion_topic_id = discussion_topics.id")
      .where("discussion_topics.context_type = 'Course' AND
             discussion_topics.context_id = :course_id",
             { course_id: })
      .where("discussion_section_visibilities.id IS null OR
             (discussion_section_visibilities.workflow_state = 'active' AND
              discussion_section_visibilities.course_section_id IN (:course_sections))",
             { course_sections: course_sections.pluck(:id) }).distinct
  }

  scope :discussion_topic_section_visibility_scope, lambda { |student|
    DiscussionTopicSectionVisibility
      .select(1)
      .active
      .where("discussion_topic_section_visibilities.discussion_topic_id = discussion_topics.id")
      .where(
        Enrollment.active_or_pending.where(user_id: student)
          .select(1)
          .where("enrollments.course_section_id = discussion_topic_section_visibilities.course_section_id")
          .limit(1)
          .arel.exists
      )
  }

  scope :visible_to_student_sections, lambda { |student|
    merge(
      DiscussionTopic.where.not(discussion_topics: { context_type: "Course" })
      .or(DiscussionTopic.where(discussion_topics: { is_section_specific: false }))
      .or(DiscussionTopic.where(discussion_topic_section_visibility_scope(student).arel.exists))
    )
  }

  scope :visible_to_ungraded_discussion_student_visibilities, lambda { |users, courses = nil|
    return visible_to_student_sections(users) unless Account.site_admin.feature_enabled?(:selective_release_backend)

    observed_student_ids = []
    visible_topic_ids = []

    Array(courses).each do |course|
      course = Course.find(course) unless course.is_a?(Course)

      if course&.user_has_been_observer?(users)
        observed_student_ids.concat(ObserverEnrollment.observed_student_ids(course, users))
      end

      if User.observing_full_course(course).where(id: users).exists?
        visible_topic_ids.concat(DiscussionTopic.where(context_type: "Course", context_id: course.id).active.pluck(:id))
      end
    end

    user_ids = Array(users) | observed_student_ids
    visible_differentiated_topic_ids = UngradedDiscussionVisibility::UngradedDiscussionVisibilityService.discussion_topics_visible(user_ids:).map(&:discussion_topic_id)
    merge(DiscussionTopic.where.not(context_type: "Course")
    .or(DiscussionTopic.where(id: visible_topic_ids))
    .or(DiscussionTopic.where(id: visible_differentiated_topic_ids, is_section_specific: false))
    .or(DiscussionTopic.where(is_section_specific: true).where(discussion_topic_section_visibility_scope(user_ids).arel.exists)))
  }

  scope :recent, -> { where("discussion_topics.last_reply_at>?", 2.weeks.ago).order("discussion_topics.last_reply_at DESC") }
  scope :only_discussion_topics, -> { where(type: nil) }
  scope :for_subtopic_refreshing, -> { where("discussion_topics.subtopics_refreshed_at IS NOT NULL AND discussion_topics.subtopics_refreshed_at<discussion_topics.updated_at").order("discussion_topics.subtopics_refreshed_at") }
  scope :active, -> { where("discussion_topics.workflow_state<>'deleted'") }
  scope :for_context_codes, ->(codes) { where(context_code: codes) }

  scope :before, ->(date) { where("discussion_topics.created_at<?", date) }

  scope :by_position, -> { order("discussion_topics.position ASC, discussion_topics.created_at DESC, discussion_topics.id DESC") }
  scope :by_position_legacy, -> { order("discussion_topics.position DESC, discussion_topics.created_at DESC, discussion_topics.id DESC") }
  scope :by_last_reply_at, -> { order("discussion_topics.last_reply_at DESC, discussion_topics.created_at DESC, discussion_topics.id DESC") }

  scope :by_posted_at, lambda {
    order(Arel.sql(<<~SQL.squish))
      COALESCE(discussion_topics.unlock_at, discussion_topics.delayed_post_at, discussion_topics.posted_at, discussion_topics.created_at) DESC,
      discussion_topics.created_at DESC,
      discussion_topics.id DESC
    SQL
  }

  scope :read_for, lambda { |user|
    eager_load(:discussion_topic_participants)
      .where("discussion_topic_participants.id IS NOT NULL
          AND (discussion_topic_participants.user_id = :user
            AND discussion_topic_participants.workflow_state = 'read')",
             user:)
  }
  scope :unread_for, lambda { |user|
    joins(sanitize_sql(["LEFT OUTER JOIN #{DiscussionTopicParticipant.quoted_table_name} ON
            discussion_topic_participants.discussion_topic_id=discussion_topics.id AND
            discussion_topic_participants.user_id=?",
                        user.id]))
      .where("discussion_topic_participants IS NULL
          OR discussion_topic_participants.workflow_state <> 'read'
          OR discussion_topic_participants.unread_entry_count > 0")
  }
  scope :published, -> { where("discussion_topics.workflow_state = 'active'") }
  scope :published_or_post_delayed, -> { where("discussion_topics.workflow_state = 'active' OR discussion_topics.workflow_state = 'post_delayed'") }

  # TODO: this scope is appearing in a few models now with identical code.
  # Can this be extracted somewhere?
  scope :starting_with_title, lambda { |title|
    where("title ILIKE ?", "#{title}%")
  }

  alias_attribute :available_until, :lock_at

  def available_from
    self[:delayed_post_at]
  end

  def available_from=(value)
    self[:delayed_post_at] = value
  end

  def unlock_at
    self[:unlock_at].nil? ? self[:delayed_post_at] : self[:unlock_at]
  end

  def delayed_post_at
    self[:unlock_at].nil? ? self[:delayed_post_at] : self[:unlock_at]
  end

  def unlock_at=(value)
    self[:delayed_post_at] = value
    super
  end

  def delayed_post_at=(value)
    self[:unlock_at] = value
    super
  end

  def should_lock_yet
    # not assignment or vdd aware! only use this to check the topic's own field!
    # you should be checking other lock statuses in addition to this one
    lock_at && lock_at < Time.now.utc
  end
  alias_method :not_available_anymore?, :should_lock_yet

  def should_not_post_yet
    # not assignment or vdd aware! only use this to check the topic's own field!
    # you should be checking other lock statuses in addition to this one
    delayed_post_at && delayed_post_at > Time.now.utc
  end
  alias_method :not_available_yet?, :should_not_post_yet

  # There may be delayed jobs that expect to call this to update the topic, so be sure to alias
  # the old method name if you change it
  # Also: if this method is scheduled by a blueprint sync, ensure it isn't counted as a manual downstream change
  def update_based_on_date(for_blueprint: false)
    skip_downstream_changes! if for_blueprint
    delayed_post unless should_not_post_yet
  end
  alias_method :try_posting_delayed, :update_based_on_date
  alias_method :auto_update_workflow, :update_based_on_date

  workflow do
    state :active
    state :unpublished
    state :post_delayed do
      event :delayed_post, transitions_to: :active do
        self.notify_users = true
        self.last_reply_at = Time.now
        self.posted_at = Time.now
      end
      # with draft state, this means published. without, unpublished. so we really do support both events
    end
    state :deleted
  end

  def active?
    # using state instead of workflow_state so this works with new records
    state == :active || (!is_announcement && state == :post_delayed)
  end

  def publish
    # follows the logic of setting post_delayed in other places of this file
    self.workflow_state = (delayed_post_at && delayed_post_at > Time.now) ? "post_delayed" : "active"
    self.last_reply_at = Time.now
    self.posted_at = Time.now
  end

  def publish!
    publish
    save!
  end

  def unpublish
    self.workflow_state = "unpublished"
  end

  def unpublish!
    unpublish
    save!
  end

  def can_lock?
    !(assignment.try(:due_at) && assignment.due_at > Time.now)
  end

  def comments_disabled?
    return false unless is_announcement

    if context.is_a?(Course)
      context.lock_all_announcements
    elsif context.context.is_a?(Course)
      context.context.lock_all_announcements
    elsif context.context.is_a?(Account)
      context.context.lock_all_announcements[:value]
    else
      false
    end
  end

  def lock(opts = {})
    raise Errors::LockBeforeDueDate unless can_lock?

    self.locked = true
    save! unless opts[:without_save]
  end
  alias_method :lock!, :lock

  def unlock(opts = {})
    self.locked = false
    self.workflow_state = "active" if workflow_state == "locked"
    save! unless opts[:without_save]
  end
  alias_method :unlock!, :unlock

  def published?
    return false if workflow_state == "unpublished"
    return false if workflow_state == "post_delayed" && is_announcement

    true
  end

  def can_unpublish?(opts = {})
    return @can_unpublish unless @can_unpublish.nil?

    @can_unpublish = if assignment
                       !assignment.has_student_submissions?
                     else
                       student_ids = opts[:student_ids] || context.all_real_student_enrollments.select(:user_id)
                       if for_group_discussion?
                         !DiscussionEntry.active.joins(:discussion_topic).merge(child_topics).where(user_id: student_ids).exists?
                       else
                         !discussion_entries.active.where(user_id: student_ids).exists?
                       end
                     end
  end

  def self.create_graded_topic!(course:, title:, user: nil)
    raise ActiveRecord::RecordInvalid if course.nil?

    assignment = course.assignments.create!(submission_types: "discussion_topic", updating_user: user, title:)
    assignment.discussion_topic
  end

  def self.preload_can_unpublish(context, topics, assmnt_ids_with_subs = nil)
    return unless topics.any?

    assmnt_ids_with_subs ||= Assignment.assignment_ids_with_submissions(topics.filter_map(&:assignment_id))

    student_ids = context.all_real_student_enrollments.select(:user_id)
    topic_ids_with_entries = DiscussionEntry.active.where(discussion_topic_id: topics)
                                            .where(user_id: student_ids).distinct.pluck(:discussion_topic_id)
    topic_ids_with_entries += DiscussionTopic.where.not(root_topic_id: nil)
                                             .where(id: topic_ids_with_entries).distinct.pluck(:root_topic_id)

    topics.each do |topic|
      topic.can_unpublish = if topic.assignment_id
                              !assmnt_ids_with_subs.include?(topic.assignment_id)
                            else
                              !topic_ids_with_entries.include?(topic.id)
                            end
    end
  end

  def self.preload_subentry_counts(topics)
    counts_by_topic_id = DiscussionEntry
                         .active
                         .where(discussion_topic_id: topics.pluck(:id))
                         .group(:discussion_topic_id)
                         .count

    topics.each { |topic| topic.preloaded_subentry_count = counts_by_topic_id.fetch(topic.id, 0) }
  end

  def can_group?(opts = {})
    can_unpublish?(opts)
  end

  def should_send_to_stream
    published? &&
      !not_available_yet? &&
      !cloned_item_id &&
      !(root_topic_id && has_group_category?) &&
      !in_unpublished_module? &&
      !locked_by_module?
  end

  on_create_send_to_streams do
    if should_send_to_stream
      active_participants_with_visibility
    end
  end

  on_update_send_to_streams do
    check_state = is_announcement ? "post_delayed" : "unpublished"
    became_active = workflow_state_before_last_save == check_state && workflow_state == "active"
    if should_send_to_stream && (@content_changed || became_active)
      active_participants_with_visibility
    end
  end

  # This is manually called for module publishing
  def send_items_to_stream
    if should_send_to_stream
      queue_create_stream_items
    end
  end

  def in_unpublished_module?
    return true if ContentTag.where(content_type: "DiscussionTopic", content_id: self, workflow_state: "unpublished").exists?

    ContextModule.joins(:content_tags).where(content_tags: { content_type: "DiscussionTopic", content_id: self }, workflow_state: "unpublished").exists?
  end

  def locked_by_module?
    return false unless context_module_tags.any?

    ContentTag.where(content_type: "DiscussionTopic", content_id: self, workflow_state: "active").all? { |tag| tag.context_module.unlock_at&.future? }
  end

  def should_clear_all_stream_items?
    (!published? && saved_change_to_attribute?(:workflow_state)) ||
      (is_announcement && not_available_yet? && (saved_change_to_attribute?(:delayed_post_at) || saved_change_to_attribute?(:unlock_at)))
  end

  def clear_non_applicable_stream_items
    return clear_stream_items if should_clear_all_stream_items?

    section = is_section_specific? ? @sections_changed : is_section_specific_before_last_save
    lock = locked_by_module?

    if lock || section
      delay_if_production.partially_clear_stream_items(locked_by_module: lock, section_specific: section)
    end
  end

  def partially_clear_stream_items(locked_by_module: false, section_specific: false)
    remaining_participants = participants if section_specific
    user_ids = []
    stream_item&.stream_item_instances&.shard(stream_item)&.find_each do |item|
      if (locked_by_module && locked_by_module_item?(item.user)) ||
         (section_specific && remaining_participants.none? { |p| p.id == item.user_id })
        destroy_item_and_track(item, user_ids)
      end
    end
    clear_stream_item_cache_for(user_ids)
  end

  def destroy_item_and_track(item, user_ids)
    user_ids.push(item.user_id)
    item.destroy
  end

  def clear_stream_item_cache_for(user_ids)
    if stream_item && user_ids.any?
      StreamItemCache.delay_if_production(priority: Delayed::LOW_PRIORITY)
                     .invalidate_all_recent_stream_items(
                       user_ids,
                       stream_item.context_type,
                       stream_item.context_id
                     )
    end
  end

  def require_initial_post?
    require_initial_post || root_topic&.require_initial_post
  end

  def user_ids_who_have_posted_and_admins
    ids = discussion_entries.active.select(:user_id).pluck(:user_id)
    ids = ids.uniq
    ids += course.admin_enrollments.active.pluck(:user_id) if course.is_a?(Course)
    ids
  end

  def user_can_see_posts?(user, session = nil, associated_user_ids = [])
    return false unless user

    !require_initial_post? || grants_right?(user, session, :read_as_admin) ||
      ([user.id] + associated_user_ids).intersect?(user_ids_who_have_posted_and_admins)
  end

  def locked_announcement?
    is_a?(Announcement) && locked?
  end

  def reply_from(opts)
    raise IncomingMail::Errors::ReplyToDeletedDiscussion if deleted?
    raise IncomingMail::Errors::UnknownAddress if context.root_account.deleted?

    user = opts[:user]
    if opts[:html]
      message = opts[:html].strip
    else
      message = opts[:text].strip
      message = format_message(message).first
    end
    user = nil unless user && context.users.include?(user)
    if !user
      raise IncomingMail::Errors::InvalidParticipant
    elsif !grants_right?(user, :read)
      nil
    else
      shard.activate do
        entry = discussion_entries.new(message:, user:)
        if entry.grants_right?(user, :create) && !comments_disabled? && !locked_announcement?
          entry.save!
          entry
        else
          raise IncomingMail::Errors::ReplyToLockedTopic
        end
      end
    end
  end

  alias_method :destroy_permanently!, :destroy
  def destroy
    ContentTag.delete_for(self)
    self.workflow_state = "deleted"
    self.deleted_at = Time.now.utc
    discussion_topic_section_visibilities&.update_all(workflow_state: "deleted")
    save

    if for_assignment? && root_topic_id.blank? && !assignment.deleted?
      assignment.skip_downstream_changes! if @skip_downstream_changes
      assignment.destroy
    end

    child_topics.each(&:destroy)
  end

  def restore(from = nil)
    unless restorable?
      errors.add(:deleted_at, I18n.t("Cannot undelete a child topic when the root course topic is also deleted. Please undelete the root course topic instead."))
      return false
    end
    if is_section_specific?
      DiscussionTopicSectionVisibility.where(discussion_topic_id: id).to_a.uniq(&:course_section_id).each do |dtsv|
        dtsv.workflow_state = "active"
        dtsv.save
      end
    end
    discussion_topic_section_visibilities.reload
    self.workflow_state = can_unpublish? ? "unpublished" : "active"
    save

    if from != :assignment && for_assignment? && root_topic_id.blank?
      assignment.restore(:discussion_topic)
    end

    child_topics.each(&:restore)
  end

  def restorable?
    # Not restorable if the root topic context is a course and
    # root topic is deleted.
    !(root_topic&.context_type == "Course" && root_topic&.deleted?)
  end

  def unlink!(type)
    @saved_by = type
    self.assignment = nil
    if discussion_entries.empty?
      destroy
    else
      save
    end
    child_topics.each { |t| t.unlink!(:assignment) }
  end

  def self.per_page
    10
  end

  def initialize_last_reply_at
    unless [:migration, :after_migration].include?(saved_by)
      self.posted_at ||= Time.now.utc
      self.last_reply_at ||= Time.now.utc
    end
  end

  set_policy do
    # Users may have can :read, but should not have access to all the data
    # because the topic is locked_for?(user)
    given { |user| visible_for?(user) }
    can :read

    given { |user| grants_right?(user, :read) }
    can :read_replies

    given { |user| self.user && self.user == user && visible_for?(user) && !locked_for?(user, check_policies: true) && can_participate_in_course?(user) && !comments_disabled? }
    can :reply

    given { |user| self.user && self.user == user && available_for?(user) && context.user_can_manage_own_discussion_posts?(user) && context.grants_right?(user, :participate_as_student) }
    can :update

    given { |user| self.user && self.user == user and discussion_entries.active.empty? && available_for?(user) && !root_topic_id && context.user_can_manage_own_discussion_posts?(user) && context.grants_right?(user, :participate_as_student) }
    can :delete

    given do |user, session|
      !locked_for?(user, check_policies: true) &&
        context.grants_right?(user, session, :post_to_forum) && visible_for?(user) && can_participate_in_course?(user) && !comments_disabled?
    end
    can :reply

    given { |user, session| user_can_create(user, session) }
    can :create

    given { |user, session| user_can_create(user, session) && user_can_duplicate(user, session) }
    can :duplicate

    given { |user, session| context.respond_to?(:allow_student_forum_attachments) && context.allow_student_forum_attachments && context.grants_any_right?(user, session, :create_forum, :post_to_forum) }
    can :attach

    given { course.student_reporting? }
    can :student_reporting

    given { |user, session| !root_topic_id && context.grants_all_rights?(user, session, :read_forum, :moderate_forum) && available_for?(user) }
    can :update and can :read_as_admin and can :delete and can :create and can :read and can :attach

    # Moderators can still modify content even in unavailable topics (*especially* unlocking them), but can't create new content
    given { |user, session| !root_topic_id && context.grants_all_rights?(user, session, :read_forum, :moderate_forum) }
    can :update and can :read_as_admin and can :delete and can :read and can :attach

    given { |user, session| root_topic&.grants_right?(user, session, :read_as_admin) }
    can :read_as_admin

    given { |user, session| root_topic&.grants_right?(user, session, :delete) }
    can :delete

    given { |user, session| root_topic&.grants_right?(user, session, :read) }
    can :read

    given { |user, session| context.grants_all_rights?(user, session, :moderate_forum, :read_forum) }
    can :moderate_forum

    given do |user, session|
      allow_rating && (!only_graders_can_rate ||
                            course.grants_right?(user, session, :manage_grades))
    end
    can :rate

    given do |user, session|
      next false unless user && context.is_a?(Course) && context.grants_right?(user, session, :moderate_forum)

      if assignment_id
        context.grants_any_right?(user, session, :manage_assignments, :manage_assignments_edit)
      else
        context.user_is_admin?(user) || context.account_membership_allows(user) || !context.visibility_limited_to_course_sections?(user)
      end
    end
    can :manage_assign_to

    given do |user, session|
      next false unless user && context.is_a?(Course) && context.grants_right?(user, session, :create_forum)

      if assignment_id
        context.grants_any_right?(user, session, :manage_assignments, :manage_assignments_add)
      else
        context.user_is_admin?(user) || context.account_membership_allows(user) || !context.visibility_limited_to_course_sections?(user)
      end
    end
    can :create_assign_to
  end

  def self.context_allows_user_to_create?(context, user, session)
    new(context:).grants_right?(user, session, :create)
  end

  def context_allows_user_to_create?(user)
    return true unless context.respond_to?(:allow_student_discussion_topics)
    return true if context.grants_right?(user, :read_as_admin)

    context.allow_student_discussion_topics
  end

  def user_can_create(user, session)
    !is_announcement &&
      context.grants_right?(user, session, :create_forum) &&
      context_allows_user_to_create?(user)
  end

  def user_can_duplicate(user, session)
    context.is_a?(Group) ||
      course.user_is_instructor?(user) ||
      context.grants_right?(user, session, :read_as_admin)
  end

  def user_can_summarize?(user)
    if is_announcement
      return false
    end

    # course can be an account in case the topic context is group
    # and the group context is account
    unless course.is_a?(Course)
      return false
    end

    course.feature_enabled?(:discussion_summary) && (
      course.user_is_instructor?(user) || course.grants_right?(user, :read_as_admin)
    )
  end

  def discussion_topic_id
    id
  end

  def discussion_topic
    self
  end

  def to_atom(opts = {})
    author_name = user.present? ? user.name : t("#discussion_topic.atom_no_author", "No Author")
    prefix = [is_announcement ? t("#titles.announcement", "Announcement") : t("#titles.discussion", "Discussion")]
    prefix << context.name if opts[:include_context]

    {
      title: [before_label(prefix.to_sentence), title].join(" "),
      author: author_name,
      updated: updated_at,
      published: created_at,
      id: "tag:#{HostUrl.default_host},#{created_at.strftime("%Y-%m-%d")}:/discussion_topics/#{feed_code}",
      link: "http://#{HostUrl.context_host(context)}/#{context_url_prefix}/discussion_topics/#{id}",
      content: message || ""
    }
  end

  def context_prefix
    context_url_prefix
  end

  def context_module_action(user, action, points = nil)
    return root_topic.context_module_action(user, action, points) if root_topic

    tags_to_update = context_module_tags.to_a
    if for_assignment?
      tags_to_update += assignment.context_module_tags
      if context.grants_right?(user, :participate_as_student) && assignment.visible_to_user?(user) && [:contributed, :deleted].include?(action)
        only_update = (action == :deleted) # if we're deleting an entry, don't make a submission if it wasn't there already
        ensure_submission(user, only_update)
      end
    end
    unless action == :deleted
      tags_to_update.each { |tag| tag.context_module_action(user, action, points) }
    end
  end

  def ensure_submission(user, only_update = false)
    topic = (root_topic? && child_topic_for(user)) || self

    submissions = []
    all_entries_for_user = topic.discussion_entries.all_for_user(user)

    if topic.root_account&.feature_enabled?(:discussion_checkpoints) && checkpoints?
      reply_to_topic_submitted_at = topic.discussion_entries.top_level_for_user(user).minimum(:created_at)

      if reply_to_topic_submitted_at.present?
        reply_to_topic_submission = ensure_particular_submission(reply_to_topic_checkpoint, user, reply_to_topic_submitted_at, only_update:)
        submissions << reply_to_topic_submission if reply_to_topic_submission.present?
      end

      reply_to_entries = topic.discussion_entries.non_top_level_for_user(user)

      if reply_to_entries.any? && enough_replies_for_checkpoint?(reply_to_entries)
        reply_to_entry_submitted_at = reply_to_entries.minimum(:created_at)
        reply_to_entry_submission = ensure_particular_submission(reply_to_entry_checkpoint, user, reply_to_entry_submitted_at, only_update:)
        submissions << reply_to_entry_submission if reply_to_entry_submission.present?
      end
    else
      submitted_at = all_entries_for_user.minimum(:created_at)

      submission = ensure_particular_submission(assignment, user, submitted_at, only_update:)
      submissions << submission if submission.present?
    end

    return unless submissions.any?

    attachment_ids = all_entries_for_user.where.not(attachment_id: nil).pluck(:attachment_id).sort.map(&:to_s).join(",")

    submissions.each do |s|
      s.attachment_ids = attachment_ids
      s.save! if s.changed?
    end
  end

  def ensure_particular_submission(assignment, user, submitted_at, only_update: false)
    submission = Submission.active.where(assignment_id: assignment.id, user_id: user).first
    unless only_update || (submission && submission.submission_type == "discussion_topic" && submission.workflow_state != "unsubmitted")
      submission = assignment.submit_homework(user,
                                              submission_type: "discussion_topic",
                                              submitted_at:)
    end

    submission
  end

  def send_notification_for_context?
    notification_context =
      if context.is_a?(Group) && context.context.is_a?(Course)
        context.context # we need to go deeper
      else
        context
      end
    notification_context.available?
  end

  def course_broadcast_data
    context&.broadcast_data
  end

  has_a_broadcast_policy

  set_broadcast_policy do |p|
    p.dispatch :new_discussion_topic
    p.to { users_with_permissions(active_participants_with_visibility) }
    p.whenever do |record|
      record.send_notification_for_context? and
        ((record.just_created && record.active?) || record.changed_state(:active, record.is_announcement ? :post_delayed : :unpublished))
    end
    p.data { course_broadcast_data }
  end

  def delay_posting=(val); end

  def set_assignment=(val); end

  # From the given list of users, return those that are permitted to see the section
  # of the topic.  If the topic is not section specific this just returns the
  # original list.
  def users_with_section_visibility(users)
    return users unless is_section_specific? && context.is_a?(Course)

    non_nil_users = users.compact
    section_ids = DiscussionTopicSectionVisibility.active.where(discussion_topic_id: id)
                                                  .pluck(:course_section_id)
    user_ids = non_nil_users.pluck(:id)
    # Context is known to be a course here
    users_in_sections = context.enrollments.active_or_pending
                               .where(user_id: user_ids, course_section_id: section_ids).pluck(:user_id).to_set
    unlocked_teachers = context.enrollments.active_or_pending.instructor
                               .where(limit_privileges_to_course_section: false, user_id: user_ids)
                               .pluck(:user_id).to_set
    permitted_user_ids = users_in_sections.union(unlocked_teachers)
    non_nil_users.select { |u| permitted_user_ids.include?(u.id) }
  end

  def participants(include_observers = false)
    participants = context.participants(include_observers:, by_date: true)
    participants_in_section = users_with_section_visibility(participants.compact)
    if user && !participants_in_section.to_set(&:id).include?(user.id)
      participants_in_section += [user]
    end
    participants_in_section
  end

  def visible_to_admins_only?
    (context.respond_to?(:available?) && !context.available?) ||
      unpublished? || not_available_yet? || not_available_anymore?
  end

  def active_participants(include_observers = false)
    if visible_to_admins_only? && context.respond_to?(:participating_admins)
      context.participating_admins
    else
      participants(include_observers)
    end
  end

  def active_participants_include_tas_and_teachers(include_observers = false)
    participants = active_participants(include_observers)
    if context.is_a?(Group) && !context.course.nil?
      participants += context.course.participating_instructors_by_date
      participants = participants.compact.uniq
    end
    participants
  end

  def users_with_permissions(users)
    permission = is_announcement ? :read_announcements : :read_forum
    course = self.course
    unless course.is_a?(Course)
      return users.select do |u|
        is_announcement ? context.grants_right?(u, :read_announcements) : context.grants_right?(u, :read_forum)
      end
    end

    readers = self.course.filter_users_by_permission(users, permission)
    users_with_section_visibility(readers)
  end

  def course
    @course ||= context.is_a?(Group) ? context.context : context
  end

  def group
    @group ||= context.is_a?(Group) ? context : nil
  end

  def active_participants_with_visibility
    return active_participants_include_tas_and_teachers unless for_assignment? || assignment_overrides.active.any?

    users_with_visibility = for_assignment? ? assignment.students_with_visibility.pluck(:id) : []

    assignment_overrides.select(&:active?).each do |override|
      # specific user
      if override.adhoc?
        adhoc_users = users_with_visibility.concat(override.assignment_override_students.pluck(:user_id))
        users_with_visibility.concat(adhoc_users)
      elsif override.course_section?
        users_in_section = User.joins(:enrollments).where(enrollments: { course_section_id: override.set_id }).pluck(:id)
        users_with_visibility.concat(users_in_section)
      end
    end

    admin_ids = course.participating_admins.pluck(:id)
    users_with_visibility.concat(admin_ids)
    users_with_visibility.uniq!

    # observers will not be returned, which is okay for the functions current use cases (but potentially not others)
    active_participants_include_tas_and_teachers.select { |p| users_with_visibility.include?(p.id) }
  end

  def participating_users(user_ids)
    context.respond_to?(:participating_users) ? context.participating_users(user_ids) : User.find(user_ids)
  end

  def subscribers
    # this duplicates some logic from #subscribed? so we don't have to call
    # #posters for each legacy subscriber.
    sub_ids = discussion_topic_participants.where(subscribed: true).pluck(:user_id)
    legacy_sub_ids = discussion_topic_participants.where(subscribed: nil).pluck(:user_id)
    poster_ids = posters.map(&:id)
    legacy_sub_ids &= poster_ids
    sub_ids += legacy_sub_ids

    subscribed_users = participating_users(sub_ids).to_a

    filter_message_users(subscribed_users)
  end

  def filter_message_users(users)
    if for_assignment?
      students_with_visibility = assignment.students_with_visibility.pluck(:id)

      admin_ids = course.participating_admins.pluck(:id)
      observer_ids = course.participating_observers.pluck(:id)
      observed_students = ObserverEnrollment.observed_student_ids_by_observer_id(course, observer_ids)

      users.select! do |user|
        students_with_visibility.include?(user.id) || admin_ids.include?(user.id) ||
          # an observer with no students or one with students who have visibility
          (observed_students[user.id] && (observed_students[user.id] == [] || observed_students[user.id].intersect?(students_with_visibility)))
      end
    end
    users
  end

  def posters
    user_ids = discussion_entries.map(&:user_id).push(user_id).uniq
    participating_users(user_ids)
  end

  def user_name
    user&.name
  end

  def available_from_for(user)
    if assignment
      assignment.overridden_for(user).unlock_at
    else
      available_from
    end
  end

  def available_for?(user, opts = {})
    return false unless published?
    return false if is_announcement && locked?

    !locked_for?(user, opts)
  end

  # Public: Determine if the given user can view this discussion topic.
  #
  # user - The user attempting to view the topic (default: nil).
  #
  # Returns a boolean.
  def visible_for?(user = nil)
    RequestCache.cache("discussion_visible_for", self, is_announcement, user) do
      # user is the topic's author
      next true if user && user.id == user_id

      next false unless context
      next false unless is_announcement ? context.grants_right?(user, :read_announcements) : context.grants_right?(user, :read_forum)

      # Don't have visibilites for any of the specific sections in a section specific topic
      if context.is_a?(Course) && try(:is_section_specific)
        section_visibilities = context.course_section_visibility(user)
        next false if section_visibilities == :none

        if section_visibilities != :all
          course_section_ids = shard.activate { course_sections.ids }

          next false unless section_visibilities.intersect?(course_section_ids)
        end
      end
      # Verify that section limited teachers/ta's are properly restricted when selective_release_backend is enabled
      if context.is_a?(Course) && (Account.site_admin.feature_enabled?(:selective_release_backend) &&
         !visible_to_everyone && context.user_is_instructor?(user))

        section_overrides = assignment_overrides.active.where(set_type: "CourseSection").pluck(:set_id)
        visible_sections_for_user = context.course_section_visibility(user)
        next false if visible_sections_for_user == :none

        # If there are no section_overrides, then no check for section_specific instructor roles is needed
        if visible_sections_for_user != :all && section_overrides.any?
          next false unless visible_sections_for_user.intersect?(section_overrides)
        end
      end
      # user is an admin in the context (teacher/ta/designer) OR
      # user is an account admin with appropriate permission
      next true if context.grants_any_right?(user, :manage, :read_course_content)

      # assignment exists and isn't assigned to user (differentiated assignments)
      if for_assignment?
        next false unless assignment.visible_to_user?(user)
      # Announcements can be section specific, but that is already handled above.
      # Eventually is_section_specific will be replaced with assignment overrides, and then announcements will need to be handled
      elsif !is_announcement && Account.site_admin.feature_enabled?(:selective_release_backend)
        next false unless visible_to_user?(user)
      end

      # topic is not published
      next false unless published?

      # unlock_at and lock_at determine visibility for announcements
      if is_announcement
        next false if lock_at && Time.now.utc > lock_at
        next false if unlock_at && unlock_at > Time.now.utc
      end

      next true
    end
  end

  def can_participate_in_course?(user)
    if group&.deleted?
      false
    elsif course.is_a?(Course)
      # this probably isn't a perfect way to determine this but I can't think of a better one
      course.enrollments.for_user(user).active_by_date.exists? || course.grants_right?(user, :read_as_admin)
    else
      true
    end
  end

  # Determine if the discussion topic is locked for a user. The topic is locked
  # if the delayed_post_at is in the future or the assignment is locked.
  # This does not determine the visibility of the topic to the user,
  # only that they are unable to reply and unable to see the message.
  # Generally you want to call :locked_for?(user, check_policies: true), which
  # will call this method.
  def low_level_locked_for?(user, opts = {})
    return false if opts[:check_policies] && grants_right?(user, :read_as_admin)

    if Account.site_admin.feature_enabled?(:selective_release_backend)
      RequestCache.cache(locked_request_cache_key(user)) do
        locked = false
        # get the topic's overridden availability dates for the user. If graded, the dates will be on the assignment.
        topic_for_user = assignment.present? ? assignment.overridden_for(user) : overridden_for(user)
        # prefer unlock_at, but fall back to delayed_post_at for DiscussionTopics until the latter is removed
        overridden_unlock_at = topic_for_user.unlock_at
        overridden_unlock_at ||= topic_for_user.delayed_post_at if topic_for_user.respond_to?(:delayed_post_at)
        overridden_lock_at = topic_for_user.lock_at
        if overridden_unlock_at && overridden_unlock_at > Time.now
          locked = { object: self, unlock_at: overridden_unlock_at }
        elsif overridden_lock_at && overridden_lock_at < Time.now
          locked = { object: self, lock_at: overridden_lock_at, can_view: true }
        elsif could_be_locked && (item = locked_by_module_item?(user, opts))
          locked = { object: self, module: item.context_module }
        elsif locked? # nothing more specific, it's just locked
          locked = { object: self, can_view: true }
        elsif (l = root_topic&.low_level_locked_for?(user, opts)) # rubocop:disable Lint/DuplicateBranch
          locked = l
        end
        locked
      end
    else
      RequestCache.cache(locked_request_cache_key(user)) do
        locked = false
        if delayed_post_at && delayed_post_at > Time.now
          locked = { object: self, unlock_at: delayed_post_at }
        elsif lock_at && lock_at < Time.now
          locked = { object: self, lock_at:, can_view: true }
        elsif !opts[:skip_assignment] && (l = assignment&.low_level_locked_for?(user, opts))
          locked = l
        elsif could_be_locked && (item = locked_by_module_item?(user, opts))
          locked = { object: self, module: item.context_module }
        elsif locked? # nothing more specific, it's just locked
          locked = { object: self, can_view: true }
        elsif (l = root_topic&.low_level_locked_for?(user, opts)) # rubocop:disable Lint/DuplicateBranch
          locked = l
        end
        locked
      end
    end
  end

  def show_in_search_for_user?(user)
    return false unless user && !deleted?
    return false if anonymous? && !context.feature_enabled?(:react_discussions_post)
    return true if context.grants_right?(user, :read_as_admin)
    return false if locked_by_module_item?(user)

    locked = locked_for?(user, check_policies: true, deep_check_if_needed: true)
    locked.is_a?(Hash) ? !!locked[:can_view] : visible_for?(user)
  end

  def self.reject_context_module_locked_topics(topics, user)
    progressions = ContextModuleProgression
                   .joins(context_module: :content_tags)
                   .where({
                            :user => user,
                            "content_tags.content_type" => "DiscussionTopic",
                            "content_tags.content_id" => topics,
                          })
                   .select("context_module_progressions.*")
                   .distinct_on("context_module_progressions.id")
                   .preload(:user)
    progressions = progressions.index_by(&:context_module_id)

    topics.reject do |topic|
      topic.locked_by_module_item?(user, {
                                     deep_check_if_needed: true,
                                     user_context_module_progressions: progressions,
                                   })
    end
  end

  def entries_for_feed(user, podcast_feed = false)
    return [] unless user_can_see_posts?(user)
    return [] if locked_for?(user, check_policies: true)

    entries = discussion_entries.active
    if podcast_feed && !podcast_has_student_posts && context.is_a?(Course)
      entries = entries.where(user_id: context.admins)
    end
    entries
  end

  def all_child_entries_from_user(user)
    return [] unless for_group_discussion?

    child_topics.map do |t|
      t.discussion_entries.active.for_user(user)
    end.flatten.sort_by(&:created_at)
  end

  def self.podcast_elements(messages, context)
    attachment_ids = []
    media_object_ids = []
    messages_hash = {}
    messages.each do |message|
      txt = message.message || ""
      attachment_matches = txt.scan(%r{/#{context.class.to_s.pluralize.underscore}/#{context.id}/files/(\d+)/download})
      attachment_ids += (attachment_matches || []).pluck(0)
      media_object_matches = txt.scan(/media_comment_([\w-]+)/) + txt.scan(/data-media-id="([\w-]+)"/)
      media_object_ids += (media_object_matches || []).pluck(0).uniq
      (attachment_ids + media_object_ids).each do |id|
        messages_hash[id] ||= message
      end
    end

    media_object_ids = media_object_ids.uniq.compact
    attachment_ids = attachment_ids.uniq.compact
    attachments = attachment_ids.empty? ? [] : context.attachments.active.find_all_by_id(attachment_ids)
    attachments = attachments.select { |a| a.content_type&.match(/(video|audio)/) }
    attachments.each do |attachment|
      attachment.podcast_associated_asset = messages_hash[attachment.id.to_s]
    end
    media_object_ids -= attachments.filter_map(&:media_entry_id) # don't include media objects if the file is already included

    media_objects = media_object_ids.empty? ? [] : MediaObject.where(media_id: media_object_ids).to_a
    media_objects = media_objects.uniq(&:media_id)
    media_objects = media_objects.map do |media_object|
      if media_object.media_id == "maybe" || media_object.deleted? || (media_object.context_type != "User" && media_object.context != context)
        media_object = nil
      end
      if media_object&.podcast_format_details
        media_object.podcast_associated_asset = messages_hash[media_object.media_id]
      end
      media_object
    end

    to_podcast(attachments + media_objects.compact)
  end

  def self.to_podcast(elements)
    require "rss/2.0"
    elements.filter_map do |elem|
      asset = elem.podcast_associated_asset
      next unless asset

      item = RSS::Rss::Channel::Item.new
      item.title = before_label((asset.title rescue "")) + elem.name
      link = nil
      case asset
      when DiscussionTopic
        link = "http://#{HostUrl.context_host(asset.context)}/#{asset.context_url_prefix}/discussion_topics/#{asset.id}"
      when DiscussionEntry
        link = "http://#{HostUrl.context_host(asset.context)}/#{asset.context_url_prefix}/discussion_topics/#{asset.discussion_topic_id}#entry-#{asset.id}"
      end

      item.link = link
      item.guid = RSS::Rss::Channel::Item::Guid.new
      item.pubDate = elem.updated_at.utc
      item.description = asset ? asset.message : elem.name
      item.enclosure
      case elem
      when Attachment
        item.guid.content = link + "/#{elem.uuid}"
        url = "http://#{HostUrl.context_host(elem.context)}/#{elem.context_url_prefix}" \
              "/files/#{elem.id}/download#{elem.extension}?verifier=#{elem.uuid}"
        item.enclosure = RSS::Rss::Channel::Item::Enclosure.new(url, elem.size, elem.content_type)
      when MediaObject
        item.guid.content = link + "/#{elem.media_id}"
        details = elem.podcast_format_details
        content_type = "video/mpeg"
        content_type = "audio/mpeg" if elem.media_type == "audio"
        size = details[:size].to_i.kilobytes
        ext = details[:extension] || details[:fileExt]
        url = "http://#{HostUrl.context_host(elem.context)}/#{elem.context_url_prefix}" \
              "/media_download.#{ext}?type=#{ext}&entryId=#{elem.media_id}&redirect=1"
        item.enclosure = RSS::Rss::Channel::Item::Enclosure.new(url, size, content_type)
      end
      item
    end
  end

  def initial_post_required?(user, session = nil)
    if require_initial_post?
      associated_user_ids = user.observer_enrollments.active.where(course_id: course).pluck(:associated_user_id).compact
      return !user_can_see_posts?(user, session, associated_user_ids)
    end
    false
  end

  # returns the materialized view of the discussion as structure, participant_ids, and entry_ids
  # the view is already converted to a json string, the other two arrays of ids are ruby arrays
  # see the description of the format in the discussion topics api documentation.
  #
  # returns nil if the view is not currently available, and kicks off a
  # background job to build the view. this typically only takes a couple seconds.
  #
  # if a new message is posted, it won't appear in this view until the job to
  # update it completes. so this view is eventually consistent.
  #
  # if the topic itself is not yet created, it will return blank data. this is for situations
  # where we're creating topics on the first write - until that first write, we need to return
  # blank data on reads.
  def materialized_view(opts = {})
    if new_record?
      ["[]", [], [], []]
    else
      DiscussionTopic::MaterializedView.materialized_view_for(self, opts)
    end
  end

  # synchronously create/update the materialized view
  def create_materialized_view
    DiscussionTopic::MaterializedView.for(self).update_materialized_view(synchronous: true, use_master: true)
  end

  def grading_standard_or_default
    grading_standard_context = assignment || context

    if grading_standard_context.present?
      grading_standard_context.grading_standard_or_default
    else
      GradingStandard.default_instance
    end
  end

  def set_root_account_id
    self.root_account_id ||= context&.root_account_id
  end

  def anonymous?
    !anonymous_state.nil?
  end

  def checkpoints?
    sub_assignments.any?
  end

  def reply_to_topic_checkpoint
    sub_assignments.find_by(sub_assignment_tag: CheckpointLabels::REPLY_TO_TOPIC)
  end

  def reply_to_entry_checkpoint
    sub_assignments.find_by(sub_assignment_tag: CheckpointLabels::REPLY_TO_ENTRY)
  end

  def create_checkpoints(reply_to_topic_points:, reply_to_entry_points:, reply_to_entry_required_count: 1)
    return false if checkpoints?
    return false unless context.is_a?(Course)
    return false unless assignment.present?

    Checkpoints::DiscussionCheckpointCreatorService.call(
      discussion_topic: self,
      checkpoint_label: CheckpointLabels::REPLY_TO_TOPIC,
      dates: [],
      points_possible: reply_to_topic_points
    )

    Checkpoints::DiscussionCheckpointCreatorService.call(
      discussion_topic: self,
      checkpoint_label: CheckpointLabels::REPLY_TO_ENTRY,
      dates: [],
      points_possible: reply_to_entry_points,
      replies_required: reply_to_entry_required_count
    )
  end

  def self.visible_ids_by_user(opts)
    # Discussions with an assignment: pluck id, assignment_id, and user_id from items joined with the SQL view
    plucked_visibilities = if Account.site_admin.feature_enabled?(:selective_release_backend)
                             visible_assignments = AssignmentVisibility::AssignmentVisibilityService.assignments_visible_to_students(user_ids: opts[:user_id], course_ids: opts[:course_id])
                             # map the visibilities to a hash of assignment_id => [user_ids]
                             assignment_user_map = visible_assignments.each_with_object(Hash.new { |hash, key| hash[key] = [] }) do |visibility, hash|
                               hash[visibility.assignment_id] << visibility.user_id
                             end
                             # this mimicks the format of the non-flagged group_by to pair each user_id to the correct visible discussion/discussion's assignment
                             where(assignment_id: assignment_user_map.keys)
                               .pluck(:id, :assignment_id)
                               .flat_map { |discussion_id, assignment_id| assignment_user_map[assignment_id].map { |user_id| [discussion_id, assignment_id, user_id] } }
                               .group_by { |_, _, user_id| user_id }
                           else
                             joins_assignment_student_visibilities(opts[:user_id], opts[:course_id])
                               .pluck("discussion_topics.id", "discussion_topics.assignment_id", "assignment_student_visibilities.user_id")
                               .group_by { |_, _, user_id| user_id }
                           end
    # Initialize dictionaries for different visibility scopes
    ungraded_differentiated_topic_ids_per_user = {}
    ids_visible_to_sections = {}
    ids_visible_to_all = []

    # Get Section specific discussions:
    sections_per_user = {}
    Enrollment.active.where(course_id: opts[:course_id], user_id: opts[:user_id])
              .pluck(:user_id, :course_section_id)
              .each { |user_id, section_id| (sections_per_user[user_id] ||= Set.new) << section_id }

    # build hash of section_ids to array of visible topic ids
    all_section_ids = sections_per_user.values.reduce([]) { |all_ids, section_ids| all_ids.concat(section_ids.to_a) }
    topic_ids_per_section = {}
    DiscussionTopicSectionVisibility.active.where(course_section_id: all_section_ids)
                                    .pluck(:course_section_id, :discussion_topic_id)
                                    .each { |section_id, topic_id| (topic_ids_per_section[section_id] ||= Set.new) << topic_id }
    topic_ids_per_section.each { |section_id, topic_ids| topic_ids_per_section[section_id] = topic_ids.to_a }

    # finally, build hash of user_ids to array of visible topic ids
    topic_ids_per_user = {}
    opts[:user_id].each { |user_id| topic_ids_per_user[user_id] = sections_per_user[user_id]&.map { |section_id| topic_ids_per_section[section_id] }&.flatten&.uniq&.compact }
    ids_visible_to_sections = topic_ids_per_user

    if Account.site_admin.feature_enabled?(:selective_release_backend)
      visible_topic_user_id_pairs = UngradedDiscussionVisibility::UngradedDiscussionVisibilityService.discussion_topics_visible(user_ids: opts[:user_id], course_ids: opts[:course_id]).map { |visibility| [visibility.discussion_topic_id, visibility.user_id] }
      eligible_topic_ids = DiscussionTopic.where(id: visible_topic_user_id_pairs.map(&:first)).where(assignment_id: nil).where.not(is_section_specific: true).pluck(:id)
      eligible_visible_topic_user_id_pairs = visible_topic_user_id_pairs.select { |discussion_topic_id, _user_id| eligible_topic_ids.include?(discussion_topic_id) }
      ungraded_differentiated_topic_ids_per_user = eligible_visible_topic_user_id_pairs.group_by(&:last).transform_values { |pairs| pairs.map(&:first) }
    else
      # Ungraded discussions are *normally* visible to all -- the exception is
      # section-specific discussions, so here get the ones visible to everyone in the
      # course, and below get the ones that are visible to the right section.
      ids_visible_to_all = without_assignment_in_course(opts[:course_id]).where(is_section_specific: false).pluck(:id)
    end

    # build map of user_ids to array of item ids {1 => [2,3,4], 2 => [2,4]}
    opts[:user_id].index_with do |student_id|
      assignment_item_ids = (plucked_visibilities[student_id] || []).map { |id, _, _| id }
      section_specific_ids = ids_visible_to_sections[student_id] || []
      ungraded_differentiated_specific_ids = ungraded_differentiated_topic_ids_per_user[student_id] || []
      assignment_item_ids.concat(ids_visible_to_all).concat(section_specific_ids).concat(ungraded_differentiated_specific_ids)
    end
  end

  def set_edited_at
    if (will_save_change_to_message? || will_save_change_to_title?) && !new_record?
      self.edited_at = Time.now.utc
    end
  end

  def ungraded_discussion_overrides(current_user = nil)
    current_user ||= self.current_user
    return unless current_user
    return nil if assignment.present? || context_type == "Group" || is_announcement || !Account.site_admin.feature_enabled?(:selective_release_ui_api)

    overrides = AssignmentOverrideApplicator.overrides_for_assignment_and_user(self, current_user)

    # this is a temporary check for any discussion_topic_section_visibilities until we eventually backfill that table
    if is_section_specific
      section_overrides = assignment_overrides.active.where(set_type: "CourseSection").select(:set_id)
      section_visibilities = discussion_topic_section_visibilities.active.where.not(course_section_id: section_overrides)
    end

    if section_visibilities
      section_overrides = section_visibilities.map do |section_visibility|
        assignment_override = AssignmentOverride.new(
          discussion_topic: section_visibility.discussion_topic,
          course_section: section_visibility.course_section
        )
        assignment_override.unlock_at = unlock_at if unlock_at
        assignment_override.lock_at = lock_at if lock_at
        assignment_override
      end
    end

    all_overrides = overrides.to_a
    all_overrides += section_overrides if section_visibilities
    all_overrides
  end

  private

  def enough_replies_for_checkpoint?(reply_to_entries)
    reply_to_entries.count >= reply_to_entry_required_count
  end
end<|MERGE_RESOLUTION|>--- conflicted
+++ resolved
@@ -766,10 +766,7 @@
           topic_participant.unread_entry_count = opts[:new_count] if opts[:new_count]
           topic_participant.subscribed = opts[:subscribed] if opts.key?(:subscribed)
           topic_participant.sort_order = opts[:sort_order] if opts.key?(:sort_order)
-<<<<<<< HEAD
-=======
           topic_participant.expanded = opts[:expanded] if opts.key?(:expanded)
->>>>>>> ec511745
           topic_participant.save
         end
       end
