--- conflicted
+++ resolved
@@ -1825,47 +1825,6 @@
   def low_level_locked_for?(user, opts = {})
     return false if opts[:check_policies] && grants_right?(user, :read_as_admin)
 
-<<<<<<< HEAD
-    if Account.site_admin.feature_enabled?(:selective_release_backend)
-      RequestCache.cache(locked_request_cache_key(user)) do
-        locked = false
-        # get the topic's overridden availability dates for the user. If graded, the dates will be on the assignment.
-        topic_for_user = assignment.present? ? assignment.overridden_for(user) : overridden_for(user)
-        # prefer unlock_at, but fall back to delayed_post_at for DiscussionTopics until the latter is removed
-        overridden_unlock_at = topic_for_user.unlock_at
-        overridden_unlock_at ||= topic_for_user.delayed_post_at if topic_for_user.respond_to?(:delayed_post_at)
-        overridden_lock_at = topic_for_user.lock_at
-        if overridden_unlock_at && overridden_unlock_at > Time.zone.now
-          locked = { object: self, unlock_at: overridden_unlock_at }
-        elsif overridden_lock_at && overridden_lock_at < Time.zone.now
-          locked = { object: self, lock_at: overridden_lock_at, can_view: true }
-        elsif could_be_locked && (item = locked_by_module_item?(user, opts))
-          locked = { object: self, module: item.context_module }
-        elsif locked? # nothing more specific, it's just locked
-          locked = { object: self, can_view: true }
-        elsif (l = root_topic&.low_level_locked_for?(user, opts)) # rubocop:disable Lint/DuplicateBranch
-          locked = l
-        end
-        locked
-      end
-    else
-      RequestCache.cache(locked_request_cache_key(user)) do
-        locked = false
-        if delayed_post_at && delayed_post_at > Time.zone.now
-          locked = { object: self, unlock_at: delayed_post_at }
-        elsif lock_at && lock_at < Time.zone.now
-          locked = { object: self, lock_at:, can_view: true }
-        elsif !opts[:skip_assignment] && (l = assignment&.low_level_locked_for?(user, opts))
-          locked = l
-        elsif could_be_locked && (item = locked_by_module_item?(user, opts))
-          locked = { object: self, module: item.context_module }
-        elsif locked? # nothing more specific, it's just locked
-          locked = { object: self, can_view: true }
-        elsif (l = root_topic&.low_level_locked_for?(user, opts)) # rubocop:disable Lint/DuplicateBranch
-          locked = l
-        end
-        locked
-=======
     RequestCache.cache(locked_request_cache_key(user)) do
       locked = false
       # get the topic's overridden availability dates for the user. If graded, the dates will be on the assignment.
@@ -1884,7 +1843,6 @@
         locked = { object: self, can_view: true }
       elsif (l = root_topic&.low_level_locked_for?(user, opts)) # rubocop:disable Lint/DuplicateBranch
         locked = l
->>>>>>> 51db239a
       end
       locked
     end
@@ -2120,10 +2078,6 @@
                            .group_by { |_, _, user_id| user_id }
 
     # Initialize dictionaries for different visibility scopes
-<<<<<<< HEAD
-    ungraded_differentiated_topic_ids_per_user = {}
-=======
->>>>>>> 51db239a
     ids_visible_to_all = []
 
     # Get Section specific discussions:
