# frozen_string_literal: true

#
# Copyright (C) 2020 - present Instructure, Inc.
#
# This file is part of Canvas.
#
# Canvas is free software: you can redistribute it and/or modify it under
# the terms of the GNU Affero General Public License as published by the Free
# Software Foundation, version 3 of the License.
#
# Canvas is distributed in the hope that it will be useful, but WITHOUT ANY
# WARRANTY; without even the implied warranty of MERCHANTABILITY or FITNESS FOR
# A PARTICULAR PURPOSE. See the GNU Affero General Public License for more
# details.
#
# You should have received a copy of the GNU Affero General Public License along
# with this program. If not, see <http://www.gnu.org/licenses/>.
#

# this isn't technically OpenID Connect, but it's close
class AuthenticationProvider::Apple < AuthenticationProvider::OpenIDConnect
  include AuthenticationProvider::PluginSettings
  self.plugin = :apple
  plugin_settings :client_id, client_secret: :client_secret_dec

  SENSITIVE_PARAMS = [:client_secret].freeze

  class << self
    def display_name
      "Sign in with Apple"
    end

    def login_message
      display_name
    end

    def sti_name
      "apple"
    end

    def singleton?
      true
    end

    def login_attributes
      ["sub", "email"].freeze
    end

    def recognized_params
      [*(super - open_id_connect_params), :login_attribute, :jit_provisioning].freeze
    end
<<<<<<< HEAD

    def recognized_federated_attributes
      %w[
        email
        firstName
        lastName
        sub
      ].freeze
    end

=======

    def recognized_federated_attributes
      %w[
        email
        firstName
        lastName
        sub
      ].freeze
    end

>>>>>>> 406d90fd
    def supports_autoconfirmed_email?
      false
    end

    # few enough schools use Apple auth, that we can just use the regular cache
    def jwks_cache
      Rails.cache
    end

    def always_validate?
      true
    end
  end
  validates :login_attribute, inclusion: login_attributes

  def issuer
    "https://appleid.apple.com"
  end

  Token = Struct.new(:params, :options)
  private_constant :Token

  def get_token(_code, _redirect_uri, params)
    # all we need is given as a parameter in the callback; don't
    # attempt to actually fetch a token
    Token.new(params, {})
  end

  def claims(token)
    id_token = super
    user = JSON.parse(token.params[:user]) if token.params[:user]
    id_token.merge!(user["name"].slice("firstName", "lastName")) if user && user["name"]
    id_token
  end

  def jwks_uri
    "https://appleid.apple.com/auth/keys"
  end

<<<<<<< HEAD
=======
  def persist_to_session(_session, _token)
    # Apple doesn't support single log out of any kind;
    # don't waste space in the session supporting it
  end

>>>>>>> 406d90fd
  private

  def authorize_url
    "https://appleid.apple.com/auth/authorize"
  end

  def authorize_options
    { scope:, response_type: "code id_token", response_mode: "form_post" }
  end

  def scope
    result = []
    requested_attributes = [login_attribute] + federated_attributes.values.pluck("attribute")
    result << "name" if requested_attributes.intersect?(["firstName", "lastName"])
    result << "email" if requested_attributes.include?("email")
    result.join(" ")
  end

  def download_jwks
    # cache against the default shard
    Shard.default.activate do
      super
    end
  end
end<|MERGE_RESOLUTION|>--- conflicted
+++ resolved
@@ -50,7 +50,6 @@
     def recognized_params
       [*(super - open_id_connect_params), :login_attribute, :jit_provisioning].freeze
     end
-<<<<<<< HEAD
 
     def recognized_federated_attributes
       %w[
@@ -61,18 +60,6 @@
       ].freeze
     end
 
-=======
-
-    def recognized_federated_attributes
-      %w[
-        email
-        firstName
-        lastName
-        sub
-      ].freeze
-    end
-
->>>>>>> 406d90fd
     def supports_autoconfirmed_email?
       false
     end
@@ -112,14 +99,11 @@
     "https://appleid.apple.com/auth/keys"
   end
 
-<<<<<<< HEAD
-=======
   def persist_to_session(_session, _token)
     # Apple doesn't support single log out of any kind;
     # don't waste space in the session supporting it
   end
 
->>>>>>> 406d90fd
   private
 
   def authorize_url
