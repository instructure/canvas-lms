--- conflicted
+++ resolved
@@ -38,15 +38,10 @@
     @client ||= ::OAuth2::Client.new(client_id, client_secret, client_options)
   end
 
-<<<<<<< HEAD
-  def generate_authorize_url(redirect_uri, state, nonce:)
-    client.auth_code.authorize_url({ redirect_uri:, state: }.merge(authorize_options))
-=======
   def generate_authorize_url(redirect_uri, state, nonce:, **authorize_options)
     client.auth_code.authorize_url({ redirect_uri:, state: }
                                    .merge(self.authorize_options)
                                    .merge(authorize_options))
->>>>>>> f00ce2da
   end
 
   def get_token(code, redirect_uri, _params)
