# frozen_string_literal: true

#
# Copyright (C) 2011 - present Instructure, Inc.
#
# This file is part of Canvas.
#
# Canvas is free software: you can redistribute it and/or modify it under
# the terms of the GNU Affero General Public License as published by the Free
# Software Foundation, version 3 of the License.
#
# Canvas is distributed in the hope that it will be useful, but WITHOUT ANY
# WARRANTY; without even the implied warranty of MERCHANTABILITY or FITNESS FOR
# A PARTICULAR PURPOSE. See the GNU Affero General Public License for more
# details.
#
# You should have received a copy of the GNU Affero General Public License along
# with this program. If not, see <http://www.gnu.org/licenses/>.
#

class AuthenticationProvider
  class OpenIDConnect < OAuth2
    attr_accessor :instance_debugging

    VALID_AUTH_METHODS = %w[
      client_secret_basic
      client_secret_post
    ].freeze

    class << self
      attr_reader :jwks_cache

      def sti_name
        (self == OpenIDConnect) ? "openid_connect" : super
      end

      def display_name
        (self == OpenIDConnect) ? "OpenID Connect" : super
      end

      def open_id_connect_params
        %i[client_id
           client_secret
           issuer
           authorize_url
           token_url
           scope
           login_attribute
           end_session_endpoint
           userinfo_endpoint
           jit_provisioning
           token_endpoint_auth_method
           jwks_uri
           discovery_url].freeze
      end

      def recognized_params
        super + open_id_connect_params
      end

      def recognized_federated_attributes
        return super unless self == OpenIDConnect

        # we allow any attribute
        nil
      end

      def supports_debugging?
        debugging_enabled?
      end

      def debugging_sections
        [nil]
      end

      def debugging_keys
        [{
          debugging: -> { t("Testing state") },
          nonce: -> { t("Nonce") },
          authorize_url: -> { t("Authorize URL") },
          get_token_response: -> { t("Error fetching access token") },
          claims_response: -> { t("Error fetching user details") },
          id_token: -> { t("ID Token") },
          header: -> { t("Header") },
          claims: -> { t("Claims") },
          userinfo: -> { t("Userinfo") },
        }]
      end

      def always_validate?
        false
      end

      def validate_issuer?
        true
      end
    end
    @jwks_cache = ActiveSupport::Cache::NullStore.new

    validates :token_endpoint_auth_method, inclusion: { in: VALID_AUTH_METHODS }

    before_validation :download_discovery
    before_validation :download_jwks

    alias_attribute :end_session_endpoint, :log_out_url
    alias_attribute :discovery_url, :metadata_uri
    alias_attribute :issuer, :idp_entity_id

<<<<<<< HEAD
    def generate_authorize_url(redirect_uri, state, nonce:)
      return super unless self.class.always_validate? || account.feature_enabled?(:oidc_full_token_validation)

      client.auth_code.authorize_url({ redirect_uri:, state:, nonce: }.merge(authorize_options))
    end

    def raw_login_attribute
      read_attribute(:login_attribute).presence
=======
    def generate_authorize_url(redirect_uri, state, nonce:, **authorize_options)
      return super unless self.class.always_validate? || account.feature_enabled?(:oidc_full_token_validation)

      client.auth_code.authorize_url({ redirect_uri:, state:, nonce: }
                                     .merge(self.authorize_options)
                                     .merge(authorize_options))
    end

    def raw_login_attribute
      self["login_attribute"].presence
>>>>>>> f00ce2da
    end

    def login_attribute
      super.presence || "sub"
    end

    def unique_id(token)
      claims(token)[login_attribute]
    end

    def persist_to_session(session, token)
      return unless token.options[:jwt_string]
<<<<<<< HEAD

      # the raw JWT for RP Initiated Logout
      session[:oidc_id_token] = token.options[:jwt_string]
=======

      # the raw JWT for RP Initiated Logout
      session[:oidc_id_token] = token.options[:jwt_string]

      return unless (id_token = claims(token))

      # useful claims for back channel logout
      session[:oidc_id_token_iss] = id_token["iss"]
      session[:oidc_id_token_sub] = id_token["sub"]
      session[:oidc_id_token_sid] = id_token["sid"] if id_token["sid"]
>>>>>>> f00ce2da
    end

    def user_logout_redirect(controller, _current_user)
      return super unless end_session_endpoint.present?
      return end_session_endpoint unless account.feature_enabled?(:oidc_rp_initiated_logout_params)

      uri = URI.parse(end_session_endpoint)
      params = post_logout_redirect_params(controller)

      # anything explicitly set on the end_session_endpoint overrides what Canvas adds
      explicit_params = URI.decode_www_form(uri.query || "").to_h
      uri.query = URI.encode_www_form(explicit_params.reverse_merge(params.stringify_keys))
      uri.to_s
    rescue URI::InvalidURIError
      super
    end

    def post_logout_redirect_params(controller)
      result = { client_id:, post_logout_redirect_uri: self.class.post_logout_redirect_uri(controller) }
      if (id_token = controller.session[:oidc_id_token])
        # theoretically we could use POST, especially since this might be large, but
        # that might be a breaking change from before we sent these parameters
        result[:id_token_hint] = id_token
      end
      result
    end
<<<<<<< HEAD

    def self.post_logout_redirect_uri(controller)
      controller.login_url
    end

    def provider_attributes(token)
      claims(token)
    end

    def userinfo_endpoint
      settings["userinfo_endpoint"]
    end

    def userinfo_endpoint=(value)
      settings["userinfo_endpoint"] = value.presence
    end

    def token_endpoint_auth_method
      settings["token_endpoint_auth_method"] || "client_secret_post"
    end

    def token_endpoint_auth_method=(value)
      settings["token_endpoint_auth_method"] = value.presence
    end

=======

    def self.post_logout_redirect_uri(controller)
      controller.login_url
    end

    def provider_attributes(token)
      claims(token)
    end

    def userinfo_endpoint
      settings["userinfo_endpoint"]
    end

    def userinfo_endpoint=(value)
      settings["userinfo_endpoint"] = value.presence
    end

    def token_endpoint_auth_method
      settings["token_endpoint_auth_method"] || "client_secret_post"
    end

    def token_endpoint_auth_method=(value)
      settings["token_endpoint_auth_method"] = value.presence
    end

>>>>>>> f00ce2da
    def jwks_uri
      settings["jwks_uri"]
    end

    def jwks_uri=(value)
      settings["jwks_uri"] = value.presence
    end

    def jwks_uri_changed?
      settings["jwks_uri"] != settings_was["jwks_uri"]
    end

    def jwks
      # implicitly download data if validations haven't run yet
      if settings["jwks"].nil?
        if jwks_uri.nil?
          if discovery_url.present?
            download_discovery
            download_jwks unless jwks_uri.nil?
          end
        else
          download_jwks
        end
      end
      settings["jwks"] && JSON::JWK::Set.new(JSON.parse(settings["jwks"]))
    end

    def jwks=(value)
      if (settings["jwks"] = value.presence)
        # implicitly parse, and ensure it's valid
        jwks
      end
    end

    def populate_from_discovery_json(json)
      populate_from_discovery(JSON.parse(json))
    end

    # used only from the refresher
    def metadata=(json)
      populate_from_discovery_json(json)
      # force the JWKS to refresh
      self.jwks = nil
    end

    def populate_from_discovery(json)
      self.issuer = json["issuer"]
      self.authorize_url = json["authorization_endpoint"]
      self.token_url = json["token_endpoint"]
      self.userinfo_endpoint = json["userinfo_endpoint"]
      self.end_session_endpoint = json["end_session_endpoint"]
      self.jwks_uri = json["jwks_uri"]
    end

<<<<<<< HEAD
    protected

    def authorize_options
      { scope: scope_for_options }
    end

    def client_options
      super.tap do |options|
        case token_endpoint_auth_method
        when "client_secret_basic"
          options[:auth_scheme] = :basic_auth
        when "client_secret_post"
          options[:auth_scheme] = :request_body
        end
      end
    end

=======
>>>>>>> f00ce2da
    def validate_signature(token)
      if token.alg&.to_sym == :none
        return "Token is not signed"
      elsif token.send(:hmac?)
        token.verify!(client_secret)
      elsif (jwks = self.jwks).nil?
        return "No JWKS available to validate signature"
      else
        token.verify!(jwks)
      end

      nil
    rescue JSON::JWT::VerificationFailed => e
      e.message
    end
<<<<<<< HEAD

    private

    def download_jwks
      if jwks_uri.blank?
        self.jwks = nil
        return
      end
      return unless settings["jwks"].nil? || jwks_uri_changed?

      # just less than the discovery refresh interval, to ensure we pull it fresh
      # but also avoid race conditions, etc.
      self.jwks = self.class.jwks_cache.fetch(["jwks", jwks_uri].cache_key, expires: 55.minutes, race_condition_ttl: 12.hours) do
        ::Canvas.timeout_protection("oidc_jwks_fetch") do
          CanvasHttp.get(jwks_uri) do |response|
            # raise error unless it's a 2xx
            response.value
            response.body
          end.body
        end
      end
    end

=======

    protected

    def authorize_options
      { scope: scope_for_options }
    end

    def client_options
      super.tap do |options|
        case token_endpoint_auth_method
        when "client_secret_basic"
          options[:auth_scheme] = :basic_auth
        when "client_secret_post"
          options[:auth_scheme] = :request_body
        end
      end
    end

    private

    def download_jwks
      if jwks_uri.blank?
        self.jwks = nil
        return
      end
      return unless settings["jwks"].nil? || jwks_uri_changed?

      # just less than the discovery refresh interval, to ensure we pull it fresh
      # but also avoid race conditions, etc.
      self.jwks = self.class.jwks_cache.fetch(["jwks", jwks_uri].cache_key, expires: 55.minutes, race_condition_ttl: 12.hours) do
        ::Canvas.timeout_protection("oidc_jwks_fetch") do
          CanvasHttp.get(jwks_uri) do |response|
            # raise error unless it's a 2xx
            response.value
            response.body
          end.body
        end
      end
    end

>>>>>>> f00ce2da
    def download_discovery
      return if discovery_url.blank?
      return unless discovery_url_changed?

      begin
        populate_from_discovery_url(discovery_url)
      rescue => e
        ::Canvas::Errors.capture_exception(:oidc_discovery_refresh, e)
        errors.add(:discovery_url, e.message)
      end
    end

    def populate_from_discovery_url(url)
      ::Canvas.timeout_protection("oidc_discovery_fetch") do
        CanvasHttp.get(url) do |response|
          # raise error unless it's a 2xx
          response.value
          populate_from_discovery_json(response.body)
        end
      end
    end

    def claims(token)
      token.options[:claims] ||= begin
        jwt_string = token.options[:jwt_string] = token.params["id_token"] || token.token
        debug_set(:id_token, jwt_string) if instance_debugging
        id_token = {} if jwt_string.blank?

        id_token ||= begin
          ::Canvas::Security.decode_jwt(jwt_string, [:skip_verification])
        rescue ::Canvas::Security::InvalidToken, ::Canvas::Security::TokenExpired => e
          Rails.logger.warn("Failed to decode OpenID Connect id_token: #{jwt_string.inspect}")
          raise OAuthValidationError, e.message
        end
        debug_set(:header, id_token.header.to_json) if instance_debugging
        debug_set(:claims, id_token.to_json) if instance_debugging

        if self.class.always_validate? || account.feature_enabled?(:oidc_full_token_validation)
          unless (missing_claims = %w[aud iss iat exp nonce] - id_token.keys).empty?
            raise OAuthValidationError, "Missing claim#{"s" if missing_claims.length > 1} #{missing_claims.join(", ")}"
          end

          unless id_token["aud"] == client_id
            raise OAuthValidationError, "Invalid JWT audience: #{id_token["aud"].inspect}"
          end

          if self.class.validate_issuer?
            if issuer.blank?
              raise OAuthValidationError, "No issuer configured for OpenID Connect provider"
            end
            unless id_token["iss"] == issuer
              raise OAuthValidationError, "Invalid JWT issuer: #{id_token["iss"]}"
            end
          end
          unless id_token["nonce"] == token.options[:nonce]
            raise OAuthValidationError, "Invalid nonce claim in ID Token"
          end

          if (signature_error = validate_signature(id_token))
            raise OAuthValidationError, "Invalid signature: #{signature_error}"
          end
        end

        # we have a userinfo endpoint, and we don't have everything we want,
        # then request more
        if userinfo_endpoint.present? && !(id_token.keys - requested_claims).empty?
          userinfo = token.get(userinfo_endpoint).parsed
          debug_set(:userinfo, userinfo.to_json) if instance_debugging
          # but only use it if it's for the user we logged in as
          # see http://openid.net/specs/openid-connect-core-1_0.html#UserInfoResponse
          if userinfo["sub"] == id_token["sub"]
            id_token.merge!(userinfo)
          end
        end
        id_token
      end
    end

    def requested_claims
      ([login_attribute] + federated_attributes.map { |_canvas_attribute, details| details["attribute"] }).uniq
    end

    PROFILE_CLAIMS = %w[name
                        family_name
                        given_name
                        middle_name
                        nickname
                        preferred_username
                        profile
                        picture
                        website
                        gender
                        birthdate
                        zoneinfo
                        locale
                        updated_at].freeze
    def scope_for_options
      result = (scope || "").split

      result.unshift("openid")
      claims = requested_claims
      # see http://openid.net/specs/openid-connect-core-1_0.html#ScopeClaims
      result << "profile" if claims.intersect?(PROFILE_CLAIMS)
      result << "email" if claims.include?("email") || claims.include?("email_verified")
      result << "address" if claims.include?("address")
      result << "phone" if claims.include?("phone_number") || claims.include?("phone_number_verified")

      result.uniq!
      result.join(" ")
    end
  end
end<|MERGE_RESOLUTION|>--- conflicted
+++ resolved
@@ -106,16 +106,6 @@
     alias_attribute :discovery_url, :metadata_uri
     alias_attribute :issuer, :idp_entity_id
 
-<<<<<<< HEAD
-    def generate_authorize_url(redirect_uri, state, nonce:)
-      return super unless self.class.always_validate? || account.feature_enabled?(:oidc_full_token_validation)
-
-      client.auth_code.authorize_url({ redirect_uri:, state:, nonce: }.merge(authorize_options))
-    end
-
-    def raw_login_attribute
-      read_attribute(:login_attribute).presence
-=======
     def generate_authorize_url(redirect_uri, state, nonce:, **authorize_options)
       return super unless self.class.always_validate? || account.feature_enabled?(:oidc_full_token_validation)
 
@@ -126,7 +116,6 @@
 
     def raw_login_attribute
       self["login_attribute"].presence
->>>>>>> f00ce2da
     end
 
     def login_attribute
@@ -139,11 +128,6 @@
 
     def persist_to_session(session, token)
       return unless token.options[:jwt_string]
-<<<<<<< HEAD
-
-      # the raw JWT for RP Initiated Logout
-      session[:oidc_id_token] = token.options[:jwt_string]
-=======
 
       # the raw JWT for RP Initiated Logout
       session[:oidc_id_token] = token.options[:jwt_string]
@@ -154,7 +138,6 @@
       session[:oidc_id_token_iss] = id_token["iss"]
       session[:oidc_id_token_sub] = id_token["sub"]
       session[:oidc_id_token_sid] = id_token["sid"] if id_token["sid"]
->>>>>>> f00ce2da
     end
 
     def user_logout_redirect(controller, _current_user)
@@ -181,7 +164,6 @@
       end
       result
     end
-<<<<<<< HEAD
 
     def self.post_logout_redirect_uri(controller)
       controller.login_url
@@ -207,33 +189,6 @@
       settings["token_endpoint_auth_method"] = value.presence
     end
 
-=======
-
-    def self.post_logout_redirect_uri(controller)
-      controller.login_url
-    end
-
-    def provider_attributes(token)
-      claims(token)
-    end
-
-    def userinfo_endpoint
-      settings["userinfo_endpoint"]
-    end
-
-    def userinfo_endpoint=(value)
-      settings["userinfo_endpoint"] = value.presence
-    end
-
-    def token_endpoint_auth_method
-      settings["token_endpoint_auth_method"] || "client_secret_post"
-    end
-
-    def token_endpoint_auth_method=(value)
-      settings["token_endpoint_auth_method"] = value.presence
-    end
-
->>>>>>> f00ce2da
     def jwks_uri
       settings["jwks_uri"]
     end
@@ -288,26 +243,6 @@
       self.jwks_uri = json["jwks_uri"]
     end
 
-<<<<<<< HEAD
-    protected
-
-    def authorize_options
-      { scope: scope_for_options }
-    end
-
-    def client_options
-      super.tap do |options|
-        case token_endpoint_auth_method
-        when "client_secret_basic"
-          options[:auth_scheme] = :basic_auth
-        when "client_secret_post"
-          options[:auth_scheme] = :request_body
-        end
-      end
-    end
-
-=======
->>>>>>> f00ce2da
     def validate_signature(token)
       if token.alg&.to_sym == :none
         return "Token is not signed"
@@ -323,7 +258,23 @@
     rescue JSON::JWT::VerificationFailed => e
       e.message
     end
-<<<<<<< HEAD
+
+    protected
+
+    def authorize_options
+      { scope: scope_for_options }
+    end
+
+    def client_options
+      super.tap do |options|
+        case token_endpoint_auth_method
+        when "client_secret_basic"
+          options[:auth_scheme] = :basic_auth
+        when "client_secret_post"
+          options[:auth_scheme] = :request_body
+        end
+      end
+    end
 
     private
 
@@ -347,48 +298,6 @@
       end
     end
 
-=======
-
-    protected
-
-    def authorize_options
-      { scope: scope_for_options }
-    end
-
-    def client_options
-      super.tap do |options|
-        case token_endpoint_auth_method
-        when "client_secret_basic"
-          options[:auth_scheme] = :basic_auth
-        when "client_secret_post"
-          options[:auth_scheme] = :request_body
-        end
-      end
-    end
-
-    private
-
-    def download_jwks
-      if jwks_uri.blank?
-        self.jwks = nil
-        return
-      end
-      return unless settings["jwks"].nil? || jwks_uri_changed?
-
-      # just less than the discovery refresh interval, to ensure we pull it fresh
-      # but also avoid race conditions, etc.
-      self.jwks = self.class.jwks_cache.fetch(["jwks", jwks_uri].cache_key, expires: 55.minutes, race_condition_ttl: 12.hours) do
-        ::Canvas.timeout_protection("oidc_jwks_fetch") do
-          CanvasHttp.get(jwks_uri) do |response|
-            # raise error unless it's a 2xx
-            response.value
-            response.body
-          end.body
-        end
-      end
-    end
-
->>>>>>> f00ce2da
     def download_discovery
       return if discovery_url.blank?
       return unless discovery_url_changed?
