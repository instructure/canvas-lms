--- conflicted
+++ resolved
@@ -132,12 +132,9 @@
         raise
       end
       debug_set(:claims, id_token.to_json) if instance_debugging
-<<<<<<< HEAD
-=======
       unless instance_of?(OpenIDConnect) || id_token["aud"] == client_id
         raise OAuthValidationError, t("Invalid JWT audience: %{audience}", audience: id_token["aud"].inspect)
       end
->>>>>>> f6b60bb3
 
       # we have a userinfo endpoint, and we don't have everything we want,
       # then request more
