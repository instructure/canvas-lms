--- conflicted
+++ resolved
@@ -420,88 +420,6 @@
       end
     end
 
-<<<<<<< HEAD
-    def claims(token)
-      token.options[:claims] ||= begin
-        id_token = unverified_id_token(token)
-
-        if self.class.always_validate? || account.feature_enabled?(:oidc_full_token_validation)
-          unless (missing_claims = %w[aud iss iat exp nonce] - id_token.keys).empty?
-            raise OAuthValidationError, t({ one: "Missing claim %{claims}", other: "Missing claims %{claims}" },
-                                          count: missing_claims.length,
-                                          claims: missing_claims.join(", "))
-          end
-
-          unless Array(id_token["aud"]).include?(client_id)
-            raise OAuthValidationError, t("Invalid JWT audience: %{audience}", audience: id_token["aud"].inspect)
-          end
-
-          if self.class.validate_issuer?
-            if issuer.blank?
-              raise OAuthValidationError, t("No issuer configured for OpenID Connect provider")
-            end
-            unless issuer === id_token["iss"] # rubocop:disable Style/CaseEquality -- may be a string or a RegEx
-              raise OAuthValidationError, t("Invalid JWT issuer: %{issuer}", issuer: id_token["iss"])
-            end
-          end
-          unless id_token["nonce"] == token.options[:nonce]
-            raise OAuthValidationError, t("Invalid nonce claim in ID Token")
-          end
-
-          if (signature_error = validate_signature(id_token))
-            raise OAuthValidationError, t("Invalid signature: %{signature_error}", signature_error:)
-          end
-        elsif id_token != {}
-          missing_claims_persisted = settings["missing_claims"] ||= []
-          missing_claims = %w[aud iss iat exp nonce] - id_token.keys
-          missing_claims_persisted.replace(missing_claims_persisted | missing_claims)
-
-          audiences = settings["known_audiences"] ||= []
-          if audiences.length < 20 && !audiences.include?(id_token["aud"])
-            audiences << id_token["aud"]
-          end
-
-          issuers = settings["known_issuers"] ||= []
-          if issuers.length < 20 && !issuers.include?(id_token["iss"])
-            issuers << id_token["iss"]
-          end
-          alg = id_token.alg&.to_s
-          algs = settings["known_signature_algorithms"] ||= []
-          algs << alg if algs.length < 20 && !algs.include?(alg)
-
-          nonce_valid_list = settings["nonce_valid"] ||= []
-          nonce_valid = id_token["nonce"] == token.options[:nonce]
-          nonce_valid_list << nonce_valid unless nonce_valid_list.include?(nonce_valid)
-
-          # validate the signature if we have enough information
-          sigs_valid_list = settings["sigs_valid"] ||= []
-          if id_token.send(:hmac?)
-            sig_valid = !!validate_signature(id_token) if client_secret
-          elsif id_token.alg&.to_sym != :none && jwks_uri
-            sig_valid = !!validate_signature(id_token)
-          end
-          sigs_valid_list << sig_valid unless sigs_valid_list.include?(sig_valid)
-
-          save! if changed?
-        end
-
-        # we have a userinfo endpoint, and we don't have everything we want,
-        # then request more
-        if userinfo_endpoint.present? && !(requested_claims - id_token.keys).empty?
-          userinfo = token.get(userinfo_endpoint).parsed
-          debug_set(:userinfo, userinfo.to_json) if instance_debugging
-          # but only use it if it's for the user we logged in as
-          # see http://openid.net/specs/openid-connect-core-1_0.html#UserInfoResponse
-          if userinfo["sub"] == id_token["sub"]
-            id_token.merge!(userinfo)
-          end
-        end
-        id_token
-      end
-    end
-
-=======
->>>>>>> 605b35ff
     def requested_claims
       ([login_attribute] + federated_attributes.map { |_canvas_attribute, details| details["attribute"] }).uniq
     end
