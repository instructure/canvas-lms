# frozen_string_literal: true

#
# Copyright (C) 2011 - present Instructure, Inc.
#
# This file is part of Canvas.
#
# Canvas is free software: you can redistribute it and/or modify it under
# the terms of the GNU Affero General Public License as published by the Free
# Software Foundation, version 3 of the License.
#
# Canvas is distributed in the hope that it will be useful, but WITHOUT ANY
# WARRANTY; without even the implied warranty of MERCHANTABILITY or FITNESS FOR
# A PARTICULAR PURPOSE. See the GNU Affero General Public License for more
# details.
#
# You should have received a copy of the GNU Affero General Public License along
# with this program. If not, see <http://www.gnu.org/licenses/>.
#

class AuthenticationProvider
  class OpenIDConnect < OAuth2
    attr_accessor :instance_debugging

    VALID_AUTH_METHODS = %w[
      client_secret_basic
      client_secret_post
    ].freeze

    class << self
      attr_reader :jwks_cache

      def sti_name
        (self == OpenIDConnect) ? "openid_connect" : super
      end

      def display_name
        (self == OpenIDConnect) ? "OpenID Connect" : super
      end

      def open_id_connect_params
        %i[client_id
           client_secret
           issuer
           authorize_url
           token_url
           scope
           login_attribute
           end_session_endpoint
           userinfo_endpoint
           jit_provisioning
           token_endpoint_auth_method
           jwks_uri
           discovery_url].freeze
      end

      def recognized_params
        super + open_id_connect_params
      end

      def recognized_federated_attributes
        return super unless self == OpenIDConnect

        # we allow any attribute
        nil
      end

      def supports_debugging?
        debugging_enabled?
      end

      def debugging_sections
        [nil]
      end

      def debugging_keys
        [{
          debugging: -> { t("Testing state") },
          nonce: -> { t("Nonce") },
          authorize_url: -> { t("Authorize URL") },
          get_token_response: -> { t("Error fetching access token") },
          claims_response: -> { t("Error fetching user details") },
          id_token: -> { t("ID Token") },
          header: -> { t("Header") },
          claims: -> { t("Claims") },
          userinfo: -> { t("Userinfo") },
        }]
      end

      def always_validate?
        false
      end

      def validate_issuer?
        true
      end
    end
    @jwks_cache = ActiveSupport::Cache::NullStore.new

<<<<<<< HEAD
  def persist_to_session(session, token)
    return unless token.options[:jwt_string]

    # the raw JWT for RP Initiated Logout
    session[:oidc_id_token] = token.options[:jwt_string]
  end

  def user_logout_redirect(controller, _current_user)
    return super unless end_session_endpoint.present?
    return end_session_endpoint unless account.feature_enabled?(:oidc_rp_initiated_logout_params)

    uri = URI.parse(end_session_endpoint)
    params = post_logout_redirect_params(controller)

    # anything explicitly set on the end_session_endpoint overrides what Canvas adds
    explicit_params = URI.decode_www_form(uri.query || "").to_h
    uri.query = URI.encode_www_form(explicit_params.reverse_merge(params.stringify_keys))
    uri.to_s
  rescue URI::InvalidURIError
    super
  end

  def post_logout_redirect_params(controller)
    result = { client_id:, post_logout_redirect_uri: self.class.post_logout_redirect_uri(controller) }
    if (id_token = controller.session[:oidc_id_token])
      # theoretically we could use POST, especially since this might be large, but
      # that might be a breaking change from before we sent these parameters
      result[:id_token_hint] = id_token
    end
    result
  end

  def self.post_logout_redirect_uri(controller)
    controller.login_url
  end
=======
    validates :token_endpoint_auth_method, inclusion: { in: VALID_AUTH_METHODS }
>>>>>>> 0656bcb7

    before_validation :download_discovery
    before_validation :download_jwks

    alias_attribute :end_session_endpoint, :log_out_url
    alias_attribute :discovery_url, :metadata_uri
    alias_attribute :issuer, :idp_entity_id

    def generate_authorize_url(redirect_uri, state, nonce:)
      return super unless self.class.always_validate? || account.feature_enabled?(:oidc_full_token_validation)

      client.auth_code.authorize_url({ redirect_uri:, state:, nonce: }.merge(authorize_options))
    end

    def raw_login_attribute
      read_attribute(:login_attribute).presence
    end

    def login_attribute
      super.presence || "sub"
    end

    def unique_id(token)
      claims(token)[login_attribute]
    end

    def persist_to_session(session, token)
      return unless token.options[:jwt_string]

      # the raw JWT for RP Initiated Logout
      session[:oidc_id_token] = token.options[:jwt_string]
    end

    def user_logout_redirect(controller, _current_user)
      return super unless end_session_endpoint.present?
      return end_session_endpoint unless account.feature_enabled?(:oidc_rp_initiated_logout_params)

      uri = URI.parse(end_session_endpoint)
      params = post_logout_redirect_params(controller)

      # anything explicitly set on the end_session_endpoint overrides what Canvas adds
      explicit_params = URI.decode_www_form(uri.query || "").to_h
      uri.query = URI.encode_www_form(explicit_params.reverse_merge(params.stringify_keys))
      uri.to_s
    rescue URI::InvalidURIError
      super
    end

    def post_logout_redirect_params(controller)
      result = { client_id:, post_logout_redirect_uri: self.class.post_logout_redirect_uri(controller) }
      if (id_token = controller.session[:oidc_id_token])
        # theoretically we could use POST, especially since this might be large, but
        # that might be a breaking change from before we sent these parameters
        result[:id_token_hint] = id_token
      end
      result
    end

    def self.post_logout_redirect_uri(controller)
      controller.login_url
    end

    def provider_attributes(token)
      claims(token)
    end

    def userinfo_endpoint
      settings["userinfo_endpoint"]
    end

    def userinfo_endpoint=(value)
      settings["userinfo_endpoint"] = value.presence
    end

<<<<<<< HEAD
  private

  def claims(token)
    token.options[:claims] ||= begin
      jwt_string = token.options[:jwt_string] = token.params["id_token"] || token.token
      debug_set(:id_token, jwt_string) if instance_debugging
      id_token = {} if jwt_string.blank?

      id_token ||= begin
        ::Canvas::Security.decode_jwt(jwt_string, [:skip_verification])
      rescue ::Canvas::Security::InvalidToken
        Rails.logger.warn("Failed to decode OpenID Connect id_token: #{jwt_string.inspect}")
        raise
      end
      debug_set(:claims, id_token.to_json) if instance_debugging
      unless instance_of?(OpenIDConnect) || id_token["aud"] == client_id
        raise OAuthValidationError, t("Invalid JWT audience: %{audience}", audience: id_token["aud"].inspect)
      end

      # we have a userinfo endpoint, and we don't have everything we want,
      # then request more
      if userinfo_endpoint.present? && !(id_token.keys - requested_claims).empty?
        userinfo = token.get(userinfo_endpoint).parsed
        debug_set(:userinfo, userinfo.to_json) if instance_debugging
        # but only use it if it's for the user we logged in as
        # see http://openid.net/specs/openid-connect-core-1_0.html#UserInfoResponse
        if userinfo["sub"] == id_token["sub"]
          id_token.merge!(userinfo)
=======
    def token_endpoint_auth_method
      settings["token_endpoint_auth_method"] || "client_secret_post"
    end

    def token_endpoint_auth_method=(value)
      settings["token_endpoint_auth_method"] = value.presence
    end

    def jwks_uri
      settings["jwks_uri"]
    end

    def jwks_uri=(value)
      settings["jwks_uri"] = value.presence
    end

    def jwks_uri_changed?
      settings["jwks_uri"] != settings_was["jwks_uri"]
    end

    def jwks
      # implicitly download data if validations haven't run yet
      if settings["jwks"].nil?
        if jwks_uri.nil?
          if discovery_url.present?
            download_discovery
            download_jwks unless jwks_uri.nil?
          end
        else
          download_jwks
>>>>>>> 0656bcb7
        end
      end
      settings["jwks"] && JSON::JWK::Set.new(JSON.parse(settings["jwks"]))
    end

    def jwks=(value)
      if (settings["jwks"] = value.presence)
        # implicitly parse, and ensure it's valid
        jwks
      end
    end

    def populate_from_discovery_json(json)
      populate_from_discovery(JSON.parse(json))
    end

    # used only from the refresher
    def metadata=(json)
      populate_from_discovery_json(json)
      # force the JWKS to refresh
      self.jwks = nil
    end

    def populate_from_discovery(json)
      self.issuer = json["issuer"]
      self.authorize_url = json["authorization_endpoint"]
      self.token_url = json["token_endpoint"]
      self.userinfo_endpoint = json["userinfo_endpoint"]
      self.end_session_endpoint = json["end_session_endpoint"]
      self.jwks_uri = json["jwks_uri"]
    end

    protected

    def authorize_options
      { scope: scope_for_options }
    end

    def client_options
      super.tap do |options|
        case token_endpoint_auth_method
        when "client_secret_basic"
          options[:auth_scheme] = :basic_auth
        when "client_secret_post"
          options[:auth_scheme] = :request_body
        end
      end
    end

    def validate_signature(token)
      if token.alg&.to_sym == :none
        return "Token is not signed"
      elsif token.send(:hmac?)
        token.verify!(client_secret)
      elsif (jwks = self.jwks).nil?
        return "No JWKS available to validate signature"
      else
        token.verify!(jwks)
      end

      nil
    rescue JSON::JWT::VerificationFailed => e
      e.message
    end

    private

    def download_jwks
      if jwks_uri.blank?
        self.jwks = nil
        return
      end
      return unless settings["jwks"].nil? || jwks_uri_changed?

      # just less than the discovery refresh interval, to ensure we pull it fresh
      # but also avoid race conditions, etc.
      self.jwks = self.class.jwks_cache.fetch(["jwks", jwks_uri].cache_key, expires: 55.minutes, race_condition_ttl: 12.hours) do
        ::Canvas.timeout_protection("oidc_jwks_fetch") do
          CanvasHttp.get(jwks_uri) do |response|
            # raise error unless it's a 2xx
            response.value
            response.body
          end.body
        end
      end
    end

    def download_discovery
      return if discovery_url.blank?
      return unless discovery_url_changed?

      begin
        populate_from_discovery_url(discovery_url)
      rescue => e
        ::Canvas::Errors.capture_exception(:oidc_discovery_refresh, e)
        errors.add(:discovery_url, e.message)
      end
    end

    def populate_from_discovery_url(url)
      ::Canvas.timeout_protection("oidc_discovery_fetch") do
        CanvasHttp.get(url) do |response|
          # raise error unless it's a 2xx
          response.value
          populate_from_discovery_json(response.body)
        end
      end
    end

    def claims(token)
      token.options[:claims] ||= begin
        jwt_string = token.options[:jwt_string] = token.params["id_token"] || token.token
        debug_set(:id_token, jwt_string) if instance_debugging
        id_token = {} if jwt_string.blank?

        id_token ||= begin
          ::Canvas::Security.decode_jwt(jwt_string, [:skip_verification])
        rescue ::Canvas::Security::InvalidToken, ::Canvas::Security::TokenExpired => e
          Rails.logger.warn("Failed to decode OpenID Connect id_token: #{jwt_string.inspect}")
          raise OAuthValidationError, e.message
        end
        debug_set(:header, id_token.header.to_json) if instance_debugging
        debug_set(:claims, id_token.to_json) if instance_debugging

        if self.class.always_validate? || account.feature_enabled?(:oidc_full_token_validation)
          unless (missing_claims = %w[aud iss iat exp nonce] - id_token.keys).empty?
            raise OAuthValidationError, "Missing claim#{"s" if missing_claims.length > 1} #{missing_claims.join(", ")}"
          end

          unless id_token["aud"] == client_id
            raise OAuthValidationError, "Invalid JWT audience: #{id_token["aud"].inspect}"
          end

          if self.class.validate_issuer?
            if issuer.blank?
              raise OAuthValidationError, "No issuer configured for OpenID Connect provider"
            end
            unless id_token["iss"] == issuer
              raise OAuthValidationError, "Invalid JWT issuer: #{id_token["iss"]}"
            end
          end
          unless id_token["nonce"] == token.options[:nonce]
            raise OAuthValidationError, "Invalid nonce claim in ID Token"
          end

          if (signature_error = validate_signature(id_token))
            raise OAuthValidationError, "Invalid signature: #{signature_error}"
          end
        end

        # we have a userinfo endpoint, and we don't have everything we want,
        # then request more
        if userinfo_endpoint.present? && !(id_token.keys - requested_claims).empty?
          userinfo = token.get(userinfo_endpoint).parsed
          debug_set(:userinfo, userinfo.to_json) if instance_debugging
          # but only use it if it's for the user we logged in as
          # see http://openid.net/specs/openid-connect-core-1_0.html#UserInfoResponse
          if userinfo["sub"] == id_token["sub"]
            id_token.merge!(userinfo)
          end
        end
        id_token
      end
    end

    def requested_claims
      ([login_attribute] + federated_attributes.map { |_canvas_attribute, details| details["attribute"] }).uniq
    end

    PROFILE_CLAIMS = %w[name
                        family_name
                        given_name
                        middle_name
                        nickname
                        preferred_username
                        profile
                        picture
                        website
                        gender
                        birthdate
                        zoneinfo
                        locale
                        updated_at].freeze
    def scope_for_options
      result = (scope || "").split

      result.unshift("openid")
      claims = requested_claims
      # see http://openid.net/specs/openid-connect-core-1_0.html#ScopeClaims
      result << "profile" if claims.intersect?(PROFILE_CLAIMS)
      result << "email" if claims.include?("email") || claims.include?("email_verified")
      result << "address" if claims.include?("address")
      result << "phone" if claims.include?("phone_number") || claims.include?("phone_number_verified")

      result.uniq!
      result.join(" ")
    end
  end
end<|MERGE_RESOLUTION|>--- conflicted
+++ resolved
@@ -97,45 +97,7 @@
     end
     @jwks_cache = ActiveSupport::Cache::NullStore.new
 
-<<<<<<< HEAD
-  def persist_to_session(session, token)
-    return unless token.options[:jwt_string]
-
-    # the raw JWT for RP Initiated Logout
-    session[:oidc_id_token] = token.options[:jwt_string]
-  end
-
-  def user_logout_redirect(controller, _current_user)
-    return super unless end_session_endpoint.present?
-    return end_session_endpoint unless account.feature_enabled?(:oidc_rp_initiated_logout_params)
-
-    uri = URI.parse(end_session_endpoint)
-    params = post_logout_redirect_params(controller)
-
-    # anything explicitly set on the end_session_endpoint overrides what Canvas adds
-    explicit_params = URI.decode_www_form(uri.query || "").to_h
-    uri.query = URI.encode_www_form(explicit_params.reverse_merge(params.stringify_keys))
-    uri.to_s
-  rescue URI::InvalidURIError
-    super
-  end
-
-  def post_logout_redirect_params(controller)
-    result = { client_id:, post_logout_redirect_uri: self.class.post_logout_redirect_uri(controller) }
-    if (id_token = controller.session[:oidc_id_token])
-      # theoretically we could use POST, especially since this might be large, but
-      # that might be a breaking change from before we sent these parameters
-      result[:id_token_hint] = id_token
-    end
-    result
-  end
-
-  def self.post_logout_redirect_uri(controller)
-    controller.login_url
-  end
-=======
     validates :token_endpoint_auth_method, inclusion: { in: VALID_AUTH_METHODS }
->>>>>>> 0656bcb7
 
     before_validation :download_discovery
     before_validation :download_jwks
@@ -210,36 +172,6 @@
       settings["userinfo_endpoint"] = value.presence
     end
 
-<<<<<<< HEAD
-  private
-
-  def claims(token)
-    token.options[:claims] ||= begin
-      jwt_string = token.options[:jwt_string] = token.params["id_token"] || token.token
-      debug_set(:id_token, jwt_string) if instance_debugging
-      id_token = {} if jwt_string.blank?
-
-      id_token ||= begin
-        ::Canvas::Security.decode_jwt(jwt_string, [:skip_verification])
-      rescue ::Canvas::Security::InvalidToken
-        Rails.logger.warn("Failed to decode OpenID Connect id_token: #{jwt_string.inspect}")
-        raise
-      end
-      debug_set(:claims, id_token.to_json) if instance_debugging
-      unless instance_of?(OpenIDConnect) || id_token["aud"] == client_id
-        raise OAuthValidationError, t("Invalid JWT audience: %{audience}", audience: id_token["aud"].inspect)
-      end
-
-      # we have a userinfo endpoint, and we don't have everything we want,
-      # then request more
-      if userinfo_endpoint.present? && !(id_token.keys - requested_claims).empty?
-        userinfo = token.get(userinfo_endpoint).parsed
-        debug_set(:userinfo, userinfo.to_json) if instance_debugging
-        # but only use it if it's for the user we logged in as
-        # see http://openid.net/specs/openid-connect-core-1_0.html#UserInfoResponse
-        if userinfo["sub"] == id_token["sub"]
-          id_token.merge!(userinfo)
-=======
     def token_endpoint_auth_method
       settings["token_endpoint_auth_method"] || "client_secret_post"
     end
@@ -270,7 +202,6 @@
           end
         else
           download_jwks
->>>>>>> 0656bcb7
         end
       end
       settings["jwks"] && JSON::JWK::Set.new(JSON.parse(settings["jwks"]))
