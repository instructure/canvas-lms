# frozen_string_literal: true

#
# Copyright (C) 2011 - present Instructure, Inc.
#
# This file is part of Canvas.
#
# Canvas is free software: you can redistribute it and/or modify it under
# the terms of the GNU Affero General Public License as published by the Free
# Software Foundation, version 3 of the License.
#
# Canvas is distributed in the hope that it will be useful, but WITHOUT ANY
# WARRANTY; without even the implied warranty of MERCHANTABILITY or FITNESS FOR
# A PARTICULAR PURPOSE. See the GNU Affero General Public License for more
# details.
#
# You should have received a copy of the GNU Affero General Public License along
# with this program. If not, see <http://www.gnu.org/licenses/>.
#

class Collaborator < ActiveRecord::Base
  belongs_to :collaboration
  belongs_to :group
  belongs_to :user

  has_a_broadcast_policy

  def course_broadcast_data
    group&.broadcast_data
  end

  set_broadcast_policy do |p|
    p.dispatch :collaboration_invitation
<<<<<<< HEAD
    p.to {
      users = self.group_id.nil? ? [self.user] : self.group.users - [self.user]
      if self.context.is_a?(Course)
        if !self.context.workflow_state.in?(['available', 'completed'])
=======
    p.to do
      users = group_id.nil? ? [user] : group.users - [user]
      if context.is_a?(Course)
        if context.workflow_state.in?(['available', 'completed'])
          enrolled_user_ids = context.enrollments.active_by_date.where(:user_id => users).pluck(:user_id).to_set
          users = users.select { |u| enrolled_user_ids.include?(u.id) }
        else
>>>>>>> 2bda9f78
          users = [] # do not send notifications to any users if the course is unpublished
        else
          enrolled_user_ids = self.context.enrollments.active_by_date.where(:user_id => users).pluck(:user_id).to_set
          users = users.select { |u| enrolled_user_ids.include?(u.id) }
        end
      end
      if self.collaboration.collaboration_type == 'google_docs'
        users.map(&:gmail_channel)
      else
        users
      end
    end
    p.whenever do |record|
      if record.group_id.nil?
        record.just_created && record.collaboration && record.user != record.collaboration.user
      else
        record.just_created && record.collaboration
      end
    end
    p.data { course_broadcast_data }
  end

  def context
    collaboration.try(:context)
  end
end<|MERGE_RESOLUTION|>--- conflicted
+++ resolved
@@ -31,12 +31,6 @@
 
   set_broadcast_policy do |p|
     p.dispatch :collaboration_invitation
-<<<<<<< HEAD
-    p.to {
-      users = self.group_id.nil? ? [self.user] : self.group.users - [self.user]
-      if self.context.is_a?(Course)
-        if !self.context.workflow_state.in?(['available', 'completed'])
-=======
     p.to do
       users = group_id.nil? ? [user] : group.users - [user]
       if context.is_a?(Course)
@@ -44,14 +38,10 @@
           enrolled_user_ids = context.enrollments.active_by_date.where(:user_id => users).pluck(:user_id).to_set
           users = users.select { |u| enrolled_user_ids.include?(u.id) }
         else
->>>>>>> 2bda9f78
           users = [] # do not send notifications to any users if the course is unpublished
-        else
-          enrolled_user_ids = self.context.enrollments.active_by_date.where(:user_id => users).pluck(:user_id).to_set
-          users = users.select { |u| enrolled_user_ids.include?(u.id) }
         end
       end
-      if self.collaboration.collaboration_type == 'google_docs'
+      if collaboration.collaboration_type == 'google_docs'
         users.map(&:gmail_channel)
       else
         users
