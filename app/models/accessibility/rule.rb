--- conflicted
+++ resolved
@@ -40,15 +40,12 @@
         ]
 
         rules.index_by(&:id)
-<<<<<<< HEAD
-=======
       end
 
       def pdf_registry
         [
           Accessibility::Rules::HasLangEntryRule,
         ]
->>>>>>> f6e5b4e8
       end
 
       # Tests if an element passes this accessibility rule
