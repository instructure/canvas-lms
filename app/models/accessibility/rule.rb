# frozen_string_literal: true

#
# Copyright (C) 2025 - present Instructure, Inc.
#
# This file is part of Canvas.
#
# Canvas is free software: you can redistribute it and/or modify it under
# the terms of the GNU Affero General Public License as published by the Free
# Software Foundation, version 3 of the License.
#
# Canvas is distributed in the hope that it will be useful, but WITHOUT ANY
# WARRANTY; without even the implied warranty of MERCHANTABILITY or FITNESS FOR
# A PARTICULAR PURPOSE. See the GNU Affero General Public License for more
# details.
#
# You should have received a copy of the GNU Affero General Public License along
# with this program. If not, see <http://www.gnu.org/licenses/>.

module Accessibility
  class Rule
    class << self
      attr_accessor :id, :link

      def registry
        rules = [
          Accessibility::Rules::AdjacentLinksRule,
          Accessibility::Rules::HeadingsSequenceRule,
          Accessibility::Rules::HeadingsStartAtH2Rule,
          Accessibility::Rules::ImgAltFilenameRule,
          Accessibility::Rules::ImgAltLengthRule,
          Accessibility::Rules::ImgAltRule,
          Accessibility::Rules::LargeTextContrastRule,
          Accessibility::Rules::ListStructureRule,
          Accessibility::Rules::ParagraphsForHeadingsRule,
          Accessibility::Rules::SmallTextContrastRule,
          Accessibility::Rules::TableCaptionRule,
          Accessibility::Rules::TableHeaderRule,
          Accessibility::Rules::TableHeaderScopeRule
        ]

        rules.index_by(&:id)
<<<<<<< HEAD
=======
      end

      def pdf_registry
        [
          Accessibility::Rules::HasLangEntryRule,
        ]
>>>>>>> 3b5eb382
      end

      # Tests if an element passes this accessibility rule
      # @param elem [Nokogiri::XML::Element] The element to test
      # @return [Boolean] True if the element passes, false if there's an issue
      def test(elem)
        raise NotImplementedError, "#{self} must implement/override test"
      end

      # Gets a form definition for correcting the issue
      # @param _elem [Nokogiri::XML::Element] The element in the content to fix
      # @return [FormField] Form field for correcting the issue
      def form(_elem)
        {}
      end

      # Fixes the issue in content, returning the updated element
      # @param _elem [Nokogiri::XML::Element] The element in the content to fix
      # @param _value [String] The value received back from the correction form
      # @return [Nokogiri::XML::Element] The updated element
      def fix(_elem, _value)
        raise NotImplementedError, "#{self} must implement fix"
      end

      # Gets the message for users about this rule
      # @return [String] The message about this issue
      def message
        raise NotImplementedError, "#{self} must implement message"
      end

      # Gets the explanation of why this issue is important
      # @return [String] The explanation of the issue
      def why
        raise NotImplementedError, "#{self} must implement/override why"
      end

      # Gets text for the link to documentation
      # @return [String] The link text
      def link_text
        ""
      end
    end
  end
end<|MERGE_RESOLUTION|>--- conflicted
+++ resolved
@@ -40,15 +40,12 @@
         ]
 
         rules.index_by(&:id)
-<<<<<<< HEAD
-=======
       end
 
       def pdf_registry
         [
           Accessibility::Rules::HasLangEntryRule,
         ]
->>>>>>> 3b5eb382
       end
 
       # Tests if an element passes this accessibility rule
