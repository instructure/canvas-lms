# frozen_string_literal: true

#
# Copyright (C) 2025 - present Instructure, Inc.
#
# This file is part of Canvas.
#
# Canvas is free software: you can redistribute it and/or modify it under
# the terms of the GNU Affero General Public License as published by the Free
# Software Foundation, version 3 of the License.
#
# Canvas is distributed in the hope that it will be useful, but WITHOUT ANY
# WARRANTY; without even the implied warranty of MERCHANTABILITY or FITNESS FOR
# A PARTICULAR PURPOSE. See the GNU Affero General Public License for more
# details.
#
# You should have received a copy of the GNU Affero General Public License along
# with this program. If not, see <http://www.gnu.org/licenses/>.

module Accessibility
  class ContentLoader
    class UnsupportedResourceTypeError < StandardError; end
    class ElementNotFoundError < StandardError; end

    include ::Accessibility::NokogiriMethods

    def initialize(issue_id:)
      @issue = AccessibilityIssue.find(issue_id)
      @resource = @issue.context
      @rule_id = @issue.rule_type
      @path = @issue.node_path
    end

    def content
      @path.present? ? extract_element_from_content : full_document
    end

    def full_document
      resource_html_content
    end

    def extract_element_from_content
      html_content = resource_html_content

<<<<<<< HEAD
      doc, _ = parse_html_content(html_content)

      absolute_path = @path.sub(/^\./, "/html/body")
      element = doc.at_xpath(absolute_path)
=======
      element = find_element_at_path(html_content, @path)
>>>>>>> 10b1d53a

      raise ElementNotFoundError, "Element not found at path: #{@path}" unless element

      generate_preview_html(element)
    end

    private

    def resource_html_content
      case @resource
      when Assignment
        @resource.description
      when WikiPage
        @resource.body
      else
        raise UnsupportedResourceTypeError, "Unsupported resource type: #{@resource.class.name}"
      end
    end

    def generate_preview_html(element)
      return element.to_html unless @rule_id

      rule = Accessibility::Rule.registry[@rule_id]
      return element.to_html unless rule

      rule.issue_preview(element) || element.to_html
    end
  end
end<|MERGE_RESOLUTION|>--- conflicted
+++ resolved
@@ -42,14 +42,7 @@
     def extract_element_from_content
       html_content = resource_html_content
 
-<<<<<<< HEAD
-      doc, _ = parse_html_content(html_content)
-
-      absolute_path = @path.sub(/^\./, "/html/body")
-      element = doc.at_xpath(absolute_path)
-=======
       element = find_element_at_path(html_content, @path)
->>>>>>> 10b1d53a
 
       raise ElementNotFoundError, "Element not found at path: #{@path}" unless element
 
