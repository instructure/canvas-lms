--- conflicted
+++ resolved
@@ -26,15 +26,12 @@
       [doc, body]
     end
 
-<<<<<<< HEAD
-=======
     def find_element_at_path(html_content, path)
       doc, = parse_html_content(html_content)
       absolute_path = path.sub(/^\./, "/html/body")
       doc.at_xpath(absolute_path)
     end
 
->>>>>>> 10b1d53a
     def walk_dom_tree(node, &)
       return unless node
 
