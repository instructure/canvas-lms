--- conflicted
+++ resolved
@@ -21,16 +21,6 @@
     extend ActiveSupport::Concern
 
     included do
-<<<<<<< HEAD
-      after_commit :trigger_accessibility_scan_on_create,
-                   on: :create,
-                   if: :a11y_checker_enabled?
-
-      after_commit :trigger_accessibility_scan_on_update,
-                   on: :update,
-                   unless: :deleted?,
-                   if: :a11y_checker_enabled?
-=======
       before_save :capture_content_changes
 
       after_commit :trigger_accessibility_scan_on_create,
@@ -40,13 +30,10 @@
       after_commit :trigger_accessibility_scan_on_update,
                    on: :update,
                    if: :should_run_accessibility_scan?
->>>>>>> 64baf732
 
       after_commit :remove_accessibility_scan,
                    on: :update,
                    if: :deleted?
-<<<<<<< HEAD
-=======
 
       attr_accessor :skip_accessibility_scan
     end
@@ -63,13 +50,10 @@
       save!
     ensure
       @skip_accessibility_scan = false
->>>>>>> 64baf732
     end
 
     private
 
-<<<<<<< HEAD
-=======
     def capture_content_changes
       # Capture content changes before they're lost by subsequent touch operations.
       # Rails' dirty tracking gets cleared when associations touch the parent record,
@@ -89,46 +73,24 @@
         any_completed_accessibility_scan?
     end
 
->>>>>>> 64baf732
     def a11y_checker_enabled?
       context.is_a?(Course) && context.a11y_checker_enabled?
     end
 
-<<<<<<< HEAD
-=======
     def any_completed_accessibility_scan?
       Accessibility::CourseScanService.last_accessibility_course_scan(course)&.completed? || false
     end
 
->>>>>>> 64baf732
     def trigger_accessibility_scan_on_create
       Accessibility::ResourceScannerService.call(resource: self)
     end
 
     def trigger_accessibility_scan_on_update
-<<<<<<< HEAD
-      return unless scan_relevant_attribute_changed?
-=======
       return unless @content_changed.present?
->>>>>>> 64baf732
 
       Accessibility::ResourceScannerService.call(resource: self)
     end
 
-<<<<<<< HEAD
-    def scan_relevant_attribute_changed?
-      case self
-      when WikiPage
-        saved_change_to_body? || saved_change_to_title?
-      else
-        # TODO: ADD ASSIGNMENT CHECKING HERE
-        true
-      end
-    end
-
-    def remove_accessibility_scan
-      AccessibilityResourceScan.where(context: self).destroy_all
-=======
     def remove_accessibility_scan
       AccessibilityResourceScan.where(context: self).destroy_all
     end
@@ -139,7 +101,6 @@
 
     def excluded_from_accessibility_scan?
       false
->>>>>>> 64baf732
     end
   end
 end