--- conflicted
+++ resolved
@@ -23,26 +23,17 @@
     included do
       after_commit :trigger_accessibility_scan_on_create,
                    on: :create,
-<<<<<<< HEAD
-=======
                    unless: -> { skip_accessibility_scan },
->>>>>>> 10b1d53a
                    if: :a11y_checker_enabled?
 
       after_commit :trigger_accessibility_scan_on_update,
                    on: :update,
-<<<<<<< HEAD
-                   unless: :deleted?,
-=======
                    unless: -> { deleted? || skip_accessibility_scan },
->>>>>>> 10b1d53a
                    if: :a11y_checker_enabled?
 
       after_commit :remove_accessibility_scan,
                    on: :update,
                    if: :deleted?
-<<<<<<< HEAD
-=======
 
       attr_accessor :skip_accessibility_scan
     end
@@ -59,7 +50,6 @@
       save!
     ensure
       @skip_accessibility_scan = false
->>>>>>> 10b1d53a
     end
 
     private
