--- conflicted
+++ resolved
@@ -61,10 +61,6 @@
 
       def generate_fix
         html_content = resource.send(target_attribute)
-<<<<<<< HEAD
-        doc, _ = parse_html_content(html_content)
-=======
->>>>>>> 10b1d53a
 
         begin
           element = find_element_at_path(html_content, path)
@@ -97,41 +93,16 @@
       end
 
       def fix_content_base(html_content, rule, path, fix_value, full_document:)
-<<<<<<< HEAD
-        doc, _ = parse_html_content(html_content)
-=======
         element = find_element_at_path(html_content, path)
         raise "Element not found for path: #{path}" unless element
->>>>>>> 10b1d53a
 
         # TODO: update all rules fix method to return changed element and content preview
         changed, content_preview = rule.fix!(element, fix_value)
 
-<<<<<<< HEAD
-          # TODO: update all rules fix method to return changed element and content preview
-          changed, content_preview = rule.fix!(element, fix_value)
-=======
         error = changed.nil? ? nil : rule.test(changed)
->>>>>>> 10b1d53a
 
         fixed_path = changed&.path&.sub(%r{^/html/body}, ".")
 
-<<<<<<< HEAD
-          fixed_path = changed&.path&.sub(%r{^/html/body}, ".")
-
-          body = doc.at_css("body")
-          content = if full_document
-                      body.inner_html
-                    else
-                      content_preview || changed&.to_html
-                    end
-
-          [content, fixed_path, error]
-        rescue => e
-          Rails.logger.error "Cannot fix accessibility issue due to error: #{e.message} (rule #{rule.class.id})"
-          Rails.logger.error e.backtrace.join("\n")
-          [html_content, nil, e.message]
-=======
         content = if full_document
                     body = element.document.at_css("body")
                     body.inner_html
@@ -153,7 +124,6 @@
           end
         rescue
           nil
->>>>>>> 10b1d53a
         end
 
         [preview_content, nil, e.message]
