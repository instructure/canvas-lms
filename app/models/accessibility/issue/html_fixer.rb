--- conflicted
+++ resolved
@@ -61,13 +61,7 @@
 
       def generate_fix
         html_content = resource.send(target_attribute)
-<<<<<<< HEAD
-        doc = Nokogiri::HTML5(html_content, nil, **CanvasSanitize::SANITIZE[:parser_options])
-        body = doc.at_css("body")
-        extend_nokogiri_with_dom_adapter(body)
-=======
         doc, _ = parse_html_content(html_content)
->>>>>>> e69b96c5
 
         begin
           # Convert relative path (./div/p) to absolute path (/html/body/div/p)
@@ -102,28 +96,13 @@
       end
 
       def fix_content_base(html_content, rule, path, fix_value, full_document:)
-<<<<<<< HEAD
-        doc = Nokogiri::HTML5(html_content, nil, **CanvasSanitize::SANITIZE[:parser_options])
-        body = doc.at_css("body")
-        extend_nokogiri_with_dom_adapter(body)
-=======
         doc, _ = parse_html_content(html_content)
->>>>>>> e69b96c5
 
         begin
           absolute_path = path.sub(/^\./, "/html/body")
           element = doc.at_xpath(absolute_path)
           raise "Element not found for path: #{path}" unless element
 
-<<<<<<< HEAD
-          changed = rule.fix!(element, fix_value)
-
-          error = changed.nil? ? nil : rule.test(changed)
-
-          fixed_path = changed.path.sub(%r{^/html/body}, ".")
-
-          content = full_document ? body.inner_html : changed.to_html
-=======
           # TODO: update all rules fix method to return changed element and content preview
           changed, content_preview = rule.fix!(element, fix_value)
 
@@ -138,7 +117,6 @@
                       content_preview || changed&.to_html
                     end
 
->>>>>>> e69b96c5
           [content, fixed_path, error]
         rescue => e
           Rails.logger.error "Cannot fix accessibility issue due to error: #{e.message} (rule #{rule.class.id})"
