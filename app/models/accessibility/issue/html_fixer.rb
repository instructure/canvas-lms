--- conflicted
+++ resolved
@@ -54,24 +54,13 @@
       end
 
       def generate_fix
-<<<<<<< HEAD
-        body = record.send(target_attribute)
-        doc = Nokogiri::HTML5.fragment(body, nil, **CanvasSanitize::SANITIZE[:parser_options])
-        issue.extend_nokogiri_with_dom_adapter(doc)
-=======
         html_content = resource.send(target_attribute)
         doc = Nokogiri::HTML5.fragment(html_content, nil, **CanvasSanitize::SANITIZE[:parser_options])
         extend_nokogiri_with_dom_adapter(doc)
->>>>>>> 27a9ef75
 
         begin
           element = doc.at_xpath(path)
           if element
-<<<<<<< HEAD
-            { json: { value: rule.generate_fix(element) }, status: :ok }
-          else
-            { json: { error: "Element not found for path: #{path}" }, status: :bad_request }
-=======
             generated_value = rule.generate_fix(element)
             if generated_value.nil?
               { json: { error: I18n.t("Unsupported issue type") }, status: :bad_request }
@@ -81,16 +70,11 @@
           else
             Rails.logger.error("Element not found for path: #{path} (rule #{rule.id})")
             { json: { error: "Invalid issue placement" }, status: :bad_request }
->>>>>>> 27a9ef75
           end
         rescue => e
           Rails.logger.error "Cannot fix accessibility issue due to error: #{e.message} (rule #{rule.id})"
           Rails.logger.error e.backtrace.join("\n")
-<<<<<<< HEAD
-          { json: { error: e.message }, status: :bad_request }
-=======
           { json: { error: "Internal Error" }, status: :internal_server_error }
->>>>>>> 27a9ef75
         end
       end
 
