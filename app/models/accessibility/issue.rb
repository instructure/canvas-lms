--- conflicted
+++ resolved
@@ -24,7 +24,6 @@
     include AssignmentIssues
     include AttachmentIssues
     include ContentChecker
-    include AccessibilityHelper
 
     attr_reader :context
 
@@ -33,11 +32,7 @@
     end
 
     def generate
-<<<<<<< HEAD
-      skip_scan = exceeds_accessibility_scan_limit?
-=======
       skip_scan = @context.exceeds_accessibility_scan_limit?
->>>>>>> b04c431f
       {
         pages: generate_wiki_page_resources(skip_scan:),
         assignments: generate_assignment_resources(skip_scan:),
@@ -49,8 +44,6 @@
       }
     end
 
-<<<<<<< HEAD
-=======
     def search(query)
       data = generate
       return data if query.blank?
@@ -64,7 +57,6 @@
       }
     end
 
->>>>>>> b04c431f
     def update_content(rule, content_type, content_id, path, value)
       html_fixer = HtmlFixer.new(rule, content_type, content_id, path, value, self)
       return error_response(html_fixer.errors.full_messages.join(", "), :bad_request) unless html_fixer.valid?
