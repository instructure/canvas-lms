# frozen_string_literal: true

#
# Copyright (C) 2025 - present Instructure, Inc.
#
# This file is part of Canvas.
#
# Canvas is free software: you can redistribute it and/or modify it under
# the terms of the GNU Affero General Public License as published by the Free
# Software Foundation, version 3 of the License.
#
# Canvas is distributed in the hope that it will be useful, but WITHOUT ANY
# WARRANTY; without even the implied warranty of MERCHANTABILITY or FITNESS FOR
# A PARTICULAR PURPOSE. See the GNU Affero General Public License for more
# details.
#
# You should have received a copy of the GNU Affero General Public License along
# with this program. If not, see <http://www.gnu.org/licenses/>.

module Accessibility
  class FormField
<<<<<<< HEAD
    attr_accessor :label, :undo_text

    # @param label [String] Human-readable label displayed to the user
    def initialize(label:, undo_text:)
      @label = label
      @undo_text = undo_text
=======
    attr_accessor :label, :undo_text, :can_generate_fix

    # @param label [String] Human-readable label displayed to the user
    # @param undo_text [String] Text for the undo action
    # @param can_generate_fix [Boolean] Indicates if the field can generate a fix
    def initialize(label:, undo_text:, can_generate_fix: false)
      @label = label
      @undo_text = undo_text
      @can_generate_fix = can_generate_fix
>>>>>>> b04c431f
    end

    def to_json(*options)
      to_h.to_json(*options)
    end

    def to_h
      {
        type: field_type,
        undo_text:,
<<<<<<< HEAD
        label:
=======
        label:,
        can_generate_fix:
>>>>>>> b04c431f
      }.compact
    end

    def field_type
      raise NotImplementedError, "Subclasses must implement field_type"
    end
  end
end<|MERGE_RESOLUTION|>--- conflicted
+++ resolved
@@ -19,14 +19,6 @@
 
 module Accessibility
   class FormField
-<<<<<<< HEAD
-    attr_accessor :label, :undo_text
-
-    # @param label [String] Human-readable label displayed to the user
-    def initialize(label:, undo_text:)
-      @label = label
-      @undo_text = undo_text
-=======
     attr_accessor :label, :undo_text, :can_generate_fix
 
     # @param label [String] Human-readable label displayed to the user
@@ -36,7 +28,6 @@
       @label = label
       @undo_text = undo_text
       @can_generate_fix = can_generate_fix
->>>>>>> b04c431f
     end
 
     def to_json(*options)
@@ -47,12 +38,8 @@
       {
         type: field_type,
         undo_text:,
-<<<<<<< HEAD
-        label:
-=======
         label:,
         can_generate_fix:
->>>>>>> b04c431f
       }.compact
     end
 
