# frozen_string_literal: true

#
# Copyright (C) 2025 - present Instructure, Inc.
#
# This file is part of Canvas.
#
# Canvas is free software: you can redistribute it and/or modify it under
# the terms of the GNU Affero General Public License as published by the Free
# Software Foundation, version 3 of the License.
#
# Canvas is distributed in the hope that it will be useful, but WITHOUT ANY
# WARRANTY; without even the implied warranty of MERCHANTABILITY or FITNESS FOR
# A PARTICULAR PURPOSE. See the GNU Affero General Public License for more
# details.
#
# You should have received a copy of the GNU Affero General Public License along
# with this program. If not, see <http://www.gnu.org/licenses/>.

module Accessibility
  module Rules
    class LargeTextContrastRule < Accessibility::Rule
      self.id = "large-text-contrast"
      self.link = "https://www.w3.org/TR/WCAG20-TECHS/G17.html"

      CONTRAST_THRESHOLD = 3.0
      LARGE_TEXT_MIN_SIZE_PX = 18.5
      LARGE_TEXT_MIN_SIZE_BOLD_PX = 14.0

      def self.test(elem)
        tag_name = elem.tag_name.downcase
        return true if %w[img br hr input select textarea button script style svg canvas iframe].include?(tag_name)
        return true if elem.text_content.strip.empty?

        return true if elem.text_content.strip.length < 3

        style_str = elem.attribute("style")&.value.to_s
        return true if style_str.include?("display: none") || style_str.include?("visibility: hidden")

        return true unless large_text?(style_str)

        foreground = extract_color(style_str, "color") || "000000"
        background = extract_color(style_str, "background-color") || "FFFFFF"

        contrast_ratio = WCAGColorContrast.ratio(foreground, background)

        contrast_ratio >= CONTRAST_THRESHOLD
      end

      def self.message
        I18n.t("Text larger than 18pt (or bold 14pt) should display a minimum contrast ratio of 3:1.")
      end

      def self.why
        I18n.t("Text is difficult to read without sufficient contrast between the text and the background, especially for those with low vision.")
      end

      def self.link_text
        I18n.t("Learn more about large text contrast")
      end

      def self.large_text?(style_str)
        font_size = extract_font_size(style_str) || 16
        font_weight = extract_font_weight(style_str) || "normal"

        is_bold = %w[bold bolder 700 800 900].include?(font_weight.to_s.downcase)

        font_size >= if is_bold
                       LARGE_TEXT_MIN_SIZE_BOLD_PX
                     else
                       LARGE_TEXT_MIN_SIZE_PX
                     end
      end

      def self.extract_font_size(style_str)
        return nil unless style_str

        if style_str =~ /font-size:\s*([^;]+)/
          size_str = $1.strip

          if size_str.end_with?("px")
            return size_str.to_f
          elsif size_str.end_with?("pt")
            return size_str.to_f * 1.333
          elsif size_str.end_with?("em", "rem")
            return size_str.to_f * 16 # Assume 1em = 16px
          end
        end

        nil
      end

      def self.extract_font_weight(style_str)
        return nil unless style_str

        if style_str =~ /font-weight:\s*([^;]+)/
          $1.strip
        else
          nil
        end
      end

      def self.extract_color(style_str, property)
        return nil unless style_str

        if style_str =~ /#{property}:\s*([^;]+)/
          color = $1.strip

          # Convert rgb() format to hex
          if color.start_with?("rgb")
            return rgb_to_hex(color).upcase
          elsif color.start_with?("#")
            return color.delete("#").upcase
          else
            return color.upcase
          end
        end

        nil
      end

      def self.rgb_to_hex(rgb)
        if rgb =~ /rgb\((\d+),\s*(\d+),\s*(\d+)\)/
          r, g, b = $1.to_i, $2.to_i, $3.to_i
          return format("#%02X%02X%02X", r, g, b)
        end
        "000000"
      end

      def self.update_style(style_str, property, value)
        style_str ||= ""

        if style_str.include?("#{property}:")
          style_str.gsub(/#{property}:[^;]+;?/, "#{property}: #{value};")
        else
          "#{style_str.chomp(";")};#{property}: #{value};"
        end
      end

      def self.suggest_accessible_colors(foreground, background)
        fg_rgb = WCAGColorContrast.hex_to_rgb(foreground)
        bg_rgb = WCAGColorContrast.hex_to_rgb(background)

        fg_lum = WCAGColorContrast.relative_luminance(fg_rgb)
        bg_lum = WCAGColorContrast.relative_luminance(bg_rgb)

        new_foreground = if fg_lum < bg_lum
                           "#000000"
                         else
                           "#FFFFFF"
                         end
        { foreground: new_foreground, background: }
      end

      def self.form(_elem)
        Accessibility::Forms::ColorPickerField.new(
          label: "Change color",
          value: ""
        )
      end
<<<<<<< HEAD
=======

      def self.fix(elem, value)
        style_str = elem.attribute("style")&.value.to_s
        styles = style_str.split(";").to_h { |s| s.strip.split(":") }

        styles["color"] = value

        new_style = styles.map { |k, v| "#{k.strip}: #{v.strip}" }.join("; ") + ";"
        elem.set_attribute("style", new_style)

        elem
      end
>>>>>>> f6e5b4e8
    end
  end
end<|MERGE_RESOLUTION|>--- conflicted
+++ resolved
@@ -158,8 +158,6 @@
           value: ""
         )
       end
-<<<<<<< HEAD
-=======
 
       def self.fix(elem, value)
         style_str = elem.attribute("style")&.value.to_s
@@ -172,7 +170,6 @@
 
         elem
       end
->>>>>>> f6e5b4e8
     end
   end
 end