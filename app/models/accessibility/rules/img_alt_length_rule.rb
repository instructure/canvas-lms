--- conflicted
+++ resolved
@@ -52,7 +52,6 @@
         I18n.t("Alt text is too long")
       end
 
-      # TODO: define undo text
       def self.form(elem)
         Accessibility::Forms::TextInputWithCheckboxField.new(
           checkbox_label: I18n.t("This image is decorative"),
@@ -61,17 +60,12 @@
           undo_text: I18n.t("Alt text fixed"),
           input_description: I18n.t("Describe what's on the picture."),
           input_max_length: MAX_LENGTH,
-<<<<<<< HEAD
-=======
           can_generate_fix: true,
           generate_button_label: I18n.t("Generate alt text"),
->>>>>>> dec807a2
           value: elem.get_attribute("alt") || ""
         )
       end
 
-<<<<<<< HEAD
-=======
       def self.generate_fix(elem)
         return nil if elem.tag_name != "img"
         return nil unless elem.attribute?("src")
@@ -80,7 +74,6 @@
         ImgAltRuleHelper.generate_alt_text(src)
       end
 
->>>>>>> dec807a2
       def self.fix!(elem, value)
         if value == "" || value.nil?
           elem["role"] = "presentation"
