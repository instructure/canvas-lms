# frozen_string_literal: true

#
# Copyright (C) 2025 - present Instructure, Inc.
#
# This file is part of Canvas.
#
# Canvas is free software: you can redistribute it and/or modify it under
# the terms of the GNU Affero General Public License as published by the Free
# Software Foundation, version 3 of the License.
#
# Canvas is distributed in the hope that it will be useful, but WITHOUT ANY
# WARRANTY; without even the implied warranty of MERCHANTABILITY or FITNESS FOR
# A PARTICULAR PURPOSE. See the GNU Affero General Public License for more
# details.
#
# You should have received a copy of the GNU Affero General Public License along
# with this program. If not, see <http://www.gnu.org/licenses/>.

module Accessibility
  module Rules
    class ImgAltLengthRule < Accessibility::Rule
      self.id = "img-alt-length"
      self.link = "https://www.w3.org/TR/WCAG20-TECHS/H37.html"

      MAX_LENGTH = 120

      def self.test(elem)
        return true if elem.tag_name != "img"
        return true unless elem.attribute?("alt")

        alt = elem.get_attribute("alt")
        return true if alt.blank?

        alt.length <= MAX_LENGTH
      end

      def self.message
        "Image alt text should be concise (less than #{MAX_LENGTH} characters)."
      end

      def self.why
        "Excessively long alt text can be overwhelming for screen reader users. " \
          "A concise description is more effective and easier to understand."
      end

      def self.link_text
        "Learn more about writing effective alt text for images"
      end

      def self.form(elem)
        Accessibility::Forms::TextInputField.new(
          label: "Change alt text",
          value: elem.get_attribute("alt") || ""
        )
      end
<<<<<<< HEAD
=======

      def self.fix(elem, value)
        elem["alt"] = value
      end
>>>>>>> 3b5eb382
    end
  end
end<|MERGE_RESOLUTION|>--- conflicted
+++ resolved
@@ -54,13 +54,10 @@
           value: elem.get_attribute("alt") || ""
         )
       end
-<<<<<<< HEAD
-=======
 
       def self.fix(elem, value)
         elem["alt"] = value
       end
->>>>>>> 3b5eb382
     end
   end
 end