# frozen_string_literal: true

#
# Copyright (C) 2025 - present Instructure, Inc.
#
# This file is part of Canvas.
#
# Canvas is free software: you can redistribute it and/or modify it under
# the terms of the GNU Affero General Public License as published by the Free
# Software Foundation, version 3 of the License.
#
# Canvas is distributed in the hope that it will be useful, but WITHOUT ANY
# WARRANTY; without even the implied warranty of MERCHANTABILITY or FITNESS FOR
# A PARTICULAR PURPOSE. See the GNU Affero General Public License for more
# details.
#
# You should have received a copy of the GNU Affero General Public License along
# with this program. If not, see <http://www.gnu.org/licenses/>.

module Accessibility
  module Rules
    class SmallTextContrastRule < Accessibility::Rule
      self.id = "small-text-contrast"
      self.link = "https://www.w3.org/TR/WCAG21/#contrast-minimum"

      CONTRAST_THRESHOLD = 4.5
      SMALL_TEXT_MAX_SIZE_PX = 18.5
      SMALL_TEXT_MAX_SIZE_BOLD_PX = 14.0

      def self.test(elem)
        tag_name = elem.tag_name.downcase
        return true if %w[img br hr input select textarea button script style svg canvas iframe].include?(tag_name)
        return true if elem.text_content.strip.empty?

        return true if elem.text_content.strip.length < 3

        style_str = elem.attribute("style")&.value.to_s
        return true if style_str.include?("display: none") || style_str.include?("visibility: hidden")

        return true unless small_text?(style_str)

        foreground = extract_color(style_str, "color") || "000000"
        background = extract_color(style_str, "background-color") || "FFFFFF"

        contrast_ratio = WCAGColorContrast.ratio(foreground, background)

        contrast_ratio >= CONTRAST_THRESHOLD
      end

      def self.message
        I18n.t("Text smaller than 18pt (or bold 14pt) should display a minimum contrast ratio of 4.5:1.")
      end

      def self.why
        I18n.t("Text is difficult to read without sufficient contrast between the text and the background, especially for those with low vision.")
      end

      def self.link_text
        I18n.t("Learn more about small text contrast")
      end

      def self.small_text?(style_str)
        font_size = extract_font_size(style_str) || 16
        font_weight = extract_font_weight(style_str) || "normal"

        is_bold = %w[bold bolder 700 800 900].include?(font_weight.to_s.downcase)

        font_size < if is_bold
                      SMALL_TEXT_MAX_SIZE_BOLD_PX
                    else
                      SMALL_TEXT_MAX_SIZE_PX
                    end
      end

      def self.extract_font_size(style_str)
        return nil unless style_str

        if style_str =~ /font-size:\s*([^;]+)/
          size_str = $1.strip

          if size_str.end_with?("px")
            return size_str.to_f
          elsif size_str.end_with?("pt")
            return size_str.to_f * 1.333
          elsif size_str.end_with?("em", "rem")
            return size_str.to_f * 16 # Assume 1em = 16px
          end
        end

        nil
      end

      def self.extract_font_weight(style_str)
        return nil unless style_str

        if style_str =~ /font-weight:\s*([^;]+)/
          $1.strip
        else
          nil
        end
      end

      def self.extract_color(style_str, property)
        return nil unless style_str

        if style_str =~ /#{property}:\s*([^;]+)/
          color = $1.strip

          if color.start_with?("rgb")
            return rgb_to_hex(color)
          elsif color.start_with?("#")
            return color.delete("#").upcase
          else
            return color.upcase
          end
        end

        nil
      end

      def self.rgb_to_hex(rgb)
        if rgb =~ /rgb\((\d+),\s*(\d+),\s*(\d+)\)/
          r, g, b = $1.to_i, $2.to_i, $3.to_i
          return format("#%02X%02X%02X", r, g, b)
        end
        "#000000"
      end

      def self.form(_elem)
        Accessibility::Forms::ColorPickerField.new(
          label: "Change color",
          value: ""
        )
      end
<<<<<<< HEAD
=======

      def self.fix(elem, value)
        style_str = elem.attribute("style")&.value.to_s
        styles = style_str.split(";").to_h { |s| s.strip.split(":") }

        styles["color"] = value

        new_style = styles.map { |k, v| "#{k.strip}: #{v.strip}" }.join("; ") + ";"
        elem.set_attribute("style", new_style)

        elem
      end
>>>>>>> 3b5eb382
    end
  end
end<|MERGE_RESOLUTION|>--- conflicted
+++ resolved
@@ -132,8 +132,6 @@
           value: ""
         )
       end
-<<<<<<< HEAD
-=======
 
       def self.fix(elem, value)
         style_str = elem.attribute("style")&.value.to_s
@@ -146,7 +144,6 @@
 
         elem
       end
->>>>>>> 3b5eb382
     end
   end
 end