# frozen_string_literal: true

#
# Copyright (C) 2025 - present Instructure, Inc.
#
# This file is part of Canvas.
#
# Canvas is free software: you can redistribute it and/or modify it under
# the terms of the GNU Affero General Public License as published by the Free
# Software Foundation, version 3 of the License.
#
# Canvas is distributed in the hope that it will be useful, but WITHOUT ANY
# WARRANTY; without even the implied warranty of MERCHANTABILITY or FITNESS FOR
# A PARTICULAR PURPOSE. See the GNU Affero General Public License for more
# details.
#
# You should have received a copy of the GNU Affero General Public License along
# with this program. If not, see <http://www.gnu.org/licenses/>.

module Accessibility
  module Rules
    class SmallTextContrastRule < Accessibility::Rule
      extend Accessibility::CssAttributesHelper
<<<<<<< HEAD

      self.id = "small-text-contrast"
      self.link = "https://www.w3.org/TR/WCAG21/#contrast-minimum"
=======
>>>>>>> 2ec7b1b5

      CONTRAST_THRESHOLD = 4.5
      SMALL_TEXT_MAX_SIZE_PX = 18.5
      SMALL_TEXT_MAX_SIZE_BOLD_PX = 14.0

      self.id = "small-text-contrast"
      self.link = "https://www.w3.org/TR/WCAG21/#contrast-minimum"

      # Accessibility::Rule methods

      def test(elem)
        tag_name = elem.tag_name.downcase
        return nil if %w[img br hr input select textarea button script style svg canvas iframe].include?(tag_name)
        return nil if elem.text_content.strip.empty?

        return nil if elem.text_content.strip.length < 3

        style_str = elem.attribute("style")&.value.to_s
        return nil if style_str.include?("display: none") || style_str.include?("visibility: hidden")

        return nil unless self.class.small_text?(style_str)

        foreground = self.class.extract_color(style_str, "color") || "000000"
        background = self.class.extract_color(style_str, "background-color") || "FFFFFF"

        contrast_ratio = WCAGColorContrast.ratio(foreground, background)

        if contrast_ratio < CONTRAST_THRESHOLD
          I18n.t("Contrast ratio for small text is smaller than threshold %{value}.", { value: CONTRAST_THRESHOLD })
        end
      end

<<<<<<< HEAD
      def self.display_name
        I18n.t("Small text contrast")
      end

      def self.message
        I18n.t("Text smaller than 18pt (or bold 14pt) should display a minimum contrast ratio of 4.5:1.")
      end

      def self.why
        I18n.t("Text is difficult to read without sufficient contrast between the text and the background, especially for those with low vision.")
      end

      def self.small_text?(style_str)
        font_size = extract_font_size(style_str) || 16
        font_weight = extract_font_weight(style_str) || "normal"

        is_bold = %w[bold bolder 700 800 900].include?(font_weight.to_s.downcase)

        font_size < if is_bold
                      SMALL_TEXT_MAX_SIZE_BOLD_PX
                    else
                      SMALL_TEXT_MAX_SIZE_PX
                    end
      end

      def self.form(elem)
=======
      def form(elem)
>>>>>>> 2ec7b1b5
        style_str = elem.attribute("style")&.value.to_s
        foreground = self.class.extract_color(style_str, "color") || "000000"
        background = self.class.extract_color(style_str, "background-color") || "FFFFFF"

        Accessibility::Forms::ColorPickerField.new(
          title_label: I18n.t("Contrast Ratio"),
          input_label: I18n.t("New text color"),
          label: I18n.t("Change text color"),
          options: ["normal"],
          background_color: "##{background}",
          undo_text: I18n.t("Color changed"),
          value: "##{foreground}",
          contrast_ratio: WCAGColorContrast.ratio(foreground, background)
        )
      end

      def fix!(elem, value)
        style_str = elem.attribute("style")&.value.to_s
        styles = style_str.split(";").to_h { |s| s.strip.split(":") }

        styles["color"] = value

        new_style = styles.map { |k, v| "#{k.strip}: #{v.strip}" }.join("; ") + ";"
        return nil if new_style == style_str

        elem.set_attribute("style", new_style)

        foreground = self.class.extract_color(new_style, "color") || "000000"
        background = self.class.extract_color(style_str, "background-color") || "FFFFFF"

        contrast_ratio = WCAGColorContrast.ratio(foreground, background)

        raise StandardError, "Insufficient contrast ratio (#{contrast_ratio})." if contrast_ratio < CONTRAST_THRESHOLD

        elem
      end

      def display_name
        I18n.t("Small text contrast")
      end

      def message
        I18n.t("Text smaller than 18pt (or bold 14pt) should display a minimum contrast ratio of 4.5:1.")
      end

      def why
        I18n.t("Text is difficult to read without sufficient contrast between the text and the background, especially for those with low vision.")
      end

      # Helper methods

      def self.small_text?(style_str)
        font_size = extract_font_size(style_str) || 16
        font_weight = extract_font_weight(style_str) || "normal"

        is_bold = %w[bold bolder 700 800 900].include?(font_weight.to_s.downcase)

        font_size < if is_bold
                      SMALL_TEXT_MAX_SIZE_BOLD_PX
                    else
                      SMALL_TEXT_MAX_SIZE_PX
                    end
      end
    end
  end
end<|MERGE_RESOLUTION|>--- conflicted
+++ resolved
@@ -21,12 +21,6 @@
   module Rules
     class SmallTextContrastRule < Accessibility::Rule
       extend Accessibility::CssAttributesHelper
-<<<<<<< HEAD
-
-      self.id = "small-text-contrast"
-      self.link = "https://www.w3.org/TR/WCAG21/#contrast-minimum"
-=======
->>>>>>> 2ec7b1b5
 
       CONTRAST_THRESHOLD = 4.5
       SMALL_TEXT_MAX_SIZE_PX = 18.5
@@ -59,36 +53,7 @@
         end
       end
 
-<<<<<<< HEAD
-      def self.display_name
-        I18n.t("Small text contrast")
-      end
-
-      def self.message
-        I18n.t("Text smaller than 18pt (or bold 14pt) should display a minimum contrast ratio of 4.5:1.")
-      end
-
-      def self.why
-        I18n.t("Text is difficult to read without sufficient contrast between the text and the background, especially for those with low vision.")
-      end
-
-      def self.small_text?(style_str)
-        font_size = extract_font_size(style_str) || 16
-        font_weight = extract_font_weight(style_str) || "normal"
-
-        is_bold = %w[bold bolder 700 800 900].include?(font_weight.to_s.downcase)
-
-        font_size < if is_bold
-                      SMALL_TEXT_MAX_SIZE_BOLD_PX
-                    else
-                      SMALL_TEXT_MAX_SIZE_PX
-                    end
-      end
-
-      def self.form(elem)
-=======
       def form(elem)
->>>>>>> 2ec7b1b5
         style_str = elem.attribute("style")&.value.to_s
         foreground = self.class.extract_color(style_str, "color") || "000000"
         background = self.class.extract_color(style_str, "background-color") || "FFFFFF"
