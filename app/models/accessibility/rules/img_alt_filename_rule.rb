# frozen_string_literal: true

#
# Copyright (C) 2025 - present Instructure, Inc.
#
# This file is part of Canvas.
#
# Canvas is free software: you can redistribute it and/or modify it under
# the terms of the GNU Affero General Public License as published by the Free
# Software Foundation, version 3 of the License.
#
# Canvas is distributed in the hope that it will be useful, but WITHOUT ANY
# WARRANTY; without even the implied warranty of MERCHANTABILITY or FITNESS FOR
# A PARTICULAR PURPOSE. See the GNU Affero General Public License for more
# details.
#
# You should have received a copy of the GNU Affero General Public License along
# with this program. If not, see <http://www.gnu.org/licenses/>.

module Accessibility
  module Rules
    class ImgAltFilenameRule < Accessibility::Rule
      self.id = "img-alt-filename"
      self.link = "https://www.w3.org/TR/WCAG20-TECHS/H37.html"

      def self.test(elem)
        return true if elem.tag_name != "img"
        return true unless elem.attribute?("alt") && elem.attribute?("src")

        alt = elem.get_attribute("alt")
        return true if alt.blank?

        src = elem.get_attribute("src")
        filename = src.split("/").last.split("?").first
        filename_without_extension = filename.split(".").first

        alt != filename && alt != filename_without_extension
      end

      def self.message
        "Image alt text should not just be the filename."
      end

      def self.why
        "Using the filename as alt text does not provide meaningful information about the image content. " \
          "Screen reader users need descriptive alt text that explains the purpose and content of the image."
      end

      def self.link_text
        "Learn more about providing meaningful alt text"
      end

      def self.form(elem)
        Accessibility::Forms::TextInputField.new(
          label: "Change alt text",
          value: elem.get_attribute("alt") || ""
        )
      end
<<<<<<< HEAD
=======

      def self.fix(elem, value)
        elem["alt"] = value
      end
>>>>>>> f6e5b4e8
    end
  end
end<|MERGE_RESOLUTION|>--- conflicted
+++ resolved
@@ -56,13 +56,10 @@
           value: elem.get_attribute("alt") || ""
         )
       end
-<<<<<<< HEAD
-=======
 
       def self.fix(elem, value)
         elem["alt"] = value
       end
->>>>>>> f6e5b4e8
     end
   end
 end