# frozen_string_literal: true

#
# Copyright (C) 2025 - present Instructure, Inc.
#
# This file is part of Canvas.
#
# Canvas is free software: you can redistribute it and/or modify it under
# the terms of the GNU Affero General Public License as published by the Free
# Software Foundation, version 3 of the License.
#
# Canvas is distributed in the hope that it will be useful, but WITHOUT ANY
# WARRANTY; without even the implied warranty of MERCHANTABILITY or FITNESS FOR
# A PARTICULAR PURPOSE. See the GNU Affero General Public License for more
# details.
#
# You should have received a copy of the GNU Affero General Public License along
# with this program. If not, see <http://www.gnu.org/licenses/>.

module Accessibility
  module Rules
    class ImgAltFilenameRule < Accessibility::Rule
      IMAGE_FILENAME_PATTERN = /[^\s]+(.*?)\.(jpg|jpeg|png|gif|svg|bmp|webp)$/i

      self.id = "img-alt-filename"
      self.link = "https://www.w3.org/TR/WCAG20-TECHS/H37.html"

      # Accessibility::Rule methods

      def test(elem)
        return nil if elem.tag_name != "img"
        return nil unless elem.attribute?("alt")

        alt = elem.get_attribute("alt")
        role = elem.attribute?("role") ? elem.get_attribute("role") : nil

        return nil if alt == "" && role == "presentation"
        return nil if alt.blank?

        filename_like = IMAGE_FILENAME_PATTERN.match?(alt)
<<<<<<< HEAD

        I18n.t("Image filenames should not be used as the alt attribute.") if filename_like
      end
=======
>>>>>>> 2ec7b1b5

        I18n.t("Image filenames should not be used as the alt attribute.") if filename_like
      end

      def form(elem)
        Accessibility::Forms::TextInputWithCheckboxField.new(
          checkbox_label: I18n.t("This image is decorative"),
          checkbox_subtext: I18n.t("This image is for visual decoration only and screen readers can skip it."),
          undo_text: I18n.t("Alt text fixed"),
          input_label: I18n.t("Alt text"),
          input_description: I18n.t("Describe what's on the picture."),
          input_max_length: 120,
          can_generate_fix: true,
          generate_button_label: I18n.t("Generate alt text"),
          value: elem.get_attribute("alt") || ""
        )
      end

      def generate_fix(elem)
        return nil if elem.tag_name != "img"
        return nil unless elem.attribute?("src")

        src = elem.get_attribute("src")
        ImgAltRuleHelper.generate_alt_text(src)
      end

<<<<<<< HEAD
      def self.fix!(elem, value)
=======
      def fix!(elem, value)
>>>>>>> 2ec7b1b5
        if value.blank?
          elem["role"] = "presentation"
        elsif IMAGE_FILENAME_PATTERN.match?(value)
          raise StandardError, I18n.t("Image filenames should not be used as the alt attribute.")
        end

        return elem if elem["alt"] == value

        elem["alt"] = value
        elem
      end
<<<<<<< HEAD
=======

      def display_name
        I18n.t("Alt text is filename")
      end

      def message
        I18n.t("The alt text is just the file name. Add a description for screen readers
        so people who are blind or have low vision can understand what's in the image.")
      end

      def why
        I18n.t("Alt text is a description of an image only visible to screen readers.
        Screen readers are software to help people who are blind or have low vision interact with websites and computers.
        The filename is not an adequate description of an image.")
      end
>>>>>>> 2ec7b1b5
    end
  end
end<|MERGE_RESOLUTION|>--- conflicted
+++ resolved
@@ -38,12 +38,6 @@
         return nil if alt.blank?
 
         filename_like = IMAGE_FILENAME_PATTERN.match?(alt)
-<<<<<<< HEAD
-
-        I18n.t("Image filenames should not be used as the alt attribute.") if filename_like
-      end
-=======
->>>>>>> 2ec7b1b5
 
         I18n.t("Image filenames should not be used as the alt attribute.") if filename_like
       end
@@ -70,11 +64,7 @@
         ImgAltRuleHelper.generate_alt_text(src)
       end
 
-<<<<<<< HEAD
-      def self.fix!(elem, value)
-=======
       def fix!(elem, value)
->>>>>>> 2ec7b1b5
         if value.blank?
           elem["role"] = "presentation"
         elsif IMAGE_FILENAME_PATTERN.match?(value)
@@ -86,8 +76,6 @@
         elem["alt"] = value
         elem
       end
-<<<<<<< HEAD
-=======
 
       def display_name
         I18n.t("Alt text is filename")
@@ -103,7 +91,6 @@
         Screen readers are software to help people who are blind or have low vision interact with websites and computers.
         The filename is not an adequate description of an image.")
       end
->>>>>>> 2ec7b1b5
     end
   end
 end