# frozen_string_literal: true

#
# Copyright (C) 2025 - present Instructure, Inc.
#
# This file is part of Canvas.
#
# Canvas is free software: you can redistribute it and/or modify it under
# the terms of the GNU Affero General Public License as published by the Free
# Software Foundation, version 3 of the License.
#
# Canvas is distributed in the hope that it will be useful, but WITHOUT ANY
# WARRANTY; without even the implied warranty of MERCHANTABILITY or FITNESS FOR
# A PARTICULAR PURPOSE. See the GNU Affero General Public License for more
# details.
#
# You should have received a copy of the GNU Affero General Public License along
# with this program. If not, see <http://www.gnu.org/licenses/>.

module Accessibility
  module Rules
    class ImgAltFilenameRule < Accessibility::Rule
      IMAGE_FILENAME_PATTERN = /[^\s]+(.*?)\.(jpg|jpeg|png|gif|svg|bmp|webp)$/i

      self.id = "img-alt-filename"
      self.link = "https://www.w3.org/TR/WCAG20-TECHS/H37.html"

      def self.test(elem)
        return nil if elem.tag_name != "img"
        return nil unless elem.attribute?("alt")

        alt = elem.get_attribute("alt")
        role = elem.attribute?("role") ? elem.get_attribute("role") : nil

        return nil if alt == "" && role == "presentation"
        return nil if alt.blank?

<<<<<<< HEAD
        I18n.t("Alt text should not be the filename of the image.") if filename_like?(alt)
=======
        filename_like = IMAGE_FILENAME_PATTERN.match?(alt)

        I18n.t("Image filenames should not be used as the alt attribute.") if filename_like
>>>>>>> feeb4546
      end

      def self.message
        I18n.t("The alt text is just the file name. Add a description for screen readers
        so people who are blind or have low vision can understand what's in the image.")
      end

      def self.why
        I18n.t("Alt text is a description of an image only visible to screen readers.
        Screen readers are software to help people who are blind or have low vision interact with websites and computers.
        The filename is not an adequate description of an image.")
      end

      def self.display_name
        I18n.t("Alt text is filename")
      end

      def self.form(elem)
        Accessibility::Forms::TextInputWithCheckboxField.new(
          checkbox_label: I18n.t("This image is decorative"),
          checkbox_subtext: I18n.t("This image is for visual decoration only and screen readers can skip it."),
          undo_text: I18n.t("Alt text fixed"),
          input_label: I18n.t("Alt text"),
          input_description: I18n.t("Describe what's on the picture."),
          input_max_length: 120,
          can_generate_fix: true,
          generate_button_label: I18n.t("Generate alt text"),
          value: elem.get_attribute("alt") || ""
        )
      end

      def self.generate_fix(elem)
        return nil if elem.tag_name != "img"
        return nil unless elem.attribute?("src")

        src = elem.get_attribute("src")
        ImgAltRuleHelper.generate_alt_text(src)
      end

      def self.fix!(elem, value)
        if value.blank?
          elem["role"] = "presentation"
        elsif IMAGE_FILENAME_PATTERN.match?(value)
          raise StandardError, I18n.t("Image filenames should not be used as the alt attribute.")
        end

        return elem if elem["alt"] == value

        elem["alt"] = value
        elem
      end

      def self.filename_like?(string)
        return false if string.blank?

        parts = string.split(".")
        return false if parts.length < 2 || parts.last.empty?

        !parts.first.match(/\s+/) && parts.last.match?(/^\w+$/)
      end
    end
  end
end<|MERGE_RESOLUTION|>--- conflicted
+++ resolved
@@ -35,13 +35,9 @@
         return nil if alt == "" && role == "presentation"
         return nil if alt.blank?
 
-<<<<<<< HEAD
-        I18n.t("Alt text should not be the filename of the image.") if filename_like?(alt)
-=======
         filename_like = IMAGE_FILENAME_PATTERN.match?(alt)
 
         I18n.t("Image filenames should not be used as the alt attribute.") if filename_like
->>>>>>> feeb4546
       end
 
       def self.message
@@ -93,15 +89,6 @@
         elem["alt"] = value
         elem
       end
-
-      def self.filename_like?(string)
-        return false if string.blank?
-
-        parts = string.split(".")
-        return false if parts.length < 2 || parts.last.empty?
-
-        !parts.first.match(/\s+/) && parts.last.match?(/^\w+$/)
-      end
     end
   end
 end