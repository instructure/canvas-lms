# frozen_string_literal: true

#
# Copyright (C) 2025 - present Instructure, Inc.
#
# This file is part of Canvas.
#
# Canvas is free software: you can redistribute it and/or modify it under
# the terms of the GNU Affero General Public License as published by the Free
# Software Foundation, version 3 of the License.
#
# Canvas is distributed in the hope that it will be useful, but WITHOUT ANY
# WARRANTY; without even the implied warranty of MERCHANTABILITY or FITNESS FOR
# A PARTICULAR PURPOSE. See the GNU Affero General Public License for more
# details.
#
# You should have received a copy of the GNU Affero General Public License along
# with this program. If not, see <http://www.gnu.org/licenses/>.

module Accessibility
  module Rules
    class ImgAltRule < Accessibility::Rule
      self.id = "img-alt"
      self.link = "https://www.w3.org/TR/WCAG20-TECHS/H37.html"

      def self.test(elem)
        return nil if elem.tag_name != "img"

        alt = elem.attribute?("alt") ? elem.get_attribute("alt") : nil
        role = elem.attribute?("role") ? elem.get_attribute("role") : nil
        I18n.t("Alt text should be present for the image.") if alt.nil? && role != "presentation"
<<<<<<< HEAD
      end

      def self.display_name
        I18n.t("Alt text missing")
      end

      def self.message
        I18n.t("Add a description for screen readers so people who are blind or have low vision can understand what's in the image.")
      end

      def self.why
        I18n.t("Alt text is a description of an image only visible to screen readers.
          Screen readers are software to help people who are blind or have low vision interact with websites
          and computers.")
      end

      # TODO: define undo text
      def self.form(elem)
        Accessibility::Forms::TextInputWithCheckboxField.new(
          checkbox_label: I18n.t("This image is decorative"),
          checkbox_subtext: I18n.t("This image is for visual decoration only and screen readers can skip it."),
          undo_text: I18n.t("Alt text fixed"),
          input_label: I18n.t("Alt text"),
          input_description: I18n.t("Describe what's on the picture."),
          input_max_length: 120,
          value: elem.get_attribute("alt") || ""
        )
=======
      end

      def self.display_name
        I18n.t("Alt text missing")
      end

      def self.message
        I18n.t("Add a description for screen readers so people who are blind or have low vision can understand what's in the image.")
      end

      def self.why
        I18n.t("Alt text is a description of an image only visible to screen readers.
          Screen readers are software to help people who are blind or have low vision interact with websites
          and computers.")
      end

      def self.form(elem)
        Accessibility::Forms::TextInputWithCheckboxField.new(
          checkbox_label: I18n.t("This image is decorative"),
          checkbox_subtext: I18n.t("This image is for visual decoration only and screen readers can skip it."),
          undo_text: I18n.t("Alt text fixed"),
          input_label: I18n.t("Alt text"),
          input_description: I18n.t("Describe what's on the picture."),
          input_max_length: 120,
          can_generate_fix: true,
          generate_button_label: I18n.t("Generate alt text"),
          value: elem.get_attribute("alt") || ""
        )
      end

      def self.generate_fix(elem)
        return nil if elem.tag_name != "img"
        return nil unless elem.attribute?("src")

        src = elem.get_attribute("src")
        ImgAltRuleHelper.generate_alt_text(src)
>>>>>>> b04c431f
      end

      def self.fix!(elem, value)
        if value == "" || value.nil?
          elem["role"] = "presentation"
        end

        return nil if elem["alt"] == value

        elem["alt"] = value
        elem
      end
    end
  end
end<|MERGE_RESOLUTION|>--- conflicted
+++ resolved
@@ -29,35 +29,6 @@
         alt = elem.attribute?("alt") ? elem.get_attribute("alt") : nil
         role = elem.attribute?("role") ? elem.get_attribute("role") : nil
         I18n.t("Alt text should be present for the image.") if alt.nil? && role != "presentation"
-<<<<<<< HEAD
-      end
-
-      def self.display_name
-        I18n.t("Alt text missing")
-      end
-
-      def self.message
-        I18n.t("Add a description for screen readers so people who are blind or have low vision can understand what's in the image.")
-      end
-
-      def self.why
-        I18n.t("Alt text is a description of an image only visible to screen readers.
-          Screen readers are software to help people who are blind or have low vision interact with websites
-          and computers.")
-      end
-
-      # TODO: define undo text
-      def self.form(elem)
-        Accessibility::Forms::TextInputWithCheckboxField.new(
-          checkbox_label: I18n.t("This image is decorative"),
-          checkbox_subtext: I18n.t("This image is for visual decoration only and screen readers can skip it."),
-          undo_text: I18n.t("Alt text fixed"),
-          input_label: I18n.t("Alt text"),
-          input_description: I18n.t("Describe what's on the picture."),
-          input_max_length: 120,
-          value: elem.get_attribute("alt") || ""
-        )
-=======
       end
 
       def self.display_name
@@ -94,7 +65,6 @@
 
         src = elem.get_attribute("src")
         ImgAltRuleHelper.generate_alt_text(src)
->>>>>>> b04c431f
       end
 
       def self.fix!(elem, value)
