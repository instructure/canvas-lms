--- conflicted
+++ resolved
@@ -56,8 +56,6 @@
           value: ""
         )
       end
-<<<<<<< HEAD
-=======
 
       def self.fix(elem, value)
         caption = elem.at_css("caption")
@@ -68,7 +66,6 @@
         caption.content = value
         elem
       end
->>>>>>> 3b5eb382
     end
   end
 end