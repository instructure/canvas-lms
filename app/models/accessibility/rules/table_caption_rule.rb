# frozen_string_literal: true

#
# Copyright (C) 2025 - present Instructure, Inc.
#
# This file is part of Canvas.
#
# Canvas is free software: you can redistribute it and/or modify it under
# the terms of the GNU Affero General Public License as published by the Free
# Software Foundation, version 3 of the License.
#
# Canvas is distributed in the hope that it will be useful, but WITHOUT ANY
# WARRANTY; without even the implied warranty of MERCHANTABILITY or FITNESS FOR
# A PARTICULAR PURPOSE. See the GNU Affero General Public License for more
# details.
#
# You should have received a copy of the GNU Affero General Public License along
# with this program. If not, see <http://www.gnu.org/licenses/>.

module Accessibility
  module Rules
    class TableCaptionRule < Accessibility::Rule
      self.id = "table-caption"
      self.link = "https://www.w3.org/TR/WCAG20-TECHS/H39.html"

      def self.test(elem)
        return nil if elem.tag_name.downcase != "table"

        caption = elem.query_selector("caption")

<<<<<<< HEAD
        I18n.t("Table caption should be present.") if !caption || caption.text_content.gsub(/\s/, "") == ""
=======
        I18n.t("Table caption should be present.") if !caption || caption.text.gsub(/\s/, "") == ""
>>>>>>> b04c431f
      end

      def self.display_name
        I18n.t("Missing table caption")
      end

      def self.message
        I18n.t("Tables should include a caption describing the contents of the table.")
      end

      def self.why
        I18n.t("Screen readers cannot interpret tables without the proper structure. Table captions describe the context and general understanding of the table.")
      end

      def self.prepend(parent, child)
        if parent.first_element_child
          parent.first_element_child.add_previous_sibling(child)
        else
          parent.add_child(child)
        end
      end

      def self.form(_elem)
        Accessibility::Forms::TextInputField.new(
          label: I18n.t("Table caption"),
          undo_text: I18n.t("Caption added"),
          value: "",
<<<<<<< HEAD
          action: I18n.t("Add caption")
=======
          action: I18n.t("Add caption"),
          can_generate_fix: true,
          generate_button_label: I18n.t("Generate caption")
        )
      end

      def self.generate_fix(elem)
        llm_config = LLMConfigs.config_for("table_caption_generate")
        unless llm_config
          raise "LLM configuration not found for: table_caption_generate"
        end

        unless elem.tag_name.downcase == "table"
          raise "HTML fragment is not a table."
        end

        table_preview = extract_table_preview(elem)

        # Convert Nokogiri element to HTML string
        table_html = table_preview.to_html

        prompt, = llm_config.generate_prompt_and_options(substitutions: {
                                                           HTML_TABLE: table_html,
                                                         })

        response = InstLLMHelper.client(llm_config.model_id).chat(
          [{ role: "user", content: prompt }]
>>>>>>> b04c431f
        )
        response.message[:content]
      rescue => e
        Rails.logger.error("Error generating table caption: #{e.message}")
        Rails.logger.error e.backtrace.join("\n")
        nil
      end

<<<<<<< HEAD
=======
      def self.extract_table_preview(elem, rows_count = 5)
        return nil unless elem.name.downcase == "table"

        # Clone the table to avoid modifying the original
        table = elem.dup

        # Find all body rows (not in thead)
        data_rows = []
        table.css("tr").each do |row|
          # Skip header rows (in thead or containing th elements when there's no thead)
          next if row.parent && row.parent.name == "thead"

          data_rows << row
        end

        # Keep only the first rows_count rows
        rows_to_remove = data_rows[rows_count..]
        rows_to_remove&.each(&:remove) if rows_to_remove&.any?

        # Return the preview table
        table
      end

>>>>>>> b04c431f
      def self.fix!(elem, value)
        raise StandardError, "Caption cannot be empty." if value.blank?

        caption = elem.at_css("caption")
        if caption
          return nil if (caption.content = value)

        else
          caption = elem.document.create_element("caption")
          prepend(elem, caption)
        end
        caption.content = value
        elem
      end
    end
  end
end<|MERGE_RESOLUTION|>--- conflicted
+++ resolved
@@ -28,11 +28,7 @@
 
         caption = elem.query_selector("caption")
 
-<<<<<<< HEAD
-        I18n.t("Table caption should be present.") if !caption || caption.text_content.gsub(/\s/, "") == ""
-=======
         I18n.t("Table caption should be present.") if !caption || caption.text.gsub(/\s/, "") == ""
->>>>>>> b04c431f
       end
 
       def self.display_name
@@ -60,9 +56,6 @@
           label: I18n.t("Table caption"),
           undo_text: I18n.t("Caption added"),
           value: "",
-<<<<<<< HEAD
-          action: I18n.t("Add caption")
-=======
           action: I18n.t("Add caption"),
           can_generate_fix: true,
           generate_button_label: I18n.t("Generate caption")
@@ -90,7 +83,6 @@
 
         response = InstLLMHelper.client(llm_config.model_id).chat(
           [{ role: "user", content: prompt }]
->>>>>>> b04c431f
         )
         response.message[:content]
       rescue => e
@@ -99,8 +91,6 @@
         nil
       end
 
-<<<<<<< HEAD
-=======
       def self.extract_table_preview(elem, rows_count = 5)
         return nil unless elem.name.downcase == "table"
 
@@ -124,7 +114,6 @@
         table
       end
 
->>>>>>> b04c431f
       def self.fix!(elem, value)
         raise StandardError, "Caption cannot be empty." if value.blank?
 
