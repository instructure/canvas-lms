# frozen_string_literal: true

#
# Copyright (C) 2025 - present Instructure, Inc.
#
# This file is part of Canvas.
#
# Canvas is free software: you can redistribute it and/or modify it under
# the terms of the GNU Affero General Public License as published by the Free
# Software Foundation, version 3 of the License.
#
# Canvas is distributed in the hope that it will be useful, but WITHOUT ANY
# WARRANTY; without even the implied warranty of MERCHANTABILITY or FITNESS FOR
# A PARTICULAR PURPOSE. See the GNU Affero General Public License for more
# details.
#
# You should have received a copy of the GNU Affero General Public License along
# with this program. If not, see <http://www.gnu.org/licenses/>.

module Accessibility
  module Rules
    class ParagraphsForHeadingsRule < Accessibility::Rule
      self.id = "paragraphs-for-headings"
      self.link = ""

      MAX_HEADING_LENGTH = 120

      IS_HEADING = {
        "h1" => true,
        "h2" => true,
        "h3" => true,
        "h4" => true,
        "h5" => true,
        "h6" => true
      }.freeze

      def self.test(elem)
        return true unless IS_HEADING[elem.tag_name.downcase]

        elem.text_content.length <= MAX_HEADING_LENGTH
      end

      def self.message
        I18n.t("Headings should not contain more than 120 characters.")
      end

      def self.why
        I18n.t("Sighted users browse web pages quickly, looking for large or bolded headings. Screen reader users rely on headers for contextual understanding. Headers should be concise within the proper structure.")
      end

      def self.link_text
        ""
      end

      def self.form(_elem)
        Accessibility::Forms::CheckboxField.new(
          label: "Change heading tag to paragraph",
          value: "false"
        )
      end
<<<<<<< HEAD
=======

      def self.fix(elem, value)
        return elem unless value == "true"

        elem.name = "p"
        elem
      end
>>>>>>> 3b5eb382
    end
  end
end<|MERGE_RESOLUTION|>--- conflicted
+++ resolved
@@ -58,8 +58,6 @@
           value: "false"
         )
       end
-<<<<<<< HEAD
-=======
 
       def self.fix(elem, value)
         return elem unless value == "true"
@@ -67,7 +65,6 @@
         elem.name = "p"
         elem
       end
->>>>>>> 3b5eb382
     end
   end
 end