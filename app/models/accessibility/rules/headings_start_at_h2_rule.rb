--- conflicted
+++ resolved
@@ -25,26 +25,6 @@
 
       def self.test(elem)
         I18n.t("Document shall not contain a H1 element.") if elem.tag_name == "h1"
-<<<<<<< HEAD
-      end
-
-      def self.display_name
-        I18n.t("Headings start at H2")
-      end
-
-      def self.message
-        I18n.t("Headings should start at level 2 (h2).")
-      end
-
-      def self.why
-        I18n.t(
-          "In most content areas of Canvas, the page title is already an h1. " \
-          "Using h1 in your content creates an incorrect document structure and " \
-          "makes navigation confusing for screen reader users."
-        )
-      end
-
-=======
       end
 
       def self.display_name
@@ -69,38 +49,24 @@
         )
       end
 
->>>>>>> dec807a2
       # TODO: define undo text
       def self.form(_elem)
         Accessibility::Forms::RadioInputGroupField.new(
           label: I18n.t("How would you like to proceed?"),
           undo_text: I18n.t("Heading structure changed"),
-<<<<<<< HEAD
-          value: I18n.t("Change only this heading level"),
-          options: [
-            I18n.t("Change only this heading level"),
-            I18n.t("Remove heading style")
-=======
           value: I18n.t("Change it to Heading 2"),
           options: [
             I18n.t("Change it to Heading 2"),
             I18n.t("Turn into paragraph")
->>>>>>> dec807a2
           ]
         )
       end
 
       def self.fix!(elem, value)
         case value
-<<<<<<< HEAD
-        when I18n.t("Change only this heading level")
-          elem.name = "h2"
-        when I18n.t("Remove heading style")
-=======
         when I18n.t("Change it to Heading 2")
           elem.name = "h2"
         when I18n.t("Turn into paragraph")
->>>>>>> dec807a2
           elem.name = "p"
         else
           raise ArgumentError, "Invalid value for form: #{value}"
