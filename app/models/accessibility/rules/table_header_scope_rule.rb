--- conflicted
+++ resolved
@@ -50,8 +50,6 @@
           options: ["None", "Row", "Column", "Row group", "Column group"]
         )
       end
-<<<<<<< HEAD
-=======
 
       def self.fix(elem, value)
         value_symbol = value.to_sym
@@ -71,7 +69,6 @@
 
         elem
       end
->>>>>>> f6e5b4e8
     end
   end
 end