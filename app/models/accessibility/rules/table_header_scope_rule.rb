# frozen_string_literal: true

#
# Copyright (C) 2025 - present Instructure, Inc.
#
# This file is part of Canvas.
#
# Canvas is free software: you can redistribute it and/or modify it under
# the terms of the GNU Affero General Public License as published by the Free
# Software Foundation, version 3 of the License.
#
# Canvas is distributed in the hope that it will be useful, but WITHOUT ANY
# WARRANTY; without even the implied warranty of MERCHANTABILITY or FITNESS FOR
# A PARTICULAR PURPOSE. See the GNU Affero General Public License for more
# details.
#
# You should have received a copy of the GNU Affero General Public License along
# with this program. If not, see <http://www.gnu.org/licenses/>.

module Accessibility
  module Rules
    class TableHeaderScopeRule < Accessibility::Rule
      self.id = "table-header-scope"
      self.link = "https://www.w3.org/TR/WCAG20-TECHS/H63.html"
      VALID_SCOPES = %w[row col rowgroup colgroup].freeze

      def self.test(elem)
        return nil if elem.tag_name.downcase != "th"

<<<<<<< HEAD
        elem.attribute?("scope") && VALID_SCOPES.include?(elem["scope"])
      end

      def self.message
        "Table header cells should have the scope attribute correctly set to a valid scope value."
=======
        I18n.t("Table header shall have a valid scope associated with it.") unless elem.attribute?("scope") && VALID_SCOPES.include?(elem["scope"])
      end

      def self.display_name
        I18n.t("Table header scope")
      end

      def self.message
        I18n.t("Table header cells should have the scope attribute correctly set to a valid scope value.")
>>>>>>> a5dbccb1
      end

      def self.why
        I18n.t(
          "The scope attribute specifies whether a table header cell applies to a column, row, or group of columns or rows. " \
          "Without this attribute, screen readers may not correctly associate header cells with data cells, " \
          "making tables difficult to navigate and understand."
        )
      end

      # TODO: define undo text
      def self.form(_elem)
        Accessibility::Forms::RadioInputGroupField.new(
          label: I18n.t("Set header scope"),
          undo_text: I18n.t("Table header scope fixed"),
          value: I18n.t("Row"),
          options: [I18n.t("Row"), I18n.t("Column"), I18n.t("Row group"), I18n.t("Column group")]
        )
      end

      def self.fix!(elem, value)
        scope_lookup_table = {
          I18n.t("Row") => "row",
          I18n.t("Column") => "column",
          I18n.t("Row group") => "rowgroup",
          I18n.t("Column group") => "colgroup"
        }
        scope = scope_lookup_table[value]
        if scope
          return nil if elem["scope"] == scope

          elem["scope"] = scope
        else
          raise StandardError, "Invalid scope value. Valid options are: #{VALID_SCOPES.join(", ")}." unless VALID_SCOPES.include?(value)
        end
        elem
      end
    end
  end
end<|MERGE_RESOLUTION|>--- conflicted
+++ resolved
@@ -27,13 +27,6 @@
       def self.test(elem)
         return nil if elem.tag_name.downcase != "th"
 
-<<<<<<< HEAD
-        elem.attribute?("scope") && VALID_SCOPES.include?(elem["scope"])
-      end
-
-      def self.message
-        "Table header cells should have the scope attribute correctly set to a valid scope value."
-=======
         I18n.t("Table header shall have a valid scope associated with it.") unless elem.attribute?("scope") && VALID_SCOPES.include?(elem["scope"])
       end
 
@@ -43,7 +36,6 @@
 
       def self.message
         I18n.t("Table header cells should have the scope attribute correctly set to a valid scope value.")
->>>>>>> a5dbccb1
       end
 
       def self.why
