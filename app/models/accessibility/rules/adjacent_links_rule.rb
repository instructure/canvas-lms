# frozen_string_literal: true

#
# Copyright (C) 2025 - present Instructure, Inc.
#
# This file is part of Canvas.
#
# Canvas is free software: you can redistribute it and/or modify it under
# the terms of the GNU Affero General Public License as published by the Free
# Software Foundation, version 3 of the License.
#
# Canvas is distributed in the hope that it will be useful, but WITHOUT ANY
# WARRANTY; without even the implied warranty of MERCHANTABILITY or FITNESS FOR
# A PARTICULAR PURPOSE. See the GNU Affero General Public License for more
# details.
#
# You should have received a copy of the GNU Affero General Public License along
# with this program. If not, see <http://www.gnu.org/licenses/>.

module Accessibility
  module Rules
    class AdjacentLinksRule < Accessibility::Rule
      self.id = "adjacent-links"
      self.link = "https://www.w3.org/TR/WCAG20-TECHS/H2.html"

      def self.test(elem)
        return true if elem.tag_name != "a"

        next_elem = elem.next_element_sibling
        return true unless next_elem && next_elem.tag_name == "a"

        elem_href = elem.get_attribute("href")
        next_href = next_elem.get_attribute("href")

        elem_href != next_href
      end

      def self.message
        "Adjacent links with the same URL should be combined."
      end

      def self.why
        "When adjacent links go to the same location, screen reader users have to navigate through " \
          "redundant links. This creates unnecessary repetition and confusion. " \
          "Combining adjacent links with the same destination improves navigation efficiency."
      end

      def self.link_text
        "Learn more about combining adjacent links"
      end

      def self.root_node(elem)
        elem.parent_node
      end

      def self.form(_elem)
        Accessibility::Forms::CheckboxField.new(
          label: "Merge links",
          value: "false"
        )
      end
<<<<<<< HEAD
=======

      def self.fix(elem, value)
        return elem unless test(elem) == false
        return elem unless value == "true" || elem.tag_name == "a"

        next_elem = elem.next_element_sibling

        return elem unless next_elem && next_elem.tag_name == "a" && elem.get_attribute("href") == next_elem.get_attribute("href")

        left_image = single_child_image(elem)
        right_image = single_child_image(next_elem)

        if left_image && !right_image && normalize_text(left_image.get_attribute("alt")) == normalize_text(next_elem.text_content)
          left_image.set_attribute("alt", "")
        elsif right_image && !left_image && normalize_text(right_image.get_attribute("alt")) == normalize_text(elem.text_content)
          right_image.set_attribute("alt", "")
        end

        elem.inner_html += " " + next_elem.inner_html

        next_elem.remove

        elem
      end

      def self.single_child_image(link)
        parent = link
        child = only_child(parent)
        while child
          return child if child.tag_name == "img"

          parent = child
          child = only_child(parent)
        end
        nil
      end

      def self.only_child(parent)
        child = parent.first_element_child
        return nil unless child

        non_whitespace_children = parent.child_nodes.select { |node| not_whitespace(node) }
        return nil if non_whitespace_children.length > 1

        child
      end

      def self.not_whitespace(node)
        node.node_type != 3 || node.text_content.match(/\S/)
      end

      def self.normalize_text(text)
        text.gsub(/\s+/, " ").strip
      end
>>>>>>> 3b5eb382
    end
  end
end<|MERGE_RESOLUTION|>--- conflicted
+++ resolved
@@ -59,8 +59,6 @@
           value: "false"
         )
       end
-<<<<<<< HEAD
-=======
 
       def self.fix(elem, value)
         return elem unless test(elem) == false
@@ -115,7 +113,6 @@
       def self.normalize_text(text)
         text.gsub(/\s+/, " ").strip
       end
->>>>>>> 3b5eb382
     end
   end
 end