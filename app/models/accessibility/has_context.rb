# frozen_string_literal: true

# Copyright (C) 2025 - present Instructure, Inc.
#
# This file is part of Canvas.
#
# Canvas is free software: you can redistribute it and/or modify it under
# the terms of the GNU Affero General Public License as published by the Free
# Software Foundation, version 3 of the License.
#
# Canvas is distributed in the hope that it will be useful, but WITHOUT ANY
# WARRANTY; without even the implied warranty of MERCHANTABILITY or FITNESS FOR
# A PARTICULAR PURPOSE. See the GNU Affero General Public License for more
# details.
#
# You should have received a copy of the GNU Affero General Public License along
# with this program. If not, see <http://www.gnu.org/licenses/>.

module Accessibility
  module HasContext
    extend ActiveSupport::Concern

    included do
      belongs_to :wiki_page, optional: true
      belongs_to :assignment, optional: true
      belongs_to :attachment, optional: true

      scope :for_context, lambda { |context|
        key = case context
              when WikiPage then :wiki_page_id
              when Assignment then :assignment_id
              when Attachment then :attachment_id
              else raise ArgumentError, "Unsupported context type: #{context.class.name}"
              end
        where(key => context.id)
      }

      validate :exactly_one_context_present
    end

    def context
      wiki_page || assignment || attachment
    end

    def context=(context_object)
      case context_object
      when WikiPage
        self.wiki_page = context_object
      when Assignment
        self.assignment = context_object
      when Attachment
        self.attachment = context_object
      else
        raise ArgumentError, "Unsupported context type: #{context_object.class.name}"
      end
    end

<<<<<<< HEAD
=======
    def context_id_and_type
      if wiki_page_id
        [wiki_page_id, "WikiPage"]
      elsif assignment_id
        [assignment_id, "Assignment"]
      elsif attachment_id
        [attachment_id, "Attachment"]
      else
        [nil, nil]
      end
    end

    def context_url
      id, type = context_id_and_type
      return nil unless id && type

      case type
      when "WikiPage"
        Rails.application.routes.url_helpers.course_wiki_page_url(course_id, id, only_path: true)
      when "Assignment"
        Rails.application.routes.url_helpers.course_assignment_url(course_id, id, only_path: true)
      when "Attachment"
        Rails.application.routes.url_helpers.course_files_url(course_id, preview: id, only_path: true)
      else
        nil
      end
    end

>>>>>>> dec807a2
    private

    def exactly_one_context_present
      contexts = [wiki_page_id, assignment_id, attachment_id].compact
      unless contexts.size == 1
        errors.add(:base, "Exactly one context must be present")
      end
    end
  end
end<|MERGE_RESOLUTION|>--- conflicted
+++ resolved
@@ -55,8 +55,6 @@
       end
     end
 
-<<<<<<< HEAD
-=======
     def context_id_and_type
       if wiki_page_id
         [wiki_page_id, "WikiPage"]
@@ -85,7 +83,6 @@
       end
     end
 
->>>>>>> dec807a2
     private
 
     def exactly_one_context_present
