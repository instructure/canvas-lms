--- conflicted
+++ resolved
@@ -2615,7 +2615,7 @@
   end
 
   def tabs_available(user=nil, opts={})
-    opts.reverse_merge!(:include_external => true)
+    opts.reverse_merge!(:include_external => true, include_hidden_unused: true)
     cache_key = [user, opts].cache_key
     @tabs_available ||= {}
     @tabs_available[cache_key] ||= uncached_tabs_available(user, opts)
@@ -2657,6 +2657,10 @@
       tabs.delete_if {|t| t[:id] == TAB_SETTINGS }
       tabs << settings_tab
 
+      if opts[:only_check]
+        tabs = tabs.select { |t| opts[:only_check].include?(t[:id]) }
+      end
+
       check_for_permission = lambda do |*permissions|
         permissions.any? do |permission|
           if opts[:precalculated_permissions]&.has_key?(permission)
@@ -2667,18 +2671,6 @@
         end
       end
 
-<<<<<<< HEAD
-      tabs.each do |tab|
-        tab[:hidden_unused] = true if tab[:id] == TAB_MODULES && !active_record_types[:modules]
-        tab[:hidden_unused] = true if tab[:id] == TAB_FILES && !active_record_types[:files]
-        tab[:hidden_unused] = true if tab[:id] == TAB_QUIZZES && !active_record_types[:quizzes]
-        tab[:hidden_unused] = true if tab[:id] == TAB_ASSIGNMENTS && !active_record_types[:assignments]
-        tab[:hidden_unused] = true if tab[:id] == TAB_PAGES && !active_record_types[:pages] && !allow_student_wiki_edits
-        tab[:hidden_unused] = true if tab[:id] == TAB_CONFERENCES && !active_record_types[:conferences] && !check_for_permission.call(:create_conferences)
-        tab[:hidden_unused] = true if tab[:id] == TAB_ANNOUNCEMENTS && !active_record_types[:announcements]
-        tab[:hidden_unused] = true if tab[:id] == TAB_OUTCOMES && !active_record_types[:outcomes]
-        tab[:hidden_unused] = true if tab[:id] == TAB_DISCUSSIONS && !active_record_types[:discussions] && !allow_student_discussion_topics
-=======
       delete_unless = lambda do |tabs_to_check, *permissions|
         matched_tabs = tabs.select { |t| tabs_to_check.include?(t[:id]) }
         tabs -= matched_tabs if matched_tabs.present? && !check_for_permission.call(*permissions)
@@ -2708,66 +2700,54 @@
             end
           end
         end
->>>>>>> 0636031f
       end
 
       # remove tabs that the user doesn't have access to
       unless opts[:for_reordering]
-        unless check_for_permission.call(:read, :manage_content)
-          tabs.delete_if { |t| t[:id] == TAB_HOME }
-          tabs.delete_if { |t| t[:id] == TAB_ANNOUNCEMENTS }
-          tabs.delete_if { |t| t[:id] == TAB_PAGES }
-          tabs.delete_if { |t| t[:id] == TAB_OUTCOMES }
-          tabs.delete_if { |t| t[:id] == TAB_CONFERENCES }
-          tabs.delete_if { |t| t[:id] == TAB_COLLABORATIONS }
-          tabs.delete_if { |t| t[:id] == TAB_MODULES }
+        delete_unless.call([TAB_HOME, TAB_ANNOUNCEMENTS, TAB_PAGES, TAB_OUTCOMES, TAB_CONFERENCES, TAB_COLLABORATIONS, TAB_MODULES], :read, :manage_content)
+
+        member_only_tabs = tabs.select{ |t| t[:visibility] == 'members' }
+        tabs -= member_only_tabs if member_only_tabs.present? && !check_for_permission.call(:participate_as_student, :read_as_admin)
+
+        delete_unless.call([TAB_ASSIGNMENTS, TAB_QUIZZES], :read, :manage_content, :manage_assignments)
+        delete_unless.call([TAB_SYLLABUS], :read, :read_syllabus, :manage_content, :manage_assignments)
+
+        admin_only_tabs = tabs.select{ |t| t[:visibility] == 'admins' }
+        tabs -= admin_only_tabs if admin_only_tabs.present? && !check_for_permission.call(:read_as_admin)
+
+        hidden_exteral_tabs = tabs.select{ |t| t[:hidden] && t[:external] }
+        tabs -= hidden_exteral_tabs if hidden_exteral_tabs.present? && !(opts[:api] && check_for_permission.call(:read_as_admin))
+
+        delete_unless.call([TAB_GRADES], :read_grades, :view_all_grades, :manage_grades)
+        delete_unless.call([TAB_PEOPLE], :read_roster, :manage_students, :manage_admin_users)
+        delete_unless.call([TAB_FILES], :read, :manage_files)
+        delete_unless.call([TAB_DISCUSSIONS], :read_forum, :post_to_forum, :create_forum, :moderate_forum)
+        delete_unless.call([TAB_SETTINGS], :read_as_admin)
+        delete_unless.call([TAB_ANNOUNCEMENTS], :read_announcements)
+
+        # remove outcomes tab for logged-out users or non-students
+        outcome_tab = tabs.detect { |t| t[:id] == TAB_OUTCOMES }
+        tabs.delete(outcome_tab) if outcome_tab && (!user || !check_for_permission.call(:manage_content, :participate_as_student, :read_as_admin))
+
+        # remove hidden tabs from students
+        additional_checks = {
+          TAB_ASSIGNMENTS => [:manage_content, :manage_assignments],
+          TAB_SYLLABUS => [:manage_content, :manage_assignments],
+          TAB_QUIZZES => [:manage_content, :manage_assignments],
+          TAB_GRADES => [:view_all_grades, :manage_grades],
+          TAB_PEOPLE => [:manage_students, :manage_admin_users],
+          TAB_FILES => [:manage_files],
+          TAB_DISCUSSIONS => [:moderate_forum]
+        }
+        tabs.reject! do |t|
+          # tab shouldn't be shown to non-admins
+          (t[:hidden] || t[:hidden_unused]) &&
+          # not an admin user
+          (!user || !check_for_permission.call(:manage_content, :read_as_admin)) &&
+          # can't do any of the additional things required
+          (!additional_checks[t[:id]] || !check_for_permission.call(*additional_checks[t[:id]]))
         end
-        unless check_for_permission.call(:participate_as_student, :read_as_admin)
-          tabs.delete_if{ |t| t[:visibility] == 'members' }
-        end
-        unless check_for_permission.call(:read, :manage_content, :manage_assignments)
-          tabs.delete_if { |t| t[:id] == TAB_ASSIGNMENTS }
-          tabs.delete_if { |t| t[:id] == TAB_QUIZZES }
-        end
-        unless check_for_permission.call(:read, :read_syllabus, :manage_content, :manage_assignments)
-          tabs.delete_if { |t| t[:id] == TAB_SYLLABUS }
-        end
-        tabs.delete_if{ |t| t[:visibility] == 'admins' } unless check_for_permission.call(:read_as_admin)
-        if check_for_permission.call(:manage_content, :manage_assignments)
-          tabs.detect { |t| t[:id] == TAB_ASSIGNMENTS }[:manageable] = true
-          tabs.detect { |t| t[:id] == TAB_SYLLABUS }[:manageable] = true
-          tabs.detect { |t| t[:id] == TAB_QUIZZES }[:manageable] = true
-        end
-        tabs.delete_if { |t| t[:hidden] && t[:external] } unless opts[:api] && check_for_permission.call(:read_as_admin)
-        tabs.delete_if { |t| t[:id] == TAB_GRADES } unless check_for_permission.call(:read_grades, :view_all_grades, :manage_grades)
-        tabs.detect { |t| t[:id] == TAB_GRADES }[:manageable] = true if check_for_permission.call(:view_all_grades, :manage_grades)
-        tabs.delete_if { |t| t[:id] == TAB_PEOPLE } unless check_for_permission.call(:read_roster, :manage_students, :manage_admin_users)
-        tabs.detect { |t| t[:id] == TAB_PEOPLE }[:manageable] = true if check_for_permission.call(:manage_students, :manage_admin_users)
-        tabs.delete_if { |t| t[:id] == TAB_FILES } unless check_for_permission.call(:read, :manage_files)
-        tabs.detect { |t| t[:id] == TAB_FILES }[:manageable] = true if check_for_permission.call(:manage_files)
-        tabs.delete_if { |t| t[:id] == TAB_DISCUSSIONS } unless check_for_permission.call(:read_forum, :post_to_forum, :create_forum, :moderate_forum)
-        tabs.detect { |t| t[:id] == TAB_DISCUSSIONS }[:manageable] = true if check_for_permission.call(:moderate_forum)
-        tabs.delete_if { |t| t[:id] == TAB_SETTINGS } unless check_for_permission.call(:read_as_admin)
-
-        unless check_for_permission.call(:read_announcements)
-          tabs.delete_if { |t| t[:id] == TAB_ANNOUNCEMENTS }
-        end
-
-        if !user || !check_for_permission.call(:manage_content)
-          # remove outcomes tab for logged-out users or non-students
-          unless check_for_permission.call(:participate_as_student, :read_as_admin)
-            tabs.delete_if { |t| t[:id] == TAB_OUTCOMES }
-          end
-
-          # remove hidden tabs from students
-          unless check_for_permission.call(:read_as_admin)
-            tabs.delete_if {|t| (t[:hidden] || (t[:hidden_unused] && !opts[:include_hidden_unused])) && !t[:manageable] }
-          end
-        end
-      end
-      # Uncommenting these lines will always put hidden links after visible links
-      # tabs.each_with_index{|t, i| t[:sort_index] = i }
-      # tabs = tabs.sort_by{|t| [t[:hidden_unused] || t[:hidden] ? 1 : 0, t[:sort_index]] } if !self.tab_configuration || self.tab_configuration.empty?
+      end
       tabs
     end
   end
