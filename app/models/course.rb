--- conflicted
+++ resolved
@@ -2598,17 +2598,10 @@
           tabs.delete_if { |t| t[:id] == TAB_CONFERENCES }
           tabs.delete_if { |t| t[:id] == TAB_COLLABORATIONS }
           tabs.delete_if { |t| t[:id] == TAB_MODULES }
-<<<<<<< HEAD
         end
         unless self.grants_rights?(user, opts[:session], :participate_as_student, :manage_content).values.any?
           tabs.delete_if{ |t| t[:visibility] == 'members' }
         end
-=======
-        end
-        unless self.grants_rights?(user, opts[:session], :participate_as_student, :manage_content).values.any?
-          tabs.delete_if{ |t| t[:visibility] == 'members' }
-        end
->>>>>>> f8af3da2
         unless self.grants_rights?(user, opts[:session], :read, :manage_content, :manage_assignments).values.any?
           tabs.delete_if { |t| t[:id] == TAB_ASSIGNMENTS }
           tabs.delete_if { |t| t[:id] == TAB_SYLLABUS }
