--- conflicted
+++ resolved
@@ -2163,19 +2163,11 @@
     if include.include?(:inactive) && ![:full, :sections].include?(visibility_level)
       # don't really include inactive unless user is able to view them
       scope = scope.where("enrollments.workflow_state <> 'inactive'")
-<<<<<<< HEAD
     end
     if include.include?(:completed) && ![:full, :sections].include?(visibility_level)
       # don't really include concluded unless user is able to view them
       scope = scope.where("enrollments.workflow_state <> 'completed'")
     end
-=======
-    end
-    if include.include?(:completed) && ![:full, :sections].include?(visibility_level)
-      # don't really include concluded unless user is able to view them
-      scope = scope.where("enrollments.workflow_state <> 'completed'")
-    end
->>>>>>> 0424e7a0
     # See also MessageableUser::Calculator (same logic used to get
     # users across multiple courses) (should refactor)
     case visibility_level
