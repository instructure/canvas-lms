--- conflicted
+++ resolved
@@ -283,12 +283,8 @@
   after_update :log_create_to_publish_time, if: :saved_change_to_workflow_state?
   after_update :track_end_date_stats
   after_update :log_course_pacing_publish_update, if: :saved_change_to_workflow_state?
-<<<<<<< HEAD
-  after_update :log_course_pacing_settings_update, if: :change_to_enable_paces?
-=======
   after_update :log_course_format_publish_update, if: :saved_change_to_workflow_state?
   after_update :log_course_pacing_settings_update, if: :change_to_logged_settings?
->>>>>>> 566ed0ae
 
   before_update :handle_syllabus_changes_for_master_migration
 
@@ -4115,12 +4111,7 @@
   end
 
   def log_create_to_publish_time
-<<<<<<< HEAD
-    valid_workflow_states = %w[created claimed]
-    return unless available? && valid_workflow_states.include?(workflow_state_before_last_save)
-=======
     return unless publishing?
->>>>>>> 566ed0ae
 
     publish_time = ((updated_at - created_at) * 1000).round
     statsd_bucket = account.feature_enabled?(:course_paces) && enable_course_paces? ? "paced" : "unpaced"
@@ -4128,22 +4119,12 @@
   end
 
   def log_published_assignment_count
-<<<<<<< HEAD
-    valid_workflow_states = %w[created claimed]
-    return unless available? && valid_workflow_states.include?(workflow_state_before_last_save)
-=======
     return unless publishing?
->>>>>>> 566ed0ae
 
     statsd_bucket = enable_course_paces? ? "paced" : "unpaced"
     InstStatsd::Statsd.count("course.#{statsd_bucket}.assignment_count", assignments.published.size)
   end
 
-<<<<<<< HEAD
-  def change_to_enable_paces?
-    return unless saved_change_to_settings? && available?
-
-=======
   def publishing?
     valid_workflow_states = %w[created claimed]
     available? && valid_workflow_states.include?(workflow_state_before_last_save)
@@ -4174,7 +4155,6 @@
   end
 
   def change_to_enable_paces?
->>>>>>> 566ed0ae
     # Get the settings changes into a parameter
     setting_changes = saved_changes[:settings]
     old_enable_paces_setting = setting_changes[0][:enable_course_paces]
@@ -4195,30 +4175,6 @@
     old_enable_paces_setting != new_enable_paces_setting
   end
 
-<<<<<<< HEAD
-  def log_course_pacing_publish_update
-    valid_workflow_states = %w[created claimed]
-
-    return unless available? && valid_workflow_states.include?(workflow_state_before_last_save)
-
-    statsd_bucket = enable_course_paces? ? "paced" : "unpaced"
-
-    InstStatsd::Statsd.increment("course.#{statsd_bucket}.paced_courses")
-
-    unless workflow_state_before_last_save == "created"
-      InstStatsd::Statsd.decrement("course.#{statsd_bucket}.paced_courses")
-    end
-  end
-
-  def log_course_pacing_settings_update
-    setting_changes = saved_changes[:settings]
-    new_enable_paces_setting = setting_changes[1][:enable_course_paces]
-
-    statsd_bucket_list = new_enable_paces_setting ? %w[paced unpaced] : %w[unpaced paced]
-
-    InstStatsd::Statsd.increment("course.#{statsd_bucket_list[0]}.paced_courses")
-    InstStatsd::Statsd.decrement("course.#{statsd_bucket_list[1]}.paced_courses")
-=======
   def changes_to_course_format?
     # Get the settings changes into a parameter
     setting_changes = saved_changes[:settings]
@@ -4257,6 +4213,5 @@
 
     statsd_bucket = new_enable_paces_setting ? "paced" : "unpaced"
     InstStatsd::Statsd.increment("course.#{statsd_bucket}.#{new_stats_course_format}")
->>>>>>> 566ed0ae
   end
 end