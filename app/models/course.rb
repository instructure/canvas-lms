--- conflicted
+++ resolved
@@ -2435,163 +2435,6 @@
     create_attachment(attachment, csv)
   end
 
-<<<<<<< HEAD
-  def auto_grade_submission_in_background(submission)
-    user = submission.user
-    progress = progresses.create!(tag: "auto_grade_submission", user:)
-    singleton_key = "Course#run_auto_grader:#{submission.global_id}:#{submission.attempt}"
-    n_strand_key = ["Course#run_auto_grader", global_root_account_id]
-    max_attempts = 3
-
-    progress.process_job(
-      self,
-      :run_auto_grader,
-      {
-        priority: Delayed::HIGH_PRIORITY,
-        n_strand: n_strand_key,
-        singleton: singleton_key,
-        on_conflict: :use_earliest,
-        preserve_method_args: true,
-        max_attempts:
-      },
-      progress,
-      submission,
-      max_attempts
-    )
-
-    # Find all unlocked jobs with the same singleton key
-    matching_jobs = Delayed::Job.where(singleton: singleton_key, locked_at: nil)
-
-    # Check if any of those jobs already have associated progress
-    existing_progress = Progress.where(delayed_job_id: matching_jobs.pluck(:id))
-                                .where.not(id: progress.id)
-                                .first
-
-    if existing_progress
-      # If progress exists for any similar job, mark current progress as skipped
-      progress.update!(
-        workflow_state: "failed",
-        completion: 0,
-        message: "Skipped: a similar job is already queued or running."
-      )
-      existing_progress
-    else
-      # No existing progress found, continue with current progress
-      progress
-    end
-  end
-
-  def run_auto_grader(progress, submission, max_attempts)
-    assignment = submission.assignment
-    assignment_text = ActionView::Base.full_sanitizer.sanitize(assignment.description || "")
-    essay = ActionView::Base.full_sanitizer.sanitize(submission.body || "")
-    rubric = assignment.rubric_association&.rubric
-
-    auto_grade_result = nil
-
-    begin
-      if submission.blank? || submission.body.blank? || submission.attempt < 1
-        raise "No essay submission found"
-      end
-
-      root_account_uuid = submission.course.account.root_account.uuid
-
-      auto_grade_result = AutoGradeResult.find_or_initialize_by(
-        submission:,
-        attempt: submission.attempt
-      )
-
-      if auto_grade_result.grade_data.blank?
-        grade_data = AutoGradeService.new(
-          assignment: assignment_text,
-          essay:,
-          rubric: rubric.data,
-          root_account_uuid:
-        ).call
-
-        auto_grade_result.update!(
-          root_account_id: submission.course.root_account_id,
-          grade_data:,
-          error_message: nil,
-          grading_attempts: auto_grade_result.grading_attempts + 1
-        )
-      end
-
-      grade_data = auto_grade_result.grade_data
-      all_missing_comments = grade_data.all? { |item| !item.key?("comments") }
-
-      if all_missing_comments
-
-        grade_data_with_comments = AutoGradeCommentsService.new(
-          assignment: assignment_text,
-          grade_data:,
-          root_account_uuid:
-        ).call
-
-        auto_grade_result.update!(
-          root_account_id: submission.course.root_account_id,
-          grade_data: grade_data_with_comments,
-          error_message: nil,
-          grading_attempts: auto_grade_result.grading_attempts + 1
-        )
-      end
-
-      progress&.results = auto_grade_result.grade_data
-      progress&.message = nil
-      progress&.complete!
-    rescue CedarAIGraderError => e
-      error_message = e.message
-
-      begin
-        autograde_error_handling(submission, auto_grade_result, progress, error_message)
-      rescue
-        # log error_message
-      end
-
-      current_attempts = progress&.delayed_job&.attempts&.+ 1
-      if current_attempts < max_attempts
-        raise Delayed::RetriableError, error_message
-      end
-
-      progress&.results = []
-      progress&.message = I18n.t("Grading failed. Please try again later or grade manually.")
-      progress&.complete!
-    rescue => e
-      error_message = "Grading failed: #{e.message}"
-
-      begin
-        autograde_error_handling(submission, auto_grade_result, progress, error_message)
-      rescue
-        # log error_message
-      end
-
-      progress&.results = []
-      progress&.message = I18n.t("Grading failed. Please try again later or grade manually.")
-      progress&.complete!
-    end
-  end
-
-  def autograde_error_handling(submission, auto_grade_result, progress, error_message)
-    if auto_grade_result.nil?
-      auto_grade_result = AutoGradeResult.find_or_initialize_by(
-        submission:,
-        attempt: submission.attempt
-      )
-    end
-
-    auto_grade_result&.update!(
-      root_account_id: submission.course.root_account_id,
-      grade_data: {},
-      error_message:,
-      grading_attempts: auto_grade_result.grading_attempts + 1
-    )
-
-    progress&.results = []
-    progress&.message = error_message
-  end
-
-=======
->>>>>>> 3b5eb382
   def create_attachment(attachment, csv)
     Attachments::Storage.store_for_attachment(attachment, StringIO.new(csv))
     attachment.content_type = "text/csv"
