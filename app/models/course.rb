# frozen_string_literal: true

#
# Copyright (C) 2011 - present Instructure, Inc.
#
# This file is part of Canvas.
#
# Canvas is free software: you can redistribute it and/or modify it under
# the terms of the GNU Affero General Public License as published by the Free
# Software Foundation, version 3 of the License.
#
# Canvas is distributed in the hope that it will be useful, but WITHOUT ANY
# WARRANTY; without even the implied warranty of MERCHANTABILITY or FITNESS FOR
# A PARTICULAR PURPOSE. See the GNU Affero General Public License for more
# details.
#
# You should have received a copy of the GNU Affero General Public License along
# with this program. If not, see <http://www.gnu.org/licenses/>.
#

class Course < ActiveRecord::Base
  include Context
  include Workflow
  include TextHelper
  include HtmlTextHelper
  include TimeZoneHelper
  include ContentLicenses
  include TurnitinID
  include Courses::ItemVisibilityHelper
  include Courses::ExportWarnings
  include OutcomeImportContext
  include MaterialChanges
  include CopiedAssets
  include LinkedAttachmentHandler

  attr_accessor :teacher_names, :master_course, :primary_enrollment_role, :saved_by
  attr_writer :student_count, :teacher_count, :primary_enrollment_type, :primary_enrollment_role_id, :primary_enrollment_rank, :primary_enrollment_state, :primary_enrollment_date, :invitation, :master_migration

  alias_attribute :short_name, :course_code

  time_zone_attribute :time_zone
  def time_zone
    super || RequestCache.cache("account_time_zone", root_account_id) do
      root_account.default_time_zone
    end
  end

  serialize :tab_configuration
  serialize :settings, type: Hash
  belongs_to :root_account, class_name: "Account"
  belongs_to :abstract_course
  belongs_to :enrollment_term
  belongs_to :template_course, class_name: "Course"
  has_many :templated_courses, class_name: "Course", foreign_key: "template_course_id", inverse_of: :template_course
  has_many :templated_accounts, class_name: "Account", foreign_key: "course_template_id", inverse_of: :course_template
  has_many :block_editor_templates, class_name: "BlockEditorTemplate", as: :context, inverse_of: :context

  belongs_to :linked_homeroom_course, class_name: "Course", foreign_key: "homeroom_course_id", inverse_of: false

  has_many :course_sections, inverse_of: :course
  has_many :active_course_sections, -> { where(workflow_state: "active") }, class_name: "CourseSection", inverse_of: :course
  has_many :moved_sections, class_name: "CourseSection", foreign_key: "nonxlist_course_id", inverse_of: :course
  has_many :enrollments, -> { where("enrollments.workflow_state<>'deleted'") }, inverse_of: :course

  has_many :all_enrollments, class_name: "Enrollment", inverse_of: :course
  has_many :current_enrollments, -> { where("enrollments.workflow_state NOT IN ('rejected', 'completed', 'deleted', 'inactive')").preload(:user) }, class_name: "Enrollment"
  has_many :all_current_enrollments, -> { where("enrollments.workflow_state NOT IN ('rejected', 'completed', 'deleted')").preload(:user) }, class_name: "Enrollment"
  has_many :prior_enrollments, -> { preload(:user, :course).where(workflow_state: "completed") }, class_name: "Enrollment"
  has_many :prior_users, through: :prior_enrollments, source: :user
  has_many :prior_students, -> { where(enrollments: { type: ["StudentEnrollment", "StudentViewEnrollment"], workflow_state: "completed" }) }, through: :enrollments, source: :user

  has_many :participating_enrollments, -> { where(enrollments: { workflow_state: "active" }).preload(:user) }, class_name: "Enrollment", inverse_of: :course

  has_many :participating_students, -> { where(enrollments: { type: ["StudentEnrollment", "StudentViewEnrollment"], workflow_state: "active" }) }, through: :enrollments, source: :user
  has_many :participating_students_by_date,
           lambda {
             where(enrollments: { type: ["StudentEnrollment", "StudentViewEnrollment"], workflow_state: "active" })
               .joins("INNER JOIN #{EnrollmentState.quoted_table_name} ON enrollment_states.enrollment_id=enrollments.id")
               .where(enrollment_states: { state: "active" })
           },
           through: :all_enrollments,
           source: :user

  has_many :student_enrollments, -> { where("enrollments.workflow_state NOT IN ('rejected', 'completed', 'deleted', 'inactive') AND enrollments.type IN ('StudentEnrollment', 'StudentViewEnrollment')").preload(:user) }, class_name: "Enrollment"
  has_many :student_enrollments_including_completed, -> { where("enrollments.workflow_state NOT IN ('rejected', 'deleted', 'inactive') AND enrollments.type IN ('StudentEnrollment', 'StudentViewEnrollment')").preload(:user) }, class_name: "Enrollment"
  has_many :students, through: :student_enrollments, source: :user
  has_many :self_enrolled_students, -> { where("self_enrolled") }, through: :student_enrollments, source: :user
  has_many :admin_visible_student_enrollments, -> { where("enrollments.workflow_state NOT IN ('rejected', 'completed', 'deleted') AND enrollments.type IN ('StudentEnrollment', 'StudentViewEnrollment')").preload(:user) }, class_name: "Enrollment"
  has_many :admin_visible_students, through: :admin_visible_student_enrollments, source: :user
  has_many :gradable_student_enrollments, -> { where(enrollments: { workflow_state: ["active", "inactive"], type: ["StudentEnrollment", "StudentViewEnrollment"] }).preload(:user) }, class_name: "Enrollment"
  has_many :gradable_students, through: :gradable_student_enrollments, source: :user
  has_many :all_student_enrollments, -> { where("enrollments.workflow_state<>'deleted' AND enrollments.type IN ('StudentEnrollment', 'StudentViewEnrollment')").preload(:user) }, class_name: "Enrollment"
  has_many :all_student_enrollments_including_deleted, -> { where("enrollments.type IN ('StudentEnrollment', 'StudentViewEnrollment')").preload(:user) }, class_name: "Enrollment"
  has_many :all_students, through: :all_student_enrollments, source: :user
  has_many :all_students_including_deleted, through: :all_student_enrollments_including_deleted, source: :user
  has_many :all_accepted_student_enrollments, -> { where("enrollments.workflow_state NOT IN ('rejected', 'deleted') AND enrollments.type IN ('StudentEnrollment', 'StudentViewEnrollment')").preload(:user) }, class_name: "Enrollment"
  has_many :all_accepted_students, -> { distinct }, through: :all_accepted_student_enrollments, source: :user
  has_many :all_real_enrollments, -> { where("enrollments.workflow_state<>'deleted' AND enrollments.type<>'StudentViewEnrollment'").preload(:user) }, class_name: "Enrollment"
  has_many :all_real_users, through: :all_real_enrollments, source: :user
  has_many :all_real_student_enrollments, -> { where("enrollments.type = 'StudentEnrollment' AND enrollments.workflow_state <> 'deleted'").preload(:user) }, class_name: "StudentEnrollment"
  has_many :all_real_students, through: :all_real_student_enrollments, source: :user
  has_many :teacher_enrollments, -> { where("enrollments.workflow_state NOT IN ('rejected', 'deleted') AND enrollments.type = 'TeacherEnrollment'").preload(:user) }, class_name: "TeacherEnrollment"
  has_many :teachers, -> { order("sortable_name") }, through: :teacher_enrollments, source: :user
  has_many :ta_enrollments, -> { where("enrollments.workflow_state NOT IN ('rejected', 'deleted')").preload(:user) }, class_name: "TaEnrollment"
  has_many :tas, through: :ta_enrollments, source: :user
  has_many :observer_enrollments, -> { where("enrollments.workflow_state NOT IN ('rejected', 'deleted')").preload(:user) }, class_name: "ObserverEnrollment"
  has_many :observers, through: :observer_enrollments, source: :user
  has_many :non_observer_enrollments,
           lambda {
             where("enrollments.workflow_state NOT IN ('rejected', 'deleted') AND enrollments.type<>'ObserverEnrollment'")
               .preload(:user)
           },
           class_name: "Enrollment"
  has_many :enrollments_excluding_linked_observers,
           lambda {
             where("enrollments.workflow_state NOT IN ('rejected', 'deleted') AND NOT (enrollments.type = 'ObserverEnrollment' AND enrollments.associated_user_id IS NOT NULL)")
               .preload(:user)
           },
           class_name: "Enrollment"
  has_many :participating_observers, -> { where(enrollments: { workflow_state: "active" }) }, through: :observer_enrollments, source: :user
  has_many :participating_observers_by_date,
           lambda {
             where(enrollments: { type: "ObserverEnrollment", workflow_state: "active" })
               .joins("INNER JOIN #{EnrollmentState.quoted_table_name} ON enrollment_states.enrollment_id=enrollments.id")
               .where(enrollment_states: { state: "active" })
           },
           through: :all_enrollments,
           source: :user

  has_many :instructors, -> { where(enrollments: { type: ["TaEnrollment", "TeacherEnrollment"] }) }, through: :enrollments, source: :user
  has_many :instructor_enrollments, -> { where(type: ["TaEnrollment", "TeacherEnrollment"]) }, class_name: "Enrollment"
  has_many :participating_instructors, -> { where(enrollments: { type: ["TaEnrollment", "TeacherEnrollment"], workflow_state: "active" }) }, through: :enrollments, source: :user
  has_many :participating_instructors_by_date,
           lambda {
             where(enrollments: { type: ["TaEnrollment", "TeacherEnrollment"], workflow_state: "active" })
               .joins("INNER JOIN #{EnrollmentState.quoted_table_name} ON enrollment_states.enrollment_id=enrollments.id")
               .where(enrollment_states: { state: "active" })
           },
           through: :all_enrollments,
           source: :user

  has_many :admins, -> { where(enrollments: { type: %w[TaEnrollment TeacherEnrollment DesignerEnrollment] }) }, through: :enrollments, source: :user
  has_many :admin_enrollments, -> { where(type: %w[TaEnrollment TeacherEnrollment DesignerEnrollment]) }, class_name: "Enrollment"
  has_many :participating_admins, -> { where(enrollments: { type: %w[TaEnrollment TeacherEnrollment DesignerEnrollment], workflow_state: "active" }) }, through: :enrollments, source: :user
  has_many :participating_admins_by_date,
           lambda {
             where(enrollments: { type: %w[TaEnrollment TeacherEnrollment DesignerEnrollment], workflow_state: "active" })
               .joins("INNER JOIN #{EnrollmentState.quoted_table_name} ON enrollment_states.enrollment_id=enrollments.id")
               .where(enrollment_states: { state: "active" })
           },
           through: :all_enrollments,
           source: :user

  has_many :student_view_enrollments, -> { where("enrollments.workflow_state<>'deleted'").preload(:user) }, class_name: "StudentViewEnrollment"
  has_many :student_view_students, through: :student_view_enrollments, source: :user
  has_many :custom_gradebook_columns, -> { order("custom_gradebook_columns.position, custom_gradebook_columns.title") }, dependent: :destroy

  include LearningOutcomeContext
  include RubricContext

  has_many :course_account_associations
  has_many :users, -> { distinct }, through: :enrollments, source: :user
  has_many :all_users, -> { distinct }, through: :all_enrollments, source: :user
  has_many :current_users, -> { distinct }, through: :current_enrollments, source: :user
  has_many :all_current_users, -> { distinct }, through: :all_current_enrollments, source: :user
  has_many :active_users, -> { distinct }, through: :participating_enrollments, source: :user
  has_many :user_past_lti_ids, as: :context, inverse_of: :context
  has_many :group_categories, -> { collaborative.where(deleted_at: nil) }, class_name: "GroupCategory", as: :context, inverse_of: :context
  has_many :all_group_categories, -> { collaborative }, class_name: "GroupCategory", as: :context, inverse_of: :context
  has_many :combined_group_and_differentiation_tag_categories, class_name: "GroupCategory", as: :context, inverse_of: :context
  has_many :active_combined_group_and_differentiation_tag_categories, -> { active }, class_name: "GroupCategory", as: :context, inverse_of: :context
  has_many :groups, -> { collaborative }, class_name: "Group", as: :context, inverse_of: :context
  has_many :active_groups, -> { active.collaborative }, class_name: "Group", as: :context, inverse_of: :context
  has_many :differentiation_tag_categories, -> { non_collaborative.where(deleted_at: nil) }, class_name: "GroupCategory", as: :context, inverse_of: :context
  has_many :all_differentiation_tag_categories, -> { non_collaborative }, class_name: "GroupCategory", as: :context, inverse_of: :context
  has_many :differentiation_tags, -> { non_collaborative }, class_name: "Group", as: :context, inverse_of: :context
  has_many :active_differentiation_tags, -> { active.non_collaborative }, class_name: "Group", as: :context, inverse_of: :context
  # regardless of non_collaborative state, all active groups are included
  has_many :combined_groups_and_differentiation_tags, class_name: "Group", as: :context, inverse_of: :context
  has_many :assignment_groups, -> { order("assignment_groups.position", AssignmentGroup.best_unicode_collation_key("assignment_groups.name")) }, as: :context, inverse_of: :context, dependent: :destroy
  has_many :assignments, -> { order("assignments.created_at") }, as: :context, inverse_of: :context, dependent: :destroy
  has_many :calendar_events, -> { where("calendar_events.workflow_state<>'cancelled'") }, as: :context, inverse_of: :context, dependent: :destroy
  has_many :submissions, -> { active.order("submissions.updated_at DESC") }, inverse_of: :course, dependent: :destroy
  has_many :submission_comments, -> { published }, as: :context, inverse_of: :context
  has_many :discussion_topics, -> { where("discussion_topics.workflow_state<>'deleted'").preload(:user).order("discussion_topics.position DESC, discussion_topics.created_at DESC") }, as: :context, inverse_of: :context, dependent: :destroy
  has_many :active_discussion_topics, -> { where("discussion_topics.workflow_state<>'deleted'").preload(:user) }, as: :context, inverse_of: :context, class_name: "DiscussionTopic"
  has_many :all_discussion_topics, -> { preload(:user) }, as: :context, inverse_of: :context, class_name: "DiscussionTopic", dependent: :destroy
  has_many :discussion_entries, -> { preload(:discussion_topic, :user) }, through: :discussion_topics, dependent: :destroy
  has_many :announcements, as: :context, inverse_of: :context, class_name: "Announcement", dependent: :destroy
  has_many :active_announcements, -> { where("discussion_topics.workflow_state<>'deleted'") }, as: :context, inverse_of: :context, class_name: "Announcement"
  has_many :attachments, as: :context, inverse_of: :context, dependent: :destroy, extend: Attachment::FindInContextAssociation
  has_many :attachment_associations, as: :context, inverse_of: :context
  has_many :active_images, -> { where("attachments.file_state<>? AND attachments.content_type LIKE 'image%'", "deleted").order("attachments.display_name").preload(:thumbnail) }, as: :context, inverse_of: :context, class_name: "Attachment"
  has_many :active_assignments, -> { where("assignments.workflow_state<>'deleted'").order("assignments.title, assignments.position") }, as: :context, inverse_of: :context, class_name: "Assignment"
  has_many :folders, -> { order("folders.name") }, as: :context, inverse_of: :context, dependent: :destroy
  has_many :active_folders, -> { where("folders.workflow_state<>'deleted'").order("folders.name") }, class_name: "Folder", as: :context, inverse_of: :context
  has_many :messages, as: :context, inverse_of: :context, dependent: :destroy
  has_many :context_external_tools, -> { order("name") }, as: :context, inverse_of: :context, dependent: :destroy
  has_many :tool_proxies, class_name: "Lti::ToolProxy", as: :context, inverse_of: :context, dependent: :destroy
  belongs_to :wiki
  has_many :wiki_pages, as: :context, inverse_of: :context
  has_many :wiki_page_lookups, as: :context, inverse_of: :context
  has_many :quizzes, -> { order(:lock_at, :title, :id) }, class_name: "Quizzes::Quiz", as: :context, inverse_of: :context, dependent: :destroy
  has_many :quiz_questions, class_name: "Quizzes::QuizQuestion", through: :quizzes
  has_many :active_quizzes, -> { preload(:assignment).where("quizzes.workflow_state<>'deleted'").order(:created_at) }, class_name: "Quizzes::Quiz", as: :context, inverse_of: :context
  has_many :assessment_question_banks, -> { preload(:assessment_questions, :assessment_question_bank_users) }, as: :context, inverse_of: :context
  has_many :assessment_questions, through: :assessment_question_banks
  def inherited_assessment_question_banks(include_self = false)
    account.inherited_assessment_question_banks(true, *(include_self ? [self] : []))
  end

  has_many :external_feeds, as: :context, inverse_of: :context, dependent: :destroy
  belongs_to :grading_standard
  has_many :grading_standards, -> { where("workflow_state<>'deleted'") }, as: :context, inverse_of: :context
  has_many :web_conferences, -> { order("created_at DESC") }, as: :context, inverse_of: :context, dependent: :destroy
  has_many :collaborations, -> { order(Arel.sql("collaborations.title, collaborations.created_at")) }, as: :context, inverse_of: :context, dependent: :destroy
  has_many :context_modules, -> { ordered }, as: :context, inverse_of: :context, dependent: :destroy
  has_many :context_module_progressions, through: :context_modules
  has_many :active_context_modules, -> { where(workflow_state: "active") }, as: :context, inverse_of: :context, class_name: "ContextModule"
  has_many :context_module_tags, -> { ordered.where(tag_type: "context_module") }, class_name: "ContentTag", as: :context, inverse_of: :context, dependent: :destroy
  has_many :media_objects, as: :context, inverse_of: :context
  has_many :page_views, as: :context, inverse_of: :context
  has_many :asset_user_accesses, as: :context, inverse_of: :context
  has_many :role_overrides, as: :context, inverse_of: :context
  has_many :content_migrations, as: :context, inverse_of: :context
  has_many :content_exports, as: :context, inverse_of: :context
  has_many :epub_exports, -> { where(type: nil).order("created_at DESC") }
  has_many :course_reports, dependent: :destroy

  has_many :gradebook_filters, inverse_of: :course, dependent: :destroy
  attr_accessor :latest_epub_export

  has_many :web_zip_exports, -> { where(type: "WebZipExport") }
  has_many :alerts, -> { preload(:criteria) }, as: :context, inverse_of: :context
  has_many :appointment_group_contexts, as: :context, inverse_of: :context
  has_many :appointment_groups, through: :appointment_group_contexts
  has_many :appointment_participants, -> { where("workflow_state = 'locked' AND parent_calendar_event_id IS NOT NULL") }, class_name: "CalendarEvent", foreign_key: :effective_context_code, primary_key: :asset_string, inverse_of: false

  has_many :content_participation_counts, as: :context, inverse_of: :context, dependent: :destroy
  has_many :poll_sessions, class_name: "Polling::PollSession", dependent: :destroy
  has_many :grading_period_groups, dependent: :destroy
  has_many :grading_periods, through: :grading_period_groups
  has_many :usage_rights, as: :context, inverse_of: :context, class_name: "UsageRights", dependent: :destroy

  has_many :custom_grade_statuses, -> { active }, through: :root_account
  has_many :sis_post_grades_statuses

  has_many :progresses, as: :context, inverse_of: :context
  has_many :gradebook_csvs, inverse_of: :course, class_name: "GradebookCSV"

  has_many :master_course_templates, class_name: "MasterCourses::MasterTemplate"
  # only valid if non-nil
  attr_accessor :is_master_course

  has_many :master_course_subscriptions, class_name: "MasterCourses::ChildSubscription", foreign_key: "child_course_id", inverse_of: :child_course
  has_one :late_policy, dependent: :destroy, inverse_of: :course
  has_many :quiz_migration_alerts, dependent: :destroy
  has_many :notification_policy_overrides, as: :context, inverse_of: :context

  has_many :post_policies, dependent: :destroy, inverse_of: :course
  has_many :assignment_post_policies, -> { where.not(assignment_id: nil) }, class_name: "PostPolicy", inverse_of: :course
  has_one :default_post_policy, -> { where(assignment_id: nil) }, class_name: "PostPolicy", inverse_of: :course

  has_one :course_score_statistic, dependent: :destroy
  has_many :auditor_course_records,
           class_name: "Auditors::ActiveRecord::CourseRecord",
           dependent: :destroy,
           inverse_of: :course
  has_many :auditor_grade_change_records,
           as: :context,
           inverse_of: :course,
           class_name: "Auditors::ActiveRecord::GradeChangeRecord",
           dependent: :destroy
  has_many :lti_resource_links,
           as: :context,
           inverse_of: :context,
           class_name: "Lti::ResourceLink",
           dependent: :destroy

  has_many :conditional_release_rules, inverse_of: :course, class_name: "ConditionalRelease::Rule", dependent: :destroy
  has_one :outcome_proficiency, -> { preload(:outcome_proficiency_ratings) }, as: :context, inverse_of: :context, dependent: :destroy
  has_one :outcome_calculation_method, as: :context, inverse_of: :context, dependent: :destroy

  has_one :microsoft_sync_group, class_name: "MicrosoftSync::Group", dependent: :destroy, inverse_of: :course
  has_many :microsoft_sync_partial_sync_changes, class_name: "MicrosoftSync::PartialSyncChange", dependent: :destroy, inverse_of: :course

  has_many :comment_bank_items, inverse_of: :course

  has_many :course_paces
  has_many :blackout_dates, as: :context, inverse_of: :context
  has_many :favorites, as: :context, inverse_of: :context, dependent: :destroy
  has_many :group_and_membership_importers, dependent: :destroy, inverse_of: :course

  has_many :accessibility_resource_scans, dependent: :destroy
<<<<<<< HEAD
=======
  has_many :accessibility_issues, dependent: :destroy
  has_many :allocation_rules, dependent: :destroy
>>>>>>> feeb4546

  prepend Profile::Association

  before_create :set_restrict_quantitative_data_when_needed

  before_save :assign_uuid
  before_validation :assert_defaults
  before_save :update_enrollments_later
  before_save :update_show_total_grade_as_on_weighting_scheme_change
  before_save :set_self_enrollment_code
  before_save :validate_license
  before_save :set_horizon_course, if: -> { account_id_changed? || new_record? }
  after_save :update_final_scores_on_weighting_scheme_change
  after_save :update_account_associations_if_changed
  after_save :update_lti_context_controls_if_necessary
  after_save :update_enrollment_states_if_necessary
  after_save :clear_caches_if_necessary
  after_save :log_published_assignment_count
  after_commit :update_cached_due_dates

  after_create :set_default_post_policy
  after_create :copy_from_course_template

  after_update :clear_cached_short_name, if: :saved_change_to_course_code?
  after_update :log_create_to_publish_time, if: :saved_change_to_workflow_state?
  after_update :track_end_date_stats
  after_update :log_course_pacing_publish_update, if: :saved_change_to_workflow_state?
  after_update :log_course_format_publish_update, if: :saved_change_to_workflow_state?
  after_update :log_course_pacing_settings_update, if: :change_to_logged_settings?
  after_update :log_rqd_setting_enable_or_disable

  before_update :handle_syllabus_changes_for_master_migration

  before_save :touch_root_folder_if_necessary
  before_validation :verify_unique_ids
  validate :validate_course_dates
  validate :validate_course_image
  validate :validate_banner_image
  validate :validate_default_view
  validate :validate_template
  validate :validate_not_on_siteadmin
  validates :sis_source_id, uniqueness: { scope: :root_account }, allow_nil: true
  validates :account_id, :root_account_id, :enrollment_term_id, :workflow_state, presence: true
  validates :syllabus_body, length: { maximum: maximum_long_text_length, allow_blank: true }
  validates :name, length: { maximum: maximum_string_length, allow_blank: true }
  validates :sis_source_id, length: { maximum: maximum_string_length, allow_nil: true, allow_blank: false }
  validates :course_code, length: { maximum: maximum_string_length, allow_blank: true }
  validates_locale allow_nil: true

  sanitize_field :syllabus_body, CanvasSanitize::SANITIZE

  include StickySisFields
  are_sis_sticky :name,
                 :course_code,
                 :start_at,
                 :conclude_at,
                 :restrict_enrollments_to_course_dates,
                 :enrollment_term_id,
                 :workflow_state,
                 :account_id,
                 :grade_passback_setting

  include FeatureFlags

  include ContentNotices
  define_content_notice :import_in_progress,
                        text: -> { t("One or more items are currently being imported. They will be shown in the course below once they are available.") },
                        link_text: -> { t("Import Status") },
                        link_target: ->(course) { "/courses/#{course.to_param}/content_migrations" },
                        should_show: lambda { |course, user|
                          course.grants_any_right?(user, *RoleOverride::GRANULAR_MANAGE_COURSE_CONTENT_PERMISSIONS)
                        }

  has_a_broadcast_policy

  # A hard limit on the number of graders (excluding the moderator) a moderated
  # assignment can have.
  MODERATED_GRADING_GRADER_LIMIT = 10

  # Maximum number of resources that can be scanned for accessibility issues
  MAX_ACCESSIBILITY_SCAN_RESOURCES = 1000

  # using a lambda for setting name to avoid caching the translated string when the model is loaded
  # (in case selected language changes)
  CUSTOMIZABLE_PERMISSIONS = ActiveSupport::OrderedHash[
    "syllabus",
    {
      get_setting_name: -> { t("syllabus", "Syllabus") },
      flex: :looser,
      as_bools: true,
    },
    "files",
    {
      get_setting_name: -> { t("files", "Files") },
      flex: :any
    }
  ].freeze

  def [](attr)
    (attr.to_s == "asset_string") ? asset_string : super
  end

  def grade_statuses
    statuses = %w[late missing none excused]
    statuses << "extended" if root_account.feature_enabled?(:extended_submission_state)
    statuses
  end

  def events_for(user)
    if user
      CalendarEvent
        .active
        .for_user_and_context_codes(user, [asset_string])
        .preload(:child_events)
        .reject(&:hidden?) +
        AppointmentGroup.manageable_by(user, [asset_string]) +
        user.assignments_visible_in_course(self)
    else
      calendar_events.active.preload(:child_events).reject(&:hidden?) +
        assignments.active
    end
  end

  def dummy?
    local_id == 0
  end

  def self.ensure_dummy_course
    EnrollmentTerm.ensure_dummy_enrollment_term
    # pre-loading dummy account here to avoid error when finding
    # Account 0 on a new shard before the shard is finished creation,
    # since finding via cache switches away from the creating shard
    a = Account.find(0)
    create_with(account: a, root_account: a, enrollment_term_id: 0, workflow_state: "deleted").find_or_create_by!(id: 0)
  end

  def self.skip_updating_account_associations
    if @skip_updating_account_associations
      yield
    else
      begin
        @skip_updating_account_associations = true
        yield
      ensure
        @skip_updating_account_associations = false
      end
    end
  end

  def self.skip_updating_account_associations?
    !!@skip_updating_account_associations
  end

  def assigned_assignment_ids_by_user
    @assigned_assignment_ids_by_user ||=
      assignments_scope
      .joins(:submissions)
      .except(:order)
      .pluck("assignments.id", "submissions.user_id")
      .each_with_object({}) do |(assignment_id, user_id), hash|
        hash[user_id] ||= Set.new
        hash[user_id] << assignment_id
      end
  end

  def assignments_scope
    scope = assignments.active
    if discussion_checkpoints_enabled?
      # We need to update the scope to use AbstractAssignment instead of its subclass Assignment so that we can merge the
      # scope query with the checkpoints_scope query
      scope_assignment_ids = scope.pluck(:id)
      scope = AbstractAssignment.where(id: scope_assignment_ids)
      checkpoints_scope = SubAssignment.active.where(parent_assignment_id: scope_assignment_ids)
      # merge the queries
      scope = scope.or(checkpoints_scope)
    end
    scope
  end

  def grading_standard_read_permission
    :read_as_admin
  end

  def update_account_associations_if_changed
    if (saved_change_to_root_account_id? || saved_change_to_account_id?) && !self.class.skip_updating_account_associations?
      delay(synchronous: !Rails.env.production? || previously_new_record?).update_account_associations
    end
  end

  def update_lti_context_controls_if_necessary
    # course has been reparented, and this is not a new record
    if saved_change_to_account_id? && !saved_change_to_id?
      Lti::ContextControl.update_paths_for_reparent(self, account_id_before_last_save, account_id)
    end
  end

  def update_enrollment_states_if_necessary
    return if previously_new_record? # new object, nothing to possibly invalidate

    # a lot of things can change the date logic here :/
    if (saved_changes.keys.intersect?(%w[restrict_enrollments_to_course_dates account_id enrollment_term_id]) ||
       (restrict_enrollments_to_course_dates? && saved_material_changes_to?(:start_at, :conclude_at)) ||
       (saved_change_to_workflow_state? && (completed? || workflow_state_before_last_save == "completed"))) &&
       enrollments.exists?
      EnrollmentState.delay_if_production(n_strand: ["invalidate_enrollment_states", global_root_account_id])
                     .invalidate_states_for_course_or_section(self)
    end
    # if the course date settings have been changed, we'll end up reprocessing all the access values anyway, so no need to queue below for other setting changes
    if saved_change_to_account_id? || @changed_settings
      state_settings = [:restrict_student_future_view, :restrict_student_past_view]
      changed_keys = saved_change_to_account_id? ? state_settings : (@changed_settings & state_settings)
      if changed_keys.any?
        EnrollmentState.delay_if_production(n_strand: ["invalidate_access_for_course", global_root_account_id])
                       .invalidate_access_for_course(self, changed_keys)
      end
    end

    @changed_settings = nil
  end

  def track_end_date_stats
    return unless saved_changes.keys.intersect?(%w[restrict_enrollments_to_course_dates conclude_at enrollment_term_id settings workflow_state]) && published?

    just_published = saved_change_to_workflow_state && workflow_state == "available"
    has_end_date = restrict_enrollments_to_course_dates ? conclude_at.present? : enrollment_term&.end_at.present?
    had_end_date = restrict_enrollments_to_course_dates_before_last_save ? conclude_at_before_last_save.present? : EnrollmentTerm.find(enrollment_term_id_before_last_save)&.end_at&.present?

    return unless just_published || (has_end_date != had_end_date) || (settings_before_last_save[:enable_course_paces] != settings[:enable_course_paces])

    InstStatsd::Statsd.increment(enable_course_paces ? "course.paced.has_end_date" : "course.unpaced.has_end_date") if has_end_date

    return if just_published # Don't decrement on publish

    InstStatsd::Statsd.decrement(settings_before_last_save[:enable_course_paces] ? "course.paced.has_end_date" : "course.unpaced.has_end_date") if had_end_date
  end

  def module_based?
    Rails.cache.fetch(["module_based_course", self].cache_key) do
      context_modules.active.except(:order).any? { |m| m.completion_requirements.present? }
    end
  end

  def has_modules?
    Rails.cache.fetch(["course_has_modules", self].cache_key) do
      context_modules.not_deleted.any?
    end
  end

  def modules_visible_to(user)
    scope = grants_right?(user, :view_unpublished_items) ? context_modules.not_deleted : context_modules.active
    scope = DifferentiableAssignment.scope_filter(scope, user, self)

    # Filter modules based on show_student_only_module_id setting if feature is enabled
    if account.feature_enabled?(:modules_student_module_selection) &&
       !grants_right?(user, :read_as_admin) &&
       show_student_only_module_id.present? &&
       show_student_only_module_id != "0"
      scope = scope.where(id: show_student_only_module_id)
    end

    scope
  end

  def visible_module_items_by_module(user, context_module)
    module_items_visible_to(user).where(context_module_id: context_module.id)
  end

  def module_items_visible_to(user)
    tags = if (user_is_teacher = grants_right?(user, :view_unpublished_items))
             context_module_tags.not_deleted.joins(:context_module).where("context_modules.workflow_state <> 'deleted'")
           else
             context_module_tags.active.joins(:context_module).where(context_modules: { workflow_state: "active" })
           end

    DifferentiableAssignment.scope_filter(tags, user, self, is_teacher: user_is_teacher)
  end

  def sequential_module_item_ids
    Rails.cache.fetch(["ordered_module_item_ids", self].cache_key) do
      GuardRail.activate(:secondary) do
        context_module_tags.not_deleted.joins(:context_module)
                           .where("context_modules.workflow_state <> 'deleted'")
                           .where("content_tags.content_type <> 'ContextModuleSubHeader'")
                           .reorder(Arel.sql("COALESCE(context_modules.position, 0), context_modules.id, content_tags.position NULLS LAST"))
                           .pluck(:id)
      end
    end
  end

  def get_assignment_ids_from_modules(modules)
    return unless modules

    context_module_tags.not_deleted
                       .assignments_for_modules(modules)
                       .pluck(:content_id)
  end

  def get_assignment_ids_from_module_items(module_items)
    return unless module_items

    context_module_tags.not_deleted
                       .assignments_for_module_items(module_items)
                       .pluck(:content_id)
  end

  def verify_unique_ids
    infer_root_account unless root_account_id

    is_unique = true
    if sis_source_id && (root_account_id_changed? || sis_source_id_changed?)
      scope = root_account.all_courses.where(sis_source_id:)
      scope = scope.where("id<>?", self) unless new_record?
      if scope.exists?
        is_unique = false
        errors.add(:sis_source_id, t("errors.sis_in_use",
                                     "SIS ID \"%{sis_id}\" is already in use",
                                     sis_id: sis_source_id))
      end
    end

    if integration_id && (root_account_id_changed? || integration_id_changed?)
      scope = root_account.all_courses.where(integration_id:)
      scope = scope.where("id<>?", self) unless new_record?
      if scope.exists?
        is_unique = false
        errors.add(:integration_id, t("Integration ID \"%{int_id}\" is already in use",
                                      int_id: integration_id))
      end
    end

    throw :abort unless is_unique
  end

  def validate_course_dates
    if start_at.present? && conclude_at.present? && conclude_at < start_at
      errors.add(:conclude_at, t("End date cannot be before start date"))
      false
    else
      true
    end
  end

  def validate_banner_image
    if banner_image_url.present? && banner_image_id.present?
      errors.add(:banner_image, t("banner_image_url and banner_image_id cannot both be set."))
      false
    elsif (banner_image_id.present? && valid_course_image_id?(banner_image_id)) ||
          (banner_image_url.present? && valid_course_image_url?(banner_image_url))
      true
    else
      if banner_image_id.present?
        errors.add(:banner_image_id, t("banner_image_id is not a valid ID"))
      elsif banner_image_url.present?
        errors.add(:banner_image_url, t("banner_image_url is not a valid URL"))
      end
      false
    end
  end

  def validate_course_image
    if image_url.present? && image_id.present?
      errors.add(:image, t("image_url and image_id cannot both be set."))
      false
    elsif (image_id.present? && valid_course_image_id?(image_id)) ||
          (image_url.present? && valid_course_image_url?(image_url))
      true
    else
      if image_id.present?
        errors.add(:image_id, t("image_id is not a valid ID"))
      elsif image_url.present?
        errors.add(:image_url, t("image_url is not a valid URL"))
      end
      false
    end
  end

  def valid_course_image_id?(image_id)
    image_id.match(Api::ID_REGEX).present?
  end

  def valid_course_image_url?(image_url)
    URI.parse(image_url)
  rescue URI::InvalidURIError
    false
  end

  def validate_default_view
    if default_view_changed?
      if !%w[assignments feed modules syllabus wiki].include?(default_view)
        errors.add(:default_view, t("Home page is not valid"))
        return false
      elsif default_view == "wiki" && !(wiki_id && wiki.has_front_page?)
        errors.add(:default_view, t("A Front Page is required"))
        return false
      end
    end
    true
  end

  def validate_template
    return unless self.class.columns_hash.key?("template")
    return unless template_changed?

    if template? && !can_become_template?
      errors.add(:template, t("Courses with enrollments can't become templates"))
    elsif !template? && !can_stop_being_template?
      errors.add(:template, t("Courses that are set as a template in any account can't stop being templates"))
    end
  end

  def validate_not_on_siteadmin
    # Don't validate if we are creating the dummy account so we don't go try to create siteadmin while migrating
    return if id == 0

    if root_account_id_changed? && root_account_id == Account.site_admin&.id
      errors.add(:root_account_id, t("Courses cannot be created on the site_admin account."))
    end
  end

  def image
    @image ||= if image_id.present?
                 shard.activate do
                   attachments.active.find_by(id: image_id)&.public_download_url(1.week)
                 end
               elsif image_url
                 image_url
               end
  end

  def banner_image
    @banner_image ||= if banner_image_id.present?
                        shard.activate do
                          attachments.active.find_by(id: banner_image_id)&.public_download_url(1.week)
                        end
                      elsif banner_image_url
                        banner_image_url
                      end
  end

  def course_visibility_options
    options = [
      "course",
      {
        setting: t("course", "Course")
      },
      "institution",
      {
        setting: t("institution", "Institution")
      },
      "public",
      {
        setting: t("public", "Public")
      }
    ]
    options = root_account.available_course_visibility_override_options(options).to_a.flatten
    ActiveSupport::OrderedHash[*options]
  end

  def course_visibility_option_descriptions
    {
      "course" => t("All users associated with this course"),
      "institution" => t("All users associated with this institution"),
      "public" => t("Anyone with the URL")
    }
  end

  def custom_course_visibility
    CUSTOMIZABLE_PERMISSIONS.any? do |k, _v|
      custom_visibility_option(k) != course_visibility
    end
  end

  def custom_visibility_option(key)
    perm_cfg = CUSTOMIZABLE_PERMISSIONS[key.to_s]

    if perm_cfg[:as_bools]
      if send(:"public_#{key}") == true
        "public"
      elsif send(:"public_#{key}_to_auth") == true
        "institution"
      else
        "course"
      end
    else
      send(:"#{key}_visibility")
    end
  end

  # DEPRECATED - Used only by View
  def syllabus_visibility_option
    custom_visibility_option(:syllabus)
  end

  # DEPRECATED - Used only by View
  def files_visibility_option
    custom_visibility_option(:files)
  end

  def course_visibility
    if overridden_course_visibility.present?
      overridden_course_visibility
    elsif is_public == true
      "public"
    elsif is_public_to_auth_users == true
      "institution"
    else
      "course"
    end
  end

  def public_license?
    license && self.class.public_license?(license)
  end

  def license_data
    licenses = self.class.licenses
    licenses[license] || licenses["private"]
  end

  def license_url
    license_data[:license_url]
  end

  def readable_license
    license_data[:readable_license].call
  end

  def unpublishable?
    ids = all_real_students.pluck :id
    !submissions.with_assignment.with_point_data.where(user_id: ids).exists?
  end

  def self.update_account_associations(courses_or_course_ids, opts = {})
    return [] if courses_or_course_ids.empty?

    opts.reverse_merge! account_chain_cache: {}
    account_chain_cache = opts[:account_chain_cache]

    # Split it up into manageable chunks
    user_ids_to_update_account_associations = []
    if courses_or_course_ids.length > 500
      opts = opts.dup
      opts.reverse_merge! skip_user_account_associations: true
      courses_or_course_ids.uniq.compact.each_slice(500) do |courses_or_course_ids_slice|
        user_ids_to_update_account_associations += update_account_associations(courses_or_course_ids_slice, opts)
      end
    else
      if courses_or_course_ids.first.is_a? Course
        courses = courses_or_course_ids
        ActiveRecord::Associations.preload(courses, course_sections: :nonxlist_course)
        course_ids = courses.map(&:id)
      else
        course_ids = courses_or_course_ids
        courses = Course.where(id: course_ids)
                        .preload(course_sections: [:course, :nonxlist_course])
                        .select([:id, :account_id]).to_a
      end
      course_ids_to_update_user_account_associations = []
      CourseAccountAssociation.transaction do
        current_associations = {}
        to_delete = []
        CourseAccountAssociation.where(course_id: course_ids).each do |aa|
          key = [aa.course_section_id, aa.account_id]
          current_course_associations = current_associations[aa.course_id] ||= {}
          # duplicates. the unique index prevents these now, but this code
          # needs to hang around for the migration itself
          if current_course_associations.key?(key)
            to_delete << aa.id
            next
          end
          current_course_associations[key] = [aa.id, aa.depth]
        end

        courses.each do |course|
          did_an_update = false
          current_course_associations = current_associations[course.id] || {}

          # Courses are tied to accounts directly and through sections and crosslisted courses
          (course.course_sections + [nil]).each do |section|
            next if section && !section.active?

            section.course = course if section
            starting_account_ids = [course.account_id, section.try(:course).try(:account_id), section.try(:nonxlist_course).try(:account_id)].compact.uniq

            account_ids_with_depth = User.calculate_account_associations_from_accounts(starting_account_ids, account_chain_cache).map

            account_ids_with_depth.each do |account_id_with_depth|
              account_id = account_id_with_depth[0]
              depth = account_id_with_depth[1]
              key = [section.try(:id), account_id]
              association = current_course_associations[key]
              if association.nil?
                # new association, create it
                begin
                  course.transaction(requires_new: true) do
                    course.course_account_associations.create! do |aa|
                      aa.course_section_id = section.try(:id)
                      aa.account_id = account_id
                      aa.depth = depth
                    end
                  end
                rescue ActiveRecord::RecordNotUnique
                  course.course_account_associations.where(course_section_id: section,
                                                           account_id:).update_all(depth:)
                end
                did_an_update = true
              else
                if association[1] != depth
                  CourseAccountAssociation.where(id: association[0]).update_all(depth:)
                  did_an_update = true
                end
                # remove from list of existing
                current_course_associations.delete(key)
              end
            end
          end
          did_an_update ||= !current_course_associations.empty?
          if did_an_update
            course.course_account_associations.reset
            course_ids_to_update_user_account_associations << course.id
          end
        end

        to_delete += current_associations.map { |_k, v| v.map { |_k2, v2| v2[0] } }.flatten
        unless to_delete.empty?
          CourseAccountAssociation.where(id: to_delete).in_batches(of: 10_000).delete_all
        end
      end
      Course.clear_cache_keys(course_ids_to_update_user_account_associations, :account_associations)

      unless course_ids_to_update_user_account_associations.empty?
        user_ids_to_update_account_associations = Enrollment
                                                  .where("course_id IN (?) AND workflow_state<>'deleted'", course_ids_to_update_user_account_associations)
                                                  .group(:user_id).pluck(:user_id)
      end
    end
    User.update_account_associations(user_ids_to_update_account_associations, account_chain_cache:) unless user_ids_to_update_account_associations.empty? || opts[:skip_user_account_associations]
    user_ids_to_update_account_associations
  end

  def update_account_associations
    shard.activate do
      Course.update_account_associations([self])
    end
  end

  def associated_accounts(include_crosslisted_courses: true)
    key = "associated_accounts#{include_crosslisted_courses && "_xlisted"}"
    Rails.cache.fetch_with_batched_keys(key, batch_object: self, batched_keys: :account_associations) do
      GuardRail.activate(:primary) do
        accounts = if association(:course_account_associations).loaded?
                     course_account_associations.filter { |caa| include_crosslisted_courses ? true : caa.course_section_id.nil? }.map(&:account).uniq
                   else
                     shard.activate do
                       Account.find_by_sql(<<~SQL.squish)
                         WITH depths AS (
                           SELECT account_id, MIN(depth)
                           FROM #{CourseAccountAssociation.quoted_table_name}
                           WHERE course_id=#{id}
                           #{"AND course_section_id IS NULL" unless include_crosslisted_courses}
                           GROUP BY account_id
                         )
                         SELECT accounts.*
                         FROM #{Account.quoted_table_name} INNER JOIN depths ON accounts.id=depths.account_id
                         ORDER BY min
                       SQL
                     end
                   end
        accounts << account if account_id && !accounts.find { |a| a.id == account_id }
        accounts << root_account if root_account_id && !accounts.find { |a| a.id == root_account_id }
        accounts
      end
    end
  end

  scope :recently_started, -> { where(start_at: 1.month.ago..Time.zone.now).order("start_at DESC").limit(10) }
  scope :recently_ended, -> { where(conclude_at: 1.month.ago..Time.zone.now).order("start_at DESC").limit(10) }
  scope :recently_created, -> { where(created_at: 1.month.ago..Time.zone.now).order("created_at DESC").limit(50).preload(:teachers) }
  scope :for_term, ->(term) { term ? where(enrollment_term_id: term) : all }
  scope :active_first, -> { order(Arel.sql("CASE WHEN courses.workflow_state='available' THEN 0 ELSE 1 END, #{best_unicode_collation_key("name")}")) }
  scope :name_like, lambda { |query|
    where(coalesced_wildcard("courses.name", "courses.sis_source_id", "courses.course_code", query))
      .or(where(id: query))
  }
  scope :needs_account, ->(account, limit) { where(account_id: nil, root_account_id: account).limit(limit) }
  scope :active, -> { where.not(workflow_state: "deleted") }
  scope :least_recently_updated, ->(limit) { order(:updated_at).limit(limit) }

  scope :manageable_by_user, lambda { |*args|
    # args[0] should be user_id, args[1], if true, will include completed
    # enrollments as well as active enrollments
    user_id = args[0]
    workflow_states = (args[1].present? ? ["'active'", "'completed'"] : ["'active'"]).join(", ")
    admin_completed_sql = ""
    enrollment_completed_sql = ""

    if args[1].blank?
      admin_completed_sql = sanitize_sql(["INNER JOIN #{Course.quoted_table_name} AS courses ON courses.id = caa.course_id
        INNER JOIN #{EnrollmentTerm.quoted_table_name} AS et ON et.id = courses.enrollment_term_id
        WHERE courses.workflow_state<>'completed' AND
          ((et.end_at IS NULL OR et.end_at >= :end) OR
          (courses.restrict_enrollments_to_course_dates = true AND courses.conclude_at >= :end))",
                                          end: Time.now.utc])
      enrollment_completed_sql = sanitize_sql(["INNER JOIN #{EnrollmentTerm.quoted_table_name} AS et ON et.id = courses.enrollment_term_id
        WHERE courses.workflow_state<>'completed' AND
          ((et.end_at IS NULL OR et.end_at >= :end) OR
          (courses.restrict_enrollments_to_course_dates = true AND courses.conclude_at >= :end))",
                                               end: Time.now.utc])
    end

    distinct.joins("INNER JOIN (
         SELECT caa.course_id, au.user_id FROM #{CourseAccountAssociation.quoted_table_name} AS caa
         INNER JOIN #{Account.quoted_table_name} AS a ON a.id = caa.account_id AND a.workflow_state = 'active'
         INNER JOIN #{AccountUser.quoted_table_name} AS au ON au.account_id = a.id AND au.user_id = #{user_id.to_i} AND au.workflow_state = 'active'
         #{admin_completed_sql}
       UNION SELECT courses.id AS course_id, e.user_id FROM #{Course.quoted_table_name}
         INNER JOIN #{Enrollment.quoted_table_name} AS e ON e.course_id = courses.id AND e.user_id = #{user_id.to_i}
           AND e.workflow_state IN(#{workflow_states}) AND e.type IN ('TeacherEnrollment', 'TaEnrollment', 'DesignerEnrollment')
         INNER JOIN #{EnrollmentState.quoted_table_name} AS es ON es.enrollment_id = e.id AND es.state IN (#{workflow_states})
         #{enrollment_completed_sql}) AS course_users
       ON course_users.course_id = courses.id")
  }

  scope :not_deleted, -> { where("workflow_state<>'deleted'") }

  scope :with_enrollments, lambda {
    where(Enrollment.active.where("enrollments.course_id=courses.id").arel.exists)
  }
  scope :with_enrollment_workflow_states_and_types, lambda { |states: nil, types: nil|
    enrollment_scope = Enrollment.where("enrollments.course_id=courses.id")

    if states.present?
      enrollment_scope = enrollment_scope.where(workflow_state: states)
    end

    if types.present?
      types = types.filter_map { |type| Enrollment::SIS_TYPES.invert[type] }
      enrollment_scope = enrollment_scope.where(type: types)
    end

    where(enrollment_scope.arel.exists)
  }
  scope :without_enrollments, lambda {
    where.not(Enrollment.active.where("enrollments.course_id=courses.id").arel.exists)
  }

  # completed and not_completed -- logic should match up as much as possible with #soft_concluded?
  scope :completed, lambda {
    joins(:enrollment_term)
      .where("courses.workflow_state='completed' OR courses.conclude_at<? OR (courses.conclude_at IS NULL AND enrollment_terms.end_at<?)", Time.now.utc, Time.now.utc)
  }
  scope :not_completed, lambda {
    joins(:enrollment_term)
      .where("courses.workflow_state<>'completed' AND
          (courses.conclude_at IS NULL OR courses.conclude_at>=?) AND
          (courses.conclude_at IS NOT NULL OR enrollment_terms.end_at IS NULL OR enrollment_terms.end_at>=?)",
             Time.now.utc,
             Time.now.utc)
  }
  scope :by_teachers, lambda { |teacher_ids|
    if teacher_ids.empty?
      none
    else
      where(Enrollment.active.where("enrollments.course_id=courses.id AND enrollments.type='TeacherEnrollment' AND enrollments.user_id IN (?)", teacher_ids).arel.exists)
    end
  }
  scope :by_associated_accounts, lambda { |account_ids|
    if account_ids.empty?
      none
    else
      where(CourseAccountAssociation.where("course_account_associations.course_id=courses.id AND course_account_associations.account_id IN (?)", account_ids).arel.exists)
    end
  }
  scope :published, -> { where(workflow_state: %w[available completed]) }
  scope :unpublished, -> { where(workflow_state: %w[created claimed]) }

  scope :deleted, -> { where(workflow_state: "deleted") }
  scope :archived, -> { deleted.where.not(archived_at: nil) }

  scope :master_courses, -> { joins(:master_course_templates).where.not(MasterCourses::MasterTemplate.table_name => { workflow_state: "deleted" }) }
  scope :not_master_courses, -> { joins("LEFT OUTER JOIN #{MasterCourses::MasterTemplate.quoted_table_name} AS mct ON mct.course_id=courses.id AND mct.workflow_state<>'deleted'").where("mct IS NULL") } # rubocop:disable Rails/WhereEquals -- mct is a table, not a column

  scope :associated_courses, -> { joins(:master_course_subscriptions).where.not(MasterCourses::ChildSubscription.table_name => { workflow_state: "deleted" }) }
  scope :not_associated_courses, -> { joins("LEFT OUTER JOIN #{MasterCourses::ChildSubscription.quoted_table_name} AS mcs ON mcs.child_course_id=courses.id AND mcs.workflow_state<>'deleted'").where("mcs IS NULL") } # rubocop:disable Rails/WhereEquals -- mcs is a table, not a column

  scope :public_courses, -> { where(is_public: true) }
  scope :not_public_courses, -> { where(is_public: false) }

  scope :templates, -> { where(template: true) }

  scope :homeroom, -> { where(homeroom_course: true) }
  scope :syncing_subjects, -> { joins("INNER JOIN #{Course.quoted_table_name} AS homeroom ON homeroom.id = courses.homeroom_course_id").where("homeroom.homeroom_course = true AND homeroom.workflow_state <> 'deleted'").where(sis_batch_id: nil).where(sync_enrollments_from_homeroom: true) }

  scope :horizon, -> { where(horizon_course: true) }
  scope :not_horizon, -> { where(horizon_course: false) }

  def potential_collaborators
    current_users
  end

  def potential_collaborators_for(current_user)
    users_visible_to(current_user)
  end

  def broadcast_data
    { course_id: id, root_account_id: }
  end

  set_broadcast_policy do |p|
    p.dispatch :grade_weight_changed
    p.to { participating_students_by_date + participating_observers_by_date }
    p.whenever do |record|
      (record.available? && @grade_weight_changed) ||
        (
          record.changed_in_state(:available, fields: :group_weighting_scheme) &&
          record.saved_changes[:group_weighting_scheme] != [nil, "equal"] # not a functional change
        )
    end
    p.data { broadcast_data }

    p.dispatch :new_course
    p.to { root_account.account_users.active }
    p.whenever do |record|
      record.root_account &&
        ((record.previously_new_record? && record.name != Course.default_name) ||
         (record.name_before_last_save == Course.default_name &&
           record.name != Course.default_name)
        )
    end
    p.data { broadcast_data }
  end

  def self.default_name
    # TODO: i18n
    t("default_name", "My Course")
  end

  def users_not_in_groups(groups, opts = {})
    scope = User.joins(:not_ended_enrollments)
                .where(enrollments: { course_id: self, type: "StudentEnrollment" })
                .where(Group.not_in_group_sql_fragment(groups.map(&:id)))
                .select("users.id, users.name, users.short_name, users.updated_at").distinct
    scope = scope.select(opts[:order]).order(opts[:order]) if opts[:order]
    scope
  end

  def instructors_in_charge_of(user_id, require_grade_permissions: true)
    GuardRail.activate(:secondary) do
      scope = current_enrollments
              .where(course_id: self, user_id:)
              .where.not(course_section_id: nil)

      if scope.none?
        scope = prior_enrollments.where(course_id: self, user_id:).where.not(course_section_id: nil)
      end

      section_ids = scope.distinct.pluck(:course_section_id)

      instructor_enrollment_scope = instructor_enrollments.active_by_date
      if section_ids.any?
        instructor_enrollment_scope = instructor_enrollment_scope.where("enrollments.limit_privileges_to_course_section IS NULL OR
          enrollments.limit_privileges_to_course_section<>? OR enrollments.course_section_id IN (?)",
                                                                        true,
                                                                        section_ids)
      end

      if require_grade_permissions
        # filter to users with view_all_grades or manage_grades permission
        role_user_ids = instructor_enrollment_scope.pluck(:role_id, :user_id)
        return [] unless role_user_ids.any?

        role_ids = role_user_ids.map(&:first).uniq

        roles = Role.where(id: role_ids).to_a
        allowed_role_ids = roles.select do |role|
          [:view_all_grades, :manage_grades].any? { |permission| RoleOverride.enabled_for?(self, permission, role, self).include?(:self) }
        end.map(&:id)
        return [] unless allowed_role_ids.any?

        allowed_user_ids = Set.new
        role_user_ids.each { |role_id, u_id| allowed_user_ids << u_id if allowed_role_ids.include?(role_id) }
        User.where(id: allowed_user_ids).to_a
      else
        User.where(id: instructor_enrollment_scope.select(:id)).to_a
      end
    end
  end

  def user_is_admin?(user)
    return false unless user

    fetch_on_enrollments("user_is_admin", user) do
      enrollments.for_user(user).active.of_admin_type.exists?
    end
  end

  def user_is_instructor?(user)
    return false unless user

    fetch_on_enrollments("user_is_instructor", user) do
      enrollments.for_user(user).active_by_date.of_instructor_type.exists?
    end
  end

  def user_is_student?(user, opts = {})
    return false unless user

    fetch_on_enrollments("user_is_student", user, opts) do
      enroll_types = ["StudentEnrollment"]
      enroll_types << "StudentViewEnrollment" if opts[:include_fake_student]

      enroll_scope = enrollments.for_user(user).where(type: enroll_types)
      if opts[:include_future]
        enroll_scope = enroll_scope.active_or_pending_by_date_ignoring_access
      elsif opts[:include_all]
        enroll_scope = enroll_scope.not_inactive_by_date_ignoring_access
      else
        return false unless available?

        enroll_scope = enroll_scope.active_by_date
      end
      enroll_scope.exists?
    end
  end

  def preload_user_roles!
    # plz to use before you make a billion calls to user_has_been_X? with different users
    @user_ids_by_enroll_type ||= shard.activate do
      map = {}
      enrollments.active.pluck(:user_id, :type).each do |user_id, type|
        map[type] ||= []
        map[type] << user_id
      end
      map
    end
  end

  def preloaded_user_has_been?(user, types)
    shard.activate do
      Array(types).any? { |type| @user_ids_by_enroll_type.key?(type) && @user_ids_by_enroll_type[type].include?(user.id) }
    end
  end

  def user_has_been_instructor?(user)
    return false unless user
    if @user_ids_by_enroll_type
      return preloaded_user_has_been?(user, %w[TaEnrollment TeacherEnrollment])
    end

    # enrollments should be on the course's shard
    fetch_on_enrollments("user_has_been_instructor", user) do
      instructor_enrollments.active.where(user_id: user).exists? # active here is !deleted; it still includes concluded, etc.
    end
  end

  def user_has_been_admin?(user)
    return false unless user
    if @user_ids_by_enroll_type
      return preloaded_user_has_been?(user, %w[TaEnrollment TeacherEnrollment DesignerEnrollment])
    end

    fetch_on_enrollments("user_has_been_admin", user) do
      admin_enrollments.active.where(user_id: user).exists? # active here is !deleted; it still includes concluded, etc.
    end
  end

  def user_has_been_teacher?(user)
    return false unless user
    if @user_ids_by_enroll_type
      return preloaded_user_has_been?(user, %w[TeacherEnrollment])
    end

    fetch_on_enrollments("user_has_been_teacher", user) do
      teacher_enrollments.active.where(user_id: user).exists? # active here is !deleted; it still includes concluded, etc.
    end
  end

  def user_has_been_observer?(user)
    return false unless user
    if @user_ids_by_enroll_type
      return preloaded_user_has_been?(user, "ObserverEnrollment")
    end

    fetch_on_enrollments("user_has_been_observer", user) do
      observer_enrollments.shard(self).active.where(user_id: user).exists? # active here is !deleted; it still includes concluded, etc.
    end
  end

  def user_has_been_student?(user)
    return false unless user
    if @user_ids_by_enroll_type
      return preloaded_user_has_been?(user, %w[StudentEnrollment StudentViewEnrollment])
    end

    fetch_on_enrollments("user_has_been_student", user) do
      all_student_enrollments.where(user_id: user).exists?
    end
  end

  def user_has_no_enrollments?(user)
    return false unless user

    if @user_ids_by_enroll_type
      shard.activate do
        return @user_ids_by_enroll_type.values.none? { |arr| arr.include?(user.id) }
      end
    end

    fetch_on_enrollments("user_has_no_enrollments", user) do
      !enrollments.where(user_id: user).exists?
    end
  end

  # Public: Determine if a group weighting scheme should be applied.
  #
  # Returns boolean.
  def apply_group_weights?
    group_weighting_scheme == "percent"
  end

  def apply_assignment_group_weights=(apply)
    self.group_weighting_scheme = if apply
                                    "percent"
                                  else
                                    "equal"
                                  end
  end

  def grade_weight_changed!
    @grade_weight_changed = true
    save!
    @grade_weight_changed = false
  end

  def membership_for_user(user)
    enrollments.where(user_id: user).order(:workflow_state).first if user
  end

  def infer_root_account
    self.root_account = account if account&.root_account?
    self.root_account_id ||= account&.root_account_id
  end

  def assert_defaults
    self.name = nil if name&.strip&.empty?
    self.name ||= t("missing_name", "Unnamed Course")
    self.name.delete!("\r")
    self.course_code = nil if course_code == ""
    if !course_code && self.name
      res = []
      split = self.name.split(/\s/)
      res << split[0]
      res << split[1..].find { |txt| txt.match?(/\d/) }
      self.course_code = res.compact.join(" ")
    end
    @group_weighting_scheme_changed = group_weighting_scheme_changed?
    if account_id && account_id_changed?
      infer_root_account
    end
    if self.root_account_id && root_account_id_changed?
      if account
        if account.root_account?
          self.account = nil if root_account_id != account.id
        elsif account&.root_account_id != root_account_id
          self.account = nil
        end
      end
      self.account_id ||= self.root_account_id
    end
    self.root_account = Account.default if root_account_id.nil?
    self.account_id ||= self.root_account_id
    self.enrollment_term = nil if enrollment_term.try(:root_account_id) != self.root_account_id
    self.enrollment_term ||= root_account.default_enrollment_term
    self.allow_student_wiki_edits = (default_wiki_editing_roles || "").split(",").include?("students")
    if course_format && !%w[on_campus online blended].include?(course_format)
      self.course_format = nil
    end
    self.default_view ||= default_home_page
    true
  end

  def update_enrollments_later
    update_enrolled_users if !new_record? && !!changes.keys.intersect?(%w[workflow_state name course_code start_at conclude_at enrollment_term_id])
    true
  end

  def update_enrolled_users(sis_batch: nil)
    shard.activate do
      if workflow_state_changed? || (sis_batch && saved_change_to_workflow_state?)
        if completed?
          enrollment_info = Enrollment.where(course_id: self, workflow_state: ["active", "invited"]).select(:id, :workflow_state).to_a
          if enrollment_info.any?
            data = SisBatchRollBackData.build_dependent_data(sis_batch:, contexts: enrollment_info, updated_state: "completed")
            Enrollment.where(id: enrollment_info.map(&:id)).update_all(workflow_state: "completed", completed_at: Time.now.utc)

            EnrollmentState.transaction do
              locked_ids = EnrollmentState.where(enrollment_id: enrollment_info.map(&:id)).lock("FOR NO KEY UPDATE").order(:enrollment_id).pluck(:enrollment_id)
              EnrollmentState.where(enrollment_id: locked_ids)
                             .update_all(["state = ?, state_is_current = ?, access_is_current = ?, lock_version = lock_version + 1, updated_at = ?", "completed", true, false, Time.now.utc])
            end
            EnrollmentState.delay_if_production.process_states_for_ids(enrollment_info.map(&:id)) # recalculate access
          end

          appointment_participants.active.current.update_all(workflow_state: "deleted")
          appointment_groups.each(&:clear_cached_available_slots!)
        elsif deleted?
          user_ids = enrollments.group(:user_id).pluck(:user_id).uniq
          if user_ids.any?
            enrollment_info = enrollments.select(:id, :workflow_state).to_a
            if enrollment_info.any?
              data = SisBatchRollBackData.build_dependent_data(sis_batch:, contexts: enrollment_info, updated_state: "deleted")
              Enrollment.where(id: enrollment_info.map(&:id)).update_all(workflow_state: "deleted", archived_at:)
              EnrollmentState.transaction do
                locked_ids = EnrollmentState.where(enrollment_id: enrollment_info.map(&:id)).lock("FOR NO KEY UPDATE").order(:enrollment_id).pluck(:enrollment_id)
                EnrollmentState.where(enrollment_id: locked_ids)
                               .update_all(["state = ?, state_is_current = ?, lock_version = lock_version + 1, updated_at = ?", "deleted", true, Time.now.utc])
              end
            end
            User.delay_if_production.update_account_associations(user_ids)
          end
        end
      end

      if root_account_id_changed?
        CourseSection.where(course_id: self).update_all(root_account_id: self.root_account_id)
        Enrollment.where(course_id: self).update_all(root_account_id: self.root_account_id)
      end

      self.class.connection.after_transaction_commit do
        Enrollment.where(course_id: self).in_batches(of: 10_000).touch_all
        user_ids = Enrollment.where(course_id: self).distinct.pluck(:user_id).sort
        # We might get lots of database locks when lots of courses with the same users are being updated,
        # so we can skip touching those users' updated_at stamp since another process will do it
        User.touch_and_clear_cache_keys(user_ids, :enrollments, skip_locked: true)
      end

      data
    end
  end

  def self_enrollment_allowed?
    !!(account && account.self_enrollment_allowed?(self))
  end

  def self_enrollment_enabled?
    self_enrollment? && self_enrollment_allowed?
  end

  def self_enrollment_code
    super || set_self_enrollment_code
  end

  def set_self_enrollment_code
    return if !self_enrollment_enabled? || self["self_enrollment_code"]

    # subset of letters and numbers that are unambiguous
    alphanums = "ABCDEFGHJKLMNPRTWXY346789".chars
    code_length = 6

    # we're returning a 6-digit base-25(ish) code. that means there are ~250
    # million possible codes. we should expect to see our first collision
    # within the first 16k or so (thus the retry loop), but we won't risk ever
    # exhausting a retry loop until we've used up about 15% or so of the
    # keyspace. if needed, we can grow it at that point (but it's scoped to a
    # shard, and not all courses will have enrollment codes, so that may not be
    # necessary)
    code = nil
    10.times do
      code = Array.new(code_length) { alphanums.sample }.join
      next if Course.where(self_enrollment_code: code).exists?

      self.self_enrollment_code = code
      break
    end
    code
  end

  def self_enrollment_limit_met?
    self_enrollment_limit && self_enrolled_students.size >= self_enrollment_limit
  end

  def long_self_enrollment_code
    @long_self_enrollment_code ||= Digest::MD5.hexdigest("#{uuid}_for_#{id}")
  end

  # still include the old longer format, since links may be out there
  def self_enrollment_codes
    [self_enrollment_code, long_self_enrollment_code]
  end

  def update_show_total_grade_as_on_weighting_scheme_change
    if group_weighting_scheme_changed? && group_weighting_scheme == "percent"
      self.show_total_grade_as_points = false
    end
    true
  end

  # set license to "private" if it's present but not recognized
  def validate_license
    if !license.nil? && !self.class.licenses.key?(license)
      self.license = "private"
    end
  end

  def set_horizon_course
    return if dummy?

    new_account = Account.find(account_id)
    return unless new_account

    self.horizon_course = new_account.horizon_account?
  end

  # to ensure permissions on the root folder are updated after hiding or showing the files tab
  def touch_root_folder_if_necessary
    if tab_configuration_changed?
      files_tab_was_hidden = tab_configuration_was&.any? { |h| h.present? && h["id"] == TAB_FILES && h["hidden"] }
      Folder.root_folders(self).each(&:touch) if files_tab_was_hidden != tab_hidden?(TAB_FILES)
    end
    true
  end

  def update_cached_due_dates
    if saved_change_to_enrollment_term_id?
      recompute_student_scores
      SubmissionLifecycleManager.recompute_course(self)
    end
  end

  def update_final_scores_on_weighting_scheme_change
    if @group_weighting_scheme_changed
      self.class.connection.after_transaction_commit { recompute_student_scores }
    end
  end

  def recompute_student_scores(student_ids = nil,
                               grading_period_id: nil,
                               update_all_grading_period_scores: true,
                               update_course_score: true,
                               run_immediately: false)
    if run_immediately
      recompute_student_scores_without_send_later(
        student_ids,
        grading_period_id:,
        update_all_grading_period_scores:
      )
    else
      inst_job_opts = { max_attempts: 10 }
      if student_ids.blank? && grading_period_id.nil? && update_all_grading_period_scores && update_course_score
        # if we have all default args, let's queue this job in a singleton to avoid duplicates
        inst_job_opts[:singleton] = "recompute_student_scores:#{global_id}"
      elsif student_ids.blank? && grading_period_id.present?
        # A migration that changes a lot of due dates in a grading period
        # situation can kick off a job storm and redo work. Let's avoid
        # that by putting it into a singleton.
        inst_job_opts[:singleton] = "recompute_student_scores:#{global_id}:#{grading_period_id}"
      end

      delay_if_production(**inst_job_opts).recompute_student_scores_without_send_later(
        student_ids,
        grading_period_id:,
        update_all_grading_period_scores:
      )
    end
  end

  def recompute_student_scores_without_send_later(student_ids = nil, opts = {})
    visible_student_ids = if student_ids.present?
                            # We were given student_ids.  Let's see how many of those students can even see this assignment
                            admin_visible_student_enrollments.where(user_id: student_ids).pluck(:user_id)
                          else
                            # We were not given any student_ids
                            # Let's get them all!
                            admin_visible_student_enrollments.pluck(:user_id)
                          end

    Enrollment.recompute_final_score(
      visible_student_ids,
      id,
      grading_period_id: opts[:grading_period_id],
      update_all_grading_period_scores: opts.fetch(:update_all_grading_period_scores, true)
    )
  end

  def handle_syllabus_changes_for_master_migration
    if syllabus_body_changed?
      self.syllabus_updated_at = Time.now.utc
      if @master_migration
        updating_master_template_id = @master_migration.master_course_subscription.master_template_id
        # master migration sync
        self.syllabus_master_template_id ||= updating_master_template_id if syllabus_body_was.blank? # sync if there was no syllabus before
        if self.syllabus_master_template_id.to_i != updating_master_template_id
          restore_syllabus_body! # revert the change
          @master_migration.add_skipped_item(:syllabus)
        end
      elsif self.syllabus_master_template_id
        # local change - remove the template id to prevent future syncs
        self.syllabus_master_template_id = nil
      end
    end
  end

  def self.html_fields
    %w[syllabus_body].freeze
  end

  def attachment_associations_enabled?
    root_account.feature_enabled?(:disable_file_verifiers_in_public_syllabus)
  end

  def access_for_attachment_association?(user, session, _association, location_param)
    location_param.start_with?("course_syllabus_") && grants_right?(user, session, :read_syllabus)
  end

  def home_page
    wiki.front_page
  end

  def context_code
    raise "DONT USE THIS, use .short_name instead" unless Rails.env.production?
  end

  def allow_media_comments?
    true
  end

  def short_name_slug
    CanvasTextHelper.truncate_text(short_name, ellipsis: "")
  end

  # Allows the account to be set directly
  belongs_to :account

  def discussion_checkpoints_enabled?
    account&.discussion_checkpoints_enabled?
  end

  def wiki
    return super if wiki_id

    Wiki.wiki_for_context(self)
  end

  # A universal lookup for all messages.
  def messages
    Message.for(self)
  end

  def do_complete
    self.conclude_at ||= Time.zone.now
  end

  def do_unconclude
    self.conclude_at = nil
  end

  def do_offer
    delay_if_production.invite_uninvited_students
  end

  def do_claim
    self.workflow_state = "claimed"
  end

  def invite_uninvited_students
    enrollments.where(workflow_state: "creation_pending").each(&:invite!)
  end

  workflow do
    state :created do
      event :claim, transitions_to: :claimed
      event :offer, transitions_to: :available
      event :complete, transitions_to: :completed
      event :delete, transitions_to: :deleted
    end

    state :claimed do
      event :offer, transitions_to: :available
      event :complete, transitions_to: :completed
      event :delete, transitions_to: :deleted
    end

    state :available do
      event :complete, transitions_to: :completed
      event :claim, transitions_to: :claimed
      event :delete, transitions_to: :deleted
    end

    state :completed do
      event :unconclude, transitions_to: :available
      event :offer, transitions_to: :available
      event :claim, transitions_to: :claimed
      event :delete, transitions_to: :deleted
    end

    state :deleted do
      event :undelete, transitions_to: :claimed
    end
  end

  def api_state
    return "unpublished" if workflow_state == "created" || workflow_state == "claimed"

    workflow_state
  end

  def reload(*)
    @account_chain = @account_chain_with_site_admin = nil
    super
  end

  alias_method :destroy_permanently!, :destroy
  def destroy
    return false if template?

    gradebook_filters.in_batches.destroy_all
    self.workflow_state = "deleted"
    self.deleted_at = Time.now.utc
    save!
  end

  def archived?
    deleted? && archived_at.present?
  end

  def archive!
    return false if template?

    self.workflow_state = "deleted"
    self.deleted_at = self.archived_at = Time.now.utc
    save!
  end

  def self.destroy_batch(courses, sis_batch: nil, batch_mode: false, archive: false)
    archived_at = Time.now.utc if archive
    enroll_scope = Enrollment.active.where(course_id: courses)
    enroll_scope.find_in_batches do |e_batch|
      user_ids = e_batch.map(&:user_id).uniq.sort
      data = SisBatchRollBackData.build_dependent_data(sis_batch:,
                                                       contexts: e_batch,
                                                       updated_state: "deleted",
                                                       batch_mode_delete: batch_mode)
      SisBatchRollBackData.bulk_insert_roll_back_data(data) if data
      Enrollment.where(id: e_batch.map(&:id)).update_all(workflow_state: "deleted", updated_at: Time.zone.now, archived_at:)
      EnrollmentState.where(enrollment_id: e_batch.map(&:id))
                     .update_all(["state = ?, state_is_current = ?, lock_version = lock_version + 1, updated_at = ?", "deleted", true, Time.now.utc])
      User.touch_and_clear_cache_keys(user_ids, :enrollments)
      User.delay_if_production.update_account_associations(user_ids) if user_ids.any?
    end
    c_data = SisBatchRollBackData.build_dependent_data(sis_batch:, contexts: courses, updated_state: "deleted", batch_mode_delete: batch_mode)
    SisBatchRollBackData.bulk_insert_roll_back_data(c_data) if c_data
    Course.where(id: courses).update_all(workflow_state: "deleted", updated_at: Time.zone.now, archived_at:)
    courses.count
  end

  def call_event(event)
    send(event) if current_state.events.include? event.to_sym
  end

  def claim_with_teacher(user)
    raise "Must provide a valid teacher" unless user
    return unless state == :created

    e = enroll_user(user, "TeacherEnrollment", enrollment_state: "active") # teacher(user)
    claim
    e
  end

  def self.require_assignment_groups(contexts)
    courses = contexts.select { |c| c.is_a?(Course) }
    groups = Shard.partition_by_shard(courses) do |shard_courses|
      AssignmentGroup.select("id, context_id, context_type").where(context_type: "Course", context_id: shard_courses)
    end.index_by(&:context_id)
    courses.each do |course|
      unless groups[course.id]
        course.require_assignment_group
      end
    end
  end

  def require_assignment_group
    shard.activate do
      key = ["has_assignment_group", global_id].cache_key
      return if Rails.cache.read(key)

      if assignment_groups.active.empty?
        GuardRail.activate(:primary) do
          assignment_groups.create!(name: t("#assignment_group.default_name", "Assignments"))
        end
      end
      Rails.cache.write(key, true)
    end
  end

  def self.create_unique(uuid = nil, account_id = nil, root_account_id = nil)
    uuid ||= CanvasSlug.generate_securish_uuid
    course = where(uuid:).first_or_initialize
    course = Course.new if course.deleted?
    course.name = default_name if course.new_record?
    course.short_name = t("default_short_name", "Course-101") if course.new_record?
    course.account_id = account_id || root_account_id
    course.root_account_id = root_account_id
    course.save!
    course
  end

  def <=>(other)
    id <=> other.id
  end

  def quota
    Rails.cache.fetch(["default_quota", self].cache_key) do
      storage_quota
    end
  end

  def storage_quota_mb
    storage_quota / 1.decimal_megabytes
  end

  def storage_quota_mb=(val)
    self.storage_quota = val.try(:to_i).try(:decimal_megabytes)
  end

  def storage_quota_used_mb
    Attachment.get_quota(self)[:quota_used].to_f / 1.decimal_megabytes
  end

  def storage_quota
    super ||
      account.default_storage_quota ||
      Setting.get("course_default_quota", 500.decimal_megabytes.to_s).to_i
  end

  def storage_quota=(val)
    val = val.to_f
    val = nil if val <= 0
    if account && account.default_storage_quota == val
      val = nil
    end
    super
  end

  def assign_uuid
    self.uuid ||= CanvasSlug.generate_securish_uuid
  end
  protected :assign_uuid

  def full_name
    name
  end

  def to_atom
    {
      title: self.name,
      updated: updated_at,
      published: created_at,
      link: "/#{context_url_prefix}/courses/#{id}"
    }
  end

  def unenrolled_user_can_read?(user, setting)
    return false unless available?

    setting == "public" || (setting == "institution" && user&.persisted?)
  end

  set_policy do
    given { |user| unenrolled_user_can_read?(user, course_visibility) }
    can :read and can :read_outcomes and can :read_syllabus

    CUSTOMIZABLE_PERMISSIONS.each_key do |type|
      given do |user|
        grants_right?(user, :read_as_member) || unenrolled_user_can_read?(user, custom_visibility_option(type))
      end
      can :"read_#{type}"
    end

    RoleOverride.permissions.each do |permission, details|
      given do |user|
        active_enrollment_allows(user, permission, !details[:restrict_future_enrollments]) ||
          account_membership_allows(user, permission)
      end
      can permission
    end

    given { |_user, session| session && session[:enrollment_uuid] && (hash = Enrollment.course_user_state(self, session[:enrollment_uuid]) || {}) && (hash[:enrollment_state] == "invited" || (hash[:enrollment_state] == "active" && hash[:user_state].to_s == "pre_registered")) && (available? || completed? || (claimed? && hash[:is_admin])) }
    can :read, :read_outcomes, :read_as_member

    given { |user| (available? || completed?) && user && fetch_on_enrollments("has_not_inactive_enrollment", user) { enrollments.for_user(user).not_inactive_by_date.exists? } }
    can :read, :read_outcomes, :read_as_member

    # Active students
    given do |user|
      available? && user && fetch_on_enrollments("has_active_student_enrollment", user) { enrollments.for_user(user).active_by_date.of_student_type.exists? }
    end
    can :read, :participate_as_student, :read_grades, :read_outcomes, :read_as_member, :reset_what_if_grades

    given do |user|
      (available? || completed?) && user &&
        fetch_on_enrollments("has_active_observer_enrollment", user) { enrollments.for_user(user).active_by_date.where(type: "ObserverEnrollment").where.not(associated_user_id: nil).exists? }
    end
    can :read_grades

    # Active admins (Teacher/TA/Designer)
    given do |user|
      user && (available? || created? || claimed?) &&
        fetch_on_enrollments("has_active_admin_enrollment", user) do
          enrollments.for_user(user).of_admin_type.active_by_date.exists?
        end
    end
    can %i[
      read_as_admin
      read
      read_as_member
      manage
      update
      read_outcomes
      view_unpublished_items
      manage_feature_flags
      view_feature_flags
      read_rubrics
      use_student_view
    ]

    # Teachers and Designers can reset content, but not TAs
    given do |user|
      user && !deleted? && !template? &&
        fetch_on_enrollments("active_content_admin_enrollments", user) do
          enrollments.for_user(user).of_content_admins.active_by_date.to_a
        end.any? { |e| e.has_permission_to?(:manage_courses_reset) }
    end
    can :reset_content

    # Teachers and Designers can delete, but not TAs
    given do |user|
      user && !template? && !deleted? && !sis_source_id &&
        fetch_on_enrollments("active_content_admin_enrollments", user) do
          enrollments.for_user(user).of_content_admins.active_by_date.to_a
        end.any? { |e| e.has_permission_to?(:manage_courses_delete) }
    end
    can :delete

    # Student view student
    given { |user| user&.fake_student? && current_enrollments.for_user(user).exists? }
    can %i[read participate_as_student read_grades read_outcomes read_as_member]

    # Prior users
    given do |user|
      (available? || completed?) && user &&
        fetch_on_enrollments("has_completed_enrollment", user) { enrollments.for_user(user).completed_by_date.exists? }
    end
    can :read, :read_outcomes, :read_as_member

    # Admin (Teacher/TA/Designer) of a concluded course
    given do |user|
      !deleted? && user &&
        fetch_on_enrollments("has_completed_admin_enrollment", user) { enrollments.for_user(user).of_admin_type.completed_by_date.exists? }
    end
    can %i[read read_as_admin use_student_view read_outcomes view_unpublished_items read_rubrics read_as_member]

    # overrideable permissions for concluded users
    RoleOverride.concluded_permission_types.each do |permission, details|
      applicable_roles = details[:applies_to_concluded].is_a?(Array) && details[:applies_to_concluded]

      given do |user|
        !deleted? && user &&
          fetch_on_enrollments("completed_enrollments", user) { enrollments.for_user(user).completed_by_date.to_a }.any? { |e| e.has_permission_to?(permission) && (!applicable_roles || applicable_roles.include?(e.type)) }
      end
      can permission
    end

    # Teacher or Designer of a concluded course
    given do |user|
      user && !sis_source_id && !deleted? && !template? &&
        enrollments.for_user(user).of_content_admins.completed_by_date.to_a.any? do |e|
          e.has_permission_to?(:manage_courses_delete)
        end
    end
    can :delete

    # Student of a concluded course
    given do |user|
      (available? || completed?) && user &&
        fetch_on_enrollments("has_completed_student_enrollment", user) do
          enrollments.for_user(user).completed_by_date
                     .where("enrollments.type = ? OR (enrollments.type = ? AND enrollments.associated_user_id IS NOT NULL)", "StudentEnrollment", "ObserverEnrollment").exists?
        end
    end
    can :read, :read_grades, :read_outcomes, :read_as_member

    # Admin
    given { |user| account_membership_allows(user) }
    can :read_as_admin and can :view_unpublished_items

    given do |user|
      account_membership_allows(user, :manage_courses_admin)
    end
    can :manage and can :update and can :use_student_view and can :manage_feature_flags and
      can :view_feature_flags

    # reset course content
    given do |user|
      !template? && account_membership_allows(user, :manage_courses_reset)
    end
    can :reset_content

    # delete or undelete a given course
    given do |user|
      !template? && account_membership_allows(user, :manage_courses_delete)
    end
    can :delete

    given { |user| account_membership_allows(user, :read_course_content) }
    can %i[read read_outcomes read_as_member]

    # Admins with read_roster can see prior enrollments (can't just check read_roster directly,
    # because students can't see prior enrollments)
    given { |user| grants_all_rights?(user, :read_roster, :read_as_admin) }
    can :read_prior_roster

    given do |user|
      grants_right?(user, :manage_course_content_add) ||
        (concluded? && grants_right?(user, :read_as_admin))
    end
    can :direct_share

    given do |user|
      account.grants_right?(user, :manage_courses_admin) ||
        (grants_right?(user, :manage) && !root_account.settings[:prevent_course_availability_editing_by_teachers])
    end
    can :edit_course_availability
  end

  def allows_gradebook_uploads?
    !large_roster?
  end

  # Public: Determine if SpeedGrader is enabled for the Course.
  #
  # Returns a boolean.
  def allows_speed_grader?
    !large_roster?
  end

  def active_enrollment_allows(user, permission, allow_future = true)
    return false unless user && permission && !deleted?

    is_unpublished = created? || claimed?
    active_enrollments = fetch_on_enrollments("active_enrollments_for_permissions2", user, is_unpublished) do
      scope = enrollments.for_user(user).active_or_pending_by_date.select("enrollments.*, enrollment_states.state AS date_based_state_in_db")
      scope = scope.where(type: %w[TeacherEnrollment TaEnrollment DesignerEnrollment StudentViewEnrollment]) if is_unpublished
      scope.to_a.each(&:clear_association_cache)
    end
    active_enrollments.each { |e| e.course = self } # set association so we don't requery
    active_enrollments.any? { |e| (allow_future || e.date_based_state_in_db == "active") && e.has_permission_to?(permission) }
  end

  def self.find_all_by_context_code(codes)
    ids = codes.filter_map { |c| c.match(/\Acourse_(\d+)\z/)&.[](1) }
    Course.where(id: ids).preload(:current_enrollments).to_a
  end

  def end_at
    conclude_at
  end

  def end_at_changed?
    conclude_at_changed?
  end

  def recently_ended?
    conclude_at && conclude_at < Time.now.utc && conclude_at > 1.month.ago
  end

  # People may conclude courses and then unclude them. This is a good alias_method
  # to check for in situations where we are dependent on those cases
  def inactive?
    deleted? || completed?
  end

  # Public: Return true if the end date for a course (or its term, if the course doesn't have one) has passed.
  # Logic should match up as much as possible with scopes `completed` and `not_completed`
  #
  # Returns boolean
  def soft_concluded?(enrollment_type = nil)
    now = Time.zone.now
    return end_at < now if end_at && restrict_enrollments_to_course_dates

    if enrollment_type
      override = enrollment_term.enrollment_dates_overrides.where(enrollment_type:).first
      end_at = override.end_at if override
    end
    end_at ||= enrollment_term.end_at
    end_at ? end_at < now : false
  end

  def soft_conclude!
    self.conclude_at = Time.zone.now
    self.restrict_enrollments_to_course_dates = true
  end

  def concluded?(enrollment_type = nil)
    completed? || soft_concluded?(enrollment_type)
  end

  def set_concluded_assignments_grading_standard
    ActiveRecord::Base.transaction do
      assignments.where(grading_type: ["letter_grade", "gpa_scale"], grading_standard_id: nil).in_batches(of: 10_000).update_all(grading_standard_id: 0, updated_at: Time.zone.now)
    end
  end

  def account_chain(include_site_admin: false, include_federated_parent: false)
    @account_chain ||= Account.account_chain(account_id).freeze

    # This implicitly includes add_federated_parent_to_chain
    if include_site_admin
      return @account_chain_with_site_admin ||= Account.add_site_admin_to_chain!(@account_chain.dup).freeze
    end

    if include_federated_parent
      return @account_chain_with_federated_parent ||= Account.add_federated_parent_to_chain!(@account_chain.dup).freeze
    end

    @account_chain
  end

  def account_chain_ids
    @account_chain_ids ||= Account.account_chain_ids(account_id)
  end

  def institution_name
    return root_account.name if self.root_account_id != Account.default.id

    (account || root_account).name
  end

  def account_users_for(user)
    @associated_account_ids ||= (associated_accounts(include_crosslisted_courses: false) + root_account.account_chain(include_site_admin: true))
                                .uniq.filter_map { |a| a.active? ? a.id : nil }
    Shard.partition_by_shard(@associated_account_ids) do |account_chain_ids|
      if account_chain_ids == [Account.site_admin.id]
        Account.site_admin.account_users_for(user)
      else
        AccountUser.active.where(account_id: account_chain_ids, user_id: user).to_a
      end
    end
  end

  def cached_account_users_for(user)
    return [] unless user

    @account_users ||= {}
    @account_users[user.global_id] ||= begin
      key = ["account_users_for_course_and_user", user.cache_key(:account_users), Account.cache_key_for_id(account_id, :account_chain)].cache_key
      Rails.cache.fetch_with_batched_keys(key, batch_object: self, batched_keys: :account_associations, skip_cache_if_disabled: true) do
        account_users_for(user).each(&:clear_association_cache)
      end
    end
  end

  # Since this method can return AdheresToPolicy::JustifiedFailure, it must be last in a `given` block
  # or must be explicitly checked for truth
  def account_membership_allows(user, permission = nil)
    return false unless user

    @membership_allows ||= {}
    @membership_allows[[user.id, permission]] ||= begin
      results = cached_account_users_for(user).map do |au|
        res = permission.nil? ? au.permitted_for_account?(root_account) : au.permission_check(self, permission)
        if res.success?
          break :success
        else
          res
        end
      end
      if results == :success
        true
      else
        # return the first result with a justification or false, either of which will deny access
        results.find { |r| r.is_a?(AdheresToPolicy::JustifiedFailure) } || false
      end
    end
  end

  def grade_publishing_status_translation(status, message)
    status = "unpublished" if status.blank?

    if message.present?
      case status
      when "error"
        t("Error: %{message}", message:)
      when "unpublished"
        t("Not Synced: %{message}", message:)
      when "pending"
        t("Pending: %{message}", message:)
      when "publishing"
        t("Syncing: %{message}", message:)
      when "published"
        t("Synced: %{message}", message:)
      when "unpublishable"
        t("Unsyncable: %{message}", message:)
      else
        t("Unknown status, %{status}: %{message}", message:, status:)
      end
    else
      case status
      when "error"
        t("Error")
      when "unpublished"
        t("Not Synced")
      when "pending"
        t("Pending")
      when "publishing"
        t("Syncing")
      when "published"
        t("Synced")
      when "unpublishable"
        t("Unsyncable")
      else
        t("Unknown status, %{status}", status:)
      end
    end
  end

  def grade_publishing_statuses
    found_statuses = [].to_set
    enrollments = student_enrollments.not_fake.group_by do |e|
      found_statuses.add e.grade_publishing_status
      grade_publishing_status_translation(e.grade_publishing_status, e.grade_publishing_message)
    end
    overall_status = "error"
    overall_status = "unpublished" if found_statuses.empty?
    overall_status = %w[error unpublished pending publishing published unpublishable].detect { |s| found_statuses.include?(s) } || overall_status
    [enrollments, overall_status]
  end

  def should_kick_off_grade_publishing_timeout?
    settings = Canvas::Plugin.find!("grade_export").settings
    settings[:success_timeout].to_i > 0 && Canvas::Plugin.value_to_boolean(settings[:wait_for_success])
  end

  def self.valid_grade_export_types
    @valid_grade_export_types ||= {
      "instructure_csv" => {
        name: t("grade_export_types.instructure_csv", "Instructure formatted CSV"),
        callback: lambda do |course, enrollments, publishing_user, publishing_pseudonym|
                    grade_export_settings = Canvas::Plugin.find!("grade_export").settings || {}
                    include_final_grade_overrides = Canvas::Plugin.value_to_boolean(
                      grade_export_settings[:include_final_grade_overrides]
                    )
                    include_final_grade_overrides &= course.allow_final_grade_override?

                    course.generate_grade_publishing_csv_output(
                      enrollments,
                      publishing_user,
                      publishing_pseudonym,
                      include_final_grade_overrides:
                    )
                  end,
        requires_grading_standard: false,
        requires_publishing_pseudonym: false
      }
    }
  end

  def allows_grade_publishing_by(user)
    return false unless Canvas::Plugin.find!("grade_export").enabled?

    settings = Canvas::Plugin.find!("grade_export").settings
    format_settings = Course.valid_grade_export_types[settings[:format_type]]
    return false unless format_settings
    return false if SisPseudonym.for(user, self).nil? && format_settings[:requires_publishing_pseudonym]

    true
  end

  def publish_final_grades(publishing_user, user_ids_to_publish = nil)
    # we want to set all the publishing statuses to 'pending' immediately,
    # and then as a delayed job, actually go publish them.

    raise "final grade publishing disabled" unless Canvas::Plugin.find!("grade_export").enabled?

    settings = Canvas::Plugin.find!("grade_export").settings

    last_publish_attempt_at = Time.now.utc
    scope = student_enrollments.not_fake
    scope = scope.where(user_id: user_ids_to_publish) if user_ids_to_publish
    scope.update_all(grade_publishing_status: "pending",
                     grade_publishing_message: nil,
                     last_publish_attempt_at:)

    delay_if_production(n_strand: ["send_final_grades_to_endpoint", global_root_account_id])
      .send_final_grades_to_endpoint(publishing_user, user_ids_to_publish)
    delay(run_at: last_publish_attempt_at + settings[:success_timeout].to_i.seconds).expire_pending_grade_publishing_statuses(last_publish_attempt_at) if should_kick_off_grade_publishing_timeout?
  end

  def send_final_grades_to_endpoint(publishing_user, user_ids_to_publish = nil)
    # actual grade publishing logic is here, but you probably want
    # 'publish_final_grades'

    recompute_student_scores_without_send_later(user_ids_to_publish)
    enrollments = student_enrollments.not_fake.eager_load(:user).preload(:course_section).order_by_sortable_name
    enrollments = enrollments.where(user_id: user_ids_to_publish) if user_ids_to_publish

    errors = []
    posts_to_make = []
    posted_enrollment_ids = []
    all_enrollment_ids = enrollments.map(&:id)

    begin
      raise "final grade publishing disabled" unless Canvas::Plugin.find!("grade_export").enabled?

      settings = Canvas::Plugin.find!("grade_export").settings
      raise "endpoint undefined" if settings[:publish_endpoint].blank?

      format_settings = Course.valid_grade_export_types[settings[:format_type]]
      raise "unknown format type: #{settings[:format_type]}" unless format_settings
      raise "grade publishing requires a grading standard" if !grading_standard_enabled? && format_settings[:requires_grading_standard]

      publishing_pseudonym = SisPseudonym.for(publishing_user, self)
      raise "publishing disallowed for this publishing user" if publishing_pseudonym.nil? && format_settings[:requires_publishing_pseudonym]

      callback = Course.valid_grade_export_types[settings[:format_type]][:callback]
      posts_to_make = callback.call(self, enrollments, publishing_user, publishing_pseudonym)
    rescue => e
      Enrollment.where(id: all_enrollment_ids).update_all(grade_publishing_status: "error", grade_publishing_message: e.to_s)
      raise e
    end

    default_timeout = Setting.get("send_final_grades_to_endpoint_timelimit", 15.seconds.to_s).to_f

    timeout_options = { raise_on_timeout: true, fallback_timeout_length: default_timeout }

    posts_to_make.each do |enrollment_ids, res, mime_type, headers = {}|
      posted_enrollment_ids += enrollment_ids
      if res
        Canvas.timeout_protection("send_final_grades_to_endpoint:#{global_root_account_id}", timeout_options) do
          SSLCommon.post_data(settings[:publish_endpoint], res, mime_type, headers)
        end
      end
      Enrollment.where(id: enrollment_ids).update_all(grade_publishing_status: (should_kick_off_grade_publishing_timeout? ? "publishing" : "published"), grade_publishing_message: nil)
    rescue => e
      errors << e
      Enrollment.where(id: enrollment_ids).update_all(grade_publishing_status: "error", grade_publishing_message: e.to_s)
    end

    Enrollment.where(id: (all_enrollment_ids.to_set - posted_enrollment_ids.to_set).to_a).update_all(grade_publishing_status: "unpublishable", grade_publishing_message: nil)

    raise errors[0] unless errors.empty?
  end

  def generate_grade_publishing_csv_output(enrollments, publishing_user, publishing_pseudonym, include_final_grade_overrides: false)
    ActiveRecord::Associations.preload(enrollments, { user: :pseudonyms })
    custom_gradebook_statuses_enabled = Account.site_admin.feature_enabled?(:custom_gradebook_statuses) && include_final_grade_overrides

    enrollment_ids = []

    res = CSV.generate do |csv|
      column_names = %w[
        publisher_id
        publisher_sis_id
        course_id
        course_sis_id
        section_id
        section_sis_id
        student_id
        student_sis_id
        enrollment_id
        enrollment_status
        score
      ]
      column_names << "grade" if grading_standard_enabled?
      column_names << "custom_grade_status" if custom_gradebook_statuses_enabled
      csv << column_names

      if include_final_grade_overrides
        custom_grade_status_map = custom_grade_statuses.pluck(:id, :name).to_h
      end

      enrollments.each do |enrollment|
        next if include_final_grade_overrides && !enrollment.effective_final_score
        next if !include_final_grade_overrides && !enrollment.computed_final_score

        enrollment_ids << enrollment.id

        if include_final_grade_overrides
          grade = enrollment.effective_final_grade
          score = enrollment.effective_final_score

          if custom_gradebook_statuses_enabled
            custom_grade_status_id = enrollment.effective_final_grade_custom_status_id
            custom_grade_status_name = custom_grade_status_map[custom_grade_status_id]
          end
        else
          grade = enrollment.computed_final_grade
          score = enrollment.computed_final_score
        end

        sis_pseudonyms =
          SisPseudonym.for(enrollment.user, root_account, include_all_pseudonyms: true)
        pseudonym_sis_ids = sis_pseudonyms ? sis_pseudonyms.map(&:sis_user_id) : [nil]

        pseudonym_sis_ids.each do |pseudonym_sis_id|
          row = [
            publishing_user.try(:id),
            publishing_pseudonym.try(:sis_user_id),
            enrollment.course.id,
            enrollment.course.sis_source_id,
            enrollment.course_section.id,
            enrollment.course_section.sis_source_id,
            enrollment.user.id,
            pseudonym_sis_id,
            enrollment.id,
            enrollment.workflow_state,
            score
          ]
          row << grade if grading_standard_enabled?
          row << custom_grade_status_name if custom_gradebook_statuses_enabled
          csv << row
        end
      end
    end

    if enrollment_ids.any?
      [[enrollment_ids, res, "text/csv"]]
    else
      []
    end
  end

  def expire_pending_grade_publishing_statuses(last_publish_attempt_at)
    student_enrollments.not_fake.where(grade_publishing_status: ["pending", "publishing"],
                                       last_publish_attempt_at:)
                       .update_all(grade_publishing_status: "error", grade_publishing_message: "Timed out.")
  end

  def run_bulk_assign_enrollment_paces_delayed_job(enrollment_ids, pace_create_params)
    progress = Progress.create!(context: self, tag: "bulk_assign_paces")
    progress.process_job(self,
                         :bulk_assign_enrollment_paces,
                         { priority: Delayed::HIGH_PRIORITY },
                         enrollment_ids,
                         pace_create_params.to_h)
  end

  def bulk_assign_enrollment_paces(_, enrollment_ids, pace_create_params)
    Enrollment.where(id: enrollment_ids).find_each do |enrollment|
      pace_create_params[:user_id] = enrollment.user_id
      pace_create_params[:workflow_state] = "active"
      pace_create_params[:course_id] = enrollment.course_id
      pace = enrollment.course_paces.new(pace_create_params)

      if pace.save
        pace.create_publish_progress(run_at: Time.zone.now)
      end
    end
  end

  def gradebook_to_csv_in_background(filename, user, options = {})
    progress = progresses.build(tag: "gradebook_to_csv", user:)
    progress.save!

    exported_gradebook = gradebook_csvs.where(user_id: user).first_or_initialize
    attachment = user.attachments.build
    attachment.filename = filename
    attachment.content_type = "text/csv"
    attachment.file_state = "hidden"
    attachment.save!
    exported_gradebook.attachment = attachment
    exported_gradebook.progress = progress
    exported_gradebook.save!

    progress.process_job(
      self,
      :generate_csv,
      { priority: Delayed::HIGH_PRIORITY },
      user,
      options,
      attachment
    )
    { attachment_id: attachment.id, progress_id: progress.id, filename: }
  end

  def generate_csv(progress, user, options, attachment)
    csv = GradebookExporter.new(self, user, options.merge(progress:)).to_csv
    create_attachment(attachment, csv)
  end

  def create_attachment(attachment, csv)
    Attachments::Storage.store_for_attachment(attachment, StringIO.new(csv))
    attachment.content_type = "text/csv"
    attachment.save!
  end

  def create_or_update_quiz_migration_alert(user_id, migration)
    quiz_migration_alert = quiz_migration_alerts.find_by(user_id:)

    if quiz_migration_alert.nil?
      new_quiz_migration_alert = quiz_migration_alerts.build(user_id:, migration:)
      new_quiz_migration_alert.save
    elsif quiz_migration_alert && quiz_migration_alert.migration != migration
      quiz_migration_alert.update(migration:)
    end
  end

  def quiz_migration_alert_for_user(user_id)
    quiz_migration_alerts.find_by(user_id:)
  end

  # included to make it easier to work with api, which returns
  # sis_source_id as sis_course_id.
  alias_attribute :sis_course_id, :sis_source_id

  def grading_standard_title
    if grading_standard_enabled?
      default_grading_standard.try(:title) || t("default_grading_scheme_name", "Default Grading Scheme")
    else
      nil
    end
  end

  def score_to_grade(score, user: nil)
    return nil unless (grading_standard_enabled? || restrict_quantitative_data?(user)) && score

    grading_standard_or_default.score_to_grade(score)
  end

  def active_course_level_observers
    participating_observers.observing_full_course(id)
  end

  def participants(opts = {})
    participants = []
    by_date = opts[:by_date]
    participants += by_date ? participating_admins_by_date : participating_admins

    students = by_date ? participating_students_by_date : participating_students
    applicable_students = if opts[:excluded_user_ids]
                            students.reject { |p| opts[:excluded_user_ids].include?(p.id) }
                          else
                            students
                          end

    participants += applicable_students

    if opts[:include_observers]
      participants += User.observing_students_in_course(applicable_students.map(&:id), id)
      participants += User.observing_full_course(id)
    end

    participants.uniq
  end

  def filter_users_by_permission(users, permission)
    scope = enrollments.where(user_id: users)
    details = RoleOverride.permissions[permission]
    scope = details[:applies_to_concluded] ? scope.not_inactive_by_date : scope.active_or_pending_by_date

    role_user_ids = scope.pluck(:role_id, :user_id)
    role_ids = role_user_ids.map(&:first).uniq

    roles = Role.where(id: role_ids).to_a
    allowed_role_ids = roles.select { |role| RoleOverride.enabled_for?(self, permission, role, self).include?(:self) }.map(&:id)
    return [] unless allowed_role_ids.any?

    allowed_user_ids = Set.new
    role_user_ids.each { |role_id, user_id| allowed_user_ids << user_id if allowed_role_ids.include?(role_id) }
    users.select { |user| allowed_user_ids.include?(user.id) }
  end

  def enroll_user(user, type = "StudentEnrollment", opts = {})
    enrollment_state = opts[:enrollment_state]
    if (type == "ObserverEnrollment" || opts[:temporary_enrollment_source_user_id]) && user.registered?
      enrollment_state ||= "active"
    end
    section = opts[:section]
    limit_privileges_to_course_section = opts[:limit_privileges_to_course_section] || false
    associated_user_id = opts[:associated_user_id]

    role = opts[:role] || shard.activate { Enrollment.get_built_in_role_for_type(type, root_account_id: self.root_account_id) }

    start_at = opts[:start_at]
    end_at = opts[:end_at]
    self_enrolled = opts[:self_enrolled]
    section ||= default_section
    enrollment_state ||= available? ? "invited" : "creation_pending"
    if type.include?("TeacherEnrollment") || type.include?("TaEnrollment") || type.include?("DesignerEnrollment")
      enrollment_state = "invited" if enrollment_state == "creation_pending"
    elsif enrollment_state == "invited" && !available?
      enrollment_state = "creation_pending"
    end

    Course.unique_constraint_retry do
      scope = all_enrollments.where(user_id: user,
                                    type:,
                                    role_id: role,
                                    associated_user_id:)
      if root_account.feature_enabled?(:temporary_enrollments) && opts[:temporary_enrollment_source_user_id] &&
         opts[:temporary_enrollment_pairing_id]
        source_user_id = opts[:temporary_enrollment_source_user_id]
        pairing_id = opts[:temporary_enrollment_pairing_id]
      end
      e = if opts[:allow_multiple_enrollments]
            scope.where(course_section_id: section.id).first
          else
            # order by course_section_id<>section.id so that if there *is* an existing
            # enrollment for this section, we get it (false orders before true)
            scope.order(Arel.sql("course_section_id<>#{section.id}")).first
          end
      if e && (!e.active? || opts[:force_update])
        e.already_enrolled = true
        if e.workflow_state == "deleted"
          e.sis_batch_id = nil
        end
        if e.completed? || e.rejected? || e.deleted? || e.workflow_state != enrollment_state
          e.attributes = {
            course_section: section,
            workflow_state: e.is_a?(StudentViewEnrollment) ? "active" : enrollment_state
          }
        end
      end
      # if we're reusing an enrollment and +limit_privileges_to_course_section+ was supplied, apply it
      e.limit_privileges_to_course_section = limit_privileges_to_course_section if e
      # if we're creating a new enrollment, we want to return it as the correct
      # subclass, but without using associations, we need to manually activate
      # sharding. We should probably find a way to go back to using the
      # association here -- just ran out of time.
      shard.activate do
        e ||= Enrollment.typed_enrollment(type).new(
          user:,
          course: self,
          course_section: section,
          workflow_state: enrollment_state,
          limit_privileges_to_course_section:
        )
      end
      e.associated_user_id = associated_user_id
      e.temporary_enrollment_source_user_id = source_user_id
      e.temporary_enrollment_pairing_id = pairing_id
      e.role = role
      e.self_enrolled = self_enrolled
      e.start_at = start_at
      e.end_at = end_at
      e.sis_pseudonym_id = opts[:sis_pseudonym_id]
      if e.changed?
        e.need_touch_user = true if opts[:skip_touch_user]
        if opts[:no_notify]
          e.save_without_broadcasting
        else
          e.save
        end
      end
      e.user = user
      claim if created? && e && e.admin?
      unless opts[:skip_touch_user]
        e.associated_user.try(:touch)
        user.touch
      end
      user.reload
      e
    end
  end

  def enroll_student(user, opts = {})
    enroll_user(user, "StudentEnrollment", opts)
  end

  def self_enroll_student(user, opts = {})
    enrollment = enroll_student(user, opts.merge(self_enrolled: true))
    enrollment.accept(:force)
    unless opts[:skip_pseudonym]
      new_pseudonym = user.find_or_initialize_pseudonym_for_account(root_account)
      new_pseudonym.save if new_pseudonym&.changed?
    end
    enrollment
  end

  def enroll_ta(user, opts = {})
    enroll_user(user, "TaEnrollment", opts)
  end

  def enroll_designer(user, opts = {})
    enroll_user(user, "DesignerEnrollment", opts)
  end

  def enroll_teacher(user, opts = {})
    enroll_user(user, "TeacherEnrollment", opts)
  end

  def resubmission_for(asset)
    asset.ignores.where(purpose: "grading", permanent: false).delete_all
    instructors.clear_cache_keys(:todo_list)
  end

  def default_grading_standard
    if grading_standard_id
      grading_standard
    else
      account.default_grading_standard unless concluded?
    end
  end

  def course_grading_standard_enabled
    !!grading_standard_id
  end
  alias_method :course_grading_standard_enabled?, :course_grading_standard_enabled

  def grading_standard_enabled
    !!grading_standard_id || account.grading_standard_enabled?
  end
  alias_method :grading_standard_enabled?, :grading_standard_enabled

  def grading_standard_enabled=(val)
    if Canvas::Plugin.value_to_boolean(val)
      self.grading_standard_id ||= 0
    else
      self.grading_standard = self.grading_standard_id = nil
    end
  end
  alias_method :course_grading_standard_enabled=, :grading_standard_enabled=

  def readable_default_wiki_editing_roles
    roles = default_wiki_editing_roles || "teachers"
    case roles
    when "teachers,students"
      t("wiki_permissions.teachers_students", "Teacher and Students")
    when "teachers,students,public"
      t("wiki_permissions.all", "Anyone")
    else # 'teachers'
      t("wiki_permissions.only_teachers", "Only Teachers")
    end
  end

  def default_section(opts = {})
    section = course_sections.active.where(default_section: true).first
    if !section && opts[:include_xlists]
      section = CourseSection.active.where(nonxlist_course_id: self).order(:id).first
    end
    if !section && !opts[:no_create]
      section = course_sections.build
      section.default_section = true
      section.course = self
      section.root_account_id = self.root_account_id
      unless new_record?
        GuardRail.activate(:primary) do
          CourseSection.unique_constraint_retry do |retry_count|
            if retry_count > 0
              section = course_sections.active.where(default_section: true).first
            else
              section.save
            end
          end
        end
      end
    end
    section
  end

  def assert_section
    if course_sections.active.empty?
      default = default_section
      default.workflow_state = "active"
      default.save
    end
  end

  def file_structure_for(user)
    User.file_structure_for(self, user)
  end

  delegate :turnitin_settings, to: :account

  def turnitin_pledge
    account.closest_turnitin_pledge
  end

  def turnitin_originality
    account.closest_turnitin_originality
  end

  def all_turnitin_comments
    comments = account.closest_turnitin_comments || ""
    if turnitin_comments.present?
      comments += "\n\n" if comments.present?
      comments += turnitin_comments
    end
    extend TextHelper
    format_message(comments).first
  end

  def turnitin_enabled?
    !!turnitin_settings
  end

  def vericite_enabled?
    Canvas::Plugin.find(:vericite).try(:enabled?)
  end

  def vericite_pledge
    if vericite_enabled?
      Canvas::Plugin.find(:vericite).settings[:pledge]
    end
  end

  def vericite_comments
    if vericite_enabled?
      Canvas::Plugin.find(:vericite).settings[:comments]
    end
  end

  def bool_res(val)
    Canvas::Plugin.value_to_boolean(val)
  end

  attr_accessor :full_migration_hash,
                :external_url_hash,
                :folder_name_lookups,
                :assignment_group_no_drop_assignments,
                :migration_results

  def map_merge(old_item, new_item)
    @merge_mappings ||= {}
    @merge_mappings[old_item.asset_string] = new_item && new_item.id
  end

  def merge_mapped_id(old_item)
    @merge_mappings ||= {}
    return nil unless old_item
    return @merge_mappings[old_item] if old_item.is_a?(String)

    @merge_mappings[old_item.asset_string]
  end

  def same_dates?(old, new, columns)
    old && new && columns.all? do |column|
      old.respond_to?(column) && new.respond_to?(column) && old.send(column) == new.send(column)
    end
  end

  def student_annotation_documents_folder
    Folder.unique_folder(
      self,
      Folder::STUDENT_ANNOTATION_DOCUMENTS_UNIQUE_TYPE,
      -> { t "Student Annotation Documents" }
    )
  end

  def copy_attachments_from_course(course, options = {})
    root_folder = Folder.root_folders(self).first
    root_folder_name = root_folder.name + "/"
    ce = options[:content_export]
    cm = options[:content_migration]

    attachments = course.attachments.not_deleted.to_a
    total = attachments.count + 1

    Attachment.skip_media_object_creation do
      attachments.each_with_index do |file, i|
        cm.update_import_progress((i.to_f / total) * 18.0) if cm && (i % 10 == 0)

        next unless !ce || ce.export_object?(file)

        begin
          migration_id = ce&.create_key(file)
          new_file = file.clone_for(self, nil, overwrite: true, migration_id:, migration: cm, match_on_migration_id: cm.for_master_course_import?)
          cm.add_attachment_path(file.full_display_path.gsub(/\A#{root_folder_name}/, ""), new_file.migration_id)
          new_folder_id = merge_mapped_id(file.folder)

          if file.folder && file.folder.parent_folder_id.nil?
            new_folder_id = root_folder.id
          end
          # make sure the file has somewhere to go
          unless new_folder_id
            # gather mapping of needed folders from old course to new course
            old_folders = []
            old_folders << file.folder
            new_folders = []
            new_folders << old_folders.last.clone_for(self, nil, options.merge({ include_subcontent: false }))
            while old_folders.last.parent_folder&.parent_folder_id
              old_folders << old_folders.last.parent_folder
              new_folders << old_folders.last.clone_for(self, nil, options.merge({ include_subcontent: false }))
            end
            old_folders.reverse!
            new_folders.reverse!
            # try to use folders that already match if possible
            final_new_folders = []
            parent_folder = Folder.root_folders(self).first
            old_folders.each_with_index do |folder, idx|
              final_new_folders << if (f = parent_folder.active_sub_folders.where(name: folder.name).first)
                                     f
                                   else
                                     new_folders[idx]
                                   end
              parent_folder = final_new_folders.last
            end
            # add or update the folder structure needed for the file
            final_new_folders.first.parent_folder_id ||=
              merge_mapped_id(old_folders.first.parent_folder) ||
              Folder.root_folders(self).first.id
            old_folders.each_with_index do |folder, idx|
              final_new_folders[idx].save!
              map_merge(folder, final_new_folders[idx])
              final_new_folders[idx + 1].parent_folder_id ||= final_new_folders[idx].id if final_new_folders[idx + 1]
            end
            new_folder_id = merge_mapped_id(file.folder)
          end
          new_file.folder_id = new_folder_id
          new_file.need_notify = false
          new_file.save_without_broadcasting!
          new_file.handle_duplicates(:rename)
          cm.add_imported_item(new_file)
          cm.add_imported_item(new_file.folder, key: new_file.folder.id)
          map_merge(file, new_file)
        rescue => e
          Canvas::Errors.capture(e) unless e.message.include?("Cannot create attachments in deleted folders")
          Rails.logger.error "Couldn't copy file: #{e}"
          cm.add_warning(t(:file_copy_error, "Couldn't copy file \"%{name}\"", name: file.display_name || file.path_name), $!)
        end
      end
    end
  end

  def self.clonable_attributes
    %i[group_weighting_scheme
       grading_standard_id
       is_public
       is_public_to_auth_users
       public_syllabus
       public_syllabus_to_auth
       files_visibility
       allow_student_wiki_edits
       show_public_context_messages
       syllabus_body
       syllabus_course_summary
       allow_student_forum_attachments
       lock_all_announcements
       default_wiki_editing_roles
       allow_student_organized_groups
       default_view
       show_total_grade_as_points
       allow_final_grade_override
       open_enrollment
       filter_speed_grader_by_student_group
       storage_quota
       tab_configuration
       allow_wiki_comments
       turnitin_comments
       self_enrollment
       license
       indexed
       locale
       hide_final_grade
       hide_distribution_graphs
       allow_student_anonymous_discussion_topics
       allow_student_discussion_topics
       allow_student_discussion_editing
       lock_all_announcements
       allow_student_discussion_reporting
       organize_epub_by_content_type
       show_announcements_on_home_page
       home_page_announcement_limit
       enable_offline_web_export
       usage_rights_required
       restrict_student_future_view
       restrict_student_past_view
       restrict_enrollments_to_course_dates
       homeroom_course
       course_color
       alt_name
       restrict_quantitative_data
       horizon_course
       conditional_release
       default_due_time
       content_library]
  end

  def student_reporting?
    !!allow_student_discussion_reporting
  end

  def set_course_dates_if_blank(shift_options)
    unless Canvas::Plugin.value_to_boolean(shift_options[:remove_dates])
      self.start_at ||= shift_options[:default_start_at]
      self.conclude_at ||= shift_options[:default_conclude_at]
    end
  end

  def real_start_date
    return self.start_at.to_date if self.start_at

    all_dates.min
  end

  def all_dates
    [
      calendar_events.active.pluck(:start_at, :end_at),
      assignments.active.pluck(:due_at),
      context_modules.not_deleted.pluck(:unlock_at),
      quizzes.active.pluck(:due_at),
    ].flatten.compact.map(&:to_date).uniq
  end

  def real_end_date
    return self.conclude_at.to_date if self.conclude_at

    all_dates.max
  end

  def is_a_context?
    true
  end

  def self.serialization_excludes
    [:uuid]
  end

  # helper method to DRY-up some similar methods that all can be cached based on a user's enrollments
  def fetch_on_enrollments(key, user, opts = nil, &)
    shard.activate do
      RequestCache.cache(key, user, self, opts) do
        Rails.cache.fetch_with_batched_keys([key, global_asset_string, opts].compact.cache_key, batch_object: user, batched_keys: :enrollments) do
          GuardRail.activate(:primary, &)
        end
      end
    end
  end

  ADMIN_TYPES = %w[TeacherEnrollment TaEnrollment DesignerEnrollment].freeze
  def section_visibilities_for(user, opts = {})
    fetch_on_enrollments("section_visibilities_for", user, opts) do
      workflow_not = opts[:excluded_workflows] || "deleted"

      enrollment_rows = all_enrollments
                        .where(user:)
                        .where.not(workflow_state: workflow_not)
                        .preload(:enrollment_state)

      enrollment_rows = enrollment_rows.filter do |e|
        # only keep temporary enrollments if they are active, and keep all permanent enrollments
        e.temporary_enrollment? ? e.enrollment_state.active? : true
      end

      enrollment_rows = enrollment_rows.pluck(
        :course_section_id,
        :limit_privileges_to_course_section,
        :type,
        :associated_user_id,
        :workflow_state
      )

      enrollment_rows.map do |section_id, limit_privileges, type, associated_user_id, workflow_state|
        {
          course_section_id: section_id,
          limit_privileges_to_course_section: limit_privileges,
          type:,
          associated_user_id:,
          admin: ADMIN_TYPES.include?(type),
          workflow_state:
        }
      end
    end
  end

  def visibility_limited_to_course_sections?(user, visibilities = section_visibilities_for(user))
    visibilities.all? { |s| s[:limit_privileges_to_course_section] }
  end

  # returns a scope, not an array of users/enrollments
  def students_visible_to(user, include: nil)
    include = Array(include)

    if include.include?(:priors_and_deleted)
      scope = all_students_including_deleted
    elsif include.include?(:priors)
      scope = all_students
    elsif include.include?(:inactive) || include.include?(:completed)
      scope = all_accepted_students
      scope = scope.where("enrollments.workflow_state<>'inactive'") unless include.include?(:inactive)
      scope = scope.where("enrollments.workflow_state<>'completed'") unless include.include?(:completed)
    else
      scope = students
    end

    apply_enrollment_visibility(scope, user, nil, include:)
  end

  # can apply to user scopes as well if through enrollments (e.g. students, teachers)
  # returns a scope for enrollments
  def apply_enrollment_visibility(scope, user, section_ids = nil, include: [])
    include = Array(include)
    if section_ids
      scope = scope.where("enrollments.course_section_id" => section_ids.to_a)
    end

    visibilities = section_visibilities_for(user)
    visibility_level = enrollment_visibility_level_for(user, visibilities)

    # teachers, account admins, and student view students can see student view students
    unless visibility_level == :full ||
           visibilities.any? { |v| v[:admin] || v[:type] == "StudentViewEnrollment" }
      scope = scope.where("enrollments.type<>'StudentViewEnrollment'")
    end

    if include.include?(:inactive) && ![:full, :sections].include?(visibility_level)
      # don't really include inactive unless user is able to view them
      scope = scope.where("enrollments.workflow_state <> 'inactive'")
    end
    if include.include?(:completed) && ![:full, :sections].include?(visibility_level)
      # don't really include concluded unless user is able to view them
      scope = scope.where("enrollments.workflow_state <> 'completed'")
    end
    # See also MessageableUser::Calculator (same logic used to get
    # users across multiple courses) (should refactor)
    case visibility_level
    when :full, :limited
      scope
    when :sections, :sections_limited
      scope.where("enrollments.course_section_id IN (?) OR (enrollments.limit_privileges_to_course_section=? AND enrollments.type IN ('TeacherEnrollment', 'TaEnrollment', 'DesignerEnrollment'))",
                  visibilities.pluck(:course_section_id),
                  false)
    when :restricted
      user_ids = visibilities.filter_map { |s| s[:associated_user_id] }
      scope.where(enrollments: { user_id: (user_ids + [user&.id]).compact })
    else
      scope.none
    end
  end

  def users_visible_to(user, include_priors = false, opts = {})
    visibilities = section_visibilities_for(user)
    visibility = enrollment_visibility_level_for(user, visibilities)

    scope = if include_priors
              users
            elsif opts[:include_inactive] && [:full, :sections].include?(visibility)
              all_current_users
            else
              current_users
            end

    apply_enrollment_visibilities_internal(scope,
                                           user,
                                           visibilities,
                                           visibility,
                                           enrollment_state: opts[:enrollment_state],
                                           exclude_enrollment_state: opts[:exclude_enrollment_state],
                                           section_ids: opts[:section_ids])
  end

  def enrollments_visible_to(user, opts = {})
    visibilities = section_visibilities_for(user)
    visibility = enrollment_visibility_level_for(user, visibilities)

    enrollment_scope = opts[:include_concluded] ? enrollments : current_enrollments
    apply_enrollment_visibilities_internal(enrollment_scope.except(:preload), user, visibilities, visibility)
  end

  def apply_enrollment_visibilities_internal(scope, user, visibilities, visibility, enrollment_state: nil, exclude_enrollment_state: nil, section_ids: nil)
    if enrollment_state
      scope = scope.where(enrollments: { workflow_state: enrollment_state })
    elsif exclude_enrollment_state
      scope = scope.where.not(enrollments: { workflow_state: exclude_enrollment_state })
    end
    scope = scope.where(enrollments: { course_section_id: section_ids }) if section_ids.present?
    # See also MessageableUsers (same logic used to get users across multiple courses) (should refactor)
    case visibility
    when :full then scope
    when :sections then scope.where(enrollments: { course_section_id: visibilities.pluck(:course_section_id) })
    when :restricted then scope.where(enrollments: { user_id: (visibilities.filter_map { |s| s[:associated_user_id] } + [user]) })
    when :limited then scope.where(enrollments: { type: %w[StudentEnrollment TeacherEnrollment TaEnrollment StudentViewEnrollment] })
    when :sections_limited then scope.where(enrollments: { course_section_id: visibilities.pluck(:course_section_id) })
                                     .where(enrollments: { type: %w[StudentEnrollment TeacherEnrollment TaEnrollment StudentViewEnrollment] })
    else scope.none
    end
  end

  # returns :all or an array of section ids
  def course_section_visibility(user, opts = {})
    visibilities = section_visibilities_for(user, opts)
    visibility = enrollment_visibility_level_for(user, visibilities, check_full: false)
    enrollment_types = %w[StudentEnrollment StudentViewEnrollment ObserverEnrollment]
    if [:restricted, :sections].include?(visibility) || (
        visibilities.any? && visibilities.all? { |v| enrollment_types.include? v[:type] }
      )
      visibilities.map { |s| s[:course_section_id] }.sort # rubocop:disable Rails/Pluck
    else
      :all
    end
  end

  def sections_visible_to(user, sections = active_course_sections, opts = {})
    is_scope = sections.respond_to?(:where)
    section_ids = course_section_visibility(user, opts)
    case section_ids
    when :all
      sections
    when :none
      # return an empty set, but keep it as a scope for downstream consistency
      is_scope ? sections.none : []
    when Array
      is_scope ? sections.where(id: section_ids) : sections.select { |section| section_ids.include?(section.id) }
    end
  end

  # check_full is a hint that we don't care about the difference between :full and :limited,
  # so don't bother with an extra permission check to see if they have :full. Just return :limited.
  def enrollment_visibility_level_for(user,
                                      visibilities = section_visibilities_for(user),
                                      require_message_permission: false,
                                      check_full: true)
    return :restricted if require_message_permission && !grants_right?(user, :send_messages)

    has_read_roster = grants_right?(user, :read_roster) unless require_message_permission

    visibility_limited_to_section = visibilities.present? && visibility_limited_to_course_sections?(user, visibilities)
    if require_message_permission
      has_admin = true
    elsif visibility_limited_to_section || check_full || !has_read_roster
      has_admin = grants_any_right?(user,
                                    :read_as_admin,
                                    :view_all_grades,
                                    :manage_grades,
                                    :manage_students,
                                    :allow_course_admin_actions)
    end

    # e.g. observer, can only see admins in the course
    return :restricted unless has_read_roster || has_admin

    if visibility_limited_to_section
      has_admin ? :sections : :sections_limited
    elsif has_admin
      :full
    else
      :limited
    end
  end

  def invited_count_visible_to(user)
    scope = users_visible_to(user)
            .where("enrollments.workflow_state in ('invited', 'creation_pending') AND enrollments.type != 'StudentViewEnrollment'")
    scope.select("users.id").distinct.count
  end

  def published?
    available? || completed?
  end

  def unpublished?
    created? || claimed?
  end

  def tab_configuration
    # `account_id.present?` is there to prevent a failure in `feature_enabled?`
    # if an account hasn't been set on the course yet
    if account_id.present? && feature_enabled?(:canvas_k6_theme) && super.nil?
      return canvas_k6_tab_configuration.map(&:with_indifferent_access)
    end

    super&.compact&.map(&:with_indifferent_access) || []
  end

  TAB_HOME = 0
  TAB_SYLLABUS = 1
  TAB_PAGES = 2
  TAB_ASSIGNMENTS = 3
  TAB_QUIZZES = 4
  TAB_GRADES = 5
  TAB_PEOPLE = 6
  TAB_GROUPS = 7
  TAB_DISCUSSIONS = 8
  TAB_MODULES = 10
  TAB_FILES = 11
  TAB_CONFERENCES = 12
  TAB_SETTINGS = 13
  TAB_ANNOUNCEMENTS = 14
  TAB_OUTCOMES = 15
  TAB_COLLABORATIONS = 16
  TAB_COLLABORATIONS_NEW = 17
  TAB_RUBRICS = 18
  TAB_SCHEDULE = 19
  TAB_COURSE_PACES = 20
  TAB_SEARCH = 21
  TAB_ACCESSIBILITY = 22
  TAB_ITEM_BANKS = 23
  TAB_YOUTUBE_MIGRATION = 24

  CANVAS_K6_TAB_IDS = [TAB_HOME, TAB_ANNOUNCEMENTS, TAB_GRADES, TAB_MODULES].freeze
  COURSE_SUBJECT_TAB_IDS = [TAB_HOME, TAB_SCHEDULE, TAB_MODULES, TAB_GRADES, TAB_GROUPS].freeze
  HORIZON_HIDDEN_TABS = [TAB_HOME, TAB_RUBRICS, TAB_OUTCOMES, TAB_COLLABORATIONS, TAB_COLLABORATIONS_NEW, TAB_DISCUSSIONS].freeze

  def self.default_tabs
    [{
      id: TAB_HOME,
      label: t("#tabs.home", "Home"),
      css_class: "home",
      href: :course_path
    },
     {
       id: TAB_ANNOUNCEMENTS,
       label: t("#tabs.announcements", "Announcements"),
       css_class: "announcements",
       href: :course_announcements_path,
       icon: "icon-announcement"
     },
     {
       id: TAB_ASSIGNMENTS,
       label: t("#tabs.assignments", "Assignments"),
       css_class: "assignments",
       href: :course_assignments_path,
       icon: "icon-assignment"
     },
     {
       id: TAB_DISCUSSIONS,
       label: t("#tabs.discussions", "Discussions"),
       css_class: "discussions",
       href: :course_discussion_topics_path,
       icon: "icon-discussion"
     },
     {
       id: TAB_GRADES,
       label: t("#tabs.grades", "Grades"),
       css_class: "grades",
       href: :course_grades_path,
     },
     {
       id: TAB_PEOPLE,
       label: t("#tabs.people", "People"),
       css_class: "people",
       href: :course_users_path
     },
     {
       id: TAB_PAGES,
       label: t("#tabs.pages", "Pages"),
       css_class: "pages",
       href: :course_wiki_path
     },
     {
       id: TAB_FILES,
       label: t("#tabs.files", "Files"),
       css_class: "files",
       href: :course_files_path,
       icon: "icon-folder"
     },
     {
       id: TAB_SYLLABUS,
       label: t("#tabs.syllabus", "Syllabus"),
       css_class: "syllabus",
       href: :syllabus_course_assignments_path
     },
     {
       id: TAB_OUTCOMES,
       label: t("#tabs.outcomes", "Outcomes"),
       css_class: "outcomes",
       href: :course_outcomes_path
     },
     {
       id: TAB_RUBRICS,
       label: t("#tabs.rubrics", "Rubrics"),
       css_class: "rubrics",
       href: :course_rubrics_path,
       visibility: "admins"
     },
     {
       id: TAB_QUIZZES,
       label: t("#tabs.quizzes", "Quizzes"),
       css_class: "quizzes",
       href: :course_quizzes_path
     },
     {
       id: TAB_MODULES,
       label: t("#tabs.modules", "Modules"),
       css_class: "modules",
       href: :course_context_modules_path
     },
     {
       id: TAB_CONFERENCES,
       label: WebConference.conference_tab_name,
       css_class: "conferences",
       href: :course_conferences_path
     },
     {
       id: TAB_COLLABORATIONS,
       label: t("#tabs.collaborations", "Collaborations"),
       css_class: "collaborations",
       href: :course_collaborations_path
     },
     {
       id: TAB_COLLABORATIONS_NEW,
       label: t("#tabs.collaborations", "Collaborations"),
       css_class: "collaborations",
       href: :course_lti_collaborations_path
     },
     {
       id: TAB_SETTINGS,
       label: t("#tabs.settings", "Settings"),
       css_class: "settings",
       href: :course_settings_path,
     }]
  end

  def self.default_homeroom_tabs
    default_tabs = Course.default_tabs
    homeroom_tabs = [default_tabs.find { |tab| tab[:id] == TAB_ANNOUNCEMENTS }]
    syllabus_tab = default_tabs.find { |tab| tab[:id] == TAB_SYLLABUS }
    syllabus_tab[:label] = t("Important Info")
    homeroom_tabs << syllabus_tab
    homeroom_tabs << default_tabs.find { |tab| tab[:id] == TAB_PEOPLE }
    homeroom_tabs << default_tabs.find { |tab| tab[:id] == TAB_FILES }
    homeroom_tabs << default_tabs.find { |tab| tab[:id] == TAB_SETTINGS }
    homeroom_tabs.compact
  end

  def self.course_subject_tabs
    course_tabs = Course.default_tabs.select { |tab| COURSE_SUBJECT_TAB_IDS.include?(tab[:id]) }
    # Add the unique TAB_SCHEDULE and TAB_GROUPS
    course_tabs.insert(1,
                       {
                         id: TAB_SCHEDULE,
                         label: t("#tabs.schedule", "Schedule"),
                         css_class: "schedule",
                         href: :course_path
                       },
                       {
                         id: TAB_GROUPS,
                         label: t("#tabs.groups", "Groups"),
                         css_class: "groups",
                         href: :course_groups_path,
                       })
    course_tabs.sort_by { |tab| COURSE_SUBJECT_TAB_IDS.index tab[:id] }
  end

  def self.horizon_course_nav_tabs
    tabs = Course.default_tabs.reject do |tab|
      HORIZON_HIDDEN_TABS.include?(tab[:id])
    end
    tabs.find { |tab| tab[:id] == TAB_SYLLABUS }[:label] = t("Overview")
    tabs
  end

  def self.elementary_course_nav_tabs
    tabs = Course.default_tabs.reject { |tab| tab[:id] == TAB_HOME }
    tabs.find { |tab| tab[:id] == TAB_SYLLABUS }[:label] = t("Important Info")
    tabs
  end

  def tab_enabled?(tab)
    elementary_subject_course? || tab[:id] != TAB_HOME
  end

  def tab_hidden?(id)
    tab = tab_configuration.find { |t| t[:id] == id }
    tab && tab[:hidden]
  end

  def external_tool_tabs(opts, user)
    tools = Lti::ContextToolFinder.new(self, type: :course_navigation)
                                  .all_tools_scope_union.to_unsorted_array.select { |t| t.permission_given?(:course_navigation, user, self) && t.feature_flag_enabled?(self) }
    Lti::ExternalToolTab.new(self, :course_navigation, tools, opts[:language]).tabs
  end

  def tabs_available(user = nil, opts = {})
    opts.reverse_merge!(include_external: true, include_hidden_unused: true)
    cache_key = [user, self, opts].cache_key
    @tabs_available ||= {}
    @tabs_available[cache_key] ||= uncached_tabs_available(user, opts)
  end

  def uncached_tabs_available(user, opts)
    # make sure t() is called before we switch to the secondary, in case we update the user's selected locale in the process
    course_subject_tabs = elementary_subject_course? && opts[:course_subject_tabs]
    default_tabs = if elementary_homeroom_course?
                     Course.default_homeroom_tabs
                   elsif course_subject_tabs
                     Course.course_subject_tabs
                   elsif elementary_subject_course?
                     Course.elementary_course_nav_tabs
                   elsif horizon_course?
                     Course.horizon_course_nav_tabs
                   else
                     Course.default_tabs
                   end

    if SmartSearch.smart_search_available?(self)
      default_tabs.insert(1,
                          {
                            id: TAB_SEARCH,
                            label: t("#tabs.search", "Smart Search"),
                            css_class: "search",
                            href: :course_search_path
                          })
    end

    if enable_course_paces && grants_any_right?(user, *RoleOverride::GRANULAR_MANAGE_COURSE_CONTENT_PERMISSIONS)
      default_tabs.insert(default_tabs.index { |t| t[:id] == TAB_MODULES } + 1, {
                            id: TAB_COURSE_PACES,
                            label: t("#tabs.course_paces", "Course Pacing"),
                            css_class: "course_paces",
                            href: :course_course_pacing_path
                          })
    end

    if feature_enabled?(:accessibility_tab_enable)
      # Add Accessibility tab at the end of the tabs (except for Settings tab)
      default_tabs.push({
                          id: TAB_ACCESSIBILITY,
                          label: t("#tabs.accessibility", "Accessibility"),
                          css_class: "accessibility",
                          href: :course_accessibility_index_path,
                          visibility: "admins"
                        })
    end

    # Remove already cached tabs for Horizon courses
    if horizon_course?
      default_tabs.delete_if do |tab|
        HORIZON_HIDDEN_TABS.include?(tab[:id])
      end
    end

    opts[:include_external] = false if elementary_homeroom_course?

    GuardRail.activate(:secondary) do
      # We will by default show everything in default_tabs, unless the teacher has configured otherwise.
      tabs = (elementary_subject_course? && !course_subject_tabs) ? [] : tab_configuration.compact
      home_tab = default_tabs.find { |t| t[:id] == TAB_HOME }
      settings_tab = default_tabs.find { |t| t[:id] == TAB_SETTINGS }
      external_tabs = if opts[:include_external]
                        external_tool_tabs(opts, user) + Lti::MessageHandler.lti_apps_tabs(self, [Lti::ResourcePlacement::COURSE_NAVIGATION], opts)
                      else
                        []
                      end
      item_banks_tab = Lti::ResourcePlacement.update_tabs_and_return_item_banks_tab(external_tabs)

      tabs = tabs.map do |tab|
        default_tab = default_tabs.find { |t| t[:id] == tab[:id] } || external_tabs.find { |t| t[:id] == tab[:id] }
        next unless default_tab

        tab[:label] = default_tab[:label]
        tab[:href] = default_tab[:href]
        tab[:css_class] = default_tab[:css_class]
        tab[:args] = default_tab[:args]
        tab[:visibility] = default_tab[:visibility]
        tab[:external] = default_tab[:external]
        tab[:icon] = default_tab[:icon]
        tab[:target] = default_tab[:target] if default_tab[:target]
        default_tabs.delete_if { |t| t[:id] == tab[:id] }
        external_tabs.delete_if { |t| t[:id] == tab[:id] }
        tab
      end
      tabs.compact!

      if course_subject_tabs
        # If we didn't have a saved position for Schedule, insert it in the 2nd position
        schedule_tab = default_tabs.detect { |t| t[:id] == TAB_SCHEDULE }
        tabs.insert(1, default_tabs.delete(schedule_tab)) if schedule_tab && !tabs.empty?
      end

      # since TAB_SEARCH is added dynamically, we don't need an extra smart search check
      smart_search_tab = default_tabs.detect { |t| t[:id] == TAB_SEARCH }
      tabs.insert(1, default_tabs.delete(smart_search_tab)) if smart_search_tab && !tabs.empty?

      tabs += default_tabs
      tabs += external_tabs

      if root_account.feature_enabled?(:ams_service) && tabs.any? { |t| t[:label] == "Item Banks" }
        ams_item_banks_tab = {
          id: TAB_ITEM_BANKS,
          label: t("#tabs.item_banks", "Item Banks"),
          css_class: "item_banks",
          href: :course_item_banks_path,
        }

        item_banks_index = tabs.find_index { |t| t[:label] == "Item Banks" }
        tabs.delete_at(item_banks_index)
        tabs.insert(item_banks_index, ams_item_banks_tab)
      end

      tabs.delete_if { |t| t[:id] == TAB_SETTINGS }
      if course_subject_tabs
        # Don't show Settings, ensure that all external tools are at the bottom (with the exception of Groups, which
        # should stick to the end unless it has been re-ordered)
        lti_tabs = tabs.filter { |t| t[:external] }
        tabs -= lti_tabs
        groups_tab = tabs.pop if tabs.last&.dig(:id) == TAB_GROUPS && !opts[:for_reordering]
        tabs += lti_tabs
        tabs << groups_tab if groups_tab
      else
        # Ensure that Settings is always at the bottom
        tabs << settings_tab if settings_tab
        # Ensure that Home is always at the top
        tabs.delete_if { |t| t[:id] == TAB_HOME }
        tabs.unshift home_tab if home_tab
      end

      if opts[:only_check]
        tabs = tabs.select { |t| opts[:only_check].include?(t[:id]) }
      end

      check_for_permission = lambda do |*permissions|
        permissions.any? do |permission|
          if opts[:precalculated_permissions]&.key?(permission)
            opts[:precalculated_permissions][permission]
          else
            grants_right?(user, opts[:session], permission)
          end
        end
      end

      delete_unless = lambda do |tabs_to_check, *permissions|
        matched_tabs = tabs.select { |t| tabs_to_check.include?(t[:id]) }
        tabs -= matched_tabs if matched_tabs.present? && !check_for_permission.call(*permissions)
      end

      tabs_that_can_be_marked_hidden_unused = [
        { id: TAB_MODULES, relation: :modules },
        { id: TAB_FILES, relation: :files },
        { id: TAB_QUIZZES, relation: :quizzes },
        { id: TAB_ASSIGNMENTS, relation: :assignments },
        { id: TAB_ANNOUNCEMENTS, relation: :announcements },
        { id: TAB_OUTCOMES, relation: :outcomes },
        { id: TAB_PAGES, relation: :pages, additional_check: -> { allow_student_wiki_edits } },
        { id: TAB_CONFERENCES, relation: :conferences, additional_check: -> { check_for_permission.call(:create_conferences) } },
        { id: TAB_DISCUSSIONS, relation: :discussions, additional_check: -> { allow_student_discussion_topics } }
      ].select { |hidable_tab| tabs.any? { |t| t[:id] == hidable_tab[:id] } }

      if course_subject_tabs
        # Show modules tab in k5 even if there's no modules (but not if its hidden)
        tabs_that_can_be_marked_hidden_unused.reject! { |t| t[:id] == TAB_MODULES }

        # Hide Groups tab for students if there are no groups
        unless grants_right?(user, :read_as_admin) || active_groups.exists?
          tabs.delete_if { |t| t[:id] == TAB_GROUPS }
        end
      end

      if tabs_that_can_be_marked_hidden_unused.present?
        ar_types = active_record_types(only_check: tabs_that_can_be_marked_hidden_unused.pluck(:relation))
        tabs_that_can_be_marked_hidden_unused.each do |t|
          if !ar_types[t[:relation]] && (!t[:additional_check] || !t[:additional_check].call)
            # that means there are none of this type of thing in the DB
            if opts[:include_hidden_unused] || opts[:for_reordering] || opts[:api]
              tabs.detect { |tab| tab[:id] == t[:id] }[:hidden_unused] = true
            else
              tabs.delete_if { |tab| tab[:id] == t[:id] }
            end
          end
        end
      end

      # remove tabs that the user doesn't have access to
      unless opts[:for_reordering]
        delete_unless.call([TAB_HOME, TAB_ANNOUNCEMENTS, TAB_PAGES, TAB_OUTCOMES, TAB_CONFERENCES, TAB_COLLABORATIONS, TAB_MODULES], :read, *RoleOverride::GRANULAR_MANAGE_COURSE_CONTENT_PERMISSIONS)

        member_only_tabs = tabs.select { |t| t[:visibility] == "members" }
        tabs -= member_only_tabs if member_only_tabs.present? && !check_for_permission.call(:participate_as_student, :read_as_admin)

        delete_unless.call([TAB_ASSIGNMENTS, TAB_QUIZZES], :read, *RoleOverride::GRANULAR_MANAGE_COURSE_CONTENT_PERMISSIONS, *RoleOverride::GRANULAR_MANAGE_ASSIGNMENT_PERMISSIONS)
        delete_unless.call([TAB_SYLLABUS], :read, :read_syllabus, *RoleOverride::GRANULAR_MANAGE_COURSE_CONTENT_PERMISSIONS, *RoleOverride::GRANULAR_MANAGE_ASSIGNMENT_PERMISSIONS)

        admin_only_tabs = tabs.select { |t| t[:visibility] == "admins" }
        tabs -= admin_only_tabs if admin_only_tabs.present? && !check_for_permission.call(:read_as_admin)

        hidden_external_tabs = tabs.select do |t|
          next false unless t[:external]

          elementary_enabled = elementary_subject_course? && !course_subject_tabs
          (t[:hidden] && !elementary_enabled) || (elementary_enabled && tab_hidden?(t[:id]))
        end
        tabs -= hidden_external_tabs if hidden_external_tabs.present? && !(opts[:api] && check_for_permission.call(:read_as_admin))

        delete_unless.call([TAB_GRADES], :read_grades, :view_all_grades, :manage_grades)
        delete_unless.call([TAB_GROUPS], :read_roster)

        delete_unless.call([TAB_PEOPLE], :read_roster)
        delete_unless.call([TAB_DISCUSSIONS], :read_forum, :post_to_forum, :create_forum, :moderate_forum)
        delete_unless.call([TAB_SETTINGS], :read_as_admin)
        delete_unless.call([TAB_ANNOUNCEMENTS], :read_announcements)
        delete_unless.call([TAB_RUBRICS], :read_rubrics, :manage_rubrics)
        delete_unless.call([TAB_FILES], :read_files, *RoleOverride::GRANULAR_FILE_PERMISSIONS)

        if item_banks_tab &&
           !check_for_permission.call(*RoleOverride::GRANULAR_MANAGE_COURSE_CONTENT_PERMISSIONS, *RoleOverride::GRANULAR_MANAGE_ASSIGNMENT_PERMISSIONS)
          tabs.reject! { |tab| tab[:id] == item_banks_tab[:id] }
        end
        # remove outcomes tab for logged-out users or non-students
        outcome_tab = tabs.detect { |t| t[:id] == TAB_OUTCOMES }
        tabs.delete(outcome_tab) if outcome_tab && (!user || !check_for_permission.call(*RoleOverride::GRANULAR_MANAGE_COURSE_CONTENT_PERMISSIONS, :participate_as_student, :read_as_admin))

        # remove hidden tabs from students
        additional_checks = {
          TAB_ASSIGNMENTS => [*RoleOverride::GRANULAR_MANAGE_COURSE_CONTENT_PERMISSIONS, *RoleOverride::GRANULAR_MANAGE_ASSIGNMENT_PERMISSIONS],
          TAB_SYLLABUS => [*RoleOverride::GRANULAR_MANAGE_COURSE_CONTENT_PERMISSIONS, *RoleOverride::GRANULAR_MANAGE_ASSIGNMENT_PERMISSIONS],
          TAB_QUIZZES => [*RoleOverride::GRANULAR_MANAGE_COURSE_CONTENT_PERMISSIONS, *RoleOverride::GRANULAR_MANAGE_ASSIGNMENT_PERMISSIONS],
          TAB_GRADES => [:view_all_grades, :manage_grades],
          TAB_FILES => RoleOverride::GRANULAR_FILE_PERMISSIONS,
          TAB_DISCUSSIONS => [:moderate_forum],
          TAB_PEOPLE => RoleOverride::GRANULAR_MANAGE_USER_PERMISSIONS
        }

        tabs.reject! do |t|
          # tab shouldn't be shown to non-admins
          (t[:hidden] || t[:hidden_unused]) &&
            # not an admin user
            (!user || !check_for_permission.call(*RoleOverride::GRANULAR_MANAGE_COURSE_CONTENT_PERMISSIONS, :read_as_admin)) &&
            # can't do any of the additional things required
            (!additional_checks[t[:id]] || !check_for_permission.call(*additional_checks[t[:id]]))
        end
      end

      # Add YouTube migration tab before Settings if conditions are met
      if feature_enabled?(:youtube_migration) && grants_any_right?(user, *RoleOverride::GRANULAR_MANAGE_COURSE_CONTENT_PERMISSIONS) && has_studio_integration?
        settings_index = tabs.index { |t| t[:id] == TAB_SETTINGS }
        settings_index ||= tabs.length
        tabs.insert(settings_index, {
                      id: TAB_YOUTUBE_MIGRATION,
                      label: t("#tabs.youtube_migration", "YouTube Migration"),
                      css_class: "youtube_migration",
                      href: :course_youtube_migration_path
                    })
      end

      tabs
    end
  end

  def allow_wiki_comments
    self["allow_wiki_comments"]
  end

  delegate :name, to: :account, prefix: true

  def term_name
    enrollment_term.name
  end

  def equella_settings
    account = self.account
    while account
      settings = account.equella_settings
      return settings if settings

      account = account.parent_account
    end
  end

  cattr_accessor :settings_options
  self.settings_options = {}

  def self.add_setting(setting, opts = {})
    setting = setting.to_sym
    settings_options[setting] = opts
    valid_keys = %i[boolean default inherited alias arbitrary]
    invalid_keys = opts.except(*valid_keys).keys
    raise "invalid options - #{invalid_keys.inspect} (must be in #{valid_keys.inspect})" if invalid_keys.any?

    cast_expression = "val.to_s.presence"
    cast_expression = "val" if opts[:arbitrary]
    if opts[:boolean]
      opts[:default] ||= false
      cast_expression = "Canvas::Plugin.value_to_boolean(val)"
    end
    class_eval <<~RUBY, __FILE__, __LINE__ + 1
      def #{setting}
        if Course.settings_options[#{setting.inspect}][:inherited]
          inherited = RequestCache.cache('inherited_course_setting', #{setting.inspect}, self.global_account_id) do
            self.account.send(#{setting.inspect})
          end
          if inherited[:locked] || settings_frd[#{setting.inspect}].nil?
            inherited[:value]
          else
            settings_frd[#{setting.inspect}]
          end
        elsif settings_frd[#{setting.inspect}].nil? && !@disable_setting_defaults
          default = Course.settings_options[#{setting.inspect}][:default]
          default.respond_to?(:call) ? default.call(self) : default
        else
          settings_frd[#{setting.inspect}]
        end
      end
      def #{setting}=(val)
        new_val = #{cast_expression}
        if settings_frd[#{setting.inspect}] != new_val
          @changed_settings ||= []
          @changed_settings << #{setting.inspect}
          if new_val.nil?
            settings_frd.delete(#{setting.inspect})
            nil
          else
            settings_frd[#{setting.inspect}] = new_val
          end
        end
      end
    RUBY
    alias_method :"#{setting}?", setting if opts[:boolean]
    if opts[:alias]
      alias_method opts[:alias], setting
      alias_method :"#{opts[:alias]}=", :"#{setting}="
      alias_method :"#{opts[:alias]}?", :"#{setting}?"
    end
  end

  include Csp::CourseHelper

  # unfortunately we decided to pluralize this in the API after the fact...
  # so now we pluralize it everywhere except the actual settings hash and
  # course import/export :(
  add_setting :hide_final_grade, alias: :hide_final_grades, boolean: true
  add_setting :hide_sections_on_course_users_page, boolean: true, default: false
  add_setting :hide_distribution_graphs, boolean: true
  add_setting :allow_final_grade_override, boolean: false, default: false
  add_setting :allow_student_discussion_topics, boolean: true, default: true
  add_setting :allow_student_discussion_editing, boolean: true, default: true
  add_setting :allow_student_forum_attachments, boolean: true, default: true
  add_setting :allow_student_discussion_reporting, boolean: true, default: true
  add_setting :allow_student_anonymous_discussion_topics, boolean: true, default: false
  add_setting :show_total_grade_as_points, boolean: true, default: false
  add_setting :filter_speed_grader_by_student_group, boolean: true, default: false
  add_setting :lock_all_announcements, boolean: true, default: false, inherited: true
  add_setting :large_roster, boolean: true, default: ->(c) { c.root_account.large_course_rosters? }
  add_setting :course_format
  add_setting :newquizzes_engine_selected
  add_setting :image_id
  add_setting :image_url
  add_setting :banner_image_id
  add_setting :banner_image_url
  add_setting :organize_epub_by_content_type, boolean: true, default: false
  add_setting :enable_offline_web_export, boolean: true, default: ->(c) { c.account.enable_offline_web_export? }
  add_setting :is_public_to_auth_users, boolean: true, default: false
  add_setting :overridden_course_visibility

  add_setting :restrict_quantitative_data, boolean: true, default: false
  add_setting :restrict_student_future_view, boolean: true, inherited: true
  add_setting :restrict_student_past_view, boolean: true, inherited: true

  add_setting :timetable_data, arbitrary: true
  add_setting :syllabus_master_template_id
  add_setting :syllabus_course_summary, boolean: true, default: true
  add_setting :syllabus_updated_at

  add_setting :enable_course_paces, boolean: true, default: false

  add_setting :usage_rights_required, boolean: true, default: false, inherited: true

  add_setting :course_color
  add_setting :alt_name

  add_setting :default_due_time, inherited: true
  add_setting :conditional_release, default: false, boolean: true, inherited: true
  add_setting :search_embedding_version, arbitrary: true

  add_setting :show_student_only_module_id
  add_setting :show_teacher_only_module_id

  def elementary_enabled?
    account.enable_as_k5_account?
  end

  def elementary_homeroom_course?
    homeroom_course? && elementary_enabled?
  end

  def elementary_subject_course?
    !homeroom_course? && elementary_enabled?
  end

  def restrict_quantitative_data_setting_changeable?
    feature_enabled = root_account.feature_enabled?(:restrict_quantitative_data)
    course_setting = restrict_quantitative_data
    account_setting = account.restrict_quantitative_data[:value]
    account_lock_state = account.restrict_quantitative_data[:locked]

    # If the feature flag is off, then the setting is not visible nor has any effect
    return false unless feature_enabled
    # If the RQD setting is on and not locked, courses can turn it on and off at will
    return true if account_setting && !account_lock_state
    # If the course setting is off but the account setting is on and locked, then the course setting can be turned on
    return true if !course_setting && account_setting && account_lock_state
    # If the course setting is on, but the account setting is off, then the course can turn it off, but not back on
    return true if course_setting && !account_setting

    # Otherwise the RQD setting can not be changed
    false
  end

  def restrict_quantitative_data?(user = nil, check_extra_permissions = false)
    return false unless user.is_a?(User)

    # When check_extra_permissions is true, return false for a teacher,ta, admin, or designer
    can_read_as_admin = if check_extra_permissions
                          grants_any_right?(
                            user,
                            :read_as_admin,
                            :manage_grades,
                            *RoleOverride::GRANULAR_MANAGE_ASSIGNMENT_PERMISSIONS,
                            *RoleOverride::GRANULAR_MANAGE_COURSE_CONTENT_PERMISSIONS
                          )
                        else
                          false
                        end
    is_account_admin = account.grants_right?(user, :manage)

    # never restrict quantitative data for admins
    root_account.feature_enabled?(:restrict_quantitative_data) && restrict_quantitative_data && !is_account_admin && !can_read_as_admin
  end

  def friendly_name
    elementary_enabled? ? alt_name.presence : nil
  end

  def friendly_name=(name)
    self.alt_name = name
  end

  def lock_all_announcements?
    !!lock_all_announcements || elementary_homeroom_course?
  end

  def self.sync_with_homeroom
    syncing_subjects.find_each(&:sync_with_homeroom)
  end

  def sync_with_homeroom
    sync_homeroom_participation
    sync_homeroom_enrollments
  end

  def can_sync_with_homeroom?
    elementary_subject_course? && sync_enrollments_from_homeroom && sis_batch_id.blank? && linked_homeroom_course.present? && linked_homeroom_course.elementary_homeroom_course? && !linked_homeroom_course.deleted?
  end

  def sync_homeroom_participation
    return unless can_sync_with_homeroom?

    if linked_homeroom_course.restrict_enrollments_to_course_dates
      self.restrict_enrollments_to_course_dates = true
      self.start_at = linked_homeroom_course.start_at
      self.conclude_at = linked_homeroom_course.conclude_at
    else
      self.restrict_enrollments_to_course_dates = false
      self.enrollment_term = linked_homeroom_course.enrollment_term
    end
    save!
  end

  def sync_homeroom_enrollments(progress = nil)
    return false unless can_sync_with_homeroom?

    progress&.calculate_completion!(0, linked_homeroom_course.enrollments.size)
    linked_homeroom_course.all_enrollments.find_each do |enrollment|
      shard.activate do
        course_enrollment = if shard == enrollment.shard
                              all_enrollments.find_or_initialize_by(type: enrollment.type, user_id: enrollment.user_id, role_id: enrollment.role_id, associated_user_id: enrollment.associated_user_id)
                            else
                              # roles don't apply across shards, so fall back to the base type
                              all_enrollments.find_or_initialize_by(type: enrollment.type, user_id: enrollment.user_id, associated_user_id: enrollment.associated_user_id)
                            end
        course_enrollment.workflow_state = enrollment.workflow_state
        course_enrollment.start_at = enrollment.start_at
        course_enrollment.end_at = enrollment.end_at
        course_enrollment.completed_at = enrollment.completed_at
        course_enrollment.save!
        progress.increment_completion!(1) if progress&.total
      end
    end
  end

  def user_can_manage_own_discussion_posts?(user)
    return true if allow_student_discussion_editing?
    return true if user_is_instructor?(user)

    false
  end

  def filter_attributes_for_user(hash, user, _session)
    hash.delete("hide_final_grades") if hash.key?("hide_final_grades") && !grants_right?(user, :update)
    hash
  end

  # frozen, because you should use setters
  def settings
    settings_frd.dup.freeze
  end

  def settings_frd
    self["settings"] ||= {}
  end

  def disable_setting_defaults
    @disable_setting_defaults = true
    yield
  ensure
    @disable_setting_defaults = nil
  end

  def reset_content
    shard.activate do
      Course.transaction do
        reset_uuid = root_account.feature_enabled?(:reset_uuid_on_course_reset)
        new_course = Course.new
        exempt_fields = %w[
          id
          created_at
          updated_at
          syllabus_body
          wiki_id
          default_view
          tab_configuration
          lti_context_id
          workflow_state
          latest_outcome_import_id
          grading_standard_id
        ]
        exempt_fields << "uuid" if reset_uuid
        keys_to_copy = Course.column_names - exempt_fields
        attributes.each do |key, val|
          new_course[key] = val if keys_to_copy.include?(key)
        end
        new_course.workflow_state = (admins.any? ? "claimed" : "created")
        # there's a unique constraint on this, so we need to clear it out
        self.self_enrollment_code = nil
        self.self_enrollment = false
        # The order here is important; we have to set our sis id to nil and save first
        # so that the new course can be saved, then we need the new course saved to
        # get its id to move over sections and enrollments.  Setting this course to
        # deleted has to be last otherwise it would set all the enrollments to
        # deleted before they got moved
        self.sis_source_id = self.sis_batch_id = self.integration_id = nil
        self.uuid = nil unless reset_uuid
        save!
        Course.process_as_sis { new_course.save! }
        course_sections.update_all(course_id: new_course.id)
        # we also want to bring along prior enrollments, so don't use the enrollments
        # association
        Enrollment.where(course_id: self).in_batches(of: 10_000).update_all(course_id: new_course.id, updated_at: Time.now.utc)
        user_ids = new_course.all_enrollments.pluck(:user_id)
        self.class.connection.after_transaction_commit do
          User.touch_and_clear_cache_keys(user_ids, :enrollments)
        end
        Shard.partition_by_shard(user_ids) do |sharded_user_ids|
          Favorite.where(user_id: sharded_user_ids, context_type: "Course", context_id: id)
                  .in_batches(of: 10_000).update_all(context_id: new_course.id, updated_at: Time.now.utc)
        end

        self.replacement_course_id = new_course.id
        self.workflow_state = "deleted"
        Course.suspend_callbacks(:copy_from_course_template) do
          save!
        end

        unless profile.new_record?
          profile.update_attribute(:context, new_course)
        end

        Course.find(new_course.id)
      end
    end
  end

  def user_list_search_mode_for(user)
    if root_account.open_registration?
      return root_account.delegated_authentication? ? :preferred : :open
    end
    return :preferred if root_account.grants_right?(user, :manage_user_logins)

    :closed
  end

  def default_home_page
    "modules"
  end

  def participating_users(user_ids)
    User.where(id: enrollments.active_by_date.where(user_id: user_ids).select(:user_id))
  end

  def student_view_student
    User.transaction do
      fake_student = find_or_create_student_view_student
      sync_enrollments(fake_student)
    end
  end

  # part of the way we isolate this fake student from places we don't want it
  # to appear is to ensure that it does not have a pseudonym or any
  # account_associations. if either of these conditions is false, something is
  # wrong.
  def find_or_create_student_view_student
    if student_view_students.active.count == 0
      fake_student = nil
      User.skip_updating_account_associations do
        fake_student = User.new(name: t("student_view_student_name", "Test Student"))
        fake_student.preferences[:fake_student] = true
        fake_student.workflow_state = "registered"
        fake_student.shard = shard
        fake_student.save
        # hash the unique_id so that it's hard to accidently enroll the user in
        # a course by entering something in a user list. :(
        fake_student.pseudonyms.create!(account: root_account,
                                        unique_id: Canvas::Security.hmac_sha1("Test Student_#{fake_student.id}"))
      end
      fake_student
    else
      student_view_students.active.first
    end
  end
  private :find_or_create_student_view_student

  # we want to make sure the student view student is always enrolled in all the
  # sections of the course, so that a section limited teacher can grade them.
  def sync_enrollments(fake_student)
    default_section unless course_sections.active.any?
    Enrollment.suspend_callbacks(:set_update_cached_due_dates) do
      course_sections.active.each do |section|
        # enroll fake_student will only create the enrollment if it doesn't already exist
        enroll_user(fake_student,
                    "StudentViewEnrollment",
                    allow_multiple_enrollments: true,
                    section:,
                    enrollment_state: "active",
                    no_notify: true,
                    skip_touch_user: true)
      end
    end
    SubmissionLifecycleManager.recompute_users_for_course(fake_student.id, self)
    fake_student.update_root_account_ids
    fake_student
  end
  private :sync_enrollments

  def associated_shards
    [Shard.default]
  end

  def includes_student?(user)
    includes_user?(user, student_enrollments)
  end

  def includes_user?(user, enrollment_scope = enrollments)
    return false if user.nil? || user.new_record?

    enrollment_scope.where(user_id: user).exists?
  end

  def update_one(update_params, user, update_source = :manual)
    options = { source: update_source }

    case update_params[:event]
    when "offer"
      if completed?
        unconclude!
        Auditors::Course.record_unconcluded(self, user, options)
      else
        unless available?
          offer!
          Auditors::Course.record_published(self, user, options)
        end
      end
    when "conclude"
      unless completed?
        complete!
        if Account.site_admin.feature_enabled?(:default_account_grading_scheme) && grading_standard_id.nil? && root_account.grading_standard_id
          self.grading_standard_id = root_account.grading_standard_id
          save!
        elsif grading_standard_id.nil? && root_account.grading_standard_id.nil?
          set_concluded_assignments_grading_standard
        end
        Auditors::Course.record_concluded(self, user, options)
      end
    when "delete"
      self.sis_source_id = nil
      self.workflow_state = "deleted"
      save!
      Auditors::Course.record_deleted(self, user, options)
    when "undelete"
      self.workflow_state = "claimed"
      save!
      Auditors::Course.record_restored(self, user, options)
    end
  end

  def self.do_batch_update(progress, user, course_ids, update_params, update_source = :manual)
    account = progress.context
    progress_runner = ProgressRunner.new(progress)

    progress_runner.completed_message do |completed_count|
      t("batch_update_message",
        {
          one: "1 course processed",
          other: "%{count} courses processed"
        },
        count: completed_count)
    end

    progress_runner.do_batch_update(course_ids) do |course_id|
      course = account.associated_courses.where(id: course_id).first
      raise t("course_not_found", "The course was not found") unless course &&
                                                                     (course.workflow_state != "deleted" || update_params[:event] == "undelete")
      raise t("access_denied", "Access was denied") unless course.grants_right? user, :update

      course.update_one(update_params, user, update_source)
    end
  end

  def self.batch_update(account, user, course_ids, update_params, update_source = :manual)
    progress = account.progresses.create! tag: "course_batch_update", completion: 0.0
    job = Course.delay(ignore_transaction: true)
                .do_batch_update(progress, user, course_ids, update_params, update_source)
    progress.user_id = user.id
    progress.delayed_job_id = job.id
    progress.save!
    progress
  end

  def re_send_invitations!(from_user)
    apply_enrollment_visibility(student_enrollments, from_user).invited.except(:preload).preload(user: :communication_channels).find_each do |e|
      e.re_send_confirmation! if e.invited?
    end
  end

  def serialize_permissions(permissions_hash, user, session)
    permissions_hash.merge(
      create_discussion_topic: DiscussionTopic.context_allows_user_to_create?(self, user, session),
      create_announcement: Announcement.context_allows_user_to_create?(self, user, session)
    )
  end

  def active_section_count
    @section_count ||= active_course_sections.count
  end

  def multiple_sections?
    active_section_count > 1
  end

  def content_exports_visible_to(user)
    if grants_right?(user, :read_as_admin)
      content_exports.admin(user)
    else
      content_exports.non_admin(user)
    end
  end

  %w[student_count teacher_count primary_enrollment_type primary_enrollment_role_id primary_enrollment_rank primary_enrollment_state primary_enrollment_date invitation].each do |method|
    class_eval <<~RUBY, __FILE__, __LINE__ + 1
      def #{method}                            # def student_count
        self[#{method.inspect}] || @#{method}  #   self["student_count"] || @student_count
      end                                      # end
    RUBY
  end

  # only send one
  def touch_content_if_public_visibility_changed(changes = {}, **kwargs)
    # RUBY 2.7 this can go away (**{} will work at the caller)
    raise ArgumentError, "Only send one hash" if !changes.empty? && !kwargs.empty?

    changes = kwargs if changes.empty? && !kwargs.empty?

    if changes[:is_public] || changes[:is_public_to_auth_users]
      assignments.touch_all
      attachments.touch_all
      calendar_events.touch_all
      context_modules.touch_all
      discussion_topics.touch_all
      quizzes.touch_all
      wiki.touch
      wiki_pages.touch_all
    end
  end

  def clear_todo_list_cache_later(association_type)
    raise "invalid association" unless association(association_type).klass == User

    delay(run_at: 15.seconds.from_now, singleton: "course_clear_cache_#{global_id}_#{association_type}", on_conflict: :loose)
      .clear_todo_list_cache(association_type)
  end

  def clear_todo_list_cache(association_type)
    raise "invalid association" unless association(association_type).klass == User

    send(association_type).clear_cache_keys(:todo_list)
  end

  def touch_admins # TODO: remove after existing jobs run
    clear_todo_list_cache(:admins)
  end

  def clear_caches_if_necessary
    clear_cache_key(:account_associations) if saved_change_to_root_account_id? || saved_change_to_account_id?
  end

  def refresh_content_participation_counts(_progress)
    user_ids = content_participation_counts.pluck(:user_id)
    User.clear_cache_keys(user_ids, :potential_unread_submission_ids)
    content_participation_counts.each(&:refresh_unread_count)
  end

  def refresh_content_participation_counts_for_users(user_ids)
    content_participation_counts.where(user: user_ids).find_each(&:refresh_unread_count)
  end

  attr_accessor :preloaded_nickname, :preloaded_favorite

  def favorite_for_user?(user)
    return @preloaded_favorite if defined?(@preloaded_favorite)

    user.favorites.where(context_type: "Course", context_id: self).exists?
  end

  def preloaded_nickname?
    !!defined?(@preloaded_nickname)
  end

  def nickname_for(user, fallback = :name, prefer_friendly_name: true)
    return friendly_name if prefer_friendly_name && friendly_name.present?

    nickname = preloaded_nickname? ? @preloaded_nickname : user&.course_nickname(self)
    nickname ||= send(fallback) if fallback
    nickname
  end

  def name
    return @nickname if @nickname

    super
  end

  def apply_nickname_for!(user)
    @nickname = user && nickname_for(user, nil)
  end

  def self.preload_menu_data_for(courses, user, preload_favorites: false)
    ActiveRecord::Associations.preload(courses, [:enrollment_term, :wiki])
    # preload favorites and nicknames
    favorite_ids = preload_favorites && user.favorite_context_ids("Course")
    nicknames = user.all_course_nicknames(courses)
    courses.each do |course|
      course.preloaded_favorite = favorite_ids.include?(course.id) if favorite_ids
      # keys in nicknames are relative to the user's shard
      course.preloaded_nickname = nicknames[Shard.relative_id_for(course.id, course.shard, user.shard)]
    end
  end

  def any_assignment_in_closed_grading_period?
    effective_due_dates.any_in_closed_grading_period?
  end

  def relevant_grading_period_group
    return @relevant_grading_period_group if defined?(@relevant_grading_period_group)

    @relevant_grading_period_group = grading_period_groups.detect { |gpg| gpg.workflow_state == "active" }
    return @relevant_grading_period_group unless @relevant_grading_period_group.nil?

    if enrollment_term.grading_period_group&.workflow_state == "active"
      @relevant_grading_period_group = enrollment_term.grading_period_group
    end
  end

  # Does this course have grading periods?
  # checks for both legacy and account-level grading period groups
  def grading_periods?
    return @has_grading_periods unless @has_grading_periods.nil?
    return @has_grading_periods = true if @has_weighted_grading_periods

    @has_grading_periods = relevant_grading_period_group.present?
  end

  def display_totals_for_all_grading_periods?
    return @display_totals_for_all_grading_periods if defined?(@display_totals_for_all_grading_periods)

    @display_totals_for_all_grading_periods = !!relevant_grading_period_group&.display_totals_for_all_grading_periods?
  end

  def weighted_grading_periods?
    return @has_weighted_grading_periods unless @has_weighted_grading_periods.nil?
    return @has_weighted_grading_periods = false if @has_grading_periods == false

    @has_weighted_grading_periods = grading_period_groups.to_a.none? { |gpg| gpg.workflow_state == "active" } &&
                                    !!relevant_grading_period_group&.weighted?
  end

  def quiz_lti_tool
    Lti::ContextToolFinder.ordered_by_context_for(self).quiz_lti.first
  end

  def has_new_quizzes?
    assignments.active.quiz_lti.exists?
  end

  def find_or_create_progressions_for_user(user)
    @progressions ||= {}
    @progressions[user.id] ||= ContextModuleProgressions::Finder.find_or_create_for_context_and_user(self, user)
  end

  def show_total_grade_as_points?
    !!settings[:show_total_grade_as_points] &&
      group_weighting_scheme != "percent" &&
      !relevant_grading_period_group&.weighted?
  end

  # This method will be around while we still have two
  # gradebooks. This method should be used in situations where we want
  # to identify the user can't move backwards, such as feature flags
  def gradebook_backwards_incompatible_features_enabled?
    # The old gradebook can't deal with late policies at all
    return true if late_policy&.missing_submission_deduction_enabled? ||
                   late_policy&.late_submission_deduction_enabled? ||
                   feature_enabled?(:final_grades_override)

    # If you've used the grade tray status changes at all, you can't
    # go back. Even if set to none, it'll break "Message Students
    # Who..." for unsubmitted.
    expire_time = Setting.get("late_policy_tainted_submissions", 1.hour).to_i
    Rails.cache.fetch(["late_policy_tainted_submissions", self].cache_key, expires_in: expire_time) do
      submissions.except(:order).where(late_policy_status: %w[missing late extended none]).exists?
    end
  end

  def grading_standard_or_default
    default_grading_standard || GradingStandard.default_instance
  end

  def allow_final_grade_override?
    feature_enabled?(:final_grades_override) && allow_final_grade_override == "true"
  end

  def filter_speed_grader_by_student_group?
    return false unless root_account.feature_enabled?(:filter_speed_grader_by_student_group)

    filter_speed_grader_by_student_group
  end

  def moderators
    participating_instructors.distinct.select { |user| grants_right?(user, :select_final_grade) }
  end

  def moderated_grading_max_grader_count
    count = participating_instructors.distinct.count
    # A moderated assignment must have at least 1 (non-moderator) grader.
    return 1 if count < 2
    # grader count cannot exceed the hard limit
    return MODERATED_GRADING_GRADER_LIMIT if count > MODERATED_GRADING_GRADER_LIMIT + 1

    # for any given assignment: 1 assigned moderator + N max graders = all participating instructors
    # so N max graders = all participating instructors - 1 assigned moderator
    count - 1
  end

  def post_manually?
    default_post_policy.present? && default_post_policy.post_manually?
  end

  def apply_post_policy!(post_manually:)
    return unless PostPolicy.feature_enabled?

    course_policy = PostPolicy.find_or_create_by(course: self, assignment_id: nil)
    course_policy.update!(post_manually:) unless course_policy.post_manually == post_manually

    matching_post_policies_scope = PostPolicy
                                   .where("assignment_id = #{Assignment.quoted_table_name}.id")
                                   .where(post_manually:)

    assignments.active
               .where(anonymous_grading: false, moderated_grading: false)
               .where.not(matching_post_policies_scope.arel.exists)
               .preload(:post_policy)
               .each do |assignment|
      assignment.ensure_post_policy(post_manually:)
    end
  end

  CUSTOMIZABLE_PERMISSIONS.each do |key, cfg|
    if cfg[:as_bools]
      add_setting :"public_#{key}", boolean: true, default: ->(c) { c.is_public || false }
      add_setting :"public_#{key}_to_auth", boolean: true, default: ->(c) { c.is_public_to_auth_users || false }
    else
      add_setting :"#{key}_visibility", default: ->(c) { c.course_visibility }
    end
  end

  def apply_overridden_course_visibility(visibility)
    self.overridden_course_visibility = if !%w[institution public course].include?(visibility) &&
                                           root_account.available_course_visibility_override_options.key?(visibility)
                                          visibility
                                        else
                                          nil
                                        end
  end

  def apply_visibility_configuration(course_visibility)
    apply_overridden_course_visibility(course_visibility)
    case course_visibility
    when "institution"
      self.is_public_to_auth_users = true
      self.is_public = false
    when "public"
      self.is_public = true
    else
      self.is_public_to_auth_users = false
      self.is_public = false
    end
  end

  def apply_custom_visibility_configuration(key, visibility)
    return unless visibility.present?

    perm_cfg = CUSTOMIZABLE_PERMISSIONS[key.to_s]

    if visibility.to_s == "inherit"
      if perm_cfg[:as_bools]
        settings_frd.delete(:"public_#{key}")
        settings_frd.delete(:"public_#{key}_to_auth")
      else
        settings_frd.delete(:"#{key}_visibility")
      end
    else
      flex = perm_cfg[:flex]
      allow_tighter = [:tighter, :any].include?(flex)
      allow_looser = [:looser, :any, nil].include?(flex)

      visibility_levels = course_visibility_options.keys
      course_level = visibility_levels.index(course_visibility)
      key_level = visibility_levels.index(visibility)

      if (!allow_tighter && key_level < course_level) || (!allow_looser && key_level > course_level)
        visibility = visibility_levels[course_level]
      end

      if perm_cfg[:as_bools]
        send(:"public_#{key}=", visibility == "public")
        send(:"public_#{key}_to_auth=", visibility == "institution")
      else
        send(:"#{key}_visibility=", visibility)
      end
    end
  end

  def sections_hidden_on_roster_page?(current_user:)
    course_sections.active.many? &&
      hide_sections_on_course_users_page? &&
      !current_user.enrollments.active.where(course: self).empty? &&
      current_user.enrollments.active.where(course: self).all?(&:student?)
  end

  def resolved_outcome_proficiency
    outcome_proficiency&.active? ? outcome_proficiency : account&.resolved_outcome_proficiency
  end

  def resolved_outcome_calculation_method
    outcome_calculation_method&.active? ? outcome_calculation_method : account&.resolved_outcome_calculation_method
  end

  def can_become_template?
    !enrollments.active.exists?
  end

  def can_stop_being_template?
    !templated_accounts.exists?
  end

  def batch_update_context_modules(progress = nil, event:, module_ids:, skip_content_tags: false)
    completed_ids = []
    modules = context_modules.not_deleted.where(id: module_ids)
    progress&.calculate_completion!(0, modules.size)
    modules.each do |context_module|
      # Break out of the loop if the progress has been canceled
      break if progress&.reload&.failed?

      case event.to_s
      when "publish"
        context_module.publish unless context_module.active?
        unless skip_content_tags
          context_module.publish_items!(progress:)
        end
      when "unpublish"
        context_module.unpublish unless context_module.unpublished?
        unless skip_content_tags
          context_module.unpublish_items!(progress:)
        end
      when "delete"
        context_module.destroy
      end
      progress&.increment_completion!(1) if progress&.total
      completed_ids << context_module.id
    end
    completed_ids
  end

  # fix for appointment_participants using asset_string as primary key, even though it's
  # not a real column
  def _read_attribute(attr_name)
    return asset_string if attr_name == "asset_string"

    super
  end

  def horizon_course?
    horizon_course && account&.feature_enabled?(:horizon_course_setting)
  end

  def use_modules_rewrite_view?(user, session)
    if grants_right?(user, session, :read_as_admin)
      return root_account.feature_enabled?(:modules_page_rewrite)
    elsif feature_enabled?(:modules_page_rewrite_student_view)
      return user || Account.site_admin.feature_enabled?(:disable_graphql_authentication) || root_account.feature_enabled?(:graphql_persisted_queries)
    end

    false
  end

  # Accessibility scan limit check
  def exceeds_accessibility_scan_limit?
<<<<<<< HEAD
    # TODO: add caching with proper invalidation
=======
>>>>>>> feeb4546
    wiki_page_count = wiki_pages.not_deleted.count
    assignment_count = assignments.active.count

    total = wiki_page_count + assignment_count
    total > MAX_ACCESSIBILITY_SCAN_RESOURCES
  end

  def has_studio_integration?
    domain = "arc.instructure.com"
    root_account.context_external_tools.active.where(domain:).exists? ||
      account.context_external_tools.active.where(domain:).exists?
  end

  private

  def effective_due_dates
    @effective_due_dates ||= EffectiveDueDates.for_course(self)
  end

  def set_default_post_policy
    return if default_post_policy.present?

    create_default_post_policy(assignment: nil, post_manually: false)
  end

  def canvas_k6_tab_configuration
    visible, hidden = Course.default_tabs.partition { |tab| CANVAS_K6_TAB_IDS.include?(tab[:id]) }
    [*visible, *hidden.tap { |tabs| tabs.each { |t| t[:hidden] = true } }]
  end

  def copy_from_course_template
    if (template = account.effective_course_template)
      content_migration = content_migrations.new(
        source_course: template,
        migration_type: "course_copy_importer",
        initiated_source: :course_template
      )
      content_migration.migration_settings[:source_course_id] = template.id

      content_migration.migration_settings[:import_immediately] = true
      content_migration.copy_options = { everything: true }
      content_migration.migration_settings[:migration_ids_to_import] = { copy: { everything: true } }
      content_migration.workflow_state = "importing"
      priority = Delayed::LOW_PRIORITY
      priority += 5 if saved_by == :sis_import
      content_migration.save!
      content_migration.queue_migration(priority:)
    end
  end

  def set_restrict_quantitative_data_when_needed
    if root_account.feature_enabled?(:restrict_quantitative_data) &&
       account.restrict_quantitative_data[:value] == true &&
       account.restrict_quantitative_data[:locked] == true
      self.restrict_quantitative_data = true
    end
  end

  def log_create_to_publish_time
    return unless publishing?

    publish_time = ((updated_at - created_at) * 1000).round
    statsd_bucket = enable_course_paces? ? "paced" : "unpaced"
    InstStatsd::Statsd.timing("course.#{statsd_bucket}.create_to_publish_time", publish_time)
  end

  def log_published_assignment_count
    return unless publishing?

    statsd_bucket = enable_course_paces? ? "paced" : "unpaced"
    InstStatsd::Statsd.count("course.#{statsd_bucket}.assignment_count", assignments.published.size)
  end

  def publishing?
    valid_workflow_states = %w[created claimed]
    available? && valid_workflow_states.include?(workflow_state_before_last_save)
  end

  def log_course_pacing_publish_update
    if publishing?
      statsd_bucket = enable_course_paces? ? "paced" : "unpaced"
      InstStatsd::Statsd.distributed_increment("course.#{statsd_bucket}.paced_courses")
    end
  end

  def log_course_format_publish_update
    if publishing?
      statsd_bucket = enable_course_paces? ? "paced" : "unpaced"
      course_format_value = course_format.nil? ? "unset" : course_format
      InstStatsd::Statsd.distributed_increment("course.#{statsd_bucket}.#{course_format_value}")
    end
  end

  def change_to_logged_settings?
    return false unless saved_change_to_settings? && available? && !publishing?

    @enable_paces_change = change_to_enable_paces?
    @course_format_change = changes_to_course_format?

    @enable_paces_change || @course_format_change
  end

  def change_to_enable_paces?
    # Get the settings changes into a parameter
    setting_changes = saved_changes[:settings]
    old_enable_paces_setting = setting_changes[0][:enable_course_paces]
    new_enable_paces_setting = setting_changes[1][:enable_course_paces]

    # Check to see if enable_course_paces is in list of updated items
    return false if new_enable_paces_setting.nil?

    # If enable_course_paces IS in the list, then check to see if the original value is present or if it's nil
    # It can be nil when a course is initially created and published without other settings present.
    # In this case, then, it's going from nil to a value we care about one way or the other.
    if old_enable_paces_setting.nil?
      return true
    end

    # Finally this is the case where the list of settings may include enable_course_paces, but it didn't change --
    # another setting changed.
    old_enable_paces_setting != new_enable_paces_setting
  end

  def changes_to_course_format?
    # Get the settings changes into a parameter
    setting_changes = saved_changes[:settings]
    old_course_format_setting = setting_changes[0][:course_format]
    new_course_format_setting = setting_changes[1][:course_format]

    old_course_format_setting != new_course_format_setting
  end

  def log_course_pacing_settings_update
    if @enable_paces_change
      log_enable_pacing_update
    end

    if @course_format_change
      log_course_format_update
    end
  end

  def log_enable_pacing_update
    setting_changes = saved_changes[:settings]
    new_enable_paces_setting = setting_changes[1][:enable_course_paces]

    statsd_bucket = new_enable_paces_setting ? "paced" : "unpaced"

    InstStatsd::Statsd.distributed_increment("course.#{statsd_bucket}.paced_courses")

    log_course_format_update unless @course_format_change
  end

  def log_course_format_update
    setting_changes = saved_changes[:settings]
    new_enable_paces_setting = setting_changes[1][:enable_course_paces]

    new_stats_course_format = setting_changes[1][:course_format].nil? ? "unset" : setting_changes[1][:course_format]

    statsd_bucket = new_enable_paces_setting ? "paced" : "unpaced"
    InstStatsd::Statsd.distributed_increment("course.#{statsd_bucket}.#{new_stats_course_format}")
  end

  def log_rqd_setting_enable_or_disable
    return unless saved_changes.key?("settings") # Skip if no settings were changed

    setting_changes = saved_changes[:settings]
    old_rqd_setting = setting_changes[0].fetch(:restrict_quantitative_data, false)
    new_rqd_setting = setting_changes[1].fetch(:restrict_quantitative_data, false)

    return unless old_rqd_setting != new_rqd_setting # Skip if RQD setting was not changed

    if old_rqd_setting == false && new_rqd_setting == true
      InstStatsd::Statsd.distributed_increment("course.settings.restrict_quantitative_data.enabled")
    elsif old_rqd_setting == true && new_rqd_setting == false
      InstStatsd::Statsd.distributed_increment("course.settings.restrict_quantitative_data.disabled")
    end
  end
end<|MERGE_RESOLUTION|>--- conflicted
+++ resolved
@@ -292,11 +292,8 @@
   has_many :group_and_membership_importers, dependent: :destroy, inverse_of: :course
 
   has_many :accessibility_resource_scans, dependent: :destroy
-<<<<<<< HEAD
-=======
   has_many :accessibility_issues, dependent: :destroy
   has_many :allocation_rules, dependent: :destroy
->>>>>>> feeb4546
 
   prepend Profile::Association
 
@@ -4610,10 +4607,6 @@
 
   # Accessibility scan limit check
   def exceeds_accessibility_scan_limit?
-<<<<<<< HEAD
-    # TODO: add caching with proper invalidation
-=======
->>>>>>> feeb4546
     wiki_page_count = wiki_pages.not_deleted.count
     assignment_count = assignments.active.count
 
