#
# Copyright (C) 2011 - 2015 Instructure, Inc.
#
# This file is part of Canvas.
#
# Canvas is free software: you can redistribute it and/or modify it under
# the terms of the GNU Affero General Public License as published by the Free
# Software Foundation, version 3 of the License.
#
# Canvas is distributed in the hope that it will be useful, but WITHOUT ANY
# WARRANTY; without even the implied warranty of MERCHANTABILITY or FITNESS FOR
# A PARTICULAR PURPOSE. See the GNU Affero General Public License for more
# details.
#
# You should have received a copy of the GNU Affero General Public License along
# with this program. If not, see <http://www.gnu.org/licenses/>.
#

require 'atom'
require 'csv'

class Course < ActiveRecord::Base

  include Context
  include Workflow
  include TextHelper
  include HtmlTextHelper
  include TimeZoneHelper
  include ContentLicenses

  attr_accessor :teacher_names
  attr_writer :student_count, :primary_enrollment_type, :primary_enrollment_role_id, :primary_enrollment_rank, :primary_enrollment_state, :invitation

  attr_accessible :name,
                  :section,
                  :account,
                  :group_weighting_scheme,
                  :start_at,
                  :conclude_at,
                  :grading_standard_id,
                  :is_public,
                  :is_public_to_auth_users,
                  :allow_student_wiki_edits,
                  :show_public_context_messages,
                  :syllabus_body,
                  :public_description,
                  :allow_student_forum_attachments,
                  :allow_student_discussion_topics,
                  :allow_student_discussion_editing,
                  :show_total_grade_as_points,
                  :default_wiki_editing_roles,
                  :allow_student_organized_groups,
                  :course_code,
                  :default_view,
                  :show_all_discussion_entries,
                  :open_enrollment,
                  :allow_wiki_comments,
                  :turnitin_comments,
                  :self_enrollment,
                  :license,
                  :indexed,
                  :enrollment_term,
                  :abstract_course,
                  :root_account,
                  :storage_quota,
                  :storage_quota_mb,
                  :restrict_enrollments_to_course_dates,
                  :restrict_student_past_view,
                  :restrict_student_future_view,
                  :grading_standard,
                  :grading_standard_enabled,
                  :locale,
                  :integration_id,
                  :hide_final_grades,
                  :hide_distribution_graphs,
                  :lock_all_announcements,
                  :public_syllabus,
                  :course_format,
                  :time_zone

  EXPORTABLE_ATTRIBUTES = [
    :id, :name, :account_id, :group_weighting_scheme, :workflow_state, :uuid, :start_at, :conclude_at, :grading_standard_id, :is_public, :allow_student_wiki_edits,
    :created_at, :updated_at, :show_public_context_messages, :syllabus_body, :allow_student_forum_attachments, :default_wiki_editing_roles, :wiki_id, :allow_student_organized_groups,
    :course_code, :default_view, :root_account_id, :enrollment_term_id, :sis_source_id, :sis_batch_id, :show_all_discussion_entries, :open_enrollment, :storage_quota,
    :tab_configuration, :allow_wiki_comments, :turnitin_comments, :self_enrollment, :license, :indexed, :restrict_enrollments_to_course_dates, :template_course_id,
    :locale, :settings, :replacement_course_id,  :public_description, :self_enrollment_code, :self_enrollment_limit, :abstract_course_id, :course_account_associations, :lti_context_id
  ]

  EXPORTABLE_ASSOCIATIONS = [
    :abstract_course, :root_account, :enrollment_term, :grading_standard, :template_course, :course_sections, :enrollments, :custom_gradebook_columns,
    :group_categories, :groups, :assignments, :assignment_groups, :calendar_events, :submissions, :discussion_topics, :discussion_entries, :announcements,
    :attachments, :folders, :wiki, :quizzes, :assessment_question_banks, :grading_standards, :web_conferences,
    :collaborations, :context_modules, :context_module_tags, :media_objects, :page_views, :asset_user_accesses, :role_overrides, :alerts,
    :appointment_groups, :content_participation_counts
  ]

  time_zone_attribute :time_zone
  def time_zone_with_root_account
    if read_attribute(:time_zone)
      time_zone_without_root_account
    else
      root_account.default_time_zone
    end
  end
  alias_method_chain :time_zone, :root_account

  serialize :tab_configuration
  serialize :settings, Hash
  belongs_to :root_account, :class_name => 'Account'
  belongs_to :abstract_course
  belongs_to :enrollment_term
  belongs_to :grading_standard
  belongs_to :template_course, :class_name => 'Course'
  has_many :templated_courses, :class_name => 'Course', :foreign_key => 'template_course_id'

  has_many :course_sections
  has_many :active_course_sections, :class_name => 'CourseSection', :conditions => {:workflow_state => 'active'}
  has_many :enrollments, :include => [:user], :conditions => ['enrollments.workflow_state != ?', 'deleted'], :dependent => :destroy, :inverse_of => :course
  has_many :all_enrollments, :class_name => 'Enrollment'
  has_many :current_enrollments, :class_name => 'Enrollment', :conditions => "enrollments.workflow_state NOT IN ('rejected', 'completed', 'deleted', 'inactive')", :include => :user
  has_many :typical_current_enrollments, :class_name => 'Enrollment', :conditions => "enrollments.workflow_state NOT IN ('rejected', 'completed', 'deleted', 'inactive') AND enrollments.type NOT IN ('StudentViewEnrollment', 'ObserverEnrollment', 'DesignerEnrollment')", :include => :user
  has_many :prior_enrollments, :class_name => 'Enrollment', :include => [:user, :course], :conditions => "enrollments.workflow_state = 'completed'"
  has_many :prior_users, :through => :prior_enrollments, :source => :user
  has_many :students, :through => :student_enrollments, :source => :user
  has_many :self_enrolled_students, :through => :student_enrollments, :source => :user, :conditions => "self_enrolled"
  has_many :all_students, :through => :all_student_enrollments, :source => :user
  has_many :participating_students, :through => :enrollments, :source => :user, :conditions => "enrollments.type IN ('StudentEnrollment', 'StudentViewEnrollment') and enrollments.workflow_state = 'active'"
  has_many :student_enrollments, :class_name => 'Enrollment', :conditions => "enrollments.workflow_state NOT IN ('rejected', 'completed', 'deleted', 'inactive') AND enrollments.type IN ('StudentEnrollment', 'StudentViewEnrollment')", :include => :user
  has_many :all_student_enrollments, :class_name => 'Enrollment', :conditions => "enrollments.workflow_state != 'deleted' AND enrollments.type IN ('StudentEnrollment', 'StudentViewEnrollment')", :include => :user
  has_many :all_real_users, :through => :all_real_enrollments, :source => :user
  has_many :all_real_enrollments, :class_name => 'Enrollment', :conditions => ["enrollments.workflow_state != 'deleted' AND enrollments.type <> 'StudentViewEnrollment'"], :include => :user
  has_many :all_real_students, :through => :all_real_student_enrollments, :source => :user
  has_many :all_real_student_enrollments, :class_name => 'StudentEnrollment', :conditions => [ "enrollments.type = 'StudentEnrollment'", "enrollments.workflow_state != ?", 'deleted'], :include => :user
  has_many :teachers, :through => :teacher_enrollments, :source => :user
  has_many :teacher_enrollments, :class_name => 'TeacherEnrollment', :conditions => ["enrollments.workflow_state != 'deleted' AND enrollments.type = 'TeacherEnrollment'"], :include => :user
  has_many :tas, :through => :ta_enrollments, :source => :user
  has_many :ta_enrollments, :class_name => 'TaEnrollment', :conditions => ['enrollments.workflow_state != ?', 'deleted'], :include => :user
  has_many :designers, :through => :designer_enrollments, :source => :user
  has_many :designer_enrollments, :class_name => 'DesignerEnrollment', :conditions => ['enrollments.workflow_state != ?', 'deleted'], :include => :user
  has_many :observers, :through => :observer_enrollments, :source => :user
  has_many :participating_observers, :through => :observer_enrollments, :source => :user, :conditions => ['enrollments.workflow_state = ?', 'active']
  has_many :observer_enrollments, :class_name => 'ObserverEnrollment', :conditions => ['enrollments.workflow_state != ?', 'deleted'], :include => :user
  has_many :instructors, :through => :enrollments, :source => :user, :conditions => "enrollments.type = 'TaEnrollment' or enrollments.type = 'TeacherEnrollment'"
  has_many :instructor_enrollments, :class_name => 'Enrollment', :conditions => "(enrollments.type = 'TaEnrollment' or enrollments.type = 'TeacherEnrollment')"
  has_many :participating_instructors, :through => :enrollments, :source => :user, :conditions => "(enrollments.type = 'TaEnrollment' or enrollments.type = 'TeacherEnrollment') and enrollments.workflow_state = 'active'"
  has_many :admins, :through => :enrollments, :source => :user, :conditions => "enrollments.type = 'TaEnrollment' or enrollments.type = 'TeacherEnrollment' or enrollments.type = 'DesignerEnrollment'"
  has_many :admin_enrollments, :class_name => 'Enrollment', :conditions => "(enrollments.type = 'TaEnrollment' or enrollments.type = 'TeacherEnrollment' or enrollments.type = 'DesignerEnrollment')"
  has_many :participating_admins, :through => :enrollments, :source => :user, :conditions => "(enrollments.type = 'TaEnrollment' or enrollments.type = 'TeacherEnrollment' or enrollments.type = 'DesignerEnrollment') and enrollments.workflow_state = 'active'"
  has_many :student_view_students, :through => :student_view_enrollments, :source => :user
  has_many :student_view_enrollments, :class_name => 'StudentViewEnrollment', :conditions => ['enrollments.workflow_state != ?', 'deleted'], :include => :user
  has_many :participating_typical_users, :through => :typical_current_enrollments, :source => :user
  has_many :custom_gradebook_columns, :dependent => :destroy, :order => 'custom_gradebook_columns.position, custom_gradebook_columns.title'

  include LearningOutcomeContext
  include RubricContext

  has_many :course_account_associations
  has_many :non_unique_associated_accounts, :source => :account, :through => :course_account_associations, :order => 'course_account_associations.depth'
  has_many :users, :through => :enrollments, :source => :user, :uniq => true
  has_many :current_users, :through => :current_enrollments, :source => :user, :uniq => true
  has_many :group_categories, :as => :context, :conditions => ['deleted_at IS NULL']
  has_many :all_group_categories, :class_name => 'GroupCategory', :as => :context
  has_many :groups, :as => :context
  has_many :active_groups, :as => :context, :class_name => 'Group', :conditions => ['groups.workflow_state != ?', 'deleted']
  has_many :assignment_groups, :as => :context, :dependent => :destroy, :order => 'assignment_groups.position, assignment_groups.name'
  has_many :assignments, :as => :context, :dependent => :destroy, :order => 'assignments.created_at'
  has_many :calendar_events, :as => :context, :conditions => ['calendar_events.workflow_state != ?', 'cancelled'], :dependent => :destroy
  has_many :submissions, :through => :assignments, :order => 'submissions.updated_at DESC', :dependent => :destroy
  has_many :submission_comments, as: :context
  has_many :discussion_topics, :as => :context, :conditions => ['discussion_topics.workflow_state != ?', 'deleted'], :include => :user, :dependent => :destroy, :order => 'discussion_topics.position DESC, discussion_topics.created_at DESC'
  has_many :active_discussion_topics, :as => :context, :class_name => 'DiscussionTopic', :conditions => ['discussion_topics.workflow_state != ?', 'deleted'], :include => :user
  has_many :all_discussion_topics, :as => :context, :class_name => "DiscussionTopic", :include => :user, :dependent => :destroy
  has_many :discussion_entries, :through => :discussion_topics, :include => [:discussion_topic, :user], :dependent => :destroy
  has_many :announcements, :as => :context, :class_name => 'Announcement', :dependent => :destroy
  has_many :active_announcements, :as => :context, :class_name => 'Announcement', :conditions => ['discussion_topics.workflow_state != ?', 'deleted']
  has_many :attachments, :as => :context, :dependent => :destroy, :extend => Attachment::FindInContextAssociation
  has_many :active_images, :as => :context, :class_name => 'Attachment', :conditions => ["attachments.file_state != ? AND attachments.content_type LIKE 'image%'", 'deleted'], :order => 'attachments.display_name', :include => :thumbnail
  has_many :active_assignments, :as => :context, :class_name => 'Assignment', :conditions => ['assignments.workflow_state != ?', 'deleted'], :order => 'assignments.title, assignments.position'
  has_many :folders, :as => :context, :dependent => :destroy, :order => 'folders.name'
  has_many :active_folders, :class_name => 'Folder', :as => :context, :conditions => ['folders.workflow_state != ?', 'deleted'], :order => 'folders.name'
  has_many :active_folders_with_sub_folders, :class_name => 'Folder', :as => :context, :include => [:active_sub_folders], :conditions => ['folders.workflow_state != ?', 'deleted'], :order => 'folders.name'
  has_many :active_folders_detailed, :class_name => 'Folder', :as => :context, :include => [:active_sub_folders, :active_file_attachments], :conditions => ['folders.workflow_state != ?', 'deleted'], :order => 'folders.name'
  has_many :messages, :as => :context, :dependent => :destroy
  has_many :context_external_tools, :as => :context, :dependent => :destroy, :order => 'name'
  belongs_to :wiki
  has_many :quizzes, :class_name => 'Quizzes::Quiz', :as => :context, :dependent => :destroy, :order => 'lock_at, title'
  has_many :quiz_questions, :class_name => 'Quizzes::QuizQuestion', :through => :quizzes
  has_many :active_quizzes, :class_name => 'Quizzes::Quiz', :as => :context, :include => :assignment, :conditions => ['quizzes.workflow_state != ?', 'deleted'], :order => 'created_at'
  has_many :assessment_questions, :through => :assessment_question_banks
  has_many :assessment_question_banks, :as => :context, :include => [:assessment_questions, :assessment_question_bank_users]
  def inherited_assessment_question_banks(include_self = false)
    self.account.inherited_assessment_question_banks(true, *(include_self ? [self] : []))
  end

  has_many :external_feeds, :as => :context, :dependent => :destroy
  belongs_to :default_grading_standard, :class_name => 'GradingStandard', :foreign_key => 'grading_standard_id'
  has_many :grading_standards, :as => :context, :conditions => ['workflow_state != ?', 'deleted']
  has_many :web_conferences, :as => :context, :order => 'created_at DESC', :dependent => :destroy
  has_many :collaborations, :as => :context, :order => 'title, created_at', :dependent => :destroy
  has_many :context_modules, :as => :context, :order => :position, :dependent => :destroy
  has_many :active_context_modules, :as => :context, :class_name => 'ContextModule', :conditions => {:workflow_state => 'active'}
  has_many :context_module_tags, :class_name => 'ContentTag', :as => 'context', :order => :position, :conditions => ['tag_type = ?', 'context_module'], :dependent => :destroy
  has_many :media_objects, :as => :context
  has_many :page_views, :as => :context
  has_many :asset_user_accesses, :as => :context
  has_many :role_overrides, :as => :context
  has_many :content_migrations, :as => :context
  has_many :content_exports, :as => :context
  has_many :course_imports
  has_many :alerts, :as => :context, :include => :criteria
  has_many :appointment_group_contexts, :as => :context
  has_many :appointment_groups, :through => :appointment_group_contexts
  has_many :appointment_participants, :class_name => 'CalendarEvent', :foreign_key => :effective_context_code, :primary_key => :asset_string, :conditions => "workflow_state = 'locked' AND parent_calendar_event_id IS NOT NULL"
  attr_accessor :import_source
  has_many :zip_file_imports, :as => :context
  has_many :content_participation_counts, :as => :context, :dependent => :destroy
  has_many :poll_sessions, class_name: 'Polling::PollSession', dependent: :destroy
  has_many :grading_period_groups, dependent: :destroy
  has_many :grading_periods, through: :grading_period_groups
  has_many :usage_rights, as: :context, class_name: 'UsageRights', dependent: :destroy

  has_many :sis_post_grades_statuses

  has_many :progresses, as: :context
  has_many :gradebook_csvs, inverse_of: :course

  include Profile::Association

  before_save :assign_uuid
  before_validation :assert_defaults
  before_save :update_enrollments_later
  before_save :update_show_total_grade_as_on_weighting_scheme_change
  after_save :update_final_scores_on_weighting_scheme_change
  after_save :update_account_associations_if_changed
  after_save :set_self_enrollment_code

  before_save :touch_root_folder_if_necessary
  before_validation :verify_unique_ids
  validates_presence_of :account_id, :root_account_id, :enrollment_term_id, :workflow_state
  validates_length_of :syllabus_body, :maximum => maximum_long_text_length, :allow_nil => true, :allow_blank => true
  validates_length_of :name, :maximum => maximum_string_length, :allow_nil => true, :allow_blank => true
  validates_length_of :sis_source_id, :maximum => maximum_string_length, :allow_nil => true, :allow_blank => false
  validates_length_of :course_code, :maximum => maximum_string_length, :allow_nil => true, :allow_blank => true
  validates_locale :allow_nil => true

  sanitize_field :syllabus_body, CanvasSanitize::SANITIZE

  include StickySisFields
  are_sis_sticky :name, :course_code, :start_at, :conclude_at, :restrict_enrollments_to_course_dates, :enrollment_term_id, :workflow_state

  include FeatureFlags

  include ContentNotices
  define_content_notice :import_in_progress,
    icon_class: 'icon-import-content',
    alert_class: 'alert-info import-in-progress-notice',
    template: 'courses/import_in_progress_notice',
    should_show: ->(course, user) do
      course.grants_right?(user, :manage_content)
    end

  has_a_broadcast_policy

  def [](attr)
    attr.to_s == 'asset_string' ? self.asset_string : super
  end

  def events_for(user)
    if user
      CalendarEvent.
        active.
        for_user_and_context_codes(user, [asset_string]).
        includes(:child_events).
        reject(&:hidden?) +
      AppointmentGroup.manageable_by(user, [asset_string]) +
        user.assignments_visibile_in_course(self)
    else
      calendar_events.active.includes(:child_events).reject(&:hidden?) +
        assignments.active
    end
  end

  def self.skip_updating_account_associations(&block)
    if @skip_updating_account_associations
      block.call
    else
      begin
        @skip_updating_account_associations = true
        block.call
      ensure
        @skip_updating_account_associations = false
      end
    end
  end
  def self.skip_updating_account_associations?
    !!@skip_updating_account_associations
  end

  def update_account_associations_if_changed
    if (self.root_account_id_changed? || self.account_id_changed?) && !self.class.skip_updating_account_associations?
      send_now_or_later_if_production(new_record? ? :now : :later, :update_account_associations)
    end
  end

  def module_based?
    Rails.cache.fetch(['module_based_course', self].cache_key) do
      self.context_modules.active.any?{|m| m.completion_requirements && !m.completion_requirements.empty? }
    end
  end

  def modules_visible_to(user)
    if self.grants_right?(user, :manage_content)
      self.context_modules.not_deleted
    else
      self.context_modules.active
    end
  end

  def module_items_visible_to(user)
    if user_is_teacher = self.grants_right?(user, :manage_content)
      tags = self.context_module_tags.not_deleted.joins(:context_module).where("context_modules.workflow_state <> 'deleted'")
    else
      tags = self.context_module_tags.active.joins(:context_module).where(:context_modules => {:workflow_state => 'active'})
    end

    if self.feature_enabled?(:differentiated_assignments)
      tags = DifferentiableAssignment.scope_filter(tags, user, self, is_teacher: user_is_teacher)
    end

    tags
  end

  def sequential_module_item_ids
    Rails.cache.fetch(['ordered_module_item_ids', self].cache_key) do
      self.context_module_tags.not_deleted.joins(:context_module).
        where("context_modules.workflow_state <> 'deleted'").
        where("content_tags.content_type <> 'ContextModuleSubHeader'").
        reorder("COALESCE(context_modules.position, 0), context_modules.id, content_tags.position NULLS LAST").
        pluck(:id)
    end
  end

  def verify_unique_ids
    infer_root_account unless self.root_account_id

    is_unique = true
    if self.sis_source_id && (root_account_id_changed? || sis_source_id_changed?)
      scope = root_account.all_courses.where(sis_source_id: self.sis_source_id)
      scope = scope.where("id<>?", self) unless self.new_record?
      if scope.exists?
        is_unique = false
        self.errors.add(:sis_source_id, t('errors.sis_in_use', "SIS ID \"%{sis_id}\" is already in use",
            :sis_id => self.sis_source_id))
      end
    end

    if self.integration_id && (root_account_id_changed? || integration_id_changed?)
      scope = root_account.all_courses.where(integration_id: self.integration_id)
      scope = scope.where("id<>?", self) unless self.new_record?
      if scope.exists?
        is_unique = false
        self.errors.add(:integration_id, t("Integration ID \"%{int_id}\" is already in use",
            :int_id => self.integration_id))
      end
    end

    is_unique
  end

  def public_license?
    license && self.class.public_license?(license)
  end

  def license_data
    licenses = self.class.licenses
    licenses[license] || licenses['private']
  end

  def license_url
    license_data[:license_url]
  end

  def readable_license
    license_data[:readable_license]
  end

  def unpublishable?
    ids = self.all_real_students.pluck :id
    !self.submissions.with_assignment.with_point_data.where(:user_id => ids).exists?
  end

  def self.update_account_associations(courses_or_course_ids, opts = {})
    return [] if courses_or_course_ids.empty?
    opts.reverse_merge! :account_chain_cache => {}
    account_chain_cache = opts[:account_chain_cache]

    # Split it up into manageable chunks
    user_ids_to_update_account_associations = []
    if courses_or_course_ids.length > 500
      opts = opts.dup
      opts.reverse_merge! :skip_user_account_associations => true
      courses_or_course_ids.uniq.compact.each_slice(500) do |courses_or_course_ids_slice|
        user_ids_to_update_account_associations += update_account_associations(courses_or_course_ids_slice, opts)
      end
    else

      if courses_or_course_ids.first.is_a? Course
        courses = courses_or_course_ids
        ActiveRecord::Associations::Preloader.new(courses, :course_sections => :nonxlist_course).run
        course_ids = courses.map(&:id)
      else
        course_ids = courses_or_course_ids
        courses = Course.where(:id => course_ids).
            includes(:course_sections => [:course, :nonxlist_course]).
            select([:id, :account_id]).
            all
      end
      course_ids_to_update_user_account_associations = []
      CourseAccountAssociation.transaction do
        current_associations = {}
        to_delete = []
        CourseAccountAssociation.where(:course_id => course_ids).each do |aa|
          key = [aa.course_section_id, aa.account_id]
          current_course_associations = current_associations[aa.course_id] ||= {}
          # duplicates. the unique index prevents these now, but this code
          # needs to hang around for the migration itself
          if current_course_associations.has_key?(key)
            to_delete << aa.id
            next
          end
          current_course_associations[key] = [aa.id, aa.depth]
        end

        courses.each do |course|
          did_an_update = false
          current_course_associations = current_associations[course.id] || {}

          # Courses are tied to accounts directly and through sections and crosslisted courses
          (course.course_sections + [nil]).each do |section|
            next if section && !section.active?
            section.course = course if section
            starting_account_ids = [course.account_id, section.try(:course).try(:account_id), section.try(:nonxlist_course).try(:account_id)].compact.uniq

            account_ids_with_depth = User.calculate_account_associations_from_accounts(starting_account_ids, account_chain_cache).map

            account_ids_with_depth.each do |account_id_with_depth|
              account_id = account_id_with_depth[0]
              depth = account_id_with_depth[1]
              key = [section.try(:id), account_id]
              association = current_course_associations[key]
              if association.nil?
                # new association, create it
                begin
                  course.transaction(requires_new: true) do
                    course.course_account_associations.create! do |aa|
                      aa.course_section_id = section.try(:id)
                      aa.account_id = account_id
                      aa.depth = depth
                    end
                  end
                rescue ActiveRecord::RecordNotUnique
                  course.course_account_associations.where(course_section_id: section,
                    account_id: account_id).update_all(:depth => depth)
                end
                did_an_update = true
              else
                if association[1] != depth
                  CourseAccountAssociation.where(:id => association[0]).update_all(:depth => depth)
                  did_an_update = true
                end
                # remove from list of existing
                current_course_associations.delete(key)
              end
            end
          end
          did_an_update ||= !current_course_associations.empty?
          if did_an_update
            course.course_account_associations.reset
            course.non_unique_associated_accounts.reset
            course_ids_to_update_user_account_associations << course.id
          end
        end

        to_delete += current_associations.map { |k, v| v.map { |k2, v2| v2[0] } }.flatten
        unless to_delete.empty?
          CourseAccountAssociation.where(:id => to_delete).delete_all
        end
      end

      user_ids_to_update_account_associations = Enrollment.
          where("course_id IN (?) AND workflow_state<>'deleted'", course_ids_to_update_user_account_associations).
          group(:user_id).pluck(:user_id) unless course_ids_to_update_user_account_associations.empty?
    end
    User.update_account_associations(user_ids_to_update_account_associations, :account_chain_cache => account_chain_cache) unless user_ids_to_update_account_associations.empty? || opts[:skip_user_account_associations]
    user_ids_to_update_account_associations
  end

  def update_account_associations
    self.shard.activate do
      Course.update_account_associations([self])
    end
  end

  def associated_accounts
    accounts = self.non_unique_associated_accounts.all.uniq.to_a
    accounts << self.account if account_id && !accounts.find { |a| a.id == account_id }
    accounts << self.root_account if root_account_id && !accounts.find { |a| a.id == root_account_id }
    accounts
  end

  scope :recently_started, -> { where(:start_at => 1.month.ago..Time.zone.now).order("start_at DESC").limit(10) }
  scope :recently_ended, -> { where(:conclude_at => 1.month.ago..Time.zone.now).order("start_at DESC").limit(10) }
  scope :recently_created, -> { where("created_at>?", 1.month.ago).order("created_at DESC").limit(50).includes(:teachers) }
  scope :for_term, lambda {|term| term ? where(:enrollment_term_id => term) : scoped }
  scope :active_first, -> { order("CASE WHEN courses.workflow_state='available' THEN 0 ELSE 1 END, #{best_unicode_collation_key('name')}") }
  scope :name_like, lambda {|name| where(coalesced_wildcard('courses.name', 'courses.sis_source_id', 'courses.course_code', name)) }
  scope :needs_account, lambda { |account, limit| where(:account_id => nil, :root_account_id => account).limit(limit) }
  scope :active, -> { where("courses.workflow_state<>'deleted'") }
  scope :least_recently_updated, lambda { |limit| order(:updated_at).limit(limit) }
  scope :manageable_by_user, lambda { |*args|
    # args[0] should be user_id, args[1], if true, will include completed
    # enrollments as well as active enrollments
    user_id = args[0]
    workflow_states = (args[1].present? ? %w{'active' 'completed'} : %w{'active'}).join(', ')
    uniq.joins("INNER JOIN (
         SELECT caa.course_id, au.user_id FROM course_account_associations AS caa
         INNER JOIN accounts AS a ON a.id = caa.account_id AND a.workflow_state = 'active'
         INNER JOIN account_users AS au ON au.account_id = a.id AND au.user_id = #{user_id.to_i}
       UNION SELECT courses.id AS course_id, e.user_id FROM courses
         INNER JOIN enrollments AS e ON e.course_id = courses.id AND e.user_id = #{user_id.to_i}
           AND e.workflow_state IN(#{workflow_states}) AND e.type IN ('TeacherEnrollment', 'TaEnrollment', 'DesignerEnrollment')
         WHERE courses.workflow_state <> 'deleted') as course_users
       ON course_users.course_id = courses.id")
  }
  scope :not_deleted, -> { where("workflow_state<>'deleted'") }

  scope :with_enrollments, -> {
    where("EXISTS (?)", Enrollment.active.where("enrollments.course_id=courses.id"))
  }
  scope :without_enrollments, -> {
    where("NOT EXISTS (?)", Enrollment.active.where("enrollments.course_id=courses.id"))
  }
  scope :completed, -> {
    joins(:enrollment_term).
        where("courses.workflow_state='completed' OR courses.conclude_at<? OR enrollment_terms.end_at<?", Time.now.utc, Time.now.utc)
  }
  scope :not_completed, -> {
    joins(:enrollment_term).
        where("courses.workflow_state<>'completed' AND
          (courses.conclude_at IS NULL OR courses.conclude_at>=?) AND
          (enrollment_terms.end_at IS NULL OR enrollment_terms.end_at>=?)", Time.now.utc, Time.now.utc)
  }
  scope :by_teachers, lambda { |teacher_ids|
    teacher_ids.empty? ?
      none :
      where("EXISTS (?)", Enrollment.active.where("enrollments.course_id=courses.id AND enrollments.type='TeacherEnrollment' AND enrollments.user_id IN (?)", teacher_ids))
  }
  scope :by_associated_accounts, lambda { |account_ids|
    account_ids.empty? ?
      none :
      where("EXISTS (?)", CourseAccountAssociation.where("course_account_associations.course_id=courses.id AND course_account_associations.account_id IN (?)", account_ids))
  }
  scope :published, -> { where(workflow_state: %w(available completed)) }
  scope :unpublished, -> { where(workflow_state: %w(created claimed)) }

  scope :deleted, -> { where(:workflow_state => 'deleted') }

  set_broadcast_policy do |p|
    p.dispatch :grade_weight_changed
    p.to { participating_students }
    p.whenever { |record|
      (record.available? && @grade_weight_changed) ||
      record.changed_in_state(:available, :fields => :group_weighting_scheme)
    }

    p.dispatch :new_course
    p.to { self.root_account.account_users }
    p.whenever { |record|
      record.root_account &&
      ((record.just_created && record.name != Course.default_name) ||
       (record.prior_version.present? &&
         record.prior_version.name == Course.default_name &&
         record.name != Course.default_name)
      )
    }
  end

  def self.default_name
    # TODO i18n
    t('default_name', "My Course")
  end

  def users_not_in_groups(groups, opts={})
    scope = User.joins(:not_ended_enrollments).
      where(enrollments: {course_id: self, type: 'StudentEnrollment'}).
      where(Group.not_in_group_sql_fragment(groups.map(&:id))).
      select("users.id, users.name").uniq
    scope = scope.select(opts[:order]).order(opts[:order]) if opts[:order]
    scope
  end

  def instructors_in_charge_of(user_id)
    scope = current_enrollments.
      where(:course_id => self, :user_id => user_id).
      where("course_section_id IS NOT NULL")
    section_ids = scope.uniq.pluck(:course_section_id)
    participating_instructors.restrict_to_sections(section_ids)
  end

  def user_is_instructor?(user)
    return unless user
    Rails.cache.fetch([self, user, "course_user_is_instructor"].cache_key) do
      user.cached_current_enrollments(preload_courses: true).any? { |e| e.course_id == self.id && e.participating_instructor? }
    end
  end

  def user_is_student?(user, opts = {})
    return unless user
    Rails.cache.fetch([self, user, "course_user_is_student", opts[:include_future]].cache_key) do
      user.cached_current_enrollments(:preload_courses => true, :include_future => opts[:include_future]).any? { |e|
        e.course_id == self.id && (opts[:include_future] ? e.student? : e.participating_student?)
      }
    end
  end

  def user_has_been_instructor?(user)
    return unless user
    # enrollments should be on the course's shard
    self.shard.activate do
      Rails.cache.fetch([self, user, "course_user_has_been_instructor"].cache_key) do
        # active here is !deleted; it still includes concluded, etc.
        self.instructor_enrollments.active.where(user_id: user).exists?
      end
    end
  end

  def user_has_been_admin?(user)
    return unless user
    Rails.cache.fetch([self, user, "course_user_has_been_admin"].cache_key) do
      # active here is !deleted; it still includes concluded, etc.
      self.admin_enrollments.active.where(user_id: user).exists?
    end
  end

  def user_has_been_observer?(user)
    return unless user
    Rails.cache.fetch([self, user, "course_user_has_been_observer"].cache_key) do
      # active here is !deleted; it still includes concluded, etc.
      self.observer_enrollments.active.where(user_id: user).exists?
    end
  end

  def user_has_been_student?(user)
    return unless user
    Rails.cache.fetch([self, user, "course_user_has_been_student"].cache_key) do
      self.all_student_enrollments.where(user_id: user).exists?
    end
  end

  def user_has_no_enrollments?(user)
    return unless user
    Rails.cache.fetch([self, user, "course_user_has_no_enrollments"].cache_key) do
      !enrollments.where(user_id: user).exists?
    end
  end


  # Public: Determine if a group weighting scheme should be applied.
  #
  # Returns boolean.
  def apply_group_weights?
    group_weighting_scheme == 'percent'
  end

  def apply_assignment_group_weights=(apply)
    if apply
      self.group_weighting_scheme = 'percent'
    else
      self.group_weighting_scheme = 'equal'
    end
  end

  def grade_weight_changed!
    @grade_weight_changed = true
    self.save!
    @grade_weight_changed = false
  end

  def membership_for_user(user)
    self.enrollments.where(user_id: user).first if user
  end

  def infer_root_account
    # This is a bit tricky.  Basically, it ensures a is the current account;
    # if account is not loaded, it will not double load (because it's
    # already cached). If it's already loaded, and correct, it again will
    # only use the cache.  If it's already loaded and the wrong one, it will
    # force reload
    a = self.account(self.account && self.account.id != self.account_id)
    self.root_account_id = a.root_account_id if a
    self.root_account_id ||= a.id if a
    # Ditto
    self.root_account(self.root_account && self.root_account.id != self.root_account_id)
  end

  def assert_defaults
    self.tab_configuration ||= [] unless self.tab_configuration == []
    self.name = nil if self.name && self.name.strip.empty?
    self.name ||= t('missing_name', "Unnamed Course")
    self.course_code = nil if self.course_code == ''
    if !self.course_code && self.name
      res = []
      split = self.name.split(/\s/)
      res << split[0]
      res << split[1..-1].find{|txt| txt.match(/\d/) } rescue nil
      self.course_code = res.compact.join(" ")
    end
    @group_weighting_scheme_changed = self.group_weighting_scheme_changed?
    if self.account_id && self.account_id_changed?
      infer_root_account
    end
    if self.root_account_id && self.root_account_id_changed?
      a = self.account(self.account && self.account.id != self.account_id)
      self.account_id = nil if self.account_id && self.account_id != self.root_account_id && a && a.root_account_id != self.root_account_id
      self.account_id ||= self.root_account_id
    end
    self.root_account_id ||= Account.default.id
    self.account_id ||= self.root_account_id
    self.enrollment_term = nil if self.enrollment_term.try(:root_account_id) != self.root_account_id
    self.enrollment_term ||= self.root_account.default_enrollment_term
    self.allow_student_wiki_edits = (self.default_wiki_editing_roles || "").split(',').include?('students')
    self.course_format = nil if self.course_format && !['on_campus', 'online'].include?(self.course_format)
    true
  end

  def update_course_section_names
    return if @course_name_was == self.name || !@course_name_was
    sections = self.course_sections
    fields_to_possibly_rename = [:name]
    sections.each do |section|
      something_changed = false
      fields_to_possibly_rename.each do |field|
        section.send("#{field}=", section.default_section ?
          self.name :
          (section.send(field) || self.name).sub(@course_name_was, self.name) )
        something_changed = true if section.send(field) != section.send("#{field}_was")
      end
      if something_changed
        attr_hash = {:updated_at => Time.now.utc}
        fields_to_possibly_rename.each { |key| attr_hash[key] = section.send(key) }
        CourseSection.where(:id => section).update_all(attr_hash)
      end
    end
  end

  def update_enrollments_later
    self.update_enrolled_users if !self.new_record? && !(self.changes.keys & ['workflow_state', 'name', 'course_code', 'start_at', 'conclude_at', 'enrollment_term_id']).empty?
    true
  end

  def update_enrolled_users
    if self.completed?
      Enrollment.where(:course_id => self, :workflow_state => ['active', 'invited']).update_all(:workflow_state => 'completed')
      appointment_participants.active.current.update_all(:workflow_state => 'deleted')
      appointment_groups.each(&:clear_cached_available_slots!)
    elsif self.deleted?
      Enrollment.where("course_id=? AND workflow_state<>'deleted'", self).update_all(:workflow_state => 'deleted')
    end

    if self.root_account_id_changed?
      CourseSection.where(:course_id => self).update_all(:root_account_id => self.root_account_id)
      Enrollment.where(:course_id => self).update_all(:root_account_id => self.root_account_id)
    end

    Enrollment.where(:course_id => self).update_all(:updated_at => Time.now.utc)
    User.where("id IN (SELECT user_id FROM enrollments WHERE course_id=?)", self).
        update_all(updated_at: Time.now.utc)
  end

  def self_enrollment_allowed?
    !!(self.account && self.account.self_enrollment_allowed?(self))
  end

  def self_enrollment_enabled?
    self.self_enrollment? && self.self_enrollment_allowed?
  end

  def self_enrollment_code
    read_attribute(:self_enrollment_code) || set_self_enrollment_code
  end

  def set_self_enrollment_code
    return if !self_enrollment_enabled? || read_attribute(:self_enrollment_code)

    # subset of letters and numbers that are unambiguous
    alphanums = 'ABCDEFGHJKLMNPRTWXY346789'
    code_length = 6

    # we're returning a 6-digit base-25(ish) code. that means there are ~250
    # million possible codes. we should expect to see our first collision
    # within the first 16k or so (thus the retry loop), but we won't risk ever
    # exhausting a retry loop until we've used up about 15% or so of the
    # keyspace. if needed, we can grow it at that point (but it's scoped to a
    # shard, and not all courses will have enrollment codes, so that may not be
    # necessary)
    code = nil
    self.class.unique_constraint_retry(10) do
      code = code_length.times.map{
        alphanums[(rand * alphanums.size).to_i, 1]
      }.join
      update_attribute :self_enrollment_code, code
    end
    code
  end

  def self_enrollment_limit_met?
    self_enrollment_limit && self_enrolled_students.size >= self_enrollment_limit
  end

  def long_self_enrollment_code
    @long_self_enrollment_code ||= Digest::MD5.hexdigest("#{uuid}_for_#{id}")
  end

  # still include the old longer format, since links may be out there
  def self_enrollment_codes
    [self_enrollment_code, long_self_enrollment_code]
  end

  def update_show_total_grade_as_on_weighting_scheme_change
    if group_weighting_scheme_changed? and self.group_weighting_scheme == 'percent'
      self.show_total_grade_as_points = false
    end
    true
  end

  # to ensure permissions on the root folder are updated after hiding or showing the files tab
  def touch_root_folder_if_necessary
    if tab_configuration_changed?
      files_tab_was_hidden = tab_configuration_was && tab_configuration_was.any? { |h| h['id'] == TAB_FILES && h['hidden'] }
      Folder.root_folders(self).each { |f| f.touch } if files_tab_was_hidden != tab_hidden?(TAB_FILES)
    end
    true
  end

  def update_final_scores_on_weighting_scheme_change
    if @group_weighting_scheme_changed
      connection.after_transaction_commit { self.recompute_student_scores }
    end
  end

  def recompute_student_scores(student_ids = nil)
    student_ids ||= self.student_ids
    Rails.logger.info "GRADES: recomputing scores in course=#{global_id} students=#{student_ids.inspect}"
    Enrollment.recompute_final_score(student_ids, self.id)
  end
  handle_asynchronously_if_production :recompute_student_scores,
    :singleton => proc { |c| "recompute_student_scores:#{ c.global_id }" }

  def home_page
    self.wiki.front_page
  end

  def context_code
    raise "DONT USE THIS, use .short_name instead" unless Rails.env.production?
  end

  def allow_media_comments?
    true || [].include?(self.id)
  end

  def short_name
    course_code
  end

  def short_name=(val)
    write_attribute(:course_code, val)
  end

  def short_name_slug
    CanvasTextHelper.truncate_text(short_name, :ellipsis => '')
  end

  # Allows the account to be set directly
  belongs_to :account

  def wiki_with_create
    Wiki.wiki_for_context(self)
  end
  alias_method_chain :wiki, :create

  # A universal lookup for all messages.
  def messages
    Message.for(self)
  end

  def do_complete
    self.conclude_at ||= Time.now
  end

  def do_unconclude
    self.conclude_at = nil
  end

  def do_offer
    self.start_at ||= Time.now
    send_later_if_production(:invite_uninvited_students)
  end

  def do_claim
    self.workflow_state = 'claimed'
  end

  def invite_uninvited_students
    self.enrollments.where(workflow_state: "creation_pending").each do |e|
      e.invite!
    end
  end

  workflow do
    state :created do
      event :claim, :transitions_to => :claimed
      event :offer, :transitions_to => :available
      event :complete, :transitions_to => :completed
    end

    state :claimed do
      event :offer, :transitions_to => :available
      event :complete, :transitions_to => :completed
    end

    state :available do
      event :complete, :transitions_to => :completed
      event :claim, :transitions_to => :claimed
    end

    state :completed do
      event :unconclude, :transitions_to => :available
    end
    state :deleted
  end

  def api_state
    return 'unpublished' if workflow_state == 'created' || workflow_state == 'claimed'
    workflow_state
  end

  alias_method :destroy!, :destroy
  def destroy
    self.workflow_state = 'deleted'
    save!
  end

  def call_event(event)
    self.send(event) if self.current_state.events.include? event.to_sym
  end

  def claim_with_teacher(user)
    raise "Must provide a valid teacher" unless user
    return unless self.state == :created
    e = enroll_user(user, 'TeacherEnrollment', :enrollment_state => 'active') #teacher(user)
    claim
    e
  end

  def self.require_assignment_groups(contexts)
    courses = contexts.select{|c| c.is_a?(Course) }
    groups = Shard.partition_by_shard(courses) do |shard_courses|
      AssignmentGroup.select("id, context_id, context_type").where(:context_type => "Course", :context_id => shard_courses)
    end.index_by(&:context_id)
    courses.each do |course|
      if !groups[course.id]
        course.require_assignment_group rescue nil
      end
    end
  end

  def require_assignment_group
    shard.activate do
      return if Rails.cache.read(['has_assignment_group', self].cache_key)
      if self.assignment_groups.active.empty?
        self.assignment_groups.create(:name => t('#assignment_group.default_name', "Assignments"))
      end
      Rails.cache.write(['has_assignment_group', self].cache_key, true)
    end
  end

  def self.create_unique(uuid=nil, account_id=nil, root_account_id=nil)
    uuid ||= CanvasSlug.generate_securish_uuid
    course = where(uuid: uuid).first_or_initialize
    course = Course.new if course.deleted?
    course.name = self.default_name if course.new_record?
    course.short_name = t('default_short_name', "Course-101") if course.new_record?
    course.account_id = account_id || root_account_id
    course.root_account_id = root_account_id
    course.save!
    course
  end

  def <=>(other)
    self.id <=> other.id
  end

  def quota
    Rails.cache.fetch(['default_quota', self].cache_key) do
      storage_quota
    end
  end

  def storage_quota_mb
    storage_quota / 1.megabyte
  end

  def storage_quota_mb=(val)
    self.storage_quota = val.try(:to_i).try(:megabytes)
  end

  def storage_quota_used_mb
    Attachment.get_quota(self)[:quota_used].to_f / 1.megabyte
  end

  def storage_quota
    return read_attribute(:storage_quota) ||
      (self.account.default_storage_quota rescue nil) ||
      Setting.get('course_default_quota', 500.megabytes.to_s).to_i
  end

  def storage_quota=(val)
    val = val.to_f
    val = nil if val <= 0
    if account && account.default_storage_quota == val
      val = nil
    end
    write_attribute(:storage_quota, val)
  end

  def assign_uuid
    self.uuid ||= CanvasSlug.generate_securish_uuid
  end
  protected :assign_uuid

  def full_name
    name
  end

  def to_atom
    Atom::Entry.new do |entry|
      entry.title     = self.name
      entry.updated   = self.updated_at
      entry.published = self.created_at
      entry.links    << Atom::Link.new(:rel => 'alternate',
                                    :href => "/#{context_url_prefix}/courses/#{self.id}")
    end
  end

  set_policy do
    given { |user, session| self.available? && (self.is_public || (self.is_public_to_auth_users && session.present? && session.has_key?(:user_id)))  }
    can :read and can :read_outcomes and can :read_syllabus

    given { |user| self.available? && self.public_syllabus }
    can :read_syllabus

    RoleOverride.permissions.each do |permission, details|
      given {|user| (self.active_enrollment_allows(user, permission) || self.account_membership_allows(user, permission)) && (!details[:if] || send(details[:if])) }
      can permission
    end

    given { |user, session| session && session[:enrollment_uuid] && (hash = Enrollment.course_user_state(self, session[:enrollment_uuid]) || {}) && (hash[:enrollment_state] == "invited" || hash[:enrollment_state] == "active" && hash[:user_state].to_s == "pre_registered") && (self.available? || self.completed? || self.claimed? && hash[:is_admin]) }
    can :read and can :read_outcomes

    given { |user| (self.available? || self.completed?) && user && user.cached_current_enrollments(preload_courses: true).any?{|e| e.course_id == self.id && [:active, :invited, :completed].include?(e.state_based_on_date) } }
    can :read and can :read_outcomes

    # Active students
    given { |user|
      available?  && user &&
        user.cached_current_enrollments(preload_courses: true).any? { |e|
        e.course_id == id && e.participating_student?
      }
    }
    can :read and can :participate_as_student and can :read_grades and can :read_outcomes

    given { |user| (self.available? || self.completed?) && user && user.cached_not_ended_enrollments.any?{|e| e.course_id == self.id && e.participating_observer? && e.associated_user_id} }
    can :read_grades

    given { |user| self.available? && self.teacherless? && user && user.cached_not_ended_enrollments.any?{|e| e.course_id == self.id && e.participating_student? } }
    can :update and can :delete and RoleOverride.teacherless_permissions.each{|p| can p }

    # Active admins (Teacher/TA/Designer)
    given { |user| (self.available? || self.created? || self.claimed?) && user && user.cached_not_ended_enrollments.any?{|e| e.course_id == self.id && e.participating_admin? } }
    can :read_as_admin and can :read and can :manage and can :update and can :use_student_view and can :read_outcomes and can :view_unpublished_items and can :manage_feature_flags

    # Teachers and Designers can delete/reset, but not TAs
    given { |user| !self.deleted? && !self.sis_source_id && user && user.cached_not_ended_enrollments.any?{|e| e.course_id == self.id && e.participating_content_admin? } }
    can :delete
    given { |user| !self.deleted? && user && user.cached_not_ended_enrollments.any?{|e| e.course_id == self.id && e.participating_content_admin? } }
    can :reset_content

    # Student view student
    given { |user| user && user.fake_student? && user.cached_not_ended_enrollments.any?{ |e| e.course_id == self.id } }
    can :read and can :participate_as_student and can :read_grades and can :read_outcomes

    # Prior users
    given do |user|
      (available? || completed?) && user &&
        prior_enrollments.for_user(user).any?{|e| !e.inactive?}
    end
    can :read, :read_outcomes

    # Admin (Teacher/TA/Designer) of a concluded course
    given do |user|
      !self.deleted? && user &&
        (prior_enrollments.for_user(user).any?{|e| e.admin? } ||
         user.cached_not_ended_enrollments.any? do |e|
           e.course_id == self.id && e.admin? && e.completed?
         end
        )
    end
    can [:read, :read_as_admin, :read_roster, :read_prior_roster, :read_forum, :use_student_view, :read_outcomes]

    given do |user|
      !self.deleted? && user &&
        (prior_enrollments.for_user(user).any?{|e| e.instructor? } ||
          user.cached_not_ended_enrollments.any? do |e|
            e.course_id == self.id && e.instructor? && e.completed?
          end
        )
    end
    can :view_all_grades

    # Teacher or Designer of a concluded course
    given do |user|
      !self.deleted? && !self.sis_source_id && user &&
        (prior_enrollments.for_user(user).any?{|e| e.content_admin? } ||
          user.cached_not_ended_enrollments.any? do |e|
            e.course_id == self.id && e.content_admin? && e.state_based_on_date == :completed
          end
        )
    end
    can :delete

    # Student of a concluded course
    given do |user|
      (self.available? || self.completed?) && user &&
        (prior_enrollments.for_user(user).any?{|e| !e.inactive? && (e.student? || e.assigned_observer?) } ||
         user.cached_not_ended_enrollments.any? do |e|
          e.course_id == self.id && (e.student? || e.assigned_observer?) && e.state_based_on_date == :completed
         end
        )
    end
    can :read, :read_grades, :read_forum, :read_outcomes

    # Admin
    given { |user| self.account_membership_allows(user) }
    can :read_as_admin

    given { |user| self.account_membership_allows(user, :manage_courses) }
    can :read_as_admin and can :manage and can :update and can :delete and can :use_student_view and can :reset_content and can :view_unpublished_items and can :manage_feature_flags

    given { |user| self.account_membership_allows(user, :read_course_content) }
    can :read and can :read_outcomes

    given { |user| !self.deleted? && self.sis_source_id && self.account_membership_allows(user, :manage_sis) }
    can :delete

    # Admins with read_roster can see prior enrollments (can't just check read_roster directly,
    # because students can't see prior enrollments)
    given { |user| self.account_membership_allows(user, :read_roster) }
    can :read_prior_roster
  end

  def allows_gradebook_uploads?
    !large_roster?
  end

  # Public: Determine if SpeedGrader is enabled for the Course.
  #
  # Returns a boolean.
  def allows_speed_grader?
    !large_roster?
  end

  def active_enrollment_allows(user, permission)
    return false unless user && permission

    @enrollment_lookup ||= {}
    @enrollment_lookup[user.id] ||= shard.activate do
      self.enrollments.active_or_pending.for_user(user).reject { |e| [:inactive, :completed].include?(e.state_based_on_date)}
    end

    @enrollment_lookup[user.id].any? {|e| e.has_permission_to?(permission) }
  end

  def self.find_all_by_context_code(codes)
    ids = codes.map{|c| c.match(/\Acourse_(\d+)\z/)[1] rescue nil }.compact
    Course.where(:id => ids).includes(:current_enrollments).all
  end

  def end_at
    conclude_at
  end

  def end_at_changed?
    conclude_at_changed?
  end

  def recently_ended?
    conclude_at && conclude_at < Time.now.utc && conclude_at > 1.month.ago
  end

  # Public: Return true if the end date for a course (or its term, if the course doesn't have one) has passed.
  #
  # Returns boolean or nil.
  def soft_concluded?
    now = Time.now
    return end_at < now if end_at && restrict_enrollments_to_course_dates
    enrollment_term.end_at && enrollment_term.end_at < now
  end

  def soft_conclude!
    self.conclude_at = Time.now
    self.restrict_enrollments_to_course_dates = true
  end

  def concluded?
    completed? || soft_concluded?
  end

  def state_sortable
    case state
    when :invited
      1
    when :creation_pending
      1
    when :active
      0
    when :deleted
      5
    when :course_inactivated
      3
    when :rejected
      4
    when :completed
      2
    else
      6
    end
  end

  def account_chain
    @account_chain ||= Account.account_chain(account_id)
    @account_chain.dup
  end

  def institution_name
    return self.root_account.name if self.root_account_id != Account.default.id
    return (self.account || self.root_account).name
  end

  def account_users_for(user)
    return [] unless user
    @associated_account_ids ||= (self.associated_accounts + [Account.site_admin]).map { |a| a.active? ? a.id : nil }.compact
    @account_users ||= {}
    @account_users[user.global_id] ||= Shard.partition_by_shard(@associated_account_ids) do |account_chain_ids|
      if account_chain_ids == [Account.site_admin.id]
        Account.site_admin.account_users_for(user)
      else
        AccountUser.where(:account_id => account_chain_ids, :user_id => user).all
      end
    end
    @account_users[user.global_id] ||= []
    @account_users[user.global_id]
  end

  def account_membership_allows(user, permission = nil)
    return false unless user

    @membership_allows ||= {}
    @membership_allows[[user.id, permission]] ||= self.account_users_for(user).any? { |au| permission.nil? || au.has_permission_to?(self, permission) }
  end

  def teacherless?
    # TODO: I need a better test for teacherless courses... in the mean time we'll just do this
    return false
    @teacherless_course ||= Rails.cache.fetch(['teacherless_course', self].cache_key) do
      !self.sis_source_id && self.teacher_enrollments.empty?
    end
  end

  def grade_publishing_status_translation(status, message)
    status = "unpublished" if status.blank?
    case status
    when 'error'
      if message.present?
        message = t('grade_publishing_status.error_with_message', "Error: %{message}", :message => message)
      else
        message = t('grade_publishing_status.error', "Error")
      end
    when 'unpublished'
      if message.present?
        message = t('grade_publishing_status.unpublished_with_message', "Unpublished: %{message}", :message => message)
      else
        message = t('grade_publishing_status.unpublished', "Unpublished")
      end
    when 'pending'
      if message.present?
        message = t('grade_publishing_status.pending_with_message', "Pending: %{message}", :message => message)
      else
        message = t('grade_publishing_status.pending', "Pending")
      end
    when 'publishing'
      if message.present?
        message = t('grade_publishing_status.publishing_with_message', "Publishing: %{message}", :message => message)
      else
        message = t('grade_publishing_status.publishing', "Publishing")
      end
    when 'published'
      if message.present?
        message = t('grade_publishing_status.published_with_message', "Published: %{message}", :message => message)
      else
        message = t('grade_publishing_status.published', "Published")
      end
    when 'unpublishable'
      if message.present?
        message = t('grade_publishing_status.unpublishable_with_message', "Unpublishable: %{message}", :message => message)
      else
        message = t('grade_publishing_status.unpublishable', "Unpublishable")
      end
    else
      if message.present?
        message = t('grade_publishing_status.unknown_with_message', "Unknown status, %{status}: %{message}", :message => message, :status => status)
      else
        message = t('grade_publishing_status.unknown', "Unknown status, %{status}", :status => status)
      end
    end
    message
  end

  def grade_publishing_statuses
    found_statuses = [].to_set
    enrollments = student_enrollments.not_fake.group_by do |e|
      found_statuses.add e.grade_publishing_status
      grade_publishing_status_translation(e.grade_publishing_status, e.grade_publishing_message)
    end
    overall_status = "error"
    overall_status = "unpublished" unless found_statuses.size > 0
    overall_status = (%w{error unpublished pending publishing published unpublishable}).detect{|s| found_statuses.include?(s)} || overall_status
    return enrollments, overall_status
  end

  def should_kick_off_grade_publishing_timeout?
    settings = Canvas::Plugin.find!('grade_export').settings
    settings[:success_timeout].to_i > 0 && Canvas::Plugin.value_to_boolean(settings[:wait_for_success])
  end

  def self.valid_grade_export_types
    @valid_grade_export_types ||= {
        "instructure_csv" => {
            :name => t('grade_export_types.instructure_csv', "Instructure formatted CSV"),
            :callback => lambda { |course, enrollments, publishing_user, publishing_pseudonym|
                course.generate_grade_publishing_csv_output(enrollments, publishing_user, publishing_pseudonym)
            },
            :requires_grading_standard => false,
            :requires_publishing_pseudonym => false
          }
      }
  end

  def allows_grade_publishing_by(user)
    return false unless Canvas::Plugin.find!('grade_export').enabled?
    settings = Canvas::Plugin.find!('grade_export').settings
    format_settings = Course.valid_grade_export_types[settings[:format_type]]
    return false unless format_settings
    return false if SisPseudonym.for(user, self).nil? && format_settings[:requires_publishing_pseudonym]
    return true
  end

  def publish_final_grades(publishing_user, user_ids_to_publish = nil)
    # we want to set all the publishing statuses to 'pending' immediately,
    # and then as a delayed job, actually go publish them.

    raise "final grade publishing disabled" unless Canvas::Plugin.find!('grade_export').enabled?
    settings = Canvas::Plugin.find!('grade_export').settings

    last_publish_attempt_at = Time.now.utc
    scope = self.student_enrollments.not_fake
    scope = scope.where(user_id: user_ids_to_publish) if user_ids_to_publish
    scope.update_all(:grade_publishing_status => "pending",
                     :grade_publishing_message => nil,
                     :last_publish_attempt_at => last_publish_attempt_at)

    send_later_if_production(:send_final_grades_to_endpoint, publishing_user, user_ids_to_publish)
    send_at(last_publish_attempt_at + settings[:success_timeout].to_i.seconds, :expire_pending_grade_publishing_statuses, last_publish_attempt_at) if should_kick_off_grade_publishing_timeout?
  end

  def send_final_grades_to_endpoint(publishing_user, user_ids_to_publish = nil)
    # actual grade publishing logic is here, but you probably want
    # 'publish_final_grades'

    self.recompute_student_scores_without_send_later(user_ids_to_publish)
    enrollments = self.student_enrollments.not_fake.includes(:user, :course_section).order_by_sortable_name
    enrollments = enrollments.where(user_id: user_ids_to_publish) if user_ids_to_publish

    errors = []
    posts_to_make = []
    posted_enrollment_ids = []
    all_enrollment_ids = enrollments.map(&:id)

    begin

      raise "final grade publishing disabled" unless Canvas::Plugin.find!('grade_export').enabled?
      settings = Canvas::Plugin.find!('grade_export').settings
      raise "endpoint undefined" if settings[:publish_endpoint].blank?
      format_settings = Course.valid_grade_export_types[settings[:format_type]]
      raise "unknown format type: #{settings[:format_type]}" unless format_settings
      raise "grade publishing requires a grading standard" if !self.grading_standard_enabled? && format_settings[:requires_grading_standard]

      publishing_pseudonym = SisPseudonym.for(publishing_user, self)
      raise "publishing disallowed for this publishing user" if publishing_pseudonym.nil? and format_settings[:requires_publishing_pseudonym]

      callback = Course.valid_grade_export_types[settings[:format_type]][:callback]

      posts_to_make = callback.call(self, enrollments, publishing_user, publishing_pseudonym)

    rescue => e
      Enrollment.where(:id => all_enrollment_ids).update_all(:grade_publishing_status => "error", :grade_publishing_message => e.to_s)
      raise e
    end

    posts_to_make.each do |enrollment_ids, res, mime_type, headers={}|
      begin
        posted_enrollment_ids += enrollment_ids
        if res
          SSLCommon.post_data(settings[:publish_endpoint], res, mime_type, headers )
        end
        Enrollment.where(:id => enrollment_ids).update_all(:grade_publishing_status => (should_kick_off_grade_publishing_timeout? ? "publishing" : "published"), :grade_publishing_message => nil)
      rescue => e
        errors << e
        Enrollment.where(:id => enrollment_ids).update_all(:grade_publishing_status => "error", :grade_publishing_message => e.to_s)
      end
    end

    Enrollment.where(:id => (all_enrollment_ids.to_set - posted_enrollment_ids.to_set).to_a).update_all(:grade_publishing_status => "unpublishable", :grade_publishing_message => nil)

    raise errors[0] if errors.size > 0
  end

  def generate_grade_publishing_csv_output(enrollments, publishing_user, publishing_pseudonym)
    enrollment_ids = []
    res = CSV.generate do |csv|
      row = ["publisher_id", "publisher_sis_id", "course_id", "course_sis_id", "section_id", "section_sis_id", "student_id", "student_sis_id", "enrollment_id", "enrollment_status", "score"]
      row << "grade" if self.grading_standard_enabled?
      csv << row
      enrollments.each do |enrollment|
        next unless enrollment.computed_final_score
        enrollment_ids << enrollment.id
        pseudonym_sis_ids = enrollment.user.pseudonyms.active.where(account_id: self.root_account_id).pluck(:sis_user_id)
        pseudonym_sis_ids = [nil] if pseudonym_sis_ids.empty?
        pseudonym_sis_ids.each do |pseudonym_sis_id|
          row = [publishing_user.try(:id), publishing_pseudonym.try(:sis_user_id),
                 enrollment.course.id, enrollment.course.sis_source_id,
                 enrollment.course_section.id, enrollment.course_section.sis_source_id,
                 enrollment.user.id, pseudonym_sis_id, enrollment.id,
                 enrollment.workflow_state, enrollment.computed_final_score]
          row << enrollment.computed_final_grade if self.grading_standard_enabled?
          csv << row
        end
      end
    end
    return [[enrollment_ids, res, "text/csv"]]
  end

  def expire_pending_grade_publishing_statuses(last_publish_attempt_at)
    self.student_enrollments.not_fake.where(:grade_publishing_status => ['pending', 'publishing'],
                                            :last_publish_attempt_at => last_publish_attempt_at).
        update_all(:grade_publishing_status => 'error', :grade_publishing_message => "Timed out.")
  end

  def enrollments_for_csv(options={})
    # user: used for name in csv output
    # course_section: used for display_name in csv output
    # user > pseudonyms: used for sis_user_id/unique_id if options[:include_sis_id]
    # user > pseudonyms > account: used in find_pseudonym_for_account > works_for_account
    includes = [:user, :course_section]
    includes = {:user => {:pseudonyms => :account}, :course_section => []} if options[:include_sis_id]

    scope = if options[:user]
              enrollment_opts = options.slice(:include_priors)
              enrollments_visible_to(options[:user], enrollment_opts)
            else
              options[:include_priors] ?
                all_student_enrollments :
                student_enrollments
            end
    enrollments = scope.includes(includes).order_by_sortable_name.all
    enrollments.partition { |enrollment|
      enrollment.type != "StudentViewEnrollment"
    }.flatten
  end

  private :enrollments_for_csv

  def gradebook_to_csv_in_background(filename, user, options = {})
    progress = progresses.build(tag: 'gradebook_to_csv')
    progress.save!

    exported_gradebook = gradebook_csvs.where(user_id: user).first_or_initialize
    attachment = user.attachments.build
    attachment.filename = filename
    attachment.content_type = 'text/csv'
    attachment.file_state = 'hidden'
    attachment.save!
    exported_gradebook.attachment = attachment
    exported_gradebook.progress = progress
    exported_gradebook.save!

    progress.process_job(self, :generate_csv, {preserve_method_args: true}, options, attachment)
    {attachment_id: attachment.id, progress_id: progress.id}
  end

  def generate_csv(options, attachment)
    csv = gradebook_to_csv(options)
    create_attachment(attachment, csv)
  end

  def gradebook_to_csv(options = {})
    student_enrollments = enrollments_for_csv(options)

    student_section_names = {}
    student_enrollments.each do |enrollment|
      student_section_names[enrollment.user_id] ||= []
      student_section_names[enrollment.user_id] << (enrollment.course_section.display_name rescue nil)
    end
    student_enrollments = student_enrollments.uniq(&:user_id) # remove duplicate enrollments for students enrolled in multiple sections

    calc = GradeCalculator.new(student_enrollments.map(&:user_id), self, :ignore_muted => false)
    grades = calc.compute_scores

    submissions = {}
    calc.submissions.each { |s| submissions[[s.user_id, s.assignment_id]] = s }

    assignments = calc.assignments.sort_by do |a|
      [a.assignment_group_id, a.position, a.due_at || CanvasSort::Last, a.title]
    end
    groups = calc.groups

    read_only = t('csv.read_only_field', '(read only)')
    t 'csv.student', 'Student'
    t 'csv.id', 'ID'
    t 'csv.sis_user_id', 'SIS User ID'
    t 'csv.sis_login_id', 'SIS Login ID'
    t 'csv.root_account', 'Root Acount'
    t 'csv.section', 'Section'
    t 'csv.comments', 'Comments'
    t 'csv.current_score', 'Current Score'
    t 'csv.final_score', 'Final Score'
    t 'csv.final_grade', 'Final Grade'
    t 'csv.points_possible', 'Points Possible'
    include_root_account = self.root_account.trust_exists?
    CSV.generate do |csv|
      #First row
      row = ["Student", "ID"]
      if options[:include_sis_id]
        row << "SIS User ID" << "SIS Login ID"
        row << "Root Account" if include_root_account
      end
      row << "Section"
      row.concat assignments.map(&:title_with_id)
      include_points = !apply_group_weights?
      groups.each { |g|
        if include_points
          row << "#{g.name} Current Points" << "#{g.name} Final Points"
        end
        row << "#{g.name} Current Score" << "#{g.name} Final Score"
      }
      row << "Current Points" << "Final Points" if include_points
      row << "Current Score" << "Final Score"
      row << "Current Grade" << "Final Grade" if grading_standard_enabled?
      csv << row

      group_filler_length = groups.size * (include_points ? 4 : 2)

      #Possible muted row
      if assignments.any?(&:muted)
        #This is is not translated since we look for this exact string when we upload to gradebook.
        row = [nil, nil, nil]
        row << nil << nil if options[:include_sis_id]
        row.concat(assignments.map { |a| 'Muted' if a.muted? })
        row.concat([nil] * group_filler_length)
        row << nil << nil if include_points
        row << nil << nil
        row << nil if self.grading_standard_enabled?
        csv << row
      end

      #Second Row
      row = ["    Points Possible", nil, nil]
      row << nil << nil if options[:include_sis_id]
      row << nil if options[:include_sis_id] && include_root_account
      row.concat assignments.map(&:points_possible)
      row.concat([read_only] * group_filler_length)
      row << read_only << read_only if include_points
      row << read_only << read_only
      row << read_only if self.grading_standard_enabled?
      csv << row

      name_method = list_students_by_sortable_name? ?  :sortable_name : :name

      student_enrollments.each_slice(100) do |student_enrollments_batch|

        if da_enabled = feature_enabled?(:differentiated_assignments)
          visible_assignments = AssignmentStudentVisibility.visible_assignment_ids_in_course_by_user(user_id: student_enrollments_batch.map(&:user_id), course_id: id)
        end

        student_enrollments_batch.each do |student_enrollment|
          student = student_enrollment.user
          student_sections = student_section_names[student.id].sort.to_sentence
          student_submissions = assignments.map do |a|
            if da_enabled && visible_assignments[student.id] && !visible_assignments[student.id].include?(a.id)
              "N/A"
            else
              submission = submissions[[student.id, a.id]]
              a.grading_type == "gpa_scale" && submission.try(:score) ?
                a.score_to_grade(submission.score) :
                submission.try(:score)
            end
          end
          row = [student.send(name_method), student.id]
          if options[:include_sis_id]
            pseudonym = SisPseudonym.for(student, self, include_root_account)
            row << pseudonym.try(:sis_user_id)
            pseudonym ||= student.find_pseudonym_for_account(self.root_account, include_root_account)
            row << pseudonym.try(:unique_id)
            row << (pseudonym && HostUrl.context_host(pseudonym.account)) if include_root_account
          end

          row << student_sections
          row.concat(student_submissions)

          (current_info, current_group_info),
            (final_info, final_group_info) = grades.shift
          groups.each do |g|
            row << current_group_info[g.id][:score] << final_group_info[g.id][:score] if include_points
            row << current_group_info[g.id][:grade] << final_group_info[g.id][:grade]
          end
          row << current_info[:total] << final_info[:total] if include_points
          row << current_info[:grade] << final_info[:grade]
          if self.grading_standard_enabled?
            row << score_to_grade(current_info[:grade])
            row << score_to_grade(final_info[:grade])
          end
          csv << row
        end
      end
    end
  end

  def create_attachment(attachment, csv)
    attachment.uploaded_data = StringIO.new(csv)
    attachment.content_type = 'text/csv'
    attachment.save!
  end

  # included to make it easier to work with api, which returns
  # sis_source_id as sis_course_id.
  alias_attribute :sis_course_id, :sis_source_id

  def grading_standard_title
    if self.grading_standard_enabled?
      self.grading_standard.try(:title) || t('default_grading_scheme_name', "Default Grading Scheme")
    else
      nil
    end
  end

  def score_to_grade(score)
    return nil unless self.grading_standard_enabled? && score
    if grading_standard
      grading_standard.score_to_grade(score)
    else
      GradingStandard.default_instance.score_to_grade(score)
    end
  end

  def active_course_level_observers
    participating_observers.observing_full_course(self.id)
  end

  def participants(include_observers=false, opts={})
    participants = []
    participants += participating_admins

    applicable_students = if opts[:excluded_user_ids]
                 participating_students.reject{|p| opts[:excluded_user_ids].include?(p.id)}
               else
                 participating_students
               end

    participants += applicable_students

    if include_observers
      participants += User.observing_students_in_course(applicable_students.map(&:id), self.id)
      participants += User.observing_full_course(self.id)
    end

    participants.uniq
  end

  def enroll_user(user, type='StudentEnrollment', opts={})
    enrollment_state = opts[:enrollment_state]
    section = opts[:section]
    limit_privileges_to_course_section = opts[:limit_privileges_to_course_section]
    associated_user_id = opts[:associated_user_id]

    role = opts[:role] || Enrollment.get_built_in_role_for_type(type)

    start_at = opts[:start_at]
    end_at = opts[:end_at]
    self_enrolled = opts[:self_enrolled]
    section ||= self.default_section
    enrollment_state ||= self.available? ? "invited" : "creation_pending"
    if type == 'TeacherEnrollment' || type == 'TaEnrollment' || type == 'DesignerEnrollment'
      enrollment_state = 'invited' if enrollment_state == 'creation_pending'
    else
      enrollment_state = 'creation_pending' if enrollment_state == 'invited' && !self.available?
    end
    Course.unique_constraint_retry do
      if opts[:allow_multiple_enrollments]
        e = self.all_enrollments.where(user_id: user, type: type, role_id: role.id, associated_user_id: associated_user_id, course_section_id: section.id).first
      else
        # order by course_section_id<>section.id so that if there *is* an existing enrollment for this section, we get it (false orders before true)
        e = self.all_enrollments.
          where(user_id: user, type: type, role_id: role.id, associated_user_id: associated_user_id).
          order("course_section_id<>#{section.id}").
          first
      end
      if e && (!e.active? || opts[:force_update])
        e.already_enrolled = true
        if e.workflow_state == 'deleted'
          e.sis_batch_id = nil
          e.sis_source_id = nil
        end
        e.attributes = {
          :course_section => section,
          :workflow_state => e.is_a?(StudentViewEnrollment) ? 'active' : enrollment_state,
          :limit_privileges_to_course_section => limit_privileges_to_course_section } if e.completed? || e.rejected? || e.deleted? || e.workflow_state != enrollment_state
      end
      # if we're creating a new enrollment, we want to return it as the correct
      # subclass, but without using associations, we need to manually activate
      # sharding. We should probably find a way to go back to using the
      # association here -- just ran out of time.
      self.shard.activate do
        e ||= Enrollment.typed_enrollment(type).new(
          :user => user,
          :course => self,
          :course_section => section,
          :workflow_state => enrollment_state,
          :limit_privileges_to_course_section => limit_privileges_to_course_section)

      end
      e.associated_user_id = associated_user_id
      e.role = role
      e.self_enrolled = self_enrolled
      e.start_at = start_at
      e.end_at = end_at
      if e.changed?
        transaction do
          # without this, inserting/updating on enrollments will share lock the course, but then
          # it tries to touch the course, which will deadlock with another transaction doing the
          # same thing.
          self.lock!(:no_key_update)
          if opts[:no_notify]
            e.save_without_broadcasting
          else
            e.save
          end
        end
      end
      e.user = user
      self.claim if self.created? && e && e.admin?
      unless opts[:skip_touch_user]
        e.associated_user.try(:touch)
        user.touch
      end
      user.reload
      e
    end
  end

  def enroll_student(user, opts={})
    enroll_user(user, 'StudentEnrollment', opts)
  end

  def self_enroll_student(user, opts = {})
    enrollment = enroll_student(user, opts.merge(:self_enrolled => true))
    enrollment.accept(:force)
    unless opts[:skip_pseudonym]
      new_pseudonym = user.find_or_initialize_pseudonym_for_account(root_account)
      new_pseudonym.save if new_pseudonym && new_pseudonym.changed?
    end
    enrollment
  end

  def enroll_ta(user, opts={})
    enroll_user(user, 'TaEnrollment', opts)
  end

  def enroll_designer(user, opts={})
    enroll_user(user, 'DesignerEnrollment', opts)
  end

  def enroll_teacher(user, opts={})
    enroll_user(user, 'TeacherEnrollment', opts)
  end

  def resubmission_for(asset)
    asset.ignores.where(:purpose => 'grading', :permanent => false).delete_all
    instructors.order(:id).each(&:touch)
  end

  def grading_standard_enabled
    !!self.grading_standard_id
  end
  alias_method :grading_standard_enabled?, :grading_standard_enabled

  def grading_standard_enabled=(val)
    if Canvas::Plugin.value_to_boolean(val)
      self.grading_standard_id ||= 0
    else
      self.grading_standard = self.grading_standard_id = nil
    end
  end

  def readable_default_wiki_editing_roles
    roles = self.default_wiki_editing_roles || "teachers"
    case roles
    when 'teachers'
      t('wiki_permissions.only_teachers', 'Only Teachers')
    when 'teachers,students'
      t('wiki_permissions.teachers_students', 'Teacher and Students')
    when 'teachers,students,public'
      t('wiki_permissions.all', 'Anyone')
    else
      t('wiki_permissions.only_teachers', 'Only Teachers')
    end
  end

  def default_section(opts = {})
    section = course_sections.active.where(default_section: true).first
    if !section && opts[:include_xlists]
      section = CourseSection.active.where(:nonxlist_course_id => self).order(:id).first
    end
    if !section && !opts[:no_create]
      section = course_sections.build
      section.default_section = true
      section.course = self
      section.root_account_id = self.root_account_id
      Shackles.activate(:master) do
        section.save unless new_record?
      end
    end
    section
  end

  def assert_section
    if self.course_sections.active.empty?
      default = self.default_section
      default.workflow_state = 'active'
      default.save
    end
  end

  def file_structure_for(user)
    User.file_structure_for(self, user)
  end

  def self.copy_authorized_content(html, to_context, user)
    return html unless to_context
    pairs = []
    content_types_to_copy = ['files']
    matches = html.scan(/\/(courses|groups|users)\/(\d+)\/(\w+)/) do |match|
      pairs << [match[0].singularize, match[1].to_i] if content_types_to_copy.include?(match[2])
    end
    pairs = pairs.select{|p| p[0] != to_context.class.to_s || p[1] != to_context.id }
    pairs.uniq.each do |context_type, id|
      context = Context.find_by_asset_string("#{context_type}_#{id}") rescue nil
      if context
        next if context.respond_to?(:context) && to_context == context.context
        next if to_context.respond_to?(:context) && context == to_context.context

        if context.grants_right?(user, :manage_content)
          html = self.migrate_content_links(html, context, to_context, content_types_to_copy)
        else
          html = self.migrate_content_links(html, context, to_context, content_types_to_copy, user)
        end
      end
    end
    html
  end

  def turnitin_settings
    # check if somewhere up the account chain turnitin is enabled and
    # has valid settings
    account.turnitin_settings
  end

  def turnitin_pledge
    self.account.closest_turnitin_pledge
  end

  def all_turnitin_comments
    comments = self.account.closest_turnitin_comments || ""
    if self.turnitin_comments && !self.turnitin_comments.empty?
      comments += "\n\n" if comments && !comments.empty?
      comments += self.turnitin_comments
    end
    self.extend TextHelper
    format_message(comments).first
  end

  def turnitin_enabled?
    !!self.turnitin_settings
  end

  def generate_turnitin_id!
    # the reason we don't just use the global_id all the time is so that the
    # turnitin_id is preserved when shard splits/etc. occur
    unless turnitin_id
      update_attribute(:turnitin_id, global_id)
    end
  end

  def self.migrate_content_links(html, from_context, to_context, supported_types=nil, user_to_check_for_permission=nil)
    return html unless html.present? && to_context

    from_name = from_context.class.name.tableize
    to_name = to_context.class.name.tableize

    @merge_mappings ||= {}
    rewriter = UserContent::HtmlRewriter.new(from_context, user_to_check_for_permission)
    limit_migrations_to_listed_types = !!supported_types
    rewriter.allowed_types = %w(assignments calendar_events discussion_topics collaborations files conferences quizzes groups modules)

    rewriter.set_default_handler do |match|
      new_url = match.url
      next(new_url) if supported_types && !supported_types.include?(match.type)
      if match.obj_id
        new_id = @merge_mappings["#{match.obj_class.name.underscore}_#{match.obj_id}"]
        next(new_url) unless rewriter.user_can_view_content? { match.obj_class.where(id: match.obj_id).first }
        if !limit_migrations_to_listed_types || new_id
          new_url = new_url.gsub("#{match.type}/#{match.obj_id}", new_id ? "#{match.type}/#{new_id}" : "#{match.type}")
        end
      end
      new_url.gsub("/#{from_name}/#{from_context.id}", "/#{to_name}/#{to_context.id}")
    end

    rewriter.set_unknown_handler do |match|
      match.url.gsub("/#{from_name}/#{from_context.id}", "/#{to_name}/#{to_context.id}")
    end

    html = rewriter.translate_content(html)

    if !limit_migrations_to_listed_types
      # for things like calendar urls, swap out the old context id with the new one
      regex = Regexp.new("include_contexts=[^\\s&]*#{from_context.asset_string}")
      html = html.gsub(regex) do |match|
        match.gsub("#{from_context.asset_string}", "#{to_context.asset_string}")
      end
      # swap out the old host with the new host
      html = html.gsub(HostUrl.context_host(from_context), HostUrl.context_host(to_context))
    end

    html
  end

  def migrate_content_links(html, from_course)
    Course.migrate_content_links(html, from_course, self)
  end

  attr_accessor :merge_results
  def log_merge_result(text)
    @merge_results ||= []
    logger.debug text
    @merge_results << text
  end

  def warn_merge_result(text)
    log_merge_result(text)
  end

  def bool_res(val)
    Canvas::Plugin.value_to_boolean(val)
  end

  attr_accessor :full_migration_hash, :external_url_hash,
                :folder_name_lookups, :assignment_group_no_drop_assignments, :migration_results


  def backup_to_json
    backup.to_json
  end

  def backup
    res = []
    res += self.folders.active
    res += self.attachments.active
    res += self.assignment_groups.active
    res += self.assignments.active
    res += self.submissions
    res += self.quizzes
    res += self.discussion_topics.active
    res += self.discussion_entries.active
    res += self.wiki.wiki_pages.active
    res += self.calendar_events.active
    res
  end

  def map_merge(old_item, new_item)
    @merge_mappings ||= {}
    @merge_mappings[old_item.asset_string] = new_item && new_item.id
  end

  def merge_mapped_id(old_item)
    @merge_mappings ||= {}
    return nil unless old_item
    return @merge_mappings[old_item] if old_item.is_a?(String)
    @merge_mappings[old_item.asset_string]
  end

  def same_dates?(old, new, columns)
    old && new && columns.all?{|column|
      old.respond_to?(column) && new.respond_to?(column) && old.send(column) == new.send(column)
    }
  end

  def copy_attachments_from_course(course, options={})
    root_folder = Folder.root_folders(self).first
    root_folder_name = root_folder.name + '/'
    ce = options[:content_export]
    cm = options[:content_migration]

    attachments = course.attachments.where("file_state <> 'deleted'").all
    total = attachments.count + 1

    Attachment.skip_media_object_creation do
      attachments.each_with_index do |file, i|
        cm.update_import_progress((i.to_f/total) * 18.0) if cm && (i % 10 == 0)

        if !ce || ce.export_object?(file)
          begin
            new_file = file.clone_for(self, nil, :overwrite => true)
            cm.add_attachment_path(file.full_display_path.gsub(/\A#{root_folder_name}/, ''), new_file.migration_id)
            new_folder_id = merge_mapped_id(file.folder)

            if file.folder && file.folder.parent_folder_id.nil?
              new_folder_id = root_folder.id
            end
            # make sure the file has somewhere to go
            if !new_folder_id
              # gather mapping of needed folders from old course to new course
              old_folders = []
              old_folders << file.folder
              new_folders = []
              new_folders << old_folders.last.clone_for(self, nil, options.merge({:include_subcontent => false}))
              while old_folders.last.parent_folder && old_folders.last.parent_folder.parent_folder_id
                old_folders << old_folders.last.parent_folder
                new_folders << old_folders.last.clone_for(self, nil, options.merge({:include_subcontent => false}))
              end
              old_folders.reverse!
              new_folders.reverse!
              # try to use folders that already match if possible
              final_new_folders = []
              parent_folder = Folder.root_folders(self).first
              old_folders.each_with_index do |folder, idx|
                if f = parent_folder.active_sub_folders.where(name: folder.name).first
                  final_new_folders << f
                else
                  final_new_folders << new_folders[idx]
                end
                parent_folder = final_new_folders.last
              end
              # add or update the folder structure needed for the file
              final_new_folders.first.parent_folder_id ||=
                merge_mapped_id(old_folders.first.parent_folder) ||
                Folder.root_folders(self).first.id
              old_folders.each_with_index do |folder, idx|
                final_new_folders[idx].save!
                map_merge(folder, final_new_folders[idx])
                final_new_folders[idx + 1].parent_folder_id ||= final_new_folders[idx].id if final_new_folders[idx + 1]
              end
              new_folder_id = merge_mapped_id(file.folder)
            end
            new_file.folder_id = new_folder_id
            new_file.save_without_broadcasting!
            map_merge(file, new_file)
          rescue
            cm.add_warning(t(:file_copy_error, "Couldn't copy file \"%{name}\"", :name => file.display_name || file.path_name), $!)
          end
        end
      end
    end
  end

  def self.clonable_attributes
    [ :group_weighting_scheme, :grading_standard_id, :is_public, :public_syllabus,
      :allow_student_wiki_edits, :show_public_context_messages,
      :syllabus_body, :allow_student_forum_attachments, :lock_all_announcements,
      :default_wiki_editing_roles, :allow_student_organized_groups,
      :default_view, :show_total_grade_as_points,
      :show_all_discussion_entries, :open_enrollment,
      :storage_quota, :tab_configuration, :allow_wiki_comments,
      :turnitin_comments, :self_enrollment, :license, :indexed, :locale,
      :hide_final_grade, :hide_distribution_graphs,
      :allow_student_discussion_topics, :lock_all_announcements ]
  end

  def set_course_dates_if_blank(shift_options)
    if Canvas::Plugin.value_to_boolean(shift_options[:remove_dates])
      self.start_at = nil
      self.conclude_at = nil
    else
      self.start_at ||= shift_options[:default_start_at]
      self.conclude_at ||= shift_options[:default_conclude_at]
    end
  end

  def real_start_date
    return self.start_at.to_date if self.start_at
    all_dates.min
  end

  def all_dates
    (self.calendar_events.active + self.assignments.active).inject([]) {|list, e|
      list << e.end_at if e.end_at
      list << e.start_at if e.start_at
      list
    }.compact.flatten.map{|d| d.to_date }.uniq rescue []
  end

  def real_end_date
    return self.conclude_at.to_date if self.conclude_at
    all_dates.max
  end

  def is_a_context?
    true
  end

  def self.serialization_excludes; [:uuid]; end


  def section_visibilities_for(user)
    shard.activate do
      Rails.cache.fetch(['section_visibilities_for', user, self].cache_key) do
        enrollments = Enrollment.select([:course_section_id, :limit_privileges_to_course_section, :type, :associated_user_id]).
                       where("user_id=? AND course_id=? AND workflow_state<>'deleted'", user, self)
        enrollments.map do |e|
          {
            :course_section_id => e.course_section_id,
            :limit_privileges_to_course_section => e.limit_privileges_to_course_section,
            :type => e.type,
            :associated_user_id => e.associated_user_id,
            :admin => e.admin?
          }
        end
      end
    end
  end

  def visibility_limited_to_course_sections?(user, visibilities = section_visibilities_for(user))
    visibilities.all?{|s| s[:limit_privileges_to_course_section] }
  end

  # returns a scope, not an array of users/enrollments
  def students_visible_to(user, include_priors=false)
    enrollments_visible_to(user, :include_priors => include_priors, :return_users => true)
  end

  def enrollments_visible_to(user, opts = {})
    visibilities = section_visibilities_for(user)
    relation = []
    relation << 'all' if opts[:include_priors]
    if opts[:type] == :all
      relation << 'user' if opts[:return_users]
    else
      relation << (opts[:type].try(:to_s) || 'student')
    end
    if opts[:return_users]
      relation.last << 's'
    else
      relation << 'enrollments'
    end
    relation = relation.join('_')
    # our relations don't all follow the same pattern
    relation = case relation
                 when 'all_enrollments'; 'enrollments'
                 when 'enrollments'; 'current_enrollments'
                 else; relation
               end
    scope = self.send(relation.to_sym)
    if opts[:section_ids]
      scope = scope.where('enrollments.course_section_id' => opts[:section_ids].to_a)
    end
    visibility_level = enrollment_visibility_level_for(user, visibilities)
    account_admin = visibility_level == :full && visibilities.empty?
    # teachers, account admins, and student view students can see student view students
    if !visibilities.any?{|v|v[:admin] || v[:type] == 'StudentViewEnrollment' } && !account_admin
      scope = scope.where("enrollments.type<>'StudentViewEnrollment'")
    end
    # See also MessageableUser::Calculator (same logic used to get users across multiple courses) (should refactor)
    case visibility_level
      when :full, :limited then scope
      when :sections then scope.where("enrollments.course_section_id IN (?) OR (enrollments.limit_privileges_to_course_section=? AND enrollments.type IN ('TeacherEnrollment', 'TaEnrollment', 'DesignerEnrollment'))", visibilities.map{|s| s[:course_section_id]}, false)
      when :restricted then scope.where(:enrollments => { :user_id  => visibilities.map{|s| s[:associated_user_id]}.compact + [user] })
      else scope.none
    end
  end

  def users_visible_to(user, include_priors=false, opts={})
    visibilities = section_visibilities_for(user)
    scope = include_priors ? users : current_users
    scope =  scope.where(:enrollments => {:workflow_state => opts[:enrollment_state]}) if opts[:enrollment_state]
    # See also MessageableUsers (same logic used to get users across multiple courses) (should refactor)
    case enrollment_visibility_level_for(user, visibilities)
      when :full then scope
      when :sections then scope.where(:enrollments => { :course_section_id => visibilities.map {|s| s[:course_section_id] } })
      when :restricted then scope.where(:enrollments => { :user_id => (visibilities.map { |s| s[:associated_user_id] }.compact + [user]) })
      when :limited then scope.where("enrollments.type IN ('StudentEnrollment', 'TeacherEnrollment', 'TaEnrollment', 'StudentViewEnrollment')")
      else scope.none
    end
  end

  def sections_visible_to(user, sections = active_course_sections)
    visibilities = section_visibilities_for(user)
    visibility = enrollment_visibility_level_for(user, visibilities)
    section_ids = visibilities.map{ |s| s[:course_section_id] }
    is_scope = sections.respond_to?(:where)

    if [:full, :limited, :restricted, :sections].include?(visibility)
      if visibility == :sections || visibilities.all?{ |v| ['StudentEnrollment', 'StudentViewEnrollment', 'ObserverEnrollment'].include? v[:type] }
        is_scope ? sections.where(:id => section_ids) : sections.select{|section| section_ids.include?(section.id)}
      else
        sections
      end
    else
      # return an empty set, but keep it as a scope for downstream consistency
      is_scope ? sections.none : []
    end
  end

  # derived from policy for Group#grants_right?(user, :read)
  def groups_visible_to(user, groups = active_groups)
    if grants_any_right?(user, :manage_groups, :view_group_pages)
      # course-wide permissions; all groups are visible
      groups
    else
      # no course-wide permissions; only groups the user is a member of are
      # visible
      groups.joins(:participating_group_memberships).
        where('group_memberships.user_id' => user)
    end
  end

  def enrollment_visibility_level_for(user, visibilities = section_visibilities_for(user), require_message_permission = false)
    permissions = require_message_permission ?
      [:send_messages] :
      [:manage_grades, :manage_students, :manage_admin_users, :read_roster, :view_all_grades]
    granted_permissions = self.granted_rights(user, *permissions)
    if granted_permissions.empty?
      :restricted # e.g. observer, can only see admins in the course
    elsif visibilities.present? && visibility_limited_to_course_sections?(user, visibilities)
      :sections
    elsif granted_permissions.eql? [:read_roster]
      :limited
    else
      :full
    end
  end

  def invited_count_visible_to(user)
    scope = users_visible_to(user).
      where("enrollments.workflow_state in ('invited', 'creation_pending') AND enrollments.type != 'StudentViewEnrollment'")
    scope.select('users.id').uniq.count
  end

  def published?
    self.available? || self.completed?
  end

  def unpublished?
    self.created? || self.claimed?
  end

  def tab_configuration
    super.map {|h| h.with_indifferent_access } rescue []
  end

  TAB_HOME = 0
  TAB_SYLLABUS = 1
  TAB_PAGES = 2
  TAB_ASSIGNMENTS = 3
  TAB_QUIZZES = 4
  TAB_GRADES = 5
  TAB_PEOPLE = 6
  TAB_GROUPS = 7
  TAB_DISCUSSIONS = 8
  TAB_MODULES = 10
  TAB_FILES = 11
  TAB_CONFERENCES = 12
  TAB_SETTINGS = 13
  TAB_ANNOUNCEMENTS = 14
  TAB_OUTCOMES = 15
  TAB_COLLABORATIONS = 16

  def self.default_tabs
    [{
        :id => TAB_HOME,
        :label => t('#tabs.home', "Home"),
        :css_class => 'home',
        :href => :course_path
      }, {
        :id => TAB_ANNOUNCEMENTS,
        :label => t('#tabs.announcements', "Announcements"),
        :css_class => 'announcements',
        :href => :course_announcements_path,
        :screenreader => t("Course Announcements"),
        :icon => 'icon-announcement'
      }, {
        :id => TAB_ASSIGNMENTS,
        :label => t('#tabs.assignments', "Assignments"),
        :css_class => 'assignments',
        :href => :course_assignments_path,
        :screenreader => t('#tabs.course_assignments', "Course Assignments"),
        :icon => 'icon-assignment'
      }, {
        :id => TAB_DISCUSSIONS,
        :label => t('#tabs.discussions', "Discussions"),
        :css_class => 'discussions',
        :href => :course_discussion_topics_path,
        :screenreader => t("Course Discussions"),
        :icon => 'icon-discussion'
      }, {
        :id => TAB_GRADES,
        :label => t('#tabs.grades', "Grades"),
        :css_class => 'grades',
        :href => :course_grades_path,
        :screenreader => t('#tabs.course_grades', "Course Grades")
      }, {
        :id => TAB_PEOPLE,
        :label => t('#tabs.people', "People"),
        :css_class => 'people',
        :href => :course_users_path
      }, {
        :id => TAB_PAGES,
        :label => t('#tabs.pages', "Pages"),
        :css_class => 'pages',
        :href => :course_wiki_path
      }, {
        :id => TAB_FILES,
        :label => t('#tabs.files', "Files"),
        :css_class => 'files',
        :href => :course_files_path,
        :screenreader => t("Course Files"),
<<<<<<< HEAD
        :icon => 'icon-collection'
=======
        :icon => 'icon-folder'
>>>>>>> ebf1c3f5
      }, {
        :id => TAB_SYLLABUS,
        :label => t('#tabs.syllabus', "Syllabus"),
        :css_class => 'syllabus',
        :href => :syllabus_course_assignments_path
      }, {
        :id => TAB_OUTCOMES,
        :label => t('#tabs.outcomes', "Outcomes"),
        :css_class => 'outcomes',
        :href => :course_outcomes_path
      }, {
        :id => TAB_QUIZZES,
        :label => t('#tabs.quizzes', "Quizzes"),
        :css_class => 'quizzes',
        :href => :course_quizzes_path
      }, {
        :id => TAB_MODULES,
        :label => t('#tabs.modules', "Modules"),
        :css_class => 'modules',
        :href => :course_context_modules_path
      }, {
        :id => TAB_CONFERENCES,
        :label => t('#tabs.conferences', "Conferences"),
        :css_class => 'conferences',
        :href => :course_conferences_path
      }, {
        :id => TAB_COLLABORATIONS,
        :label => t('#tabs.collaborations', "Collaborations"),
        :css_class => 'collaborations',
        :href => :course_collaborations_path
      }, {
        :id => TAB_SETTINGS,
        :label => t('#tabs.settings', "Settings"),
        :css_class => 'settings',
        :href => :course_settings_path,
        :screenreader => t('#tabs.course_settings', "Course Settings")
      }
    ]
  end

  def tab_hidden?(id)
    tab = self.tab_configuration.find{|t| t[:id] == id}
    return tab && tab[:hidden]
  end

  def external_tool_tabs(opts)
    tools = self.context_external_tools.active.having_setting('course_navigation')
    tools += ContextExternalTool.active.having_setting('course_navigation').where(context_type: 'Account', context_id: account_chain).to_a
    tools.sort_by(&:id).map do |tool|
     {
        :id => tool.asset_string,
        :label => tool.label_for(:course_navigation, opts[:language] || I18n.locale),
        :css_class => tool.asset_string,
        :href => :course_external_tool_path,
        :visibility => tool.course_navigation(:visibility),
        :external => true,
        :hidden => tool.course_navigation(:default) == 'disabled',
        :args => [self.id, tool.id]
     }
    end
  end

  def tabs_available(user=nil, opts={})
    opts.reverse_merge!(:include_external => true)
    cache_key = [user, opts].cache_key
    @tabs_available ||= {}
    @tabs_available[cache_key] ||= uncached_tabs_available(user, opts)
  end

  def uncached_tabs_available(user, opts)
    # make sure t() is called before we switch to the slave, in case we update the user's selected locale in the process
    default_tabs = Course.default_tabs

    Shackles.activate(:slave) do
      # We will by default show everything in default_tabs, unless the teacher has configured otherwise.
      tabs = self.tab_configuration.compact
      settings_tab = default_tabs[-1]
      external_tabs = if opts[:include_external]
                        external_tool_tabs(opts) + Lti::MessageHandler.lti_apps_tabs(self, [Lti::ResourcePlacement::COURSE_NAVIGATION], opts)
                      else
                        []
                      end
      tabs = tabs.map do |tab|
        default_tab = default_tabs.find {|t| t[:id] == tab[:id] } || external_tabs.find{|t| t[:id] == tab[:id] }
        if default_tab
          tab[:label] = default_tab[:label]
          tab[:href] = default_tab[:href]
          tab[:css_class] = default_tab[:css_class]
          tab[:args] = default_tab[:args]
          tab[:visibility] = default_tab[:visibility]
          tab[:external] = default_tab[:external]
          tab[:icon] = default_tab[:icon]
          tab[:screenreader] = default_tab[:screenreader]
          default_tabs.delete_if {|t| t[:id] == tab[:id] }
          external_tabs.delete_if {|t| t[:id] == tab[:id] }
          tab
        else
          # Remove any tabs we don't know about in default_tabs (in case we removed them or something, like Groups)
          nil
        end
      end
      tabs.compact!
      tabs += default_tabs
      tabs += external_tabs
      # Ensure that Settings is always at the bottom
      tabs.delete_if {|t| t[:id] == TAB_SETTINGS }
      tabs << settings_tab

      tabs.each do |tab|
        tab[:hidden_unused] = true if tab[:id] == TAB_MODULES && !active_record_types[:modules]
        tab[:hidden_unused] = true if tab[:id] == TAB_FILES && !active_record_types[:files]
        tab[:hidden_unused] = true if tab[:id] == TAB_QUIZZES && !active_record_types[:quizzes]
        tab[:hidden_unused] = true if tab[:id] == TAB_ASSIGNMENTS && !active_record_types[:assignments]
        tab[:hidden_unused] = true if tab[:id] == TAB_PAGES && !active_record_types[:pages] && !allow_student_wiki_edits
        tab[:hidden_unused] = true if tab[:id] == TAB_CONFERENCES && !active_record_types[:conferences] && !self.grants_right?(user, :create_conferences)
        tab[:hidden_unused] = true if tab[:id] == TAB_ANNOUNCEMENTS && !active_record_types[:announcements]
        tab[:hidden_unused] = true if tab[:id] == TAB_OUTCOMES && !active_record_types[:outcomes]
        tab[:hidden_unused] = true if tab[:id] == TAB_DISCUSSIONS && !active_record_types[:discussions] && !allow_student_discussion_topics
      end

      # remove tabs that the user doesn't have access to
      unless opts[:for_reordering]
        unless self.grants_any_right?(user, opts[:session], :read, :manage_content)
          tabs.delete_if { |t| t[:id] == TAB_HOME }
          tabs.delete_if { |t| t[:id] == TAB_ANNOUNCEMENTS }
          tabs.delete_if { |t| t[:id] == TAB_PAGES }
          tabs.delete_if { |t| t[:id] == TAB_OUTCOMES }
          tabs.delete_if { |t| t[:id] == TAB_CONFERENCES }
          tabs.delete_if { |t| t[:id] == TAB_COLLABORATIONS }
          tabs.delete_if { |t| t[:id] == TAB_MODULES }
        end
        unless self.grants_any_right?(user, opts[:session], :participate_as_student, :read_as_admin)
          tabs.delete_if{ |t| t[:visibility] == 'members' }
        end
        unless self.grants_any_right?(user, opts[:session], :read, :manage_content, :manage_assignments)
          tabs.delete_if { |t| t[:id] == TAB_ASSIGNMENTS }
          tabs.delete_if { |t| t[:id] == TAB_QUIZZES }
        end
        unless self.grants_any_right?(user, opts[:session], :read, :read_syllabus, :manage_content, :manage_assignments)
          tabs.delete_if { |t| t[:id] == TAB_SYLLABUS }
        end
        tabs.delete_if{ |t| t[:visibility] == 'admins' } unless self.grants_right?(user, opts[:session], :read_as_admin)
        if self.grants_any_right?(user, opts[:session], :manage_content, :manage_assignments)
          tabs.detect { |t| t[:id] == TAB_ASSIGNMENTS }[:manageable] = true
          tabs.detect { |t| t[:id] == TAB_SYLLABUS }[:manageable] = true
          tabs.detect { |t| t[:id] == TAB_QUIZZES }[:manageable] = true
        end
        tabs.delete_if { |t| t[:hidden] && t[:external] } unless opts[:api] && self.grants_right?(user,  :read_as_admin)
        tabs.delete_if { |t| t[:id] == TAB_GRADES } unless self.grants_any_right?(user, opts[:session], :read_grades, :view_all_grades, :manage_grades)
        tabs.detect { |t| t[:id] == TAB_GRADES }[:manageable] = true if self.grants_any_right?(user, opts[:session], :view_all_grades, :manage_grades)
        tabs.delete_if { |t| t[:id] == TAB_PEOPLE } unless self.grants_any_right?(user, opts[:session], :read_roster, :manage_students, :manage_admin_users)
        tabs.detect { |t| t[:id] == TAB_PEOPLE }[:manageable] = true if self.grants_any_right?(user, opts[:session], :manage_students, :manage_admin_users)
        tabs.delete_if { |t| t[:id] == TAB_FILES } unless self.grants_any_right?(user, opts[:session], :read, :manage_files)
        tabs.detect { |t| t[:id] == TAB_FILES }[:manageable] = true if self.grants_right?(user, opts[:session], :manage_files)
        tabs.delete_if { |t| t[:id] == TAB_DISCUSSIONS } unless self.grants_any_right?(user, opts[:session], :read_forum, :moderate_forum, :post_to_forum)
        tabs.detect { |t| t[:id] == TAB_DISCUSSIONS }[:manageable] = true if self.grants_right?(user, opts[:session], :moderate_forum)
        tabs.delete_if { |t| t[:id] == TAB_SETTINGS } unless self.grants_right?(user, opts[:session], :read_as_admin)

        if !user || !self.grants_right?(user, :manage_content)
          # remove some tabs for logged-out users or non-students
          unless grants_any_right?(user, :read_as_admin, :participate_as_student)
            tabs.delete_if {|t| [TAB_PEOPLE, TAB_OUTCOMES].include?(t[:id]) }
          end

          unless discussion_topics.scoped.new.grants_right?(user, :read)
            tabs.delete_if { |t| t[:id] == TAB_ANNOUNCEMENTS }
          end

          # remove hidden tabs from students
          unless self.grants_right?(user, opts[:session], :read_as_admin)
            tabs.delete_if {|t| (t[:hidden] || (t[:hidden_unused] && !opts[:include_hidden_unused])) && !t[:manageable] }
          end
        end
      end
      # Uncommenting these lines will always put hidden links after visible links
      # tabs.each_with_index{|t, i| t[:sort_index] = i }
      # tabs = tabs.sort_by{|t| [t[:hidden_unused] || t[:hidden] ? 1 : 0, t[:sort_index]] } if !self.tab_configuration || self.tab_configuration.empty?
      tabs
    end
  end

  def allow_wiki_comments
    read_attribute(:allow_wiki_comments)
  end

  def account_name
    self.account.name rescue nil
  end

  def term_name
    self.enrollment_term.name rescue nil
  end

  def enable_user_notes
    root_account.enable_user_notes rescue false
  end

  def equella_settings
    account = self.account
    while account
      settings = account.equella_settings
      return settings if settings
      account = account.parent_account
    end
  end

  # This will move the course to be in the specified account.
  # All enrollments, sections, and other objects attached to the course will also be updated.
  def move_to_account(new_root_account, new_sub_account=nil)
    self.account = new_sub_account || new_root_account
    self.save if new_sub_account
    self.root_account = new_root_account
    user_ids = []

    CourseSection.where(:course_id => self).each do |cs|
      cs.update_attribute(:root_account_id, new_root_account.id)
    end

    Enrollment.where(:course_id => self).each do |e|
      e.update_attribute(:root_account_id, new_root_account.id)
      user_ids << e.user_id
    end

    self.save
    User.update_account_associations(user_ids)
  end


  cattr_accessor :settings_options
  self.settings_options = {}

  def self.add_setting(setting, opts = {})
    setting = setting.to_sym
    settings_options[setting] = opts
    cast_expression = "val.to_s"
    if opts[:boolean]
      opts[:default] ||= false
      cast_expression = "Canvas::Plugin.value_to_boolean(val)"
    end
    class_eval <<-CODE
      def #{setting}
        if Course.settings_options[#{setting.inspect}][:inherited]
          inherited = self.account.send(#{setting.inspect})
          if inherited[:locked] || settings_frd[#{setting.inspect}].nil?
            inherited[:value]
          else
            settings_frd[#{setting.inspect}]
          end
        elsif settings_frd[#{setting.inspect}].nil? && !@disable_setting_defaults
          default = Course.settings_options[#{setting.inspect}][:default]
          default.respond_to?(:call) ? default.call(self) : default
        else
          settings_frd[#{setting.inspect}]
        end
      end
      def #{setting}=(val)
        settings_frd[#{setting.inspect}] = #{cast_expression}
      end
    CODE
    alias_method "#{setting}?", setting if opts[:boolean]
    if opts[:alias]
      alias_method opts[:alias], setting
      alias_method "#{opts[:alias]}=", "#{setting}="
      alias_method "#{opts[:alias]}?", "#{setting}?"
    end
  end

  # unfortunately we decided to pluralize this in the API after the fact...
  # so now we pluralize it everywhere except the actual settings hash and
  # course import/export :(
  add_setting :hide_final_grade, :alias => :hide_final_grades, :boolean => true
  add_setting :hide_distribution_graphs, :boolean => true
  add_setting :allow_student_discussion_topics, :boolean => true, :default => true
  add_setting :allow_student_discussion_editing, :boolean => true, :default => true
  add_setting :show_total_grade_as_points, :boolean => true, :default => false
  add_setting :lock_all_announcements, :boolean => true, :default => false
  add_setting :large_roster, :boolean => true, :default => lambda { |c| c.root_account.large_course_rosters? }
  add_setting :public_syllabus, :boolean => true, :default => false
  add_setting :course_format
  add_setting :is_public_to_auth_users, :boolean => true, :default => false

  add_setting :restrict_student_future_view, :boolean => true, :inherited => true
  add_setting :restrict_student_past_view, :boolean => true, :inherited => true

  def user_can_manage_own_discussion_posts?(user)
    return true if allow_student_discussion_editing?
    return true if user_is_instructor?(user)
    false
  end

  def filter_attributes_for_user(hash, user, session)
    hash.delete('hide_final_grades') unless grants_right? user, :update
    hash
  end

  # DEPRECATED, use setting accessors instead
  def settings=(hash)
    write_attribute(:settings, hash)
  end

  # frozen, because you should use setters
  def settings
    settings_frd.dup.freeze
  end

  def settings_frd
    read_attribute(:settings) || write_attribute(:settings, {})
  end

  def disable_setting_defaults
    @disable_setting_defaults = true
    yield
  ensure
    @disable_setting_defaults = nil
  end

  def reset_content
    Course.transaction do
      new_course = Course.new
      self.attributes.delete_if{|k,v| [:id, :created_at, :updated_at, :syllabus_body, :wiki_id, :default_view, :tab_configuration, :lti_context_id, :workflow_state].include?(k.to_sym) }.each do |key, val|
        new_course.write_attribute(key, val)
      end
      new_course.workflow_state = 'created'
      # there's a unique constraint on this, so we need to clear it out
      self.self_enrollment_code = nil
      self.self_enrollment = false
      # The order here is important; we have to set our sis id to nil and save first
      # so that the new course can be saved, then we need the new course saved to
      # get its id to move over sections and enrollments.  Setting this course to
      # deleted has to be last otherwise it would set all the enrollments to
      # deleted before they got moved
      self.uuid = self.sis_source_id = self.sis_batch_id = nil;
      self.save!
      Course.process_as_sis { new_course.save! }
      self.course_sections.update_all(:course_id => new_course)
      # we also want to bring along prior enrollments, so don't use the enrollments
      # association
      Enrollment.where(:course_id => self).update_all(:course_id => new_course, :updated_at => Time.now.utc)
      User.where("id IN (SELECT user_id FROM enrollments WHERE course_id=?)", new_course).
          update_all(updated_at: Time.now.utc)
      self.replacement_course_id = new_course.id
      self.workflow_state = 'deleted'
      self.save!
      # Assign original course profile to the new course (automatically saves it)
      new_course.profile = self.profile unless self.profile.new_record?

      Course.find(new_course.id)
    end
  end

  def has_open_course_imports?
    self.course_imports.where(:workflow_state => ['created', 'started']).exists?
  end

  def user_list_search_mode_for(user)
    if self.root_account.open_registration?
      return self.root_account.delegated_authentication? ? :preferred : :open
    end
    return :preferred if self.root_account.grants_right?(user, :manage_user_logins)
    :closed
  end

  def participating_users(user_ids)
    enrollments = self.enrollments.includes(:user).
      where(:enrollments => {:workflow_state => 'active'}, :users => {:id => user_ids})
    enrollments.select { |e| e.active? }.map(&:user).uniq
  end

  def student_view_student
    fake_student = find_or_create_student_view_student
    fake_student = sync_enrollments(fake_student)
    fake_student
  end

  # part of the way we isolate this fake student from places we don't want it
  # to appear is to ensure that it does not have a pseudonym or any
  # account_associations. if either of these conditions is false, something is
  # wrong.
  def find_or_create_student_view_student
    if self.student_view_students.active.count == 0
      fake_student = nil
      User.skip_updating_account_associations do
        fake_student = User.new(:name => t('student_view_student_name', "Test Student"))
        fake_student.preferences[:fake_student] = true
        fake_student.workflow_state = 'registered'
        fake_student.save
        # hash the unique_id so that it's hard to accidently enroll the user in
        # a course by entering something in a user list. :(
        fake_student.pseudonyms.create!(:account => self.root_account,
                                        :unique_id => Canvas::Security.hmac_sha1("Test Student_#{fake_student.id}"))
      end
      fake_student
    else
      self.student_view_students.active.first
    end
  end
  private :find_or_create_student_view_student

  # we want to make sure the student view student is always enrolled in all the
  # sections of the course, so that a section limited teacher can grade them.
  def sync_enrollments(fake_student)
    self.default_section unless course_sections.active.any?
    Enrollment.suspend_callbacks(:update_cached_due_dates) do
      self.course_sections.active.each do |section|
        # enroll fake_student will only create the enrollment if it doesn't already exist
        self.enroll_user(fake_student, 'StudentViewEnrollment',
                         :allow_multiple_enrollments => true,
                         :section => section,
                         :enrollment_state => 'active',
                         :no_notify => true,
                         :skip_touch_user => true)
      end
    end
    DueDateCacher.recompute_course(self)
    fake_student
  end
  private :sync_enrollments

  def associated_shards
    [Shard.default]
  end

  def includes_student?(user)
    includes_user?(user, student_enrollments)
  end

  def includes_user?(user, enrollment_scope=enrollments)
    return false if user.nil? || user.new_record?
    enrollment_scope.where(user_id: user).exists?
  end

  def update_one(update_params, user, update_source = :manual)
    options = { source: update_source }

    case update_params[:event]
      when 'offer'
        if self.completed?
          self.unconclude!
          Auditors::Course.record_unconcluded(self, user, options)
        else
          unless self.available?
            self.offer!
            Auditors::Course.record_published(self, user, options)
          end
        end
      when 'conclude'
        unless self.completed?
          self.complete!
          Auditors::Course.record_concluded(self, user, options)
        end
      when 'delete'
        self.sis_source_id = nil
        self.workflow_state = 'deleted'
        self.save!
        Auditors::Course.record_deleted(self, user, options)
      when 'undelete'
        self.workflow_state = 'claimed'
        self.save!
        Auditors::Course.record_restored(self, user, options)
    end
  end

  def self.do_batch_update(progress, user, course_ids, update_params, update_source = :manual)
    account = progress.context
    progress_runner = ProgressRunner.new(progress)

    progress_runner.completed_message do |completed_count|
      t('batch_update_message', {
          :one => "1 course processed",
          :other => "%{count} courses processed"
        },
        :count => completed_count)
    end

    progress_runner.do_batch_update(course_ids) do |course_id|
      course = account.associated_courses.where(id: course_id).first
      raise t('course_not_found', "The course was not found") unless course &&
          (course.workflow_state != 'deleted' || update_params[:event] == 'undelete')
      raise t('access_denied', "Access was denied") unless course.grants_right? user, :update
      course.update_one(update_params, user, update_source)
    end

  end

  def self.batch_update(account, user, course_ids, update_params, update_source = :manual)
    progress = account.progresses.create! :tag => "course_batch_update", :completion => 0.0
    job = Course.send_later_enqueue_args(:do_batch_update,
                                         { no_delay: true },
                                         progress, user, course_ids, update_params, update_source)
    progress.user_id = user.id
    progress.delayed_job_id = job.id
    progress.save!
    progress
  end

  def re_send_invitations!
    self.enrollments.invited.except(:includes).includes(:user => :communication_channels).find_each do |e|
      e.re_send_confirmation! if e.invited?
    end
  end

  def serialize_permissions(permissions_hash, user, session)
    permissions_hash.merge(
      create_discussion_topic: DiscussionTopic.context_allows_user_to_create?(self, user, session),
      create_announcement: Announcement.context_allows_user_to_create?(self, user, session)
    )
  end

  def multiple_sections?
    self.active_course_sections.count > 1
  end

  def content_exports_visible_to(user)
    if self.grants_right?(user, :read_as_admin)
      self.content_exports.admin(user)
    else
      self.content_exports.non_admin(user)
    end
  end

  %w{student_count primary_enrollment_type primary_enrollment_role_id primary_enrollment_rank primary_enrollment_state invitation}.each do |method|
    class_eval <<-RUBY
      def #{method}
        read_attribute(:#{method}) || @#{method}
      end
    RUBY
  end

  def touch_content_if_public_visibility_changed(changes)
    if changes[:is_public] || changes[:is_public_to_auth_users]
      self.assignments.update_all(:updated_at => Time.now.utc)
      self.attachments.update_all(:updated_at => Time.now.utc)
      self.calendar_events.update_all(:updated_at => Time.now.utc)
      self.context_modules.update_all(:updated_at => Time.now.utc)
      self.discussion_topics.update_all(:updated_at => Time.now.utc)
      self.quizzes.update_all(:updated_at => Time.now.utc)
      self.quizzes.update_all(:updated_at => Time.now.utc)
      self.wiki.touch
      self.wiki.wiki_pages.update_all(:updated_at => Time.now.utc)
    end
  end

  def list_students_by_sortable_name?
    feature_enabled?(:gradebook_list_students_by_sortable_name)
  end

  ##
  # Returns a boolean describing if the user passed in has marked this course
  # as a favorite.
  def favorite_for_user?(user)
    user.favorites.where(:context_type => 'Course', :context_id => self).exists?
  end
end<|MERGE_RESOLUTION|>--- conflicted
+++ resolved
@@ -2360,11 +2360,7 @@
         :css_class => 'files',
         :href => :course_files_path,
         :screenreader => t("Course Files"),
-<<<<<<< HEAD
-        :icon => 'icon-collection'
-=======
         :icon => 'icon-folder'
->>>>>>> ebf1c3f5
       }, {
         :id => TAB_SYLLABUS,
         :label => t('#tabs.syllabus', "Syllabus"),
