#
# Copyright (C) 2011 - 2015 Instructure, Inc.
#
# This file is part of Canvas.
#
# Canvas is free software: you can redistribute it and/or modify it under
# the terms of the GNU Affero General Public License as published by the Free
# Software Foundation, version 3 of the License.
#
# Canvas is distributed in the hope that it will be useful, but WITHOUT ANY
# WARRANTY; without even the implied warranty of MERCHANTABILITY or FITNESS FOR
# A PARTICULAR PURPOSE. See the GNU Affero General Public License for more
# details.
#
# You should have received a copy of the GNU Affero General Public License along
# with this program. If not, see <http://www.gnu.org/licenses/>.
#

require 'atom'
require 'csv'

class Course < ActiveRecord::Base
  include Context
  include Workflow
  include TextHelper
  include HtmlTextHelper
  include TimeZoneHelper
  include ContentLicenses
  include TurnitinID

  attr_accessor :teacher_names, :master_course
  attr_writer :student_count, :primary_enrollment_type, :primary_enrollment_role_id, :primary_enrollment_rank, :primary_enrollment_state, :primary_enrollment_date, :invitation

  time_zone_attribute :time_zone
  def time_zone
    if read_attribute(:time_zone)
      super
    else
      RequestCache.cache("account_time_zone", self.root_account_id) do
        root_account.default_time_zone
      end
    end
  end

  serialize :tab_configuration
  serialize :settings, Hash
  belongs_to :root_account, :class_name => 'Account'
  belongs_to :abstract_course
  belongs_to :enrollment_term
  belongs_to :grading_standard
  belongs_to :template_course, :class_name => 'Course'
  has_many :templated_courses, :class_name => 'Course', :foreign_key => 'template_course_id'

  has_many :course_sections
  has_many :active_course_sections, -> { where(workflow_state: 'active') }, class_name: 'CourseSection'
  has_many :enrollments, -> { preload(:user).where("enrollments.workflow_state<>'deleted'") }, dependent: :destroy, inverse_of: :course

  has_many :all_enrollments, :class_name => 'Enrollment'
  has_many :current_enrollments, -> { where("enrollments.workflow_state NOT IN ('rejected', 'completed', 'deleted', 'inactive')").preload(:user) }, class_name: 'Enrollment'
  has_many :all_current_enrollments, -> { where("enrollments.workflow_state NOT IN ('rejected', 'completed', 'deleted')").preload(:user) }, class_name: 'Enrollment'
  has_many :typical_current_enrollments, -> { where("enrollments.workflow_state NOT IN ('rejected', 'completed', 'deleted', 'inactive') AND enrollments.type NOT IN ('StudentViewEnrollment', 'ObserverEnrollment', 'DesignerEnrollment')").preload(:user) }, class_name: 'Enrollment'
  has_many :prior_enrollments, -> { preload(:user, :course).where(workflow_state: 'completed') }, class_name: 'Enrollment'
  has_many :prior_users, :through => :prior_enrollments, :source => :user
  has_many :students, :through => :student_enrollments, :source => :user
  has_many :gradable_students, through: :gradable_student_enrollments, source: :user
  has_many :admin_visible_students, :through => :admin_visible_student_enrollments, :source => :user

  has_many :self_enrolled_students, -> { where("self_enrolled") }, through: :student_enrollments, source: :user
  has_many :all_students, :through => :all_student_enrollments, :source => :user
  has_many :all_accepted_students, :through => :all_accepted_student_enrollments, :source => :user
  has_many :participating_students, -> { where(enrollments: { type: ['StudentEnrollment', 'StudentViewEnrollment'], workflow_state: 'active' }) }, through: :enrollments, source: :user
  has_many :participating_students_by_date, -> { where(enrollments: { type: ['StudentEnrollment', 'StudentViewEnrollment'], workflow_state: 'active' }).
    joins("INNER JOIN #{EnrollmentState.quoted_table_name} ON enrollment_states.enrollment_id=enrollments.id").
    where(:enrollment_states => {:state => 'active'})}, through: :all_enrollments, source: :user

  has_many :student_enrollments, -> { where("enrollments.workflow_state NOT IN ('rejected', 'completed', 'deleted', 'inactive') AND enrollments.type IN ('StudentEnrollment', 'StudentViewEnrollment')").preload(:user) }, class_name: 'Enrollment'
  has_many :admin_visible_student_enrollments, -> { where("enrollments.workflow_state NOT IN ('rejected', 'completed', 'deleted') AND enrollments.type IN ('StudentEnrollment', 'StudentViewEnrollment')").preload(:user) }, class_name: 'Enrollment'
  has_many :gradable_student_enrollments, -> { where(enrollments: { workflow_state: ['active', 'inactive'], type: ['StudentEnrollment', 'StudentViewEnrollment'] }).preload(:user) }, class_name: 'Enrollment'
  has_many :all_student_enrollments, -> { where("enrollments.workflow_state<>'deleted' AND enrollments.type IN ('StudentEnrollment', 'StudentViewEnrollment')").preload(:user) }, class_name: 'Enrollment'
  has_many :all_accepted_student_enrollments, -> { where("enrollments.workflow_state NOT IN ('rejected', 'deleted') AND enrollments.type IN ('StudentEnrollment', 'StudentViewEnrollment')").preload(:user) }, class_name: 'Enrollment'
  has_many :all_real_users, :through => :all_real_enrollments, :source => :user
  has_many :all_real_enrollments, -> { where("enrollments.workflow_state<>'deleted' AND enrollments.type<>'StudentViewEnrollment'").preload(:user) }, class_name: 'Enrollment'
  has_many :all_real_students, :through => :all_real_student_enrollments, :source => :user
  has_many :all_real_student_enrollments, -> { where("enrollments.type = 'StudentEnrollment' AND enrollments.workflow_state <> 'deleted'").preload(:user) }, class_name: 'StudentEnrollment'
  has_many :teachers, :through => :teacher_enrollments, :source => :user
  has_many :teacher_enrollments, -> { where("enrollments.workflow_state <> 'deleted' AND enrollments.type = 'TeacherEnrollment'").preload(:user) }, class_name: 'TeacherEnrollment'
  has_many :tas, :through => :ta_enrollments, :source => :user
  has_many :ta_enrollments, -> { where("enrollments.workflow_state<>'deleted'").preload(:user) }, class_name: 'TaEnrollment'

  has_many :observers, :through => :observer_enrollments, :source => :user
  has_many :participating_observers, -> { where(enrollments: { workflow_state: 'active' }) }, through: :observer_enrollments, source: :user
  has_many :participating_observers_by_date, -> { where(enrollments: { type: 'ObserverEnrollment', workflow_state: 'active' }).
    joins("INNER JOIN #{EnrollmentState.quoted_table_name} ON enrollment_states.enrollment_id=enrollments.id").
    where(:enrollment_states => {:state => 'active'})}, through: :all_enrollments, source: :user

  has_many :observer_enrollments, -> { where("enrollments.workflow_state<>'deleted'").preload(:user) }, class_name: 'ObserverEnrollment'
  has_many :instructors, -> { where(enrollments: { type: ['TaEnrollment', 'TeacherEnrollment'] }) }, through: :enrollments, source: :user
  has_many :instructor_enrollments, -> { where(type: ['TaEnrollment', 'TeacherEnrollment']) }, class_name: 'Enrollment'
  has_many :participating_instructors, -> { where(enrollments: { type: ['TaEnrollment', 'TeacherEnrollment'], workflow_state: 'active' }) }, through: :enrollments, source: :user
  has_many :participating_instructors_by_date, -> { where(enrollments: { type: ['TaEnrollment', 'TeacherEnrollment'], workflow_state: 'active' }).
    joins("INNER JOIN #{EnrollmentState.quoted_table_name} ON enrollment_states.enrollment_id=enrollments.id").
    where(:enrollment_states => {:state => 'active'})}, through: :all_enrollments, source: :user

  has_many :admins, -> { where(enrollments: { type: ['TaEnrollment', 'TeacherEnrollment', 'DesignerEnrollment'] }) }, through: :enrollments, source: :user
  has_many :admin_enrollments, -> { where(type: ['TaEnrollment', 'TeacherEnrollment', 'DesignerEnrollment']) }, class_name: 'Enrollment'
  has_many :participating_admins, -> { where(enrollments: { type: ['TaEnrollment', 'TeacherEnrollment', 'DesignerEnrollment'], workflow_state: 'active' }) }, through: :enrollments, source: :user
  has_many :participating_admins_by_date, -> { where(enrollments: { type: ['TaEnrollment', 'TeacherEnrollment', 'DesignerEnrollment'], workflow_state: 'active' }).
    joins("INNER JOIN #{EnrollmentState.quoted_table_name} ON enrollment_states.enrollment_id=enrollments.id").
    where(:enrollment_states => {:state => 'active'}) }, through: :all_enrollments, source: :user

  has_many :student_view_students, :through => :student_view_enrollments, :source => :user
  has_many :student_view_enrollments, -> { where("enrollments.workflow_state<>'deleted'").preload(:user) }, class_name: 'StudentViewEnrollment'
  has_many :custom_gradebook_columns, -> { order('custom_gradebook_columns.position, custom_gradebook_columns.title') }, dependent: :destroy

  include LearningOutcomeContext
  include RubricContext

  has_many :course_account_associations
  has_many :non_unique_associated_accounts, -> { order('course_account_associations.depth') }, source: :account, through: :course_account_associations
  has_many :users, -> { uniq }, through: :enrollments, source: :user
  has_many :current_users, -> { uniq }, through: :current_enrollments, source: :user
  has_many :all_current_users, -> { uniq }, through: :all_current_enrollments, source: :user
  has_many :group_categories, -> {where(deleted_at: nil) }, as: :context, inverse_of: :context
  has_many :all_group_categories, :class_name => 'GroupCategory', :as => :context, :inverse_of => :context
  has_many :groups, :as => :context, :inverse_of => :context
  has_many :active_groups, -> { where("groups.workflow_state<>'deleted'") }, as: :context, inverse_of: :context, class_name: 'Group'
  has_many :assignment_groups, -> { order('assignment_groups.position, assignment_groups.name') }, as: :context, inverse_of: :context, dependent: :destroy
  has_many :assignments, -> { order('assignments.created_at') }, as: :context, inverse_of: :context, dependent: :destroy
  has_many :calendar_events, -> { where("calendar_events.workflow_state<>'cancelled'") }, as: :context, inverse_of: :context, dependent: :destroy
  has_many :submissions, -> { order('submissions.updated_at DESC') }, through: :assignments, dependent: :destroy
  has_many :submission_comments, -> { published }, as: :context, inverse_of: :context
  has_many :discussion_topics, -> { where("discussion_topics.workflow_state<>'deleted'").preload(:user).order('discussion_topics.position DESC, discussion_topics.created_at DESC') }, as: :context, inverse_of: :context, dependent: :destroy
  has_many :active_discussion_topics, -> { where("discussion_topics.workflow_state<>'deleted'").preload(:user) }, as: :context, inverse_of: :context, class_name: 'DiscussionTopic'
  has_many :all_discussion_topics, -> { preload(:user) }, as: :context, inverse_of: :context, class_name: "DiscussionTopic", dependent: :destroy
  has_many :discussion_entries, -> { preload(:discussion_topic, :user) }, through: :discussion_topics, dependent: :destroy
  has_many :announcements, :as => :context, :inverse_of => :context, :class_name => 'Announcement', :dependent => :destroy
  has_many :active_announcements, -> { where("discussion_topics.workflow_state<>'deleted'") }, as: :context, inverse_of: :context, class_name: 'Announcement'
  has_many :attachments, :as => :context, :inverse_of => :context, :dependent => :destroy, :extend => Attachment::FindInContextAssociation
  has_many :active_images, -> { where("attachments.file_state<>? AND attachments.content_type LIKE 'image%'", 'deleted').order('attachments.display_name').preload(:thumbnail) }, as: :context, inverse_of: :context, class_name: 'Attachment'
  has_many :active_assignments, -> { where("assignments.workflow_state<>'deleted'").order('assignments.title, assignments.position') }, as: :context, inverse_of: :context, class_name: 'Assignment'
  has_many :folders, -> { order('folders.name') }, as: :context, inverse_of: :context, dependent: :destroy
  has_many :active_folders, -> { where("folders.workflow_state<>'deleted'").order('folders.name') }, class_name: 'Folder', as: :context, inverse_of: :context
  has_many :messages, :as => :context, :inverse_of => :context, :dependent => :destroy
  has_many :context_external_tools, -> { order('name') }, as: :context, inverse_of: :context, dependent: :destroy
  belongs_to :wiki
  has_many :wiki_pages, foreign_key: 'wiki_id', primary_key: 'wiki_id'
  has_many :quizzes, -> { order('lock_at, title, id') }, class_name: 'Quizzes::Quiz', as: :context, inverse_of: :context, dependent: :destroy
  has_many :quiz_questions, :class_name => 'Quizzes::QuizQuestion', :through => :quizzes
  has_many :active_quizzes, -> { preload(:assignment).where("quizzes.workflow_state<>'deleted'").order(:created_at) }, class_name: 'Quizzes::Quiz', as: :context, inverse_of: :context
  has_many :assessment_questions, :through => :assessment_question_banks
  has_many :assessment_question_banks, -> { preload(:assessment_questions, :assessment_question_bank_users) }, as: :context, inverse_of: :context
  def inherited_assessment_question_banks(include_self = false)
    self.account.inherited_assessment_question_banks(true, *(include_self ? [self] : []))
  end

  has_many :external_feeds, :as => :context, :inverse_of => :context, :dependent => :destroy
  belongs_to :default_grading_standard, :class_name => 'GradingStandard', :foreign_key => 'grading_standard_id'
  has_many :grading_standards, -> { where("workflow_state<>'deleted'") }, as: :context, inverse_of: :context
  has_many :web_conferences, -> { order('created_at DESC') }, as: :context, inverse_of: :context, dependent: :destroy
  has_many :collaborations, -> { order("#{Collaboration.quoted_table_name}.title, #{Collaboration.quoted_table_name}.created_at") }, as: :context, inverse_of: :context, dependent: :destroy
  has_many :context_modules, -> { order(:position) }, as: :context, inverse_of: :context, dependent: :destroy
  has_many :context_module_progressions, through: :context_modules
  has_many :active_context_modules, -> { where(workflow_state: 'active') }, as: :context, inverse_of: :context, class_name: 'ContextModule'
  has_many :context_module_tags, -> { order(:position).where(tag_type: 'context_module') }, class_name: 'ContentTag', as: :context, inverse_of: :context, dependent: :destroy
  has_many :media_objects, :as => :context, :inverse_of => :context
  has_many :page_views, :as => :context, :inverse_of => :context
  has_many :asset_user_accesses, :as => :context, :inverse_of => :context
  has_many :role_overrides, :as => :context, :inverse_of => :context
  has_many :content_migrations, :as => :context, :inverse_of => :context
  has_many :content_exports, :as => :context, :inverse_of => :context
  has_many :epub_exports, -> { where("type IS NULL").order("created_at DESC") }
  attr_accessor :latest_epub_export
  has_many :web_zip_exports, -> { where(type: "WebZipExport") }
  has_many :alerts, -> { preload(:criteria) }, as: :context, inverse_of: :context
  has_many :appointment_group_contexts, :as => :context, :inverse_of => :context
  has_many :appointment_groups, :through => :appointment_group_contexts
  has_many :appointment_participants, -> { where("workflow_state = 'locked' AND parent_calendar_event_id IS NOT NULL") }, class_name: 'CalendarEvent', foreign_key: :effective_context_code, primary_key: :asset_string
  attr_accessor :import_source
  has_many :content_participation_counts, :as => :context, :inverse_of => :context, :dependent => :destroy
  has_many :poll_sessions, class_name: 'Polling::PollSession', dependent: :destroy
  has_many :grading_period_groups, dependent: :destroy
  has_many :grading_periods, through: :grading_period_groups
  has_many :usage_rights, as: :context, inverse_of: :context, class_name: 'UsageRights', dependent: :destroy

  has_many :sis_post_grades_statuses

  has_many :progresses, as: :context, inverse_of: :context
  has_many :gradebook_csvs, inverse_of: :course

  has_many :master_course_templates, :class_name => "MasterCourses::MasterTemplate"
  has_many :master_course_subscriptions, :class_name => "MasterCourses::ChildSubscription", :foreign_key => 'child_course_id'

  prepend Profile::Association

  before_save :assign_uuid
  before_save :assign_default_view
  before_validation :assert_defaults
  before_save :update_enrollments_later
  before_save :update_show_total_grade_as_on_weighting_scheme_change
  after_save :update_final_scores_on_weighting_scheme_change
  after_save :update_account_associations_if_changed
  after_save :update_enrollment_states_if_necessary
  after_save :touch_students_if_necessary
  after_save :set_self_enrollment_code

  before_save :touch_root_folder_if_necessary
  before_validation :verify_unique_ids
  validate :validate_course_dates
  validate :validate_course_image
  validates_presence_of :account_id, :root_account_id, :enrollment_term_id, :workflow_state
  validates_length_of :syllabus_body, :maximum => maximum_long_text_length, :allow_nil => true, :allow_blank => true
  validates_length_of :name, :maximum => maximum_string_length, :allow_nil => true, :allow_blank => true
  validates_length_of :sis_source_id, :maximum => maximum_string_length, :allow_nil => true, :allow_blank => false
  validates_length_of :course_code, :maximum => maximum_string_length, :allow_nil => true, :allow_blank => true
  validates_locale :allow_nil => true

  sanitize_field :syllabus_body, CanvasSanitize::SANITIZE

  include StickySisFields
  are_sis_sticky :name, :course_code, :start_at, :conclude_at, :restrict_enrollments_to_course_dates, :enrollment_term_id, :workflow_state

  include FeatureFlags

  include ContentNotices
  define_content_notice :import_in_progress,
    icon_class: 'icon-import-content',
    alert_class: 'alert-info import-in-progress-notice',
    template: 'courses/import_in_progress_notice',
    should_show: ->(course, user) do
      course.grants_right?(user, :manage_content)
    end

  has_a_broadcast_policy

  def [](attr)
    attr.to_s == 'asset_string' ? self.asset_string : super
  end

  def events_for(user)
    if user
      CalendarEvent.
        active.
        for_user_and_context_codes(user, [asset_string]).
        preload(:child_events).
        reject(&:hidden?) +
      AppointmentGroup.manageable_by(user, [asset_string]) +
        user.assignments_visible_in_course(self)
    else
      calendar_events.active.preload(:child_events).reject(&:hidden?) +
        assignments.active
    end
  end

  def self.skip_updating_account_associations(&block)
    if @skip_updating_account_associations
      block.call
    else
      begin
        @skip_updating_account_associations = true
        block.call
      ensure
        @skip_updating_account_associations = false
      end
    end
  end

  def self.skip_updating_account_associations?
    !!@skip_updating_account_associations
  end

  def update_account_associations_if_changed
    if (self.root_account_id_changed? || self.account_id_changed?) && !self.class.skip_updating_account_associations?
      send_now_or_later_if_production(new_record? ? :now : :later, :update_account_associations)
    end
  end

  def update_enrollment_states_if_necessary
    if (changes.keys & %w{restrict_enrollments_to_course_dates account_id enrollment_term_id}).any? ||
        (self.restrict_enrollments_to_course_dates? && (changes.keys & %w{start_at conclude_at}).any?) ||
        (self.workflow_state_changed? && (completed? || self.workflow_state_was == 'completed'))
        # a lot of things can change the date logic here :/

      EnrollmentState.send_later_if_production(:invalidate_states_for_course_or_section, self) if self.enrollments.exists?
      # if the course date settings have been changed, we'll end up reprocessing all the access values anyway, so no need to queue below for other setting changes
    elsif @changed_settings
      changed_keys = (@changed_settings & [:restrict_student_future_view, :restrict_student_past_view])
      if changed_keys.any?
        EnrollmentState.send_later_if_production(:invalidate_access_for_course, self, changed_keys)
      end
    end

    @changed_settings = nil
  end

  def module_based?
    Rails.cache.fetch(['module_based_course', self].cache_key) do
      self.context_modules.active.any?{|m| m.completion_requirements && !m.completion_requirements.empty? }
    end
  end

  def modules_visible_to(user)
    if self.grants_right?(user, :view_unpublished_items)
      self.context_modules.not_deleted
    else
      self.context_modules.active
    end
  end

  def module_items_visible_to(user)
    if user_is_teacher = self.grants_right?(user, :view_unpublished_items)
      tags = self.context_module_tags.not_deleted.joins(:context_module).where("context_modules.workflow_state <> 'deleted'")
    else
      tags = self.context_module_tags.active.joins(:context_module).where(:context_modules => {:workflow_state => 'active'})
    end

    tags = DifferentiableAssignment.scope_filter(tags, user, self, is_teacher: user_is_teacher)

    tags
  end

  def sequential_module_item_ids
    Rails.cache.fetch(['ordered_module_item_ids', self].cache_key) do
      self.context_module_tags.not_deleted.joins(:context_module).
        where("context_modules.workflow_state <> 'deleted'").
        where("content_tags.content_type <> 'ContextModuleSubHeader'").
        reorder("COALESCE(context_modules.position, 0), context_modules.id, content_tags.position NULLS LAST").
        pluck(:id)
    end
  end

  def verify_unique_ids
    infer_root_account unless self.root_account_id

    is_unique = true
    if self.sis_source_id && (root_account_id_changed? || sis_source_id_changed?)
      scope = root_account.all_courses.where(sis_source_id: self.sis_source_id)
      scope = scope.where("id<>?", self) unless self.new_record?
      if scope.exists?
        is_unique = false
        self.errors.add(:sis_source_id, t('errors.sis_in_use', "SIS ID \"%{sis_id}\" is already in use",
            :sis_id => self.sis_source_id))
      end
    end

    if self.integration_id && (root_account_id_changed? || integration_id_changed?)
      scope = root_account.all_courses.where(integration_id: self.integration_id)
      scope = scope.where("id<>?", self) unless self.new_record?
      if scope.exists?
        is_unique = false
        self.errors.add(:integration_id, t("Integration ID \"%{int_id}\" is already in use",
            :int_id => self.integration_id))
      end
    end

    is_unique
  end

  def validate_course_dates
    if start_at.present? && conclude_at.present? && conclude_at < start_at
      self.errors.add(:conclude_at, t("End date cannot be before start date"))
      false
    else
      true
    end
  end

  def validate_course_image
    if self.image_url.present? && self.image_id.present?
      self.errors.add(:image, t("image_url and image_id cannot both be set."))
      false
    elsif self.image_id.present? && valid_course_image_id?(self.image_id)
      true
    elsif self.image_url.present? && valid_course_image_url?(self.image_url)
      true
    else
      if self.image_id.present?
        self.errors.add(:image_id, t("image_id is not a valid ID"))
      elsif self.image_url.present?
        self.errors.add(:image_url, t("image_url is not a valid URL"))
      end
      false
    end
  end

  def valid_course_image_id?(image_id)
    image_id.match(Api::ID_REGEX).present?
  end

  def valid_course_image_url?(image_url)
    URI.parse(image_url) rescue false
  end

  def image
    if self.image_id.present?
      self.shard.activate do
        self.attachments.active.where(id: self.image_id).first.download_url rescue nil
      end
    elsif self.image_url
      self.image_url
    end
  end

  def course_visibility_options
    ActiveSupport::OrderedHash[
        'course',
        {
            :setting => t('course', 'Course')
        },
        'institution',
        {
            :setting => t('institution', 'Institution')
        },
        'public',
        {
            :setting => t('public', 'Public')
        }
      ]
  end

  def custom_course_visibility
    if public_syllabus == is_public && is_public_to_auth_users == public_syllabus_to_auth
      return false
    else
      return true
    end
  end

  def customize_course_visibility_list
    ActiveSupport::OrderedHash[
        'syllabus',
        {
            :setting => t('syllabus', 'Syllabus')
        }
      ]
  end

  def syllabus_visibility_option
    if public_syllabus == true
      'public'
    elsif public_syllabus_to_auth == true
      'institution'
    else
      'course'
    end
  end

  def course_visibility
    if is_public == true
      'public'
    elsif is_public_to_auth_users == true
      'institution'
    else
      'course'
    end
  end

  def public_license?
    license && self.class.public_license?(license)
  end

  def license_data
    licenses = self.class.licenses
    licenses[license] || licenses['private']
  end

  def license_url
    license_data[:license_url]
  end

  def readable_license
    license_data[:readable_license]
  end

  def unpublishable?
    ids = self.all_real_students.pluck :id
    !self.submissions.with_assignment.with_point_data.where(:user_id => ids).exists?
  end

  def self.update_account_associations(courses_or_course_ids, opts = {})
    return [] if courses_or_course_ids.empty?
    opts.reverse_merge! :account_chain_cache => {}
    account_chain_cache = opts[:account_chain_cache]

    # Split it up into manageable chunks
    user_ids_to_update_account_associations = []
    if courses_or_course_ids.length > 500
      opts = opts.dup
      opts.reverse_merge! :skip_user_account_associations => true
      courses_or_course_ids.uniq.compact.each_slice(500) do |courses_or_course_ids_slice|
        user_ids_to_update_account_associations += update_account_associations(courses_or_course_ids_slice, opts)
      end
    else

      if courses_or_course_ids.first.is_a? Course
        courses = courses_or_course_ids
        ActiveRecord::Associations::Preloader.new.preload(courses, :course_sections => :nonxlist_course)
        course_ids = courses.map(&:id)
      else
        course_ids = courses_or_course_ids
        courses = Course.where(:id => course_ids).
            preload(:course_sections => [:course, :nonxlist_course]).
            select([:id, :account_id]).to_a
      end
      course_ids_to_update_user_account_associations = []
      CourseAccountAssociation.transaction do
        current_associations = {}
        to_delete = []
        CourseAccountAssociation.where(:course_id => course_ids).each do |aa|
          key = [aa.course_section_id, aa.account_id]
          current_course_associations = current_associations[aa.course_id] ||= {}
          # duplicates. the unique index prevents these now, but this code
          # needs to hang around for the migration itself
          if current_course_associations.has_key?(key)
            to_delete << aa.id
            next
          end
          current_course_associations[key] = [aa.id, aa.depth]
        end

        courses.each do |course|
          did_an_update = false
          current_course_associations = current_associations[course.id] || {}

          # Courses are tied to accounts directly and through sections and crosslisted courses
          (course.course_sections + [nil]).each do |section|
            next if section && !section.active?
            section.course = course if section
            starting_account_ids = [course.account_id, section.try(:course).try(:account_id), section.try(:nonxlist_course).try(:account_id)].compact.uniq

            account_ids_with_depth = User.calculate_account_associations_from_accounts(starting_account_ids, account_chain_cache).map

            account_ids_with_depth.each do |account_id_with_depth|
              account_id = account_id_with_depth[0]
              depth = account_id_with_depth[1]
              key = [section.try(:id), account_id]
              association = current_course_associations[key]
              if association.nil?
                # new association, create it
                begin
                  course.transaction(requires_new: true) do
                    course.course_account_associations.create! do |aa|
                      aa.course_section_id = section.try(:id)
                      aa.account_id = account_id
                      aa.depth = depth
                    end
                  end
                rescue ActiveRecord::RecordNotUnique
                  course.course_account_associations.where(course_section_id: section,
                    account_id: account_id).update_all(:depth => depth)
                end
                did_an_update = true
              else
                if association[1] != depth
                  CourseAccountAssociation.where(:id => association[0]).update_all(:depth => depth)
                  did_an_update = true
                end
                # remove from list of existing
                current_course_associations.delete(key)
              end
            end
          end
          did_an_update ||= !current_course_associations.empty?
          if did_an_update
            course.course_account_associations.reset
            course.non_unique_associated_accounts.reset
            course_ids_to_update_user_account_associations << course.id
          end
        end

        to_delete += current_associations.map { |k, v| v.map { |k2, v2| v2[0] } }.flatten
        unless to_delete.empty?
          CourseAccountAssociation.where(:id => to_delete).delete_all
        end
      end

      user_ids_to_update_account_associations = Enrollment.
          where("course_id IN (?) AND workflow_state<>'deleted'", course_ids_to_update_user_account_associations).
          group(:user_id).pluck(:user_id) unless course_ids_to_update_user_account_associations.empty?
    end
    User.update_account_associations(user_ids_to_update_account_associations, :account_chain_cache => account_chain_cache) unless user_ids_to_update_account_associations.empty? || opts[:skip_user_account_associations]
    user_ids_to_update_account_associations
  end

  def update_account_associations
    self.shard.activate do
      Course.update_account_associations([self])
    end
  end

  def associated_accounts
    accounts = self.non_unique_associated_accounts.to_a.uniq
    accounts << self.account if account_id && !accounts.find { |a| a.id == account_id }
    accounts << self.root_account if root_account_id && !accounts.find { |a| a.id == root_account_id }
    accounts
  end

  scope :recently_started, -> { where(:start_at => 1.month.ago..Time.zone.now).order("start_at DESC").limit(10) }
  scope :recently_ended, -> { where(:conclude_at => 1.month.ago..Time.zone.now).order("start_at DESC").limit(10) }
  scope :recently_created, -> { where("created_at>?", 1.month.ago).order("created_at DESC").limit(50).preload(:teachers) }
  scope :for_term, lambda {|term| term ? where(:enrollment_term_id => term) : all }
  scope :active_first, -> { order("CASE WHEN courses.workflow_state='available' THEN 0 ELSE 1 END, #{best_unicode_collation_key('name')}") }
  scope :name_like, lambda {|name| where(coalesced_wildcard('courses.name', 'courses.sis_source_id', 'courses.course_code', name)) }
  scope :needs_account, lambda { |account, limit| where(:account_id => nil, :root_account_id => account).limit(limit) }
  scope :active, -> { where("courses.workflow_state<>'deleted'") }
  scope :least_recently_updated, lambda { |limit| order(:updated_at).limit(limit) }
  scope :manageable_by_user, lambda { |*args|
    # args[0] should be user_id, args[1], if true, will include completed
    # enrollments as well as active enrollments
    user_id = args[0]
    workflow_states = (args[1].present? ? %w{'active' 'completed'} : %w{'active'}).join(', ')
    uniq.joins("INNER JOIN (
         SELECT caa.course_id, au.user_id FROM #{CourseAccountAssociation.quoted_table_name} AS caa
         INNER JOIN #{Account.quoted_table_name} AS a ON a.id = caa.account_id AND a.workflow_state = 'active'
         INNER JOIN #{AccountUser.quoted_table_name} AS au ON au.account_id = a.id AND au.user_id = #{user_id.to_i}
       UNION SELECT courses.id AS course_id, e.user_id FROM #{Course.quoted_table_name}
         INNER JOIN #{Enrollment.quoted_table_name} AS e ON e.course_id = courses.id AND e.user_id = #{user_id.to_i}
           AND e.workflow_state IN(#{workflow_states}) AND e.type IN ('TeacherEnrollment', 'TaEnrollment', 'DesignerEnrollment')
         WHERE courses.workflow_state <> 'deleted') as course_users
       ON course_users.course_id = courses.id")
  }
  scope :not_deleted, -> { where("workflow_state<>'deleted'") }

  scope :with_enrollments, -> {
    where("EXISTS (?)", Enrollment.active.where("enrollments.course_id=courses.id"))
  }
  scope :with_enrollment_types, -> (types) {
    types = types.map { |type| "#{type.capitalize}Enrollment" }
    where("EXISTS (?)", Enrollment.active.where("enrollments.course_id=courses.id").where(type: types))
  }
  scope :without_enrollments, -> {
    where("NOT EXISTS (?)", Enrollment.active.where("enrollments.course_id=courses.id"))
  }
  scope :completed, -> {
    joins(:enrollment_term).
        where("courses.workflow_state='completed' OR courses.conclude_at<? OR enrollment_terms.end_at<?", Time.now.utc, Time.now.utc)
  }
  scope :not_completed, -> {
    joins(:enrollment_term).
        where("courses.workflow_state<>'completed' AND
          (courses.conclude_at IS NULL OR courses.conclude_at>=?) AND
          (enrollment_terms.end_at IS NULL OR enrollment_terms.end_at>=?)", Time.now.utc, Time.now.utc)
  }
  scope :by_teachers, lambda { |teacher_ids|
    teacher_ids.empty? ?
      none :
      where("EXISTS (?)", Enrollment.active.where("enrollments.course_id=courses.id AND enrollments.type='TeacherEnrollment' AND enrollments.user_id IN (?)", teacher_ids))
  }
  scope :by_associated_accounts, lambda { |account_ids|
    account_ids.empty? ?
      none :
      where("EXISTS (?)", CourseAccountAssociation.where("course_account_associations.course_id=courses.id AND course_account_associations.account_id IN (?)", account_ids))
  }
  scope :published, -> { where(workflow_state: %w(available completed)) }
  scope :unpublished, -> { where(workflow_state: %w(created claimed)) }

  scope :deleted, -> { where(:workflow_state => 'deleted') }

  scope :master_courses, -> { joins(:master_course_templates).where.not(MasterCourses::MasterTemplate.table_name => {:workflow_state => 'deleted'}) }
  scope :not_master_courses, -> { joins("LEFT OUTER JOIN #{MasterCourses::MasterTemplate.quoted_table_name} AS mct ON mct.course_id=courses.id AND mct.workflow_state<>'deleted'").where("mct IS NULL") }

  scope :associated_courses, -> { joins(:master_course_subscriptions).where.not(MasterCourses::ChildSubscription.table_name => {:workflow_state => 'deleted'}) }
  scope :not_associated_courses, -> { joins("LEFT OUTER JOIN #{MasterCourses::ChildSubscription.quoted_table_name} AS mcs ON mcs.child_course_id=courses.id AND mcs.workflow_state<>'deleted'").where("mcs IS NULL") }

  def potential_collaborators
    current_users
  end

  set_broadcast_policy do |p|
    p.dispatch :grade_weight_changed
    p.to { participating_students_by_date + participating_observers_by_date }
    p.whenever { |record|
      (record.available? && @grade_weight_changed) ||
      (
        record.prior_version.present? &&
        record.changed_in_state(:available, :fields => :group_weighting_scheme)
      )
    }

    p.dispatch :new_course
    p.to { self.root_account.account_users }
    p.whenever { |record|
      record.root_account &&
      ((record.just_created && record.name != Course.default_name) ||
       (record.prior_version.present? &&
         record.prior_version.name == Course.default_name &&
         record.name != Course.default_name)
      )
    }
  end

  def self.default_name
    # TODO i18n
    t('default_name', "My Course")
  end

  def users_not_in_groups(groups, opts={})
    scope = User.joins(:not_ended_enrollments).
      where(enrollments: {course_id: self, type: 'StudentEnrollment'}).
      where(Group.not_in_group_sql_fragment(groups.map(&:id))).
      select("users.id, users.name, users.updated_at").uniq
    scope = scope.select(opts[:order]).order(opts[:order]) if opts[:order]
    scope
  end

  def instructors_in_charge_of(user_id)
    scope = current_enrollments.
      where(:course_id => self, :user_id => user_id).
      where("course_section_id IS NOT NULL")
    section_ids = scope.uniq.pluck(:course_section_id)
    participating_instructors.restrict_to_sections(section_ids)
  end

  def user_is_admin?(user)
    return unless user
    RequestCache.cache('user_is_admin', self, user) do
      Rails.cache.fetch([self, user, "course_user_is_admin"].cache_key) do
        self.enrollments.for_user(user).active_by_date.of_admin_type.exists?
      end
    end
  end

  def user_is_instructor?(user)
    return unless user
    RequestCache.cache('user_is_instructor', self, user) do
      Rails.cache.fetch([self, user, "course_user_is_instructor"].cache_key) do
        self.enrollments.for_user(user).active_by_date.of_instructor_type.exists?
      end
    end
  end

  def user_is_student?(user, opts = {})
    return unless user

    RequestCache.cache('user_is_student', self, user, opts) do
      Rails.cache.fetch([self, user, "course_user_is_student", opts].cache_key) do
        enroll_types = ["StudentEnrollment"]
        enroll_types << ["StudentViewEnrollment"] if opts[:include_fake_student]

        enroll_scope = self.enrollments.for_user(user).where(:type => enroll_types)
        if opts[:include_future]
          enroll_scope = enroll_scope.active_or_pending_by_date_ignoring_access
        elsif opts[:include_all]
          enroll_scope = enroll_scope.not_inactive_by_date_ignoring_access
        else
          return false unless self.available?
          enroll_scope = enroll_scope.active_by_date
        end
        enroll_scope.exists?
      end
    end
  end

  def preload_user_roles!
    # plz to use before you make a billion calls to user_has_been_X? with different users
    @user_ids_by_enroll_type ||= begin
      self.shard.activate do
        map = {}
        self.enrollments.active.pluck(:user_id, :type).each do |user_id, type|
          map[type] ||= []
          map[type] << user_id
        end
        map
      end
    end
  end

  def preloaded_user_has_been?(user, types)
    self.shard.activate do
      Array(types).any?{|type| @user_ids_by_enroll_type.has_key?(type) && @user_ids_by_enroll_type[type].include?(user.id)}
    end
  end

  def user_has_been_instructor?(user)
    return unless user
    if @user_ids_by_enroll_type
      return preloaded_user_has_been?(user, %w{TaEnrollment TeacherEnrollment})
    end
    # enrollments should be on the course's shard
    RequestCache.cache('user_has_been_instructor', self, user) do
      self.shard.activate do
        Rails.cache.fetch([self, user, "course_user_has_been_instructor"].cache_key) do
          # active here is !deleted; it still includes concluded, etc.
          self.instructor_enrollments.active.where(user_id: user).exists?
        end
      end
    end
  end

  def user_has_been_admin?(user)
    return unless user
    if @user_ids_by_enroll_type
      return preloaded_user_has_been?(user, %w{TaEnrollment TeacherEnrollment DesignerEnrollment})
    end

    RequestCache.cache('user_has_been_admin', self, user) do
      Rails.cache.fetch([self, user, "course_user_has_been_admin"].cache_key) do
        # active here is !deleted; it still includes concluded, etc.
        self.admin_enrollments.active.where(user_id: user).exists?
      end
    end
  end

  def user_has_been_observer?(user)
    return unless user
    if @user_ids_by_enroll_type
      return preloaded_user_has_been?(user, "ObserverEnrollment")
    end

    RequestCache.cache('user_has_been_observer', self, user) do
      Rails.cache.fetch([self, user, "course_user_has_been_observer"].cache_key) do
        # active here is !deleted; it still includes concluded, etc.
        self.observer_enrollments.shard(self).active.where(user_id: user).exists?
      end
    end
  end

  def user_has_been_student?(user)
    return unless user
    if @user_ids_by_enroll_type
      return preloaded_user_has_been?(user, %w{StudentEnrollment StudentViewEnrollment})
    end

    RequestCache.cache('user_has_been_student', self, user) do
      Rails.cache.fetch([self, user, "course_user_has_been_student"].cache_key) do
        self.all_student_enrollments.where(user_id: user).exists?
      end
    end
  end

  def user_has_no_enrollments?(user)
    return unless user
    if @user_ids_by_enroll_type
      self.shard.activate do
        return !@user_ids_by_enroll_type.values.any?{|arr| arr.include?(user.id)}
      end
    end

    RequestCache.cache('user_has_no_enrollments', self, user) do
      Rails.cache.fetch([self, user, "course_user_has_no_enrollments"].cache_key) do
        !enrollments.where(user_id: user).exists?
      end
    end
  end


  # Public: Determine if a group weighting scheme should be applied.
  #
  # Returns boolean.
  def apply_group_weights?
    group_weighting_scheme == 'percent'
  end

  def apply_assignment_group_weights=(apply)
    if apply
      self.group_weighting_scheme = 'percent'
    else
      self.group_weighting_scheme = 'equal'
    end
  end

  def grade_weight_changed!
    @grade_weight_changed = true
    self.save!
    @grade_weight_changed = false
  end

  def membership_for_user(user)
    self.enrollments.where(user_id: user).first if user
  end

  def infer_root_account
    # This is a bit tricky.  Basically, it ensures a is the current account;
    # if account is not loaded, it will not double load (because it's
    # already cached). If it's already loaded, and correct, it again will
    # only use the cache.  If it's already loaded and the wrong one, it will
    # force reload
    a = self.account(self.account && self.account.id != self.account_id)
    self.root_account = a if a.root_account?
    self.root_account_id = a.root_account_id if a
    self.root_account_id ||= a.id if a
    # Ditto
    self.root_account(self.root_account && self.root_account.id != self.root_account_id)
  end

  def assert_defaults
    self.tab_configuration ||= [] unless self.tab_configuration == []
    self.name = nil if self.name && self.name.strip.empty?
    self.name ||= t('missing_name', "Unnamed Course")
    self.course_code = nil if self.course_code == ''
    if !self.course_code && self.name
      res = []
      split = self.name.split(/\s/)
      res << split[0]
      res << split[1..-1].find{|txt| txt.match(/\d/) } rescue nil
      self.course_code = res.compact.join(" ")
    end
    @group_weighting_scheme_changed = self.group_weighting_scheme_changed?
    if self.account_id && self.account_id_changed?
      infer_root_account
    end
    if self.root_account_id && self.root_account_id_changed?
      a = self.account(self.account && self.account.id != self.account_id)
      self.account_id = nil if self.account_id && self.account_id != self.root_account_id && a && a.root_account_id != self.root_account_id
      self.account_id ||= self.root_account_id
    end
    self.root_account_id ||= Account.default.id
    self.account_id ||= self.root_account_id
    self.enrollment_term = nil if self.enrollment_term.try(:root_account_id) != self.root_account_id
    self.enrollment_term ||= self.root_account.default_enrollment_term
    self.allow_student_wiki_edits = (self.default_wiki_editing_roles || "").split(',').include?('students')
    if self.course_format && !['on_campus', 'online', 'blended'].include?(self.course_format)
      self.course_format = nil
    end
    true
  end

  def update_course_section_names
    return if @course_name_was == self.name || !@course_name_was
    sections = self.course_sections
    fields_to_possibly_rename = [:name]
    sections.each do |section|
      something_changed = false
      fields_to_possibly_rename.each do |field|
        section.send("#{field}=", section.default_section ?
          self.name :
          (section.send(field) || self.name).sub(@course_name_was, self.name) )
        something_changed = true if section.send(field) != section.send("#{field}_was")
      end
      if something_changed
        attr_hash = {:updated_at => Time.now.utc}
        fields_to_possibly_rename.each { |key| attr_hash[key] = section.send(key) }
        CourseSection.where(:id => section).update_all(attr_hash)
      end
    end
  end

  def update_enrollments_later
    self.update_enrolled_users if !self.new_record? && !(self.changes.keys & ['workflow_state', 'name', 'course_code', 'start_at', 'conclude_at', 'enrollment_term_id']).empty?
    true
  end

  def update_enrolled_users
    self.shard.activate do
      if self.workflow_state_changed?
        if self.completed?
          enrollment_ids = Enrollment.where(:course_id => self, :workflow_state => ['active', 'invited']).pluck(:id)
          if enrollment_ids.any?
            Enrollment.where(:id => enrollment_ids).update_all(:workflow_state => 'completed', :completed_at => Time.now.utc)
            EnrollmentState.where(:enrollment_id => enrollment_ids).update_all(:state => 'completed', :state_is_current => true, :access_is_current => false)
            EnrollmentState.send_later_if_production(:process_states_for_ids, enrollment_ids) # recalculate access
          end

          appointment_participants.active.current.update_all(:workflow_state => 'deleted')
          appointment_groups.each(&:clear_cached_available_slots!)
        elsif self.deleted?
          enroll_scope = Enrollment.where("course_id=? AND workflow_state<>'deleted'", self)

          user_ids = enroll_scope.group(:user_id).pluck(:user_id).uniq
          if user_ids.any?
            enrollment_ids = enroll_scope.pluck(:id)
            if enrollment_ids.any?
              Enrollment.where(:id => enrollment_ids).update_all(:workflow_state => 'deleted')
              EnrollmentState.where(:enrollment_id => enrollment_ids).update_all(:state => 'deleted', :state_is_current => true)
            end
            User.send_later_if_production(:update_account_associations, user_ids)
          end
        end
      end

      if self.root_account_id_changed?
        CourseSection.where(:course_id => self).update_all(:root_account_id => self.root_account_id)
        Enrollment.where(:course_id => self).update_all(:root_account_id => self.root_account_id)
      end

      Enrollment.where(:course_id => self).touch_all
      User.where(id: Enrollment.where(course_id: self).select(:user_id)).touch_all
    end
  end

  def self_enrollment_allowed?
    !!(self.account && self.account.self_enrollment_allowed?(self))
  end

  def self_enrollment_enabled?
    self.self_enrollment? && self.self_enrollment_allowed?
  end

  def self_enrollment_code
    read_attribute(:self_enrollment_code) || set_self_enrollment_code
  end

  def set_self_enrollment_code
    return if !self_enrollment_enabled? || read_attribute(:self_enrollment_code)

    # subset of letters and numbers that are unambiguous
    alphanums = 'ABCDEFGHJKLMNPRTWXY346789'
    code_length = 6

    # we're returning a 6-digit base-25(ish) code. that means there are ~250
    # million possible codes. we should expect to see our first collision
    # within the first 16k or so (thus the retry loop), but we won't risk ever
    # exhausting a retry loop until we've used up about 15% or so of the
    # keyspace. if needed, we can grow it at that point (but it's scoped to a
    # shard, and not all courses will have enrollment codes, so that may not be
    # necessary)
    code = nil
    self.class.unique_constraint_retry(10) do
      code = code_length.times.map{
        alphanums[(rand * alphanums.size).to_i, 1]
      }.join
      update_attribute :self_enrollment_code, code
    end
    code
  end

  def self_enrollment_limit_met?
    self_enrollment_limit && self_enrolled_students.size >= self_enrollment_limit
  end

  def long_self_enrollment_code
    @long_self_enrollment_code ||= Digest::MD5.hexdigest("#{uuid}_for_#{id}")
  end

  # still include the old longer format, since links may be out there
  def self_enrollment_codes
    [self_enrollment_code, long_self_enrollment_code]
  end

  def update_show_total_grade_as_on_weighting_scheme_change
    if group_weighting_scheme_changed? and self.group_weighting_scheme == 'percent'
      self.show_total_grade_as_points = false
    end
    true
  end

  # to ensure permissions on the root folder are updated after hiding or showing the files tab
  def touch_root_folder_if_necessary
    if tab_configuration_changed?
      files_tab_was_hidden = tab_configuration_was && tab_configuration_was.any? { |h| !h.blank? && h['id'] == TAB_FILES && h['hidden'] }
      Folder.root_folders(self).each { |f| f.touch } if files_tab_was_hidden != tab_hidden?(TAB_FILES)
    end
    true
  end

  def update_final_scores_on_weighting_scheme_change
    if @group_weighting_scheme_changed
      self.class.connection.after_transaction_commit { self.recompute_student_scores }
    end
  end

  def recompute_student_scores(student_ids = nil, grading_period_id: nil, update_all_grading_period_scores: true)
    student_ids ||= self.student_ids
    Rails.logger.info "GRADES: recomputing scores in course=#{global_id} students=#{student_ids.inspect}"
    Enrollment.recompute_final_score(
      student_ids,
      self.id,
      grading_period_id: grading_period_id,
      update_all_grading_period_scores: update_all_grading_period_scores
    )
  end
  handle_asynchronously_if_production :recompute_student_scores,
    :singleton => proc { |c| "recompute_student_scores:#{ c.global_id }" }

  def home_page
    self.wiki.front_page
  end

  def context_code
    raise "DONT USE THIS, use .short_name instead" unless Rails.env.production?
  end

  def allow_media_comments?
    true || [].include?(self.id)
  end

  def short_name
    course_code
  end

  def short_name=(val)
    write_attribute(:course_code, val)
  end

  def short_name_slug
    CanvasTextHelper.truncate_text(short_name, :ellipsis => '')
  end

  # Allows the account to be set directly
  belongs_to :account

  def wiki
    return super if wiki_id
    Wiki.wiki_for_context(self)
  end

  # A universal lookup for all messages.
  def messages
    Message.for(self)
  end

  def do_complete
    self.conclude_at ||= Time.now
  end

  def do_unconclude
    self.conclude_at = nil
  end

  def do_offer
    self.start_at ||= Time.now
    send_later_if_production(:invite_uninvited_students)
  end

  def do_claim
    self.workflow_state = 'claimed'
  end

  def invite_uninvited_students
    self.enrollments.where(workflow_state: "creation_pending").each do |e|
      e.invite!
    end
  end

  workflow do
    state :created do
      event :claim, :transitions_to => :claimed
      event :offer, :transitions_to => :available
      event :complete, :transitions_to => :completed
    end

    state :claimed do
      event :offer, :transitions_to => :available
      event :complete, :transitions_to => :completed
    end

    state :available do
      event :complete, :transitions_to => :completed
      event :claim, :transitions_to => :claimed
    end

    state :completed do
      event :unconclude, :transitions_to => :available
    end
    state :deleted
  end

  def api_state
    return 'unpublished' if workflow_state == 'created' || workflow_state == 'claimed'
    workflow_state
  end

  alias_method :destroy_permanently!, :destroy
  def destroy
    self.workflow_state = 'deleted'
    save!
  end

  def call_event(event)
    self.send(event) if self.current_state.events.include? event.to_sym
  end

  def claim_with_teacher(user)
    raise "Must provide a valid teacher" unless user
    return unless self.state == :created
    e = enroll_user(user, 'TeacherEnrollment', :enrollment_state => 'active') #teacher(user)
    claim
    e
  end

  def self.require_assignment_groups(contexts)
    courses = contexts.select{|c| c.is_a?(Course) }
    groups = Shard.partition_by_shard(courses) do |shard_courses|
      AssignmentGroup.select("id, context_id, context_type").where(:context_type => "Course", :context_id => shard_courses)
    end.index_by(&:context_id)
    courses.each do |course|
      if !groups[course.id]
        course.require_assignment_group rescue nil
      end
    end
  end

  def require_assignment_group
    shard.activate do
      return if Rails.cache.read(['has_assignment_group', self].cache_key)
      if self.assignment_groups.active.empty?
        self.assignment_groups.create(:name => t('#assignment_group.default_name', "Assignments"))
      end
      Rails.cache.write(['has_assignment_group', self].cache_key, true)
    end
  end

  def self.create_unique(uuid=nil, account_id=nil, root_account_id=nil)
    uuid ||= CanvasSlug.generate_securish_uuid
    course = where(uuid: uuid).first_or_initialize
    course = Course.new if course.deleted?
    course.name = self.default_name if course.new_record?
    course.short_name = t('default_short_name', "Course-101") if course.new_record?
    course.account_id = account_id || root_account_id
    course.root_account_id = root_account_id
    course.save!
    course
  end

  def <=>(other)
    self.id <=> other.id
  end

  def quota
    Rails.cache.fetch(['default_quota', self].cache_key) do
      storage_quota
    end
  end

  def storage_quota_mb
    storage_quota / 1.megabyte
  end

  def storage_quota_mb=(val)
    self.storage_quota = val.try(:to_i).try(:megabytes)
  end

  def storage_quota_used_mb
    Attachment.get_quota(self)[:quota_used].to_f / 1.megabyte
  end

  def storage_quota
    return read_attribute(:storage_quota) ||
      (self.account.default_storage_quota rescue nil) ||
      Setting.get('course_default_quota', 500.megabytes.to_s).to_i
  end

  def storage_quota=(val)
    val = val.to_f
    val = nil if val <= 0
    if account && account.default_storage_quota == val
      val = nil
    end
    write_attribute(:storage_quota, val)
  end

  def assign_uuid
    self.uuid ||= CanvasSlug.generate_securish_uuid
  end
  protected :assign_uuid

  def full_name
    name
  end

  def to_atom
    Atom::Entry.new do |entry|
      entry.title     = self.name
      entry.updated   = self.updated_at
      entry.published = self.created_at
      entry.links    << Atom::Link.new(:rel => 'alternate',
                                    :href => "/#{context_url_prefix}/courses/#{self.id}")
    end
  end

  set_policy do
    given { |user, session| self.available? && (self.is_public || (self.is_public_to_auth_users && session.present? && session.has_key?(:user_id)))  }
    can :read and can :read_outcomes and can :read_syllabus

    given { |user, session| self.available? && (self.public_syllabus || (self.public_syllabus_to_auth && session.present? && session.has_key?(:user_id)))}
    can :read_syllabus

    RoleOverride.permissions.each do |permission, details|
      given {|user| (self.active_enrollment_allows(user, permission, !details[:restrict_future_enrollments]) || self.account_membership_allows(user, permission)) }
      can permission
    end

    given { |user, session| session && session[:enrollment_uuid] && (hash = Enrollment.course_user_state(self, session[:enrollment_uuid]) || {}) && (hash[:enrollment_state] == "invited" || hash[:enrollment_state] == "active" && hash[:user_state].to_s == "pre_registered") && (self.available? || self.completed? || self.claimed? && hash[:is_admin]) }
    can :read and can :read_outcomes

    given { |user| (self.available? || self.completed?) && user && enrollments.for_user(user).not_inactive_by_date.exists? }
    can :read and can :read_outcomes

    # Active students
    given { |user|
      available?  && user && enrollments.for_user(user).active_by_date.of_student_type.exists?
    }
    can :read and can :participate_as_student and can :read_grades and can :read_outcomes

    given { |user| (self.available? || self.completed?) && user &&
      enrollments.for_user(user).active_by_date.where(:type => "ObserverEnrollment").where.not(:associated_user_id => nil).exists? }
    can :read_grades

    given { |user| self.available? && self.teacherless? && user && enrollments.for_user(user).active_by_date.of_student_type.exists? }
    can :update and can :delete and RoleOverride.teacherless_permissions.each{|p| can p }

    # Active admins (Teacher/TA/Designer)
    given { |user| (self.available? || self.created? || self.claimed?) && user &&
      enrollments.for_user(user).of_admin_type.active_by_date.exists? }
    can :read_as_admin and can :read and can :manage and can :update and can :use_student_view and can :read_outcomes and can :view_unpublished_items and can :manage_feature_flags

    # Teachers and Designers can delete/reset, but not TAs
    given { |user| !self.deleted? && !self.sis_source_id && user &&
      enrollments.for_user(user).of_content_admins.active_by_date.to_a.any?{|e| e.has_permission_to?(:change_course_state)}
    }
    can :delete

    given { |user| !self.deleted? && user && enrollments.for_user(user).of_content_admins.active_by_date.exists? }
    can :reset_content

    # Student view student
    given { |user| user && user.fake_student? && current_enrollments.for_user(user).exists? }
    can :read and can :participate_as_student and can :read_grades and can :read_outcomes

    # Prior users
    given do |user|
      (available? || completed?) && user &&
        enrollments.for_user(user).completed_by_date.exists?
    end
    can :read, :read_outcomes

    # Admin (Teacher/TA/Designer) of a concluded course
    given do |user|
      !self.deleted? && user &&
        enrollments.for_user(user).of_admin_type.completed_by_date.exists?
    end
    can [:read, :read_as_admin, :use_student_view, :read_outcomes, :view_unpublished_items]

    # overrideable permissions for concluded users
    RoleOverride.concluded_permission_types.each do |permission, details|
      applicable_roles = details[:applies_to_concluded].is_a?(Array) && details[:applies_to_concluded]

      given do |user|
        !self.deleted? && user &&
          enrollments.for_user(user).completed_by_date.to_a.any?{|e| e.has_permission_to?(permission) && (!applicable_roles || applicable_roles.include?(e.type))}
      end
      can permission
    end

    # Teacher or Designer of a concluded course
    given do |user|
      !self.deleted? && !self.sis_source_id && user &&
        enrollments.for_user(user).of_content_admins.completed_by_date.to_a.any?{|e| e.has_permission_to?(:change_course_state)}
    end
    can :delete

    # Student of a concluded course
    given do |user|
      (self.available? || self.completed?) && user &&
        enrollments.for_user(user).completed_by_date.
        where("enrollments.type = ? OR (enrollments.type = ? AND enrollments.associated_user_id IS NOT NULL)", "StudentEnrollment", "ObserverEnrollment").exists?
    end
    can :read, :read_grades, :read_outcomes

    # Admin
    given { |user| self.account_membership_allows(user) }
    can :read_as_admin and can :view_unpublished_items

    given { |user| self.account_membership_allows(user, :manage_courses) }
    can :read_as_admin and can :manage and can :update and can :use_student_view and can :reset_content and can :view_unpublished_items and can :manage_feature_flags

    given { |user| self.account_membership_allows(user, :manage_courses) && self.grants_right?(user, :change_course_state) }
    can :delete

    given { |user| self.account_membership_allows(user, :read_course_content) }
    can :read and can :read_outcomes

    given { |user| !self.deleted? && self.sis_source_id && self.account_membership_allows(user, :manage_sis) && self.grants_right?(user, :change_course_state) }
    can :delete

    # Admins with read_roster can see prior enrollments (can't just check read_roster directly,
    # because students can't see prior enrollments)
    given { |user| self.grants_all_rights?(user, :read_roster, :read_as_admin) }
    can :read_prior_roster

    given { |user| self.grants_right?(user, :lti_add_edit)}
    can :create_tool_manually
  end

  def allows_gradebook_uploads?
    !large_roster?
  end

  # Public: Determine if SpeedGrader is enabled for the Course.
  #
  # Returns a boolean.
  def allows_speed_grader?
    !large_roster?
  end

  def active_enrollment_allows(user, permission, allow_future=true)
    return false unless user && permission && !self.deleted?

    is_unpublished = self.created? || self.claimed?
    @enrollment_lookup ||= {}
    @enrollment_lookup[user.id] ||= shard.activate do
      self.enrollments.active_or_pending.for_user(user).except(:preload).preload(:enrollment_state).
        reject { |e| (is_unpublished && !(e.admin? || e.fake_student?)) || [:inactive, :completed].include?(e.state_based_on_date)}
    end

    @enrollment_lookup[user.id].any? {|e| (allow_future || e.state_based_on_date == :active) && e.has_permission_to?(permission) }
  end

  def self.find_all_by_context_code(codes)
    ids = codes.map{|c| c.match(/\Acourse_(\d+)\z/)[1] rescue nil }.compact
    Course.where(:id => ids).preload(:current_enrollments).to_a
  end

  def end_at
    conclude_at
  end

  def end_at_changed?
    conclude_at_changed?
  end

  def recently_ended?
    conclude_at && conclude_at < Time.now.utc && conclude_at > 1.month.ago
  end

  # Public: Return true if the end date for a course (or its term, if the course doesn't have one) has passed.
  #
  # Returns boolean or nil.
  def soft_concluded?(enrollment_type = nil)
    now = Time.now
    return end_at < now if end_at && restrict_enrollments_to_course_dates
    if enrollment_type
      override = enrollment_term.enrollment_dates_overrides.where(enrollment_type: enrollment_type).first
      end_at = override.end_at if override
    end
    end_at ||= enrollment_term.end_at
    end_at && end_at < now
  end

  def soft_conclude!
    self.conclude_at = Time.now
    self.restrict_enrollments_to_course_dates = true
  end

  def concluded?(enrollment_type = nil)
    completed? || soft_concluded?(enrollment_type)
  end

  def account_chain(include_site_admin: false)
    @account_chain ||= Account.account_chain(account_id)
    result = @account_chain.dup
    Account.add_site_admin_to_chain!(result) if include_site_admin
    result
  end

  def account_chain_ids
    @account_chain_ids ||= Account.account_chain_ids(account_id)
  end

  def institution_name
    return self.root_account.name if self.root_account_id != Account.default.id
    return (self.account || self.root_account).name
  end

  def account_users_for(user)
    return [] unless user
    @associated_account_ids ||= (self.associated_accounts + root_account.account_chain(include_site_admin: true)).
        uniq.map { |a| a.active? ? a.id : nil }.compact
    @account_users ||= {}
    @account_users[user.global_id] ||= Shard.partition_by_shard(@associated_account_ids) do |account_chain_ids|
      if account_chain_ids == [Account.site_admin.id]
        Account.site_admin.account_users_for(user)
      else
        AccountUser.where(:account_id => account_chain_ids, :user_id => user).to_a
      end
    end
    @account_users[user.global_id] ||= []
    @account_users[user.global_id]
  end

  def account_membership_allows(user, permission = nil)
    return false unless user

    @membership_allows ||= {}
    @membership_allows[[user.id, permission]] ||= self.account_users_for(user).any? { |au| permission.nil? || au.has_permission_to?(self, permission) }
  end

  def teacherless?
    # TODO: I need a better test for teacherless courses... in the mean time we'll just do this
    return false
    @teacherless_course ||= Rails.cache.fetch(['teacherless_course', self].cache_key) do
      !self.sis_source_id && self.teacher_enrollments.empty?
    end
  end

  def allow_web_export_download?
    root_account.enable_offline_web_export? && self.enable_offline_web_export?
  end

  def grade_publishing_status_translation(status, message)
    status = "unpublished" if status.blank?
    case status
    when 'error'
      if message.present?
        message = t('grade_publishing_status.error_with_message', "Error: %{message}", :message => message)
      else
        message = t('grade_publishing_status.error', "Error")
      end
    when 'unpublished'
      if message.present?
        message = t('grade_publishing_status.unpublished_with_message', "Unpublished: %{message}", :message => message)
      else
        message = t('grade_publishing_status.unpublished', "Unpublished")
      end
    when 'pending'
      if message.present?
        message = t('grade_publishing_status.pending_with_message', "Pending: %{message}", :message => message)
      else
        message = t('grade_publishing_status.pending', "Pending")
      end
    when 'publishing'
      if message.present?
        message = t('grade_publishing_status.publishing_with_message', "Publishing: %{message}", :message => message)
      else
        message = t('grade_publishing_status.publishing', "Publishing")
      end
    when 'published'
      if message.present?
        message = t('grade_publishing_status.published_with_message', "Published: %{message}", :message => message)
      else
        message = t('grade_publishing_status.published', "Published")
      end
    when 'unpublishable'
      if message.present?
        message = t('grade_publishing_status.unpublishable_with_message', "Unpublishable: %{message}", :message => message)
      else
        message = t('grade_publishing_status.unpublishable', "Unpublishable")
      end
    else
      if message.present?
        message = t('grade_publishing_status.unknown_with_message', "Unknown status, %{status}: %{message}", :message => message, :status => status)
      else
        message = t('grade_publishing_status.unknown', "Unknown status, %{status}", :status => status)
      end
    end
    message
  end

  def grade_publishing_statuses
    found_statuses = [].to_set
    enrollments = student_enrollments.not_fake.group_by do |e|
      found_statuses.add e.grade_publishing_status
      grade_publishing_status_translation(e.grade_publishing_status, e.grade_publishing_message)
    end
    overall_status = "error"
    overall_status = "unpublished" unless found_statuses.size > 0
    overall_status = (%w{error unpublished pending publishing published unpublishable}).detect{|s| found_statuses.include?(s)} || overall_status
    return enrollments, overall_status
  end

  def should_kick_off_grade_publishing_timeout?
    settings = Canvas::Plugin.find!('grade_export').settings
    settings[:success_timeout].to_i > 0 && Canvas::Plugin.value_to_boolean(settings[:wait_for_success])
  end

  def self.valid_grade_export_types
    @valid_grade_export_types ||= {
        "instructure_csv" => {
            :name => t('grade_export_types.instructure_csv', "Instructure formatted CSV"),
            :callback => lambda { |course, enrollments, publishing_user, publishing_pseudonym|
                course.generate_grade_publishing_csv_output(enrollments, publishing_user, publishing_pseudonym)
            },
            :requires_grading_standard => false,
            :requires_publishing_pseudonym => false
          }
      }
  end

  def allows_grade_publishing_by(user)
    return false unless Canvas::Plugin.find!('grade_export').enabled?
    settings = Canvas::Plugin.find!('grade_export').settings
    format_settings = Course.valid_grade_export_types[settings[:format_type]]
    return false unless format_settings
    return false if SisPseudonym.for(user, self).nil? && format_settings[:requires_publishing_pseudonym]
    return true
  end

  def publish_final_grades(publishing_user, user_ids_to_publish = nil)
    # we want to set all the publishing statuses to 'pending' immediately,
    # and then as a delayed job, actually go publish them.

    raise "final grade publishing disabled" unless Canvas::Plugin.find!('grade_export').enabled?
    settings = Canvas::Plugin.find!('grade_export').settings

    last_publish_attempt_at = Time.now.utc
    scope = self.student_enrollments.not_fake
    scope = scope.where(user_id: user_ids_to_publish) if user_ids_to_publish
    scope.update_all(:grade_publishing_status => "pending",
                     :grade_publishing_message => nil,
                     :last_publish_attempt_at => last_publish_attempt_at)

    send_later_if_production(:send_final_grades_to_endpoint, publishing_user, user_ids_to_publish)
    send_at(last_publish_attempt_at + settings[:success_timeout].to_i.seconds, :expire_pending_grade_publishing_statuses, last_publish_attempt_at) if should_kick_off_grade_publishing_timeout?
  end

  def send_final_grades_to_endpoint(publishing_user, user_ids_to_publish = nil)
    # actual grade publishing logic is here, but you probably want
    # 'publish_final_grades'

    self.recompute_student_scores_without_send_later(user_ids_to_publish)
    enrollments = self.student_enrollments.not_fake.eager_load(:user).preload(:course_section).order_by_sortable_name
    enrollments = enrollments.where(user_id: user_ids_to_publish) if user_ids_to_publish

    errors = []
    posts_to_make = []
    posted_enrollment_ids = []
    all_enrollment_ids = enrollments.map(&:id)

    begin

      raise "final grade publishing disabled" unless Canvas::Plugin.find!('grade_export').enabled?
      settings = Canvas::Plugin.find!('grade_export').settings
      raise "endpoint undefined" if settings[:publish_endpoint].blank?
      format_settings = Course.valid_grade_export_types[settings[:format_type]]
      raise "unknown format type: #{settings[:format_type]}" unless format_settings
      raise "grade publishing requires a grading standard" if !self.grading_standard_enabled? && format_settings[:requires_grading_standard]

      publishing_pseudonym = SisPseudonym.for(publishing_user, self)
      raise "publishing disallowed for this publishing user" if publishing_pseudonym.nil? and format_settings[:requires_publishing_pseudonym]

      callback = Course.valid_grade_export_types[settings[:format_type]][:callback]

      posts_to_make = callback.call(self, enrollments, publishing_user, publishing_pseudonym)

    rescue => e
      Enrollment.where(:id => all_enrollment_ids).update_all(:grade_publishing_status => "error", :grade_publishing_message => e.to_s)
      raise e
    end

    posts_to_make.each do |enrollment_ids, res, mime_type, headers={}|
      begin
        posted_enrollment_ids += enrollment_ids
        if res
          SSLCommon.post_data(settings[:publish_endpoint], res, mime_type, headers )
        end
        Enrollment.where(:id => enrollment_ids).update_all(:grade_publishing_status => (should_kick_off_grade_publishing_timeout? ? "publishing" : "published"), :grade_publishing_message => nil)
      rescue => e
        errors << e
        Enrollment.where(:id => enrollment_ids).update_all(:grade_publishing_status => "error", :grade_publishing_message => e.to_s)
      end
    end

    Enrollment.where(:id => (all_enrollment_ids.to_set - posted_enrollment_ids.to_set).to_a).update_all(:grade_publishing_status => "unpublishable", :grade_publishing_message => nil)

    raise errors[0] if errors.size > 0
  end

  def generate_grade_publishing_csv_output(enrollments, publishing_user, publishing_pseudonym)
    enrollment_ids = []
    res = CSV.generate do |csv|
      row = ["publisher_id", "publisher_sis_id", "course_id", "course_sis_id", "section_id", "section_sis_id", "student_id", "student_sis_id", "enrollment_id", "enrollment_status", "score"]
      row << "grade" if self.grading_standard_enabled?
      csv << row
      enrollments.each do |enrollment|
        next unless enrollment.computed_final_score
        enrollment_ids << enrollment.id
        pseudonym_sis_ids = enrollment.user.pseudonyms.active.where(account_id: self.root_account_id).pluck(:sis_user_id)
        pseudonym_sis_ids = [nil] if pseudonym_sis_ids.empty?
        pseudonym_sis_ids.each do |pseudonym_sis_id|
          row = [publishing_user.try(:id), publishing_pseudonym.try(:sis_user_id),
                 enrollment.course.id, enrollment.course.sis_source_id,
                 enrollment.course_section.id, enrollment.course_section.sis_source_id,
                 enrollment.user.id, pseudonym_sis_id, enrollment.id,
                 enrollment.workflow_state, enrollment.computed_final_score]
          row << enrollment.computed_final_grade if self.grading_standard_enabled?
          csv << row
        end
      end
    end
    return [[enrollment_ids, res, "text/csv"]]
  end

  def expire_pending_grade_publishing_statuses(last_publish_attempt_at)
    self.student_enrollments.not_fake.where(:grade_publishing_status => ['pending', 'publishing'],
                                            :last_publish_attempt_at => last_publish_attempt_at).
        update_all(:grade_publishing_status => 'error', :grade_publishing_message => "Timed out.")
  end

  def gradebook_to_csv_in_background(filename, user, options = {})
    progress = progresses.build(tag: 'gradebook_to_csv')
    progress.save!

    exported_gradebook = gradebook_csvs.where(user_id: user).first_or_initialize
    attachment = user.attachments.build
    attachment.filename = filename
    attachment.content_type = 'text/csv'
    attachment.file_state = 'hidden'
    attachment.save!
    exported_gradebook.attachment = attachment
    exported_gradebook.progress = progress
    exported_gradebook.save!

    progress.process_job(
      self,
      :generate_csv,
      { preserve_method_args: true },
      user,
      options,
      attachment
    )
    {attachment_id: attachment.id, progress_id: progress.id}
  end

  def generate_csv(user, options, attachment)
    csv = GradebookExporter.new(self, user, options).to_csv
    create_attachment(attachment, csv)
  end


  def create_attachment(attachment, csv)
    attachment.uploaded_data = StringIO.new(csv)
    attachment.content_type = 'text/csv'
    attachment.save!
  end

  # included to make it easier to work with api, which returns
  # sis_source_id as sis_course_id.
  alias_attribute :sis_course_id, :sis_source_id

  def grading_standard_title
    if self.grading_standard_enabled?
      self.grading_standard.try(:title) || t('default_grading_scheme_name', "Default Grading Scheme")
    else
      nil
    end
  end

  def score_to_grade(score)
    return nil unless self.grading_standard_enabled? && score
    if grading_standard
      grading_standard.score_to_grade(score)
    else
      GradingStandard.default_instance.score_to_grade(score)
    end
  end

  def active_course_level_observers
    participating_observers.observing_full_course(self.id)
  end

  def participants(opts={})
    participants = []
    by_date = opts[:by_date]
    participants += by_date ? participating_admins_by_date : participating_admins

    students = by_date ? participating_students_by_date : participating_students
    applicable_students = if opts[:excluded_user_ids]
                 students.reject{|p| opts[:excluded_user_ids].include?(p.id)}
               else
                 students
               end

    participants += applicable_students

    if opts[:include_observers]
      participants += User.observing_students_in_course(applicable_students.map(&:id), self.id)
      participants += User.observing_full_course(self.id)
    end

    participants.uniq
  end

  def filter_users_by_permission(users, permission)
    scope = self.enrollments.where(:user_id => users)
    details = RoleOverride.permissions[permission]
    scope = details[:applies_to_concluded] ? scope.not_inactive_by_date : scope.active_or_pending_by_date

    role_user_ids = scope.pluck(:role_id, :user_id)
    role_ids = role_user_ids.map(&:first).uniq

    roles = Role.where(:id => role_ids).to_a
    allowed_role_ids = roles.select{|role| RoleOverride.enabled_for?(self, permission, role, self).include?(:self)}.map(&:id)
    return [] unless allowed_role_ids.any?

    allowed_user_ids = Set.new
    role_user_ids.each{|role_id, user_id| allowed_user_ids << user_id if allowed_role_ids.include?(role_id)}
    users.select{|user| allowed_user_ids.include?(user.id)}
  end

  def enroll_user(user, type='StudentEnrollment', opts={})
    enrollment_state = opts[:enrollment_state]
    enrollment_state ||= 'active' if type == 'ObserverEnrollment' && user.registered?
    section = opts[:section]
    limit_privileges_to_course_section = opts[:limit_privileges_to_course_section]
    associated_user_id = opts[:associated_user_id]

    role = opts[:role] || Enrollment.get_built_in_role_for_type(type)

    start_at = opts[:start_at]
    end_at = opts[:end_at]
    self_enrolled = opts[:self_enrolled]
    section ||= self.default_section
    enrollment_state ||= self.available? ? "invited" : "creation_pending"
    if type == 'TeacherEnrollment' || type == 'TaEnrollment' || type == 'DesignerEnrollment'
      enrollment_state = 'invited' if enrollment_state == 'creation_pending'
    else
      enrollment_state = 'creation_pending' if enrollment_state == 'invited' && !self.available?
    end
    Course.unique_constraint_retry do
      if opts[:allow_multiple_enrollments]
        e = self.all_enrollments.where(user_id: user, type: type, role_id: role.id, associated_user_id: associated_user_id, course_section_id: section.id).first
      else
        # order by course_section_id<>section.id so that if there *is* an existing enrollment for this section, we get it (false orders before true)
        e = self.all_enrollments.
          where(user_id: user, type: type, role_id: role.id, associated_user_id: associated_user_id).
          order("course_section_id<>#{section.id}").
          first
      end
      if e && (!e.active? || opts[:force_update])
        e.already_enrolled = true
        if e.workflow_state == 'deleted'
          e.sis_batch_id = nil
        end
        e.attributes = {
          :course_section => section,
          :workflow_state => e.is_a?(StudentViewEnrollment) ? 'active' : enrollment_state
        } if e.completed? || e.rejected? || e.deleted? || e.workflow_state != enrollment_state
      end
      # if we're reusing an enrollment and +limit_privileges_to_course_section+ was supplied, apply it
      e.limit_privileges_to_course_section = limit_privileges_to_course_section if e unless limit_privileges_to_course_section.nil?
      # if we're creating a new enrollment, we want to return it as the correct
      # subclass, but without using associations, we need to manually activate
      # sharding. We should probably find a way to go back to using the
      # association here -- just ran out of time.
      self.shard.activate do
        e ||= Enrollment.typed_enrollment(type).new(
          :user => user,
          :course => self,
          :course_section => section,
          :workflow_state => enrollment_state,
          :limit_privileges_to_course_section => limit_privileges_to_course_section)

      end
      e.associated_user_id = associated_user_id
      e.role = role
      e.self_enrolled = self_enrolled
      e.start_at = start_at
      e.end_at = end_at
      if e.changed?
        e.need_touch_user = true if opts[:skip_touch_user]
        transaction do
          # without this, inserting/updating on enrollments will share lock the course, but then
          # it tries to touch the course, which will deadlock with another transaction doing the
          # same thing.
          self.lock!(:no_key_update)
          if opts[:no_notify]
            e.save_without_broadcasting
          else
            e.save
          end
        end
      end
      e.user = user
      self.claim if self.created? && e && e.admin?
      unless opts[:skip_touch_user]
        e.associated_user.try(:touch)
        user.touch
      end
      user.reload
      e
    end
  end

  def enroll_student(user, opts={})
    enroll_user(user, 'StudentEnrollment', opts)
  end

  def self_enroll_student(user, opts = {})
    enrollment = enroll_student(user, opts.merge(:self_enrolled => true))
    enrollment.accept(:force)
    unless opts[:skip_pseudonym]
      new_pseudonym = user.find_or_initialize_pseudonym_for_account(root_account)
      new_pseudonym.save if new_pseudonym && new_pseudonym.changed?
    end
    enrollment
  end

  def enroll_ta(user, opts={})
    enroll_user(user, 'TaEnrollment', opts)
  end

  def enroll_designer(user, opts={})
    enroll_user(user, 'DesignerEnrollment', opts)
  end

  def enroll_teacher(user, opts={})
    enroll_user(user, 'TeacherEnrollment', opts)
  end

  def resubmission_for(asset)
    asset.ignores.where(:purpose => 'grading', :permanent => false).delete_all
    instructors.touch_all
  end

  def grading_standard_enabled
    !!self.grading_standard_id
  end
  alias_method :grading_standard_enabled?, :grading_standard_enabled

  def grading_standard_enabled=(val)
    if Canvas::Plugin.value_to_boolean(val)
      self.grading_standard_id ||= 0
    else
      self.grading_standard = self.grading_standard_id = nil
    end
  end

  def readable_default_wiki_editing_roles
    roles = self.default_wiki_editing_roles || "teachers"
    case roles
    when 'teachers'
      t('wiki_permissions.only_teachers', 'Only Teachers')
    when 'teachers,students'
      t('wiki_permissions.teachers_students', 'Teacher and Students')
    when 'teachers,students,public'
      t('wiki_permissions.all', 'Anyone')
    else
      t('wiki_permissions.only_teachers', 'Only Teachers')
    end
  end

  def default_section(opts = {})
    section = course_sections.active.where(default_section: true).first
    if !section && opts[:include_xlists]
      section = CourseSection.active.where(:nonxlist_course_id => self).order(:id).first
    end
    if !section && !opts[:no_create]
      section = course_sections.build
      section.default_section = true
      section.course = self
      section.root_account_id = self.root_account_id
      Shackles.activate(:master) do
        section.save unless new_record?
      end
    end
    section
  end

  def assert_section
    if self.course_sections.active.empty?
      default = self.default_section
      default.workflow_state = 'active'
      default.save
    end
  end

  def file_structure_for(user)
    User.file_structure_for(self, user)
  end

  def self.copy_authorized_content(html, to_context, user)
    return html unless to_context
    pairs = []
    content_types_to_copy = ['files']
    matches = html.scan(/\/(courses|groups|users)\/(\d+)\/(\w+)/) do |match|
      pairs << [match[0].singularize, match[1].to_i] if content_types_to_copy.include?(match[2])
    end
    pairs = pairs.select{|p| p[0] != to_context.class.to_s || p[1] != to_context.id }
    pairs.uniq.each do |context_type, id|
      context = Context.find_by_asset_string("#{context_type}_#{id}") rescue nil
      if context
        next if context.respond_to?(:context) && to_context == context.context
        next if to_context.respond_to?(:context) && context == to_context.context

        if context.grants_right?(user, :manage_content)
          html = self.migrate_content_links(html, context, to_context, content_types_to_copy)
        else
          html = self.migrate_content_links(html, context, to_context, content_types_to_copy, user)
        end
      end
    end
    html
  end

  def turnitin_settings
    # check if somewhere up the account chain turnitin is enabled and
    # has valid settings
    account.turnitin_settings
  end

  def turnitin_pledge
    self.account.closest_turnitin_pledge
  end

  def turnitin_originality
    self.account.closest_turnitin_originality
  end

  def all_turnitin_comments
    comments = self.account.closest_turnitin_comments || ""
    if self.turnitin_comments && !self.turnitin_comments.empty?
      comments += "\n\n" if comments && !comments.empty?
      comments += self.turnitin_comments
    end
    self.extend TextHelper
    format_message(comments).first
  end

  def turnitin_enabled?
    !!self.turnitin_settings
  end

  def vericite_enabled?
    Canvas::Plugin.find(:vericite).try(:enabled?)
  end

  def vericite_pledge
    if vericite_enabled?
      Canvas::Plugin.find(:vericite).settings[:pledge]
    end
  end

  def vericite_comments
    if vericite_enabled?
      Canvas::Plugin.find(:vericite).settings[:comments]
    end
  end

  def self.migrate_content_links(html, from_context, to_context, supported_types=nil, user_to_check_for_permission=nil)
    return html unless html.present? && to_context

    from_name = from_context.class.name.tableize
    to_name = to_context.class.name.tableize

    @merge_mappings ||= {}
    rewriter = UserContent::HtmlRewriter.new(from_context, user_to_check_for_permission)
    limit_migrations_to_listed_types = !!supported_types
    rewriter.allowed_types = %w(assignments calendar_events discussion_topics collaborations files conferences quizzes groups modules)

    rewriter.set_default_handler do |match|
      new_url = match.url
      next(new_url) if supported_types && !supported_types.include?(match.type)
      if match.obj_id
        new_id = @merge_mappings["#{match.obj_class.name.underscore}_#{match.obj_id}"]
        next(new_url) unless rewriter.user_can_view_content? { match.obj_class.where(id: match.obj_id).first }
        if !limit_migrations_to_listed_types || new_id
          new_url = new_url.gsub("#{match.type}/#{match.obj_id}", new_id ? "#{match.type}/#{new_id}" : "#{match.type}")
        end
      end
      new_url.gsub("/#{from_name}/#{from_context.id}", "/#{to_name}/#{to_context.id}")
    end

    rewriter.set_unknown_handler do |match|
      match.url.gsub("/#{from_name}/#{from_context.id}", "/#{to_name}/#{to_context.id}")
    end

    html = rewriter.translate_content(html)

    if !limit_migrations_to_listed_types
      # for things like calendar urls, swap out the old context id with the new one
      regex = Regexp.new("include_contexts=[^\\s&]*#{from_context.asset_string}")
      html = html.gsub(regex) do |match|
        match.gsub("#{from_context.asset_string}", "#{to_context.asset_string}")
      end
      # swap out the old host with the new host
      html = html.gsub(HostUrl.context_host(from_context), HostUrl.context_host(to_context))
    end

    html
  end

  def migrate_content_links(html, from_course)
    Course.migrate_content_links(html, from_course, self)
  end

  attr_accessor :merge_results
  def log_merge_result(text)
    @merge_results ||= []
    logger.debug text
    @merge_results << text
  end

  def warn_merge_result(text)
    log_merge_result(text)
  end

  def bool_res(val)
    Canvas::Plugin.value_to_boolean(val)
  end

  attr_accessor :full_migration_hash, :external_url_hash,
                :folder_name_lookups, :assignment_group_no_drop_assignments, :migration_results


  def backup_to_json
    backup.to_json
  end

  def backup
    res = []
    res += self.folders.active
    res += self.attachments.active
    res += self.assignment_groups.active
    res += self.assignments.active
    res += self.submissions
    res += self.quizzes
    res += self.discussion_topics.active
    res += self.discussion_entries.active
    res += self.wiki.wiki_pages.active
    res += self.calendar_events.active
    res
  end

  def map_merge(old_item, new_item)
    @merge_mappings ||= {}
    @merge_mappings[old_item.asset_string] = new_item && new_item.id
  end

  def merge_mapped_id(old_item)
    @merge_mappings ||= {}
    return nil unless old_item
    return @merge_mappings[old_item] if old_item.is_a?(String)
    @merge_mappings[old_item.asset_string]
  end

  def same_dates?(old, new, columns)
    old && new && columns.all?{|column|
      old.respond_to?(column) && new.respond_to?(column) && old.send(column) == new.send(column)
    }
  end

  def copy_attachments_from_course(course, options={})
    root_folder = Folder.root_folders(self).first
    root_folder_name = root_folder.name + '/'
    ce = options[:content_export]
    cm = options[:content_migration]

    attachments = course.attachments.where("file_state <> 'deleted'").to_a
    total = attachments.count + 1

    Attachment.skip_media_object_creation do
      attachments.each_with_index do |file, i|
        cm.update_import_progress((i.to_f/total) * 18.0) if cm && (i % 10 == 0)

        if !ce || ce.export_object?(file)
          begin
            migration_id = ce && ce.create_key(file)
            new_file = file.clone_for(self, nil, :overwrite => true, :migration_id => migration_id, :migration => cm)
            cm.add_attachment_path(file.full_display_path.gsub(/\A#{root_folder_name}/, ''), new_file.migration_id)
            new_folder_id = merge_mapped_id(file.folder)

            if file.folder && file.folder.parent_folder_id.nil?
              new_folder_id = root_folder.id
            end
            # make sure the file has somewhere to go
            if !new_folder_id
              # gather mapping of needed folders from old course to new course
              old_folders = []
              old_folders << file.folder
              new_folders = []
              new_folders << old_folders.last.clone_for(self, nil, options.merge({:include_subcontent => false}))
              while old_folders.last.parent_folder && old_folders.last.parent_folder.parent_folder_id
                old_folders << old_folders.last.parent_folder
                new_folders << old_folders.last.clone_for(self, nil, options.merge({:include_subcontent => false}))
              end
              old_folders.reverse!
              new_folders.reverse!
              # try to use folders that already match if possible
              final_new_folders = []
              parent_folder = Folder.root_folders(self).first
              old_folders.each_with_index do |folder, idx|
                if f = parent_folder.active_sub_folders.where(name: folder.name).first
                  final_new_folders << f
                else
                  final_new_folders << new_folders[idx]
                end
                parent_folder = final_new_folders.last
              end
              # add or update the folder structure needed for the file
              final_new_folders.first.parent_folder_id ||=
                merge_mapped_id(old_folders.first.parent_folder) ||
                Folder.root_folders(self).first.id
              old_folders.each_with_index do |folder, idx|
                final_new_folders[idx].save!
                map_merge(folder, final_new_folders[idx])
                final_new_folders[idx + 1].parent_folder_id ||= final_new_folders[idx].id if final_new_folders[idx + 1]
              end
              new_folder_id = merge_mapped_id(file.folder)
            end
            new_file.folder_id = new_folder_id
            new_file.save_without_broadcasting!
            cm.add_imported_item(new_file)
            map_merge(file, new_file)
          rescue
            cm.add_warning(t(:file_copy_error, "Couldn't copy file \"%{name}\"", :name => file.display_name || file.path_name), $!)
          end
        end
      end
    end
  end

  def self.clonable_attributes
    [ :group_weighting_scheme, :grading_standard_id, :is_public, :public_syllabus,
      :public_syllabus_to_auth, :allow_student_wiki_edits, :show_public_context_messages,
      :syllabus_body, :allow_student_forum_attachments, :lock_all_announcements,
      :default_wiki_editing_roles, :allow_student_organized_groups,
      :default_view, :show_total_grade_as_points,
      :open_enrollment,
      :storage_quota, :tab_configuration, :allow_wiki_comments,
      :turnitin_comments, :self_enrollment, :license, :indexed, :locale,
      :hide_final_grade, :hide_distribution_graphs,
      :allow_student_discussion_topics, :allow_student_discussion_editing, :lock_all_announcements,
      :organize_epub_by_content_type, :show_announcements_on_home_page,
      :home_page_announcement_limit, :enable_offline_web_export ]
  end

  def set_course_dates_if_blank(shift_options)
    unless Canvas::Plugin.value_to_boolean(shift_options[:remove_dates])
      self.start_at ||= shift_options[:default_start_at]
      self.conclude_at ||= shift_options[:default_conclude_at]
    end
  end

  def real_start_date
    return self.start_at.to_date if self.start_at
    all_dates.min
  end

  def all_dates
    (self.calendar_events.active + self.assignments.active).inject([]) {|list, e|
      list << e.end_at if e.end_at
      list << e.start_at if e.start_at
      list
    }.compact.flatten.map{|d| d.to_date }.uniq rescue []
  end

  def real_end_date
    return self.conclude_at.to_date if self.conclude_at
    all_dates.max
  end

  def is_a_context?
    true
  end

  def self.serialization_excludes; [:uuid]; end


  ADMIN_TYPES = %w{TeacherEnrollment TaEnrollment DesignerEnrollment}
  def section_visibilities_for(user, opts={})
    RequestCache.cache('section_visibilities_for', user, self, opts) do
      shard.activate do
        Rails.cache.fetch(['section_visibilities_for', user, self, opts].cache_key) do
          workflow_not = opts[:excluded_workflows] || 'deleted'

          enrollment_rows = Enrollment.where("user_id=? AND course_id=?", user, self).
            where.not(workflow_state: workflow_not).
            pluck(
              :course_section_id,
              :limit_privileges_to_course_section,
              :type,
              :associated_user_id)

          enrollment_rows.map do |section_id, limit_privileges, type, associated_user_id|
            {
              :course_section_id => section_id,
              :limit_privileges_to_course_section => limit_privileges,
              :type => type,
              :associated_user_id => associated_user_id,
              :admin => ADMIN_TYPES.include?(type)
            }
          end
        end
      end
    end
  end

  def visibility_limited_to_course_sections?(user, visibilities = section_visibilities_for(user))
    visibilities.all?{|s| s[:limit_privileges_to_course_section] }
  end

  # returns a scope, not an array of users/enrollments
  def students_visible_to(user, include: nil)
    include = Array(include)

    if include.include?(:priors)
      scope = self.all_students
    elsif include.include?(:inactive) || include.include?(:completed)
      scope = self.all_accepted_students
      scope = scope.where("enrollments.workflow_state<>'inactive'") unless include.include?(:inactive)
      scope = scope.where("enrollments.workflow_state<>'completed'") unless include.include?(:completed)
    else
      scope = self.students
    end

    self.apply_enrollment_visibility(scope, user, nil, include: include)
  end

  # can apply to user scopes as well if through enrollments (e.g. students, teachers)
  def apply_enrollment_visibility(scope, user, section_ids=nil, include: [])
    include = Array(include)
    if section_ids
      scope = scope.where('enrollments.course_section_id' => section_ids.to_a)
    end

    visibilities = section_visibilities_for(user)
    visibility_level = enrollment_visibility_level_for(user, visibilities)

    # teachers, account admins, and student view students can see student view students
    unless visibility_level == :full ||
        visibilities.any?{|v| v[:admin] || v[:type] == 'StudentViewEnrollment' }
      scope = scope.where("enrollments.type<>'StudentViewEnrollment'")
    end

    if include.include?(:inactive) && ![:full, :sections].include?(visibility_level)
      # don't really include inactive unless user is able to view them
      scope = scope.where("enrollments.workflow_state <> 'inactive'")
    end
    if include.include?(:completed) && ![:full, :sections].include?(visibility_level)
      # don't really include concluded unless user is able to view them
      scope = scope.where("enrollments.workflow_state <> 'completed'")
    end
    # See also MessageableUser::Calculator (same logic used to get
    # users across multiple courses) (should refactor)
    case visibility_level
    when :full, :limited
      scope
    when :sections
      scope.where("enrollments.course_section_id IN (?) OR (enrollments.limit_privileges_to_course_section=? AND enrollments.type IN ('TeacherEnrollment', 'TaEnrollment', 'DesignerEnrollment'))",
                  visibilities.map{|s| s[:course_section_id]}, false)
    when :restricted
      user_ids = visibilities.map { |s| s[:associated_user_id] }.compact
      scope.where(enrollments: { user_id: user_ids + [user.id] })
    else
      scope.none
    end
  end

  def users_visible_to(user, include_priors=false, opts={})
    visibilities = section_visibilities_for(user)
    visibility = enrollment_visibility_level_for(user, visibilities)

    scope = if include_priors
              users
            elsif opts[:include_inactive] && [:full, :sections].include?(visibility)
              all_current_users
            else
              current_users
            end

    apply_enrollment_visibilities_internal(scope,
                                           user,
                                           visibilities,
                                           visibility,
                                           enrollment_state: opts[:enrollment_state])
  end

  def enrollments_visible_to(user)
    visibilities = section_visibilities_for(user)
    visibility = enrollment_visibility_level_for(user, visibilities)

    apply_enrollment_visibilities_internal(current_enrollments.except(:preload), user, visibilities, visibility)
  end

  def apply_enrollment_visibilities_internal(scope, user, visibilities, visibility, enrollment_state: nil)
    scope = scope.where(enrollments: { workflow_state: enrollment_state }) if enrollment_state
    # See also MessageableUsers (same logic used to get users across multiple courses) (should refactor)
    case visibility
    when :full then scope
    when :sections then scope.where(enrollments: { course_section_id: visibilities.map {|s| s[:course_section_id] } })
    when :restricted then scope.where(enrollments: { user_id: (visibilities.map { |s| s[:associated_user_id] }.compact + [user]) })
    when :limited then scope.where(enrollments: { type: ['StudentEnrollment', 'TeacherEnrollment', 'TaEnrollment', 'StudentViewEnrollment'] })
    else scope.none
    end
  end

  # returns :all, :none, or an array of section ids
  def course_section_visibility(user, opts={})
    visibilities = section_visibilities_for(user, opts)
    visibility = enrollment_visibility_level_for(user, visibilities)
    if [:full, :limited, :restricted, :sections].include?(visibility)
      if visibility == :sections || visibilities.all?{ |v| ['StudentEnrollment', 'StudentViewEnrollment', 'ObserverEnrollment'].include? v[:type] }
        visibilities.map{ |s| s[:course_section_id] }
      else
        :all
      end
    else
      :none
    end
  end

  def sections_visible_to(user, sections = active_course_sections, opts={})
    is_scope = sections.respond_to?(:where)
    section_ids = course_section_visibility(user, opts)
    case section_ids
    when :all
      sections
    when :none
      # return an empty set, but keep it as a scope for downstream consistency
      is_scope ? sections.none : []
    when Array
      is_scope ? sections.where(:id => section_ids) : sections.select{|section| section_ids.include?(section.id)}
    end
  end

  # derived from policy for Group#grants_right?(user, :read)
  def groups_visible_to(user, groups = active_groups)
    if grants_any_right?(user, :manage_groups, :view_group_pages)
      # course-wide permissions; all groups are visible
      groups
    else
      # no course-wide permissions; only groups the user is a member of are
      # visible
      groups.joins(:participating_group_memberships).
        where('group_memberships.user_id' => user)
    end
  end

  def enrollment_visibility_level_for(user, visibilities = section_visibilities_for(user), require_message_permission = false)
    permissions = require_message_permission ?
      [:send_messages] :
      [:manage_grades, :manage_students, :manage_admin_users, :read_roster, :view_all_grades, :read_as_admin]
    granted_permissions = self.granted_rights(user, *permissions)
    if granted_permissions.empty?
      :restricted # e.g. observer, can only see admins in the course
    elsif visibilities.present? && visibility_limited_to_course_sections?(user, visibilities)
      :sections
    elsif granted_permissions.eql? [:read_roster]
      :limited
    else
      :full
    end
  end

  def invited_count_visible_to(user)
    scope = users_visible_to(user).
      where("enrollments.workflow_state in ('invited', 'creation_pending') AND enrollments.type != 'StudentViewEnrollment'")
    scope.select('users.id').uniq.count
  end

  def published?
    self.available? || self.completed?
  end

  def unpublished?
    self.created? || self.claimed?
  end

  def tab_configuration
    super.map {|h| h.with_indifferent_access } rescue []
  end

  TAB_HOME = 0
  TAB_SYLLABUS = 1
  TAB_PAGES = 2
  TAB_ASSIGNMENTS = 3
  TAB_QUIZZES = 4
  TAB_GRADES = 5
  TAB_PEOPLE = 6
  TAB_GROUPS = 7
  TAB_DISCUSSIONS = 8
  TAB_MODULES = 10
  TAB_FILES = 11
  TAB_CONFERENCES = 12
  TAB_SETTINGS = 13
  TAB_ANNOUNCEMENTS = 14
  TAB_OUTCOMES = 15
  TAB_COLLABORATIONS = 16
  TAB_COLLABORATIONS_NEW = 17

  def self.default_tabs
    [{
        :id => TAB_HOME,
        :label => t('#tabs.home', "Home"),
        :css_class => 'home',
        :href => :course_path
      }, {
        :id => TAB_ANNOUNCEMENTS,
        :label => t('#tabs.announcements', "Announcements"),
        :css_class => 'announcements',
        :href => :course_announcements_path,
        :screenreader => t("Course Announcements"),
        :icon => 'icon-announcement'
      }, {
        :id => TAB_ASSIGNMENTS,
        :label => t('#tabs.assignments', "Assignments"),
        :css_class => 'assignments',
        :href => :course_assignments_path,
        :screenreader => t('#tabs.course_assignments', "Course Assignments"),
        :icon => 'icon-assignment'
      }, {
        :id => TAB_DISCUSSIONS,
        :label => t('#tabs.discussions', "Discussions"),
        :css_class => 'discussions',
        :href => :course_discussion_topics_path,
        :screenreader => t("Course Discussions"),
        :icon => 'icon-discussion'
      }, {
        :id => TAB_GRADES,
        :label => t('#tabs.grades', "Grades"),
        :css_class => 'grades',
        :href => :course_grades_path,
        :screenreader => t('#tabs.course_grades', "Course Grades")
      }, {
        :id => TAB_PEOPLE,
        :label => t('#tabs.people', "People"),
        :css_class => 'people',
        :href => :course_users_path
      }, {
        :id => TAB_PAGES,
        :label => t('#tabs.pages', "Pages"),
        :css_class => 'pages',
        :href => :course_wiki_path
      }, {
        :id => TAB_FILES,
        :label => t('#tabs.files', "Files"),
        :css_class => 'files',
        :href => :course_files_path,
        :screenreader => t("Course Files"),
        :icon => 'icon-folder'
      }, {
        :id => TAB_SYLLABUS,
        :label => t('#tabs.syllabus', "Syllabus"),
        :css_class => 'syllabus',
        :href => :syllabus_course_assignments_path
      }, {
        :id => TAB_OUTCOMES,
        :label => t('#tabs.outcomes', "Outcomes"),
        :css_class => 'outcomes',
        :href => :course_outcomes_path
      }, {
        :id => TAB_QUIZZES,
        :label => t('#tabs.quizzes', "Quizzes"),
        :css_class => 'quizzes',
        :href => :course_quizzes_path
      }, {
        :id => TAB_MODULES,
        :label => t('#tabs.modules', "Modules"),
        :css_class => 'modules',
        :href => :course_context_modules_path
      }, {
        :id => TAB_CONFERENCES,
        :label => t('#tabs.conferences', "Conferences"),
        :css_class => 'conferences',
        :href => :course_conferences_path
      }, {
        :id => TAB_COLLABORATIONS,
        :label => t('#tabs.collaborations', "Collaborations"),
        :css_class => 'collaborations',
        :href => :course_collaborations_path
      }, {
        :id => TAB_COLLABORATIONS_NEW,
        :label => t('#tabs.collaborations', "Collaborations"),
        :css_class => 'collaborations',
        :href => :course_lti_collaborations_path
      }, {
        :id => TAB_SETTINGS,
        :label => t('#tabs.settings', "Settings"),
        :css_class => 'settings',
        :href => :course_settings_path,
        :screenreader => t('#tabs.course_settings', "Course Settings")
      }
    ]
  end

  def tab_hidden?(id)
    tab = self.tab_configuration.find{|t| t[:id] == id}
    return tab && tab[:hidden]
  end

  def external_tool_tabs(opts)
    tools = self.context_external_tools.active.having_setting('course_navigation')
    tools += ContextExternalTool.active.having_setting('course_navigation').where(context_type: 'Account', context_id: account_chain_ids).to_a
    Lti::ExternalToolTab.new(self, :course_navigation, tools, opts[:language]).tabs
  end

  def tabs_available(user=nil, opts={})
    opts.reverse_merge!(:include_external => true)
    cache_key = [user, opts].cache_key
    @tabs_available ||= {}
    @tabs_available[cache_key] ||= uncached_tabs_available(user, opts)
  end

  def uncached_tabs_available(user, opts)
    # make sure t() is called before we switch to the slave, in case we update the user's selected locale in the process
    default_tabs = Course.default_tabs

    Shackles.activate(:slave) do
      # We will by default show everything in default_tabs, unless the teacher has configured otherwise.
      tabs = self.tab_configuration.compact
      settings_tab = default_tabs[-1]
      external_tabs = if opts[:include_external]
                        external_tool_tabs(opts) + Lti::MessageHandler.lti_apps_tabs(self, [Lti::ResourcePlacement::COURSE_NAVIGATION], opts)
                      else
                        []
                      end
      tabs = tabs.map do |tab|
        default_tab = default_tabs.find {|t| t[:id] == tab[:id] } || external_tabs.find{|t| t[:id] == tab[:id] }
        if default_tab
          tab[:label] = default_tab[:label]
          tab[:href] = default_tab[:href]
          tab[:css_class] = default_tab[:css_class]
          tab[:args] = default_tab[:args]
          tab[:visibility] = default_tab[:visibility]
          tab[:external] = default_tab[:external]
          tab[:icon] = default_tab[:icon]
          tab[:target] = default_tab[:target] if default_tab[:target]
          tab[:screenreader] = default_tab[:screenreader]
          default_tabs.delete_if {|t| t[:id] == tab[:id] }
          external_tabs.delete_if {|t| t[:id] == tab[:id] }
          tab
        else
          # Remove any tabs we don't know about in default_tabs (in case we removed them or something, like Groups)
          nil
        end
      end
      tabs.compact!
      tabs += default_tabs
      tabs += external_tabs
      # Ensure that Settings is always at the bottom
      tabs.delete_if {|t| t[:id] == TAB_SETTINGS }
      tabs << settings_tab

      tabs.each do |tab|
        tab[:hidden_unused] = true if tab[:id] == TAB_MODULES && !active_record_types[:modules]
        tab[:hidden_unused] = true if tab[:id] == TAB_FILES && !active_record_types[:files]
        tab[:hidden_unused] = true if tab[:id] == TAB_QUIZZES && !active_record_types[:quizzes]
        tab[:hidden_unused] = true if tab[:id] == TAB_ASSIGNMENTS && !active_record_types[:assignments]
        tab[:hidden_unused] = true if tab[:id] == TAB_PAGES && !active_record_types[:pages] && !allow_student_wiki_edits
        tab[:hidden_unused] = true if tab[:id] == TAB_CONFERENCES && !active_record_types[:conferences] && !self.grants_right?(user, :create_conferences)
        tab[:hidden_unused] = true if tab[:id] == TAB_ANNOUNCEMENTS && !active_record_types[:announcements]
        tab[:hidden_unused] = true if tab[:id] == TAB_OUTCOMES && !active_record_types[:outcomes]
        tab[:hidden_unused] = true if tab[:id] == TAB_DISCUSSIONS && !active_record_types[:discussions] && !allow_student_discussion_topics
      end

      # remove tabs that the user doesn't have access to
      unless opts[:for_reordering]
        unless self.grants_any_right?(user, opts[:session], :read, :manage_content)
          tabs.delete_if { |t| t[:id] == TAB_HOME }
          tabs.delete_if { |t| t[:id] == TAB_ANNOUNCEMENTS }
          tabs.delete_if { |t| t[:id] == TAB_PAGES }
          tabs.delete_if { |t| t[:id] == TAB_OUTCOMES }
          tabs.delete_if { |t| t[:id] == TAB_CONFERENCES }
          tabs.delete_if { |t| t[:id] == TAB_COLLABORATIONS }
          tabs.delete_if { |t| t[:id] == TAB_MODULES }
        end
        unless self.grants_any_right?(user, opts[:session], :participate_as_student, :read_as_admin)
          tabs.delete_if{ |t| t[:visibility] == 'members' }
        end
        unless self.grants_any_right?(user, opts[:session], :read, :manage_content, :manage_assignments)
          tabs.delete_if { |t| t[:id] == TAB_ASSIGNMENTS }
          tabs.delete_if { |t| t[:id] == TAB_QUIZZES }
        end
        unless self.grants_any_right?(user, opts[:session], :read, :read_syllabus, :manage_content, :manage_assignments)
          tabs.delete_if { |t| t[:id] == TAB_SYLLABUS }
        end
        tabs.delete_if{ |t| t[:visibility] == 'admins' } unless self.grants_right?(user, opts[:session], :read_as_admin)
        if self.grants_any_right?(user, opts[:session], :manage_content, :manage_assignments)
          tabs.detect { |t| t[:id] == TAB_ASSIGNMENTS }[:manageable] = true
          tabs.detect { |t| t[:id] == TAB_SYLLABUS }[:manageable] = true
          tabs.detect { |t| t[:id] == TAB_QUIZZES }[:manageable] = true
        end
        tabs.delete_if { |t| t[:hidden] && t[:external] } unless opts[:api] && self.grants_right?(user,  :read_as_admin)
        tabs.delete_if { |t| t[:id] == TAB_GRADES } unless self.grants_any_right?(user, opts[:session], :read_grades, :view_all_grades, :manage_grades)
        tabs.detect { |t| t[:id] == TAB_GRADES }[:manageable] = true if self.grants_any_right?(user, opts[:session], :view_all_grades, :manage_grades)
        tabs.delete_if { |t| t[:id] == TAB_PEOPLE } unless self.grants_any_right?(user, opts[:session], :read_roster, :manage_students, :manage_admin_users)
        tabs.detect { |t| t[:id] == TAB_PEOPLE }[:manageable] = true if self.grants_any_right?(user, opts[:session], :manage_students, :manage_admin_users)
        tabs.delete_if { |t| t[:id] == TAB_FILES } unless self.grants_any_right?(user, opts[:session], :read, :manage_files)
        tabs.detect { |t| t[:id] == TAB_FILES }[:manageable] = true if self.grants_right?(user, opts[:session], :manage_files)
        tabs.delete_if { |t| t[:id] == TAB_DISCUSSIONS } unless self.grants_any_right?(user, opts[:session], :read_forum, :moderate_forum, :post_to_forum)
        tabs.detect { |t| t[:id] == TAB_DISCUSSIONS }[:manageable] = true if self.grants_right?(user, opts[:session], :moderate_forum)
        tabs.delete_if { |t| t[:id] == TAB_SETTINGS } unless self.grants_right?(user, opts[:session], :read_as_admin)

        unless announcements.temp_record.grants_right?(user, :read)
          tabs.delete_if { |t| t[:id] == TAB_ANNOUNCEMENTS }
        end

        if !user || !self.grants_right?(user, :manage_content)
          # remove some tabs for logged-out users or non-students
          unless grants_any_right?(user, :read_as_admin, :participate_as_student)
            tabs.delete_if {|t| [TAB_PEOPLE, TAB_OUTCOMES].include?(t[:id]) }
          end

          # remove hidden tabs from students
          unless self.grants_right?(user, opts[:session], :read_as_admin)
            tabs.delete_if {|t| (t[:hidden] || (t[:hidden_unused] && !opts[:include_hidden_unused])) && !t[:manageable] }
          end
        end
      end
      # Uncommenting these lines will always put hidden links after visible links
      # tabs.each_with_index{|t, i| t[:sort_index] = i }
      # tabs = tabs.sort_by{|t| [t[:hidden_unused] || t[:hidden] ? 1 : 0, t[:sort_index]] } if !self.tab_configuration || self.tab_configuration.empty?
      tabs
    end
  end

  def allow_wiki_comments
    read_attribute(:allow_wiki_comments)
  end

  def account_name
    self.account.name rescue nil
  end

  def term_name
    self.enrollment_term.name rescue nil
  end

  def enable_user_notes
    root_account.enable_user_notes rescue false
  end

  def equella_settings
    account = self.account
    while account
      settings = account.equella_settings
      return settings if settings
      account = account.parent_account
    end
  end

  cattr_accessor :settings_options
  self.settings_options = {}

  def self.add_setting(setting, opts = {})
    setting = setting.to_sym
    settings_options[setting] = opts
    cast_expression = "val.to_s"
    cast_expression = "val" if opts[:arbitrary]
    if opts[:boolean]
      opts[:default] ||= false
      cast_expression = "Canvas::Plugin.value_to_boolean(val)"
    end
    class_eval <<-CODE
      def #{setting}
        if Course.settings_options[#{setting.inspect}][:inherited]
          inherited = RequestCache.cache('inherited_course_setting', #{setting.inspect}, self.global_account_id) do
            self.account.send(#{setting.inspect})
          end
          if inherited[:locked] || settings_frd[#{setting.inspect}].nil?
            inherited[:value]
          else
            settings_frd[#{setting.inspect}]
          end
        elsif settings_frd[#{setting.inspect}].nil? && !@disable_setting_defaults
          default = Course.settings_options[#{setting.inspect}][:default]
          default.respond_to?(:call) ? default.call(self) : default
        else
          settings_frd[#{setting.inspect}]
        end
      end
      def #{setting}=(val)
        new_val = #{cast_expression}
        if settings_frd[#{setting.inspect}] != new_val
          @changed_settings ||= []
          @changed_settings << #{setting.inspect}
          settings_frd[#{setting.inspect}] = new_val
        end
      end
    CODE
    alias_method "#{setting}?", setting if opts[:boolean]
    if opts[:alias]
      alias_method opts[:alias], setting
      alias_method "#{opts[:alias]}=", "#{setting}="
      alias_method "#{opts[:alias]}?", "#{setting}?"
    end
  end

  # unfortunately we decided to pluralize this in the API after the fact...
  # so now we pluralize it everywhere except the actual settings hash and
  # course import/export :(
  add_setting :hide_final_grade, :alias => :hide_final_grades, :boolean => true
  add_setting :hide_distribution_graphs, :boolean => true
  add_setting :allow_student_discussion_topics, :boolean => true, :default => true
  add_setting :allow_student_discussion_editing, :boolean => true, :default => true
  add_setting :show_total_grade_as_points, :boolean => true, :default => false
  add_setting :lock_all_announcements, :boolean => true, :default => false, :inherited => true
  add_setting :large_roster, :boolean => true, :default => lambda { |c| c.root_account.large_course_rosters? }
  add_setting :public_syllabus, :boolean => true, :default => false
  add_setting :public_syllabus_to_auth, :boolean => true, :default => false
  add_setting :course_format
  add_setting :image_id
  add_setting :image_url
  add_setting :organize_epub_by_content_type, :boolean => true, :default => false
  add_setting :enable_offline_web_export, :boolean => true, :default => lambda { |c| c.root_account.enable_offline_web_export? }
  add_setting :is_public_to_auth_users, :boolean => true, :default => false

  add_setting :restrict_student_future_view, :boolean => true, :inherited => true
  add_setting :restrict_student_past_view, :boolean => true, :inherited => true

  add_setting :timetable_data, :arbitrary => true

  def user_can_manage_own_discussion_posts?(user)
    return true if allow_student_discussion_editing?
    return true if user_is_instructor?(user)
    false
  end

  def filter_attributes_for_user(hash, user, session)
    hash.delete('hide_final_grades') if hash.key?('hide_final_grades') && !grants_right?(user, :update)
    hash
  end

  # DEPRECATED, use setting accessors instead
  def settings=(hash)
    write_attribute(:settings, hash)
  end

  # frozen, because you should use setters
  def settings
    settings_frd.dup.freeze
  end

  def settings_frd
    read_or_initialize_attribute(:settings, {})
  end

  def disable_setting_defaults
    @disable_setting_defaults = true
    yield
  ensure
    @disable_setting_defaults = nil
  end

  def reset_content
    Course.transaction do
      new_course = Course.new
      self.attributes.delete_if{|k,v| [:id, :created_at, :updated_at, :syllabus_body, :wiki_id, :default_view, :tab_configuration, :lti_context_id, :workflow_state].include?(k.to_sym) }.each do |key, val|
        new_course.write_attribute(key, val)
      end
      new_course.workflow_state = (self.admins.any? ? 'claimed' : 'created')
      # there's a unique constraint on this, so we need to clear it out
      self.self_enrollment_code = nil
      self.self_enrollment = false
      # The order here is important; we have to set our sis id to nil and save first
      # so that the new course can be saved, then we need the new course saved to
      # get its id to move over sections and enrollments.  Setting this course to
      # deleted has to be last otherwise it would set all the enrollments to
      # deleted before they got moved
      self.uuid = self.sis_source_id = self.sis_batch_id = self.integration_id = nil;
      self.save!
      Course.process_as_sis { new_course.save! }
      self.course_sections.update_all(:course_id => new_course)
      # we also want to bring along prior enrollments, so don't use the enrollments
      # association
      Enrollment.where(:course_id => self).update_all(:course_id => new_course, :updated_at => Time.now.utc)
      User.where(id: new_course.all_enrollments.select(:user_id)).
          update_all(updated_at: Time.now.utc)
      self.replacement_course_id = new_course.id
      self.workflow_state = 'deleted'
      self.save!
      # Assign original course profile to the new course (automatically saves it)
      new_course.profile = self.profile unless self.profile.new_record?

      Course.find(new_course.id)
    end
  end

  def user_list_search_mode_for(user)
    if self.root_account.open_registration?
      return self.root_account.delegated_authentication? ? :preferred : :open
    end
    return :preferred if self.root_account.grants_right?(user, :manage_user_logins)
    :closed
  end

  def assign_default_view
    self.default_view ||= default_home_page
  end

  def default_home_page
    root_account.feature_enabled?(:modules_home_page) ? "modules" : "feed"
  end

  def participating_users(user_ids)
    User.where(:id => self.enrollments.active_by_date.where(:user_id => user_ids).select(:user_id))
  end

  def student_view_student
    fake_student = find_or_create_student_view_student
    fake_student = sync_enrollments(fake_student)
    fake_student
  end

  # part of the way we isolate this fake student from places we don't want it
  # to appear is to ensure that it does not have a pseudonym or any
  # account_associations. if either of these conditions is false, something is
  # wrong.
  def find_or_create_student_view_student
    if self.student_view_students.active.count == 0
      fake_student = nil
      User.skip_updating_account_associations do
        fake_student = User.new(:name => t('student_view_student_name', "Test Student"))
        fake_student.preferences[:fake_student] = true
        fake_student.workflow_state = 'registered'
        fake_student.save
        # hash the unique_id so that it's hard to accidently enroll the user in
        # a course by entering something in a user list. :(
        fake_student.pseudonyms.create!(:account => self.root_account,
                                        :unique_id => Canvas::Security.hmac_sha1("Test Student_#{fake_student.id}"))
      end
      fake_student
    else
      self.student_view_students.active.first
    end
  end
  private :find_or_create_student_view_student

  # we want to make sure the student view student is always enrolled in all the
  # sections of the course, so that a section limited teacher can grade them.
  def sync_enrollments(fake_student)
    self.default_section unless course_sections.active.any?
    Enrollment.suspend_callbacks(:update_cached_due_dates) do
      self.course_sections.active.each do |section|
        # enroll fake_student will only create the enrollment if it doesn't already exist
        self.enroll_user(fake_student, 'StudentViewEnrollment',
                         :allow_multiple_enrollments => true,
                         :section => section,
                         :enrollment_state => 'active',
                         :no_notify => true,
                         :skip_touch_user => true)
      end
    end
    DueDateCacher.recompute_course(self)
    fake_student
  end
  private :sync_enrollments

  def associated_shards
    [Shard.default]
  end

  def includes_student?(user)
    includes_user?(user, student_enrollments)
  end

  def includes_user?(user, enrollment_scope=enrollments)
    return false if user.nil? || user.new_record?
    enrollment_scope.where(user_id: user).exists?
  end

  def update_one(update_params, user, update_source = :manual)
    options = { source: update_source }

    case update_params[:event]
      when 'offer'
        if self.completed?
          self.unconclude!
          Auditors::Course.record_unconcluded(self, user, options)
        else
          unless self.available?
            self.offer!
            Auditors::Course.record_published(self, user, options)
          end
        end
      when 'conclude'
        unless self.completed?
          self.complete!
          Auditors::Course.record_concluded(self, user, options)
        end
      when 'delete'
        self.sis_source_id = nil
        self.workflow_state = 'deleted'
        self.save!
        Auditors::Course.record_deleted(self, user, options)
      when 'undelete'
        self.workflow_state = 'claimed'
        self.save!
        Auditors::Course.record_restored(self, user, options)
    end
  end

  def self.do_batch_update(progress, user, course_ids, update_params, update_source = :manual)
    account = progress.context
    progress_runner = ProgressRunner.new(progress)

    progress_runner.completed_message do |completed_count|
      t('batch_update_message', {
          :one => "1 course processed",
          :other => "%{count} courses processed"
        },
        :count => completed_count)
    end

    progress_runner.do_batch_update(course_ids) do |course_id|
      course = account.associated_courses.where(id: course_id).first
      raise t('course_not_found', "The course was not found") unless course &&
          (course.workflow_state != 'deleted' || update_params[:event] == 'undelete')
      raise t('access_denied', "Access was denied") unless course.grants_right? user, :update
      course.update_one(update_params, user, update_source)
    end

  end

  def self.batch_update(account, user, course_ids, update_params, update_source = :manual)
    progress = account.progresses.create! :tag => "course_batch_update", :completion => 0.0
    job = Course.send_later_enqueue_args(:do_batch_update,
                                         { no_delay: true },
                                         progress, user, course_ids, update_params, update_source)
    progress.user_id = user.id
    progress.delayed_job_id = job.id
    progress.save!
    progress
  end

  def re_send_invitations!(from_user)
    self.apply_enrollment_visibility(self.student_enrollments, from_user).invited.except(:preload).preload(user: :communication_channels).find_each do |e|
      e.re_send_confirmation! if e.invited?
    end
  end

  def serialize_permissions(permissions_hash, user, session)
    permissions_hash.merge(
      create_discussion_topic: DiscussionTopic.context_allows_user_to_create?(self, user, session),
      create_announcement: Announcement.context_allows_user_to_create?(self, user, session)
    )
  end

  def active_section_count
    @section_count ||= self.active_course_sections.count
  end

  def multiple_sections?
    active_section_count > 1
  end

  def content_exports_visible_to(user)
    if self.grants_right?(user, :read_as_admin)
      self.content_exports.admin(user)
    else
      self.content_exports.non_admin(user)
    end
  end

  %w{student_count primary_enrollment_type primary_enrollment_role_id primary_enrollment_rank primary_enrollment_state primary_enrollment_date invitation}.each do |method|
    class_eval <<-RUBY
      def #{method}
        read_attribute(:#{method}) || @#{method}
      end
    RUBY
  end

  def touch_content_if_public_visibility_changed(changes)
    if changes[:is_public] || changes[:is_public_to_auth_users]
      self.assignments.touch_all
      self.attachments.touch_all
      self.calendar_events.touch_all
      self.context_modules.touch_all
      self.discussion_topics.touch_all
      self.quizzes.touch_all
      self.wiki.touch
      self.wiki.wiki_pages.touch_all
    end
  end

  def touch_admins_later
    send_later_enqueue_args(:touch_admins, { :run_at => 15.seconds.from_now, :singleton => "course_touch_admins_#{global_id}" })
  end

  def touch_admins
    User.where(id: self.admins).touch_all
  end

  def touch_students_if_necessary
    # to update the cached current enrollments
    if workflow_state_changed? && (workflow_state == 'available' || workflow_state_was == 'available')
      touch_students_later if self.students.exists?
    end
  end

  def touch_students_later
    send_later_enqueue_args(:touch_students, { :run_at => 15.seconds.from_now, :singleton => "course_touch_students_#{global_id}" })
  end

  def touch_students
    User.where(id: self.students).touch_all
  end

  def list_students_by_sortable_name?
    feature_enabled?(:gradebook_list_students_by_sortable_name)
  end

  ##
  # Returns a boolean describing if the user passed in has marked this course
  # as a favorite.
  def favorite_for_user?(user)
    user.favorites.where(:context_type => 'Course', :context_id => self).exists?
  end

  def nickname_for(user, fallback = :name)
    nickname = user && user.course_nickname(self)
    nickname ||= self.send(fallback) if fallback
    nickname
  end

  def refresh_content_participation_counts(_progress)
    content_participation_counts.each(&:refresh_unread_count)
  end

  def name
    return @nickname if @nickname
    read_attribute(:name)
  end

  def apply_nickname_for!(user)
    @nickname = nickname_for(user, nil)
  end

  def any_assignment_in_closed_grading_period?
    effective_due_dates.any_in_closed_grading_period?
  end

<<<<<<< HEAD
  # Does this course have grading periods?
  # checks for both legacy and account-level grading period groups
  def grading_periods?
    return @has_grading_periods unless @has_grading_periods.nil?

    @has_grading_periods = shard.activate do
      GradingPeriodGroup.active.
        where("id = ? or course_id = ?", enrollment_term.grading_period_group_id, id).
        exists?
    end
=======
  def quiz_lti_tool
    query = { tool_id: 'Quizzes 2' }
    context_external_tools.active.find_by(query) ||
      account.context_external_tools.active.find_by(query)
>>>>>>> 1282dbb0
  end

  private

  def effective_due_dates
    @effective_due_dates ||= EffectiveDueDates.for_course(self)
  end
end<|MERGE_RESOLUTION|>--- conflicted
+++ resolved
@@ -3099,7 +3099,6 @@
     effective_due_dates.any_in_closed_grading_period?
   end
 
-<<<<<<< HEAD
   # Does this course have grading periods?
   # checks for both legacy and account-level grading period groups
   def grading_periods?
@@ -3110,12 +3109,12 @@
         where("id = ? or course_id = ?", enrollment_term.grading_period_group_id, id).
         exists?
     end
-=======
+  end
+
   def quiz_lti_tool
     query = { tool_id: 'Quizzes 2' }
     context_external_tools.active.find_by(query) ||
       account.context_external_tools.active.find_by(query)
->>>>>>> 1282dbb0
   end
 
   private
