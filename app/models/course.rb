# frozen_string_literal: true

#
# Copyright (C) 2011 - present Instructure, Inc.
#
# This file is part of Canvas.
#
# Canvas is free software: you can redistribute it and/or modify it under
# the terms of the GNU Affero General Public License as published by the Free
# Software Foundation, version 3 of the License.
#
# Canvas is distributed in the hope that it will be useful, but WITHOUT ANY
# WARRANTY; without even the implied warranty of MERCHANTABILITY or FITNESS FOR
# A PARTICULAR PURPOSE. See the GNU Affero General Public License for more
# details.
#
# You should have received a copy of the GNU Affero General Public License along
# with this program. If not, see <http://www.gnu.org/licenses/>.
#

class Course < ActiveRecord::Base
  include Context
  include Workflow
  include TextHelper
  include HtmlTextHelper
  include TimeZoneHelper
  include ContentLicenses
  include TurnitinID
  include Courses::ItemVisibilityHelper
  include Courses::ExportWarnings
  include OutcomeImportContext
  include MaterialChanges

  attr_accessor :teacher_names, :master_course, :primary_enrollment_role, :saved_by
  attr_writer :student_count, :teacher_count, :primary_enrollment_type, :primary_enrollment_role_id, :primary_enrollment_rank, :primary_enrollment_state, :primary_enrollment_date, :invitation, :master_migration

  alias_attribute :short_name, :course_code

  time_zone_attribute :time_zone
  def time_zone
    super || RequestCache.cache("account_time_zone", root_account_id) do
      root_account.default_time_zone
    end
  end

  serialize :tab_configuration
  serialize :settings, type: Hash
  belongs_to :root_account, class_name: "Account"
  belongs_to :abstract_course
  belongs_to :enrollment_term
  belongs_to :template_course, class_name: "Course"
  has_many :templated_courses, class_name: "Course", foreign_key: "template_course_id", inverse_of: :template_course
  has_many :templated_accounts, class_name: "Account", foreign_key: "course_template_id", inverse_of: :course_template
  has_many :block_editor_templates, class_name: "BlockEditorTemplate", as: :context, inverse_of: :context

  belongs_to :linked_homeroom_course, class_name: "Course", foreign_key: "homeroom_course_id", inverse_of: false

  has_many :course_sections, inverse_of: :course
  has_many :active_course_sections, -> { where(workflow_state: "active") }, class_name: "CourseSection", inverse_of: :course
  has_many :moved_sections, class_name: "CourseSection", foreign_key: "nonxlist_course_id", inverse_of: :course
  has_many :enrollments, -> { where("enrollments.workflow_state<>'deleted'") }, inverse_of: :course

  has_many :all_enrollments, class_name: "Enrollment", inverse_of: :course
  has_many :current_enrollments, -> { where("enrollments.workflow_state NOT IN ('rejected', 'completed', 'deleted', 'inactive')").preload(:user) }, class_name: "Enrollment"
  has_many :all_current_enrollments, -> { where("enrollments.workflow_state NOT IN ('rejected', 'completed', 'deleted')").preload(:user) }, class_name: "Enrollment"
  has_many :prior_enrollments, -> { preload(:user, :course).where(workflow_state: "completed") }, class_name: "Enrollment"
  has_many :prior_users, through: :prior_enrollments, source: :user
  has_many :prior_students, -> { where(enrollments: { type: ["StudentEnrollment", "StudentViewEnrollment"], workflow_state: "completed" }) }, through: :enrollments, source: :user

  has_many :participating_enrollments, -> { where(enrollments: { workflow_state: "active" }).preload(:user) }, class_name: "Enrollment", inverse_of: :course

  has_many :participating_students, -> { where(enrollments: { type: ["StudentEnrollment", "StudentViewEnrollment"], workflow_state: "active" }) }, through: :enrollments, source: :user
  has_many :participating_students_by_date,
           lambda {
             where(enrollments: { type: ["StudentEnrollment", "StudentViewEnrollment"], workflow_state: "active" })
               .joins("INNER JOIN #{EnrollmentState.quoted_table_name} ON enrollment_states.enrollment_id=enrollments.id")
               .where(enrollment_states: { state: "active" })
           },
           through: :all_enrollments,
           source: :user

  has_many :student_enrollments, -> { where("enrollments.workflow_state NOT IN ('rejected', 'completed', 'deleted', 'inactive') AND enrollments.type IN ('StudentEnrollment', 'StudentViewEnrollment')").preload(:user) }, class_name: "Enrollment"
  has_many :student_enrollments_including_completed, -> { where("enrollments.workflow_state NOT IN ('rejected', 'deleted', 'inactive') AND enrollments.type IN ('StudentEnrollment', 'StudentViewEnrollment')").preload(:user) }, class_name: "Enrollment"
  has_many :students, through: :student_enrollments, source: :user
  has_many :self_enrolled_students, -> { where("self_enrolled") }, through: :student_enrollments, source: :user
  has_many :admin_visible_student_enrollments, -> { where("enrollments.workflow_state NOT IN ('rejected', 'completed', 'deleted') AND enrollments.type IN ('StudentEnrollment', 'StudentViewEnrollment')").preload(:user) }, class_name: "Enrollment"
  has_many :admin_visible_students, through: :admin_visible_student_enrollments, source: :user
  has_many :gradable_student_enrollments, -> { where(enrollments: { workflow_state: ["active", "inactive"], type: ["StudentEnrollment", "StudentViewEnrollment"] }).preload(:user) }, class_name: "Enrollment"
  has_many :gradable_students, through: :gradable_student_enrollments, source: :user
  has_many :all_student_enrollments, -> { where("enrollments.workflow_state<>'deleted' AND enrollments.type IN ('StudentEnrollment', 'StudentViewEnrollment')").preload(:user) }, class_name: "Enrollment"
  has_many :all_student_enrollments_including_deleted, -> { where("enrollments.type IN ('StudentEnrollment', 'StudentViewEnrollment')").preload(:user) }, class_name: "Enrollment"
  has_many :all_students, through: :all_student_enrollments, source: :user
  has_many :all_students_including_deleted, through: :all_student_enrollments_including_deleted, source: :user
  has_many :all_accepted_student_enrollments, -> { where("enrollments.workflow_state NOT IN ('rejected', 'deleted') AND enrollments.type IN ('StudentEnrollment', 'StudentViewEnrollment')").preload(:user) }, class_name: "Enrollment"
  has_many :all_accepted_students, -> { distinct }, through: :all_accepted_student_enrollments, source: :user
  has_many :all_real_enrollments, -> { where("enrollments.workflow_state<>'deleted' AND enrollments.type<>'StudentViewEnrollment'").preload(:user) }, class_name: "Enrollment"
  has_many :all_real_users, through: :all_real_enrollments, source: :user
  has_many :all_real_student_enrollments, -> { where("enrollments.type = 'StudentEnrollment' AND enrollments.workflow_state <> 'deleted'").preload(:user) }, class_name: "StudentEnrollment"
  has_many :all_real_students, through: :all_real_student_enrollments, source: :user
  has_many :teacher_enrollments, -> { where("enrollments.workflow_state NOT IN ('rejected', 'deleted') AND enrollments.type = 'TeacherEnrollment'").preload(:user) }, class_name: "TeacherEnrollment"
  has_many :teachers, -> { order("sortable_name") }, through: :teacher_enrollments, source: :user
  has_many :ta_enrollments, -> { where("enrollments.workflow_state NOT IN ('rejected', 'deleted')").preload(:user) }, class_name: "TaEnrollment"
  has_many :tas, through: :ta_enrollments, source: :user
  has_many :observer_enrollments, -> { where("enrollments.workflow_state NOT IN ('rejected', 'deleted')").preload(:user) }, class_name: "ObserverEnrollment"
  has_many :observers, through: :observer_enrollments, source: :user
  has_many :non_observer_enrollments,
           lambda {
             where("enrollments.workflow_state NOT IN ('rejected', 'deleted') AND enrollments.type<>'ObserverEnrollment'")
               .preload(:user)
           },
           class_name: "Enrollment"
  has_many :enrollments_excluding_linked_observers,
           lambda {
             where("enrollments.workflow_state NOT IN ('rejected', 'deleted') AND NOT (enrollments.type = 'ObserverEnrollment' AND enrollments.associated_user_id IS NOT NULL)")
               .preload(:user)
           },
           class_name: "Enrollment"
  has_many :participating_observers, -> { where(enrollments: { workflow_state: "active" }) }, through: :observer_enrollments, source: :user
  has_many :participating_observers_by_date,
           lambda {
             where(enrollments: { type: "ObserverEnrollment", workflow_state: "active" })
               .joins("INNER JOIN #{EnrollmentState.quoted_table_name} ON enrollment_states.enrollment_id=enrollments.id")
               .where(enrollment_states: { state: "active" })
           },
           through: :all_enrollments,
           source: :user

  has_many :instructors, -> { where(enrollments: { type: ["TaEnrollment", "TeacherEnrollment"] }) }, through: :enrollments, source: :user
  has_many :instructor_enrollments, -> { where(type: ["TaEnrollment", "TeacherEnrollment"]) }, class_name: "Enrollment"
  has_many :participating_instructors, -> { where(enrollments: { type: ["TaEnrollment", "TeacherEnrollment"], workflow_state: "active" }) }, through: :enrollments, source: :user
  has_many :participating_instructors_by_date,
           lambda {
             where(enrollments: { type: ["TaEnrollment", "TeacherEnrollment"], workflow_state: "active" })
               .joins("INNER JOIN #{EnrollmentState.quoted_table_name} ON enrollment_states.enrollment_id=enrollments.id")
               .where(enrollment_states: { state: "active" })
           },
           through: :all_enrollments,
           source: :user

  has_many :admins, -> { where(enrollments: { type: %w[TaEnrollment TeacherEnrollment DesignerEnrollment] }) }, through: :enrollments, source: :user
  has_many :admin_enrollments, -> { where(type: %w[TaEnrollment TeacherEnrollment DesignerEnrollment]) }, class_name: "Enrollment"
  has_many :participating_admins, -> { where(enrollments: { type: %w[TaEnrollment TeacherEnrollment DesignerEnrollment], workflow_state: "active" }) }, through: :enrollments, source: :user
  has_many :participating_admins_by_date,
           lambda {
             where(enrollments: { type: %w[TaEnrollment TeacherEnrollment DesignerEnrollment], workflow_state: "active" })
               .joins("INNER JOIN #{EnrollmentState.quoted_table_name} ON enrollment_states.enrollment_id=enrollments.id")
               .where(enrollment_states: { state: "active" })
           },
           through: :all_enrollments,
           source: :user

  has_many :student_view_enrollments, -> { where("enrollments.workflow_state<>'deleted'").preload(:user) }, class_name: "StudentViewEnrollment"
  has_many :student_view_students, through: :student_view_enrollments, source: :user
  has_many :custom_gradebook_columns, -> { order("custom_gradebook_columns.position, custom_gradebook_columns.title") }, dependent: :destroy

  include LearningOutcomeContext
  include RubricContext

  has_many :course_account_associations
  has_many :users, -> { distinct }, through: :enrollments, source: :user
  has_many :all_users, -> { distinct }, through: :all_enrollments, source: :user
  has_many :current_users, -> { distinct }, through: :current_enrollments, source: :user
  has_many :all_current_users, -> { distinct }, through: :all_current_enrollments, source: :user
  has_many :active_users, -> { distinct }, through: :participating_enrollments, source: :user
  has_many :user_past_lti_ids, as: :context, inverse_of: :context
  has_many :group_categories, -> { collaborative.where(deleted_at: nil) }, class_name: "GroupCategory", as: :context, inverse_of: :context
  has_many :all_group_categories, -> { collaborative }, class_name: "GroupCategory", as: :context, inverse_of: :context
  has_many :combined_group_and_differentiation_tag_categories, class_name: "GroupCategory", as: :context, inverse_of: :context
  has_many :active_combined_group_and_differentiation_tag_categories, -> { active }, class_name: "GroupCategory", as: :context, inverse_of: :context
  has_many :groups, -> { collaborative }, class_name: "Group", as: :context, inverse_of: :context
  has_many :active_groups, -> { active.collaborative }, class_name: "Group", as: :context, inverse_of: :context
  has_many :differentiation_tag_categories, -> { non_collaborative.where(deleted_at: nil) }, class_name: "GroupCategory", as: :context, inverse_of: :context
  has_many :all_differentiation_tag_categories, -> { non_collaborative }, class_name: "GroupCategory", as: :context, inverse_of: :context
  has_many :differentiation_tags, -> { non_collaborative }, class_name: "Group", as: :context, inverse_of: :context
  has_many :active_differentiation_tags, -> { active.non_collaborative }, class_name: "Group", as: :context, inverse_of: :context
  # regardless of non_collaborative state, all active groups are included
  has_many :combined_groups_and_differentiation_tags, class_name: "Group", as: :context, inverse_of: :context
  has_many :assignment_groups, -> { order("assignment_groups.position", AssignmentGroup.best_unicode_collation_key("assignment_groups.name")) }, as: :context, inverse_of: :context, dependent: :destroy
  has_many :assignments, -> { order("assignments.created_at") }, as: :context, inverse_of: :context, dependent: :destroy
  has_many :calendar_events, -> { where("calendar_events.workflow_state<>'cancelled'") }, as: :context, inverse_of: :context, dependent: :destroy
  has_many :submissions, -> { active.order("submissions.updated_at DESC") }, inverse_of: :course, dependent: :destroy
  has_many :submission_comments, -> { published }, as: :context, inverse_of: :context
  has_many :discussion_topics, -> { where("discussion_topics.workflow_state<>'deleted'").preload(:user).order("discussion_topics.position DESC, discussion_topics.created_at DESC") }, as: :context, inverse_of: :context, dependent: :destroy
  has_many :active_discussion_topics, -> { where("discussion_topics.workflow_state<>'deleted'").preload(:user) }, as: :context, inverse_of: :context, class_name: "DiscussionTopic"
  has_many :all_discussion_topics, -> { preload(:user) }, as: :context, inverse_of: :context, class_name: "DiscussionTopic", dependent: :destroy
  has_many :discussion_entries, -> { preload(:discussion_topic, :user) }, through: :discussion_topics, dependent: :destroy
  has_many :announcements, as: :context, inverse_of: :context, class_name: "Announcement", dependent: :destroy
  has_many :active_announcements, -> { where("discussion_topics.workflow_state<>'deleted'") }, as: :context, inverse_of: :context, class_name: "Announcement"
  has_many :attachments, as: :context, inverse_of: :context, dependent: :destroy, extend: Attachment::FindInContextAssociation
  has_many :active_images, -> { where("attachments.file_state<>? AND attachments.content_type LIKE 'image%'", "deleted").order("attachments.display_name").preload(:thumbnail) }, as: :context, inverse_of: :context, class_name: "Attachment"
  has_many :active_assignments, -> { where("assignments.workflow_state<>'deleted'").order("assignments.title, assignments.position") }, as: :context, inverse_of: :context, class_name: "Assignment"
  has_many :folders, -> { order("folders.name") }, as: :context, inverse_of: :context, dependent: :destroy
  has_many :active_folders, -> { where("folders.workflow_state<>'deleted'").order("folders.name") }, class_name: "Folder", as: :context, inverse_of: :context
  has_many :messages, as: :context, inverse_of: :context, dependent: :destroy
  has_many :context_external_tools, -> { order("name") }, as: :context, inverse_of: :context, dependent: :destroy
  has_many :tool_proxies, class_name: "Lti::ToolProxy", as: :context, inverse_of: :context, dependent: :destroy
  belongs_to :wiki
  has_many :wiki_pages, as: :context, inverse_of: :context
  has_many :wiki_page_lookups, as: :context, inverse_of: :context
  has_many :quizzes, -> { order(:lock_at, :title, :id) }, class_name: "Quizzes::Quiz", as: :context, inverse_of: :context, dependent: :destroy
  has_many :quiz_questions, class_name: "Quizzes::QuizQuestion", through: :quizzes
  has_many :active_quizzes, -> { preload(:assignment).where("quizzes.workflow_state<>'deleted'").order(:created_at) }, class_name: "Quizzes::Quiz", as: :context, inverse_of: :context
  has_many :assessment_question_banks, -> { preload(:assessment_questions, :assessment_question_bank_users) }, as: :context, inverse_of: :context
  has_many :assessment_questions, through: :assessment_question_banks
  def inherited_assessment_question_banks(include_self = false)
    account.inherited_assessment_question_banks(true, *(include_self ? [self] : []))
  end

  has_many :external_feeds, as: :context, inverse_of: :context, dependent: :destroy
  belongs_to :grading_standard
  has_many :grading_standards, -> { where("workflow_state<>'deleted'") }, as: :context, inverse_of: :context
  has_many :web_conferences, -> { order("created_at DESC") }, as: :context, inverse_of: :context, dependent: :destroy
  has_many :collaborations, -> { order(Arel.sql("collaborations.title, collaborations.created_at")) }, as: :context, inverse_of: :context, dependent: :destroy
  has_many :context_modules, -> { ordered }, as: :context, inverse_of: :context, dependent: :destroy
  has_many :context_module_progressions, through: :context_modules
  has_many :active_context_modules, -> { where(workflow_state: "active") }, as: :context, inverse_of: :context, class_name: "ContextModule"
  has_many :context_module_tags, -> { ordered.where(tag_type: "context_module") }, class_name: "ContentTag", as: :context, inverse_of: :context, dependent: :destroy
  has_many :media_objects, as: :context, inverse_of: :context
  has_many :page_views, as: :context, inverse_of: :context
  has_many :asset_user_accesses, as: :context, inverse_of: :context
  has_many :role_overrides, as: :context, inverse_of: :context
  has_many :content_migrations, as: :context, inverse_of: :context
  has_many :content_exports, as: :context, inverse_of: :context
  has_many :epub_exports, -> { where(type: nil).order("created_at DESC") }
  has_many :course_reports, dependent: :destroy

  has_many :gradebook_filters, inverse_of: :course, dependent: :destroy
  attr_accessor :latest_epub_export

  has_many :web_zip_exports, -> { where(type: "WebZipExport") }
  has_many :alerts, -> { preload(:criteria) }, as: :context, inverse_of: :context
  has_many :appointment_group_contexts, as: :context, inverse_of: :context
  has_many :appointment_groups, through: :appointment_group_contexts
  has_many :appointment_participants, -> { where("workflow_state = 'locked' AND parent_calendar_event_id IS NOT NULL") }, class_name: "CalendarEvent", foreign_key: :effective_context_code, primary_key: :asset_string, inverse_of: false

  has_many :content_participation_counts, as: :context, inverse_of: :context, dependent: :destroy
  has_many :poll_sessions, class_name: "Polling::PollSession", dependent: :destroy
  has_many :grading_period_groups, dependent: :destroy
  has_many :grading_periods, through: :grading_period_groups
  has_many :usage_rights, as: :context, inverse_of: :context, class_name: "UsageRights", dependent: :destroy

  has_many :custom_grade_statuses, -> { active }, through: :root_account
  has_many :sis_post_grades_statuses

  has_many :progresses, as: :context, inverse_of: :context
  has_many :gradebook_csvs, inverse_of: :course, class_name: "GradebookCSV"

  has_many :master_course_templates, class_name: "MasterCourses::MasterTemplate"
  # only valid if non-nil
  attr_accessor :is_master_course

  has_many :master_course_subscriptions, class_name: "MasterCourses::ChildSubscription", foreign_key: "child_course_id", inverse_of: :child_course
  has_one :late_policy, dependent: :destroy, inverse_of: :course
  has_many :quiz_migration_alerts, dependent: :destroy
  has_many :notification_policy_overrides, as: :context, inverse_of: :context

  has_many :post_policies, dependent: :destroy, inverse_of: :course
  has_many :assignment_post_policies, -> { where.not(assignment_id: nil) }, class_name: "PostPolicy", inverse_of: :course
  has_one :default_post_policy, -> { where(assignment_id: nil) }, class_name: "PostPolicy", inverse_of: :course

  has_one :course_score_statistic, dependent: :destroy
  has_many :auditor_course_records,
           class_name: "Auditors::ActiveRecord::CourseRecord",
           dependent: :destroy,
           inverse_of: :course
  has_many :auditor_grade_change_records,
           as: :context,
           inverse_of: :course,
           class_name: "Auditors::ActiveRecord::GradeChangeRecord",
           dependent: :destroy
  has_many :lti_resource_links,
           as: :context,
           inverse_of: :context,
           class_name: "Lti::ResourceLink",
           dependent: :destroy

  has_many :conditional_release_rules, inverse_of: :course, class_name: "ConditionalRelease::Rule", dependent: :destroy
  has_one :outcome_proficiency, -> { preload(:outcome_proficiency_ratings) }, as: :context, inverse_of: :context, dependent: :destroy
  has_one :outcome_calculation_method, as: :context, inverse_of: :context, dependent: :destroy

  has_one :microsoft_sync_group, class_name: "MicrosoftSync::Group", dependent: :destroy, inverse_of: :course
  has_many :microsoft_sync_partial_sync_changes, class_name: "MicrosoftSync::PartialSyncChange", dependent: :destroy, inverse_of: :course

  has_many :comment_bank_items, inverse_of: :course

  has_many :course_paces
  has_many :blackout_dates, as: :context, inverse_of: :context
  has_many :favorites, as: :context, inverse_of: :context, dependent: :destroy

  prepend Profile::Association

  before_create :set_restrict_quantitative_data_when_needed

  before_save :assign_uuid
  before_validation :assert_defaults
  before_save :update_enrollments_later
  before_save :update_show_total_grade_as_on_weighting_scheme_change
  before_save :set_self_enrollment_code
  before_save :validate_license
  after_save :update_final_scores_on_weighting_scheme_change
  after_save :update_account_associations_if_changed
  after_save :update_enrollment_states_if_necessary
  after_save :clear_caches_if_necessary
  after_save :log_published_assignment_count
  after_commit :update_cached_due_dates

  after_create :set_default_post_policy
  after_create :copy_from_course_template

  after_update :clear_cached_short_name, if: :saved_change_to_course_code?
  after_update :log_create_to_publish_time, if: :saved_change_to_workflow_state?
  after_update :track_end_date_stats
  after_update :log_course_pacing_publish_update, if: :saved_change_to_workflow_state?
  after_update :log_course_format_publish_update, if: :saved_change_to_workflow_state?
  after_update :log_course_pacing_settings_update, if: :change_to_logged_settings?
  after_update :log_rqd_setting_enable_or_disable

  before_update :handle_syllabus_changes_for_master_migration

  before_save :touch_root_folder_if_necessary
  before_validation :verify_unique_ids
  validate :validate_course_dates
  validate :validate_course_image
  validate :validate_banner_image
  validate :validate_default_view
  validate :validate_template
  validate :validate_not_on_siteadmin
  validates :sis_source_id, uniqueness: { scope: :root_account }, allow_nil: true
  validates :account_id, :root_account_id, :enrollment_term_id, :workflow_state, presence: true
  validates :syllabus_body, length: { maximum: maximum_long_text_length, allow_blank: true }
  validates :name, length: { maximum: maximum_string_length, allow_blank: true }
  validates :sis_source_id, length: { maximum: maximum_string_length, allow_nil: true, allow_blank: false }
  validates :course_code, length: { maximum: maximum_string_length, allow_blank: true }
  validates_locale allow_nil: true

  sanitize_field :syllabus_body, CanvasSanitize::SANITIZE

  include StickySisFields
  are_sis_sticky :name,
                 :course_code,
                 :start_at,
                 :conclude_at,
                 :restrict_enrollments_to_course_dates,
                 :enrollment_term_id,
                 :workflow_state,
                 :account_id,
                 :grade_passback_setting

  include FeatureFlags

  include ContentNotices
  define_content_notice :import_in_progress,
                        text: -> { t("One or more items are currently being imported. They will be shown in the course below once they are available.") },
                        link_text: -> { t("Import Status") },
                        link_target: ->(course) { "/courses/#{course.to_param}/content_migrations" },
                        should_show: lambda { |course, user|
                          course.grants_any_right?(user, *RoleOverride::GRANULAR_MANAGE_COURSE_CONTENT_PERMISSIONS)
                        }

  has_a_broadcast_policy

  # A hard limit on the number of graders (excluding the moderator) a moderated
  # assignment can have.
  MODERATED_GRADING_GRADER_LIMIT = 10

  # using a lambda for setting name to avoid caching the translated string when the model is loaded
  # (in case selected language changes)
  CUSTOMIZABLE_PERMISSIONS = ActiveSupport::OrderedHash[
    "syllabus",
    {
      get_setting_name: -> { t("syllabus", "Syllabus") },
      flex: :looser,
      as_bools: true,
    },
    "files",
    {
      get_setting_name: -> { t("files", "Files") },
      flex: :any
    },
  ].freeze

  def [](attr)
    (attr.to_s == "asset_string") ? asset_string : super
  end

  def grade_statuses
    statuses = %w[late missing none excused]
    statuses << "extended" if root_account.feature_enabled?(:extended_submission_state)
    statuses
  end

  def events_for(user)
    if user
      CalendarEvent
        .active
        .for_user_and_context_codes(user, [asset_string])
        .preload(:child_events)
        .reject(&:hidden?) +
        AppointmentGroup.manageable_by(user, [asset_string]) +
        user.assignments_visible_in_course(self)
    else
      calendar_events.active.preload(:child_events).reject(&:hidden?) +
        assignments.active
    end
  end

  def dummy?
    local_id == 0
  end

  def self.ensure_dummy_course
    EnrollmentTerm.ensure_dummy_enrollment_term
    # pre-loading dummy account here to avoid error when finding
    # Account 0 on a new shard before the shard is finished creation,
    # since finding via cache switches away from the creating shard
    a = Account.find(0)
    create_with(account: a, root_account: a, enrollment_term_id: 0, workflow_state: "deleted").find_or_create_by!(id: 0)
  end

  def self.skip_updating_account_associations
    if @skip_updating_account_associations
      yield
    else
      begin
        @skip_updating_account_associations = true
        yield
      ensure
        @skip_updating_account_associations = false
      end
    end
  end

  def self.skip_updating_account_associations?
    !!@skip_updating_account_associations
  end

  def assigned_assignment_ids_by_user
    @assigned_assignment_ids_by_user ||=
      assignments_scope
      .joins(:submissions)
      .except(:order)
      .pluck("assignments.id", "submissions.user_id")
      .each_with_object({}) do |(assignment_id, user_id), hash|
        hash[user_id] ||= Set.new
        hash[user_id] << assignment_id
      end
  end

  def assignments_scope
    scope = assignments.active
    if root_account.feature_enabled?(:discussion_checkpoints)
      # We need to update the scope to use AbstractAssignment instead of its subclass Assignment so that we can merge the
      # scope query with the checkpoints_scope query
      scope_assignment_ids = scope.pluck(:id)
      scope = AbstractAssignment.where(id: scope_assignment_ids)
      checkpoints_scope = SubAssignment.active.where(parent_assignment_id: scope_assignment_ids)
      # merge the queries
      scope = scope.or(checkpoints_scope)
    end
    scope
  end

  def grading_standard_read_permission
    :read_as_admin
  end

  def update_account_associations_if_changed
    if (saved_change_to_root_account_id? || saved_change_to_account_id?) && !self.class.skip_updating_account_associations?
      delay(synchronous: !Rails.env.production? || saved_change_to_id?).update_account_associations
    end
  end

  def update_enrollment_states_if_necessary
    return if saved_change_to_id # new object, nothing to possibly invalidate

    # a lot of things can change the date logic here :/
    if (saved_changes.keys.intersect?(%w[restrict_enrollments_to_course_dates account_id enrollment_term_id]) ||
       (restrict_enrollments_to_course_dates? && saved_material_changes_to?(:start_at, :conclude_at)) ||
       (saved_change_to_workflow_state? && (completed? || workflow_state_before_last_save == "completed"))) &&
       enrollments.exists?
      EnrollmentState.delay_if_production(n_strand: ["invalidate_enrollment_states", global_root_account_id])
                     .invalidate_states_for_course_or_section(self)
    end
    # if the course date settings have been changed, we'll end up reprocessing all the access values anyway, so no need to queue below for other setting changes
    if saved_change_to_account_id? || @changed_settings
      state_settings = [:restrict_student_future_view, :restrict_student_past_view]
      changed_keys = saved_change_to_account_id? ? state_settings : (@changed_settings & state_settings)
      if changed_keys.any?
        EnrollmentState.delay_if_production(n_strand: ["invalidate_access_for_course", global_root_account_id])
                       .invalidate_access_for_course(self, changed_keys)
      end
    end

    @changed_settings = nil
  end

  def track_end_date_stats
    return unless saved_changes.keys.intersect?(%w[restrict_enrollments_to_course_dates conclude_at enrollment_term_id settings workflow_state]) && published?

    just_published = saved_change_to_workflow_state && workflow_state == "available"
    has_end_date = restrict_enrollments_to_course_dates ? conclude_at.present? : enrollment_term&.end_at.present?
    had_end_date = restrict_enrollments_to_course_dates_before_last_save ? conclude_at_before_last_save.present? : EnrollmentTerm.find(enrollment_term_id_before_last_save)&.end_at&.present?

    return unless just_published || (has_end_date != had_end_date) || (settings_before_last_save[:enable_course_paces] != settings[:enable_course_paces])

    InstStatsd::Statsd.distributed_increment(enable_course_paces ? "course.paced.has_end_date" : "course.unpaced.has_end_date") if has_end_date

    return if just_published # Don't decrement on publish

    InstStatsd::Statsd.decrement(settings_before_last_save[:enable_course_paces] ? "course.paced.has_end_date" : "course.unpaced.has_end_date") if had_end_date
  end

  def module_based?
    Rails.cache.fetch(["module_based_course", self].cache_key) do
      context_modules.active.except(:order).any? { |m| m.completion_requirements.present? }
    end
  end

  def has_modules?
    Rails.cache.fetch(["course_has_modules", self].cache_key) do
      context_modules.not_deleted.any?
    end
  end

  def modules_visible_to(user)
    scope = grants_right?(user, :view_unpublished_items) ? context_modules.not_deleted : context_modules.active
    DifferentiableAssignment.scope_filter(scope, user, self)
  end

  def module_items_visible_to(user)
    tags = if (user_is_teacher = grants_right?(user, :view_unpublished_items))
             context_module_tags.not_deleted.joins(:context_module).where("context_modules.workflow_state <> 'deleted'")
           else
             context_module_tags.active.joins(:context_module).where(context_modules: { workflow_state: "active" })
           end

    DifferentiableAssignment.scope_filter(tags, user, self, is_teacher: user_is_teacher)
  end

  def sequential_module_item_ids
    Rails.cache.fetch(["ordered_module_item_ids", self].cache_key) do
      GuardRail.activate(:secondary) do
        context_module_tags.not_deleted.joins(:context_module)
                           .where("context_modules.workflow_state <> 'deleted'")
                           .where("content_tags.content_type <> 'ContextModuleSubHeader'")
                           .reorder(Arel.sql("COALESCE(context_modules.position, 0), context_modules.id, content_tags.position NULLS LAST"))
                           .pluck(:id)
      end
    end
  end

  def get_assignment_ids_from_modules(modules)
    return unless modules

    context_module_tags.not_deleted
                       .assignments_for_modules(modules)
                       .pluck(:content_id)
  end

  def get_assignment_ids_from_module_items(module_items)
    return unless module_items

    context_module_tags.not_deleted
                       .assignments_for_module_items(module_items)
                       .pluck(:content_id)
  end

  def verify_unique_ids
    infer_root_account unless root_account_id

    is_unique = true
    if sis_source_id && (root_account_id_changed? || sis_source_id_changed?)
      scope = root_account.all_courses.where(sis_source_id:)
      scope = scope.where("id<>?", self) unless new_record?
      if scope.exists?
        is_unique = false
        errors.add(:sis_source_id, t("errors.sis_in_use",
                                     "SIS ID \"%{sis_id}\" is already in use",
                                     sis_id: sis_source_id))
      end
    end

    if integration_id && (root_account_id_changed? || integration_id_changed?)
      scope = root_account.all_courses.where(integration_id:)
      scope = scope.where("id<>?", self) unless new_record?
      if scope.exists?
        is_unique = false
        errors.add(:integration_id, t("Integration ID \"%{int_id}\" is already in use",
                                      int_id: integration_id))
      end
    end

    throw :abort unless is_unique
  end

  def validate_course_dates
    if start_at.present? && conclude_at.present? && conclude_at < start_at
      errors.add(:conclude_at, t("End date cannot be before start date"))
      false
    else
      true
    end
  end

  def validate_banner_image
    if banner_image_url.present? && banner_image_id.present?
      errors.add(:banner_image, t("banner_image_url and banner_image_id cannot both be set."))
      false
    elsif (banner_image_id.present? && valid_course_image_id?(banner_image_id)) ||
          (banner_image_url.present? && valid_course_image_url?(banner_image_url))
      true
    else
      if banner_image_id.present?
        errors.add(:banner_image_id, t("banner_image_id is not a valid ID"))
      elsif banner_image_url.present?
        errors.add(:banner_image_url, t("banner_image_url is not a valid URL"))
      end
      false
    end
  end

  def validate_course_image
    if image_url.present? && image_id.present?
      errors.add(:image, t("image_url and image_id cannot both be set."))
      false
    elsif (image_id.present? && valid_course_image_id?(image_id)) ||
          (image_url.present? && valid_course_image_url?(image_url))
      true
    else
      if image_id.present?
        errors.add(:image_id, t("image_id is not a valid ID"))
      elsif image_url.present?
        errors.add(:image_url, t("image_url is not a valid URL"))
      end
      false
    end
  end

  def valid_course_image_id?(image_id)
    image_id.match(Api::ID_REGEX).present?
  end

  def valid_course_image_url?(image_url)
    URI.parse(image_url)
  rescue URI::InvalidURIError
    false
  end

  def validate_default_view
    if default_view_changed?
      if !%w[assignments feed modules syllabus wiki].include?(default_view)
        errors.add(:default_view, t("Home page is not valid"))
        return false
      elsif default_view == "wiki" && !(wiki_id && wiki.has_front_page?)
        errors.add(:default_view, t("A Front Page is required"))
        return false
      end
    end
    true
  end

  def validate_template
    return unless self.class.columns_hash.key?("template")
    return unless template_changed?

    if template? && !can_become_template?
      errors.add(:template, t("Courses with enrollments can't become templates"))
    elsif !template? && !can_stop_being_template?
      errors.add(:template, t("Courses that are set as a template in any account can't stop being templates"))
    end
  end

  def validate_not_on_siteadmin
    # Don't validate if we are creating the dummy account so we don't go try to create siteadmin while migrating
    return if id == 0

    if root_account_id_changed? && root_account_id == Account.site_admin&.id
      errors.add(:root_account_id, t("Courses cannot be created on the site_admin account."))
    end
  end

  def image
    @image ||= if image_id.present?
                 shard.activate do
                   attachments.active.find_by(id: image_id)&.public_download_url(1.week)
                 end
               elsif image_url
                 image_url
               end
  end

  def banner_image
    @banner_image ||= if banner_image_id.present?
                        shard.activate do
                          attachments.active.find_by(id: banner_image_id)&.public_download_url(1.week)
                        end
                      elsif banner_image_url
                        banner_image_url
                      end
  end

  def course_visibility_options
    options = [
      "course",
      {
        setting: t("course", "Course")
      },
      "institution",
      {
        setting: t("institution", "Institution")
      },
      "public",
      {
        setting: t("public", "Public")
      }
    ]
    options = root_account.available_course_visibility_override_options(options).to_a.flatten
    ActiveSupport::OrderedHash[*options]
  end

  def course_visibility_option_descriptions
    {
      "course" => t("All users associated with this course"),
      "institution" => t("All users associated with this institution"),
      "public" => t("Anyone with the URL")
    }
  end

  def custom_course_visibility
    CUSTOMIZABLE_PERMISSIONS.any? do |k, _v|
      custom_visibility_option(k) != course_visibility
    end
  end

  def custom_visibility_option(key)
    perm_cfg = CUSTOMIZABLE_PERMISSIONS[key.to_s]

    if perm_cfg[:as_bools]
      if send(:"public_#{key}") == true
        "public"
      elsif send(:"public_#{key}_to_auth") == true
        "institution"
      else
        "course"
      end
    else
      send(:"#{key}_visibility")
    end
  end

  # DEPRECATED - Used only by View
  def syllabus_visibility_option
    custom_visibility_option(:syllabus)
  end

  # DEPRECATED - Used only by View
  def files_visibility_option
    custom_visibility_option(:files)
  end

  def course_visibility
    if overridden_course_visibility.present?
      overridden_course_visibility
    elsif is_public == true
      "public"
    elsif is_public_to_auth_users == true
      "institution"
    else
      "course"
    end
  end

  def public_license?
    license && self.class.public_license?(license)
  end

  def license_data
    licenses = self.class.licenses
    licenses[license] || licenses["private"]
  end

  def license_url
    license_data[:license_url]
  end

  def readable_license
    license_data[:readable_license].call
  end

  def unpublishable?
    ids = all_real_students.pluck :id
    !submissions.with_assignment.with_point_data.where(user_id: ids).exists?
  end

  def self.update_account_associations(courses_or_course_ids, opts = {})
    return [] if courses_or_course_ids.empty?

    opts.reverse_merge! account_chain_cache: {}
    account_chain_cache = opts[:account_chain_cache]

    # Split it up into manageable chunks
    user_ids_to_update_account_associations = []
    if courses_or_course_ids.length > 500
      opts = opts.dup
      opts.reverse_merge! skip_user_account_associations: true
      courses_or_course_ids.uniq.compact.each_slice(500) do |courses_or_course_ids_slice|
        user_ids_to_update_account_associations += update_account_associations(courses_or_course_ids_slice, opts)
      end
    else
      if courses_or_course_ids.first.is_a? Course
        courses = courses_or_course_ids
        ActiveRecord::Associations.preload(courses, course_sections: :nonxlist_course)
        course_ids = courses.map(&:id)
      else
        course_ids = courses_or_course_ids
        courses = Course.where(id: course_ids)
                        .preload(course_sections: [:course, :nonxlist_course])
                        .select([:id, :account_id]).to_a
      end
      course_ids_to_update_user_account_associations = []
      CourseAccountAssociation.transaction do
        current_associations = {}
        to_delete = []
        CourseAccountAssociation.where(course_id: course_ids).each do |aa|
          key = [aa.course_section_id, aa.account_id]
          current_course_associations = current_associations[aa.course_id] ||= {}
          # duplicates. the unique index prevents these now, but this code
          # needs to hang around for the migration itself
          if current_course_associations.key?(key)
            to_delete << aa.id
            next
          end
          current_course_associations[key] = [aa.id, aa.depth]
        end

        courses.each do |course|
          did_an_update = false
          current_course_associations = current_associations[course.id] || {}

          # Courses are tied to accounts directly and through sections and crosslisted courses
          (course.course_sections + [nil]).each do |section|
            next if section && !section.active?

            section.course = course if section
            starting_account_ids = [course.account_id, section.try(:course).try(:account_id), section.try(:nonxlist_course).try(:account_id)].compact.uniq

            account_ids_with_depth = User.calculate_account_associations_from_accounts(starting_account_ids, account_chain_cache).map

            account_ids_with_depth.each do |account_id_with_depth|
              account_id = account_id_with_depth[0]
              depth = account_id_with_depth[1]
              key = [section.try(:id), account_id]
              association = current_course_associations[key]
              if association.nil?
                # new association, create it
                begin
                  course.transaction(requires_new: true) do
                    course.course_account_associations.create! do |aa|
                      aa.course_section_id = section.try(:id)
                      aa.account_id = account_id
                      aa.depth = depth
                    end
                  end
                rescue ActiveRecord::RecordNotUnique
                  course.course_account_associations.where(course_section_id: section,
                                                           account_id:).update_all(depth:)
                end
                did_an_update = true
              else
                if association[1] != depth
                  CourseAccountAssociation.where(id: association[0]).update_all(depth:)
                  did_an_update = true
                end
                # remove from list of existing
                current_course_associations.delete(key)
              end
            end
          end
          did_an_update ||= !current_course_associations.empty?
          if did_an_update
            course.course_account_associations.reset
            course_ids_to_update_user_account_associations << course.id
          end
        end

        to_delete += current_associations.map { |_k, v| v.map { |_k2, v2| v2[0] } }.flatten
        unless to_delete.empty?
          CourseAccountAssociation.where(id: to_delete).in_batches(of: 10_000).delete_all
        end
      end
      Course.clear_cache_keys(course_ids_to_update_user_account_associations, :account_associations)

      unless course_ids_to_update_user_account_associations.empty?
        user_ids_to_update_account_associations = Enrollment
                                                  .where("course_id IN (?) AND workflow_state<>'deleted'", course_ids_to_update_user_account_associations)
                                                  .group(:user_id).pluck(:user_id)
      end
    end
    User.update_account_associations(user_ids_to_update_account_associations, account_chain_cache:) unless user_ids_to_update_account_associations.empty? || opts[:skip_user_account_associations]
    user_ids_to_update_account_associations
  end

  def update_account_associations
    shard.activate do
      Course.update_account_associations([self])
    end
  end

  def associated_accounts(include_crosslisted_courses: true)
    key = "associated_accounts#{include_crosslisted_courses && "_xlisted"}"
    Rails.cache.fetch_with_batched_keys(key, batch_object: self, batched_keys: :account_associations) do
      GuardRail.activate(:primary) do
        accounts = if association(:course_account_associations).loaded?
                     course_account_associations.filter { |caa| include_crosslisted_courses ? true : caa.course_section_id.nil? }.map(&:account).uniq
                   else
                     shard.activate do
                       Account.find_by_sql(<<~SQL.squish)
                         WITH depths AS (
                           SELECT account_id, MIN(depth)
                           FROM #{CourseAccountAssociation.quoted_table_name}
                           WHERE course_id=#{id}
                           #{"AND course_section_id IS NULL" unless include_crosslisted_courses}
                           GROUP BY account_id
                         )
                         SELECT accounts.*
                         FROM #{Account.quoted_table_name} INNER JOIN depths ON accounts.id=depths.account_id
                         ORDER BY min
                       SQL
                     end
                   end
        accounts << account if account_id && !accounts.find { |a| a.id == account_id }
        accounts << root_account if root_account_id && !accounts.find { |a| a.id == root_account_id }
        accounts
      end
    end
  end

  scope :recently_started, -> { where(start_at: 1.month.ago..Time.zone.now).order("start_at DESC").limit(10) }
  scope :recently_ended, -> { where(conclude_at: 1.month.ago..Time.zone.now).order("start_at DESC").limit(10) }
  scope :recently_created, -> { where(created_at: 1.month.ago..Time.zone.now).order("created_at DESC").limit(50).preload(:teachers) }
  scope :for_term, ->(term) { term ? where(enrollment_term_id: term) : all }
  scope :active_first, -> { order(Arel.sql("CASE WHEN courses.workflow_state='available' THEN 0 ELSE 1 END, #{best_unicode_collation_key("name")}")) }
  scope :name_like, lambda { |query|
    where(coalesced_wildcard("courses.name", "courses.sis_source_id", "courses.course_code", query))
      .or(where(id: query))
  }
  scope :needs_account, ->(account, limit) { where(account_id: nil, root_account_id: account).limit(limit) }
  scope :active, -> { where.not(workflow_state: "deleted") }
  scope :least_recently_updated, ->(limit) { order(:updated_at).limit(limit) }

  scope :manageable_by_user, lambda { |*args|
    # args[0] should be user_id, args[1], if true, will include completed
    # enrollments as well as active enrollments
    user_id = args[0]
    workflow_states = (args[1].present? ? ["'active'", "'completed'"] : ["'active'"]).join(", ")
    admin_completed_sql = ""
    enrollment_completed_sql = ""

    if args[1].blank?
      admin_completed_sql = sanitize_sql(["INNER JOIN #{Course.quoted_table_name} AS courses ON courses.id = caa.course_id
        INNER JOIN #{EnrollmentTerm.quoted_table_name} AS et ON et.id = courses.enrollment_term_id
        WHERE courses.workflow_state<>'completed' AND
          ((et.end_at IS NULL OR et.end_at >= :end) OR
          (courses.restrict_enrollments_to_course_dates = true AND courses.conclude_at >= :end))",
                                          end: Time.now.utc])
      enrollment_completed_sql = sanitize_sql(["INNER JOIN #{EnrollmentTerm.quoted_table_name} AS et ON et.id = courses.enrollment_term_id
        WHERE courses.workflow_state<>'completed' AND
          ((et.end_at IS NULL OR et.end_at >= :end) OR
          (courses.restrict_enrollments_to_course_dates = true AND courses.conclude_at >= :end))",
                                               end: Time.now.utc])
    end

    distinct.joins("INNER JOIN (
         SELECT caa.course_id, au.user_id FROM #{CourseAccountAssociation.quoted_table_name} AS caa
         INNER JOIN #{Account.quoted_table_name} AS a ON a.id = caa.account_id AND a.workflow_state = 'active'
         INNER JOIN #{AccountUser.quoted_table_name} AS au ON au.account_id = a.id AND au.user_id = #{user_id.to_i} AND au.workflow_state = 'active'
         #{admin_completed_sql}
       UNION SELECT courses.id AS course_id, e.user_id FROM #{Course.quoted_table_name}
         INNER JOIN #{Enrollment.quoted_table_name} AS e ON e.course_id = courses.id AND e.user_id = #{user_id.to_i}
           AND e.workflow_state IN(#{workflow_states}) AND e.type IN ('TeacherEnrollment', 'TaEnrollment', 'DesignerEnrollment')
         INNER JOIN #{EnrollmentState.quoted_table_name} AS es ON es.enrollment_id = e.id AND es.state IN (#{workflow_states})
         #{enrollment_completed_sql}) AS course_users
       ON course_users.course_id = courses.id")
  }

  scope :not_deleted, -> { where("workflow_state<>'deleted'") }

  scope :with_enrollments, lambda {
    where(Enrollment.active.where("enrollments.course_id=courses.id").arel.exists)
  }
  scope :with_enrollment_types, lambda { |types|
    types = types.map { |type| "#{type.capitalize}Enrollment" }
    where(Enrollment.active.where("enrollments.course_id=courses.id").where(type: types).arel.exists)
  }
  scope :without_enrollments, lambda {
    where.not(Enrollment.active.where("enrollments.course_id=courses.id").arel.exists)
  }

  # completed and not_completed -- logic should match up as much as possible with #soft_concluded?
  scope :completed, lambda {
    joins(:enrollment_term)
      .where("courses.workflow_state='completed' OR courses.conclude_at<? OR (courses.conclude_at IS NULL AND enrollment_terms.end_at<?)", Time.now.utc, Time.now.utc)
  }
  scope :not_completed, lambda {
    joins(:enrollment_term)
      .where("courses.workflow_state<>'completed' AND
          (courses.conclude_at IS NULL OR courses.conclude_at>=?) AND
          (courses.conclude_at IS NOT NULL OR enrollment_terms.end_at IS NULL OR enrollment_terms.end_at>=?)",
             Time.now.utc,
             Time.now.utc)
  }
  scope :by_teachers, lambda { |teacher_ids|
    if teacher_ids.empty?
      none
    else
      where(Enrollment.active.where("enrollments.course_id=courses.id AND enrollments.type='TeacherEnrollment' AND enrollments.user_id IN (?)", teacher_ids).arel.exists)
    end
  }
  scope :by_associated_accounts, lambda { |account_ids|
    if account_ids.empty?
      none
    else
      where(CourseAccountAssociation.where("course_account_associations.course_id=courses.id AND course_account_associations.account_id IN (?)", account_ids).arel.exists)
    end
  }
  scope :published, -> { where(workflow_state: %w[available completed]) }
  scope :unpublished, -> { where(workflow_state: %w[created claimed]) }

  scope :deleted, -> { where(workflow_state: "deleted") }
  scope :archived, -> { deleted.where.not(archived_at: nil) }

  scope :master_courses, -> { joins(:master_course_templates).where.not(MasterCourses::MasterTemplate.table_name => { workflow_state: "deleted" }) }
  scope :not_master_courses, -> { joins("LEFT OUTER JOIN #{MasterCourses::MasterTemplate.quoted_table_name} AS mct ON mct.course_id=courses.id AND mct.workflow_state<>'deleted'").where("mct IS NULL") } # rubocop:disable Rails/WhereEquals mct is a table, not a column

  scope :associated_courses, -> { joins(:master_course_subscriptions).where.not(MasterCourses::ChildSubscription.table_name => { workflow_state: "deleted" }) }
  scope :not_associated_courses, -> { joins("LEFT OUTER JOIN #{MasterCourses::ChildSubscription.quoted_table_name} AS mcs ON mcs.child_course_id=courses.id AND mcs.workflow_state<>'deleted'").where("mcs IS NULL") } # rubocop:disable Rails/WhereEquals mcs is a table, not a column

  scope :public_courses, -> { where(is_public: true) }
  scope :not_public_courses, -> { where(is_public: false) }

  scope :templates, -> { where(template: true) }

  scope :homeroom, -> { where(homeroom_course: true) }
  scope :syncing_subjects, -> { joins("INNER JOIN #{Course.quoted_table_name} AS homeroom ON homeroom.id = courses.homeroom_course_id").where("homeroom.homeroom_course = true AND homeroom.workflow_state <> 'deleted'").where(sis_batch_id: nil).where(sync_enrollments_from_homeroom: true) }

  scope :horizon, -> { where(horizon_course: true) }
  scope :not_horizon, -> { where(horizon_course: false) }

  def potential_collaborators
    current_users
  end

  def potential_collaborators_for(current_user)
    users_visible_to(current_user)
  end

  def broadcast_data
    { course_id: id, root_account_id: }
  end

  set_broadcast_policy do |p|
    p.dispatch :grade_weight_changed
    p.to { participating_students_by_date + participating_observers_by_date }
    p.whenever do |record|
      (record.available? && @grade_weight_changed) ||
        (
          record.changed_in_state(:available, fields: :group_weighting_scheme) &&
          record.saved_changes[:group_weighting_scheme] != [nil, "equal"] # not a functional change
        )
    end
    p.data { broadcast_data }

    p.dispatch :new_course
    p.to { root_account.account_users.active }
    p.whenever do |record|
      record.root_account &&
        ((record.just_created && record.name != Course.default_name) ||
         (record.name_before_last_save == Course.default_name &&
           record.name != Course.default_name)
        )
    end
    p.data { broadcast_data }
  end

  def self.default_name
    # TODO: i18n
    t("default_name", "My Course")
  end

  def users_not_in_groups(groups, opts = {})
    scope = User.joins(:not_ended_enrollments)
                .where(enrollments: { course_id: self, type: "StudentEnrollment" })
                .where(Group.not_in_group_sql_fragment(groups.map(&:id)))
                .select("users.id, users.name, users.short_name, users.updated_at").distinct
    scope = scope.select(opts[:order]).order(opts[:order]) if opts[:order]
    scope
  end

  def instructors_in_charge_of(user_id, require_grade_permissions: true)
    GuardRail.activate(:secondary) do
      scope = current_enrollments
              .where(course_id: self, user_id:)
              .where.not(course_section_id: nil)

      if scope.none?
        scope = prior_enrollments.where(course_id: self, user_id:).where.not(course_section_id: nil)
      end

      section_ids = scope.distinct.pluck(:course_section_id)

      instructor_enrollment_scope = instructor_enrollments.active_by_date
      if section_ids.any?
        instructor_enrollment_scope = instructor_enrollment_scope.where("enrollments.limit_privileges_to_course_section IS NULL OR
          enrollments.limit_privileges_to_course_section<>? OR enrollments.course_section_id IN (?)",
                                                                        true,
                                                                        section_ids)
      end

      if require_grade_permissions
        # filter to users with view_all_grades or manage_grades permission
        role_user_ids = instructor_enrollment_scope.pluck(:role_id, :user_id)
        return [] unless role_user_ids.any?

        role_ids = role_user_ids.map(&:first).uniq

        roles = Role.where(id: role_ids).to_a
        allowed_role_ids = roles.select do |role|
          [:view_all_grades, :manage_grades].any? { |permission| RoleOverride.enabled_for?(self, permission, role, self).include?(:self) }
        end.map(&:id)
        return [] unless allowed_role_ids.any?

        allowed_user_ids = Set.new
        role_user_ids.each { |role_id, u_id| allowed_user_ids << u_id if allowed_role_ids.include?(role_id) }
        User.where(id: allowed_user_ids).to_a
      else
        User.where(id: instructor_enrollment_scope.select(:id)).to_a
      end
    end
  end

  def user_is_admin?(user)
    return false unless user

    fetch_on_enrollments("user_is_admin", user) do
      enrollments.for_user(user).active.of_admin_type.exists?
    end
  end

  def user_is_instructor?(user)
    return false unless user

    fetch_on_enrollments("user_is_instructor", user) do
      enrollments.for_user(user).active_by_date.of_instructor_type.exists?
    end
  end

  def user_is_student?(user, opts = {})
    return false unless user

    fetch_on_enrollments("user_is_student", user, opts) do
      enroll_types = ["StudentEnrollment"]
      enroll_types << "StudentViewEnrollment" if opts[:include_fake_student]

      enroll_scope = enrollments.for_user(user).where(type: enroll_types)
      if opts[:include_future]
        enroll_scope = enroll_scope.active_or_pending_by_date_ignoring_access
      elsif opts[:include_all]
        enroll_scope = enroll_scope.not_inactive_by_date_ignoring_access
      else
        return false unless available?

        enroll_scope = enroll_scope.active_by_date
      end
      enroll_scope.exists?
    end
  end

  def preload_user_roles!
    # plz to use before you make a billion calls to user_has_been_X? with different users
    @user_ids_by_enroll_type ||= shard.activate do
      map = {}
      enrollments.active.pluck(:user_id, :type).each do |user_id, type|
        map[type] ||= []
        map[type] << user_id
      end
      map
    end
  end

  def preloaded_user_has_been?(user, types)
    shard.activate do
      Array(types).any? { |type| @user_ids_by_enroll_type.key?(type) && @user_ids_by_enroll_type[type].include?(user.id) }
    end
  end

  def user_has_been_instructor?(user)
    return false unless user
    if @user_ids_by_enroll_type
      return preloaded_user_has_been?(user, %w[TaEnrollment TeacherEnrollment])
    end

    # enrollments should be on the course's shard
    fetch_on_enrollments("user_has_been_instructor", user) do
      instructor_enrollments.active.where(user_id: user).exists? # active here is !deleted; it still includes concluded, etc.
    end
  end

  def user_has_been_admin?(user)
    return false unless user
    if @user_ids_by_enroll_type
      return preloaded_user_has_been?(user, %w[TaEnrollment TeacherEnrollment DesignerEnrollment])
    end

    fetch_on_enrollments("user_has_been_admin", user) do
      admin_enrollments.active.where(user_id: user).exists? # active here is !deleted; it still includes concluded, etc.
    end
  end

  def user_has_been_observer?(user)
    return false unless user
    if @user_ids_by_enroll_type
      return preloaded_user_has_been?(user, "ObserverEnrollment")
    end

    fetch_on_enrollments("user_has_been_observer", user) do
      observer_enrollments.shard(self).active.where(user_id: user).exists? # active here is !deleted; it still includes concluded, etc.
    end
  end

  def user_has_been_student?(user)
    return false unless user
    if @user_ids_by_enroll_type
      return preloaded_user_has_been?(user, %w[StudentEnrollment StudentViewEnrollment])
    end

    fetch_on_enrollments("user_has_been_student", user) do
      all_student_enrollments.where(user_id: user).exists?
    end
  end

  def user_has_no_enrollments?(user)
    return false unless user

    if @user_ids_by_enroll_type
      shard.activate do
        return @user_ids_by_enroll_type.values.none? { |arr| arr.include?(user.id) }
      end
    end

    fetch_on_enrollments("user_has_no_enrollments", user) do
      !enrollments.where(user_id: user).exists?
    end
  end

  # Public: Determine if a group weighting scheme should be applied.
  #
  # Returns boolean.
  def apply_group_weights?
    group_weighting_scheme == "percent"
  end

  def apply_assignment_group_weights=(apply)
    self.group_weighting_scheme = if apply
                                    "percent"
                                  else
                                    "equal"
                                  end
  end

  def grade_weight_changed!
    @grade_weight_changed = true
    save!
    @grade_weight_changed = false
  end

  def membership_for_user(user)
    enrollments.where(user_id: user).order(:workflow_state).first if user
  end

  def infer_root_account
    self.root_account = account if account&.root_account?
    self.root_account_id ||= account&.root_account_id
  end

  def assert_defaults
    self.name = nil if name&.strip&.empty?
    self.name ||= t("missing_name", "Unnamed Course")
    self.name.delete!("\r")
    self.course_code = nil if course_code == ""
    if !course_code && self.name
      res = []
      split = self.name.split(/\s/)
      res << split[0]
      res << split[1..].find { |txt| txt.match?(/\d/) }
      self.course_code = res.compact.join(" ")
    end
    @group_weighting_scheme_changed = group_weighting_scheme_changed?
    if account_id && account_id_changed?
      infer_root_account
    end
    if self.root_account_id && root_account_id_changed?
      if account
        if account.root_account?
          self.account = nil if root_account_id != account.id
        elsif account&.root_account_id != root_account_id
          self.account = nil
        end
      end
      self.account_id ||= self.root_account_id
    end
    self.root_account = Account.default if root_account_id.nil?
    self.account_id ||= self.root_account_id
    self.enrollment_term = nil if enrollment_term.try(:root_account_id) != self.root_account_id
    self.enrollment_term ||= root_account.default_enrollment_term
    self.allow_student_wiki_edits = (default_wiki_editing_roles || "").split(",").include?("students")
    if course_format && !%w[on_campus online blended].include?(course_format)
      self.course_format = nil
    end
    self.default_view ||= default_home_page
    true
  end

  def update_enrollments_later
    update_enrolled_users if !new_record? && !!changes.keys.intersect?(%w[workflow_state name course_code start_at conclude_at enrollment_term_id])
    true
  end

  def update_enrolled_users(sis_batch: nil)
    shard.activate do
      if workflow_state_changed? || (sis_batch && saved_change_to_workflow_state?)
        if completed?
          enrollment_info = Enrollment.where(course_id: self, workflow_state: ["active", "invited"]).select(:id, :workflow_state).to_a
          if enrollment_info.any?
            data = SisBatchRollBackData.build_dependent_data(sis_batch:, contexts: enrollment_info, updated_state: "completed")
            Enrollment.where(id: enrollment_info.map(&:id)).update_all(workflow_state: "completed", completed_at: Time.now.utc)

            EnrollmentState.transaction do
              locked_ids = EnrollmentState.where(enrollment_id: enrollment_info.map(&:id)).lock("FOR NO KEY UPDATE").order(:enrollment_id).pluck(:enrollment_id)
              EnrollmentState.where(enrollment_id: locked_ids)
                             .update_all(["state = ?, state_is_current = ?, access_is_current = ?, lock_version = lock_version + 1, updated_at = ?", "completed", true, false, Time.now.utc])
            end
            EnrollmentState.delay_if_production.process_states_for_ids(enrollment_info.map(&:id)) # recalculate access
          end

          appointment_participants.active.current.update_all(workflow_state: "deleted")
          appointment_groups.each(&:clear_cached_available_slots!)
        elsif deleted?
          user_ids = enrollments.group(:user_id).pluck(:user_id).uniq
          if user_ids.any?
            enrollment_info = enrollments.select(:id, :workflow_state).to_a
            if enrollment_info.any?
              data = SisBatchRollBackData.build_dependent_data(sis_batch:, contexts: enrollment_info, updated_state: "deleted")
              Enrollment.where(id: enrollment_info.map(&:id)).update_all(workflow_state: "deleted", archived_at:)
              EnrollmentState.transaction do
                locked_ids = EnrollmentState.where(enrollment_id: enrollment_info.map(&:id)).lock("FOR NO KEY UPDATE").order(:enrollment_id).pluck(:enrollment_id)
                EnrollmentState.where(enrollment_id: locked_ids)
                               .update_all(["state = ?, state_is_current = ?, lock_version = lock_version + 1, updated_at = ?", "deleted", true, Time.now.utc])
              end
            end
            User.delay_if_production.update_account_associations(user_ids)
          end
        end
      end

      if root_account_id_changed?
        CourseSection.where(course_id: self).update_all(root_account_id: self.root_account_id)
        Enrollment.where(course_id: self).update_all(root_account_id: self.root_account_id)
      end

      self.class.connection.after_transaction_commit do
        Enrollment.where(course_id: self).in_batches(of: 10_000).touch_all
        user_ids = Enrollment.where(course_id: self).distinct.pluck(:user_id).sort
        # We might get lots of database locks when lots of courses with the same users are being updated,
        # so we can skip touching those users' updated_at stamp since another process will do it
        User.touch_and_clear_cache_keys(user_ids, :enrollments, skip_locked: true)
      end

      data
    end
  end

  def self_enrollment_allowed?
    !!(account && account.self_enrollment_allowed?(self))
  end

  def self_enrollment_enabled?
    self_enrollment? && self_enrollment_allowed?
  end

  def self_enrollment_code
    super || set_self_enrollment_code
  end

  def set_self_enrollment_code
    return if !self_enrollment_enabled? || self["self_enrollment_code"]

    # subset of letters and numbers that are unambiguous
    alphanums = "ABCDEFGHJKLMNPRTWXY346789".chars
    code_length = 6

    # we're returning a 6-digit base-25(ish) code. that means there are ~250
    # million possible codes. we should expect to see our first collision
    # within the first 16k or so (thus the retry loop), but we won't risk ever
    # exhausting a retry loop until we've used up about 15% or so of the
    # keyspace. if needed, we can grow it at that point (but it's scoped to a
    # shard, and not all courses will have enrollment codes, so that may not be
    # necessary)
    code = nil
    10.times do
      code = Array.new(code_length) { alphanums.sample }.join
      next if Course.where(self_enrollment_code: code).exists?

      self.self_enrollment_code = code
      break
    end
    code
  end

  def self_enrollment_limit_met?
    self_enrollment_limit && self_enrolled_students.size >= self_enrollment_limit
  end

  def long_self_enrollment_code
    @long_self_enrollment_code ||= Digest::MD5.hexdigest("#{uuid}_for_#{id}")
  end

  # still include the old longer format, since links may be out there
  def self_enrollment_codes
    [self_enrollment_code, long_self_enrollment_code]
  end

  def update_show_total_grade_as_on_weighting_scheme_change
    if group_weighting_scheme_changed? && group_weighting_scheme == "percent"
      self.show_total_grade_as_points = false
    end
    true
  end

  # set license to "private" if it's present but not recognized
  def validate_license
    if !license.nil? && !self.class.licenses.key?(license)
      self.license = "private"
    end
  end

  # to ensure permissions on the root folder are updated after hiding or showing the files tab
  def touch_root_folder_if_necessary
    if tab_configuration_changed?
      files_tab_was_hidden = tab_configuration_was&.any? { |h| h.present? && h["id"] == TAB_FILES && h["hidden"] }
      Folder.root_folders(self).each(&:touch) if files_tab_was_hidden != tab_hidden?(TAB_FILES)
    end
    true
  end

  def update_cached_due_dates
    if saved_change_to_enrollment_term_id?
      recompute_student_scores
      SubmissionLifecycleManager.recompute_course(self)
    end
  end

  def update_final_scores_on_weighting_scheme_change
    if @group_weighting_scheme_changed
      self.class.connection.after_transaction_commit { recompute_student_scores }
    end
  end

  def recompute_student_scores(student_ids = nil,
                               grading_period_id: nil,
                               update_all_grading_period_scores: true,
                               update_course_score: true,
                               run_immediately: false)
    if run_immediately
      recompute_student_scores_without_send_later(
        student_ids,
        grading_period_id:,
        update_all_grading_period_scores:
      )
    else
      inst_job_opts = { max_attempts: 10 }
      if student_ids.blank? && grading_period_id.nil? && update_all_grading_period_scores && update_course_score
        # if we have all default args, let's queue this job in a singleton to avoid duplicates
        inst_job_opts[:singleton] = "recompute_student_scores:#{global_id}"
      elsif student_ids.blank? && grading_period_id.present?
        # A migration that changes a lot of due dates in a grading period
        # situation can kick off a job storm and redo work. Let's avoid
        # that by putting it into a singleton.
        inst_job_opts[:singleton] = "recompute_student_scores:#{global_id}:#{grading_period_id}"
      end

      delay_if_production(**inst_job_opts).recompute_student_scores_without_send_later(
        student_ids,
        grading_period_id:,
        update_all_grading_period_scores:
      )
    end
  end

  def recompute_student_scores_without_send_later(student_ids = nil, opts = {})
    visible_student_ids = if student_ids.present?
                            # We were given student_ids.  Let's see how many of those students can even see this assignment
                            admin_visible_student_enrollments.where(user_id: student_ids).pluck(:user_id)
                          else
                            # We were not given any student_ids
                            # Let's get them all!
                            admin_visible_student_enrollments.pluck(:user_id)
                          end

    Enrollment.recompute_final_score(
      visible_student_ids,
      id,
      grading_period_id: opts[:grading_period_id],
      update_all_grading_period_scores: opts.fetch(:update_all_grading_period_scores, true)
    )
  end

  def handle_syllabus_changes_for_master_migration
    if syllabus_body_changed?
      self.syllabus_updated_at = Time.now.utc
      if @master_migration
        updating_master_template_id = @master_migration.master_course_subscription.master_template_id
        # master migration sync
        self.syllabus_master_template_id ||= updating_master_template_id if syllabus_body_was.blank? # sync if there was no syllabus before
        if self.syllabus_master_template_id.to_i != updating_master_template_id
          restore_syllabus_body! # revert the change
          @master_migration.add_skipped_item(:syllabus)
        end
      elsif self.syllabus_master_template_id
        # local change - remove the template id to prevent future syncs
        self.syllabus_master_template_id = nil
      end
    end
  end

  def home_page
    wiki.front_page
  end

  def context_code
    raise "DONT USE THIS, use .short_name instead" unless Rails.env.production?
  end

  def allow_media_comments?
    true
  end

  def short_name_slug
    CanvasTextHelper.truncate_text(short_name, ellipsis: "")
  end

  # Allows the account to be set directly
  belongs_to :account

  def wiki
    return super if wiki_id

    Wiki.wiki_for_context(self)
  end

  # A universal lookup for all messages.
  def messages
    Message.for(self)
  end

  def do_complete
    self.conclude_at ||= Time.zone.now
  end

  def do_unconclude
    self.conclude_at = nil
  end

  def do_offer
    delay_if_production.invite_uninvited_students
  end

  def do_claim
    self.workflow_state = "claimed"
  end

  def invite_uninvited_students
    enrollments.where(workflow_state: "creation_pending").each(&:invite!)
  end

  workflow do
    state :created do
      event :claim, transitions_to: :claimed
      event :offer, transitions_to: :available
      event :complete, transitions_to: :completed
      event :delete, transitions_to: :deleted
    end

    state :claimed do
      event :offer, transitions_to: :available
      event :complete, transitions_to: :completed
      event :delete, transitions_to: :deleted
    end

    state :available do
      event :complete, transitions_to: :completed
      event :claim, transitions_to: :claimed
      event :delete, transitions_to: :deleted
    end

    state :completed do
      event :unconclude, transitions_to: :available
      event :offer, transitions_to: :available
      event :claim, transitions_to: :claimed
      event :delete, transitions_to: :deleted
    end

    state :deleted do
      event :undelete, transitions_to: :claimed
    end
  end

  def api_state
    return "unpublished" if workflow_state == "created" || workflow_state == "claimed"

    workflow_state
  end

  def reload(*)
    @account_chain = @account_chain_with_site_admin = nil
    super
  end

  alias_method :destroy_permanently!, :destroy
  def destroy
    return false if template?

    gradebook_filters.in_batches.destroy_all
    self.workflow_state = "deleted"
    self.deleted_at = Time.now.utc
    save!
  end

  def archived?
    deleted? && archived_at.present?
  end

  def archive!
    return false if template?

    self.workflow_state = "deleted"
    self.deleted_at = self.archived_at = Time.now.utc
    save!
  end

  def self.destroy_batch(courses, sis_batch: nil, batch_mode: false, archive: false)
    archived_at = Time.now.utc if archive
    enroll_scope = Enrollment.active.where(course_id: courses)
    enroll_scope.find_in_batches do |e_batch|
      user_ids = e_batch.map(&:user_id).uniq.sort
      data = SisBatchRollBackData.build_dependent_data(sis_batch:,
                                                       contexts: e_batch,
                                                       updated_state: "deleted",
                                                       batch_mode_delete: batch_mode)
      SisBatchRollBackData.bulk_insert_roll_back_data(data) if data
      Enrollment.where(id: e_batch.map(&:id)).update_all(workflow_state: "deleted", updated_at: Time.zone.now, archived_at:)
      EnrollmentState.where(enrollment_id: e_batch.map(&:id))
                     .update_all(["state = ?, state_is_current = ?, lock_version = lock_version + 1, updated_at = ?", "deleted", true, Time.now.utc])
      User.touch_and_clear_cache_keys(user_ids, :enrollments)
      User.delay_if_production.update_account_associations(user_ids) if user_ids.any?
    end
    c_data = SisBatchRollBackData.build_dependent_data(sis_batch:, contexts: courses, updated_state: "deleted", batch_mode_delete: batch_mode)
    SisBatchRollBackData.bulk_insert_roll_back_data(c_data) if c_data
    Course.where(id: courses).update_all(workflow_state: "deleted", updated_at: Time.zone.now, archived_at:)
    courses.count
  end

  def call_event(event)
    send(event) if current_state.events.include? event.to_sym
  end

  def claim_with_teacher(user)
    raise "Must provide a valid teacher" unless user
    return unless state == :created

    e = enroll_user(user, "TeacherEnrollment", enrollment_state: "active") # teacher(user)
    claim
    e
  end

  def self.require_assignment_groups(contexts)
    courses = contexts.select { |c| c.is_a?(Course) }
    groups = Shard.partition_by_shard(courses) do |shard_courses|
      AssignmentGroup.select("id, context_id, context_type").where(context_type: "Course", context_id: shard_courses)
    end.index_by(&:context_id)
    courses.each do |course|
      unless groups[course.id]
        course.require_assignment_group
      end
    end
  end

  def require_assignment_group
    shard.activate do
      key = ["has_assignment_group", global_id].cache_key
      return if Rails.cache.read(key)

      if assignment_groups.active.empty?
        GuardRail.activate(:primary) do
          assignment_groups.create!(name: t("#assignment_group.default_name", "Assignments"))
        end
      end
      Rails.cache.write(key, true)
    end
  end

  def self.create_unique(uuid = nil, account_id = nil, root_account_id = nil)
    uuid ||= CanvasSlug.generate_securish_uuid
    course = where(uuid:).first_or_initialize
    course = Course.new if course.deleted?
    course.name = default_name if course.new_record?
    course.short_name = t("default_short_name", "Course-101") if course.new_record?
    course.account_id = account_id || root_account_id
    course.root_account_id = root_account_id
    course.save!
    course
  end

  def <=>(other)
    id <=> other.id
  end

  def quota
    Rails.cache.fetch(["default_quota", self].cache_key) do
      storage_quota
    end
  end

  def storage_quota_mb
    storage_quota / 1.decimal_megabytes
  end

  def storage_quota_mb=(val)
    self.storage_quota = val.try(:to_i).try(:decimal_megabytes)
  end

  def storage_quota_used_mb
    Attachment.get_quota(self)[:quota_used].to_f / 1.decimal_megabytes
  end

  def storage_quota
    super ||
      account.default_storage_quota ||
      Setting.get("course_default_quota", 500.decimal_megabytes.to_s).to_i
  end

  def storage_quota=(val)
    val = val.to_f
    val = nil if val <= 0
    if account && account.default_storage_quota == val
      val = nil
    end
    super
  end

  def assign_uuid
    self.uuid ||= CanvasSlug.generate_securish_uuid
  end
  protected :assign_uuid

  def full_name
    name
  end

  def to_atom
    {
      title: self.name,
      updated: updated_at,
      published: created_at,
      link: "/#{context_url_prefix}/courses/#{id}"
    }
  end

  def unenrolled_user_can_read?(user, setting)
    return false unless available?

    setting == "public" || (setting == "institution" && user&.persisted?)
  end

  set_policy do
    given { |user| unenrolled_user_can_read?(user, course_visibility) }
    can :read and can :read_outcomes and can :read_syllabus

    CUSTOMIZABLE_PERMISSIONS.each_key do |type|
      given do |user|
        grants_right?(user, :read_as_member) || unenrolled_user_can_read?(user, custom_visibility_option(type))
      end
      can :"read_#{type}"
    end

    RoleOverride.permissions.each do |permission, details|
      given do |user|
        active_enrollment_allows(user, permission, !details[:restrict_future_enrollments]) ||
          account_membership_allows(user, permission)
      end
      can permission
    end

    given { |_user, session| session && session[:enrollment_uuid] && (hash = Enrollment.course_user_state(self, session[:enrollment_uuid]) || {}) && (hash[:enrollment_state] == "invited" || (hash[:enrollment_state] == "active" && hash[:user_state].to_s == "pre_registered")) && (available? || completed? || (claimed? && hash[:is_admin])) }
    can :read, :read_outcomes, :read_as_member

    given { |user| (available? || completed?) && user && fetch_on_enrollments("has_not_inactive_enrollment", user) { enrollments.for_user(user).not_inactive_by_date.exists? } }
    can :read, :read_outcomes, :read_as_member

    # Active students
    given do |user|
      available? && user && fetch_on_enrollments("has_active_student_enrollment", user) { enrollments.for_user(user).active_by_date.of_student_type.exists? }
    end
    can :read, :participate_as_student, :read_grades, :read_outcomes, :read_as_member, :reset_what_if_grades

    given do |user|
      (available? || completed?) && user &&
        fetch_on_enrollments("has_active_observer_enrollment", user) { enrollments.for_user(user).active_by_date.where(type: "ObserverEnrollment").where.not(associated_user_id: nil).exists? }
    end
    can :read_grades

    # Active admins (Teacher/TA/Designer)
    given do |user|
      user && (available? || created? || claimed?) &&
        fetch_on_enrollments("has_active_admin_enrollment", user) do
          enrollments.for_user(user).of_admin_type.active_by_date.exists?
        end
    end
    can %i[
      read_as_admin
      read
      read_as_member
      manage
      update
      read_outcomes
      view_unpublished_items
      manage_feature_flags
      view_feature_flags
      read_rubrics
      use_student_view
    ]

    # Teachers and Designers can reset content, but not TAs
    given do |user|
      user && !deleted? && !template? &&
        fetch_on_enrollments("active_content_admin_enrollments", user) do
          enrollments.for_user(user).of_content_admins.active_by_date.to_a
        end.any? { |e| e.has_permission_to?(:manage_courses_reset) }
    end
    can :reset_content

    # Teachers and Designers can delete, but not TAs
    given do |user|
      user && !template? && !deleted? && !sis_source_id &&
        fetch_on_enrollments("active_content_admin_enrollments", user) do
          enrollments.for_user(user).of_content_admins.active_by_date.to_a
        end.any? { |e| e.has_permission_to?(:manage_courses_delete) }
    end
    can :delete

    # Student view student
    given { |user| user&.fake_student? && current_enrollments.for_user(user).exists? }
    can %i[read participate_as_student read_grades read_outcomes read_as_member]

    # Prior users
    given do |user|
      (available? || completed?) && user &&
        fetch_on_enrollments("has_completed_enrollment", user) { enrollments.for_user(user).completed_by_date.exists? }
    end
    can :read, :read_outcomes, :read_as_member

    # Admin (Teacher/TA/Designer) of a concluded course
    given do |user|
      !deleted? && user &&
        fetch_on_enrollments("has_completed_admin_enrollment", user) { enrollments.for_user(user).of_admin_type.completed_by_date.exists? }
    end
    can %i[read read_as_admin use_student_view read_outcomes view_unpublished_items read_rubrics read_as_member]

    # overrideable permissions for concluded users
    RoleOverride.concluded_permission_types.each do |permission, details|
      applicable_roles = details[:applies_to_concluded].is_a?(Array) && details[:applies_to_concluded]

      given do |user|
        !deleted? && user &&
          fetch_on_enrollments("completed_enrollments", user) { enrollments.for_user(user).completed_by_date.to_a }.any? { |e| e.has_permission_to?(permission) && (!applicable_roles || applicable_roles.include?(e.type)) }
      end
      can permission
    end

    # Teacher or Designer of a concluded course
    given do |user|
      user && !sis_source_id && !deleted? && !template? &&
        enrollments.for_user(user).of_content_admins.completed_by_date.to_a.any? do |e|
          e.has_permission_to?(:manage_courses_delete)
        end
    end
    can :delete

    # Student of a concluded course
    given do |user|
      (available? || completed?) && user &&
        fetch_on_enrollments("has_completed_student_enrollment", user) do
          enrollments.for_user(user).completed_by_date
                     .where("enrollments.type = ? OR (enrollments.type = ? AND enrollments.associated_user_id IS NOT NULL)", "StudentEnrollment", "ObserverEnrollment").exists?
        end
    end
    can :read, :read_grades, :read_outcomes, :read_as_member

    # Admin
    given { |user| account_membership_allows(user) }
    can :read_as_admin and can :view_unpublished_items

    given do |user|
      account_membership_allows(user, :manage_courses_admin)
    end
    can :manage and can :update and can :use_student_view and can :manage_feature_flags and
      can :view_feature_flags

    # reset course content
    given do |user|
      !template? && account_membership_allows(user, :manage_courses_reset)
    end
    can :reset_content

    # delete or undelete a given course
    given do |user|
      !template? && account_membership_allows(user, :manage_courses_delete)
    end
    can :delete

    given { |user| account_membership_allows(user, :read_course_content) }
    can %i[read read_outcomes read_as_member]

    # Admins with read_roster can see prior enrollments (can't just check read_roster directly,
    # because students can't see prior enrollments)
    given { |user| grants_all_rights?(user, :read_roster, :read_as_admin) }
    can :read_prior_roster

    given do |user|
      grants_right?(user, :manage_course_content_add) ||
        (concluded? && grants_right?(user, :read_as_admin))
    end
    can :direct_share

    given do |user|
      account.grants_right?(user, :manage_courses_admin) ||
        (grants_right?(user, :manage) && !root_account.settings[:prevent_course_availability_editing_by_teachers])
    end
    can :edit_course_availability
  end

  def allows_gradebook_uploads?
    !large_roster?
  end

  # Public: Determine if SpeedGrader is enabled for the Course.
  #
  # Returns a boolean.
  def allows_speed_grader?
    !large_roster?
  end

  def active_enrollment_allows(user, permission, allow_future = true)
    return false unless user && permission && !deleted?

    is_unpublished = created? || claimed?
    active_enrollments = fetch_on_enrollments("active_enrollments_for_permissions2", user, is_unpublished) do
      scope = enrollments.for_user(user).active_or_pending_by_date.select("enrollments.*, enrollment_states.state AS date_based_state_in_db")
      scope = scope.where(type: %w[TeacherEnrollment TaEnrollment DesignerEnrollment StudentViewEnrollment]) if is_unpublished
      scope.to_a.each(&:clear_association_cache)
    end
    active_enrollments.each { |e| e.course = self } # set association so we don't requery
    active_enrollments.any? { |e| (allow_future || e.date_based_state_in_db == "active") && e.has_permission_to?(permission) }
  end

  def self.find_all_by_context_code(codes)
    ids = codes.filter_map { |c| c.match(/\Acourse_(\d+)\z/)&.[](1) }
    Course.where(id: ids).preload(:current_enrollments).to_a
  end

  def end_at
    conclude_at
  end

  def end_at_changed?
    conclude_at_changed?
  end

  def recently_ended?
    conclude_at && conclude_at < Time.now.utc && conclude_at > 1.month.ago
  end

  # People may conclude courses and then unclude them. This is a good alias_method
  # to check for in situations where we are dependent on those cases
  def inactive?
    deleted? || completed?
  end

  # Public: Return true if the end date for a course (or its term, if the course doesn't have one) has passed.
  # Logic should match up as much as possible with scopes `completed` and `not_completed`
  #
  # Returns boolean
  def soft_concluded?(enrollment_type = nil)
    now = Time.zone.now
    return end_at < now if end_at && restrict_enrollments_to_course_dates

    if enrollment_type
      override = enrollment_term.enrollment_dates_overrides.where(enrollment_type:).first
      end_at = override.end_at if override
    end
    end_at ||= enrollment_term.end_at
    end_at ? end_at < now : false
  end

  def soft_conclude!
    self.conclude_at = Time.zone.now
    self.restrict_enrollments_to_course_dates = true
  end

  def concluded?(enrollment_type = nil)
    completed? || soft_concluded?(enrollment_type)
  end

  def set_concluded_assignments_grading_standard
    ActiveRecord::Base.transaction do
      assignments.where(grading_type: ["letter_grade", "gpa_scale"], grading_standard_id: nil).in_batches(of: 10_000).update_all(grading_standard_id: 0, updated_at: Time.zone.now)
    end
  end

  def account_chain(include_site_admin: false, include_federated_parent: false)
    @account_chain ||= Account.account_chain(account_id).freeze

    # This implicitly includes add_federated_parent_to_chain
    if include_site_admin
      return @account_chain_with_site_admin ||= Account.add_site_admin_to_chain!(@account_chain.dup).freeze
    end

    if include_federated_parent
      return @account_chain_with_federated_parent ||= Account.add_federated_parent_to_chain!(@account_chain.dup).freeze
    end

    @account_chain
  end

  def account_chain_ids
    @account_chain_ids ||= Account.account_chain_ids(account_id)
  end

  def institution_name
    return root_account.name if self.root_account_id != Account.default.id

    (account || root_account).name
  end

  def account_users_for(user)
    @associated_account_ids ||= (associated_accounts(include_crosslisted_courses: false) + root_account.account_chain(include_site_admin: true))
                                .uniq.filter_map { |a| a.active? ? a.id : nil }
    Shard.partition_by_shard(@associated_account_ids) do |account_chain_ids|
      if account_chain_ids == [Account.site_admin.id]
        Account.site_admin.account_users_for(user)
      else
        AccountUser.active.where(account_id: account_chain_ids, user_id: user).to_a
      end
    end
  end

  def cached_account_users_for(user)
    return [] unless user

    @account_users ||= {}
    @account_users[user.global_id] ||= begin
      key = ["account_users_for_course_and_user", user.cache_key(:account_users), Account.cache_key_for_id(account_id, :account_chain)].cache_key
      Rails.cache.fetch_with_batched_keys(key, batch_object: self, batched_keys: :account_associations, skip_cache_if_disabled: true) do
        account_users_for(user).each(&:clear_association_cache)
      end
    end
  end

  # Since this method can return AdheresToPolicy::JustifiedFailure, it must be last in a `given` block
  # or must be explicitly checked for truth
  def account_membership_allows(user, permission = nil)
    return false unless user

    @membership_allows ||= {}
    @membership_allows[[user.id, permission]] ||= begin
      results = cached_account_users_for(user).map do |au|
        res = permission.nil? ? au.permitted_for_account?(root_account) : au.permission_check(self, permission)
        if res.success?
          break :success
        else
          res
        end
      end
      if results == :success
        true
      else
        # return the first result with a justification or false, either of which will deny access
        results.find { |r| r.is_a?(AdheresToPolicy::JustifiedFailure) } || false
      end
    end
  end

  def grade_publishing_status_translation(status, message)
    status = "unpublished" if status.blank?

    if message.present?
      case status
      when "error"
        t("Error: %{message}", message:)
      when "unpublished"
        t("Not Synced: %{message}", message:)
      when "pending"
        t("Pending: %{message}", message:)
      when "publishing"
        t("Syncing: %{message}", message:)
      when "published"
        t("Synced: %{message}", message:)
      when "unpublishable"
        t("Unsyncable: %{message}", message:)
      else
        t("Unknown status, %{status}: %{message}", message:, status:)
      end
    else
      case status
      when "error"
        t("Error")
      when "unpublished"
        t("Not Synced")
      when "pending"
        t("Pending")
      when "publishing"
        t("Syncing")
      when "published"
        t("Synced")
      when "unpublishable"
        t("Unsyncable")
      else
        t("Unknown status, %{status}", status:)
      end
    end
  end

  def grade_publishing_statuses
    found_statuses = [].to_set
    enrollments = student_enrollments.not_fake.group_by do |e|
      found_statuses.add e.grade_publishing_status
      grade_publishing_status_translation(e.grade_publishing_status, e.grade_publishing_message)
    end
    overall_status = "error"
    overall_status = "unpublished" if found_statuses.empty?
    overall_status = %w[error unpublished pending publishing published unpublishable].detect { |s| found_statuses.include?(s) } || overall_status
    [enrollments, overall_status]
  end

  def should_kick_off_grade_publishing_timeout?
    settings = Canvas::Plugin.find!("grade_export").settings
    settings[:success_timeout].to_i > 0 && Canvas::Plugin.value_to_boolean(settings[:wait_for_success])
  end

  def self.valid_grade_export_types
    @valid_grade_export_types ||= {
      "instructure_csv" => {
        name: t("grade_export_types.instructure_csv", "Instructure formatted CSV"),
        callback: lambda do |course, enrollments, publishing_user, publishing_pseudonym|
                    grade_export_settings = Canvas::Plugin.find!("grade_export").settings || {}
                    include_final_grade_overrides = Canvas::Plugin.value_to_boolean(
                      grade_export_settings[:include_final_grade_overrides]
                    )
                    include_final_grade_overrides &= course.allow_final_grade_override?

                    course.generate_grade_publishing_csv_output(
                      enrollments,
                      publishing_user,
                      publishing_pseudonym,
                      include_final_grade_overrides:
                    )
                  end,
        requires_grading_standard: false,
        requires_publishing_pseudonym: false
      }
    }
  end

  def allows_grade_publishing_by(user)
    return false unless Canvas::Plugin.find!("grade_export").enabled?

    settings = Canvas::Plugin.find!("grade_export").settings
    format_settings = Course.valid_grade_export_types[settings[:format_type]]
    return false unless format_settings
    return false if SisPseudonym.for(user, self).nil? && format_settings[:requires_publishing_pseudonym]

    true
  end

  def publish_final_grades(publishing_user, user_ids_to_publish = nil)
    # we want to set all the publishing statuses to 'pending' immediately,
    # and then as a delayed job, actually go publish them.

    raise "final grade publishing disabled" unless Canvas::Plugin.find!("grade_export").enabled?

    settings = Canvas::Plugin.find!("grade_export").settings

    last_publish_attempt_at = Time.now.utc
    scope = student_enrollments.not_fake
    scope = scope.where(user_id: user_ids_to_publish) if user_ids_to_publish
    scope.update_all(grade_publishing_status: "pending",
                     grade_publishing_message: nil,
                     last_publish_attempt_at:)

    delay_if_production(n_strand: ["send_final_grades_to_endpoint", global_root_account_id])
      .send_final_grades_to_endpoint(publishing_user, user_ids_to_publish)
    delay(run_at: last_publish_attempt_at + settings[:success_timeout].to_i.seconds).expire_pending_grade_publishing_statuses(last_publish_attempt_at) if should_kick_off_grade_publishing_timeout?
  end

  def send_final_grades_to_endpoint(publishing_user, user_ids_to_publish = nil)
    # actual grade publishing logic is here, but you probably want
    # 'publish_final_grades'

    recompute_student_scores_without_send_later(user_ids_to_publish)
    enrollments = student_enrollments.not_fake.eager_load(:user).preload(:course_section).order_by_sortable_name
    enrollments = enrollments.where(user_id: user_ids_to_publish) if user_ids_to_publish

    errors = []
    posts_to_make = []
    posted_enrollment_ids = []
    all_enrollment_ids = enrollments.map(&:id)

    begin
      raise "final grade publishing disabled" unless Canvas::Plugin.find!("grade_export").enabled?

      settings = Canvas::Plugin.find!("grade_export").settings
      raise "endpoint undefined" if settings[:publish_endpoint].blank?

      format_settings = Course.valid_grade_export_types[settings[:format_type]]
      raise "unknown format type: #{settings[:format_type]}" unless format_settings
      raise "grade publishing requires a grading standard" if !grading_standard_enabled? && format_settings[:requires_grading_standard]

      publishing_pseudonym = SisPseudonym.for(publishing_user, self)
      raise "publishing disallowed for this publishing user" if publishing_pseudonym.nil? && format_settings[:requires_publishing_pseudonym]

      callback = Course.valid_grade_export_types[settings[:format_type]][:callback]
      posts_to_make = callback.call(self, enrollments, publishing_user, publishing_pseudonym)
    rescue => e
      Enrollment.where(id: all_enrollment_ids).update_all(grade_publishing_status: "error", grade_publishing_message: e.to_s)
      raise e
    end

    default_timeout = Setting.get("send_final_grades_to_endpoint_timelimit", 15.seconds.to_s).to_f

    timeout_options = { raise_on_timeout: true, fallback_timeout_length: default_timeout }

    posts_to_make.each do |enrollment_ids, res, mime_type, headers = {}|
      posted_enrollment_ids += enrollment_ids
      if res
        Canvas.timeout_protection("send_final_grades_to_endpoint:#{global_root_account_id}", timeout_options) do
          SSLCommon.post_data(settings[:publish_endpoint], res, mime_type, headers)
        end
      end
      Enrollment.where(id: enrollment_ids).update_all(grade_publishing_status: (should_kick_off_grade_publishing_timeout? ? "publishing" : "published"), grade_publishing_message: nil)
    rescue => e
      errors << e
      Enrollment.where(id: enrollment_ids).update_all(grade_publishing_status: "error", grade_publishing_message: e.to_s)
    end

    Enrollment.where(id: (all_enrollment_ids.to_set - posted_enrollment_ids.to_set).to_a).update_all(grade_publishing_status: "unpublishable", grade_publishing_message: nil)

    raise errors[0] unless errors.empty?
  end

  def generate_grade_publishing_csv_output(enrollments, publishing_user, publishing_pseudonym, include_final_grade_overrides: false)
    ActiveRecord::Associations.preload(enrollments, { user: :pseudonyms })
    custom_gradebook_statuses_enabled = Account.site_admin.feature_enabled?(:custom_gradebook_statuses) && include_final_grade_overrides

    enrollment_ids = []

    res = CSV.generate do |csv|
      column_names = %w[
        publisher_id
        publisher_sis_id
        course_id
        course_sis_id
        section_id
        section_sis_id
        student_id
        student_sis_id
        enrollment_id
        enrollment_status
        score
      ]
      column_names << "grade" if grading_standard_enabled?
      column_names << "custom_grade_status" if custom_gradebook_statuses_enabled
      csv << column_names

      if include_final_grade_overrides
        custom_grade_status_map = custom_grade_statuses.pluck(:id, :name).to_h
      end

      enrollments.each do |enrollment|
        next if include_final_grade_overrides && !enrollment.effective_final_score
        next if !include_final_grade_overrides && !enrollment.computed_final_score

        enrollment_ids << enrollment.id

        if include_final_grade_overrides
          grade = enrollment.effective_final_grade
          score = enrollment.effective_final_score

          if custom_gradebook_statuses_enabled
            custom_grade_status_id = enrollment.effective_final_grade_custom_status_id
            custom_grade_status_name = custom_grade_status_map[custom_grade_status_id]
          end
        else
          grade = enrollment.computed_final_grade
          score = enrollment.computed_final_score
        end

        sis_pseudonyms =
          SisPseudonym.for(enrollment.user, root_account, include_all_pseudonyms: true)
        pseudonym_sis_ids = sis_pseudonyms ? sis_pseudonyms.map(&:sis_user_id) : [nil]

        pseudonym_sis_ids.each do |pseudonym_sis_id|
          row = [
            publishing_user.try(:id),
            publishing_pseudonym.try(:sis_user_id),
            enrollment.course.id,
            enrollment.course.sis_source_id,
            enrollment.course_section.id,
            enrollment.course_section.sis_source_id,
            enrollment.user.id,
            pseudonym_sis_id,
            enrollment.id,
            enrollment.workflow_state,
            score
          ]
          row << grade if grading_standard_enabled?
          row << custom_grade_status_name if custom_gradebook_statuses_enabled
          csv << row
        end
      end
    end

    if enrollment_ids.any?
      [[enrollment_ids, res, "text/csv"]]
    else
      []
    end
  end

  def expire_pending_grade_publishing_statuses(last_publish_attempt_at)
    student_enrollments.not_fake.where(grade_publishing_status: ["pending", "publishing"],
                                       last_publish_attempt_at:)
                       .update_all(grade_publishing_status: "error", grade_publishing_message: "Timed out.")
  end

  def run_bulk_assign_enrollment_paces_delayed_job(enrollment_ids, pace_create_params)
    progress = Progress.create!(context: self, tag: "bulk_assign_paces")
    progress.process_job(self,
                         :bulk_assign_enrollment_paces,
                         { priority: Delayed::HIGH_PRIORITY },
                         enrollment_ids,
                         pace_create_params.to_h)
  end

  def bulk_assign_enrollment_paces(_, enrollment_ids, pace_create_params)
    Enrollment.where(id: enrollment_ids).find_each do |enrollment|
      pace_create_params[:user_id] = enrollment.user_id
      pace_create_params[:workflow_state] = "active"
      pace = enrollment.course_paces.new(pace_create_params)

      if pace.save
        pace.create_publish_progress(run_at: Time.zone.now)
      end
    end
  end

  def gradebook_to_csv_in_background(filename, user, options = {})
    progress = progresses.build(tag: "gradebook_to_csv", user:)
    progress.save!

    exported_gradebook = gradebook_csvs.where(user_id: user).first_or_initialize
    attachment = user.attachments.build
    attachment.filename = filename
    attachment.content_type = "text/csv"
    attachment.file_state = "hidden"
    attachment.save!
    exported_gradebook.attachment = attachment
    exported_gradebook.progress = progress
    exported_gradebook.save!

    progress.process_job(
      self,
      :generate_csv,
      { priority: Delayed::HIGH_PRIORITY },
      user,
      options,
      attachment
    )
    { attachment_id: attachment.id, progress_id: progress.id, filename: }
  end

  def generate_csv(progress, user, options, attachment)
    csv = GradebookExporter.new(self, user, options.merge(progress:)).to_csv
    create_attachment(attachment, csv)
  end

  def create_attachment(attachment, csv)
    Attachments::Storage.store_for_attachment(attachment, StringIO.new(csv))
    attachment.content_type = "text/csv"
    attachment.save!
  end

  def create_or_update_quiz_migration_alert(user_id, migration)
    quiz_migration_alert = quiz_migration_alerts.find_by(user_id:)

    if quiz_migration_alert.nil?
      new_quiz_migration_alert = quiz_migration_alerts.build(user_id:, migration:)
      new_quiz_migration_alert.save
    elsif quiz_migration_alert && quiz_migration_alert.migration != migration
      quiz_migration_alert.update(migration:)
    end
  end

  def quiz_migration_alert_for_user(user_id)
    quiz_migration_alerts.find_by(user_id:)
  end

  # included to make it easier to work with api, which returns
  # sis_source_id as sis_course_id.
  alias_attribute :sis_course_id, :sis_source_id

  def grading_standard_title
    if grading_standard_enabled?
      default_grading_standard.try(:title) || t("default_grading_scheme_name", "Default Grading Scheme")
    else
      nil
    end
  end

  def score_to_grade(score, user: nil)
    return nil unless (grading_standard_enabled? || restrict_quantitative_data?(user)) && score

    grading_standard_or_default.score_to_grade(score)
  end

  def active_course_level_observers
    participating_observers.observing_full_course(id)
  end

  def participants(opts = {})
    participants = []
    by_date = opts[:by_date]
    participants += by_date ? participating_admins_by_date : participating_admins

    students = by_date ? participating_students_by_date : participating_students
    applicable_students = if opts[:excluded_user_ids]
                            students.reject { |p| opts[:excluded_user_ids].include?(p.id) }
                          else
                            students
                          end

    participants += applicable_students

    if opts[:include_observers]
      participants += User.observing_students_in_course(applicable_students.map(&:id), id)
      participants += User.observing_full_course(id)
    end

    participants.uniq
  end

  def filter_users_by_permission(users, permission)
    scope = enrollments.where(user_id: users)
    details = RoleOverride.permissions[permission]
    scope = details[:applies_to_concluded] ? scope.not_inactive_by_date : scope.active_or_pending_by_date

    role_user_ids = scope.pluck(:role_id, :user_id)
    role_ids = role_user_ids.map(&:first).uniq

    roles = Role.where(id: role_ids).to_a
    allowed_role_ids = roles.select { |role| RoleOverride.enabled_for?(self, permission, role, self).include?(:self) }.map(&:id)
    return [] unless allowed_role_ids.any?

    allowed_user_ids = Set.new
    role_user_ids.each { |role_id, user_id| allowed_user_ids << user_id if allowed_role_ids.include?(role_id) }
    users.select { |user| allowed_user_ids.include?(user.id) }
  end

  def enroll_user(user, type = "StudentEnrollment", opts = {})
    enrollment_state = opts[:enrollment_state]
    if (type == "ObserverEnrollment" || opts[:temporary_enrollment_source_user_id]) && user.registered?
      enrollment_state ||= "active"
    end
    section = opts[:section]
    limit_privileges_to_course_section = opts[:limit_privileges_to_course_section] || false
    associated_user_id = opts[:associated_user_id]

    role = opts[:role] || shard.activate { Enrollment.get_built_in_role_for_type(type, root_account_id: self.root_account_id) }

    start_at = opts[:start_at]
    end_at = opts[:end_at]
    self_enrolled = opts[:self_enrolled]
    section ||= default_section
    enrollment_state ||= available? ? "invited" : "creation_pending"
    if type.include?("TeacherEnrollment") || type.include?("TaEnrollment") || type.include?("DesignerEnrollment")
      enrollment_state = "invited" if enrollment_state == "creation_pending"
    elsif enrollment_state == "invited" && !available?
      enrollment_state = "creation_pending"
    end

    Course.unique_constraint_retry do
      scope = all_enrollments.where(user_id: user,
                                    type:,
                                    role_id: role,
                                    associated_user_id:)
      if root_account.feature_enabled?(:temporary_enrollments) && opts[:temporary_enrollment_source_user_id] &&
         opts[:temporary_enrollment_pairing_id]
        source_user_id = opts[:temporary_enrollment_source_user_id]
        pairing_id = opts[:temporary_enrollment_pairing_id]
      end
      e = if opts[:allow_multiple_enrollments]
            scope.where(course_section_id: section.id).first
          else
            # order by course_section_id<>section.id so that if there *is* an existing
            # enrollment for this section, we get it (false orders before true)
            scope.order(Arel.sql("course_section_id<>#{section.id}")).first
          end
      if e && (!e.active? || opts[:force_update])
        e.already_enrolled = true
        if e.workflow_state == "deleted"
          e.sis_batch_id = nil
        end
        if e.completed? || e.rejected? || e.deleted? || e.workflow_state != enrollment_state
          e.attributes = {
            course_section: section,
            workflow_state: e.is_a?(StudentViewEnrollment) ? "active" : enrollment_state
          }
        end
      end
      # if we're reusing an enrollment and +limit_privileges_to_course_section+ was supplied, apply it
      e.limit_privileges_to_course_section = limit_privileges_to_course_section if e
      # if we're creating a new enrollment, we want to return it as the correct
      # subclass, but without using associations, we need to manually activate
      # sharding. We should probably find a way to go back to using the
      # association here -- just ran out of time.
      shard.activate do
        e ||= Enrollment.typed_enrollment(type).new(
          user:,
          course: self,
          course_section: section,
          workflow_state: enrollment_state,
          limit_privileges_to_course_section:
        )
      end
      e.associated_user_id = associated_user_id
      e.temporary_enrollment_source_user_id = source_user_id
      e.temporary_enrollment_pairing_id = pairing_id
      e.role = role
      e.self_enrolled = self_enrolled
      e.start_at = start_at
      e.end_at = end_at
      e.sis_pseudonym_id = opts[:sis_pseudonym_id]
      if e.changed?
        e.need_touch_user = true if opts[:skip_touch_user]
        if opts[:no_notify]
          e.save_without_broadcasting
        else
          e.save
        end
      end
      e.user = user
      claim if created? && e && e.admin?
      unless opts[:skip_touch_user]
        e.associated_user.try(:touch)
        user.touch
      end
      user.reload
      e
    end
  end

  def enroll_student(user, opts = {})
    enroll_user(user, "StudentEnrollment", opts)
  end

  def self_enroll_student(user, opts = {})
    enrollment = enroll_student(user, opts.merge(self_enrolled: true))
    enrollment.accept(:force)
    unless opts[:skip_pseudonym]
      new_pseudonym = user.find_or_initialize_pseudonym_for_account(root_account)
      new_pseudonym.save if new_pseudonym&.changed?
    end
    enrollment
  end

  def enroll_ta(user, opts = {})
    enroll_user(user, "TaEnrollment", opts)
  end

  def enroll_designer(user, opts = {})
    enroll_user(user, "DesignerEnrollment", opts)
  end

  def enroll_teacher(user, opts = {})
    enroll_user(user, "TeacherEnrollment", opts)
  end

  def resubmission_for(asset)
    asset.ignores.where(purpose: "grading", permanent: false).delete_all
    instructors.clear_cache_keys(:todo_list)
  end

  def default_grading_standard
    if grading_standard_id
      grading_standard
    else
      account.default_grading_standard unless concluded?
    end
  end

  def course_grading_standard_enabled
    !!grading_standard_id
  end
  alias_method :course_grading_standard_enabled?, :course_grading_standard_enabled

  def grading_standard_enabled
    !!grading_standard_id || account.grading_standard_enabled?
  end
  alias_method :grading_standard_enabled?, :grading_standard_enabled

  def grading_standard_enabled=(val)
    if Canvas::Plugin.value_to_boolean(val)
      self.grading_standard_id ||= 0
    else
      self.grading_standard = self.grading_standard_id = nil
    end
  end
  alias_method :course_grading_standard_enabled=, :grading_standard_enabled=

  def readable_default_wiki_editing_roles
    roles = default_wiki_editing_roles || "teachers"
    case roles
    when "teachers,students"
      t("wiki_permissions.teachers_students", "Teacher and Students")
    when "teachers,students,public"
      t("wiki_permissions.all", "Anyone")
    else # 'teachers'
      t("wiki_permissions.only_teachers", "Only Teachers")
    end
  end

  def default_section(opts = {})
    section = course_sections.active.where(default_section: true).first
    if !section && opts[:include_xlists]
      section = CourseSection.active.where(nonxlist_course_id: self).order(:id).first
    end
    if !section && !opts[:no_create]
      section = course_sections.build
      section.default_section = true
      section.course = self
      section.root_account_id = self.root_account_id
      unless new_record?
        GuardRail.activate(:primary) do
          CourseSection.unique_constraint_retry do |retry_count|
            if retry_count > 0
              section = course_sections.active.where(default_section: true).first
            else
              section.save
            end
          end
        end
      end
    end
    section
  end

  def assert_section
    if course_sections.active.empty?
      default = default_section
      default.workflow_state = "active"
      default.save
    end
  end

  def file_structure_for(user)
    User.file_structure_for(self, user)
  end

  delegate :turnitin_settings, to: :account

  def turnitin_pledge
    account.closest_turnitin_pledge
  end

  def turnitin_originality
    account.closest_turnitin_originality
  end

  def all_turnitin_comments
    comments = account.closest_turnitin_comments || ""
    if turnitin_comments.present?
      comments += "\n\n" if comments.present?
      comments += turnitin_comments
    end
    extend TextHelper
    format_message(comments).first
  end

  def turnitin_enabled?
    !!turnitin_settings
  end

  def vericite_enabled?
    Canvas::Plugin.find(:vericite).try(:enabled?)
  end

  def vericite_pledge
    if vericite_enabled?
      Canvas::Plugin.find(:vericite).settings[:pledge]
    end
  end

  def vericite_comments
    if vericite_enabled?
      Canvas::Plugin.find(:vericite).settings[:comments]
    end
  end

  def bool_res(val)
    Canvas::Plugin.value_to_boolean(val)
  end

  attr_accessor :full_migration_hash,
                :external_url_hash,
                :folder_name_lookups,
                :assignment_group_no_drop_assignments,
                :migration_results

  def map_merge(old_item, new_item)
    @merge_mappings ||= {}
    @merge_mappings[old_item.asset_string] = new_item && new_item.id
  end

  def merge_mapped_id(old_item)
    @merge_mappings ||= {}
    return nil unless old_item
    return @merge_mappings[old_item] if old_item.is_a?(String)

    @merge_mappings[old_item.asset_string]
  end

  def same_dates?(old, new, columns)
    old && new && columns.all? do |column|
      old.respond_to?(column) && new.respond_to?(column) && old.send(column) == new.send(column)
    end
  end

  def student_annotation_documents_folder
    Folder.unique_folder(
      self,
      Folder::STUDENT_ANNOTATION_DOCUMENTS_UNIQUE_TYPE,
      -> { t "Student Annotation Documents" }
    )
  end

  def copy_attachments_from_course(course, options = {})
    root_folder = Folder.root_folders(self).first
    root_folder_name = root_folder.name + "/"
    ce = options[:content_export]
    cm = options[:content_migration]

    attachments = course.attachments.not_deleted.to_a
    total = attachments.count + 1

    Attachment.skip_media_object_creation do
      attachments.each_with_index do |file, i|
        cm.update_import_progress((i.to_f / total) * 18.0) if cm && (i % 10 == 0)

        next unless !ce || ce.export_object?(file)

        begin
          migration_id = ce&.create_key(file)
          new_file = file.clone_for(self, nil, overwrite: true, migration_id:, migration: cm, match_on_migration_id: cm.for_master_course_import?)
          cm.add_attachment_path(file.full_display_path.gsub(/\A#{root_folder_name}/, ""), new_file.migration_id)
          new_folder_id = merge_mapped_id(file.folder)

          if file.folder && file.folder.parent_folder_id.nil?
            new_folder_id = root_folder.id
          end
          # make sure the file has somewhere to go
          unless new_folder_id
            # gather mapping of needed folders from old course to new course
            old_folders = []
            old_folders << file.folder
            new_folders = []
            new_folders << old_folders.last.clone_for(self, nil, options.merge({ include_subcontent: false }))
            while old_folders.last.parent_folder&.parent_folder_id
              old_folders << old_folders.last.parent_folder
              new_folders << old_folders.last.clone_for(self, nil, options.merge({ include_subcontent: false }))
            end
            old_folders.reverse!
            new_folders.reverse!
            # try to use folders that already match if possible
            final_new_folders = []
            parent_folder = Folder.root_folders(self).first
            old_folders.each_with_index do |folder, idx|
              final_new_folders << if (f = parent_folder.active_sub_folders.where(name: folder.name).first)
                                     f
                                   else
                                     new_folders[idx]
                                   end
              parent_folder = final_new_folders.last
            end
            # add or update the folder structure needed for the file
            final_new_folders.first.parent_folder_id ||=
              merge_mapped_id(old_folders.first.parent_folder) ||
              Folder.root_folders(self).first.id
            old_folders.each_with_index do |folder, idx|
              final_new_folders[idx].save!
              map_merge(folder, final_new_folders[idx])
              final_new_folders[idx + 1].parent_folder_id ||= final_new_folders[idx].id if final_new_folders[idx + 1]
            end
            new_folder_id = merge_mapped_id(file.folder)
          end
          new_file.folder_id = new_folder_id
          new_file.need_notify = false
          new_file.save_without_broadcasting!
          new_file.handle_duplicates(:rename)
          cm.add_imported_item(new_file)
          cm.add_imported_item(new_file.folder, key: new_file.folder.id)
          map_merge(file, new_file)
        rescue => e
          Canvas::Errors.capture(e)
          Rails.logger.error "Couldn't copy file: #{e}"
          cm.add_warning(t(:file_copy_error, "Couldn't copy file \"%{name}\"", name: file.display_name || file.path_name), $!)
        end
      end
    end
  end

  def self.clonable_attributes
    %i[group_weighting_scheme
       grading_standard_id
       is_public
       is_public_to_auth_users
       public_syllabus
       public_syllabus_to_auth
       files_visibility
       allow_student_wiki_edits
       show_public_context_messages
       syllabus_body
       syllabus_course_summary
       allow_student_forum_attachments
       lock_all_announcements
       default_wiki_editing_roles
       allow_student_organized_groups
       default_view
       show_total_grade_as_points
       allow_final_grade_override
       open_enrollment
       filter_speed_grader_by_student_group
       storage_quota
       tab_configuration
       allow_wiki_comments
       turnitin_comments
       self_enrollment
       license
       indexed
       locale
       hide_final_grade
       hide_distribution_graphs
       allow_student_anonymous_discussion_topics
       allow_student_discussion_topics
       allow_student_discussion_editing
       lock_all_announcements
       allow_student_discussion_reporting
       organize_epub_by_content_type
       show_announcements_on_home_page
       home_page_announcement_limit
       enable_offline_web_export
       usage_rights_required
       restrict_student_future_view
       restrict_student_past_view
       restrict_enrollments_to_course_dates
       homeroom_course
       course_color
       alt_name
       restrict_quantitative_data
       horizon_course]
  end

  def student_reporting?
    !!allow_student_discussion_reporting
  end

  def set_course_dates_if_blank(shift_options)
    unless Canvas::Plugin.value_to_boolean(shift_options[:remove_dates])
      self.start_at ||= shift_options[:default_start_at]
      self.conclude_at ||= shift_options[:default_conclude_at]
    end
  end

  def real_start_date
    return self.start_at.to_date if self.start_at

    all_dates.min
  end

  def all_dates
    [
      calendar_events.active.pluck(:start_at, :end_at),
      assignments.active.pluck(:due_at),
      context_modules.not_deleted.pluck(:unlock_at),
      quizzes.active.pluck(:due_at),
    ].flatten.compact.map(&:to_date).uniq
  end

  def real_end_date
    return self.conclude_at.to_date if self.conclude_at

    all_dates.max
  end

  def is_a_context?
    true
  end

  def self.serialization_excludes
    [:uuid]
  end

  # helper method to DRY-up some similar methods that all can be cached based on a user's enrollments
  def fetch_on_enrollments(key, user, opts = nil, &)
    shard.activate do
      RequestCache.cache(key, user, self, opts) do
        Rails.cache.fetch_with_batched_keys([key, global_asset_string, opts].compact.cache_key, batch_object: user, batched_keys: :enrollments) do
          GuardRail.activate(:primary, &)
        end
      end
    end
  end

  ADMIN_TYPES = %w[TeacherEnrollment TaEnrollment DesignerEnrollment].freeze
  def section_visibilities_for(user, opts = {})
    fetch_on_enrollments("section_visibilities_for", user, opts) do
      workflow_not = opts[:excluded_workflows] || "deleted"

      enrollment_rows = all_enrollments
                        .where(user:)
                        .where.not(workflow_state: workflow_not)
                        .preload(:enrollment_state)

      enrollment_rows = enrollment_rows.filter do |e|
        # only keep temporary enrollments if they are active, and keep all permanent enrollments
        e.temporary_enrollment? ? e.enrollment_state.active? : true
      end

      enrollment_rows = enrollment_rows.pluck(
        :course_section_id,
        :limit_privileges_to_course_section,
        :type,
        :associated_user_id,
        :workflow_state
      )

      enrollment_rows.map do |section_id, limit_privileges, type, associated_user_id, workflow_state|
        {
          course_section_id: section_id,
          limit_privileges_to_course_section: limit_privileges,
          type:,
          associated_user_id:,
          admin: ADMIN_TYPES.include?(type),
          workflow_state:
        }
      end
    end
  end

  def visibility_limited_to_course_sections?(user, visibilities = section_visibilities_for(user))
    visibilities.all? { |s| s[:limit_privileges_to_course_section] }
  end

  # returns a scope, not an array of users/enrollments
  def students_visible_to(user, include: nil)
    include = Array(include)

    if include.include?(:priors_and_deleted)
      scope = all_students_including_deleted
    elsif include.include?(:priors)
      scope = all_students
    elsif include.include?(:inactive) || include.include?(:completed)
      scope = all_accepted_students
      scope = scope.where("enrollments.workflow_state<>'inactive'") unless include.include?(:inactive)
      scope = scope.where("enrollments.workflow_state<>'completed'") unless include.include?(:completed)
    else
      scope = students
    end

    apply_enrollment_visibility(scope, user, nil, include:)
  end

  # can apply to user scopes as well if through enrollments (e.g. students, teachers)
  # returns a scope for enrollments
  def apply_enrollment_visibility(scope, user, section_ids = nil, include: [])
    include = Array(include)
    if section_ids
      scope = scope.where("enrollments.course_section_id" => section_ids.to_a)
    end

    visibilities = section_visibilities_for(user)
    visibility_level = enrollment_visibility_level_for(user, visibilities)

    # teachers, account admins, and student view students can see student view students
    unless visibility_level == :full ||
           visibilities.any? { |v| v[:admin] || v[:type] == "StudentViewEnrollment" }
      scope = scope.where("enrollments.type<>'StudentViewEnrollment'")
    end

    if include.include?(:inactive) && ![:full, :sections].include?(visibility_level)
      # don't really include inactive unless user is able to view them
      scope = scope.where("enrollments.workflow_state <> 'inactive'")
    end
    if include.include?(:completed) && ![:full, :sections].include?(visibility_level)
      # don't really include concluded unless user is able to view them
      scope = scope.where("enrollments.workflow_state <> 'completed'")
    end
    # See also MessageableUser::Calculator (same logic used to get
    # users across multiple courses) (should refactor)
    case visibility_level
    when :full, :limited
      scope
    when :sections, :sections_limited
      scope.where("enrollments.course_section_id IN (?) OR (enrollments.limit_privileges_to_course_section=? AND enrollments.type IN ('TeacherEnrollment', 'TaEnrollment', 'DesignerEnrollment'))",
                  visibilities.pluck(:course_section_id),
                  false)
    when :restricted
      user_ids = visibilities.filter_map { |s| s[:associated_user_id] }
      scope.where(enrollments: { user_id: (user_ids + [user&.id]).compact })
    else
      scope.none
    end
  end

  def users_visible_to(user, include_priors = false, opts = {})
    visibilities = section_visibilities_for(user)
    visibility = enrollment_visibility_level_for(user, visibilities)

    scope = if include_priors
              users
            elsif opts[:include_inactive] && [:full, :sections].include?(visibility)
              all_current_users
            else
              current_users
            end

    apply_enrollment_visibilities_internal(scope,
                                           user,
                                           visibilities,
                                           visibility,
                                           enrollment_state: opts[:enrollment_state],
                                           exclude_enrollment_state: opts[:exclude_enrollment_state])
  end

  def enrollments_visible_to(user, opts = {})
    visibilities = section_visibilities_for(user)
    visibility = enrollment_visibility_level_for(user, visibilities)

    enrollment_scope = opts[:include_concluded] ? enrollments : current_enrollments
    apply_enrollment_visibilities_internal(enrollment_scope.except(:preload), user, visibilities, visibility)
  end

  def apply_enrollment_visibilities_internal(scope, user, visibilities, visibility, enrollment_state: nil, exclude_enrollment_state: nil)
    if enrollment_state
      scope = scope.where(enrollments: { workflow_state: enrollment_state })
    elsif exclude_enrollment_state
      scope = scope.where.not(enrollments: { workflow_state: exclude_enrollment_state })
    end
    # See also MessageableUsers (same logic used to get users across multiple courses) (should refactor)
    case visibility
    when :full then scope
    when :sections then scope.where(enrollments: { course_section_id: visibilities.pluck(:course_section_id) })
    when :restricted then scope.where(enrollments: { user_id: (visibilities.filter_map { |s| s[:associated_user_id] } + [user]) })
    when :limited then scope.where(enrollments: { type: %w[StudentEnrollment TeacherEnrollment TaEnrollment StudentViewEnrollment] })
    when :sections_limited then scope.where(enrollments: { course_section_id: visibilities.pluck(:course_section_id) })
                                     .where(enrollments: { type: %w[StudentEnrollment TeacherEnrollment TaEnrollment StudentViewEnrollment] })
    else scope.none
    end
  end

  # returns :all or an array of section ids
  def course_section_visibility(user, opts = {})
    visibilities = section_visibilities_for(user, opts)
    visibility = enrollment_visibility_level_for(user, visibilities, check_full: false)
    enrollment_types = %w[StudentEnrollment StudentViewEnrollment ObserverEnrollment]
    if [:restricted, :sections].include?(visibility) || (
        visibilities.any? && visibilities.all? { |v| enrollment_types.include? v[:type] }
      )
      visibilities.map { |s| s[:course_section_id] }.sort # rubocop:disable Rails/Pluck
    else
      :all
    end
  end

  def sections_visible_to(user, sections = active_course_sections, opts = {})
    is_scope = sections.respond_to?(:where)
    section_ids = course_section_visibility(user, opts)
    case section_ids
    when :all
      sections
    when :none
      # return an empty set, but keep it as a scope for downstream consistency
      is_scope ? sections.none : []
    when Array
      is_scope ? sections.where(id: section_ids) : sections.select { |section| section_ids.include?(section.id) }
    end
  end

  # check_full is a hint that we don't care about the difference between :full and :limited,
  # so don't bother with an extra permission check to see if they have :full. Just return :limited.
  def enrollment_visibility_level_for(user,
                                      visibilities = section_visibilities_for(user),
                                      require_message_permission: false,
                                      check_full: true)
    return :restricted if require_message_permission && !grants_right?(user, :send_messages)

    has_read_roster = grants_right?(user, :read_roster) unless require_message_permission

    visibility_limited_to_section = visibilities.present? && visibility_limited_to_course_sections?(user, visibilities)
    if require_message_permission
      has_admin = true
    elsif visibility_limited_to_section || check_full || !has_read_roster
      has_admin = grants_any_right?(user,
                                    :read_as_admin,
                                    :view_all_grades,
                                    :manage_grades,
                                    :manage_students,
                                    :allow_course_admin_actions)
    end

    # e.g. observer, can only see admins in the course
    return :restricted unless has_read_roster || has_admin

    if visibility_limited_to_section
      has_admin ? :sections : :sections_limited
    elsif has_admin
      :full
    else
      :limited
    end
  end

  def invited_count_visible_to(user)
    scope = users_visible_to(user)
            .where("enrollments.workflow_state in ('invited', 'creation_pending') AND enrollments.type != 'StudentViewEnrollment'")
    scope.select("users.id").distinct.count
  end

  def published?
    available? || completed?
  end

  def unpublished?
    created? || claimed?
  end

  def tab_configuration
    # `account_id.present?` is there to prevent a failure in `feature_enabled?`
    # if an account hasn't been set on the course yet
    if account_id.present? && feature_enabled?(:canvas_k6_theme) && super.nil?
      return canvas_k6_tab_configuration.map(&:with_indifferent_access)
    end

    super&.compact&.map(&:with_indifferent_access) || []
  end

  TAB_HOME = 0
  TAB_SYLLABUS = 1
  TAB_PAGES = 2
  TAB_ASSIGNMENTS = 3
  TAB_QUIZZES = 4
  TAB_GRADES = 5
  TAB_PEOPLE = 6
  TAB_GROUPS = 7
  TAB_DISCUSSIONS = 8
  TAB_MODULES = 10
  TAB_FILES = 11
  TAB_CONFERENCES = 12
  TAB_SETTINGS = 13
  TAB_ANNOUNCEMENTS = 14
  TAB_OUTCOMES = 15
  TAB_COLLABORATIONS = 16
  TAB_COLLABORATIONS_NEW = 17
  TAB_RUBRICS = 18
  TAB_SCHEDULE = 19
  TAB_COURSE_PACES = 20
  TAB_SEARCH = 21

  CANVAS_K6_TAB_IDS = [TAB_HOME, TAB_ANNOUNCEMENTS, TAB_GRADES, TAB_MODULES].freeze
  COURSE_SUBJECT_TAB_IDS = [TAB_HOME, TAB_SCHEDULE, TAB_MODULES, TAB_GRADES, TAB_GROUPS].freeze
<<<<<<< HEAD
  HORIZON_HIDDEN_TABS = [TAB_HOME, TAB_RUBRICS, TAB_OUTCOMES, TAB_COLLABORATIONS, TAB_COLLABORATIONS_NEW].freeze
=======
  HORIZON_HIDDEN_TABS = [TAB_HOME, TAB_RUBRICS, TAB_OUTCOMES, TAB_COLLABORATIONS, TAB_COLLABORATIONS_NEW, TAB_DISCUSSIONS].freeze
>>>>>>> 7fab6966

  def self.default_tabs
    [{
      id: TAB_HOME,
      label: t("#tabs.home", "Home"),
      css_class: "home",
      href: :course_path
    },
     {
       id: TAB_ANNOUNCEMENTS,
       label: t("#tabs.announcements", "Announcements"),
       css_class: "announcements",
       href: :course_announcements_path,
       icon: "icon-announcement"
     },
     {
       id: TAB_ASSIGNMENTS,
       label: t("#tabs.assignments", "Assignments"),
       css_class: "assignments",
       href: :course_assignments_path,
       icon: "icon-assignment"
     },
     {
       id: TAB_DISCUSSIONS,
       label: t("#tabs.discussions", "Discussions"),
       css_class: "discussions",
       href: :course_discussion_topics_path,
       icon: "icon-discussion"
     },
     {
       id: TAB_GRADES,
       label: t("#tabs.grades", "Grades"),
       css_class: "grades",
       href: :course_grades_path,
     },
     {
       id: TAB_PEOPLE,
       label: t("#tabs.people", "People"),
       css_class: "people",
       href: :course_users_path
     },
     {
       id: TAB_PAGES,
       label: t("#tabs.pages", "Pages"),
       css_class: "pages",
       href: :course_wiki_path
     },
     {
       id: TAB_FILES,
       label: t("#tabs.files", "Files"),
       css_class: "files",
       href: :course_files_path,
       icon: "icon-folder"
     },
     {
       id: TAB_SYLLABUS,
       label: t("#tabs.syllabus", "Syllabus"),
       css_class: "syllabus",
       href: :syllabus_course_assignments_path
     },
     {
       id: TAB_OUTCOMES,
       label: t("#tabs.outcomes", "Outcomes"),
       css_class: "outcomes",
       href: :course_outcomes_path
     },
     {
       id: TAB_RUBRICS,
       label: t("#tabs.rubrics", "Rubrics"),
       css_class: "rubrics",
       href: :course_rubrics_path,
       visibility: "admins"
     },
     {
       id: TAB_QUIZZES,
       label: t("#tabs.quizzes", "Quizzes"),
       css_class: "quizzes",
       href: :course_quizzes_path
     },
     {
       id: TAB_MODULES,
       label: t("#tabs.modules", "Modules"),
       css_class: "modules",
       href: :course_context_modules_path
     },
     {
       id: TAB_CONFERENCES,
       label: WebConference.conference_tab_name,
       css_class: "conferences",
       href: :course_conferences_path
     },
     {
       id: TAB_COLLABORATIONS,
       label: t("#tabs.collaborations", "Collaborations"),
       css_class: "collaborations",
       href: :course_collaborations_path
     },
     {
       id: TAB_COLLABORATIONS_NEW,
       label: t("#tabs.collaborations", "Collaborations"),
       css_class: "collaborations",
       href: :course_lti_collaborations_path
     },
     {
       id: TAB_SETTINGS,
       label: t("#tabs.settings", "Settings"),
       css_class: "settings",
       href: :course_settings_path,
     }]
  end

  def self.default_homeroom_tabs
    default_tabs = Course.default_tabs
    homeroom_tabs = [default_tabs.find { |tab| tab[:id] == TAB_ANNOUNCEMENTS }]
    syllabus_tab = default_tabs.find { |tab| tab[:id] == TAB_SYLLABUS }
    syllabus_tab[:label] = t("Important Info")
    homeroom_tabs << syllabus_tab
    homeroom_tabs << default_tabs.find { |tab| tab[:id] == TAB_PEOPLE }
    homeroom_tabs << default_tabs.find { |tab| tab[:id] == TAB_FILES }
    homeroom_tabs << default_tabs.find { |tab| tab[:id] == TAB_SETTINGS }
    homeroom_tabs.compact
  end

  def self.course_subject_tabs
    course_tabs = Course.default_tabs.select { |tab| COURSE_SUBJECT_TAB_IDS.include?(tab[:id]) }
    # Add the unique TAB_SCHEDULE and TAB_GROUPS
    course_tabs.insert(1,
                       {
                         id: TAB_SCHEDULE,
                         label: t("#tabs.schedule", "Schedule"),
                         css_class: "schedule",
                         href: :course_path
                       },
                       {
                         id: TAB_GROUPS,
                         label: t("#tabs.groups", "Groups"),
                         css_class: "groups",
                         href: :course_groups_path,
                       })
    course_tabs.sort_by { |tab| COURSE_SUBJECT_TAB_IDS.index tab[:id] }
  end

  def self.horizon_course_nav_tabs
    tabs = Course.default_tabs.reject do |tab|
      HORIZON_HIDDEN_TABS.include?(tab[:id])
    end
    tabs.find { |tab| tab[:id] == TAB_SYLLABUS }[:label] = t("Overview")
    tabs
  end

  def self.elementary_course_nav_tabs
    tabs = Course.default_tabs.reject { |tab| tab[:id] == TAB_HOME }
    tabs.find { |tab| tab[:id] == TAB_SYLLABUS }[:label] = t("Important Info")
    tabs
  end

  def tab_enabled?(tab)
    elementary_subject_course? || tab[:id] != TAB_HOME
  end

  def tab_hidden?(id)
    tab = tab_configuration.find { |t| t[:id] == id }
    tab && tab[:hidden]
  end

  def external_tool_tabs(opts, user)
    tools = Lti::ContextToolFinder.new(self, type: :course_navigation)
                                  .all_tools_scope_union.to_unsorted_array.select { |t| t.permission_given?(:course_navigation, user, self) && t.feature_flag_enabled?(self) }
    Lti::ExternalToolTab.new(self, :course_navigation, tools, opts[:language]).tabs
  end

  def tabs_available(user = nil, opts = {})
    opts.reverse_merge!(include_external: true, include_hidden_unused: true)
    cache_key = [user, self, opts].cache_key
    @tabs_available ||= {}
    @tabs_available[cache_key] ||= uncached_tabs_available(user, opts)
  end

  def uncached_tabs_available(user, opts)
    # make sure t() is called before we switch to the secondary, in case we update the user's selected locale in the process
    course_subject_tabs = elementary_subject_course? && opts[:course_subject_tabs]
    default_tabs = if elementary_homeroom_course?
                     Course.default_homeroom_tabs
                   elsif course_subject_tabs
                     Course.course_subject_tabs
                   elsif elementary_subject_course?
                     Course.elementary_course_nav_tabs
                   elsif horizon_course?
                     Course.horizon_course_nav_tabs
                   else
                     Course.default_tabs
                   end

    if SmartSearch.smart_search_available?(self)
      default_tabs.insert(1,
                          {
                            id: TAB_SEARCH,
                            label: t("#tabs.search", "Smart Search"),
                            css_class: "search",
                            href: :course_search_path
                          })
    end

    if account.feature_enabled?(:course_paces) && enable_course_paces && grants_any_right?(user, *RoleOverride::GRANULAR_MANAGE_COURSE_CONTENT_PERMISSIONS)
      default_tabs.insert(default_tabs.index { |t| t[:id] == TAB_MODULES } + 1, {
                            id: TAB_COURSE_PACES,
                            label: t("#tabs.course_paces", "Course Pacing"),
                            css_class: "course_paces",
                            href: :course_course_pacing_path
                          })
    end

    # Remove already cached tabs for Horizon courses
    if horizon_course?
      default_tabs.delete_if do |tab|
        HORIZON_HIDDEN_TABS.include?(tab[:id])
      end
    end

    opts[:include_external] = false if elementary_homeroom_course?

    GuardRail.activate(:secondary) do
      # We will by default show everything in default_tabs, unless the teacher has configured otherwise.
      tabs = (elementary_subject_course? && !course_subject_tabs) ? [] : tab_configuration.compact
      home_tab = default_tabs.find { |t| t[:id] == TAB_HOME }
      settings_tab = default_tabs.find { |t| t[:id] == TAB_SETTINGS }
      external_tabs = if opts[:include_external]
                        external_tool_tabs(opts, user) + Lti::MessageHandler.lti_apps_tabs(self, [Lti::ResourcePlacement::COURSE_NAVIGATION], opts)
                      else
                        []
                      end
      item_banks_tab = Lti::ResourcePlacement.update_tabs_and_return_item_banks_tab(external_tabs)

      tabs = tabs.map do |tab|
        default_tab = default_tabs.find { |t| t[:id] == tab[:id] } || external_tabs.find { |t| t[:id] == tab[:id] }
        next unless default_tab

        tab[:label] = default_tab[:label]
        tab[:href] = default_tab[:href]
        tab[:css_class] = default_tab[:css_class]
        tab[:args] = default_tab[:args]
        tab[:visibility] = default_tab[:visibility]
        tab[:external] = default_tab[:external]
        tab[:icon] = default_tab[:icon]
        tab[:target] = default_tab[:target] if default_tab[:target]
        default_tabs.delete_if { |t| t[:id] == tab[:id] }
        external_tabs.delete_if { |t| t[:id] == tab[:id] }
        tab
      end
      tabs.compact!

      if course_subject_tabs
        # If we didn't have a saved position for Schedule, insert it in the 2nd position
        schedule_tab = default_tabs.detect { |t| t[:id] == TAB_SCHEDULE }
        tabs.insert(1, default_tabs.delete(schedule_tab)) if schedule_tab && !tabs.empty?
      end
      tabs += default_tabs
      tabs += external_tabs

      tabs.delete_if { |t| t[:id] == TAB_SETTINGS }
      if course_subject_tabs
        # Don't show Settings, ensure that all external tools are at the bottom (with the exception of Groups, which
        # should stick to the end unless it has been re-ordered)
        lti_tabs = tabs.filter { |t| t[:external] }
        tabs -= lti_tabs
        groups_tab = tabs.pop if tabs.last&.dig(:id) == TAB_GROUPS && !opts[:for_reordering]
        tabs += lti_tabs
        tabs << groups_tab if groups_tab
      else
        # Ensure that Settings is always at the bottom
        tabs << settings_tab if settings_tab
        # Ensure that Home is always at the top
        tabs.delete_if { |t| t[:id] == TAB_HOME }
        tabs.unshift home_tab if home_tab
      end

      if opts[:only_check]
        tabs = tabs.select { |t| opts[:only_check].include?(t[:id]) }
      end

      check_for_permission = lambda do |*permissions|
        permissions.any? do |permission|
          if opts[:precalculated_permissions]&.key?(permission)
            opts[:precalculated_permissions][permission]
          else
            grants_right?(user, opts[:session], permission)
          end
        end
      end

      delete_unless = lambda do |tabs_to_check, *permissions|
        matched_tabs = tabs.select { |t| tabs_to_check.include?(t[:id]) }
        tabs -= matched_tabs if matched_tabs.present? && !check_for_permission.call(*permissions)
      end

      tabs_that_can_be_marked_hidden_unused = [
        { id: TAB_MODULES, relation: :modules },
        { id: TAB_FILES, relation: :files },
        { id: TAB_QUIZZES, relation: :quizzes },
        { id: TAB_ASSIGNMENTS, relation: :assignments },
        { id: TAB_ANNOUNCEMENTS, relation: :announcements },
        { id: TAB_OUTCOMES, relation: :outcomes },
        { id: TAB_PAGES, relation: :pages, additional_check: -> { allow_student_wiki_edits } },
        { id: TAB_CONFERENCES, relation: :conferences, additional_check: -> { check_for_permission.call(:create_conferences) } },
        { id: TAB_DISCUSSIONS, relation: :discussions, additional_check: -> { allow_student_discussion_topics } }
      ].select { |hidable_tab| tabs.any? { |t| t[:id] == hidable_tab[:id] } }

      if course_subject_tabs
        # Show modules tab in k5 even if there's no modules (but not if its hidden)
        tabs_that_can_be_marked_hidden_unused.reject! { |t| t[:id] == TAB_MODULES }

        # Hide Groups tab for students if there are no groups
        unless grants_right?(user, :read_as_admin) || active_groups.exists?
          tabs.delete_if { |t| t[:id] == TAB_GROUPS }
        end
      end

      if tabs_that_can_be_marked_hidden_unused.present?
        ar_types = active_record_types(only_check: tabs_that_can_be_marked_hidden_unused.pluck(:relation))
        tabs_that_can_be_marked_hidden_unused.each do |t|
          if !ar_types[t[:relation]] && (!t[:additional_check] || !t[:additional_check].call)
            # that means there are none of this type of thing in the DB
            if opts[:include_hidden_unused] || opts[:for_reordering] || opts[:api]
              tabs.detect { |tab| tab[:id] == t[:id] }[:hidden_unused] = true
            else
              tabs.delete_if { |tab| tab[:id] == t[:id] }
            end
          end
        end
      end

      # remove tabs that the user doesn't have access to
      unless opts[:for_reordering]
        delete_unless.call([TAB_HOME, TAB_ANNOUNCEMENTS, TAB_PAGES, TAB_OUTCOMES, TAB_CONFERENCES, TAB_COLLABORATIONS, TAB_MODULES], :read, *RoleOverride::GRANULAR_MANAGE_COURSE_CONTENT_PERMISSIONS)

        member_only_tabs = tabs.select { |t| t[:visibility] == "members" }
        tabs -= member_only_tabs if member_only_tabs.present? && !check_for_permission.call(:participate_as_student, :read_as_admin)

        delete_unless.call([TAB_ASSIGNMENTS, TAB_QUIZZES], :read, *RoleOverride::GRANULAR_MANAGE_COURSE_CONTENT_PERMISSIONS, *RoleOverride::GRANULAR_MANAGE_ASSIGNMENT_PERMISSIONS)
        delete_unless.call([TAB_SYLLABUS], :read, :read_syllabus, *RoleOverride::GRANULAR_MANAGE_COURSE_CONTENT_PERMISSIONS, *RoleOverride::GRANULAR_MANAGE_ASSIGNMENT_PERMISSIONS)

        admin_only_tabs = tabs.select { |t| t[:visibility] == "admins" }
        tabs -= admin_only_tabs if admin_only_tabs.present? && !check_for_permission.call(:read_as_admin)

        hidden_external_tabs = tabs.select do |t|
          next false unless t[:external]

          elementary_enabled = elementary_subject_course? && !course_subject_tabs
          (t[:hidden] && !elementary_enabled) || (elementary_enabled && tab_hidden?(t[:id]))
        end
        tabs -= hidden_external_tabs if hidden_external_tabs.present? && !(opts[:api] && check_for_permission.call(:read_as_admin))

        delete_unless.call([TAB_GRADES], :read_grades, :view_all_grades, :manage_grades)
        delete_unless.call([TAB_GROUPS], :read_roster)

        delete_unless.call([TAB_PEOPLE], :read_roster)
        delete_unless.call([TAB_DISCUSSIONS], :read_forum, :post_to_forum, :create_forum, :moderate_forum)
        delete_unless.call([TAB_SETTINGS], :read_as_admin)
        delete_unless.call([TAB_ANNOUNCEMENTS], :read_announcements)
        delete_unless.call([TAB_RUBRICS], :read_rubrics, :manage_rubrics)
        delete_unless.call([TAB_FILES], :read_files, *RoleOverride::GRANULAR_FILE_PERMISSIONS)

        if item_banks_tab &&
           !check_for_permission.call(*RoleOverride::GRANULAR_MANAGE_COURSE_CONTENT_PERMISSIONS, *RoleOverride::GRANULAR_MANAGE_ASSIGNMENT_PERMISSIONS)
          tabs.reject! { |tab| tab[:id] == item_banks_tab[:id] }
        end
        # remove outcomes tab for logged-out users or non-students
        outcome_tab = tabs.detect { |t| t[:id] == TAB_OUTCOMES }
        tabs.delete(outcome_tab) if outcome_tab && (!user || !check_for_permission.call(*RoleOverride::GRANULAR_MANAGE_COURSE_CONTENT_PERMISSIONS, :participate_as_student, :read_as_admin))

        # remove hidden tabs from students
        additional_checks = {
          TAB_ASSIGNMENTS => [*RoleOverride::GRANULAR_MANAGE_COURSE_CONTENT_PERMISSIONS, *RoleOverride::GRANULAR_MANAGE_ASSIGNMENT_PERMISSIONS],
          TAB_SYLLABUS => [*RoleOverride::GRANULAR_MANAGE_COURSE_CONTENT_PERMISSIONS, *RoleOverride::GRANULAR_MANAGE_ASSIGNMENT_PERMISSIONS],
          TAB_QUIZZES => [*RoleOverride::GRANULAR_MANAGE_COURSE_CONTENT_PERMISSIONS, *RoleOverride::GRANULAR_MANAGE_ASSIGNMENT_PERMISSIONS],
          TAB_GRADES => [:view_all_grades, :manage_grades],
          TAB_FILES => RoleOverride::GRANULAR_FILE_PERMISSIONS,
          TAB_DISCUSSIONS => [:moderate_forum],
          TAB_PEOPLE => RoleOverride::GRANULAR_MANAGE_USER_PERMISSIONS
        }

        tabs.reject! do |t|
          # tab shouldn't be shown to non-admins
          (t[:hidden] || t[:hidden_unused]) &&
            # not an admin user
            (!user || !check_for_permission.call(*RoleOverride::GRANULAR_MANAGE_COURSE_CONTENT_PERMISSIONS, :read_as_admin)) &&
            # can't do any of the additional things required
            (!additional_checks[t[:id]] || !check_for_permission.call(*additional_checks[t[:id]]))
        end
      end

      tabs
    end
  end

  def allow_wiki_comments
    self["allow_wiki_comments"]
  end

  delegate :name, to: :account, prefix: true

  def term_name
    enrollment_term.name
  end

  def equella_settings
    account = self.account
    while account
      settings = account.equella_settings
      return settings if settings

      account = account.parent_account
    end
  end

  cattr_accessor :settings_options
  self.settings_options = {}

  def self.add_setting(setting, opts = {})
    setting = setting.to_sym
    settings_options[setting] = opts
    valid_keys = %i[boolean default inherited alias arbitrary]
    invalid_keys = opts.except(*valid_keys).keys
    raise "invalid options - #{invalid_keys.inspect} (must be in #{valid_keys.inspect})" if invalid_keys.any?

    cast_expression = "val.to_s.presence"
    cast_expression = "val" if opts[:arbitrary]
    if opts[:boolean]
      opts[:default] ||= false
      cast_expression = "Canvas::Plugin.value_to_boolean(val)"
    end
    class_eval <<~RUBY, __FILE__, __LINE__ + 1
      def #{setting}
        if Course.settings_options[#{setting.inspect}][:inherited]
          inherited = RequestCache.cache('inherited_course_setting', #{setting.inspect}, self.global_account_id) do
            self.account.send(#{setting.inspect})
          end
          if inherited[:locked] || settings_frd[#{setting.inspect}].nil?
            inherited[:value]
          else
            settings_frd[#{setting.inspect}]
          end
        elsif settings_frd[#{setting.inspect}].nil? && !@disable_setting_defaults
          default = Course.settings_options[#{setting.inspect}][:default]
          default.respond_to?(:call) ? default.call(self) : default
        else
          settings_frd[#{setting.inspect}]
        end
      end
      def #{setting}=(val)
        new_val = #{cast_expression}
        if settings_frd[#{setting.inspect}] != new_val
          @changed_settings ||= []
          @changed_settings << #{setting.inspect}
          if new_val.nil?
            settings_frd.delete(#{setting.inspect})
            nil
          else
            settings_frd[#{setting.inspect}] = new_val
          end
        end
      end
    RUBY
    alias_method :"#{setting}?", setting if opts[:boolean]
    if opts[:alias]
      alias_method opts[:alias], setting
      alias_method :"#{opts[:alias]}=", :"#{setting}="
      alias_method :"#{opts[:alias]}?", :"#{setting}?"
    end
  end

  include Csp::CourseHelper

  # unfortunately we decided to pluralize this in the API after the fact...
  # so now we pluralize it everywhere except the actual settings hash and
  # course import/export :(
  add_setting :hide_final_grade, alias: :hide_final_grades, boolean: true
  add_setting :hide_sections_on_course_users_page, boolean: true, default: false
  add_setting :hide_distribution_graphs, boolean: true
  add_setting :allow_final_grade_override, boolean: false, default: false
  add_setting :allow_student_discussion_topics, boolean: true, default: true
  add_setting :allow_student_discussion_editing, boolean: true, default: true
  add_setting :allow_student_forum_attachments, boolean: true, default: true
  add_setting :allow_student_discussion_reporting, boolean: true, default: true
  add_setting :allow_student_anonymous_discussion_topics, boolean: true, default: false
  add_setting :show_total_grade_as_points, boolean: true, default: false
  add_setting :filter_speed_grader_by_student_group, boolean: true, default: false
  add_setting :lock_all_announcements, boolean: true, default: false, inherited: true
  add_setting :large_roster, boolean: true, default: ->(c) { c.root_account.large_course_rosters? }
  add_setting :course_format
  add_setting :newquizzes_engine_selected
  add_setting :image_id
  add_setting :image_url
  add_setting :banner_image_id
  add_setting :banner_image_url
  add_setting :organize_epub_by_content_type, boolean: true, default: false
  add_setting :enable_offline_web_export, boolean: true, default: ->(c) { c.account.enable_offline_web_export? }
  add_setting :is_public_to_auth_users, boolean: true, default: false
  add_setting :overridden_course_visibility

  add_setting :restrict_quantitative_data, boolean: true, default: false
  add_setting :restrict_student_future_view, boolean: true, inherited: true
  add_setting :restrict_student_past_view, boolean: true, inherited: true

  add_setting :timetable_data, arbitrary: true
  add_setting :syllabus_master_template_id
  add_setting :syllabus_course_summary, boolean: true, default: true
  add_setting :syllabus_updated_at

  add_setting :enable_course_paces, boolean: true, default: false

  add_setting :usage_rights_required, boolean: true, default: false, inherited: true

  add_setting :course_color
  add_setting :alt_name

  add_setting :default_due_time, inherited: true
  add_setting :conditional_release, default: false, boolean: true, inherited: true
  add_setting :search_embedding_version, arbitrary: true

  add_setting :show_student_only_module_id
  add_setting :show_teacher_only_module_id

  def elementary_enabled?
    account.enable_as_k5_account?
  end

  def elementary_homeroom_course?
    homeroom_course? && elementary_enabled?
  end

  def elementary_subject_course?
    !homeroom_course? && elementary_enabled?
  end

  def restrict_quantitative_data_setting_changeable?
    feature_enabled = root_account.feature_enabled?(:restrict_quantitative_data)
    course_setting = restrict_quantitative_data
    account_setting = account.restrict_quantitative_data[:value]
    account_lock_state = account.restrict_quantitative_data[:locked]

    # If the feature flag is off, then the setting is not visible nor has any effect
    return false unless feature_enabled
    # If the RQD setting is on and not locked, courses can turn it on and off at will
    return true if account_setting && !account_lock_state
    # If the course setting is off but the account setting is on and locked, then the course setting can be turned on
    return true if !course_setting && account_setting && account_lock_state
    # If the course setting is on, but the account setting is off, then the course can turn it off, but not back on
    return true if course_setting && !account_setting

    # Otherwise the RQD setting can not be changed
    false
  end

  def restrict_quantitative_data?(user = nil, check_extra_permissions = false)
    return false unless user.is_a?(User)

    # When check_extra_permissions is true, return false for a teacher,ta, admin, or designer
    can_read_as_admin = if check_extra_permissions
                          grants_any_right?(
                            user,
                            :read_as_admin,
                            :manage_grades,
                            *RoleOverride::GRANULAR_MANAGE_ASSIGNMENT_PERMISSIONS,
                            *RoleOverride::GRANULAR_MANAGE_COURSE_CONTENT_PERMISSIONS
                          )
                        else
                          false
                        end
    is_account_admin = account.grants_right?(user, :manage)

    # never restrict quantitative data for admins
    root_account.feature_enabled?(:restrict_quantitative_data) && restrict_quantitative_data && !is_account_admin && !can_read_as_admin
  end

  def friendly_name
    elementary_enabled? ? alt_name.presence : nil
  end

  def friendly_name=(name)
    self.alt_name = name
  end

  def lock_all_announcements?
    !!lock_all_announcements || elementary_homeroom_course?
  end

  def self.sync_with_homeroom
    syncing_subjects.find_each(&:sync_with_homeroom)
  end

  def sync_with_homeroom
    sync_homeroom_participation
    sync_homeroom_enrollments
  end

  def can_sync_with_homeroom?
    elementary_subject_course? && sync_enrollments_from_homeroom && sis_batch_id.blank? && linked_homeroom_course.present? && linked_homeroom_course.elementary_homeroom_course? && !linked_homeroom_course.deleted?
  end

  def sync_homeroom_participation
    return unless can_sync_with_homeroom?

    if linked_homeroom_course.restrict_enrollments_to_course_dates
      self.restrict_enrollments_to_course_dates = true
      self.start_at = linked_homeroom_course.start_at
      self.conclude_at = linked_homeroom_course.conclude_at
    else
      self.restrict_enrollments_to_course_dates = false
      self.enrollment_term = linked_homeroom_course.enrollment_term
    end
    save!
  end

  def sync_homeroom_enrollments(progress = nil)
    return false unless can_sync_with_homeroom?

    progress&.calculate_completion!(0, linked_homeroom_course.enrollments.size)
    linked_homeroom_course.all_enrollments.find_each do |enrollment|
      shard.activate do
        course_enrollment = if shard == enrollment.shard
                              all_enrollments.find_or_initialize_by(type: enrollment.type, user_id: enrollment.user_id, role_id: enrollment.role_id, associated_user_id: enrollment.associated_user_id)
                            else
                              # roles don't apply across shards, so fall back to the base type
                              all_enrollments.find_or_initialize_by(type: enrollment.type, user_id: enrollment.user_id, associated_user_id: enrollment.associated_user_id)
                            end
        course_enrollment.workflow_state = enrollment.workflow_state
        course_enrollment.start_at = enrollment.start_at
        course_enrollment.end_at = enrollment.end_at
        course_enrollment.completed_at = enrollment.completed_at
        course_enrollment.save!
        progress.increment_completion!(1) if progress&.total
      end
    end
  end

  def user_can_manage_own_discussion_posts?(user)
    return true if allow_student_discussion_editing?
    return true if user_is_instructor?(user)

    false
  end

  def filter_attributes_for_user(hash, user, _session)
    hash.delete("hide_final_grades") if hash.key?("hide_final_grades") && !grants_right?(user, :update)
    hash
  end

  # frozen, because you should use setters
  def settings
    settings_frd.dup.freeze
  end

  def settings_frd
    self["settings"] ||= {}
  end

  def disable_setting_defaults
    @disable_setting_defaults = true
    yield
  ensure
    @disable_setting_defaults = nil
  end

  def reset_content
    shard.activate do
      Course.transaction do
        reset_uuid = root_account.feature_enabled?(:reset_uuid_on_course_reset)
        new_course = Course.new
        exempt_fields = %w[
          id
          created_at
          updated_at
          syllabus_body
          wiki_id
          default_view
          tab_configuration
          lti_context_id
          workflow_state
          latest_outcome_import_id
          grading_standard_id
        ]
        exempt_fields << "uuid" if reset_uuid
        keys_to_copy = Course.column_names - exempt_fields
        attributes.each do |key, val|
          new_course[key] = val if keys_to_copy.include?(key)
        end
        new_course.workflow_state = (admins.any? ? "claimed" : "created")
        # there's a unique constraint on this, so we need to clear it out
        self.self_enrollment_code = nil
        self.self_enrollment = false
        # The order here is important; we have to set our sis id to nil and save first
        # so that the new course can be saved, then we need the new course saved to
        # get its id to move over sections and enrollments.  Setting this course to
        # deleted has to be last otherwise it would set all the enrollments to
        # deleted before they got moved
        self.sis_source_id = self.sis_batch_id = self.integration_id = nil
        self.uuid = nil unless reset_uuid
        save!
        Course.process_as_sis { new_course.save! }
        course_sections.update_all(course_id: new_course.id)
        # we also want to bring along prior enrollments, so don't use the enrollments
        # association
        Enrollment.where(course_id: self).in_batches(of: 10_000).update_all(course_id: new_course.id, updated_at: Time.now.utc)
        user_ids = new_course.all_enrollments.pluck(:user_id)
        self.class.connection.after_transaction_commit do
          User.touch_and_clear_cache_keys(user_ids, :enrollments)
        end
        Shard.partition_by_shard(user_ids) do |sharded_user_ids|
          Favorite.where(user_id: sharded_user_ids, context_type: "Course", context_id: id)
                  .in_batches(of: 10_000).update_all(context_id: new_course.id, updated_at: Time.now.utc)
        end

        self.replacement_course_id = new_course.id
        self.workflow_state = "deleted"
        Course.suspend_callbacks(:copy_from_course_template) do
          save!
        end

        unless profile.new_record?
          profile.update_attribute(:context, new_course)
        end

        Course.find(new_course.id)
      end
    end
  end

  def user_list_search_mode_for(user)
    if root_account.open_registration?
      return root_account.delegated_authentication? ? :preferred : :open
    end
    return :preferred if root_account.grants_right?(user, :manage_user_logins)

    :closed
  end

  def default_home_page
    "modules"
  end

  def participating_users(user_ids)
    User.where(id: enrollments.active_by_date.where(user_id: user_ids).select(:user_id))
  end

  def student_view_student
    User.transaction do
      fake_student = find_or_create_student_view_student
      sync_enrollments(fake_student)
    end
  end

  # part of the way we isolate this fake student from places we don't want it
  # to appear is to ensure that it does not have a pseudonym or any
  # account_associations. if either of these conditions is false, something is
  # wrong.
  def find_or_create_student_view_student
    if student_view_students.active.count == 0
      fake_student = nil
      User.skip_updating_account_associations do
        fake_student = User.new(name: t("student_view_student_name", "Test Student"))
        fake_student.preferences[:fake_student] = true
        fake_student.workflow_state = "registered"
        fake_student.shard = shard
        fake_student.save
        # hash the unique_id so that it's hard to accidently enroll the user in
        # a course by entering something in a user list. :(
        fake_student.pseudonyms.create!(account: root_account,
                                        unique_id: Canvas::Security.hmac_sha1("Test Student_#{fake_student.id}"))
      end
      fake_student
    else
      student_view_students.active.first
    end
  end
  private :find_or_create_student_view_student

  # we want to make sure the student view student is always enrolled in all the
  # sections of the course, so that a section limited teacher can grade them.
  def sync_enrollments(fake_student)
    default_section unless course_sections.active.any?
    Enrollment.suspend_callbacks(:set_update_cached_due_dates) do
      course_sections.active.each do |section|
        # enroll fake_student will only create the enrollment if it doesn't already exist
        enroll_user(fake_student,
                    "StudentViewEnrollment",
                    allow_multiple_enrollments: true,
                    section:,
                    enrollment_state: "active",
                    no_notify: true,
                    skip_touch_user: true)
      end
    end
    SubmissionLifecycleManager.recompute_users_for_course(fake_student.id, self)
    fake_student.update_root_account_ids
    fake_student
  end
  private :sync_enrollments

  def associated_shards
    [Shard.default]
  end

  def includes_student?(user)
    includes_user?(user, student_enrollments)
  end

  def includes_user?(user, enrollment_scope = enrollments)
    return false if user.nil? || user.new_record?

    enrollment_scope.where(user_id: user).exists?
  end

  def update_one(update_params, user, update_source = :manual)
    options = { source: update_source }

    case update_params[:event]
    when "offer"
      if completed?
        unconclude!
        Auditors::Course.record_unconcluded(self, user, options)
      else
        unless available?
          offer!
          Auditors::Course.record_published(self, user, options)
        end
      end
    when "conclude"
      unless completed?
        complete!
        if Account.site_admin.feature_enabled?(:default_account_grading_scheme) && grading_standard_id.nil? && root_account.grading_standard_id
          self.grading_standard_id = root_account.grading_standard_id
          save!
        elsif grading_standard_id.nil? && root_account.grading_standard_id.nil?
          set_concluded_assignments_grading_standard
        end
        Auditors::Course.record_concluded(self, user, options)
      end
    when "delete"
      self.sis_source_id = nil
      self.workflow_state = "deleted"
      save!
      Auditors::Course.record_deleted(self, user, options)
    when "undelete"
      self.workflow_state = "claimed"
      save!
      Auditors::Course.record_restored(self, user, options)
    end
  end

  def self.do_batch_update(progress, user, course_ids, update_params, update_source = :manual)
    account = progress.context
    progress_runner = ProgressRunner.new(progress)

    progress_runner.completed_message do |completed_count|
      t("batch_update_message",
        {
          one: "1 course processed",
          other: "%{count} courses processed"
        },
        count: completed_count)
    end

    progress_runner.do_batch_update(course_ids) do |course_id|
      course = account.associated_courses.where(id: course_id).first
      raise t("course_not_found", "The course was not found") unless course &&
                                                                     (course.workflow_state != "deleted" || update_params[:event] == "undelete")
      raise t("access_denied", "Access was denied") unless course.grants_right? user, :update

      course.update_one(update_params, user, update_source)
    end
  end

  def self.batch_update(account, user, course_ids, update_params, update_source = :manual)
    progress = account.progresses.create! tag: "course_batch_update", completion: 0.0
    job = Course.delay(ignore_transaction: true)
                .do_batch_update(progress, user, course_ids, update_params, update_source)
    progress.user_id = user.id
    progress.delayed_job_id = job.id
    progress.save!
    progress
  end

  def re_send_invitations!(from_user)
    apply_enrollment_visibility(student_enrollments, from_user).invited.except(:preload).preload(user: :communication_channels).find_each do |e|
      e.re_send_confirmation! if e.invited?
    end
  end

  def serialize_permissions(permissions_hash, user, session)
    permissions_hash.merge(
      create_discussion_topic: DiscussionTopic.context_allows_user_to_create?(self, user, session),
      create_announcement: Announcement.context_allows_user_to_create?(self, user, session)
    )
  end

  def active_section_count
    @section_count ||= active_course_sections.count
  end

  def multiple_sections?
    active_section_count > 1
  end

  def content_exports_visible_to(user)
    if grants_right?(user, :read_as_admin)
      content_exports.admin(user)
    else
      content_exports.non_admin(user)
    end
  end

  %w[student_count teacher_count primary_enrollment_type primary_enrollment_role_id primary_enrollment_rank primary_enrollment_state primary_enrollment_date invitation].each do |method|
    class_eval <<~RUBY, __FILE__, __LINE__ + 1
      def #{method}                            # def student_count
        self[#{method.inspect}] || @#{method}  #   self["student_count"] || @student_count
      end                                      # end
    RUBY
  end

  # only send one
  def touch_content_if_public_visibility_changed(changes = {}, **kwargs)
    # RUBY 2.7 this can go away (**{} will work at the caller)
    raise ArgumentError, "Only send one hash" if !changes.empty? && !kwargs.empty?

    changes = kwargs if changes.empty? && !kwargs.empty?

    if changes[:is_public] || changes[:is_public_to_auth_users]
      assignments.touch_all
      attachments.touch_all
      calendar_events.touch_all
      context_modules.touch_all
      discussion_topics.touch_all
      quizzes.touch_all
      wiki.touch
      wiki_pages.touch_all
    end
  end

  def clear_todo_list_cache_later(association_type)
    raise "invalid association" unless association(association_type).klass == User

    delay(run_at: 15.seconds.from_now, singleton: "course_clear_cache_#{global_id}_#{association_type}", on_conflict: :loose)
      .clear_todo_list_cache(association_type)
  end

  def clear_todo_list_cache(association_type)
    raise "invalid association" unless association(association_type).klass == User

    send(association_type).clear_cache_keys(:todo_list)
  end

  def touch_admins # TODO: remove after existing jobs run
    clear_todo_list_cache(:admins)
  end

  def clear_caches_if_necessary
    clear_cache_key(:account_associations) if saved_change_to_root_account_id? || saved_change_to_account_id?
  end

  def refresh_content_participation_counts(_progress)
    user_ids = content_participation_counts.pluck(:user_id)
    User.clear_cache_keys(user_ids, :potential_unread_submission_ids)
    content_participation_counts.each(&:refresh_unread_count)
  end

  def refresh_content_participation_counts_for_users(user_ids)
    content_participation_counts.where(user: user_ids).find_each(&:refresh_unread_count)
  end

  attr_accessor :preloaded_nickname, :preloaded_favorite

  def favorite_for_user?(user)
    return @preloaded_favorite if defined?(@preloaded_favorite)

    user.favorites.where(context_type: "Course", context_id: self).exists?
  end

  def preloaded_nickname?
    !!defined?(@preloaded_nickname)
  end

  def nickname_for(user, fallback = :name, prefer_friendly_name: true)
    return friendly_name if prefer_friendly_name && friendly_name.present?

    nickname = preloaded_nickname? ? @preloaded_nickname : user&.course_nickname(self)
    nickname ||= send(fallback) if fallback
    nickname
  end

  def name
    return @nickname if @nickname

    super
  end

  def apply_nickname_for!(user)
    @nickname = user && nickname_for(user, nil)
  end

  def self.preload_menu_data_for(courses, user, preload_favorites: false)
    ActiveRecord::Associations.preload(courses, :enrollment_term)
    # preload favorites and nicknames
    favorite_ids = preload_favorites && user.favorite_context_ids("Course")
    nicknames = user.all_course_nicknames(courses)
    courses.each do |course|
      course.preloaded_favorite = favorite_ids.include?(course.id) if favorite_ids
      # keys in nicknames are relative to the user's shard
      course.preloaded_nickname = nicknames[Shard.relative_id_for(course.id, course.shard, user.shard)]
    end
  end

  def any_assignment_in_closed_grading_period?
    effective_due_dates.any_in_closed_grading_period?
  end

  def relevant_grading_period_group
    return @relevant_grading_period_group if defined?(@relevant_grading_period_group)

    @relevant_grading_period_group = grading_period_groups.detect { |gpg| gpg.workflow_state == "active" }
    return @relevant_grading_period_group unless @relevant_grading_period_group.nil?

    if enrollment_term.grading_period_group&.workflow_state == "active"
      @relevant_grading_period_group = enrollment_term.grading_period_group
    end
  end

  # Does this course have grading periods?
  # checks for both legacy and account-level grading period groups
  def grading_periods?
    return @has_grading_periods unless @has_grading_periods.nil?
    return @has_grading_periods = true if @has_weighted_grading_periods

    @has_grading_periods = relevant_grading_period_group.present?
  end

  def display_totals_for_all_grading_periods?
    return @display_totals_for_all_grading_periods if defined?(@display_totals_for_all_grading_periods)

    @display_totals_for_all_grading_periods = !!relevant_grading_period_group&.display_totals_for_all_grading_periods?
  end

  def weighted_grading_periods?
    return @has_weighted_grading_periods unless @has_weighted_grading_periods.nil?
    return @has_weighted_grading_periods = false if @has_grading_periods == false

    @has_weighted_grading_periods = grading_period_groups.to_a.none? { |gpg| gpg.workflow_state == "active" } &&
                                    !!relevant_grading_period_group&.weighted?
  end

  def quiz_lti_tool
    context_external_tools.active.quiz_lti.first ||
      account.context_external_tools.active.quiz_lti.first ||
      root_account.context_external_tools.active.quiz_lti.first
  end

  def has_new_quizzes?
    assignments.active.quiz_lti.exists?
  end

  def find_or_create_progressions_for_user(user)
    @progressions ||= {}
    @progressions[user.id] ||= ContextModuleProgressions::Finder.find_or_create_for_context_and_user(self, user)
  end

  def show_total_grade_as_points?
    !!settings[:show_total_grade_as_points] &&
      group_weighting_scheme != "percent" &&
      !relevant_grading_period_group&.weighted?
  end

  # This method will be around while we still have two
  # gradebooks. This method should be used in situations where we want
  # to identify the user can't move backwards, such as feature flags
  def gradebook_backwards_incompatible_features_enabled?
    # The old gradebook can't deal with late policies at all
    return true if late_policy&.missing_submission_deduction_enabled? ||
                   late_policy&.late_submission_deduction_enabled? ||
                   feature_enabled?(:final_grades_override)

    # If you've used the grade tray status changes at all, you can't
    # go back. Even if set to none, it'll break "Message Students
    # Who..." for unsubmitted.
    expire_time = Setting.get("late_policy_tainted_submissions", 1.hour).to_i
    Rails.cache.fetch(["late_policy_tainted_submissions", self].cache_key, expires_in: expire_time) do
      submissions.except(:order).where(late_policy_status: %w[missing late extended none]).exists?
    end
  end

  def grading_standard_or_default
    default_grading_standard || GradingStandard.default_instance
  end

  def allow_final_grade_override?
    feature_enabled?(:final_grades_override) && allow_final_grade_override == "true"
  end

  def filter_speed_grader_by_student_group?
    return false unless root_account.feature_enabled?(:filter_speed_grader_by_student_group)

    filter_speed_grader_by_student_group
  end

  def moderators
    participating_instructors.distinct.select { |user| grants_right?(user, :select_final_grade) }
  end

  def moderated_grading_max_grader_count
    count = participating_instructors.distinct.count
    # A moderated assignment must have at least 1 (non-moderator) grader.
    return 1 if count < 2
    # grader count cannot exceed the hard limit
    return MODERATED_GRADING_GRADER_LIMIT if count > MODERATED_GRADING_GRADER_LIMIT + 1

    # for any given assignment: 1 assigned moderator + N max graders = all participating instructors
    # so N max graders = all participating instructors - 1 assigned moderator
    count - 1
  end

  def post_manually?
    default_post_policy.present? && default_post_policy.post_manually?
  end

  def apply_post_policy!(post_manually:)
    return unless PostPolicy.feature_enabled?

    course_policy = PostPolicy.find_or_create_by(course: self, assignment_id: nil)
    course_policy.update!(post_manually:) unless course_policy.post_manually == post_manually

    matching_post_policies_scope = PostPolicy
                                   .where("assignment_id = #{Assignment.quoted_table_name}.id")
                                   .where(post_manually:)

    assignments.active
               .where(anonymous_grading: false, moderated_grading: false)
               .where.not(matching_post_policies_scope.arel.exists)
               .preload(:post_policy)
               .each do |assignment|
      assignment.ensure_post_policy(post_manually:)
    end
  end

  CUSTOMIZABLE_PERMISSIONS.each do |key, cfg|
    if cfg[:as_bools]
      add_setting :"public_#{key}", boolean: true, default: ->(c) { c.is_public || false }
      add_setting :"public_#{key}_to_auth", boolean: true, default: ->(c) { c.is_public_to_auth_users || false }
    else
      add_setting :"#{key}_visibility", default: ->(c) { c.course_visibility }
    end
  end

  def apply_overridden_course_visibility(visibility)
    self.overridden_course_visibility = if !%w[institution public course].include?(visibility) &&
                                           root_account.available_course_visibility_override_options.key?(visibility)
                                          visibility
                                        else
                                          nil
                                        end
  end

  def apply_visibility_configuration(course_visibility)
    apply_overridden_course_visibility(course_visibility)
    case course_visibility
    when "institution"
      self.is_public_to_auth_users = true
      self.is_public = false
    when "public"
      self.is_public = true
    else
      self.is_public_to_auth_users = false
      self.is_public = false
    end
  end

  def apply_custom_visibility_configuration(key, visibility)
    return unless visibility.present?

    perm_cfg = CUSTOMIZABLE_PERMISSIONS[key.to_s]

    if visibility.to_s == "inherit"
      if perm_cfg[:as_bools]
        settings_frd.delete(:"public_#{key}")
        settings_frd.delete(:"public_#{key}_to_auth")
      else
        settings_frd.delete(:"#{key}_visibility")
      end
    else
      flex = perm_cfg[:flex]
      allow_tighter = [:tighter, :any].include?(flex)
      allow_looser = [:looser, :any, nil].include?(flex)

      visibility_levels = course_visibility_options.keys
      course_level = visibility_levels.index(course_visibility)
      key_level = visibility_levels.index(visibility)

      if (!allow_tighter && key_level < course_level) || (!allow_looser && key_level > course_level)
        visibility = visibility_levels[course_level]
      end

      if perm_cfg[:as_bools]
        send(:"public_#{key}=", visibility == "public")
        send(:"public_#{key}_to_auth=", visibility == "institution")
      else
        send(:"#{key}_visibility=", visibility)
      end
    end
  end

  def sections_hidden_on_roster_page?(current_user:)
    course_sections.active.many? &&
      hide_sections_on_course_users_page? &&
      !current_user.enrollments.active.where(course: self).empty? &&
      current_user.enrollments.active.where(course: self).all?(&:student?)
  end

  def resolved_outcome_proficiency
    outcome_proficiency&.active? ? outcome_proficiency : account&.resolved_outcome_proficiency
  end

  def resolved_outcome_calculation_method
    outcome_calculation_method&.active? ? outcome_calculation_method : account&.resolved_outcome_calculation_method
  end

  def can_become_template?
    !enrollments.active.exists?
  end

  def can_stop_being_template?
    !templated_accounts.exists?
  end

  def batch_update_context_modules(progress = nil, event:, module_ids:, skip_content_tags: false)
    completed_ids = []
    modules = context_modules.not_deleted.where(id: module_ids)
    progress&.calculate_completion!(0, modules.size)
    modules.each do |context_module|
      # Break out of the loop if the progress has been canceled
      break if progress&.reload&.failed?

      case event.to_s
      when "publish"
        context_module.publish unless context_module.active?
        unless skip_content_tags
          context_module.publish_items!(progress:)
        end
      when "unpublish"
        context_module.unpublish unless context_module.unpublished?
        unless skip_content_tags
          context_module.unpublish_items!(progress:)
        end
      when "delete"
        context_module.destroy
      end
      progress&.increment_completion!(1) if progress&.total
      completed_ids << context_module.id
    end
    completed_ids
  end

  # fix for appointment_participants using asset_string as primary key, even though it's
  # not a real column
  def _read_attribute(attr_name)
    return asset_string if attr_name == "asset_string"

    super
  end

  def horizon_course?
    root_account&.feature_enabled?(:horizon_course_setting) && horizon_course
  end

  private

  def effective_due_dates
    @effective_due_dates ||= EffectiveDueDates.for_course(self)
  end

  def set_default_post_policy
    return if default_post_policy.present?

    create_default_post_policy(assignment: nil, post_manually: false)
  end

  def canvas_k6_tab_configuration
    visible, hidden = Course.default_tabs.partition { |tab| CANVAS_K6_TAB_IDS.include?(tab[:id]) }
    [*visible, *hidden.tap { |tabs| tabs.each { |t| t[:hidden] = true } }]
  end

  def copy_from_course_template
    if root_account.feature_enabled?(:course_templates) &&
       (template = account.effective_course_template)
      content_migration = content_migrations.new(
        source_course: template,
        migration_type: "course_copy_importer",
        initiated_source: :course_template
      )
      content_migration.migration_settings[:source_course_id] = template.id

      content_migration.migration_settings[:import_immediately] = true
      content_migration.copy_options = { everything: true }
      content_migration.migration_settings[:migration_ids_to_import] = { copy: { everything: true } }
      content_migration.workflow_state = "importing"
      priority = Delayed::LOW_PRIORITY
      priority += 5 if saved_by == :sis_import
      content_migration.save!
      content_migration.queue_migration(priority:)
    end
  end

  def set_restrict_quantitative_data_when_needed
    if root_account.feature_enabled?(:restrict_quantitative_data) &&
       account.restrict_quantitative_data[:value] == true &&
       account.restrict_quantitative_data[:locked] == true
      self.restrict_quantitative_data = true
    end
  end

  def log_create_to_publish_time
    return unless publishing?

    publish_time = ((updated_at - created_at) * 1000).round
    statsd_bucket = (account.feature_enabled?(:course_paces) && enable_course_paces?) ? "paced" : "unpaced"
    InstStatsd::Statsd.timing("course.#{statsd_bucket}.create_to_publish_time", publish_time)
  end

  def log_published_assignment_count
    return unless publishing?

    statsd_bucket = enable_course_paces? ? "paced" : "unpaced"
    InstStatsd::Statsd.count("course.#{statsd_bucket}.assignment_count", assignments.published.size)
  end

  def publishing?
    valid_workflow_states = %w[created claimed]
    available? && valid_workflow_states.include?(workflow_state_before_last_save)
  end

  def log_course_pacing_publish_update
    if publishing?
      statsd_bucket = enable_course_paces? ? "paced" : "unpaced"
      InstStatsd::Statsd.distributed_increment("course.#{statsd_bucket}.paced_courses")
    end
  end

  def log_course_format_publish_update
    if publishing?
      statsd_bucket = enable_course_paces? ? "paced" : "unpaced"
      course_format_value = course_format.nil? ? "unset" : course_format
      InstStatsd::Statsd.distributed_increment("course.#{statsd_bucket}.#{course_format_value}")
    end
  end

  def change_to_logged_settings?
    return false unless saved_change_to_settings? && available? && !publishing?

    @enable_paces_change = change_to_enable_paces?
    @course_format_change = changes_to_course_format?

    @enable_paces_change || @course_format_change
  end

  def change_to_enable_paces?
    # Get the settings changes into a parameter
    setting_changes = saved_changes[:settings]
    old_enable_paces_setting = setting_changes[0][:enable_course_paces]
    new_enable_paces_setting = setting_changes[1][:enable_course_paces]

    # Check to see if enable_course_paces is in list of updated items
    return false if new_enable_paces_setting.nil?

    # If enable_course_paces IS in the list, then check to see if the original value is present or if it's nil
    # It can be nil when a course is initially created and published without other settings present.
    # In this case, then, it's going from nil to a value we care about one way or the other.
    if old_enable_paces_setting.nil?
      return true
    end

    # Finally this is the case where the list of settings may include enable_course_paces, but it didn't change --
    # another setting changed.
    old_enable_paces_setting != new_enable_paces_setting
  end

  def changes_to_course_format?
    # Get the settings changes into a parameter
    setting_changes = saved_changes[:settings]
    old_course_format_setting = setting_changes[0][:course_format]
    new_course_format_setting = setting_changes[1][:course_format]

    old_course_format_setting != new_course_format_setting
  end

  def log_course_pacing_settings_update
    if @enable_paces_change
      log_enable_pacing_update
    end

    if @course_format_change
      log_course_format_update
    end
  end

  def log_enable_pacing_update
    setting_changes = saved_changes[:settings]
    new_enable_paces_setting = setting_changes[1][:enable_course_paces]

    statsd_bucket = new_enable_paces_setting ? "paced" : "unpaced"

    InstStatsd::Statsd.distributed_increment("course.#{statsd_bucket}.paced_courses")

    log_course_format_update unless @course_format_change
  end

  def log_course_format_update
    setting_changes = saved_changes[:settings]
    new_enable_paces_setting = setting_changes[1][:enable_course_paces]

    new_stats_course_format = setting_changes[1][:course_format].nil? ? "unset" : setting_changes[1][:course_format]

    statsd_bucket = new_enable_paces_setting ? "paced" : "unpaced"
    InstStatsd::Statsd.distributed_increment("course.#{statsd_bucket}.#{new_stats_course_format}")
  end

  def log_rqd_setting_enable_or_disable
    return unless saved_changes.key?("settings") # Skip if no settings were changed

    setting_changes = saved_changes[:settings]
    old_rqd_setting = setting_changes[0].fetch(:restrict_quantitative_data, false)
    new_rqd_setting = setting_changes[1].fetch(:restrict_quantitative_data, false)

    return unless old_rqd_setting != new_rqd_setting # Skip if RQD setting was not changed

    if old_rqd_setting == false && new_rqd_setting == true
      InstStatsd::Statsd.distributed_increment("course.settings.restrict_quantitative_data.enabled")
    elsif old_rqd_setting == true && new_rqd_setting == false
      InstStatsd::Statsd.distributed_increment("course.settings.restrict_quantitative_data.disabled")
    end
  end
end<|MERGE_RESOLUTION|>--- conflicted
+++ resolved
@@ -3195,11 +3195,7 @@
 
   CANVAS_K6_TAB_IDS = [TAB_HOME, TAB_ANNOUNCEMENTS, TAB_GRADES, TAB_MODULES].freeze
   COURSE_SUBJECT_TAB_IDS = [TAB_HOME, TAB_SCHEDULE, TAB_MODULES, TAB_GRADES, TAB_GROUPS].freeze
-<<<<<<< HEAD
-  HORIZON_HIDDEN_TABS = [TAB_HOME, TAB_RUBRICS, TAB_OUTCOMES, TAB_COLLABORATIONS, TAB_COLLABORATIONS_NEW].freeze
-=======
   HORIZON_HIDDEN_TABS = [TAB_HOME, TAB_RUBRICS, TAB_OUTCOMES, TAB_COLLABORATIONS, TAB_COLLABORATIONS_NEW, TAB_DISCUSSIONS].freeze
->>>>>>> 7fab6966
 
   def self.default_tabs
     [{
