# frozen_string_literal: true

#
# Copyright (C) 2011 - present Instructure, Inc.
#
# This file is part of Canvas.
#
# Canvas is free software: you can redistribute it and/or modify it under
# the terms of the GNU Affero General Public License as published by the Free
# Software Foundation, version 3 of the License.
#
# Canvas is distributed in the hope that it will be useful, but WITHOUT ANY
# WARRANTY; without even the implied warranty of MERCHANTABILITY or FITNESS FOR
# A PARTICULAR PURPOSE. See the GNU Affero General Public License for more
# details.
#
# You should have received a copy of the GNU Affero General Public License along
# with this program. If not, see <http://www.gnu.org/licenses/>.
#

class Course < ActiveRecord::Base
  include Context
  include Workflow
  include TextHelper
  include HtmlTextHelper
  include TimeZoneHelper
  include ContentLicenses
  include TurnitinID
  include Courses::ItemVisibilityHelper
  include Courses::ExportWarnings
  include OutcomeImportContext
  include MaterialChanges
  include CopiedAssets
  include LinkedAttachmentHandler

  attr_accessor :teacher_names, :master_course, :primary_enrollment_role, :saved_by
  attr_writer :student_count, :teacher_count, :primary_enrollment_type, :primary_enrollment_role_id, :primary_enrollment_rank, :primary_enrollment_state, :primary_enrollment_date, :invitation, :master_migration

  alias_attribute :short_name, :course_code

  SIMPLY_VERSIONED_EXCLUDE_FIELDS = %w[
    id
    account_id
    root_account_id
    wiki_id
    enrollment_term_id
    abstract_course_id
    grading_standard_id
    template_course_id
    replacement_course_id
    latest_outcome_import_id
    homeroom_course_id
    sis_source_id
    sis_batch_id
    stuck_sis_fields
    integration_id
    lti_context_id
    turnitin_id
    workflow_state
    uuid
    indexed
    delete_me_frd
    deleted_at
    archived_at
    storage_quota
    created_at
    updated_at
  ].freeze

  time_zone_attribute :time_zone
  def time_zone
    super || RequestCache.cache("account_time_zone", root_account_id) do
      root_account.default_time_zone
    end
  end

  serialize :tab_configuration
  serialize :settings, type: Hash
  belongs_to :root_account, class_name: "Account"
  belongs_to :abstract_course
  belongs_to :enrollment_term
  belongs_to :template_course, class_name: "Course"
  has_many :templated_courses, class_name: "Course", foreign_key: "template_course_id", inverse_of: :template_course
  has_many :templated_accounts, class_name: "Account", foreign_key: "course_template_id", inverse_of: :course_template
  has_many :block_editor_templates, class_name: "BlockEditorTemplate", as: :context, inverse_of: :context

  belongs_to :linked_homeroom_course, class_name: "Course", foreign_key: "homeroom_course_id", inverse_of: false

  has_many :course_sections, inverse_of: :course
  has_many :active_course_sections, -> { where(workflow_state: "active") }, class_name: "CourseSection", inverse_of: :course
  has_many :moved_sections, class_name: "CourseSection", foreign_key: "nonxlist_course_id", inverse_of: :course
  has_many :enrollments, -> { where("enrollments.workflow_state<>'deleted'") }, inverse_of: :course

  has_many :all_enrollments, class_name: "Enrollment", inverse_of: :course
  has_many :current_enrollments, -> { where("enrollments.workflow_state NOT IN ('rejected', 'completed', 'deleted', 'inactive')").preload(:user) }, class_name: "Enrollment"
  has_many :all_current_enrollments, -> { where("enrollments.workflow_state NOT IN ('rejected', 'completed', 'deleted')").preload(:user) }, class_name: "Enrollment"
  has_many :prior_enrollments, -> { preload(:user, :course).where(workflow_state: "completed") }, class_name: "Enrollment"
  has_many :prior_users, through: :prior_enrollments, source: :user
  has_many :prior_students, -> { where(enrollments: { type: ["StudentEnrollment", "StudentViewEnrollment"], workflow_state: "completed" }) }, through: :enrollments, source: :user

  has_many :participating_enrollments, -> { where(enrollments: { workflow_state: "active" }).preload(:user) }, class_name: "Enrollment", inverse_of: :course

  has_many :participating_students, -> { where(enrollments: { type: ["StudentEnrollment", "StudentViewEnrollment"], workflow_state: "active" }) }, through: :enrollments, source: :user
  has_many :participating_students_by_date,
           lambda {
             where(enrollments: { type: ["StudentEnrollment", "StudentViewEnrollment"], workflow_state: "active" })
               .joins("INNER JOIN #{EnrollmentState.quoted_table_name} ON enrollment_states.enrollment_id=enrollments.id")
               .where(enrollment_states: { state: "active" })
           },
           through: :all_enrollments,
           source: :user

  has_many :student_enrollments, -> { where("enrollments.workflow_state NOT IN ('rejected', 'completed', 'deleted', 'inactive') AND enrollments.type IN ('StudentEnrollment', 'StudentViewEnrollment')").preload(:user) }, class_name: "Enrollment"
  has_many :student_enrollments_including_completed, -> { where("enrollments.workflow_state NOT IN ('rejected', 'deleted', 'inactive') AND enrollments.type IN ('StudentEnrollment', 'StudentViewEnrollment')").preload(:user) }, class_name: "Enrollment"
  has_many :students, through: :student_enrollments, source: :user
  has_many :self_enrolled_students, -> { where("self_enrolled") }, through: :student_enrollments, source: :user
  has_many :admin_visible_student_enrollments, -> { where("enrollments.workflow_state NOT IN ('rejected', 'completed', 'deleted') AND enrollments.type IN ('StudentEnrollment', 'StudentViewEnrollment')").preload(:user) }, class_name: "Enrollment"
  has_many :admin_visible_students, through: :admin_visible_student_enrollments, source: :user
  has_many :gradable_student_enrollments, -> { where(enrollments: { workflow_state: ["active", "inactive"], type: ["StudentEnrollment", "StudentViewEnrollment"] }).preload(:user) }, class_name: "Enrollment"
  has_many :gradable_students, through: :gradable_student_enrollments, source: :user
  has_many :all_student_enrollments, -> { where("enrollments.workflow_state<>'deleted' AND enrollments.type IN ('StudentEnrollment', 'StudentViewEnrollment')").preload(:user) }, class_name: "Enrollment"
  has_many :all_student_enrollments_including_deleted, -> { where("enrollments.type IN ('StudentEnrollment', 'StudentViewEnrollment')").preload(:user) }, class_name: "Enrollment"
  has_many :all_students, through: :all_student_enrollments, source: :user
  has_many :all_students_including_deleted, through: :all_student_enrollments_including_deleted, source: :user
  has_many :all_accepted_student_enrollments, -> { where("enrollments.workflow_state NOT IN ('rejected', 'deleted') AND enrollments.type IN ('StudentEnrollment', 'StudentViewEnrollment')").preload(:user) }, class_name: "Enrollment"
  has_many :all_accepted_students, -> { distinct }, through: :all_accepted_student_enrollments, source: :user
  has_many :all_real_enrollments, -> { where("enrollments.workflow_state<>'deleted' AND enrollments.type<>'StudentViewEnrollment'").preload(:user) }, class_name: "Enrollment"
  has_many :all_real_users, through: :all_real_enrollments, source: :user
  has_many :all_real_student_enrollments, -> { where("enrollments.type = 'StudentEnrollment' AND enrollments.workflow_state <> 'deleted'").preload(:user) }, class_name: "StudentEnrollment"
  has_many :all_real_students, through: :all_real_student_enrollments, source: :user
  has_many :teacher_enrollments, -> { where("enrollments.workflow_state NOT IN ('rejected', 'deleted') AND enrollments.type = 'TeacherEnrollment'").preload(:user) }, class_name: "TeacherEnrollment"
  has_many :teachers, -> { order(:sortable_name) }, through: :teacher_enrollments, source: :user
  has_many :active_teacher_enrollments, -> { where("enrollments.workflow_state NOT IN ('rejected', 'completed', 'deleted', 'inactive') AND enrollments.type = 'TeacherEnrollment'").preload(:user) }, class_name: "TeacherEnrollment"
  has_many :active_teachers, -> { order(:sortable_name) }, through: :active_teacher_enrollments, source: :user
  has_many :ta_enrollments, -> { where("enrollments.workflow_state NOT IN ('rejected', 'deleted')").preload(:user) }, class_name: "TaEnrollment"
  has_many :tas, through: :ta_enrollments, source: :user
  has_many :observer_enrollments, -> { where("enrollments.workflow_state NOT IN ('rejected', 'deleted')").preload(:user) }, class_name: "ObserverEnrollment"
  has_many :observers, through: :observer_enrollments, source: :user
  has_many :non_observer_enrollments,
           lambda {
             where("enrollments.workflow_state NOT IN ('rejected', 'deleted') AND enrollments.type<>'ObserverEnrollment'")
               .preload(:user)
           },
           class_name: "Enrollment"
  has_many :enrollments_excluding_linked_observers,
           lambda {
             where("enrollments.workflow_state NOT IN ('rejected', 'deleted') AND NOT (enrollments.type = 'ObserverEnrollment' AND enrollments.associated_user_id IS NOT NULL)")
               .preload(:user)
           },
           class_name: "Enrollment"
  has_many :participating_observers, -> { where(enrollments: { workflow_state: "active" }) }, through: :observer_enrollments, source: :user
  has_many :participating_observers_by_date,
           lambda {
             where(enrollments: { type: "ObserverEnrollment", workflow_state: "active" })
               .joins("INNER JOIN #{EnrollmentState.quoted_table_name} ON enrollment_states.enrollment_id=enrollments.id")
               .where(enrollment_states: { state: "active" })
           },
           through: :all_enrollments,
           source: :user

  has_many :instructors, -> { where(enrollments: { type: ["TaEnrollment", "TeacherEnrollment"] }) }, through: :enrollments, source: :user
  has_many :instructor_enrollments, -> { where(type: ["TaEnrollment", "TeacherEnrollment"]) }, class_name: "Enrollment"
  has_many :participating_instructors, -> { where(enrollments: { type: ["TaEnrollment", "TeacherEnrollment"], workflow_state: "active" }) }, through: :enrollments, source: :user
  has_many :participating_instructors_by_date,
           lambda {
             where(enrollments: { type: ["TaEnrollment", "TeacherEnrollment"], workflow_state: "active" })
               .joins("INNER JOIN #{EnrollmentState.quoted_table_name} ON enrollment_states.enrollment_id=enrollments.id")
               .where(enrollment_states: { state: "active" })
           },
           through: :all_enrollments,
           source: :user

  has_many :admins, -> { where(enrollments: { type: %w[TaEnrollment TeacherEnrollment DesignerEnrollment] }) }, through: :enrollments, source: :user
  has_many :admin_enrollments, -> { where(type: %w[TaEnrollment TeacherEnrollment DesignerEnrollment]) }, class_name: "Enrollment"
  has_many :participating_admins, -> { where(enrollments: { type: %w[TaEnrollment TeacherEnrollment DesignerEnrollment], workflow_state: "active" }) }, through: :enrollments, source: :user
  has_many :participating_admins_by_date,
           lambda {
             where(enrollments: { type: %w[TaEnrollment TeacherEnrollment DesignerEnrollment], workflow_state: "active" })
               .joins("INNER JOIN #{EnrollmentState.quoted_table_name} ON enrollment_states.enrollment_id=enrollments.id")
               .where(enrollment_states: { state: "active" })
           },
           through: :all_enrollments,
           source: :user

  has_many :student_view_enrollments, -> { where("enrollments.workflow_state<>'deleted'").preload(:user) }, class_name: "StudentViewEnrollment"
  has_many :student_view_students, through: :student_view_enrollments, source: :user
  has_many :custom_gradebook_columns, -> { order("custom_gradebook_columns.position, custom_gradebook_columns.title") }, dependent: :destroy

  include LearningOutcomeContext
  include RubricContext

  has_many :course_account_associations
  has_many :users, -> { distinct }, through: :enrollments, source: :user
  has_many :all_users, -> { distinct }, through: :all_enrollments, source: :user
  has_many :current_users, -> { distinct }, through: :current_enrollments, source: :user
  has_many :all_current_users, -> { distinct }, through: :all_current_enrollments, source: :user
  has_many :active_users, -> { distinct }, through: :participating_enrollments, source: :user
  has_many :user_past_lti_ids, as: :context, inverse_of: :context
  has_many :group_categories, -> { collaborative.where(deleted_at: nil) }, class_name: "GroupCategory", as: :context, inverse_of: :context
  has_many :all_group_categories, -> { collaborative }, class_name: "GroupCategory", as: :context, inverse_of: :context
  has_many :combined_group_and_differentiation_tag_categories, class_name: "GroupCategory", as: :context, inverse_of: :context
  has_many :active_combined_group_and_differentiation_tag_categories, -> { active }, class_name: "GroupCategory", as: :context, inverse_of: :context
  has_many :groups, -> { collaborative }, class_name: "Group", as: :context, inverse_of: :context
  has_many :active_groups, -> { active.collaborative }, class_name: "Group", as: :context, inverse_of: :context
  has_many :differentiation_tag_categories, -> { non_collaborative.where(deleted_at: nil) }, class_name: "GroupCategory", as: :context, inverse_of: :context
  has_many :all_differentiation_tag_categories, -> { non_collaborative }, class_name: "GroupCategory", as: :context, inverse_of: :context
  has_many :differentiation_tags, -> { non_collaborative }, class_name: "Group", as: :context, inverse_of: :context
  has_many :active_differentiation_tags, -> { active.non_collaborative }, class_name: "Group", as: :context, inverse_of: :context
  # regardless of non_collaborative state, all active groups are included
  has_many :combined_groups_and_differentiation_tags, class_name: "Group", as: :context, inverse_of: :context
  has_many :assignment_groups, -> { order("assignment_groups.position", AssignmentGroup.best_unicode_collation_key("assignment_groups.name")) }, as: :context, inverse_of: :context, dependent: :destroy
  has_many :assignments, -> { order("assignments.created_at") }, as: :context, inverse_of: :context, dependent: :destroy
  has_many :ai_experiences, dependent: :destroy
  has_many :calendar_events, -> { where("calendar_events.workflow_state<>'cancelled'") }, as: :context, inverse_of: :context, dependent: :destroy
  has_many :submissions, -> { active.order("submissions.updated_at DESC") }, inverse_of: :course, dependent: :destroy
  has_many :submission_comments, -> { published }, as: :context, inverse_of: :context
  has_many :discussion_topics, -> { where("discussion_topics.workflow_state<>'deleted'").preload(:user).order("discussion_topics.position DESC, discussion_topics.created_at DESC") }, as: :context, inverse_of: :context, dependent: :destroy
  has_many :active_discussion_topics, -> { where("discussion_topics.workflow_state<>'deleted'").preload(:user) }, as: :context, inverse_of: :context, class_name: "DiscussionTopic"
  has_many :all_discussion_topics, -> { preload(:user) }, as: :context, inverse_of: :context, class_name: "DiscussionTopic", dependent: :destroy
  has_many :discussion_entries, -> { preload(:discussion_topic, :user) }, through: :discussion_topics, dependent: :destroy
  has_many :announcements, as: :context, inverse_of: :context, class_name: "Announcement", dependent: :destroy
  has_many :active_announcements, -> { where("discussion_topics.workflow_state<>'deleted'") }, as: :context, inverse_of: :context, class_name: "Announcement"
  has_many :attachments, as: :context, inverse_of: :context, dependent: :destroy, extend: Attachment::FindInContextAssociation
  has_many :attachment_associations, as: :context, inverse_of: :context
  has_many :active_images, -> { where("attachments.file_state<>? AND attachments.content_type LIKE 'image%'", "deleted").order("attachments.display_name").preload(:thumbnail) }, as: :context, inverse_of: :context, class_name: "Attachment"
  has_many :active_assignments, -> { where("assignments.workflow_state<>'deleted'").order("assignments.title, assignments.position") }, as: :context, inverse_of: :context, class_name: "Assignment"
  has_many :folders, -> { order("folders.name") }, as: :context, inverse_of: :context, dependent: :destroy
  has_many :active_folders, -> { where("folders.workflow_state<>'deleted'").order("folders.name") }, class_name: "Folder", as: :context, inverse_of: :context
  has_many :messages, as: :context, inverse_of: :context, dependent: :destroy
  has_many :context_external_tools, -> { order(:name) }, as: :context, inverse_of: :context, dependent: :destroy
  has_many :tool_proxies, class_name: "Lti::ToolProxy", as: :context, inverse_of: :context, dependent: :destroy
  belongs_to :wiki
  has_many :wiki_pages, as: :context, inverse_of: :context
  has_many :wiki_page_lookups, as: :context, inverse_of: :context
  has_many :quizzes, -> { order(:lock_at, :title, :id) }, class_name: "Quizzes::Quiz", as: :context, inverse_of: :context, dependent: :destroy
  has_many :quiz_questions, class_name: "Quizzes::QuizQuestion", through: :quizzes
  has_many :active_quizzes, -> { preload(:assignment).where("quizzes.workflow_state<>'deleted'").order(:created_at) }, class_name: "Quizzes::Quiz", as: :context, inverse_of: :context
  has_many :assessment_question_banks, -> { preload(:assessment_questions, :assessment_question_bank_users) }, as: :context, inverse_of: :context
  has_many :assessment_questions, through: :assessment_question_banks
  def inherited_assessment_question_banks(include_self = false)
    account.inherited_assessment_question_banks(true, *(include_self ? [self] : []))
  end

  has_many :external_feeds, as: :context, inverse_of: :context, dependent: :destroy
  belongs_to :grading_standard
  has_many :grading_standards, -> { where("workflow_state<>'deleted'") }, as: :context, inverse_of: :context
  has_many :web_conferences, -> { order(created_at: :desc) }, as: :context, inverse_of: :context, dependent: :destroy
  has_many :collaborations, -> { order(Arel.sql("collaborations.title, collaborations.created_at")) }, as: :context, inverse_of: :context, dependent: :destroy
  has_many :context_modules, -> { ordered }, as: :context, inverse_of: :context, dependent: :destroy
  has_many :context_module_progressions, through: :context_modules
  has_many :active_context_modules, -> { where(workflow_state: "active") }, as: :context, inverse_of: :context, class_name: "ContextModule"
  has_many :context_module_tags, -> { ordered.where(tag_type: "context_module") }, class_name: "ContentTag", as: :context, inverse_of: :context, dependent: :destroy
  has_many :media_objects, as: :context, inverse_of: :context
  has_many :page_views, as: :context, inverse_of: :context
  has_many :asset_user_accesses, as: :context, inverse_of: :context
  has_many :role_overrides, as: :context, inverse_of: :context
  has_many :content_migrations, as: :context, inverse_of: :context
  has_many :content_exports, as: :context, inverse_of: :context
  has_many :epub_exports, -> { where(type: nil).order(created_at: :desc) }
  has_many :course_reports, dependent: :destroy

  has_many :gradebook_filters, inverse_of: :course, dependent: :destroy
  attr_accessor :latest_epub_export

  has_many :web_zip_exports, -> { where(type: "WebZipExport") }
  has_many :alerts, -> { preload(:criteria) }, as: :context, inverse_of: :context
  has_many :appointment_group_contexts, as: :context, inverse_of: :context
  has_many :appointment_groups, through: :appointment_group_contexts
  has_many :appointment_participants, -> { where("workflow_state = 'locked' AND parent_calendar_event_id IS NOT NULL") }, class_name: "CalendarEvent", foreign_key: :effective_context_code, primary_key: :asset_string, inverse_of: false

  has_many :content_participation_counts, as: :context, inverse_of: :context, dependent: :destroy
  has_many :poll_sessions, class_name: "Polling::PollSession", dependent: :destroy
  has_many :grading_period_groups, dependent: :destroy
  has_many :grading_periods, through: :grading_period_groups
  has_many :usage_rights, as: :context, inverse_of: :context, class_name: "UsageRights", dependent: :destroy

  has_many :custom_grade_statuses, -> { active }, through: :root_account
  has_many :sis_post_grades_statuses

  has_many :progresses, as: :context, inverse_of: :context
  has_many :gradebook_csvs, inverse_of: :course, class_name: "GradebookCSV"

  has_many :master_course_templates, class_name: "MasterCourses::MasterTemplate"
  # only valid if non-nil
  attr_accessor :is_master_course

  has_many :master_course_subscriptions, class_name: "MasterCourses::ChildSubscription", foreign_key: "child_course_id", inverse_of: :child_course
  has_one :late_policy, dependent: :destroy, inverse_of: :course
  has_many :quiz_migration_alerts, dependent: :destroy
  has_many :notification_policy_overrides, as: :context, inverse_of: :context

  has_many :post_policies, dependent: :destroy, inverse_of: :course
  has_many :assignment_post_policies, -> { where.not(assignment_id: nil) }, class_name: "PostPolicy", inverse_of: :course
  has_one :default_post_policy, -> { where(assignment_id: nil) }, class_name: "PostPolicy", inverse_of: :course

  has_one :course_score_statistic, dependent: :destroy
  has_many :auditor_course_records,
           class_name: "Auditors::ActiveRecord::CourseRecord",
           dependent: :destroy,
           inverse_of: :course
  has_many :auditor_grade_change_records,
           as: :context,
           inverse_of: :course,
           class_name: "Auditors::ActiveRecord::GradeChangeRecord",
           dependent: :destroy
  has_many :lti_resource_links,
           as: :context,
           inverse_of: :context,
           class_name: "Lti::ResourceLink",
           dependent: :destroy

  has_many :conditional_release_rules, inverse_of: :course, class_name: "ConditionalRelease::Rule", dependent: :destroy
  has_one :outcome_proficiency, -> { preload(:outcome_proficiency_ratings) }, as: :context, inverse_of: :context, dependent: :destroy
  has_one :outcome_calculation_method, as: :context, inverse_of: :context, dependent: :destroy

  has_one :microsoft_sync_group, class_name: "MicrosoftSync::Group", dependent: :destroy, inverse_of: :course
  has_many :microsoft_sync_partial_sync_changes, class_name: "MicrosoftSync::PartialSyncChange", dependent: :destroy, inverse_of: :course

  has_many :comment_bank_items, inverse_of: :course

  has_many :course_paces
  has_many :blackout_dates, as: :context, inverse_of: :context
  has_many :favorites, as: :context, inverse_of: :context, dependent: :destroy
  has_many :group_and_membership_importers, dependent: :destroy, inverse_of: :course

  has_many :accessibility_resource_scans, dependent: :destroy
  has_many :accessibility_issues, dependent: :destroy
  has_many :allocation_rules, dependent: :destroy

  prepend Profile::Association

  before_create :set_restrict_quantitative_data_when_needed

  before_save :assign_uuid
  before_validation :assert_defaults
  before_save :update_enrollments_later
  before_save :update_show_total_grade_as_on_weighting_scheme_change
  before_save :set_self_enrollment_code
  before_save :validate_license
  before_save :set_horizon_course, if: -> { account_id_changed? || new_record? }
  after_save :handle_horizon_activation, if: :just_became_horizon_course?
  after_save :update_final_scores_on_weighting_scheme_change
  after_save :update_account_associations_if_changed
  after_save :update_lti_context_controls_if_necessary
  after_save :update_enrollment_states_if_necessary
  after_save :clear_caches_if_necessary
  after_save :log_published_assignment_count
  after_commit :update_cached_due_dates

  after_create :set_default_post_policy
  after_create :copy_from_course_template

  after_update :clear_cached_short_name, if: :saved_change_to_course_code?
  after_update :log_create_to_publish_time, if: :saved_change_to_workflow_state?
  after_update :track_end_date_stats
  after_update :log_course_pacing_publish_update, if: :saved_change_to_workflow_state?
  after_update :log_course_format_publish_update, if: :saved_change_to_workflow_state?
  after_update :log_course_pacing_settings_update, if: :change_to_logged_settings?
  after_update :log_rqd_setting_enable_or_disable

  before_update :handle_syllabus_changes_for_master_migration

  before_save :touch_root_folder_if_necessary
  before_validation :verify_unique_ids
  validate :validate_course_dates
  validate :validate_course_image
  validate :validate_banner_image
  validate :validate_default_view
  validate :validate_template
  validate :validate_not_on_siteadmin
  validates :sis_source_id, uniqueness: { scope: :root_account }, allow_nil: true
  validates :account_id, :root_account_id, :enrollment_term_id, :workflow_state, presence: true
  validates :syllabus_body, length: { maximum: maximum_long_text_length, allow_blank: true }
  validates :name, length: { maximum: maximum_string_length, allow_blank: true }
  validates :sis_source_id, length: { maximum: maximum_string_length, allow_nil: true, allow_blank: false }
  validates :course_code, length: { maximum: maximum_string_length, allow_blank: true }
  validates_locale allow_nil: true

  sanitize_field :syllabus_body, CanvasSanitize::SANITIZE

  simply_versioned exclude: SIMPLY_VERSIONED_EXCLUDE_FIELDS,
                   keep: 5,
                   when: lambda { |course|
                     return false unless course.syllabus_body_changed?

                     begin
                       !!Account.site_admin&.feature_enabled?(:syllabus_versioning)
                     rescue => e
                       Rails.logger.warn("Error checking syllabus_versioning flag: #{e.message}")
                       false
                     end
                   }

  include StickySisFields

  are_sis_sticky :name,
                 :course_code,
                 :start_at,
                 :conclude_at,
                 :restrict_enrollments_to_course_dates,
                 :enrollment_term_id,
                 :workflow_state,
                 :account_id,
                 :grade_passback_setting

  include FeatureFlags

  include ContentNotices

  define_content_notice :import_in_progress,
                        text: -> { t("One or more items are currently being imported. They will be shown in the course below once they are available.") },
                        link_text: -> { t("Import Status") },
                        link_target: ->(course) { "/courses/#{course.to_param}/content_migrations" },
                        should_show: lambda { |course, user|
                          course.grants_any_right?(user, *RoleOverride::GRANULAR_MANAGE_COURSE_CONTENT_PERMISSIONS)
                        }

  has_a_broadcast_policy

  # A hard limit on the number of graders (excluding the moderator) a moderated
  # assignment can have.
  MODERATED_GRADING_GRADER_LIMIT = 10

  # Maximum number of resources that can be scanned for accessibility issues
  MAX_ACCESSIBILITY_SCAN_RESOURCES = 1000

  # using a lambda for setting name to avoid caching the translated string when the model is loaded
  # (in case selected language changes)
  CUSTOMIZABLE_PERMISSIONS = ActiveSupport::OrderedHash[
    "syllabus",
    {
      get_setting_name: -> { t("syllabus", "Syllabus") },
      flex: :looser,
      as_bools: true,
    },
    "files",
    {
      get_setting_name: -> { t("files", "Files") },
      flex: :any
    }
  ].freeze

  def [](attr)
    (attr.to_s == "asset_string") ? asset_string : super
  end

  def grade_statuses
    statuses = %w[late missing none excused]
    statuses << "extended" if root_account.feature_enabled?(:extended_submission_state)
    statuses
  end

  def events_for(user)
    if user
      CalendarEvent
        .active
        .for_user_and_context_codes(user, [asset_string])
        .preload(:child_events)
        .reject(&:hidden?) +
        AppointmentGroup.manageable_by(user, [asset_string]) +
        user.assignments_visible_in_course(self)
    else
      calendar_events.active.preload(:child_events).reject(&:hidden?) +
        assignments.active
    end
  end

  def dummy?
    local_id == 0
  end

  def self.ensure_dummy_course
    EnrollmentTerm.ensure_dummy_enrollment_term
    # pre-loading dummy account here to avoid error when finding
    # Account 0 on a new shard before the shard is finished creation,
    # since finding via cache switches away from the creating shard
    a = Account.find(0)
    create_with(account: a, root_account: a, enrollment_term_id: 0, workflow_state: "deleted").find_or_create_by!(id: 0)
  end

  def self.skip_updating_account_associations
    if @skip_updating_account_associations
      yield
    else
      begin
        @skip_updating_account_associations = true
        yield
      ensure
        @skip_updating_account_associations = false
      end
    end
  end

  def self.skip_updating_account_associations?
    !!@skip_updating_account_associations
  end

  def assigned_assignment_ids_by_user
    @assigned_assignment_ids_by_user ||=
      assignments_scope
      .joins(:submissions)
      .except(:order)
      .pluck("assignments.id", "submissions.user_id")
      .each_with_object({}) do |(assignment_id, user_id), hash|
        hash[user_id] ||= Set.new
        hash[user_id] << assignment_id
      end
  end

  def assignments_scope
    scope = assignments.active
    if discussion_checkpoints_enabled?
      # We need to update the scope to use AbstractAssignment instead of its subclass Assignment so that we can merge the
      # scope query with the checkpoints_scope query
      scope_assignment_ids = scope.pluck(:id)
      scope = AbstractAssignment.where(id: scope_assignment_ids)
      checkpoints_scope = SubAssignment.active.where(parent_assignment_id: scope_assignment_ids)
      # merge the queries
      scope = scope.or(checkpoints_scope)
    end
    scope
  end

  def grading_standard_read_permission
    :read_as_admin
  end

  def update_account_associations_if_changed
    if (saved_change_to_root_account_id? || saved_change_to_account_id?) && !self.class.skip_updating_account_associations?
      delay(synchronous: !Rails.env.production? || previously_new_record?).update_account_associations
    end
  end

  def update_lti_context_controls_if_necessary
    # course has been reparented, and this is not a new record
    if saved_change_to_account_id? && !saved_change_to_id?
      Lti::ContextControl.update_paths_for_reparent(self, account_id_before_last_save, account_id)
    end
  end

  def update_enrollment_states_if_necessary
    return if previously_new_record? # new object, nothing to possibly invalidate

    # a lot of things can change the date logic here :/
    if (saved_changes.keys.intersect?(%w[restrict_enrollments_to_course_dates account_id enrollment_term_id]) ||
       (restrict_enrollments_to_course_dates? && saved_material_changes_to?(:start_at, :conclude_at)) ||
       (saved_change_to_workflow_state? && (completed? || workflow_state_before_last_save == "completed"))) &&
       enrollments.exists?
      EnrollmentState.delay_if_production(n_strand: ["invalidate_enrollment_states", global_root_account_id])
                     .invalidate_states_for_course_or_section(self)
    end
    # if the course date settings have been changed, we'll end up reprocessing all the access values anyway, so no need to queue below for other setting changes
    if saved_change_to_account_id? || @changed_settings
      state_settings = [:restrict_student_future_view, :restrict_student_past_view]
      changed_keys = saved_change_to_account_id? ? state_settings : (@changed_settings & state_settings)
      if changed_keys.any?
        EnrollmentState.delay_if_production(n_strand: ["invalidate_access_for_course", global_root_account_id])
                       .invalidate_access_for_course(self, changed_keys)
      end
    end

    @changed_settings = nil
  end

  def track_end_date_stats
    return unless saved_changes.keys.intersect?(%w[restrict_enrollments_to_course_dates conclude_at enrollment_term_id settings workflow_state]) && published?

    just_published = saved_change_to_workflow_state && workflow_state == "available"
    has_end_date = restrict_enrollments_to_course_dates ? conclude_at.present? : enrollment_term&.end_at.present?
    had_end_date = restrict_enrollments_to_course_dates_before_last_save ? conclude_at_before_last_save.present? : EnrollmentTerm.find(enrollment_term_id_before_last_save)&.end_at&.present?

    return unless just_published || (has_end_date != had_end_date) || (settings_before_last_save[:enable_course_paces] != settings[:enable_course_paces])

    InstStatsd::Statsd.increment(enable_course_paces ? "course.paced.has_end_date" : "course.unpaced.has_end_date") if has_end_date

    return if just_published # Don't decrement on publish

    InstStatsd::Statsd.decrement(settings_before_last_save[:enable_course_paces] ? "course.paced.has_end_date" : "course.unpaced.has_end_date") if had_end_date
  end

  def module_based?
    Rails.cache.fetch(["module_based_course", self].cache_key) do
      context_modules.active.except(:order).any? { |m| m.completion_requirements.present? }
    end
  end

  def has_modules?
    Rails.cache.fetch(["course_has_modules", self].cache_key) do
      context_modules.not_deleted.any?
    end
  end

  def modules_visible_to(user)
    scope = grants_right?(user, :view_unpublished_items) ? context_modules.not_deleted : context_modules.active
    scope = DifferentiableAssignment.scope_filter(scope, user, self)

    # Filter modules based on show_student_only_module_id setting if feature is enabled
    if account.feature_enabled?(:modules_student_module_selection) &&
       !grants_right?(user, :read_as_admin) &&
       show_student_only_module_id.present? &&
       show_student_only_module_id != "0"
      scope = scope.where(id: show_student_only_module_id)
    end

    scope
  end

  def visible_module_items_by_module(user, context_module)
    module_items_visible_to(user).where(context_module_id: context_module.id)
  end

  def module_items_visible_to(user)
    tags = if (user_is_teacher = grants_right?(user, :view_unpublished_items))
             context_module_tags.not_deleted.joins(:context_module).where("context_modules.workflow_state <> 'deleted'")
           else
             context_module_tags.active.joins(:context_module).where(context_modules: { workflow_state: "active" })
           end

    DifferentiableAssignment.scope_filter(tags, user, self, is_teacher: user_is_teacher)
  end

  def sequential_module_item_ids
    Rails.cache.fetch(["ordered_module_item_ids", self].cache_key) do
      GuardRail.activate(:secondary) do
        context_module_tags.not_deleted.joins(:context_module)
                           .where("context_modules.workflow_state <> 'deleted'")
                           .where("content_tags.content_type <> 'ContextModuleSubHeader'")
                           .reorder(Arel.sql("COALESCE(context_modules.position, 0), context_modules.id, content_tags.position NULLS LAST"))
                           .pluck(:id)
      end
    end
  end

  def get_assignment_ids_from_modules(modules)
    return unless modules

    context_module_tags.not_deleted
                       .assignments_for_modules(modules)
                       .pluck(:content_id)
  end

  def get_assignment_ids_from_module_items(module_items)
    return unless module_items

    context_module_tags.not_deleted
                       .assignments_for_module_items(module_items)
                       .pluck(:content_id)
  end

  def verify_unique_ids
    infer_root_account unless root_account_id

    is_unique = true
    if sis_source_id && (root_account_id_changed? || sis_source_id_changed?)
      scope = root_account.all_courses.where(sis_source_id:)
      scope = scope.where("id<>?", self) unless new_record?
      if scope.exists?
        is_unique = false
        errors.add(:sis_source_id, t("errors.sis_in_use",
                                     "SIS ID \"%{sis_id}\" is already in use",
                                     sis_id: sis_source_id))
      end
    end

    if integration_id && (root_account_id_changed? || integration_id_changed?)
      scope = root_account.all_courses.where(integration_id:)
      scope = scope.where("id<>?", self) unless new_record?
      if scope.exists?
        is_unique = false
        errors.add(:integration_id, t("Integration ID \"%{int_id}\" is already in use",
                                      int_id: integration_id))
      end
    end

    throw :abort unless is_unique
  end

  def validate_course_dates
    if start_at.present? && conclude_at.present? && conclude_at < start_at
      errors.add(:conclude_at, t("End date cannot be before start date"))
      false
    else
      true
    end
  end

  def validate_banner_image
    if banner_image_url.present? && banner_image_id.present?
      errors.add(:banner_image, t("banner_image_url and banner_image_id cannot both be set."))
      false
    elsif (banner_image_id.present? && valid_course_image_id?(banner_image_id)) ||
          (banner_image_url.present? && valid_course_image_url?(banner_image_url))
      true
    else
      if banner_image_id.present?
        errors.add(:banner_image_id, t("banner_image_id is not a valid ID"))
      elsif banner_image_url.present?
        errors.add(:banner_image_url, t("banner_image_url is not a valid URL"))
      end
      false
    end
  end

  def validate_course_image
    if image_url.present? && image_id.present?
      errors.add(:image, t("image_url and image_id cannot both be set."))
      false
    elsif (image_id.present? && valid_course_image_id?(image_id)) ||
          (image_url.present? && valid_course_image_url?(image_url))
      true
    else
      if image_id.present?
        errors.add(:image_id, t("image_id is not a valid ID"))
      elsif image_url.present?
        errors.add(:image_url, t("image_url is not a valid URL"))
      end
      false
    end
  end

  def valid_course_image_id?(image_id)
    image_id.match(Api::ID_REGEX).present?
  end

  def valid_course_image_url?(image_url)
    URI.parse(image_url)
  rescue URI::InvalidURIError
    false
  end

  def validate_default_view
    if default_view_changed?
      if !%w[assignments feed modules syllabus wiki].include?(default_view)
        errors.add(:default_view, t("Home page is not valid"))
        return false
      elsif default_view == "wiki" && !(wiki_id && wiki.has_front_page?)
        errors.add(:default_view, t("A Front Page is required"))
        return false
      end
    end
    true
  end

  def validate_template
    return unless self.class.columns_hash.key?("template")
    return unless template_changed?

    if template? && !can_become_template?
      errors.add(:template, t("Courses with enrollments can't become templates"))
    elsif !template? && !can_stop_being_template?
      errors.add(:template, t("Courses that are set as a template in any account can't stop being templates"))
    end
  end

  def validate_not_on_siteadmin
    # Don't validate if we are creating the dummy account so we don't go try to create siteadmin while migrating
    return if id == 0

    if root_account_id_changed? && root_account_id == Account.site_admin&.id
      errors.add(:root_account_id, t("Courses cannot be created on the site_admin account."))
    end
  end

  def image
    @image ||= if image_id.present?
                 shard.activate do
                   attachments.active.find_by(id: image_id)&.public_download_url(expires_in: 1.week, no_jti: true)
                 end
               elsif image_url
                 image_url
               end
  end

  def banner_image
    @banner_image ||= if banner_image_id.present?
                        shard.activate do
                          attachments.active.find_by(id: banner_image_id)&.public_download_url(expires_in: 1.week, no_jti: true)
                        end
                      elsif banner_image_url
                        banner_image_url
                      end
  end

  def course_visibility_options
    options = [
      "course",
      {
        setting: t("course", "Course")
      },
      "institution",
      {
        setting: t("institution", "Institution")
      },
      "public",
      {
        setting: t("public", "Public")
      }
    ]
    options = root_account.available_course_visibility_override_options(options).to_a.flatten
    ActiveSupport::OrderedHash[*options]
  end

  def course_visibility_option_descriptions
    {
      "course" => t("All users associated with this course"),
      "institution" => t("All users associated with this institution"),
      "public" => t("Anyone with the URL")
    }
  end

  def custom_course_visibility
    CUSTOMIZABLE_PERMISSIONS.any? do |k, _v|
      custom_visibility_option(k) != course_visibility
    end
  end

  def custom_visibility_option(key)
    perm_cfg = CUSTOMIZABLE_PERMISSIONS[key.to_s]

    if perm_cfg[:as_bools]
      if send(:"public_#{key}") == true
        "public"
      elsif send(:"public_#{key}_to_auth") == true
        "institution"
      else
        "course"
      end
    else
      send(:"#{key}_visibility")
    end
  end

  # DEPRECATED - Used only by View
  def syllabus_visibility_option
    custom_visibility_option(:syllabus)
  end

  # DEPRECATED - Used only by View
  def files_visibility_option
    custom_visibility_option(:files)
  end

  def course_visibility
    if overridden_course_visibility.present?
      overridden_course_visibility
    elsif is_public == true
      "public"
    elsif is_public_to_auth_users == true
      "institution"
    else
      "course"
    end
  end

  def public_license?
    license && self.class.public_license?(license)
  end

  def license_data
    licenses = self.class.licenses
    licenses[license] || licenses["private"]
  end

  def license_url
    license_data[:license_url]
  end

  def readable_license
    license_data[:readable_license].call
  end

  def unpublishable?
    ids = all_real_students.pluck :id
    !submissions.with_assignment.with_point_data.where(user_id: ids).exists?
  end

  def self.update_account_associations(courses_or_course_ids, opts = {})
    return [] if courses_or_course_ids.empty?

    opts.reverse_merge! account_chain_cache: {}
    account_chain_cache = opts[:account_chain_cache]

    # Split it up into manageable chunks
    user_ids_to_update_account_associations = []
    if courses_or_course_ids.length > 500
      opts = opts.dup
      opts.reverse_merge! skip_user_account_associations: true
      courses_or_course_ids.uniq.compact.each_slice(500) do |courses_or_course_ids_slice|
        user_ids_to_update_account_associations += update_account_associations(courses_or_course_ids_slice, opts)
      end
    else
      if courses_or_course_ids.first.is_a? Course
        courses = courses_or_course_ids
        ActiveRecord::Associations.preload(courses, course_sections: :nonxlist_course)
        course_ids = courses.map(&:id)
      else
        course_ids = courses_or_course_ids
        courses = Course.where(id: course_ids)
                        .preload(course_sections: [:course, :nonxlist_course])
                        .select([:id, :account_id]).to_a
      end
      course_ids_to_update_user_account_associations = []
      CourseAccountAssociation.transaction do
        current_associations = {}
        to_delete = []
        CourseAccountAssociation.where(course_id: course_ids).each do |aa|
          key = [aa.course_section_id, aa.account_id]
          current_course_associations = current_associations[aa.course_id] ||= {}
          # duplicates. the unique index prevents these now, but this code
          # needs to hang around for the migration itself
          if current_course_associations.key?(key)
            to_delete << aa.id
            next
          end
          current_course_associations[key] = [aa.id, aa.depth]
        end

        courses.each do |course|
          did_an_update = false
          current_course_associations = current_associations[course.id] || {}

          # Courses are tied to accounts directly and through sections and crosslisted courses
          (course.course_sections + [nil]).each do |section|
            next if section && !section.active?

            section.course = course if section
            starting_account_ids = [course.account_id, section.try(:course).try(:account_id), section.try(:nonxlist_course).try(:account_id)].compact.uniq

            account_ids_with_depth = User.calculate_account_associations_from_accounts(starting_account_ids, account_chain_cache).map

            account_ids_with_depth.each do |account_id_with_depth|
              account_id = account_id_with_depth[0]
              depth = account_id_with_depth[1]
              key = [section.try(:id), account_id]
              association = current_course_associations[key]
              if association.nil?
                # new association, create it
                begin
                  course.transaction(requires_new: true) do
                    course.course_account_associations.create! do |aa|
                      aa.course_section_id = section.try(:id)
                      aa.account_id = account_id
                      aa.depth = depth
                    end
                  end
                rescue ActiveRecord::RecordNotUnique
                  course.course_account_associations.where(course_section_id: section,
                                                           account_id:).update_all(depth:)
                end
                did_an_update = true
              else
                if association[1] != depth
                  CourseAccountAssociation.where(id: association[0]).update_all(depth:)
                  did_an_update = true
                end
                # remove from list of existing
                current_course_associations.delete(key)
              end
            end
          end
          did_an_update ||= !current_course_associations.empty?
          if did_an_update
            course.course_account_associations.reset
            course_ids_to_update_user_account_associations << course.id
          end
        end

        to_delete += current_associations.map { |_k, v| v.map { |_k2, v2| v2[0] } }.flatten
        unless to_delete.empty?
          CourseAccountAssociation.where(id: to_delete).in_batches(of: 10_000).delete_all
        end
      end
      Course.clear_cache_keys(course_ids_to_update_user_account_associations, :account_associations)

      unless course_ids_to_update_user_account_associations.empty?
        user_ids_to_update_account_associations = Enrollment
                                                  .where("course_id IN (?) AND workflow_state<>'deleted'", course_ids_to_update_user_account_associations)
                                                  .group(:user_id).pluck(:user_id)
      end
    end
    User.update_account_associations(user_ids_to_update_account_associations, account_chain_cache:) unless user_ids_to_update_account_associations.empty? || opts[:skip_user_account_associations]
    user_ids_to_update_account_associations
  end

  def update_account_associations
    shard.activate do
      Course.update_account_associations([self])
    end
  end

  def associated_accounts(include_crosslisted_courses: true)
    key = "associated_accounts#{include_crosslisted_courses && "_xlisted"}"
    Rails.cache.fetch_with_batched_keys(key, batch_object: self, batched_keys: :account_associations) do
      GuardRail.activate(:primary) do
        accounts = if association(:course_account_associations).loaded?
                     course_account_associations.filter { |caa| include_crosslisted_courses ? true : caa.course_section_id.nil? }.map(&:account).uniq
                   else
                     shard.activate do
                       Account.find_by_sql(<<~SQL.squish)
                         WITH depths AS (
                           SELECT account_id, MIN(depth)
                           FROM #{CourseAccountAssociation.quoted_table_name}
                           WHERE course_id=#{id}
                           #{"AND course_section_id IS NULL" unless include_crosslisted_courses}
                           GROUP BY account_id
                         )
                         SELECT accounts.*
                         FROM #{Account.quoted_table_name} INNER JOIN depths ON accounts.id=depths.account_id
                         ORDER BY min
                       SQL
                     end
                   end
        accounts << account if account_id && !accounts.find { |a| a.id == account_id }
        accounts << root_account if root_account_id && !accounts.find { |a| a.id == root_account_id }
        accounts
      end
    end
  end

  scope :recently_started, -> { where(start_at: 1.month.ago..Time.zone.now).order(start_at: :desc).limit(10) }
  scope :recently_ended, -> { where(conclude_at: 1.month.ago..Time.zone.now).order(start_at: :desc).limit(10) }
  scope :recently_created, -> { where(created_at: 1.month.ago..Time.zone.now).order(created_at: :desc).limit(50).preload(:teachers) }
  scope :for_term, ->(term) { term ? where(enrollment_term_id: term) : all }
  scope :active_first, -> { order(Arel.sql("CASE WHEN courses.workflow_state='available' THEN 0 ELSE 1 END, #{best_unicode_collation_key("name")}")) }
  scope :name_like, lambda { |query|
    where(coalesced_wildcard("courses.name", "courses.sis_source_id", "courses.course_code", query))
      .or(where(id: query))
  }
  scope :needs_account, ->(account, limit) { where(account_id: nil, root_account_id: account).limit(limit) }
  scope :active, -> { where.not(workflow_state: "deleted") }
  scope :least_recently_updated, ->(limit) { order(:updated_at).limit(limit) }

  scope :manageable_by_user, lambda { |*args|
    # args[0] should be user_id, args[1], if true, will include completed
    # enrollments as well as active enrollments
    user_id = args[0]
    workflow_states = (args[1].present? ? ["'active'", "'completed'"] : ["'active'"]).join(", ")
    admin_completed_sql = ""
    enrollment_completed_sql = ""

    if args[1].blank?
      admin_completed_sql = sanitize_sql(["INNER JOIN #{Course.quoted_table_name} AS courses ON courses.id = caa.course_id
        INNER JOIN #{EnrollmentTerm.quoted_table_name} AS et ON et.id = courses.enrollment_term_id
        WHERE courses.workflow_state<>'completed' AND
          ((et.end_at IS NULL OR et.end_at >= :end) OR
          (courses.restrict_enrollments_to_course_dates = true AND courses.conclude_at >= :end))",
                                          end: Time.now.utc])
      enrollment_completed_sql = sanitize_sql(["INNER JOIN #{EnrollmentTerm.quoted_table_name} AS et ON et.id = courses.enrollment_term_id
        WHERE courses.workflow_state<>'completed' AND
          ((et.end_at IS NULL OR et.end_at >= :end) OR
          (courses.restrict_enrollments_to_course_dates = true AND courses.conclude_at >= :end))",
                                               end: Time.now.utc])
    end

    distinct.joins("INNER JOIN (
         SELECT caa.course_id, au.user_id FROM #{CourseAccountAssociation.quoted_table_name} AS caa
         INNER JOIN #{Account.quoted_table_name} AS a ON a.id = caa.account_id AND a.workflow_state = 'active'
         INNER JOIN #{AccountUser.quoted_table_name} AS au ON au.account_id = a.id AND au.user_id = #{user_id.to_i} AND au.workflow_state = 'active'
         #{admin_completed_sql}
       UNION SELECT courses.id AS course_id, e.user_id FROM #{Course.quoted_table_name}
         INNER JOIN #{Enrollment.quoted_table_name} AS e ON e.course_id = courses.id AND e.user_id = #{user_id.to_i}
           AND e.workflow_state IN(#{workflow_states}) AND e.type IN ('TeacherEnrollment', 'TaEnrollment', 'DesignerEnrollment')
         INNER JOIN #{EnrollmentState.quoted_table_name} AS es ON es.enrollment_id = e.id AND es.state IN (#{workflow_states})
         #{enrollment_completed_sql}) AS course_users
       ON course_users.course_id = courses.id")
  }

  scope :not_deleted, -> { where("workflow_state<>'deleted'") }

  scope :with_enrollments, lambda {
    where(Enrollment.active.where("enrollments.course_id=courses.id").arel.exists)
  }
  scope :with_enrollment_workflow_states_and_types, lambda { |states: nil, types: nil|
    enrollment_scope = Enrollment.where("enrollments.course_id=courses.id")

    if states.present?
      enrollment_scope = enrollment_scope.where(workflow_state: states)
    end

    if types.present?
      types = types.filter_map { |type| Enrollment::SIS_TYPES.invert[type] }
      enrollment_scope = enrollment_scope.where(type: types)
    end

    where(enrollment_scope.arel.exists)
  }
  scope :without_enrollments, lambda {
    where.not(Enrollment.active.where("enrollments.course_id=courses.id").arel.exists)
  }

  # completed and not_completed -- logic should match up as much as possible with #soft_concluded?
  scope :completed, lambda {
    joins(:enrollment_term)
      .where("courses.workflow_state='completed' OR courses.conclude_at<? OR (courses.conclude_at IS NULL AND enrollment_terms.end_at<?)", Time.now.utc, Time.now.utc)
  }
  scope :not_completed, lambda {
    joins(:enrollment_term)
      .where("courses.workflow_state<>'completed' AND
          (courses.conclude_at IS NULL OR courses.conclude_at>=?) AND
          (courses.conclude_at IS NOT NULL OR enrollment_terms.end_at IS NULL OR enrollment_terms.end_at>=?)",
             Time.now.utc,
             Time.now.utc)
  }
  scope :by_teachers, lambda { |teacher_ids|
    if teacher_ids.empty?
      none
    else
      where(Enrollment.active.where("enrollments.course_id=courses.id AND enrollments.type='TeacherEnrollment' AND enrollments.user_id IN (?)", teacher_ids).arel.exists)
    end
  }
  scope :by_associated_accounts, lambda { |account_ids|
    if account_ids.empty?
      none
    else
      where(CourseAccountAssociation.where("course_account_associations.course_id=courses.id AND course_account_associations.account_id IN (?)", account_ids).arel.exists)
    end
  }
  scope :published, -> { where(workflow_state: %w[available completed]) }
  scope :unpublished, -> { where(workflow_state: %w[created claimed]) }

  scope :deleted, -> { where(workflow_state: "deleted") }
  scope :archived, -> { deleted.where.not(archived_at: nil) }

  scope :master_courses, -> { joins(:master_course_templates).where.not(MasterCourses::MasterTemplate.table_name => { workflow_state: "deleted" }) }
  scope :not_master_courses, -> { joins("LEFT OUTER JOIN #{MasterCourses::MasterTemplate.quoted_table_name} AS mct ON mct.course_id=courses.id AND mct.workflow_state<>'deleted'").where("mct IS NULL") } # rubocop:disable Rails/WhereEquals -- mct is a table, not a column

  scope :associated_courses, -> { joins(:master_course_subscriptions).where.not(MasterCourses::ChildSubscription.table_name => { workflow_state: "deleted" }) }
  scope :not_associated_courses, -> { joins("LEFT OUTER JOIN #{MasterCourses::ChildSubscription.quoted_table_name} AS mcs ON mcs.child_course_id=courses.id AND mcs.workflow_state<>'deleted'").where("mcs IS NULL") } # rubocop:disable Rails/WhereEquals -- mcs is a table, not a column

  scope :public_courses, -> { where(is_public: true) }
  scope :not_public_courses, -> { where(is_public: false) }

  scope :templates, -> { where(template: true) }

  scope :homeroom, -> { where(homeroom_course: true) }
  scope :syncing_subjects, -> { joins("INNER JOIN #{Course.quoted_table_name} AS homeroom ON homeroom.id = courses.homeroom_course_id").where("homeroom.homeroom_course = true AND homeroom.workflow_state <> 'deleted'").where(sis_batch_id: nil).where(sync_enrollments_from_homeroom: true).where.not(workflow_state: "deleted") }

  scope :horizon, -> { where(horizon_course: true) }
  scope :not_horizon, -> { where(horizon_course: false) }

  def potential_collaborators
    current_users
  end

  def potential_collaborators_for(current_user)
    users_visible_to(current_user)
  end

  def broadcast_data
    { course_id: id, root_account_id: }
  end

  set_broadcast_policy do |p|
    p.dispatch :grade_weight_changed
    p.to { participating_students_by_date + participating_observers_by_date }
    p.whenever do |record|
      (record.available? && @grade_weight_changed) ||
        (
          record.changed_in_state(:available, fields: :group_weighting_scheme) &&
          record.saved_changes[:group_weighting_scheme] != [nil, "equal"] # not a functional change
        )
    end
    p.data { broadcast_data }

    p.dispatch :new_course
    p.to { root_account.account_users.active }
    p.whenever do |record|
      record.root_account &&
        ((record.previously_new_record? && record.name != Course.default_name) ||
         (record.name_before_last_save == Course.default_name &&
           record.name != Course.default_name)
        )
    end
    p.data { broadcast_data }
  end

  def self.default_name
    # TODO: i18n
    t("default_name", "My Course")
  end

  def users_not_in_groups(groups, opts = {})
    scope = User.joins(:not_ended_enrollments)
                .where(enrollments: { course_id: self, type: "StudentEnrollment" })
                .where(Group.not_in_group_sql_fragment(groups.map(&:id)))
                .select("users.id, users.name, users.short_name, users.updated_at").distinct
    scope = scope.select(opts[:order]).order(opts[:order]) if opts[:order]
    scope
  end

  def instructors_in_charge_of(user_id, require_grade_permissions: true)
    GuardRail.activate(:secondary) do
      scope = current_enrollments
              .where(course_id: self, user_id:)
              .where.not(course_section_id: nil)

      if scope.none?
        scope = prior_enrollments.where(course_id: self, user_id:).where.not(course_section_id: nil)
      end

      section_ids = scope.distinct.pluck(:course_section_id)

      instructor_enrollment_scope = instructor_enrollments.active_by_date
      if section_ids.any?
        instructor_enrollment_scope = instructor_enrollment_scope.where("enrollments.limit_privileges_to_course_section IS NULL OR
          enrollments.limit_privileges_to_course_section<>? OR enrollments.course_section_id IN (?)",
                                                                        true,
                                                                        section_ids)
      end

      if require_grade_permissions
        # filter to users with view_all_grades or manage_grades permission
        role_user_ids = instructor_enrollment_scope.pluck(:role_id, :user_id)
        return [] unless role_user_ids.any?

        role_ids = role_user_ids.map(&:first).uniq

        roles = Role.where(id: role_ids).to_a
        allowed_role_ids = roles.select do |role|
          [:view_all_grades, :manage_grades].any? { |permission| RoleOverride.enabled_for?(self, permission, role, self).include?(:self) }
        end.map(&:id)
        return [] unless allowed_role_ids.any?

        allowed_user_ids = Set.new
        role_user_ids.each { |role_id, u_id| allowed_user_ids << u_id if allowed_role_ids.include?(role_id) }
        User.where(id: allowed_user_ids).to_a
      else
        User.where(id: instructor_enrollment_scope.select(:id)).to_a
      end
    end
  end

  def user_is_admin?(user)
    return false unless user

    fetch_on_enrollments("user_is_admin", user) do
      enrollments.for_user(user).active.of_admin_type.exists?
    end
  end

  def user_is_instructor?(user)
    return false unless user

    fetch_on_enrollments("user_is_instructor", user) do
      enrollments.for_user(user).active_by_date.of_instructor_type.exists?
    end
  end

  def user_is_student?(user, opts = {})
    return false unless user

    fetch_on_enrollments("user_is_student", user, opts) do
      enroll_types = ["StudentEnrollment"]
      enroll_types << "StudentViewEnrollment" if opts[:include_fake_student]

      enroll_scope = enrollments.for_user(user).where(type: enroll_types)
      if opts[:include_future]
        enroll_scope = enroll_scope.active_or_pending_by_date_ignoring_access
      elsif opts[:include_all]
        enroll_scope = enroll_scope.not_inactive_by_date_ignoring_access
      else
        return false unless available?

        enroll_scope = enroll_scope.active_by_date
      end
      enroll_scope.exists?
    end
  end

  def preload_user_roles!
    # plz to use before you make a billion calls to user_has_been_X? with different users
    @user_ids_by_enroll_type ||= shard.activate do
      map = {}
      enrollments.active.pluck(:user_id, :type).each do |user_id, type|
        map[type] ||= []
        map[type] << user_id
      end
      map
    end
  end

  def preloaded_user_has_been?(user, types)
    shard.activate do
      Array(types).any? { |type| @user_ids_by_enroll_type.key?(type) && @user_ids_by_enroll_type[type].include?(user.id) }
    end
  end

  def user_has_been_instructor?(user)
    return false unless user
    if @user_ids_by_enroll_type
      return preloaded_user_has_been?(user, %w[TaEnrollment TeacherEnrollment])
    end

    # enrollments should be on the course's shard
    fetch_on_enrollments("user_has_been_instructor", user) do
      instructor_enrollments.active.where(user_id: user).exists? # active here is !deleted; it still includes concluded, etc.
    end
  end

  def user_has_been_admin?(user)
    return false unless user
    if @user_ids_by_enroll_type
      return preloaded_user_has_been?(user, %w[TaEnrollment TeacherEnrollment DesignerEnrollment])
    end

    fetch_on_enrollments("user_has_been_admin", user) do
      admin_enrollments.active.where(user_id: user).exists? # active here is !deleted; it still includes concluded, etc.
    end
  end

  def user_has_been_teacher?(user)
    return false unless user
    if @user_ids_by_enroll_type
      return preloaded_user_has_been?(user, %w[TeacherEnrollment])
    end

    fetch_on_enrollments("user_has_been_teacher", user) do
      teacher_enrollments.active.where(user_id: user).exists? # active here is !deleted; it still includes concluded, etc.
    end
  end

  def user_has_been_observer?(user)
    return false unless user
    if @user_ids_by_enroll_type
      return preloaded_user_has_been?(user, "ObserverEnrollment")
    end

    fetch_on_enrollments("user_has_been_observer", user) do
      observer_enrollments.shard(self).active.where(user_id: user).exists? # active here is !deleted; it still includes concluded, etc.
    end
  end

  def user_has_been_student?(user)
    return false unless user
    if @user_ids_by_enroll_type
      return preloaded_user_has_been?(user, %w[StudentEnrollment StudentViewEnrollment])
    end

    fetch_on_enrollments("user_has_been_student", user) do
      all_student_enrollments.where(user_id: user).exists?
    end
  end

  def user_has_no_enrollments?(user)
    return false unless user

    if @user_ids_by_enroll_type
      shard.activate do
        return @user_ids_by_enroll_type.values.none? { |arr| arr.include?(user.id) }
      end
    end

    fetch_on_enrollments("user_has_no_enrollments", user) do
      !enrollments.where(user_id: user).exists?
    end
  end

  # Public: Determine if a group weighting scheme should be applied.
  #
  # Returns boolean.
  def apply_group_weights?
    group_weighting_scheme == "percent"
  end

  def apply_assignment_group_weights=(apply)
    self.group_weighting_scheme = if apply
                                    "percent"
                                  else
                                    "equal"
                                  end
  end

  def grade_weight_changed!
    @grade_weight_changed = true
    save!
    @grade_weight_changed = false
  end

  def membership_for_user(user)
    enrollments.where(user_id: user).order(:workflow_state).first if user
  end

  def infer_root_account
    self.root_account = account if account&.root_account?
    self.root_account_id ||= account&.root_account_id
  end

  def assert_defaults
    self.name = nil if name&.strip&.empty?
    self.name ||= t("missing_name", "Unnamed Course")
    self.name.delete!("\r")
    self.course_code = nil if course_code == ""
    if !course_code && self.name
      res = []
      split = self.name.split(/\s/)
      res << split[0]
      res << split[1..].find { |txt| txt.match?(/\d/) }
      self.course_code = res.compact.join(" ")
    end
    @group_weighting_scheme_changed = group_weighting_scheme_changed?
    if account_id && account_id_changed?
      infer_root_account
    end
    if self.root_account_id && root_account_id_changed?
      if account
        if account.root_account?
          self.account = nil if root_account_id != account.id
        elsif account&.root_account_id != root_account_id
          self.account = nil
        end
      end
      self.account_id ||= self.root_account_id
    end
    self.root_account = Account.default if root_account_id.nil?
    self.account_id ||= self.root_account_id
    self.enrollment_term = nil if enrollment_term.try(:root_account_id) != self.root_account_id
    self.enrollment_term ||= root_account.default_enrollment_term
    self.allow_student_wiki_edits = (default_wiki_editing_roles || "").split(",").include?("students")
    if course_format && !%w[on_campus online blended].include?(course_format)
      self.course_format = nil
    end
    self.default_view ||= default_home_page
    true
  end

  def update_enrollments_later
    update_enrolled_users if !new_record? && !!changes.keys.intersect?(%w[workflow_state name course_code start_at conclude_at enrollment_term_id])
    true
  end

  def update_enrolled_users(sis_batch: nil)
    shard.activate do
      if workflow_state_changed? || (sis_batch && saved_change_to_workflow_state?)
        if completed?
          enrollment_info = Enrollment.where(course_id: self, workflow_state: ["active", "invited"]).select(:id, :workflow_state).to_a
          if enrollment_info.any?
            data = SisBatchRollBackData.build_dependent_data(sis_batch:, contexts: enrollment_info, updated_state: "completed")
            Enrollment.where(id: enrollment_info.map(&:id)).update_all(workflow_state: "completed", completed_at: Time.now.utc)

            EnrollmentState.transaction do
              locked_ids = EnrollmentState.where(enrollment_id: enrollment_info.map(&:id)).lock("FOR NO KEY UPDATE").order(:enrollment_id).pluck(:enrollment_id)
              EnrollmentState.where(enrollment_id: locked_ids)
                             .update_all(["state = ?, state_is_current = ?, access_is_current = ?, lock_version = lock_version + 1, updated_at = ?", "completed", true, false, Time.now.utc])
            end
            EnrollmentState.delay_if_production.process_states_for_ids(enrollment_info.map(&:id)) # recalculate access
          end

          appointment_participants.active.current.update_all(workflow_state: "deleted")
          appointment_groups.each(&:clear_cached_available_slots!)
        elsif deleted?
          user_ids = enrollments.group(:user_id).pluck(:user_id).uniq
          if user_ids.any?
            enrollment_info = enrollments.select(:id, :workflow_state).to_a
            if enrollment_info.any?
              data = SisBatchRollBackData.build_dependent_data(sis_batch:, contexts: enrollment_info, updated_state: "deleted")
              Enrollment.where(id: enrollment_info.map(&:id)).update_all(workflow_state: "deleted", archived_at:)
              EnrollmentState.transaction do
                locked_ids = EnrollmentState.where(enrollment_id: enrollment_info.map(&:id)).lock("FOR NO KEY UPDATE").order(:enrollment_id).pluck(:enrollment_id)
                EnrollmentState.where(enrollment_id: locked_ids)
                               .update_all(["state = ?, state_is_current = ?, lock_version = lock_version + 1, updated_at = ?", "deleted", true, Time.now.utc])
              end
            end
            User.delay_if_production.update_account_associations(user_ids)
          end
        end
      end

      if root_account_id_changed?
        CourseSection.where(course_id: self).update_all(root_account_id: self.root_account_id)
        Enrollment.where(course_id: self).update_all(root_account_id: self.root_account_id)
      end

      self.class.connection.after_transaction_commit do
        Enrollment.where(course_id: self).in_batches(of: 10_000).touch_all
        user_ids = Enrollment.where(course_id: self).distinct.pluck(:user_id).sort
        # We might get lots of database locks when lots of courses with the same users are being updated,
        # so we can skip touching those users' updated_at stamp since another process will do it
        User.touch_and_clear_cache_keys(user_ids, :enrollments, skip_locked: true)
      end

      data
    end
  end

  def self_enrollment_allowed?
    !!(account && account.self_enrollment_allowed?(self))
  end

  def self_enrollment_enabled?
    self_enrollment? && self_enrollment_allowed?
  end

  def self_enrollment_code
    super || set_self_enrollment_code
  end

  def set_self_enrollment_code
    return if !self_enrollment_enabled? || self["self_enrollment_code"]

    # subset of letters and numbers that are unambiguous
    alphanums = "ABCDEFGHJKLMNPRTWXY346789".chars
    code_length = 6

    # we're returning a 6-digit base-25(ish) code. that means there are ~250
    # million possible codes. we should expect to see our first collision
    # within the first 16k or so (thus the retry loop), but we won't risk ever
    # exhausting a retry loop until we've used up about 15% or so of the
    # keyspace. if needed, we can grow it at that point (but it's scoped to a
    # shard, and not all courses will have enrollment codes, so that may not be
    # necessary)
    code = nil
    10.times do
      code = Array.new(code_length) { alphanums.sample }.join
      next if Course.where(self_enrollment_code: code).exists?

      self.self_enrollment_code = code
      break
    end
    code
  end

  def self_enrollment_limit_met?
    self_enrollment_limit && self_enrolled_students.size >= self_enrollment_limit
  end

  def long_self_enrollment_code
    @long_self_enrollment_code ||= Digest::MD5.hexdigest("#{uuid}_for_#{id}")
  end

  # still include the old longer format, since links may be out there
  def self_enrollment_codes
    [self_enrollment_code, long_self_enrollment_code]
  end

  def update_show_total_grade_as_on_weighting_scheme_change
    if group_weighting_scheme_changed? && group_weighting_scheme == "percent"
      self.show_total_grade_as_points = false
    end
    true
  end

  # set license to "private" if it's present but not recognized
  def validate_license
    if !license.nil? && !self.class.licenses.key?(license)
      self.license = "private"
    end
  end

  def set_horizon_course
    return if dummy?

    new_account = Account.find(account_id)
    return unless new_account

    self.horizon_course = new_account.horizon_account?
  end

  # to ensure permissions on the root folder are updated after hiding or showing the files tab
  def touch_root_folder_if_necessary
    if tab_configuration_changed?
      files_tab_was_hidden = tab_configuration_was&.any? { |h| h.present? && h["id"] == TAB_FILES && h["hidden"] }
      Folder.root_folders(self).each(&:touch) if files_tab_was_hidden != tab_hidden?(TAB_FILES)
    end
    true
  end

  def just_became_horizon_course?
    saved_change_to_horizon_course? && horizon_course?
  end

  def handle_horizon_activation
    return unless root_account.feature_enabled?(:horizon_auto_content_ingestion)

    delay(n_strand: ["horizon_content_discovery", global_root_account_id], singleton: "horizon_content_discovery:#{global_id}").ingest_horizon_content
  end

  def update_cached_due_dates
    if saved_change_to_enrollment_term_id?
      recompute_student_scores
      SubmissionLifecycleManager.recompute_course(self)
    end
  end

  def update_final_scores_on_weighting_scheme_change
    if @group_weighting_scheme_changed
      self.class.connection.after_transaction_commit { recompute_student_scores }
    end
  end

  def recompute_student_scores(student_ids = nil,
                               grading_period_id: nil,
                               update_all_grading_period_scores: true,
                               update_course_score: true,
                               run_immediately: false)
    if run_immediately
      recompute_student_scores_without_send_later(
        student_ids,
        grading_period_id:,
        update_all_grading_period_scores:
      )
    else
      inst_job_opts = { max_attempts: 10 }
      if student_ids.blank? && grading_period_id.nil? && update_all_grading_period_scores && update_course_score
        # if we have all default args, let's queue this job in a singleton to avoid duplicates
        inst_job_opts[:singleton] = "recompute_student_scores:#{global_id}"
      elsif student_ids.blank? && grading_period_id.present?
        # A migration that changes a lot of due dates in a grading period
        # situation can kick off a job storm and redo work. Let's avoid
        # that by putting it into a singleton.
        inst_job_opts[:singleton] = "recompute_student_scores:#{global_id}:#{grading_period_id}"
      end

      delay_if_production(**inst_job_opts).recompute_student_scores_without_send_later(
        student_ids,
        grading_period_id:,
        update_all_grading_period_scores:
      )
    end
  end

  def recompute_student_scores_without_send_later(student_ids = nil, opts = {})
    visible_student_ids = if student_ids.present?
                            # We were given student_ids.  Let's see how many of those students can even see this assignment
                            admin_visible_student_enrollments.where(user_id: student_ids).pluck(:user_id)
                          else
                            # We were not given any student_ids
                            # Let's get them all!
                            admin_visible_student_enrollments.pluck(:user_id)
                          end

    Enrollment.recompute_final_score(
      visible_student_ids,
      id,
      grading_period_id: opts[:grading_period_id],
      update_all_grading_period_scores: opts.fetch(:update_all_grading_period_scores, true)
    )
  end

  def ingest_horizon_content
    return unless horizon_course?

    files = attachments
            .active
            .by_content_types(PineClient.allowed_attachment_content_types)

    pages = wiki_pages.active

<<<<<<< HEAD
    files.find_each do |file|
      file.delay(
        n_strand: ["horizon_file_ingestion", global_root_account_id],
        singleton: "horizon_file_ingestion:#{global_id}:#{file.id}",
        max_attempts: 3
      ).ingest_to_pine
    end

    pages.find_each do |page|
      page.delay(
        n_strand: ["horizon_wiki_ingestion", global_root_account_id],
        singleton: "horizon_wiki_ingestion:#{global_id}:#{page.id}",
        max_attempts: 3
      ).ingest_to_pine
    end
=======
    files.find_each(&:index_in_pine)

    pages.find_each(&:index_in_pine)
>>>>>>> 64baf732
  end

  def handle_syllabus_changes_for_master_migration
    if syllabus_body_changed?
      self.syllabus_updated_at = Time.now.utc
      if @master_migration
        updating_master_template_id = @master_migration.master_course_subscription.master_template_id
        # master migration sync
        self.syllabus_master_template_id ||= updating_master_template_id if syllabus_body_was.blank? # sync if there was no syllabus before
        if self.syllabus_master_template_id.to_i != updating_master_template_id
          restore_syllabus_body! # revert the change
          @master_migration.add_skipped_item(:syllabus)
        end
      elsif self.syllabus_master_template_id
        # local change - remove the template id to prevent future syncs
        self.syllabus_master_template_id = nil
      end
    end
  end

  def self.html_fields
    %w[syllabus_body].freeze
  end

  def attachment_associations_enabled?
    root_account.feature_enabled?(:disable_file_verifiers_in_public_syllabus)
  end

  def access_for_attachment_association?(user, session, _association)
    grants_right?(user, session, :read_syllabus)
  end

  def home_page
    wiki.front_page
  end

  def context_code
    raise "DONT USE THIS, use .short_name instead" unless Rails.env.production?
  end

  def allow_media_comments?
    true
  end

  def short_name_slug
    CanvasTextHelper.truncate_text(short_name, ellipsis: "")
  end

  # Allows the account to be set directly
  belongs_to :account

  def discussion_checkpoints_enabled?
    account&.discussion_checkpoints_enabled?
  end

  def wiki
    return super if wiki_id

    Wiki.wiki_for_context(self)
  end

  # A universal lookup for all messages.
  def messages
    Message.for(self)
  end

  def do_complete
    self.conclude_at ||= Time.zone.now
  end

  def do_unconclude
    self.conclude_at = nil
  end

  def do_offer
    delay_if_production.invite_uninvited_students
  end

  def do_claim
    self.workflow_state = "claimed"
  end

  def invite_uninvited_students
    enrollments.where(workflow_state: "creation_pending").each(&:invite!)
  end

  workflow do
    state :created do
      event :claim, transitions_to: :claimed
      event :offer, transitions_to: :available
      event :complete, transitions_to: :completed
      event :delete, transitions_to: :deleted
    end

    state :claimed do
      event :offer, transitions_to: :available
      event :complete, transitions_to: :completed
      event :delete, transitions_to: :deleted
    end

    state :available do
      event :complete, transitions_to: :completed
      event :claim, transitions_to: :claimed
      event :delete, transitions_to: :deleted
    end

    state :completed do
      event :unconclude, transitions_to: :available
      event :offer, transitions_to: :available
      event :claim, transitions_to: :claimed
      event :delete, transitions_to: :deleted
    end

    state :deleted do
      event :undelete, transitions_to: :claimed
    end
  end

  def api_state
    return "unpublished" if workflow_state == "created" || workflow_state == "claimed"

    workflow_state
  end

  def reload(*)
    @account_chain = @account_chain_with_site_admin = nil
    super
  end

  alias_method :destroy_permanently!, :destroy
  def destroy
    return false if template?

    gradebook_filters.in_batches.destroy_all
    self.workflow_state = "deleted"
    self.deleted_at = Time.now.utc
    save!
  end

  def archived?
    deleted? && archived_at.present?
  end

  def archive!
    return false if template?

    self.workflow_state = "deleted"
    self.deleted_at = self.archived_at = Time.now.utc
    save!
  end

  def self.destroy_batch(courses, sis_batch: nil, batch_mode: false, archive: false)
    archived_at = Time.now.utc if archive
    enroll_scope = Enrollment.active.where(course_id: courses)
    enroll_scope.find_in_batches do |e_batch|
      user_ids = e_batch.map(&:user_id).uniq.sort
      data = SisBatchRollBackData.build_dependent_data(sis_batch:,
                                                       contexts: e_batch,
                                                       updated_state: "deleted",
                                                       batch_mode_delete: batch_mode)
      SisBatchRollBackData.bulk_insert_roll_back_data(data) if data
      Enrollment.where(id: e_batch.map(&:id)).update_all(workflow_state: "deleted", updated_at: Time.zone.now, archived_at:)
      EnrollmentState.where(enrollment_id: e_batch.map(&:id))
                     .update_all(["state = ?, state_is_current = ?, lock_version = lock_version + 1, updated_at = ?", "deleted", true, Time.now.utc])
      User.touch_and_clear_cache_keys(user_ids, :enrollments)
      User.delay_if_production.update_account_associations(user_ids) if user_ids.any?
    end
    c_data = SisBatchRollBackData.build_dependent_data(sis_batch:, contexts: courses, updated_state: "deleted", batch_mode_delete: batch_mode)
    SisBatchRollBackData.bulk_insert_roll_back_data(c_data) if c_data
    Course.where(id: courses).update_all(workflow_state: "deleted", updated_at: Time.zone.now, archived_at:)
    courses.count
  end

  def call_event(event)
    send(event) if current_state.events.include? event.to_sym
  end

  def claim_with_teacher(user)
    raise "Must provide a valid teacher" unless user
    return unless state == :created

    e = enroll_user(user, "TeacherEnrollment", enrollment_state: "active") # teacher(user)
    claim
    e
  end

  def self.require_assignment_groups(contexts)
    courses = contexts.select { |c| c.is_a?(Course) }
    groups = Shard.partition_by_shard(courses) do |shard_courses|
      AssignmentGroup.select("id, context_id, context_type").where(context_type: "Course", context_id: shard_courses)
    end.index_by(&:context_id)
    courses.each do |course|
      unless groups[course.id]
        course.require_assignment_group
      end
    end
  end

  def require_assignment_group
    shard.activate do
      key = ["has_assignment_group", global_id].cache_key
      return if Rails.cache.read(key)

      if assignment_groups.active.empty?
        GuardRail.activate(:primary) do
          assignment_groups.create!(name: t("#assignment_group.default_name", "Assignments"))
        end
      end
      Rails.cache.write(key, true)
    end
  end

  def self.create_unique(uuid = nil, account_id = nil, root_account_id = nil)
    uuid ||= CanvasSlug.generate_securish_uuid
    course = where(uuid:).first_or_initialize
    course = Course.new if course.deleted?
    course.name = default_name if course.new_record?
    course.short_name = t("default_short_name", "Course-101") if course.new_record?
    course.account_id = account_id || root_account_id
    course.root_account_id = root_account_id
    course.save!
    course
  end

  def <=>(other)
    id <=> other.id
  end

  def quota
    Rails.cache.fetch(["default_quota", self].cache_key) do
      storage_quota
    end
  end

  def storage_quota_mb
    storage_quota / 1.decimal_megabytes
  end

  def storage_quota_mb=(val)
    self.storage_quota = val.try(:to_i).try(:decimal_megabytes)
  end

  def storage_quota_used_mb
    Attachment.get_quota(self)[:quota_used].to_f / 1.decimal_megabytes
  end

  def storage_quota
    super ||
      account.default_storage_quota ||
      Setting.get("course_default_quota", 500.decimal_megabytes.to_s).to_i
  end

  def storage_quota=(val)
    val = val.to_f
    val = nil if val <= 0
    if account && account.default_storage_quota == val
      val = nil
    end
    super
  end

  def assign_uuid
    self.uuid ||= CanvasSlug.generate_securish_uuid
  end
  protected :assign_uuid

  def full_name
    name
  end

  def to_atom
    {
      title: self.name,
      updated: updated_at,
      published: created_at,
      link: "/#{context_url_prefix}/courses/#{id}"
    }
  end

  def unenrolled_user_can_read?(user, setting)
    return false unless available?

    setting == "public" || (setting == "institution" && user&.persisted?)
  end

  set_policy do
    given { |user| unenrolled_user_can_read?(user, course_visibility) }
    can :read and can :read_outcomes and can :read_syllabus

    CUSTOMIZABLE_PERMISSIONS.each_key do |type|
      given do |user|
        grants_right?(user, :read_as_member) || unenrolled_user_can_read?(user, custom_visibility_option(type))
      end
      can :"read_#{type}"
    end

    RoleOverride.permissions.each do |permission, details|
      given do |user|
        active_enrollment_allows(user, permission, !details[:restrict_future_enrollments]) ||
          account_membership_allows(user, permission)
      end
      can permission
    end

    given { |_user, session| session && session[:enrollment_uuid] && (hash = Enrollment.course_user_state(self, session[:enrollment_uuid]) || {}) && (hash[:enrollment_state] == "invited" || (hash[:enrollment_state] == "active" && hash[:user_state].to_s == "pre_registered")) && (available? || completed? || (claimed? && hash[:is_admin])) }
    can :read, :read_outcomes, :read_as_member

    given { |user| (available? || completed?) && user && fetch_on_enrollments("has_not_inactive_enrollment", user) { enrollments.for_user(user).not_inactive_by_date.exists? } }
    can :read, :read_outcomes, :read_as_member

    # Active students
    given do |user|
      available? && user && fetch_on_enrollments("has_active_student_enrollment", user) { enrollments.for_user(user).active_by_date.of_student_type.exists? }
    end
    can :read, :participate_as_student, :read_grades, :read_outcomes, :read_as_member, :reset_what_if_grades

    given do |user|
      (available? || completed?) && user &&
        fetch_on_enrollments("has_active_observer_enrollment", user) { enrollments.for_user(user).active_by_date.where(type: "ObserverEnrollment").where.not(associated_user_id: nil).exists? }
    end
    can :read_grades

    # Active admins (Teacher/TA/Designer)
    given do |user|
      user && (available? || created? || claimed?) &&
        fetch_on_enrollments("has_active_admin_enrollment", user) do
          enrollments.for_user(user).of_admin_type.active_by_date.exists?
        end
    end
    can %i[
      read_as_admin
      read
      read_as_member
      manage
      update
      read_outcomes
      view_unpublished_items
      manage_feature_flags
      view_feature_flags
      read_rubrics
      use_student_view
    ]

    given { |user| grants_right?(user, :manage) && !root_account.settings[:restrict_grading_scheme_editing_to_admins] }
    can :set_grading_scheme

    given { |user| grants_right?(user, :manage_grades) && !root_account.settings[:restrict_grading_scheme_editing_to_admins] }
    can :manage_grading_schemes

    # Teachers and Designers can reset content, but not TAs
    given do |user|
      user && !deleted? && !template? &&
        fetch_on_enrollments("active_content_admin_enrollments", user) do
          enrollments.for_user(user).of_content_admins.active_by_date.to_a
        end.any? { |e| e.has_permission_to?(:manage_courses_reset) }
    end
    can :reset_content

    # Teachers and Designers can delete, but not TAs
    given do |user|
      user && !template? && !deleted? && !sis_source_id &&
        fetch_on_enrollments("active_content_admin_enrollments", user) do
          enrollments.for_user(user).of_content_admins.active_by_date.to_a
        end.any? { |e| e.has_permission_to?(:manage_courses_delete) }
    end
    can :delete

    # Student view student
    given { |user| user&.fake_student? && current_enrollments.for_user(user).exists? }
    can %i[read participate_as_student read_grades read_outcomes read_as_member]

    # Prior users
    given do |user|
      (available? || completed?) && user &&
        fetch_on_enrollments("has_completed_enrollment", user) { enrollments.for_user(user).completed_by_date.exists? }
    end
    can :read, :read_outcomes, :read_as_member

    # Admin (Teacher/TA/Designer) of a concluded course
    given do |user|
      !deleted? && user &&
        fetch_on_enrollments("has_completed_admin_enrollment", user) { enrollments.for_user(user).of_admin_type.completed_by_date.exists? }
    end
    can %i[read read_as_admin use_student_view read_outcomes view_unpublished_items read_rubrics read_as_member]

    # overrideable permissions for concluded users
    RoleOverride.concluded_permission_types.each do |permission, details|
      applicable_roles = details[:applies_to_concluded].is_a?(Array) && details[:applies_to_concluded]

      given do |user|
        !deleted? && user &&
          fetch_on_enrollments("completed_enrollments", user) { enrollments.for_user(user).completed_by_date.to_a }.any? { |e| e.has_permission_to?(permission) && (!applicable_roles || applicable_roles.include?(e.type)) }
      end
      can permission
    end

    # Teacher or Designer of a concluded course
    given do |user|
      user && !sis_source_id && !deleted? && !template? &&
        enrollments.for_user(user).of_content_admins.completed_by_date.to_a.any? do |e|
          e.has_permission_to?(:manage_courses_delete)
        end
    end
    can :delete

    # Student of a concluded course
    given do |user|
      (available? || completed?) && user &&
        fetch_on_enrollments("has_completed_student_enrollment", user) do
          enrollments.for_user(user).completed_by_date
                     .where("enrollments.type = ? OR (enrollments.type = ? AND enrollments.associated_user_id IS NOT NULL)", "StudentEnrollment", "ObserverEnrollment").exists?
        end
    end
    can :read, :read_grades, :read_outcomes, :read_as_member

    # Admin
    given { |user| account_membership_allows(user) }
    can :read_as_admin and can :view_unpublished_items

    given do |user|
      account_membership_allows(user, :manage_courses_admin)
    end
    can %i[
      manage
      update
      use_student_view
      manage_feature_flags
      view_feature_flags
      set_grading_scheme
      manage_grading_schemes
    ]

    # reset course content
    given do |user|
      !template? && account_membership_allows(user, :manage_courses_reset)
    end
    can :reset_content

    # delete or undelete a given course
    given do |user|
      !template? && account_membership_allows(user, :manage_courses_delete)
    end
    can :delete

    given { |user| account_membership_allows(user, :read_course_content) }
    can %i[read read_outcomes read_as_member]

    # Admins with read_roster can see prior enrollments (can't just check read_roster directly,
    # because students can't see prior enrollments)
    given { |user| grants_all_rights?(user, :read_roster, :read_as_admin) }
    can :read_prior_roster

    given do |user|
      grants_right?(user, :manage_course_content_add) ||
        (concluded? && grants_right?(user, :read_as_admin))
    end
    can :direct_share

    given do |user|
      account.grants_right?(user, :manage_courses_admin) ||
        (grants_right?(user, :manage) && !root_account.settings[:prevent_course_availability_editing_by_teachers])
    end
    can :edit_course_availability
  end

  def allows_gradebook_uploads?
    !large_roster?
  end

  # Public: Determine if SpeedGrader is enabled for the Course.
  #
  # Returns a boolean.
  def allows_speed_grader?
    !large_roster?
  end

  def active_enrollment_allows(user, permission, allow_future = true)
    return false unless user && permission && !deleted?

    is_unpublished = created? || claimed?
    active_enrollments = fetch_on_enrollments("active_enrollments_for_permissions2", user, is_unpublished) do
      scope = enrollments.for_user(user).active_or_pending_by_date.select("enrollments.*, enrollment_states.state AS date_based_state_in_db")
      scope = scope.where(type: %w[TeacherEnrollment TaEnrollment DesignerEnrollment StudentViewEnrollment]) if is_unpublished
      scope.to_a.each(&:clear_association_cache)
    end
    active_enrollments.each { |e| e.course = self } # set association so we don't requery
    active_enrollments.any? { |e| (allow_future || e.date_based_state_in_db == "active") && e.has_permission_to?(permission) }
  end

  def self.find_all_by_context_code(codes)
    ids = codes.filter_map { |c| c.match(/\Acourse_(\d+)\z/)&.[](1) }
    Course.where(id: ids).preload(:current_enrollments).to_a
  end

  def end_at
    conclude_at
  end

  def end_at_changed?
    conclude_at_changed?
  end

  def recently_ended?
    conclude_at && conclude_at < Time.now.utc && conclude_at > 1.month.ago
  end

  # People may conclude courses and then unclude them. This is a good alias_method
  # to check for in situations where we are dependent on those cases
  def inactive?
    deleted? || completed?
  end

  # Public: Return true if the end date for a course (or its term, if the course doesn't have one) has passed.
  # Logic should match up as much as possible with scopes `completed` and `not_completed`
  #
  # Returns boolean
  def soft_concluded?(enrollment_type = nil)
    now = Time.zone.now
    return end_at < now if end_at && restrict_enrollments_to_course_dates

    if enrollment_type
      override = enrollment_term.enrollment_dates_overrides.where(enrollment_type:).first
      end_at = override.end_at if override
    end
    end_at ||= enrollment_term.end_at
    end_at ? end_at < now : false
  end

  def soft_concluded_for_all?(enrollment_types)
    now = Time.zone.now
    return end_at < now if end_at && restrict_enrollments_to_course_dates

    override = enrollment_term.enrollment_dates_overrides.where(enrollment_type: enrollment_types).pluck(:end_at).compact.max
    end_at = [enrollment_term.end_at, override].compact.max
    end_at ? end_at < now : false
  end

  def soft_conclude!
    self.conclude_at = Time.zone.now
    self.restrict_enrollments_to_course_dates = true
  end

  def concluded?(enrollment_type = nil)
    completed? || soft_concluded?(enrollment_type)
  end

  def active_now?
    now = Time.zone.now
    if restrict_enrollments_to_course_dates
      started = start_at.nil? || start_at <= now
      not_concluded = conclude_at.nil? || conclude_at > now
    else
      started = enrollment_term&.start_at.nil? || enrollment_term.start_at <= now
      not_concluded = enrollment_term&.end_at.nil? || enrollment_term.end_at > now
    end
    started && not_concluded
  end

  def set_concluded_assignments_grading_standard
    ActiveRecord::Base.transaction do
      assignments.where(grading_type: ["letter_grade", "gpa_scale"], grading_standard_id: nil).in_batches(of: 10_000).update_all(grading_standard_id: 0, updated_at: Time.zone.now)
    end
  end

  def account_chain(include_site_admin: false, include_federated_parent: false)
    @account_chain ||= Account.account_chain(account_id).freeze

    # This implicitly includes add_federated_parent_to_chain
    if include_site_admin
      return @account_chain_with_site_admin ||= Account.add_site_admin_to_chain!(@account_chain.dup).freeze
    end

    if include_federated_parent
      return @account_chain_with_federated_parent ||= Account.add_federated_parent_to_chain!(@account_chain.dup).freeze
    end

    @account_chain
  end

  def account_chain_ids
    @account_chain_ids ||= Account.account_chain_ids(account_id)
  end

  def institution_name
    return root_account.name if self.root_account_id != Account.default.id

    (account || root_account).name
  end

  def account_users_for(user)
    @associated_account_ids ||= (associated_accounts(include_crosslisted_courses: false) + root_account.account_chain(include_site_admin: true))
                                .uniq.filter_map { |a| a.active? ? a.id : nil }
    Shard.partition_by_shard(@associated_account_ids) do |account_chain_ids|
      if account_chain_ids == [Account.site_admin.id]
        Account.site_admin.account_users_for(user)
      else
        AccountUser.active.where(account_id: account_chain_ids, user_id: user).to_a
      end
    end
  end

  def cached_account_users_for(user)
    return [] unless user

    @account_users ||= {}
    @account_users[user.global_id] ||= begin
      key = ["account_users_for_course_and_user", user.cache_key(:account_users), Account.cache_key_for_id(account_id, :account_chain)].cache_key
      Rails.cache.fetch_with_batched_keys(key, batch_object: self, batched_keys: :account_associations, skip_cache_if_disabled: true) do
        account_users_for(user).each(&:clear_association_cache)
      end
    end
  end

  # Since this method can return AdheresToPolicy::JustifiedFailure, it must be last in a `given` block
  # or must be explicitly checked for truth
  def account_membership_allows(user, permission = nil)
    return false unless user

    @membership_allows ||= {}
    @membership_allows[[user.id, permission]] ||= begin
      results = cached_account_users_for(user).map do |au|
        res = permission.nil? ? au.permitted_for_account?(root_account) : au.permission_check(self, permission)
        if res.success?
          break :success
        else
          res
        end
      end
      if results == :success
        true
      else
        # return the first result with a justification or false, either of which will deny access
        results.find { |r| r.is_a?(AdheresToPolicy::JustifiedFailure) } || false
      end
    end
  end

  def grade_publishing_status_translation(status, message)
    status = "unpublished" if status.blank?

    if message.present?
      case status
      when "error"
        t("Error: %{message}", message:)
      when "unpublished"
        t("Not Synced: %{message}", message:)
      when "pending"
        t("Pending: %{message}", message:)
      when "publishing"
        t("Syncing: %{message}", message:)
      when "published"
        t("Synced: %{message}", message:)
      when "unpublishable"
        t("Unsyncable: %{message}", message:)
      else
        t("Unknown status, %{status}: %{message}", message:, status:)
      end
    else
      case status
      when "error"
        t("Error")
      when "unpublished"
        t("Not Synced")
      when "pending"
        t("Pending")
      when "publishing"
        t("Syncing")
      when "published"
        t("Synced")
      when "unpublishable"
        t("Unsyncable")
      else
        t("Unknown status, %{status}", status:)
      end
    end
  end

  def grade_publishing_statuses
    found_statuses = [].to_set
    enrollments = student_enrollments.not_fake.group_by do |e|
      found_statuses.add e.grade_publishing_status
      grade_publishing_status_translation(e.grade_publishing_status, e.grade_publishing_message)
    end
    overall_status = "error"
    overall_status = "unpublished" if found_statuses.empty?
    overall_status = %w[error unpublished pending publishing published unpublishable].detect { |s| found_statuses.include?(s) } || overall_status
    [enrollments, overall_status]
  end

  def should_kick_off_grade_publishing_timeout?
    settings = Canvas::Plugin.find!("grade_export").settings
    settings[:success_timeout].to_i > 0 && Canvas::Plugin.value_to_boolean(settings[:wait_for_success])
  end

  def self.valid_grade_export_types
    @valid_grade_export_types ||= {
      "instructure_csv" => {
        name: t("grade_export_types.instructure_csv", "Instructure formatted CSV"),
        callback: lambda do |course, enrollments, publishing_user, publishing_pseudonym|
                    grade_export_settings = Canvas::Plugin.find!("grade_export").settings || {}
                    include_final_grade_overrides = Canvas::Plugin.value_to_boolean(
                      grade_export_settings[:include_final_grade_overrides]
                    )
                    include_final_grade_overrides &= course.allow_final_grade_override?

                    course.generate_grade_publishing_csv_output(
                      enrollments,
                      publishing_user,
                      publishing_pseudonym,
                      include_final_grade_overrides:
                    )
                  end,
        requires_grading_standard: false,
        requires_publishing_pseudonym: false
      }
    }
  end

  def allows_grade_publishing_by(user)
    return false unless Canvas::Plugin.find!("grade_export").enabled?

    settings = Canvas::Plugin.find!("grade_export").settings
    format_settings = Course.valid_grade_export_types[settings[:format_type]]
    return false unless format_settings
    return false if SisPseudonym.for(user, self).nil? && format_settings[:requires_publishing_pseudonym]

    true
  end

  def publish_final_grades(publishing_user, user_ids_to_publish = nil)
    # we want to set all the publishing statuses to 'pending' immediately,
    # and then as a delayed job, actually go publish them.

    raise "final grade publishing disabled" unless Canvas::Plugin.find!("grade_export").enabled?

    settings = Canvas::Plugin.find!("grade_export").settings

    last_publish_attempt_at = Time.now.utc
    scope = student_enrollments.not_fake
    scope = scope.where(user_id: user_ids_to_publish) if user_ids_to_publish
    scope.update_all(grade_publishing_status: "pending",
                     grade_publishing_message: nil,
                     last_publish_attempt_at:)

    delay_if_production(n_strand: ["send_final_grades_to_endpoint", global_root_account_id])
      .send_final_grades_to_endpoint(publishing_user, user_ids_to_publish)
    delay(run_at: last_publish_attempt_at + settings[:success_timeout].to_i.seconds).expire_pending_grade_publishing_statuses(last_publish_attempt_at) if should_kick_off_grade_publishing_timeout?
  end

  def send_final_grades_to_endpoint(publishing_user, user_ids_to_publish = nil)
    # actual grade publishing logic is here, but you probably want
    # 'publish_final_grades'

    recompute_student_scores_without_send_later(user_ids_to_publish)
    enrollments = student_enrollments.not_fake.eager_load(:user).preload(:course_section).order_by_sortable_name
    enrollments = enrollments.where(user_id: user_ids_to_publish) if user_ids_to_publish

    errors = []
    posts_to_make = []
    posted_enrollment_ids = []
    all_enrollment_ids = enrollments.map(&:id)

    begin
      raise "final grade publishing disabled" unless Canvas::Plugin.find!("grade_export").enabled?

      settings = Canvas::Plugin.find!("grade_export").settings
      raise "endpoint undefined" if settings[:publish_endpoint].blank?

      format_settings = Course.valid_grade_export_types[settings[:format_type]]
      raise "unknown format type: #{settings[:format_type]}" unless format_settings
      raise "grade publishing requires a grading standard" if !grading_standard_enabled? && format_settings[:requires_grading_standard]

      publishing_pseudonym = SisPseudonym.for(publishing_user, self)
      raise "publishing disallowed for this publishing user" if publishing_pseudonym.nil? && format_settings[:requires_publishing_pseudonym]

      callback = Course.valid_grade_export_types[settings[:format_type]][:callback]
      posts_to_make = callback.call(self, enrollments, publishing_user, publishing_pseudonym)
    rescue => e
      Enrollment.where(id: all_enrollment_ids).update_all(grade_publishing_status: "error", grade_publishing_message: e.to_s)
      raise e
    end

    default_timeout = Setting.get("send_final_grades_to_endpoint_timelimit", 15.seconds.to_s).to_f

    timeout_options = { raise_on_timeout: true, fallback_timeout_length: default_timeout }

    posts_to_make.each do |enrollment_ids, res, mime_type, headers = {}|
      posted_enrollment_ids += enrollment_ids
      if res
        Canvas.timeout_protection("send_final_grades_to_endpoint:#{global_root_account_id}", timeout_options) do
          SSLCommon.post_data(settings[:publish_endpoint], res, mime_type, headers)
        end
      end
      Enrollment.where(id: enrollment_ids).update_all(grade_publishing_status: (should_kick_off_grade_publishing_timeout? ? "publishing" : "published"), grade_publishing_message: nil)
    rescue => e
      errors << e
      Enrollment.where(id: enrollment_ids).update_all(grade_publishing_status: "error", grade_publishing_message: e.to_s)
    end

    Enrollment.where(id: (all_enrollment_ids.to_set - posted_enrollment_ids.to_set).to_a).update_all(grade_publishing_status: "unpublishable", grade_publishing_message: nil)

    raise errors[0] unless errors.empty?
  end

  def generate_grade_publishing_csv_output(enrollments, publishing_user, publishing_pseudonym, include_final_grade_overrides: false)
    ActiveRecord::Associations.preload(enrollments, { user: :pseudonyms })
    custom_gradebook_statuses_enabled = Account.site_admin.feature_enabled?(:custom_gradebook_statuses) && include_final_grade_overrides

    enrollment_ids = []

    res = CSV.generate do |csv|
      column_names = %w[
        publisher_id
        publisher_sis_id
        course_id
        course_sis_id
        section_id
        section_sis_id
        student_id
        student_sis_id
        enrollment_id
        enrollment_status
        score
      ]
      column_names << "grade" if grading_standard_enabled?
      column_names << "custom_grade_status" if custom_gradebook_statuses_enabled
      csv << column_names

      if include_final_grade_overrides
        custom_grade_status_map = custom_grade_statuses.pluck(:id, :name).to_h
      end

      enrollments.each do |enrollment|
        next if include_final_grade_overrides && !enrollment.effective_final_score
        next if !include_final_grade_overrides && !enrollment.computed_final_score

        enrollment_ids << enrollment.id

        if include_final_grade_overrides
          grade = enrollment.effective_final_grade
          score = enrollment.effective_final_score

          if custom_gradebook_statuses_enabled
            custom_grade_status_id = enrollment.effective_final_grade_custom_status_id
            custom_grade_status_name = custom_grade_status_map[custom_grade_status_id]
          end
        else
          grade = enrollment.computed_final_grade
          score = enrollment.computed_final_score
        end

        sis_pseudonyms =
          SisPseudonym.for(enrollment.user, root_account, include_all_pseudonyms: true)
        pseudonym_sis_ids = sis_pseudonyms ? sis_pseudonyms.map(&:sis_user_id) : [nil]

        pseudonym_sis_ids.each do |pseudonym_sis_id|
          row = [
            publishing_user.try(:id),
            publishing_pseudonym.try(:sis_user_id),
            enrollment.course.id,
            enrollment.course.sis_source_id,
            enrollment.course_section.id,
            enrollment.course_section.sis_source_id,
            enrollment.user.id,
            pseudonym_sis_id,
            enrollment.id,
            enrollment.workflow_state,
            score
          ]
          row << grade if grading_standard_enabled?
          row << custom_grade_status_name if custom_gradebook_statuses_enabled
          csv << row
        end
      end
    end

    if enrollment_ids.any?
      [[enrollment_ids, res, "text/csv"]]
    else
      []
    end
  end

  def expire_pending_grade_publishing_statuses(last_publish_attempt_at)
    student_enrollments.not_fake.where(grade_publishing_status: ["pending", "publishing"],
                                       last_publish_attempt_at:)
                       .update_all(grade_publishing_status: "error", grade_publishing_message: "Timed out.")
  end

  def run_bulk_assign_enrollment_paces_delayed_job(enrollment_ids, pace_create_params)
    progress = Progress.create!(context: self, tag: "bulk_assign_paces")
    progress.process_job(self,
                         :bulk_assign_enrollment_paces,
                         { priority: Delayed::HIGH_PRIORITY },
                         enrollment_ids,
                         pace_create_params.to_h)
  end

  def bulk_assign_enrollment_paces(_, enrollment_ids, pace_create_params)
    Enrollment.where(id: enrollment_ids).find_each do |enrollment|
      pace_create_params[:user_id] = enrollment.user_id
      pace_create_params[:workflow_state] = "active"
      pace_create_params[:course_id] = enrollment.course_id
      pace = enrollment.course_paces.new(pace_create_params)

      if pace.save
        pace.create_publish_progress(run_at: Time.zone.now)
      end
    end
  end

  def gradebook_to_csv_in_background(filename, user, options = {})
    progress = progresses.build(tag: "gradebook_to_csv", user:)
    progress.save!

    exported_gradebook = gradebook_csvs.where(user_id: user).first_or_initialize
    attachment = user.attachments.build
    attachment.filename = filename
    attachment.content_type = "text/csv"
    attachment.file_state = "hidden"
    attachment.save!
    exported_gradebook.attachment = attachment
    exported_gradebook.progress = progress
    exported_gradebook.save!

    progress.process_job(
      self,
      :generate_csv,
      { priority: Delayed::HIGH_PRIORITY },
      user,
      options,
      attachment
    )
    { attachment_id: attachment.id, progress_id: progress.id, filename: }
  end

  def generate_csv(progress, user, options, attachment)
    csv = GradebookExporter.new(self, user, options.merge(progress:)).to_csv
    create_attachment(attachment, csv)
  end

  def create_attachment(attachment, csv)
    Attachments::Storage.store_for_attachment(attachment, StringIO.new(csv))
    attachment.content_type = "text/csv"
    attachment.save!
  end

  def create_or_update_quiz_migration_alert(user_id, migration)
    quiz_migration_alert = quiz_migration_alerts.find_by(user_id:)

    if quiz_migration_alert.nil?
      new_quiz_migration_alert = quiz_migration_alerts.build(user_id:, migration:)
      new_quiz_migration_alert.save
    elsif quiz_migration_alert && quiz_migration_alert.migration != migration
      quiz_migration_alert.update(migration:)
    end
  end

  def quiz_migration_alert_for_user(user_id)
    quiz_migration_alerts.find_by(user_id:)
  end

  # included to make it easier to work with api, which returns
  # sis_source_id as sis_course_id.
  alias_attribute :sis_course_id, :sis_source_id

  def grading_standard_title
    if grading_standard_enabled?
      default_grading_standard.try(:title) || t("default_grading_scheme_name", "Default Grading Scheme")
    else
      nil
    end
  end

  def score_to_grade(score, user: nil)
    return nil unless (grading_standard_enabled? || restrict_quantitative_data?(user)) && score

    grading_standard_or_default.score_to_grade(score)
  end

  def active_course_level_observers
    participating_observers.observing_full_course(id)
  end

  def participants(opts = {})
    participants = []
    by_date = opts[:by_date]
    participants += by_date ? participating_admins_by_date : participating_admins

    students = by_date ? participating_students_by_date : participating_students
    applicable_students = if opts[:excluded_user_ids]
                            students.reject { |p| opts[:excluded_user_ids].include?(p.id) }
                          else
                            students
                          end

    participants += applicable_students

    if opts[:include_observers]
      participants += User.observing_students_in_course(applicable_students.map(&:id), id)
      participants += User.observing_full_course(id)
    end

    participants.uniq
  end

  def filter_users_by_permission(users, permission)
    scope = enrollments.where(user_id: users)
    details = RoleOverride.permissions[permission]
    scope = details[:applies_to_concluded] ? scope.not_inactive_by_date : scope.active_or_pending_by_date

    role_user_ids = scope.pluck(:role_id, :user_id)
    role_ids = role_user_ids.map(&:first).uniq

    roles = Role.where(id: role_ids).to_a
    allowed_role_ids = roles.select { |role| RoleOverride.enabled_for?(self, permission, role, self).include?(:self) }.map(&:id)
    return [] unless allowed_role_ids.any?

    allowed_user_ids = Set.new
    role_user_ids.each { |role_id, user_id| allowed_user_ids << user_id if allowed_role_ids.include?(role_id) }
    users.select { |user| allowed_user_ids.include?(user.id) }
  end

  def enroll_user(user, type = "StudentEnrollment", opts = {})
    enrollment_state = opts[:enrollment_state]
    if (type == "ObserverEnrollment" || opts[:temporary_enrollment_source_user_id]) && user.registered?
      enrollment_state ||= "active"
    end
    section = opts[:section]
    limit_privileges_to_course_section = opts[:limit_privileges_to_course_section] || false
    associated_user_id = opts[:associated_user_id]

    role = opts[:role] || shard.activate { Enrollment.get_built_in_role_for_type(type, root_account_id: self.root_account_id) }

    start_at = opts[:start_at]
    end_at = opts[:end_at]
    self_enrolled = opts[:self_enrolled]
    section ||= default_section
    enrollment_state ||= available? ? "invited" : "creation_pending"
    if type.include?("TeacherEnrollment") || type.include?("TaEnrollment") || type.include?("DesignerEnrollment")
      enrollment_state = "invited" if enrollment_state == "creation_pending"
    elsif enrollment_state == "invited" && !available?
      enrollment_state = "creation_pending"
    end

    Course.unique_constraint_retry do
      course_scope = all_enrollments.where(user_id: user, type:, role_id: role, associated_user_id:)
      section_scope = section.all_enrollments.where(user_id: user, type:, role_id: role, associated_user_id:)

      if root_account.feature_enabled?(:temporary_enrollments) && opts[:temporary_enrollment_source_user_id] &&
         opts[:temporary_enrollment_pairing_id]
        source_user_id = opts[:temporary_enrollment_source_user_id]
        pairing_id = opts[:temporary_enrollment_pairing_id]
      end

      # Try to find an existing enrollment for this user/role in the target section.
      # If not found AND allow_multiple_enrollments is NOT set, fall back to any enrollment in this course.
      # If still not found, check for an enrollment in the same physical section, but tied
      # to another course via cross‑listing
      e = course_scope.find_by(course_section_id: section.id)
      e ||= course_scope.first unless opts[:allow_multiple_enrollments]
      e ||= section_scope.where.not(course_id: id).first

      if e && (!e.active? || opts[:force_update])
        e.already_enrolled = true
        e.course_id = id if e.course_id != id # in case we found it via section_scope
        e.sis_batch_id = nil if e.workflow_state == "deleted" # clear sis_batch_id so it can be reimported

        desired_workflow_state = e.is_a?(StudentViewEnrollment) ? "active" : enrollment_state
        needs_state_change = e.completed? || e.rejected? || e.deleted? || e.workflow_state != desired_workflow_state

        if e.course_section_id != section.id && (needs_state_change || e.saved_change_to_course_id?)
          e.course_section = section
        end

        if needs_state_change && e.workflow_state != desired_workflow_state
          e.workflow_state = desired_workflow_state
        end
      end
      # if we're reusing an enrollment and +limit_privileges_to_course_section+ was supplied, apply it
      e.limit_privileges_to_course_section = limit_privileges_to_course_section if e
      # if we're creating a new enrollment, we want to return it as the correct
      # subclass, but without using associations, we need to manually activate
      # sharding. We should probably find a way to go back to using the
      # association here -- just ran out of time.
      shard.activate do
        e ||= Enrollment.typed_enrollment(type).new(
          user:,
          course: self,
          course_section: section,
          workflow_state: enrollment_state,
          limit_privileges_to_course_section:
        )
      end
      e.associated_user_id = associated_user_id
      e.temporary_enrollment_source_user_id = source_user_id
      e.temporary_enrollment_pairing_id = pairing_id
      e.role = role
      e.self_enrolled = self_enrolled
      e.start_at = start_at
      e.end_at = end_at
      e.sis_pseudonym_id = opts[:sis_pseudonym_id]
      if e.changed?
        e.need_touch_user = true if opts[:skip_touch_user]
        if opts[:no_notify]
          e.save_without_broadcasting
        else
          e.save
        end
      end
      e.user = user
      claim if created? && e && e.admin?
      unless opts[:skip_touch_user]
        e.associated_user.try(:touch)
        user.touch
      end
      user.reload
      e
    end
  end

  def enroll_student(user, opts = {})
    enroll_user(user, "StudentEnrollment", opts)
  end

  def self_enroll_student(user, opts = {})
    enrollment = enroll_student(user, opts.merge(self_enrolled: true))
    enrollment.accept(:force)
    unless opts[:skip_pseudonym]
      new_pseudonym = user.find_or_initialize_pseudonym_for_account(root_account)
      new_pseudonym.save if new_pseudonym&.changed?
    end
    enrollment
  end

  def enroll_ta(user, opts = {})
    enroll_user(user, "TaEnrollment", opts)
  end

  def enroll_designer(user, opts = {})
    enroll_user(user, "DesignerEnrollment", opts)
  end

  def enroll_teacher(user, opts = {})
    enroll_user(user, "TeacherEnrollment", opts)
  end

  def resubmission_for(asset)
    asset.ignores.where(purpose: "grading", permanent: false).delete_all
    instructors.clear_cache_keys(:todo_list)
  end

  def default_grading_standard
    if grading_standard_id
      grading_standard
    else
      account.default_grading_standard unless concluded?
    end
  end

  def course_grading_standard_enabled
    !!grading_standard_id
  end
  alias_method :course_grading_standard_enabled?, :course_grading_standard_enabled

  def grading_standard_enabled
    !!grading_standard_id || account.grading_standard_enabled?
  end
  alias_method :grading_standard_enabled?, :grading_standard_enabled

  def grading_standard_enabled=(val)
    if Canvas::Plugin.value_to_boolean(val)
      self.grading_standard_id ||= 0
    else
      self.grading_standard = self.grading_standard_id = nil
    end
  end
  alias_method :course_grading_standard_enabled=, :grading_standard_enabled=

  def readable_default_wiki_editing_roles
    roles = default_wiki_editing_roles || "teachers"
    case roles
    when "teachers,students"
      t("wiki_permissions.teachers_students", "Teacher and Students")
    when "teachers,students,public"
      t("wiki_permissions.all", "Anyone")
    else # 'teachers'
      t("wiki_permissions.only_teachers", "Only Teachers")
    end
  end

  def default_section(opts = {})
    section = course_sections.active.where(default_section: true).first
    if !section && opts[:include_xlists]
      section = CourseSection.active.where(nonxlist_course_id: self).order(:id).first
    end
    if !section && !opts[:no_create]
      section = course_sections.build
      section.default_section = true
      section.course = self
      section.root_account_id = self.root_account_id
      unless new_record?
        GuardRail.activate(:primary) do
          CourseSection.unique_constraint_retry do |retry_count|
            if retry_count > 0
              section = course_sections.active.where(default_section: true).first
            else
              section.save
            end
          end
        end
      end
    end
    section
  end

  def assert_section
    if course_sections.active.empty?
      default = default_section
      default.workflow_state = "active"
      default.save
    end
  end

  def file_structure_for(user)
    User.file_structure_for(self, user)
  end

  delegate :turnitin_settings, to: :account

  def turnitin_pledge
    account.closest_turnitin_pledge
  end

  def turnitin_originality
    account.closest_turnitin_originality
  end

  def all_turnitin_comments
    comments = account.closest_turnitin_comments || ""
    if turnitin_comments.present?
      comments += "\n\n" if comments.present?
      comments += turnitin_comments
    end
    extend TextHelper

    format_message(comments).first
  end

  def turnitin_enabled?
    !!turnitin_settings
  end

  def vericite_enabled?
    Canvas::Plugin.find(:vericite).try(:enabled?)
  end

  def vericite_pledge
    if vericite_enabled?
      Canvas::Plugin.find(:vericite).settings[:pledge]
    end
  end

  def vericite_comments
    if vericite_enabled?
      Canvas::Plugin.find(:vericite).settings[:comments]
    end
  end

  def bool_res(val)
    Canvas::Plugin.value_to_boolean(val)
  end

  attr_accessor :full_migration_hash,
                :external_url_hash,
                :folder_name_lookups,
                :assignment_group_no_drop_assignments,
                :migration_results

  def same_dates?(old, new, columns)
    old && new && columns.all? do |column|
      old.respond_to?(column) && new.respond_to?(column) && old.send(column) == new.send(column)
    end
  end

  def student_annotation_documents_folder
    Folder.unique_folder(
      self,
      Folder::STUDENT_ANNOTATION_DOCUMENTS_UNIQUE_TYPE,
      -> { t "Student Annotation Documents" }
    )
  end

  def self.clonable_attributes
    %i[group_weighting_scheme
       grading_standard_id
       is_public
       is_public_to_auth_users
       public_syllabus
       public_syllabus_to_auth
       files_visibility
       allow_student_wiki_edits
       show_public_context_messages
       syllabus_body
       syllabus_course_summary
       allow_student_forum_attachments
       lock_all_announcements
       default_wiki_editing_roles
       allow_student_organized_groups
       default_view
       show_total_grade_as_points
       allow_final_grade_override
       open_enrollment
       filter_speed_grader_by_student_group
       storage_quota
       tab_configuration
       allow_wiki_comments
       turnitin_comments
       self_enrollment
       license
       indexed
       locale
       hide_final_grade
       hide_distribution_graphs
       allow_student_anonymous_discussion_topics
       allow_student_discussion_topics
       allow_student_discussion_editing
       lock_all_announcements
       allow_student_discussion_reporting
       organize_epub_by_content_type
       show_announcements_on_home_page
       home_page_announcement_limit
       enable_offline_web_export
       usage_rights_required
       restrict_student_future_view
       restrict_student_past_view
       restrict_enrollments_to_course_dates
       homeroom_course
       course_color
       alt_name
       restrict_quantitative_data
       horizon_course
       conditional_release
       default_due_time
       content_library]
  end

  def student_reporting?
    !!allow_student_discussion_reporting
  end

  def set_course_dates_if_blank(shift_options)
    unless Canvas::Plugin.value_to_boolean(shift_options[:remove_dates])
      self.start_at ||= shift_options[:default_start_at]
      self.conclude_at ||= shift_options[:default_conclude_at]
    end
  end

  def real_start_date
    return self.start_at.to_date if self.start_at

    all_dates.min
  end

  def all_dates
    [
      calendar_events.active.pluck(:start_at, :end_at),
      assignments.active.pluck(:due_at),
      context_modules.not_deleted.pluck(:unlock_at),
      quizzes.active.pluck(:due_at),
    ].flatten.compact.map(&:to_date).uniq
  end

  def real_end_date
    return self.conclude_at.to_date if self.conclude_at

    all_dates.max
  end

  def is_a_context?
    true
  end

  def self.serialization_excludes
    [:uuid]
  end

  # helper method to DRY-up some similar methods that all can be cached based on a user's enrollments
  def fetch_on_enrollments(key, user, opts = nil, &)
    shard.activate do
      RequestCache.cache(key, user, self, opts) do
        Rails.cache.fetch_with_batched_keys([key, global_asset_string, opts].compact.cache_key, batch_object: user, batched_keys: :enrollments) do
          GuardRail.activate(:primary, &)
        end
      end
    end
  end

  ADMIN_TYPES = %w[TeacherEnrollment TaEnrollment DesignerEnrollment].freeze
  def section_visibilities_for(user, opts = {})
    fetch_on_enrollments("section_visibilities_for", user, opts) do
      include_concluded = opts.fetch(:include_concluded, true)
      workflow_not = if include_concluded
                       opts[:excluded_workflows] || %w[deleted rejected inactive]
                     else
                       opts[:excluded_workflows] || %w[completed deleted rejected inactive]
                     end

      enrollment_rows = all_enrollments
                        .where(user:)
                        .where.not(workflow_state: workflow_not)
                        .preload(:enrollment_state)

      enrollment_rows = enrollment_rows.filter do |e|
        # only keep temporary enrollments if they are active, and keep all permanent enrollments
        e.temporary_enrollment? ? e.enrollment_state.active? : true
      end

      enrollment_rows = enrollment_rows.pluck(
        :course_section_id,
        :limit_privileges_to_course_section,
        :type,
        :associated_user_id,
        :workflow_state
      )

      enrollment_rows.map do |section_id, limit_privileges, type, associated_user_id, workflow_state|
        {
          course_section_id: section_id,
          limit_privileges_to_course_section: limit_privileges,
          type:,
          associated_user_id:,
          admin: ADMIN_TYPES.include?(type),
          workflow_state:
        }
      end
    end
  end

  def visibility_limited_to_course_sections?(user, visibilities = section_visibilities_for(user))
    visibilities.all? { |s| s[:limit_privileges_to_course_section] }
  end

  # returns a scope, not an array of users/enrollments
  def students_visible_to(user, include: nil)
    include = Array(include)

    if include.include?(:priors_and_deleted)
      scope = all_students_including_deleted
    elsif include.include?(:priors)
      scope = all_students
    elsif include.include?(:inactive) || include.include?(:completed)
      scope = all_accepted_students
      scope = scope.where("enrollments.workflow_state<>'inactive'") unless include.include?(:inactive)
      scope = scope.where("enrollments.workflow_state<>'completed'") unless include.include?(:completed)
    else
      scope = students
    end

    apply_enrollment_visibility(scope, user, nil, include:)
  end

  # can apply to user scopes as well if through enrollments (e.g. students, teachers)
  # returns a scope for enrollments
  def apply_enrollment_visibility(scope, user, section_ids = nil, include: [])
    include = Array(include)
    if section_ids
      scope = scope.where("enrollments.course_section_id" => section_ids.to_a)
    end

    visibilities = section_visibilities_for(user)
    visibility_level = enrollment_visibility_level_for(user, visibilities)

    # teachers, account admins, and student view students can see student view students
    unless visibility_level == :full ||
           visibilities.any? { |v| v[:admin] || v[:type] == "StudentViewEnrollment" }
      scope = scope.where("enrollments.type<>'StudentViewEnrollment'")
    end

    if include.include?(:inactive) && ![:full, :sections].include?(visibility_level)
      # don't really include inactive unless user is able to view them
      scope = scope.where("enrollments.workflow_state <> 'inactive'")
    end
    if include.include?(:completed) && ![:full, :sections].include?(visibility_level)
      # don't really include concluded unless user is able to view them
      scope = scope.where("enrollments.workflow_state <> 'completed'")
    end
    # See also MessageableUser::Calculator (same logic used to get
    # users across multiple courses) (should refactor)
    case visibility_level
    when :full, :limited
      scope
    when :sections, :sections_limited
      scope.where("enrollments.course_section_id IN (?) OR (enrollments.limit_privileges_to_course_section=? AND enrollments.type IN ('TeacherEnrollment', 'TaEnrollment', 'DesignerEnrollment'))",
                  visibilities.pluck(:course_section_id),
                  false)
    when :restricted
      user_ids = visibilities.filter_map { |s| s[:associated_user_id] }
      scope.where(enrollments: { user_id: (user_ids + [user&.id]).compact })
    else
      scope.none
    end
  end

  def users_visible_to(user, include_priors = false, opts = {})
    visibilities = section_visibilities_for(user)
    visibility = enrollment_visibility_level_for(user, visibilities)

    scope = if include_priors
              users
            elsif opts[:include_inactive] && [:full, :sections].include?(visibility)
              all_current_users
            else
              current_users
            end

    apply_enrollment_visibilities_internal(scope,
                                           user,
                                           visibilities,
                                           visibility,
                                           enrollment_state: opts[:enrollment_state],
                                           exclude_enrollment_state: opts[:exclude_enrollment_state],
                                           section_ids: opts[:section_ids])
  end

  def enrollments_visible_to(user, opts = {})
    visibilities = section_visibilities_for(user)
    visibility = enrollment_visibility_level_for(user, visibilities)

    enrollment_scope = opts[:include_concluded] ? enrollments : current_enrollments
    apply_enrollment_visibilities_internal(enrollment_scope.except(:preload), user, visibilities, visibility)
  end

  def apply_enrollment_visibilities_internal(scope, user, visibilities, visibility, enrollment_state: nil, exclude_enrollment_state: nil, section_ids: nil)
    if enrollment_state
      scope = scope.where(enrollments: { workflow_state: enrollment_state })
    elsif exclude_enrollment_state
      scope = scope.where.not(enrollments: { workflow_state: exclude_enrollment_state })
    end
    scope = scope.where(enrollments: { course_section_id: section_ids }) if section_ids.present?
    # See also MessageableUsers (same logic used to get users across multiple courses) (should refactor)
    case visibility
    when :full then scope
    when :sections then scope.where(enrollments: { course_section_id: visibilities.pluck(:course_section_id) })
    when :restricted then scope.where(enrollments: { user_id: (visibilities.filter_map { |s| s[:associated_user_id] } + [user]) })
    when :limited then scope.where(enrollments: { type: %w[StudentEnrollment TeacherEnrollment TaEnrollment StudentViewEnrollment] })
    when :sections_limited then scope.where(enrollments: { course_section_id: visibilities.pluck(:course_section_id) })
                                     .where(enrollments: { type: %w[StudentEnrollment TeacherEnrollment TaEnrollment StudentViewEnrollment] })
    else scope.none
    end
  end

  # returns :all or an array of section ids
  def course_section_visibility(user, opts = {})
    visibilities = section_visibilities_for(user, opts)
    visibility = enrollment_visibility_level_for(user, visibilities, check_full: false)
    enrollment_types = %w[StudentEnrollment StudentViewEnrollment ObserverEnrollment]
    if [:restricted, :sections].include?(visibility) || (
        visibilities.any? && visibilities.all? { |v| enrollment_types.include? v[:type] }
      )
      visibilities.map { |s| s[:course_section_id] }.sort # rubocop:disable Rails/Pluck
    else
      :all
    end
  end

  def sections_visible_to(user, sections = active_course_sections, opts = {})
    is_scope = sections.respond_to?(:where)
    section_ids = course_section_visibility(user, opts)
    case section_ids
    when :all
      sections
    when :none
      # return an empty set, but keep it as a scope for downstream consistency
      is_scope ? sections.none : []
    when Array
      is_scope ? sections.where(id: section_ids) : sections.select { |section| section_ids.include?(section.id) }
    end
  end

  # check_full is a hint that we don't care about the difference between :full and :limited,
  # so don't bother with an extra permission check to see if they have :full. Just return :limited.
  def enrollment_visibility_level_for(user,
                                      visibilities = section_visibilities_for(user),
                                      require_message_permission: false,
                                      check_full: true)
    return :restricted if require_message_permission && !grants_right?(user, :send_messages)

    has_read_roster = grants_right?(user, :read_roster) unless require_message_permission

    visibility_limited_to_section = visibilities.present? && visibility_limited_to_course_sections?(user, visibilities)
    if require_message_permission
      has_admin = true
    elsif visibility_limited_to_section || check_full || !has_read_roster
      has_admin = grants_any_right?(user,
                                    :read_as_admin,
                                    :view_all_grades,
                                    :manage_grades,
                                    :manage_students,
                                    :allow_course_admin_actions)
    end

    # e.g. observer, can only see admins in the course
    return :restricted unless has_read_roster || has_admin

    if visibility_limited_to_section
      has_admin ? :sections : :sections_limited
    elsif has_admin
      :full
    else
      :limited
    end
  end

  def invited_count_visible_to(user)
    scope = users_visible_to(user)
            .where("enrollments.workflow_state in ('invited', 'creation_pending') AND enrollments.type != 'StudentViewEnrollment'")
    scope.select("users.id").distinct.count
  end

  def published?
    available? || completed?
  end

  def unpublished?
    created? || claimed?
  end

  def tab_configuration
    # `account_id.present?` is there to prevent a failure in `feature_enabled?`
    # if an account hasn't been set on the course yet
    if account_id.present? && feature_enabled?(:canvas_k6_theme) && super.nil?
      return canvas_k6_tab_configuration.map(&:with_indifferent_access)
    end

    super&.compact&.map(&:with_indifferent_access) || []
  end

  TAB_HOME = 0
  TAB_SYLLABUS = 1
  TAB_PAGES = 2
  TAB_ASSIGNMENTS = 3
  TAB_QUIZZES = 4
  TAB_GRADES = 5
  TAB_PEOPLE = 6
  TAB_GROUPS = 7
  TAB_DISCUSSIONS = 8
  TAB_MODULES = 10
  TAB_FILES = 11
  TAB_CONFERENCES = 12
  TAB_SETTINGS = 13
  TAB_ANNOUNCEMENTS = 14
  TAB_OUTCOMES = 15
  TAB_COLLABORATIONS = 16
  TAB_COLLABORATIONS_NEW = 17
  TAB_RUBRICS = 18
  TAB_SCHEDULE = 19
  TAB_COURSE_PACES = 20
  TAB_SEARCH = 21
  TAB_ACCESSIBILITY = 22
  TAB_ITEM_BANKS = 23
  TAB_YOUTUBE_MIGRATION = 24
  TAB_AI_EXPERIENCES = 25

  CANVAS_K6_TAB_IDS = [TAB_HOME, TAB_ANNOUNCEMENTS, TAB_GRADES, TAB_MODULES].freeze
  COURSE_SUBJECT_TAB_IDS = [TAB_HOME, TAB_SCHEDULE, TAB_MODULES, TAB_GRADES, TAB_GROUPS].freeze
  HORIZON_HIDDEN_TABS = [TAB_HOME, TAB_RUBRICS, TAB_OUTCOMES, TAB_COLLABORATIONS, TAB_COLLABORATIONS_NEW, TAB_DISCUSSIONS].freeze

  def self.default_tabs
    [{
      id: TAB_HOME,
      label: t("#tabs.home", "Home"),
      css_class: "home",
      href: :course_path
    },
     {
       id: TAB_ANNOUNCEMENTS,
       label: t("#tabs.announcements", "Announcements"),
       css_class: "announcements",
       href: :course_announcements_path,
       icon: "icon-announcement"
     },
     {
       id: TAB_ASSIGNMENTS,
       label: t("#tabs.assignments", "Assignments"),
       css_class: "assignments",
       href: :course_assignments_path,
       icon: "icon-assignment"
     },
     {
       id: TAB_DISCUSSIONS,
       label: t("#tabs.discussions", "Discussions"),
       css_class: "discussions",
       href: :course_discussion_topics_path,
       icon: "icon-discussion"
     },
     {
       id: TAB_GRADES,
       label: t("#tabs.grades", "Grades"),
       css_class: "grades",
       href: :course_grades_path,
     },
     {
       id: TAB_PEOPLE,
       label: t("#tabs.people", "People"),
       css_class: "people",
       href: :course_users_path
     },
     {
       id: TAB_PAGES,
       label: t("#tabs.pages", "Pages"),
       css_class: "pages",
       href: :course_wiki_path
     },
     {
       id: TAB_FILES,
       label: t("#tabs.files", "Files"),
       css_class: "files",
       href: :course_files_path,
       icon: "icon-folder"
     },
     {
       id: TAB_SYLLABUS,
       label: t("#tabs.syllabus", "Syllabus"),
       css_class: "syllabus",
       href: :syllabus_course_assignments_path
     },
     {
       id: TAB_OUTCOMES,
       label: t("#tabs.outcomes", "Outcomes"),
       css_class: "outcomes",
       href: :course_outcomes_path
     },
     {
       id: TAB_RUBRICS,
       label: t("#tabs.rubrics", "Rubrics"),
       css_class: "rubrics",
       href: :course_rubrics_path,
       visibility: "admins"
     },
     {
       id: TAB_QUIZZES,
       label: t("#tabs.quizzes", "Quizzes"),
       css_class: "quizzes",
       href: :course_quizzes_path
     },
     {
       id: TAB_MODULES,
       label: t("#tabs.modules", "Modules"),
       css_class: "modules",
       href: :course_context_modules_path
     },
     {
       id: TAB_CONFERENCES,
       label: WebConference.conference_tab_name,
       css_class: "conferences",
       href: :course_conferences_path
     },
     {
       id: TAB_COLLABORATIONS,
       label: t("#tabs.collaborations", "Collaborations"),
       css_class: "collaborations",
       href: :course_collaborations_path
     },
     {
       id: TAB_COLLABORATIONS_NEW,
       label: t("#tabs.collaborations", "Collaborations"),
       css_class: "collaborations",
       href: :course_lti_collaborations_path
     },
     {
       id: TAB_SETTINGS,
       label: t("#tabs.settings", "Settings"),
       css_class: "settings",
       href: :course_settings_path,
     }]
  end

  def self.default_homeroom_tabs
    default_tabs = Course.default_tabs
    homeroom_tabs = [default_tabs.find { |tab| tab[:id] == TAB_ANNOUNCEMENTS }]
    syllabus_tab = default_tabs.find { |tab| tab[:id] == TAB_SYLLABUS }
    syllabus_tab[:label] = t("Important Info")
    homeroom_tabs << syllabus_tab
    homeroom_tabs << default_tabs.find { |tab| tab[:id] == TAB_PEOPLE }
    homeroom_tabs << default_tabs.find { |tab| tab[:id] == TAB_FILES }
    homeroom_tabs << default_tabs.find { |tab| tab[:id] == TAB_SETTINGS }
    homeroom_tabs.compact
  end

  def self.course_subject_tabs
    course_tabs = Course.default_tabs.select { |tab| COURSE_SUBJECT_TAB_IDS.include?(tab[:id]) }
    # Add the unique TAB_SCHEDULE and TAB_GROUPS
    course_tabs.insert(1,
                       {
                         id: TAB_SCHEDULE,
                         label: t("#tabs.schedule", "Schedule"),
                         css_class: "schedule",
                         href: :course_path
                       },
                       {
                         id: TAB_GROUPS,
                         label: t("#tabs.groups", "Groups"),
                         css_class: "groups",
                         href: :course_groups_path,
                       })
    course_tabs.sort_by { |tab| COURSE_SUBJECT_TAB_IDS.index tab[:id] }
  end

  def self.horizon_course_nav_tabs
    tabs = Course.default_tabs.reject do |tab|
      HORIZON_HIDDEN_TABS.include?(tab[:id])
    end
    tabs.find { |tab| tab[:id] == TAB_SYLLABUS }[:label] = t("Overview")
    tabs
  end

  def self.elementary_course_nav_tabs
    tabs = Course.default_tabs.reject { |tab| tab[:id] == TAB_HOME }
    tabs.find { |tab| tab[:id] == TAB_SYLLABUS }[:label] = t("Important Info")
    tabs
  end

  def tab_enabled?(tab)
    elementary_subject_course? || tab[:id] != TAB_HOME
  end

  def tab_hidden?(id)
    tab = tab_configuration.find { |t| t[:id] == id }
    tab && tab[:hidden]
  end

  def external_tool_tabs(opts, user)
    tools = Lti::ContextToolFinder.new(self, type: :course_navigation)
                                  .all_tools_scope_union.to_unsorted_array.select { |t| t.permission_given?(:course_navigation, user, self) && t.feature_flag_enabled?(self) }
    Lti::ExternalToolTab.new(self, :course_navigation, tools, opts[:language]).tabs
  end

  def tabs_available(user = nil, opts = {})
    opts.reverse_merge!(include_external: true, include_hidden_unused: true)
    cache_key = [user, self, opts].cache_key
    @tabs_available ||= {}
    @tabs_available[cache_key] ||= uncached_tabs_available(user, opts)
    @tabs_available[cache_key]
  end

  def uncached_tabs_available(user, opts)
    # make sure t() is called before we switch to the secondary, in case we update the user's selected locale in the process
    course_subject_tabs = elementary_subject_course? && opts[:course_subject_tabs]
    default_tabs = if elementary_homeroom_course?
                     Course.default_homeroom_tabs
                   elsif course_subject_tabs
                     Course.course_subject_tabs
                   elsif elementary_subject_course?
                     Course.elementary_course_nav_tabs
                   elsif horizon_course?
                     Course.horizon_course_nav_tabs
                   else
                     Course.default_tabs
                   end

    if SmartSearch.smart_search_available?(self)
      default_tabs.insert(1,
                          {
                            id: TAB_SEARCH,
                            label: t("IgniteAI Search"),
                            css_class: "search",
                            href: :course_search_path
                          })
    end

    if enable_course_paces && grants_any_right?(user, *RoleOverride::GRANULAR_MANAGE_COURSE_CONTENT_PERMISSIONS)
      default_tabs.insert(default_tabs.index { |t| t[:id] == TAB_MODULES } + 1, {
                            id: TAB_COURSE_PACES,
                            label: t("#tabs.course_paces", "Course Pacing"),
                            css_class: "course_paces",
                            href: :course_course_pacing_path
                          })
    end

    if a11y_checker_enabled? && grants_any_right?(user, *RoleOverride::GRANULAR_MANAGE_COURSE_CONTENT_PERMISSIONS)
      default_tabs.push({
                          id: TAB_ACCESSIBILITY,
                          label: t("#tabs.accessibility", "Accessibility"),
                          css_class: "accessibility",
                          href: :course_accessibility_index_path
                        })
    end

    # Add AI Experiences tab before Settings if feature flag is enabled
    # AI Experiences is currently using assignment permissions until granular ai experiences permissions are created
    if feature_enabled?(:ai_experiences) && grants_any_right?(user, *RoleOverride::GRANULAR_MANAGE_COURSE_CONTENT_PERMISSIONS, *RoleOverride::GRANULAR_MANAGE_ASSIGNMENT_PERMISSIONS)
      settings_index = default_tabs.index { |t| t[:id] == TAB_SETTINGS }
      settings_index ||= default_tabs.length
      default_tabs.insert(settings_index, {
                            id: TAB_AI_EXPERIENCES,
                            label: t("#tabs.ai_experiences", "AI Experiences"),
                            css_class: "ai_experiences",
                            href: :course_ai_experiences_path
                          })
    end

    # Remove already cached tabs for Horizon courses
    if horizon_course?
      default_tabs.delete_if do |tab|
        HORIZON_HIDDEN_TABS.include?(tab[:id])
      end
    end

    opts[:include_external] = false if elementary_homeroom_course?

    GuardRail.activate(:secondary) do
      # We will by default show everything in default_tabs, unless the teacher has configured otherwise.
      tabs = (elementary_subject_course? && !course_subject_tabs) ? [] : tab_configuration.compact
      home_tab = default_tabs.find { |t| t[:id] == TAB_HOME }
      settings_tab = default_tabs.find { |t| t[:id] == TAB_SETTINGS }
      external_tabs = if opts[:include_external]
                        external_tool_tabs(opts, user) + Lti::MessageHandler.lti_apps_tabs(self, [Lti::ResourcePlacement::COURSE_NAVIGATION], opts)
                      else
                        []
                      end
      item_banks_tab = Lti::ResourcePlacement.update_tabs_and_return_item_banks_tab(external_tabs)

      tabs = tabs.map do |tab|
        default_tab = default_tabs.find { |t| t[:id] == tab[:id] } || external_tabs.find { |t| t[:id] == tab[:id] }
        next unless default_tab

        tab[:label] = default_tab[:label]
        tab[:href] = default_tab[:href]
        tab[:css_class] = default_tab[:css_class]
        tab[:args] = default_tab[:args]
        tab[:visibility] = default_tab[:visibility]
        tab[:external] = default_tab[:external]
        tab[:icon] = default_tab[:icon]
        tab[:target] = default_tab[:target] if default_tab[:target]
        default_tabs.delete_if { |t| t[:id] == tab[:id] }
        external_tabs.delete_if { |t| t[:id] == tab[:id] }
        tab
      end
      tabs.compact!

      if course_subject_tabs
        # If we didn't have a saved position for Schedule, insert it in the 2nd position
        schedule_tab = default_tabs.detect { |t| t[:id] == TAB_SCHEDULE }
        tabs.insert(1, default_tabs.delete(schedule_tab)) if schedule_tab && !tabs.empty?
      end

      # since TAB_SEARCH is added dynamically, we don't need an extra smart search check
      smart_search_tab = default_tabs.detect { |t| t[:id] == TAB_SEARCH }
      tabs.insert(1, default_tabs.delete(smart_search_tab)) if smart_search_tab && !tabs.empty?

      # since TAB_AI_EXPERIENCES is added dynamically, insert it before Settings if not already configured
      # If it was configured by the user, it will have been removed from default_tabs by the mapping above
      ai_experiences_tab = default_tabs.detect { |t| t[:id] == TAB_AI_EXPERIENCES }
      if ai_experiences_tab && !tabs.empty?
        settings_index = tabs.index { |t| t[:id] == TAB_SETTINGS }
        settings_index ||= tabs.length
        tabs.insert(settings_index, default_tabs.delete(ai_experiences_tab))
      end

      tabs += default_tabs
      tabs += external_tabs

      if root_account.feature_enabled?(:ams_root_account_integration) &&
         feature_enabled?(:ams_course_integration) &&
         tabs.any? { |t| t[:label] == "Item Banks" }
        ams_item_banks_tab = {
          id: TAB_ITEM_BANKS,
          label: t("#tabs.item_banks", "Item Banks"),
          css_class: "item_banks",
          href: :course_item_banks_path,
        }

        item_banks_index = tabs.find_index { |t| t[:label] == "Item Banks" }
        tabs.delete_at(item_banks_index)
        tabs.insert(item_banks_index, ams_item_banks_tab)
      end

      tabs.delete_if { |t| t[:id] == TAB_SETTINGS }
      if course_subject_tabs
        # Don't show Settings or AI Experiences, ensure that all external tools are at the bottom (with the exception of Groups, which
        # should stick to the end unless it has been re-ordered)
        tabs.delete_if { |t| t[:id] == TAB_AI_EXPERIENCES }
        lti_tabs = tabs.filter { |t| t[:external] }
        tabs -= lti_tabs
        groups_tab = tabs.pop if tabs.last&.dig(:id) == TAB_GROUPS && !opts[:for_reordering]
        tabs += lti_tabs
        tabs << groups_tab if groups_tab
      else
        # Ensure that Settings is always at the bottom
        tabs << settings_tab if settings_tab
        # Ensure that Home is always at the top
        tabs.delete_if { |t| t[:id] == TAB_HOME }
        tabs.unshift home_tab if home_tab
      end

      if opts[:only_check]
        tabs = tabs.select { |t| opts[:only_check].include?(t[:id]) }
      end

      check_for_permission = lambda do |*permissions|
        permissions.any? do |permission|
          if opts[:precalculated_permissions]&.key?(permission)
            opts[:precalculated_permissions][permission]
          else
            grants_right?(user, opts[:session], permission)
          end
        end
      end

      delete_unless = lambda do |tabs_to_check, *permissions|
        matched_tabs = tabs.select { |t| tabs_to_check.include?(t[:id]) }
        tabs -= matched_tabs if matched_tabs.present? && !check_for_permission.call(*permissions)
      end

      tabs_that_can_be_marked_hidden_unused = [
        { id: TAB_MODULES, relation: :modules },
        { id: TAB_FILES, relation: :files },
        { id: TAB_QUIZZES, relation: :quizzes },
        { id: TAB_ASSIGNMENTS, relation: :assignments },
        { id: TAB_ANNOUNCEMENTS, relation: :announcements },
        { id: TAB_OUTCOMES, relation: :outcomes },
        { id: TAB_PAGES, relation: :pages, additional_check: -> { allow_student_wiki_edits } },
        { id: TAB_CONFERENCES, relation: :conferences, additional_check: -> { check_for_permission.call(:create_conferences) } },
        { id: TAB_DISCUSSIONS, relation: :discussions, additional_check: -> { allow_student_discussion_topics } }
      ].select { |hidable_tab| tabs.any? { |t| t[:id] == hidable_tab[:id] } }

      if course_subject_tabs
        # Show modules tab in k5 even if there's no modules (but not if its hidden)
        tabs_that_can_be_marked_hidden_unused.reject! { |t| t[:id] == TAB_MODULES }

        # Hide Groups tab for students if there are no groups
        unless grants_right?(user, :read_as_admin) || active_groups.exists?
          tabs.delete_if { |t| t[:id] == TAB_GROUPS }
        end
      end

      if tabs_that_can_be_marked_hidden_unused.present?
        ar_types = active_record_types(only_check: tabs_that_can_be_marked_hidden_unused.pluck(:relation))
        tabs_that_can_be_marked_hidden_unused.each do |t|
          if !ar_types[t[:relation]] && (!t[:additional_check] || !t[:additional_check].call)
            # that means there are none of this type of thing in the DB
            if opts[:include_hidden_unused] || opts[:for_reordering] || opts[:api]
              tabs.detect { |tab| tab[:id] == t[:id] }[:hidden_unused] = true
            else
              tabs.delete_if { |tab| tab[:id] == t[:id] }
            end
          end
        end
      end

      # remove tabs that the user doesn't have access to
      unless opts[:for_reordering]
        delete_unless.call([TAB_HOME, TAB_ANNOUNCEMENTS, TAB_PAGES, TAB_OUTCOMES, TAB_CONFERENCES, TAB_COLLABORATIONS, TAB_MODULES], :read, *RoleOverride::GRANULAR_MANAGE_COURSE_CONTENT_PERMISSIONS)

        member_only_tabs = tabs.select { |t| t[:visibility] == "members" }
        tabs -= member_only_tabs if member_only_tabs.present? && !check_for_permission.call(:participate_as_student, :read_as_admin)

        delete_unless.call([TAB_ASSIGNMENTS, TAB_QUIZZES], :read, *RoleOverride::GRANULAR_MANAGE_COURSE_CONTENT_PERMISSIONS, *RoleOverride::GRANULAR_MANAGE_ASSIGNMENT_PERMISSIONS)
        delete_unless.call([TAB_SYLLABUS], :read, :read_syllabus, *RoleOverride::GRANULAR_MANAGE_COURSE_CONTENT_PERMISSIONS, *RoleOverride::GRANULAR_MANAGE_ASSIGNMENT_PERMISSIONS)

        admin_only_tabs = tabs.select { |t| t[:visibility] == "admins" }
        tabs -= admin_only_tabs if admin_only_tabs.present? && !check_for_permission.call(:read_as_admin)

        hidden_external_tabs = tabs.select do |t|
          next false unless t[:external]

          elementary_enabled = elementary_subject_course? && !course_subject_tabs
          (t[:hidden] && !elementary_enabled) || (elementary_enabled && tab_hidden?(t[:id]))
        end
        tabs -= hidden_external_tabs if hidden_external_tabs.present? && !(opts[:api] && check_for_permission.call(:read_as_admin))

        delete_unless.call([TAB_GRADES], :read_grades, :view_all_grades, :manage_grades)
        delete_unless.call([TAB_GROUPS], :read_roster)

        delete_unless.call([TAB_PEOPLE], :read_roster)
        delete_unless.call([TAB_DISCUSSIONS], :read_forum, :post_to_forum, :create_forum, :moderate_forum)
        delete_unless.call([TAB_SETTINGS], :read_as_admin)
        delete_unless.call([TAB_ANNOUNCEMENTS], :read_announcements)
        delete_unless.call([TAB_RUBRICS], :read_rubrics, :manage_rubrics)
        delete_unless.call([TAB_FILES], :read_files, *RoleOverride::GRANULAR_FILE_PERMISSIONS)

        if item_banks_tab &&
           !check_for_permission.call(*RoleOverride::GRANULAR_MANAGE_COURSE_CONTENT_PERMISSIONS, *RoleOverride::GRANULAR_MANAGE_ASSIGNMENT_PERMISSIONS)
          tabs.reject! { |tab| tab[:id] == item_banks_tab[:id] }
        end
        # remove outcomes tab for logged-out users or non-students
        outcome_tab = tabs.detect { |t| t[:id] == TAB_OUTCOMES }
        tabs.delete(outcome_tab) if outcome_tab && (!user || !check_for_permission.call(*RoleOverride::GRANULAR_MANAGE_COURSE_CONTENT_PERMISSIONS, :participate_as_student, :read_as_admin))

        # remove hidden tabs from students
        additional_checks = {
          TAB_ASSIGNMENTS => [*RoleOverride::GRANULAR_MANAGE_COURSE_CONTENT_PERMISSIONS, *RoleOverride::GRANULAR_MANAGE_ASSIGNMENT_PERMISSIONS],
          TAB_SYLLABUS => [*RoleOverride::GRANULAR_MANAGE_COURSE_CONTENT_PERMISSIONS, *RoleOverride::GRANULAR_MANAGE_ASSIGNMENT_PERMISSIONS],
          TAB_QUIZZES => [*RoleOverride::GRANULAR_MANAGE_COURSE_CONTENT_PERMISSIONS, *RoleOverride::GRANULAR_MANAGE_ASSIGNMENT_PERMISSIONS],
          TAB_GRADES => [:view_all_grades, :manage_grades],
          TAB_FILES => RoleOverride::GRANULAR_FILE_PERMISSIONS,
          TAB_DISCUSSIONS => [:moderate_forum],
          TAB_PEOPLE => RoleOverride::GRANULAR_MANAGE_USER_PERMISSIONS
        }

        tabs.reject! do |t|
          # tab shouldn't be shown to non-admins
          (t[:hidden] || t[:hidden_unused]) &&
            # not an admin user
            (!user || !check_for_permission.call(*RoleOverride::GRANULAR_MANAGE_COURSE_CONTENT_PERMISSIONS, :read_as_admin)) &&
            # can't do any of the additional things required
            (!additional_checks[t[:id]] || !check_for_permission.call(*additional_checks[t[:id]]))
        end
      end

      # Add YouTube migration tab before Settings if conditions are met
      if feature_enabled?(:youtube_migration) && grants_any_right?(user, *RoleOverride::GRANULAR_MANAGE_COURSE_CONTENT_PERMISSIONS) && has_studio_integration?
        settings_index = tabs.index { |t| t[:id] == TAB_SETTINGS }
        settings_index ||= tabs.length
        tabs.insert(settings_index, {
                      id: TAB_YOUTUBE_MIGRATION,
                      label: t("#tabs.youtube_migration", "YouTube Migration"),
                      css_class: "youtube_migration",
                      href: :course_youtube_migration_path
                    })
      end

      tabs
    end
  end

  def allow_wiki_comments
    self["allow_wiki_comments"]
  end

  delegate :name, to: :account, prefix: true

  def term_name
    enrollment_term.name
  end

  def equella_settings
    account = self.account
    while account
      settings = account.equella_settings
      return settings if settings

      account = account.parent_account
    end
  end

  cattr_accessor :settings_options
  self.settings_options = {}

  def self.add_setting(setting, opts = {})
    setting = setting.to_sym
    settings_options[setting] = opts
    valid_keys = %i[boolean default inherited alias arbitrary]
    invalid_keys = opts.except(*valid_keys).keys
    raise "invalid options - #{invalid_keys.inspect} (must be in #{valid_keys.inspect})" if invalid_keys.any?

    cast_expression = "val.to_s.presence"
    cast_expression = "val" if opts[:arbitrary]
    if opts[:boolean]
      opts[:default] ||= false
      cast_expression = "Canvas::Plugin.value_to_boolean(val)"
    end
    class_eval <<~RUBY, __FILE__, __LINE__ + 1
      def #{setting}
        if Course.settings_options[#{setting.inspect}][:inherited]
          inherited = RequestCache.cache('inherited_course_setting', #{setting.inspect}, self.global_account_id) do
            self.account.send(#{setting.inspect})
          end
          if inherited[:locked] || settings_frd[#{setting.inspect}].nil?
            inherited[:value]
          else
            settings_frd[#{setting.inspect}]
          end
        elsif settings_frd[#{setting.inspect}].nil? && !@disable_setting_defaults
          default = Course.settings_options[#{setting.inspect}][:default]
          default.respond_to?(:call) ? default.call(self) : default
        else
          settings_frd[#{setting.inspect}]
        end
      end
      def #{setting}=(val)
        new_val = #{cast_expression}
        if settings_frd[#{setting.inspect}] != new_val
          @changed_settings ||= []
          @changed_settings << #{setting.inspect}
          if new_val.nil?
            settings_frd.delete(#{setting.inspect})
            nil
          else
            settings_frd[#{setting.inspect}] = new_val
          end
        end
      end
    RUBY
    alias_method :"#{setting}?", setting if opts[:boolean]
    if opts[:alias]
      alias_method opts[:alias], setting
      alias_method :"#{opts[:alias]}=", :"#{setting}="
      alias_method :"#{opts[:alias]}?", :"#{setting}?"
    end
  end

  include Csp::CourseHelper

  # unfortunately we decided to pluralize this in the API after the fact...
  # so now we pluralize it everywhere except the actual settings hash and
  # course import/export :(
  add_setting :hide_final_grade, alias: :hide_final_grades, boolean: true
  add_setting :hide_sections_on_course_users_page, boolean: true, default: false
  add_setting :hide_distribution_graphs, boolean: true
  add_setting :allow_final_grade_override, boolean: false, default: false
  add_setting :allow_student_discussion_topics, boolean: true, default: true
  add_setting :allow_student_discussion_editing, boolean: true, default: true
  add_setting :allow_student_forum_attachments, boolean: true, default: true
  add_setting :allow_student_discussion_reporting, boolean: true, default: true
  add_setting :allow_student_anonymous_discussion_topics, boolean: true, default: false
  add_setting :show_total_grade_as_points, boolean: true, default: false
  add_setting :filter_speed_grader_by_student_group, boolean: true, default: false
  add_setting :default_student_gradebook_view, boolean: true, default: false
  add_setting :lock_all_announcements, boolean: true, default: false, inherited: true
  add_setting :large_roster, boolean: true, default: ->(c) { c.root_account.large_course_rosters? }
  add_setting :course_format
  add_setting :newquizzes_engine_selected
  add_setting :image_id
  add_setting :image_url
  add_setting :banner_image_id
  add_setting :banner_image_url
  add_setting :organize_epub_by_content_type, boolean: true, default: false
  add_setting :enable_offline_web_export, boolean: true, default: ->(c) { c.account.enable_offline_web_export? }
  add_setting :is_public_to_auth_users, boolean: true, default: false
  add_setting :overridden_course_visibility

  add_setting :restrict_quantitative_data, boolean: true, default: false
  add_setting :restrict_student_future_view, boolean: true, inherited: true
  add_setting :restrict_student_past_view, boolean: true, inherited: true

  add_setting :timetable_data, arbitrary: true
  add_setting :syllabus_master_template_id
  add_setting :syllabus_course_summary, boolean: true, default: true
  add_setting :syllabus_updated_at

  add_setting :enable_course_paces, boolean: true, default: false

  add_setting :usage_rights_required, boolean: true, default: false, inherited: true

  add_setting :course_color
  add_setting :alt_name

  add_setting :default_due_time, inherited: true
  add_setting :conditional_release, default: false, boolean: true, inherited: true
  add_setting :search_embedding_version, arbitrary: true

  add_setting :show_student_only_module_id
  add_setting :show_teacher_only_module_id

  def block_content_editor_enabled?
    account.feature_enabled?(:block_content_editor) && feature_enabled?(:block_content_editor_eap)
  end

  def a11y_checker_enabled?
    account.feature_enabled?(:a11y_checker) && feature_enabled?(:a11y_checker_eap)
  end

  def elementary_enabled?
    account.enable_as_k5_account?
  end

  def elementary_homeroom_course?
    homeroom_course? && elementary_enabled?
  end

  def elementary_subject_course?
    !homeroom_course? && elementary_enabled?
  end

  def restrict_quantitative_data_setting_changeable?
    feature_enabled = root_account.feature_enabled?(:restrict_quantitative_data)
    course_setting = restrict_quantitative_data
    account_setting = account.restrict_quantitative_data[:value]
    account_lock_state = account.restrict_quantitative_data[:locked]

    # If the feature flag is off, then the setting is not visible nor has any effect
    return false unless feature_enabled
    # If the RQD setting is on and not locked, courses can turn it on and off at will
    return true if account_setting && !account_lock_state
    # If the course setting is off but the account setting is on and locked, then the course setting can be turned on
    return true if !course_setting && account_setting && account_lock_state
    # If the course setting is on, but the account setting is off, then the course can turn it off, but not back on
    return true if course_setting && !account_setting

    # Otherwise the RQD setting can not be changed
    false
  end

  def restrict_quantitative_data?(user = nil, check_extra_permissions = false)
    return false unless user.is_a?(User)

    # When check_extra_permissions is true, return false for a teacher,ta, admin, or designer
    can_read_as_admin = if check_extra_permissions
                          grants_any_right?(
                            user,
                            :read_as_admin,
                            :manage_grades,
                            *RoleOverride::GRANULAR_MANAGE_ASSIGNMENT_PERMISSIONS,
                            *RoleOverride::GRANULAR_MANAGE_COURSE_CONTENT_PERMISSIONS
                          )
                        else
                          false
                        end
    is_account_admin = account.grants_right?(user, :manage)

    # never restrict quantitative data for admins
    root_account.feature_enabled?(:restrict_quantitative_data) && restrict_quantitative_data && !is_account_admin && !can_read_as_admin
  end

  def friendly_name
    elementary_enabled? ? alt_name.presence : nil
  end

  def friendly_name=(name)
    self.alt_name = name
  end

  def lock_all_announcements?
    !!lock_all_announcements || elementary_homeroom_course?
  end

  def self.sync_with_homeroom
    syncing_subjects.find_each(&:sync_with_homeroom)
  end

  def sync_with_homeroom
    sync_homeroom_participation
    sync_homeroom_enrollments
  end

  def can_sync_with_homeroom?
    elementary_subject_course? && sync_enrollments_from_homeroom && sis_batch_id.blank? && linked_homeroom_course.present? && linked_homeroom_course.elementary_homeroom_course? && !linked_homeroom_course.deleted?
  end

  def sync_homeroom_participation
    return unless can_sync_with_homeroom?

    if linked_homeroom_course.restrict_enrollments_to_course_dates
      self.restrict_enrollments_to_course_dates = true
      self.start_at = linked_homeroom_course.start_at
      self.conclude_at = linked_homeroom_course.conclude_at
    else
      self.restrict_enrollments_to_course_dates = false
      self.enrollment_term = linked_homeroom_course.enrollment_term
    end
    save!
  end

  def sync_homeroom_enrollments(progress = nil)
    return false unless can_sync_with_homeroom?

    progress&.calculate_completion!(0, linked_homeroom_course.enrollments.size)
    linked_homeroom_course.all_enrollments.find_each do |enrollment|
      shard.activate do
        course_enrollment = if shard == enrollment.shard
                              all_enrollments.find_or_initialize_by(type: enrollment.type, user_id: enrollment.user_id, role_id: enrollment.role_id, associated_user_id: enrollment.associated_user_id)
                            else
                              # roles don't apply across shards, so fall back to the base type
                              all_enrollments.find_or_initialize_by(type: enrollment.type, user_id: enrollment.user_id, associated_user_id: enrollment.associated_user_id)
                            end
        course_enrollment.workflow_state = enrollment.workflow_state
        course_enrollment.start_at = enrollment.start_at
        course_enrollment.end_at = enrollment.end_at
        course_enrollment.completed_at = enrollment.completed_at
        course_enrollment.save!
        progress.increment_completion!(1) if progress&.total
      end
    end
  end

  def user_can_manage_own_discussion_posts?(user)
    return true if allow_student_discussion_editing?
    return true if user_is_instructor?(user)

    false
  end

  def filter_attributes_for_user(hash, user, _session)
    hash.delete("hide_final_grades") if hash.key?("hide_final_grades") && !grants_right?(user, :update)
    hash
  end

  # frozen, because you should use setters
  def settings
    settings_frd.dup.freeze
  end

  def settings_frd
    self["settings"] ||= {}
  end

  def disable_setting_defaults
    @disable_setting_defaults = true
    yield
  ensure
    @disable_setting_defaults = nil
  end

  def reset_content
    shard.activate do
      Course.transaction do
        reset_uuid = root_account.feature_enabled?(:reset_uuid_on_course_reset)
        new_course = Course.new
        exempt_fields = %w[
          id
          created_at
          updated_at
          syllabus_body
          wiki_id
          default_view
          tab_configuration
          lti_context_id
          workflow_state
          latest_outcome_import_id
          grading_standard_id
        ]
        exempt_fields << "uuid" if reset_uuid
        keys_to_copy = Course.column_names - exempt_fields
        attributes.each do |key, val|
          new_course[key] = val if keys_to_copy.include?(key)
        end
        new_course.workflow_state = (admins.any? ? "claimed" : "created")
        # there's a unique constraint on this, so we need to clear it out
        self.self_enrollment_code = nil
        self.self_enrollment = false
        # The order here is important; we have to set our sis id to nil and save first
        # so that the new course can be saved, then we need the new course saved to
        # get its id to move over sections and enrollments.  Setting this course to
        # deleted has to be last otherwise it would set all the enrollments to
        # deleted before they got moved
        self.sis_source_id = self.sis_batch_id = self.integration_id = nil
        self.uuid = nil unless reset_uuid
        save!
        Course.process_as_sis { new_course.save! }
        course_sections.update_all(course_id: new_course.id)
        # we also want to bring along prior enrollments, so don't use the enrollments
        # association
        Enrollment.where(course_id: self).in_batches(of: 10_000).update_all(course_id: new_course.id, updated_at: Time.now.utc)
        user_ids = new_course.all_enrollments.pluck(:user_id)
        self.class.connection.after_transaction_commit do
          User.touch_and_clear_cache_keys(user_ids, :enrollments)
        end
        Shard.partition_by_shard(user_ids) do |sharded_user_ids|
          Favorite.where(user_id: sharded_user_ids, context_type: "Course", context_id: id)
                  .in_batches(of: 10_000).update_all(context_id: new_course.id, updated_at: Time.now.utc)
        end

        self.replacement_course_id = new_course.id
        self.workflow_state = "deleted"
        Course.suspend_callbacks(:copy_from_course_template) do
          save!
        end

        unless profile.new_record?
          profile.update_attribute(:context, new_course)
        end

        Course.find(new_course.id)
      end
    end
  end

  def user_list_search_mode_for(user)
    if root_account.open_registration?
      return root_account.delegated_authentication? ? :preferred : :open
    end
    return :preferred if root_account.grants_right?(user, :manage_user_logins)

    :closed
  end

  def default_home_page
    "modules"
  end

  def participating_users(user_ids)
    User.where(id: enrollments.active_by_date.where(user_id: user_ids).select(:user_id))
  end

  def student_view_student
    User.transaction do
      fake_student = find_or_create_student_view_student
      sync_enrollments(fake_student)
    end
  end

  # part of the way we isolate this fake student from places we don't want it
  # to appear is to ensure that it does not have a pseudonym or any
  # account_associations. if either of these conditions is false, something is
  # wrong.
  def find_or_create_student_view_student
    if student_view_students.active.count == 0
      fake_student = nil
      User.skip_updating_account_associations do
        fake_student = User.new(name: t("student_view_student_name", "Test Student"))
        fake_student.preferences[:fake_student] = true
        fake_student.workflow_state = "registered"
        fake_student.shard = shard
        fake_student.save
        # hash the unique_id so that it's hard to accidently enroll the user in
        # a course by entering something in a user list. :(
        fake_student.pseudonyms.create!(account: root_account,
                                        unique_id: Canvas::Security.hmac_sha1("Test Student_#{fake_student.id}"))
      end
      fake_student
    else
      student_view_students.active.first
    end
  end
  private :find_or_create_student_view_student

  # we want to make sure the student view student is always enrolled in all the
  # sections of the course, so that a section limited teacher can grade them.
  def sync_enrollments(fake_student)
    default_section unless course_sections.active.any?
    Enrollment.suspend_callbacks(:set_update_cached_due_dates) do
      course_sections.active.each do |section|
        # enroll fake_student will only create the enrollment if it doesn't already exist
        enroll_user(fake_student,
                    "StudentViewEnrollment",
                    allow_multiple_enrollments: true,
                    section:,
                    enrollment_state: "active",
                    no_notify: true,
                    skip_touch_user: true)
      end
    end
    SubmissionLifecycleManager.recompute_users_for_course(fake_student.id, self)
    fake_student.update_root_account_ids
    fake_student
  end
  private :sync_enrollments

  def associated_shards
    [Shard.default]
  end

  def includes_student?(user)
    includes_user?(user, student_enrollments)
  end

  def includes_user?(user, enrollment_scope = enrollments)
    return false if user.nil? || user.new_record?

    enrollment_scope.where(user_id: user).exists?
  end

  def update_one(update_params, user, update_source = :manual)
    options = { source: update_source }

    case update_params[:event]
    when "offer"
      if completed?
        unconclude!
        Auditors::Course.record_unconcluded(self, user, options)
      else
        unless available?
          offer!
          Auditors::Course.record_published(self, user, options)
        end
      end
    when "conclude"
      unless completed?
        complete!
        if Account.site_admin.feature_enabled?(:default_account_grading_scheme) && grading_standard_id.nil? && root_account.grading_standard_id
          self.grading_standard_id = root_account.grading_standard_id
          save!
        elsif grading_standard_id.nil? && root_account.grading_standard_id.nil?
          set_concluded_assignments_grading_standard
        end
        Auditors::Course.record_concluded(self, user, options)
      end
    when "delete"
      self.sis_source_id = nil
      self.workflow_state = "deleted"
      save!
      Auditors::Course.record_deleted(self, user, options)
    when "undelete"
      self.workflow_state = "claimed"
      save!
      Auditors::Course.record_restored(self, user, options)
    end
  end

  def self.do_batch_update(progress, user, course_ids, update_params, update_source = :manual)
    account = progress.context
    progress_runner = ProgressRunner.new(progress)

    progress_runner.completed_message do |completed_count|
      t("batch_update_message",
        {
          one: "1 course processed",
          other: "%{count} courses processed"
        },
        count: completed_count)
    end

    progress_runner.do_batch_update(course_ids) do |course_id|
      course = account.associated_courses.where(id: course_id).first
      raise t("course_not_found", "The course was not found") unless course &&
                                                                     (course.workflow_state != "deleted" || update_params[:event] == "undelete")
      raise t("access_denied", "Access was denied") unless course.grants_right? user, :update

      course.update_one(update_params, user, update_source)
    end
  end

  def self.batch_update(account, user, course_ids, update_params, update_source = :manual)
    progress = account.progresses.create! tag: "course_batch_update", completion: 0.0
    job = Course.delay(ignore_transaction: true)
                .do_batch_update(progress, user, course_ids, update_params, update_source)
    progress.user_id = user.id
    progress.delayed_job_id = job.id
    progress.save!
    progress
  end

  def re_send_invitations!(from_user)
    apply_enrollment_visibility(student_enrollments, from_user).invited.except(:preload).preload(user: :communication_channels).find_each do |e|
      e.re_send_confirmation! if e.invited?
    end
  end

  def serialize_permissions(permissions_hash, user, session)
    permissions_hash.merge(
      create_discussion_topic: DiscussionTopic.context_allows_user_to_create?(self, user, session),
      create_announcement: Announcement.context_allows_user_to_create?(self, user, session)
    )
  end

  def active_section_count
    @section_count ||= active_course_sections.count
  end

  def multiple_sections?
    active_section_count > 1
  end

  def content_exports_visible_to(user)
    if grants_right?(user, :read_as_admin)
      content_exports.admin(user)
    else
      content_exports.non_admin(user)
    end
  end

  %w[student_count teacher_count primary_enrollment_type primary_enrollment_role_id primary_enrollment_rank primary_enrollment_state primary_enrollment_date invitation].each do |method|
    class_eval <<~RUBY, __FILE__, __LINE__ + 1
      def #{method}                            # def student_count
        self[#{method.inspect}] || @#{method}  #   self["student_count"] || @student_count
      end                                      # end
    RUBY
  end

  # only send one
  def touch_content_if_public_visibility_changed(changes = {}, **kwargs)
    # RUBY 2.7 this can go away (**{} will work at the caller)
    raise ArgumentError, "Only send one hash" if !changes.empty? && !kwargs.empty?

    changes = kwargs if changes.empty? && !kwargs.empty?

    if changes[:is_public] || changes[:is_public_to_auth_users]
      assignments.touch_all
      attachments.touch_all
      calendar_events.touch_all
      context_modules.touch_all
      discussion_topics.touch_all
      quizzes.touch_all
      wiki.touch
      wiki_pages.touch_all
    end
  end

  def clear_todo_list_cache_later(association_type)
    raise "invalid association" unless association(association_type).klass == User

    delay(run_at: 15.seconds.from_now, singleton: "course_clear_cache_#{global_id}_#{association_type}", on_conflict: :loose)
      .clear_todo_list_cache(association_type)
  end

  def clear_todo_list_cache(association_type)
    raise "invalid association" unless association(association_type).klass == User

    send(association_type).clear_cache_keys(:todo_list)
  end

  def touch_admins # TODO: remove after existing jobs run
    clear_todo_list_cache(:admins)
  end

  def clear_caches_if_necessary
    clear_cache_key(:account_associations) if saved_change_to_root_account_id? || saved_change_to_account_id?
  end

  def refresh_content_participation_counts(_progress)
    user_ids = content_participation_counts.pluck(:user_id)
    User.clear_cache_keys(user_ids, :potential_unread_submission_ids)
    content_participation_counts.each(&:refresh_unread_count)
  end

  def refresh_content_participation_counts_for_users(user_ids)
    content_participation_counts.where(user: user_ids).find_each(&:refresh_unread_count)
  end

  attr_accessor :preloaded_nickname, :preloaded_favorite

  def favorite_for_user?(user)
    return @preloaded_favorite if defined?(@preloaded_favorite)

    user.favorites.where(context_type: "Course", context_id: self).exists?
  end

  def preloaded_nickname?
    !!defined?(@preloaded_nickname)
  end

  def nickname_for(user, fallback = :name, prefer_friendly_name: true)
    return friendly_name if prefer_friendly_name && friendly_name.present?

    nickname = preloaded_nickname? ? @preloaded_nickname : user&.course_nickname(self)
    nickname ||= send(fallback) if fallback
    nickname
  end

  def name
    return @nickname if @nickname

    super
  end

  def apply_nickname_for!(user)
    @nickname = user && nickname_for(user, nil)
  end

  def self.preload_menu_data_for(courses, user, preload_favorites: false)
    ActiveRecord::Associations.preload(courses, [:enrollment_term, :wiki])
    # preload favorites and nicknames
    favorite_ids = preload_favorites && user.favorite_context_ids("Course")
    nicknames = user.all_course_nicknames(courses)
    courses.each do |course|
      course.preloaded_favorite = favorite_ids.include?(course.id) if favorite_ids
      # keys in nicknames are relative to the user's shard
      course.preloaded_nickname = nicknames[Shard.relative_id_for(course.id, course.shard, user.shard)]
    end
  end

  def any_assignment_in_closed_grading_period?
    effective_due_dates.any_in_closed_grading_period?
  end

  def relevant_grading_period_group
    return @relevant_grading_period_group if defined?(@relevant_grading_period_group)

    @relevant_grading_period_group = grading_period_groups.detect { |gpg| gpg.workflow_state == "active" }
    return @relevant_grading_period_group unless @relevant_grading_period_group.nil?

    if enrollment_term.grading_period_group&.workflow_state == "active"
      @relevant_grading_period_group = enrollment_term.grading_period_group
    end
  end

  # Does this course have grading periods?
  # checks for both legacy and account-level grading period groups
  def grading_periods?
    return @has_grading_periods unless @has_grading_periods.nil?
    return @has_grading_periods = true if @has_weighted_grading_periods

    @has_grading_periods = relevant_grading_period_group.present?
  end

  def display_totals_for_all_grading_periods?
    return @display_totals_for_all_grading_periods if defined?(@display_totals_for_all_grading_periods)

    @display_totals_for_all_grading_periods = !!relevant_grading_period_group&.display_totals_for_all_grading_periods?
  end

  def weighted_grading_periods?
    return @has_weighted_grading_periods unless @has_weighted_grading_periods.nil?
    return @has_weighted_grading_periods = false if @has_grading_periods == false

    @has_weighted_grading_periods = grading_period_groups.to_a.none? { |gpg| gpg.workflow_state == "active" } &&
                                    !!relevant_grading_period_group&.weighted?
  end

  def quiz_lti_tool
    Lti::ContextToolFinder.ordered_by_context_for(self).quiz_lti.first
  end

  def has_new_quizzes?
    assignments.active.quiz_lti.exists?
  end

  def find_or_create_progressions_for_user(user)
    @progressions ||= {}
    @progressions[user.id] ||= ContextModuleProgressions::Finder.find_or_create_for_context_and_user(self, user)
  end

  def show_total_grade_as_points?
    !!settings[:show_total_grade_as_points] &&
      group_weighting_scheme != "percent" &&
      !relevant_grading_period_group&.weighted?
  end

  # This method will be around while we still have two
  # gradebooks. This method should be used in situations where we want
  # to identify the user can't move backwards, such as feature flags
  def gradebook_backwards_incompatible_features_enabled?
    # The old gradebook can't deal with late policies at all
    return true if late_policy&.missing_submission_deduction_enabled? ||
                   late_policy&.late_submission_deduction_enabled? ||
                   feature_enabled?(:final_grades_override)

    # If you've used the grade tray status changes at all, you can't
    # go back. Even if set to none, it'll break "Message Students
    # Who..." for unsubmitted.
    expire_time = Setting.get("late_policy_tainted_submissions", 1.hour).to_i
    Rails.cache.fetch(["late_policy_tainted_submissions", self].cache_key, expires_in: expire_time) do
      submissions.except(:order).where(late_policy_status: %w[missing late extended none]).exists?
    end
  end

  def grading_standard_or_default
    default_grading_standard || GradingStandard.default_instance
  end

  def allow_final_grade_override?
    feature_enabled?(:final_grades_override) && allow_final_grade_override == "true"
  end

  def filter_speed_grader_by_student_group?
    return false unless root_account.feature_enabled?(:filter_speed_grader_by_student_group)

    filter_speed_grader_by_student_group
  end

  def moderators
    participating_instructors.distinct.select { |user| grants_right?(user, :select_final_grade) }
  end

  def moderated_grading_max_grader_count
    count = participating_instructors.distinct.count
    # A moderated assignment must have at least 1 (non-moderator) grader.
    return 1 if count < 2
    # grader count cannot exceed the hard limit
    return MODERATED_GRADING_GRADER_LIMIT if count > MODERATED_GRADING_GRADER_LIMIT + 1

    # for any given assignment: 1 assigned moderator + N max graders = all participating instructors
    # so N max graders = all participating instructors - 1 assigned moderator
    count - 1
  end

  def post_manually?
    default_post_policy.present? && default_post_policy.post_manually?
  end

  def apply_post_policy!(post_manually:)
    return unless PostPolicy.feature_enabled?

    course_policy = PostPolicy.find_or_create_by(course: self, assignment_id: nil)
    course_policy.update!(post_manually:) unless course_policy.post_manually == post_manually

    matching_post_policies_scope = PostPolicy
                                   .where("assignment_id = #{Assignment.quoted_table_name}.id")
                                   .where(post_manually:)

    assignments.active
               .where(anonymous_grading: false, moderated_grading: false)
               .where.not(matching_post_policies_scope.arel.exists)
               .preload(:post_policy)
               .each do |assignment|
      assignment.ensure_post_policy(post_manually:)
    end
  end

  CUSTOMIZABLE_PERMISSIONS.each do |key, cfg|
    if cfg[:as_bools]
      add_setting :"public_#{key}", boolean: true, default: ->(c) { c.is_public || false }
      add_setting :"public_#{key}_to_auth", boolean: true, default: ->(c) { c.is_public_to_auth_users || false }
    else
      add_setting :"#{key}_visibility", default: ->(c) { c.course_visibility }
    end
  end

  def apply_overridden_course_visibility(visibility)
    self.overridden_course_visibility = if !%w[institution public course].include?(visibility) &&
                                           root_account.available_course_visibility_override_options.key?(visibility)
                                          visibility
                                        else
                                          nil
                                        end
  end

  def apply_visibility_configuration(course_visibility)
    apply_overridden_course_visibility(course_visibility)
    case course_visibility
    when "institution"
      self.is_public_to_auth_users = true
      self.is_public = false
    when "public"
      self.is_public = true
    else
      self.is_public_to_auth_users = false
      self.is_public = false
    end
  end

  def apply_custom_visibility_configuration(key, visibility)
    return unless visibility.present?

    perm_cfg = CUSTOMIZABLE_PERMISSIONS[key.to_s]

    if visibility.to_s == "inherit"
      if perm_cfg[:as_bools]
        settings_frd.delete(:"public_#{key}")
        settings_frd.delete(:"public_#{key}_to_auth")
      else
        settings_frd.delete(:"#{key}_visibility")
      end
    else
      flex = perm_cfg[:flex]
      allow_tighter = [:tighter, :any].include?(flex)
      allow_looser = [:looser, :any, nil].include?(flex)

      visibility_levels = course_visibility_options.keys
      course_level = visibility_levels.index(course_visibility)
      key_level = visibility_levels.index(visibility)

      if (!allow_tighter && key_level < course_level) || (!allow_looser && key_level > course_level)
        visibility = visibility_levels[course_level]
      end

      if perm_cfg[:as_bools]
        send(:"public_#{key}=", visibility == "public")
        send(:"public_#{key}_to_auth=", visibility == "institution")
      else
        send(:"#{key}_visibility=", visibility)
      end
    end
  end

  def sections_hidden_on_roster_page?(current_user:)
    course_sections.active.many? &&
      hide_sections_on_course_users_page? &&
      !current_user.enrollments.active.where(course: self).empty? &&
      current_user.enrollments.active.where(course: self).all?(&:student?)
  end

  def resolved_outcome_proficiency
    outcome_proficiency&.active? ? outcome_proficiency : account&.resolved_outcome_proficiency
  end

  def resolved_outcome_calculation_method
    outcome_calculation_method&.active? ? outcome_calculation_method : account&.resolved_outcome_calculation_method
  end

  def can_become_template?
    !enrollments.active.exists?
  end

  def can_stop_being_template?
    !templated_accounts.exists?
  end

  def batch_update_context_modules(progress = nil, event:, module_ids:, skip_content_tags: false)
    completed_ids = []
    modules = context_modules.not_deleted.where(id: module_ids)
    progress&.calculate_completion!(0, modules.size)
    modules.each do |context_module|
      # Break out of the loop if the progress has been canceled
      break if progress&.reload&.failed?

      case event.to_s
      when "publish"
        context_module.publish unless context_module.active?
        unless skip_content_tags
          context_module.publish_items!(progress:)
        end
      when "unpublish"
        context_module.unpublish unless context_module.unpublished?
        unless skip_content_tags
          context_module.unpublish_items!(progress:)
        end
      when "delete"
        context_module.destroy
      end
      progress&.increment_completion!(1) if progress&.total
      completed_ids << context_module.id
    end
    completed_ids
  end

  # fix for appointment_participants using asset_string as primary key, even though it's
  # not a real column
  def _read_attribute(attr_name)
    return asset_string if attr_name == "asset_string"

    super
  end

  def horizon_course?
    horizon_course && account&.feature_enabled?(:horizon_course_setting)
  end

  def requirement_count_api_enabled?
    horizon_course?
  end

  def use_modules_rewrite_view?(user, session)
    if grants_right?(user, session, :read_as_admin)
      return root_account.feature_enabled?(:modules_page_rewrite)
    elsif feature_enabled?(:modules_page_rewrite_student_view)
      return user || Account.site_admin.feature_enabled?(:disable_graphql_authentication) || root_account.feature_enabled?(:graphql_persisted_queries)
    end

    false
  end

  # Accessibility scan limit check
  def exceeds_accessibility_scan_limit?
    wiki_page_count = wiki_pages.not_deleted.count
    assignment_count = assignments.active.count

    total = wiki_page_count + assignment_count
    total > MAX_ACCESSIBILITY_SCAN_RESOURCES
  end

  def self.find_studio_tool(course)
    Lti::ContextToolFinder.all_tools_for(course).find_by(domain: "arc.instructure.com")
  end

  def has_studio_integration?
    !!Course.find_studio_tool(self)
  end

  private

  def effective_due_dates
    @effective_due_dates ||= EffectiveDueDates.for_course(self)
  end

  def set_default_post_policy
    return if default_post_policy.present?

    create_default_post_policy(assignment: nil, post_manually: false)
  end

  def canvas_k6_tab_configuration
    visible, hidden = Course.default_tabs.partition { |tab| CANVAS_K6_TAB_IDS.include?(tab[:id]) }
    [*visible, *hidden.tap { |tabs| tabs.each { |t| t[:hidden] = true } }]
  end

  def copy_from_course_template
    if (template = account.effective_course_template)
      content_migration = content_migrations.new(
        source_course: template,
        migration_type: "course_copy_importer",
        initiated_source: :course_template
      )
      content_migration.migration_settings[:source_course_id] = template.id

      content_migration.migration_settings[:import_immediately] = true
      content_migration.copy_options = { everything: true }
      content_migration.migration_settings[:migration_ids_to_import] = { copy: { everything: true } }
      content_migration.workflow_state = "importing"
      priority = Delayed::LOW_PRIORITY
      priority += 5 if saved_by == :sis_import
      content_migration.save!
      content_migration.queue_migration(priority:)
    end
  end

  def set_restrict_quantitative_data_when_needed
    if root_account.feature_enabled?(:restrict_quantitative_data) &&
       account.restrict_quantitative_data[:value] == true &&
       account.restrict_quantitative_data[:locked] == true
      self.restrict_quantitative_data = true
    end
  end

  def log_create_to_publish_time
    return unless publishing?

    publish_time = ((updated_at - created_at) * 1000).round
    statsd_bucket = enable_course_paces? ? "paced" : "unpaced"
    InstStatsd::Statsd.timing("course.#{statsd_bucket}.create_to_publish_time", publish_time)
  end

  def log_published_assignment_count
    return unless publishing?

    statsd_bucket = enable_course_paces? ? "paced" : "unpaced"
    InstStatsd::Statsd.count("course.#{statsd_bucket}.assignment_count", assignments.published.size)
  end

  def publishing?
    valid_workflow_states = %w[created claimed]
    available? && valid_workflow_states.include?(workflow_state_before_last_save)
  end

  def log_course_pacing_publish_update
    if publishing?
      statsd_bucket = enable_course_paces? ? "paced" : "unpaced"
      InstStatsd::Statsd.distributed_increment("course.#{statsd_bucket}.paced_courses")
    end
  end

  def log_course_format_publish_update
    if publishing?
      statsd_bucket = enable_course_paces? ? "paced" : "unpaced"
      course_format_value = course_format.nil? ? "unset" : course_format
      InstStatsd::Statsd.distributed_increment("course.#{statsd_bucket}.#{course_format_value}")
    end
  end

  def change_to_logged_settings?
    return false unless saved_change_to_settings? && available? && !publishing?

    @enable_paces_change = change_to_enable_paces?
    @course_format_change = changes_to_course_format?

    @enable_paces_change || @course_format_change
  end

  def change_to_enable_paces?
    # Get the settings changes into a parameter
    setting_changes = saved_changes[:settings]
    old_enable_paces_setting = setting_changes[0][:enable_course_paces]
    new_enable_paces_setting = setting_changes[1][:enable_course_paces]

    # Check to see if enable_course_paces is in list of updated items
    return false if new_enable_paces_setting.nil?

    # If enable_course_paces IS in the list, then check to see if the original value is present or if it's nil
    # It can be nil when a course is initially created and published without other settings present.
    # In this case, then, it's going from nil to a value we care about one way or the other.
    if old_enable_paces_setting.nil?
      return true
    end

    # Finally this is the case where the list of settings may include enable_course_paces, but it didn't change --
    # another setting changed.
    old_enable_paces_setting != new_enable_paces_setting
  end

  def changes_to_course_format?
    # Get the settings changes into a parameter
    setting_changes = saved_changes[:settings]
    old_course_format_setting = setting_changes[0][:course_format]
    new_course_format_setting = setting_changes[1][:course_format]

    old_course_format_setting != new_course_format_setting
  end

  def log_course_pacing_settings_update
    if @enable_paces_change
      log_enable_pacing_update
    end

    if @course_format_change
      log_course_format_update
    end
  end

  def log_enable_pacing_update
    setting_changes = saved_changes[:settings]
    new_enable_paces_setting = setting_changes[1][:enable_course_paces]

    statsd_bucket = new_enable_paces_setting ? "paced" : "unpaced"

    InstStatsd::Statsd.distributed_increment("course.#{statsd_bucket}.paced_courses")

    log_course_format_update unless @course_format_change
  end

  def log_course_format_update
    setting_changes = saved_changes[:settings]
    new_enable_paces_setting = setting_changes[1][:enable_course_paces]

    new_stats_course_format = setting_changes[1][:course_format].nil? ? "unset" : setting_changes[1][:course_format]

    statsd_bucket = new_enable_paces_setting ? "paced" : "unpaced"
    InstStatsd::Statsd.distributed_increment("course.#{statsd_bucket}.#{new_stats_course_format}")
  end

  def log_rqd_setting_enable_or_disable
    return unless saved_changes.key?("settings") # Skip if no settings were changed

    setting_changes = saved_changes[:settings]
    old_rqd_setting = setting_changes[0].fetch(:restrict_quantitative_data, false)
    new_rqd_setting = setting_changes[1].fetch(:restrict_quantitative_data, false)

    return unless old_rqd_setting != new_rqd_setting # Skip if RQD setting was not changed

    if old_rqd_setting == false && new_rqd_setting == true
      InstStatsd::Statsd.distributed_increment("course.settings.restrict_quantitative_data.enabled")
    elsif old_rqd_setting == true && new_rqd_setting == false
      InstStatsd::Statsd.distributed_increment("course.settings.restrict_quantitative_data.disabled")
    end
  end
end<|MERGE_RESOLUTION|>--- conflicted
+++ resolved
@@ -1645,27 +1645,9 @@
 
     pages = wiki_pages.active
 
-<<<<<<< HEAD
-    files.find_each do |file|
-      file.delay(
-        n_strand: ["horizon_file_ingestion", global_root_account_id],
-        singleton: "horizon_file_ingestion:#{global_id}:#{file.id}",
-        max_attempts: 3
-      ).ingest_to_pine
-    end
-
-    pages.find_each do |page|
-      page.delay(
-        n_strand: ["horizon_wiki_ingestion", global_root_account_id],
-        singleton: "horizon_wiki_ingestion:#{global_id}:#{page.id}",
-        max_attempts: 3
-      ).ingest_to_pine
-    end
-=======
     files.find_each(&:index_in_pine)
 
     pages.find_each(&:index_in_pine)
->>>>>>> 64baf732
   end
 
   def handle_syllabus_changes_for_master_migration
