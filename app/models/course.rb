--- conflicted
+++ resolved
@@ -2827,11 +2827,7 @@
   end
 
   def allow_student_discussion_topics=(allow)
-<<<<<<< HEAD
-    self.settings[:allow_student_discussion_topics] = allow
-=======
     self.settings[:allow_student_discussion_topics] = Canvas::Plugin.value_to_boolean(allow)
->>>>>>> a1eb3942
   end
 
   def filter_attributes_for_user(hash, user, session)
