--- conflicted
+++ resolved
@@ -628,15 +628,11 @@
   def associated_accounts
     Rails.cache.fetch(["associated_accounts", self]) do
       Shackles.activate(:slave) do
-<<<<<<< HEAD
-        accounts = self.non_unique_associated_accounts.to_a.uniq
-=======
         if association(:course_account_associations).loaded? && !association(:non_unique_associated_accounts).loaded?
           accounts = course_account_associations.map(&:account).uniq
         else
           accounts = self.non_unique_associated_accounts.to_a.uniq
         end
->>>>>>> 93ac9b52
         accounts << self.account if account_id && !accounts.find { |a| a.id == account_id }
         accounts << self.root_account if root_account_id && !accounts.find { |a| a.id == root_account_id }
         accounts
@@ -1521,14 +1517,9 @@
     is_unpublished = self.created? || self.claimed?
     @enrollment_lookup ||= {}
     @enrollment_lookup[user.id] ||= shard.activate do
-<<<<<<< HEAD
-      self.enrollments.active_or_pending.for_user(user).preload(:enrollment_state).to_a.
-        reject { |e| (is_unpublished && !(e.admin? || e.fake_student?)) || [:inactive, :completed].include?(e.state_based_on_date)}
-=======
       scope = self.enrollments.for_user(user).active_or_pending_by_date.select("enrollments.*, enrollment_states.state AS date_based_state_in_db")
       scope = scope.where(:type => ['TeacherEnrollment', 'TaEnrollment', 'DesignerEnrollment', 'StudentViewEnrollment']) if is_unpublished
       scope.to_a
->>>>>>> 93ac9b52
     end
 
     @enrollment_lookup[user.id].any? {|e| (allow_future || e.date_based_state_in_db == 'active') && e.has_permission_to?(permission) }
