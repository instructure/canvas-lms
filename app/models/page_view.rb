--- conflicted
+++ resolved
@@ -151,11 +151,7 @@
 
   def self.from_attributes(attrs, new_record=false)
     @blank_template ||= columns.inject({}) { |h,c| h[c.name] = nil; h }
-<<<<<<< HEAD
-    shard = cassandra? ? Shard.default : Shard.current
-=======
     shard = cassandra? ? Shard.birth : Shard.current
->>>>>>> 16e4f00b
     page_view = shard.activate do
       if new_record
         new{ |pv| pv.send(:attributes=, attrs, false) }
