# frozen_string_literal: true

#
# Copyright (C) 2021 - present Instructure, Inc.
#
# This file is part of Canvas.
#
# Canvas is free software: you can redistribute it and/or modify it under
# the terms of the GNU Affero General Public License as published by the Free
# Software Foundation, version 3 of the License.
#
# Canvas is distributed in the hope that it will be useful, but WITHOUT ANY
# WARRANTY; without even the implied warranty of MERCHANTABILITY or FITNESS FOR
# A PARTICULAR PURPOSE. See the GNU Affero General Public License for more
# details.
#
# You should have received a copy of the GNU Affero General Public License along
# with this program. If not, see <http://www.gnu.org/licenses/>.
#

class CoursePace < ActiveRecord::Base
  include Workflow
  include Canvas::SoftDeletable

  extend RootAccountResolver
  resolves_root_account through: :course

  belongs_to :course, inverse_of: :course_paces
  has_many :course_pace_module_items, dependent: :destroy

  accepts_nested_attributes_for :course_pace_module_items, allow_destroy: true

  belongs_to :course_section
  belongs_to :user
  belongs_to :root_account, class_name: "Account"

  validates :course_id, presence: true
  validate :valid_secondary_context

  scope :primary, -> { not_deleted.where(course_section_id: nil, user_id: nil) }
  scope :for_section, ->(section) { where(course_section_id: section) }
  scope :for_user, ->(user) { where(user_id: user) }
  scope :not_deleted, -> { where.not(workflow_state: "deleted") }
  scope :unpublished, -> { where(workflow_state: "unpublished") }
  scope :published, -> { where(workflow_state: "active").where.not(published_at: nil) }

  workflow do
    state :unpublished
    state :active
    state :deleted
  end

  set_policy do
    given { |user, session| course.grants_right?(user, session, :manage) }
    can :read
  end

  self.ignored_columns = %i[start_date]

  def valid_secondary_context
    if course_section_id.present? && user_id.present?
      errors.add(:base, "Only one of course_section_id and user_id can be given")
    end
  end

  def duplicate(opts = {})
    default_opts = {
      course_section_id: nil,
      user_id: nil,
      published_at: nil,
      workflow_state: "unpublished"
    }
    course_pace = dup
    course_pace.attributes = default_opts.merge(opts)

    course_pace_module_items.each do |course_pace_module_item|
      course_pace.course_pace_module_items.new(
        module_item_id: course_pace_module_item.module_item_id,
        duration: course_pace_module_item.duration,
        root_account_id: course_pace_module_item.root_account_id
      )
    end

    course_pace
  end

  def create_publish_progress(run_at: Setting.get("course_pace_publish_interval", "300").to_i.seconds.from_now)
    progress = Progress.create!(context: self, tag: "course_pace_publish")
    progress.process_job(self, :publish, {
                           run_at: run_at,
                           singleton: "course_pace_publish:#{id}",
                           on_conflict: :overwrite
                         })
    progress
  end

  def publish(progress = nil)
    Time.use_zone(course.time_zone) do
      assignments_to_refresh = Set.new
      Assignment.suspend_due_date_caching do
        Assignment.suspend_grading_period_grade_recalculation do
          progress&.calculate_completion!(0, student_enrollments.size)
          ordered_module_items = course_pace_module_items.not_deleted
                                                         .sort_by { |ppmi| ppmi.module_item.position }
                                                         .group_by { |ppmi| ppmi.module_item.context_module }
                                                         .sort_by { |context_module, _items| context_module.position }
                                                         .to_h.values.flatten
          student_enrollments.each do |enrollment|
            dates =
              CoursePaceDueDatesCalculator.new(self).get_due_dates(ordered_module_items, enrollment)
            course_pace_module_items.each do |course_pace_module_item|
              content_tag = course_pace_module_item.module_item
              assignment = content_tag.assignment
              next unless assignment

              due_at = dates[course_pace_module_item.id]
              user_id = enrollment.user_id

              # Check for an old override
              current_override =
                assignment
                .assignment_overrides
                .active
                .where(set_type: "ADHOC", due_at_overridden: true)
                .joins(:assignment_override_students)
                .find_by(assignment_override_students: { user_id: user_id })
              next if current_override&.due_at&.to_date == due_at

              # See if there is already an assignment override with the correct date
              due_time = CanvasTime.fancy_midnight(due_at.to_datetime).to_time
              due_range = (due_time - 1.second).round..due_time.round
              correct_date_override =
                assignment.assignment_overrides.active.find_by(
                  set_type: "ADHOC",
                  due_at_overridden: true,
                  due_at: due_range
                )

              # If it exists let's just add the student to it and remove them from the other
              if correct_date_override
                current_override&.assignment_override_students&.find_by(user_id: user_id)&.destroy
                correct_date_override.assignment_override_students.create(
                  user_id: user_id,
                  no_enrollment: false
                )
              elsif current_override&.assignment_override_students&.size == 1
                current_override.update(due_at: due_at.to_s)
              else
                current_override&.assignment_override_students&.find_by(user_id: user_id)&.destroy
                assignment.assignment_overrides.create!(
                  set_type: "ADHOC",
                  due_at_overridden: true,
                  due_at: due_at.to_s,
                  assignment_override_students: [
                    AssignmentOverrideStudent.new(
                      assignment: assignment,
                      user_id: user_id,
                      no_enrollment: false
                    )
                  ]
                )
              end

              # Remember content to refresh cache
              assignments_to_refresh << assignment
            end
            progress.increment_completion!(1) if progress&.total
          end
        end
      end

      # Clear caches
      Assignment.clear_cache_keys(assignments_to_refresh, :availability)
      DueDateCacher.recompute_course(course, assignments: assignments_to_refresh, update_grades: true)

      # Mark as published
      update(workflow_state: "active", published_at: DateTime.current)
    end
  end

  def compress_dates(save: true, start_date: self.start_date)
    CoursePaceHardEndDateCompressor.compress(
      self,
      course_pace_module_items,
      save: save,
      start_date: start_date
    )
  end

  def student_enrollments
    @student_enrollments ||=
      if user_id
        course.student_enrollments.where(user_id: user_id)
      elsif course_section_id
        student_course_pace_user_ids = course.course_paces.where.not(user_id: nil).pluck(:user_id)
        course_section.student_enrollments.where.not(user_id: student_course_pace_user_ids)
      else
        student_course_pace_user_ids = course.course_paces.where.not(user_id: nil).pluck(:user_id)
        course_section_course_pace_section_ids =
          course.course_paces.where.not(course_section: nil).pluck(:course_section_id)
        course
          .student_enrollments
          .where
          .not(user_id: student_course_pace_user_ids)
          .where
          .not(course_section_id: course_section_course_pace_section_ids)
      end
  end

  def start_date(with_context: false)
<<<<<<< HEAD
    valid_date_range = CourseDateRange.new(course)
    student_enrollment = course.student_enrollments.find_by(user_id: user_id) if user_id

    # always put pace plan dates in the course time zone
    date = student_enrollment&.start_at || course_section&.start_at || valid_date_range.start_at[:date]
    date = Time.at(date.to_time.to_i, in: course.time_zone).to_date if date
    today = Time.at(Time.now.to_i, in: course.time_zone).to_date

    if with_context
      if date
        context = (student_enrollment && "user") || (course_section&.start_at && "section") || (date && valid_date_range.start_at[:date_context])
      else
        date = today
        context = "hypothetical"
      end
      { start_date: date, start_date_context: context }
    else
      date || today
    end
  end

  def end_date(with_context: false)
    valid_date_range = CourseDateRange.new(course)
    date = (hard_end_dates && self[:end_date]) || valid_date_range.end_at[:date]
    date = Time.at(date.to_time.to_i, in: course.time_zone).to_date if date

    if with_context
      context = if date
=======
    Time.use_zone(course.time_zone) do
      valid_date_range = CourseDateRange.new(course)
      student_enrollment = course.student_enrollments.find_by(user_id: user_id) if user_id

      # always put pace plan dates in the course time zone
      date = student_enrollment&.effective_start_at || course_section&.start_at || valid_date_range.start_at[:date]
      date&.to_date
      today = Date.today

      if with_context
        if date
          context = (student_enrollment && "user") || (course_section&.start_at && "section") || (date && valid_date_range.start_at[:date_context])
        else
          date = today
          context = "hypothetical"
        end
        { start_date: date, start_date_context: context }
      else
        date || today
      end
    end
  end

  def end_date
    Time.use_zone(course.time_zone) { self[:end_date] }
  end

  def effective_end_date(with_context: false)
    valid_date_range = CourseDateRange.new(course)
    range_end = valid_date_range.end_at[:date]

    # by default in the UI, courses end on midnight of the date selected
    # in this case back it up to fancy_midnight the previous day
    # previous day
    if range_end && (range_end.hour == 0 && range_end.min == 0)
      range_end = CanvasTime.fancy_midnight(range_end - 1.minute)
    end

    is_student_plan = course.student_enrollments.find_by(user_id: user_id).present? if user_id

    date = ((is_student_plan || hard_end_dates) && self[:end_date]) || range_end
    date = date&.to_date

    if with_context
      context = if is_student_plan
                  "user"
                elsif date
>>>>>>> 9378b4e4
                  hard_end_dates ? "hard" : valid_date_range.end_at[:date_context]
                else
                  "hypothetical"
                end
      { end_date: date, end_date_context: context }
    else
      date
    end
  end
end<|MERGE_RESOLUTION|>--- conflicted
+++ resolved
@@ -208,36 +208,6 @@
   end
 
   def start_date(with_context: false)
-<<<<<<< HEAD
-    valid_date_range = CourseDateRange.new(course)
-    student_enrollment = course.student_enrollments.find_by(user_id: user_id) if user_id
-
-    # always put pace plan dates in the course time zone
-    date = student_enrollment&.start_at || course_section&.start_at || valid_date_range.start_at[:date]
-    date = Time.at(date.to_time.to_i, in: course.time_zone).to_date if date
-    today = Time.at(Time.now.to_i, in: course.time_zone).to_date
-
-    if with_context
-      if date
-        context = (student_enrollment && "user") || (course_section&.start_at && "section") || (date && valid_date_range.start_at[:date_context])
-      else
-        date = today
-        context = "hypothetical"
-      end
-      { start_date: date, start_date_context: context }
-    else
-      date || today
-    end
-  end
-
-  def end_date(with_context: false)
-    valid_date_range = CourseDateRange.new(course)
-    date = (hard_end_dates && self[:end_date]) || valid_date_range.end_at[:date]
-    date = Time.at(date.to_time.to_i, in: course.time_zone).to_date if date
-
-    if with_context
-      context = if date
-=======
     Time.use_zone(course.time_zone) do
       valid_date_range = CourseDateRange.new(course)
       student_enrollment = course.student_enrollments.find_by(user_id: user_id) if user_id
@@ -285,7 +255,6 @@
       context = if is_student_plan
                   "user"
                 elsif date
->>>>>>> 9378b4e4
                   hard_end_dates ? "hard" : valid_date_range.end_at[:date_context]
                 else
                   "hypothetical"
