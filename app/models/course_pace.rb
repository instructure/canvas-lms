# frozen_string_literal: true

#
# Copyright (C) 2021 - present Instructure, Inc.
#
# This file is part of Canvas.
#
# Canvas is free software: you can redistribute it and/or modify it under
# the terms of the GNU Affero General Public License as published by the Free
# Software Foundation, version 3 of the License.
#
# Canvas is distributed in the hope that it will be useful, but WITHOUT ANY
# WARRANTY; without even the implied warranty of MERCHANTABILITY or FITNESS FOR
# A PARTICULAR PURPOSE. See the GNU Affero General Public License for more
# details.
#
# You should have received a copy of the GNU Affero General Public License along
# with this program. If not, see <http://www.gnu.org/licenses/>.
#

class CoursePace < ActiveRecord::Base
  include Workflow
  include Canvas::SoftDeletable

  include MasterCourses::Restrictor
  restrict_columns :content, [:duration]
  restrict_columns :state, [:workflow_state]
  restrict_columns :settings, %i[exclude_weekends hard_end_dates]

  extend RootAccountResolver
  resolves_root_account through: :course

  belongs_to :course, inverse_of: :course_paces
  has_many :course_pace_module_items, dependent: :destroy

  accepts_nested_attributes_for :course_pace_module_items, allow_destroy: true

  belongs_to :course_section
  belongs_to :user
  belongs_to :root_account, class_name: "Account"

  after_create :log_pace_counts
  after_create :log_course_blackout_dates
  after_destroy :log_pace_deletes
  after_save :log_exclude_weekends_counts, if: :logging_for_weekends_required?
  after_save :log_average_item_duration

  validates :course_id, presence: true
  validate :valid_secondary_context

  scope :primary, -> { not_deleted.where(course_section_id: nil, user_id: nil) }
  scope :for_section, ->(section) { where(course_section_id: section) }
  scope :for_user, ->(user) { where(user_id: user) }
  scope :not_deleted, -> { where.not(workflow_state: "deleted") }
  scope :unpublished, -> { where(workflow_state: "unpublished") }
  scope :published, -> { where(workflow_state: "active").where.not(published_at: nil) }
  scope :section_paces, -> { where.not(course_section_id: nil) }
<<<<<<< HEAD
=======
  scope :student_enrollment_paces, -> { where.not(user_id: nil) }
>>>>>>> c4055bd5

  workflow do
    state :unpublished
    state :active
    state :deleted
  end

  set_policy do
    given { |user, session| course.grants_right?(user, session, :manage) }
    can :read
  end

  self.ignored_columns = %i[start_date]

  def asset_name
    I18n.t("Course Pace")
  end

  def effective_name
    if user_id.present?
      user.name
    elsif course_section_id.present?
      course_section.name
    else
      course.name
    end
  end

  def type
    if user_id.present?
      "StudentEnrollment"
    elsif course_section_id.present?
      "Section"
    else
      "Course"
    end
  end

  def duration
    course_pace_module_items.sum(:duration)
  end

  def valid_secondary_context
    if course_section_id.present? && user_id.present?
      errors.add(:base, "Only one of course_section_id and user_id can be given")
    end
  end

  def duplicate(opts = {})
    default_opts = {
      course_section_id: nil,
      user_id: nil,
      published_at: nil,
      workflow_state: "unpublished"
    }
    course_pace = dup
    course_pace.attributes = default_opts.merge(opts)

    course_pace_module_items.each do |course_pace_module_item|
      course_pace.course_pace_module_items.new(
        module_item_id: course_pace_module_item.module_item_id,
        duration: course_pace_module_item.duration,
        root_account_id: course_pace_module_item.root_account_id
      )
    end

    course_pace
  end

  def create_publish_progress(run_at: Setting.get("course_pace_publish_interval", "300").to_i.seconds.from_now, enrollment_ids: nil)
    progress = Progress.create!(context: self, tag: "course_pace_publish")
    progress.process_job(self, :publish, {
                           run_at: run_at,
                           singleton: "course_pace_publish:#{id}",
                           on_conflict: :overwrite
                         }, { enrollment_ids: enrollment_ids })
    progress
  end

  def publish(progress = nil, enrollment_ids: nil)
    raise "Course pace is deleted" if deleted?

    enrollments = enrollment_ids ? course.student_enrollments.where(id: enrollment_ids) : student_enrollments
    Time.use_zone(course.time_zone) do
      assignments_to_refresh = Set.new
      Assignment.suspend_due_date_caching do
        Assignment.suspend_grading_period_grade_recalculation do
          progress&.calculate_completion!(0, enrollments.size)
          enrollments.each do |enrollment|
            compressed_module_items = compress_dates(start_date: nil, enrollment: enrollment)
                                      .sort_by { |ppmi| ppmi.module_item.position }
                                      .group_by { |ppmi| ppmi.module_item.context_module }
                                      .sort_by { |context_module, _items| context_module.position }
                                      .to_h.values.flatten
            dates =
              CoursePaceDueDatesCalculator.new(self).get_due_dates(compressed_module_items, enrollment)
            course_pace_module_items.each do |course_pace_module_item|
              content_tag = course_pace_module_item.module_item
              assignment = content_tag.assignment
              next unless assignment

              due_at = CanvasTime.fancy_midnight(dates[course_pace_module_item.id].in_time_zone).in_time_zone("UTC")
              user_id = enrollment.user_id

              # Check for an old override
              current_override =
                assignment
                .assignment_overrides
                .active
                .where(set_type: "ADHOC", due_at_overridden: true)
                .joins(:assignment_override_students)
                .find_by(assignment_override_students: { user_id: user_id })
              next if current_override&.due_at == due_at

              # See if there is already an assignment override with the correct date
              due_range = (due_at - 1.second).round..due_at.round
              correct_date_override =
                assignment.assignment_overrides.active.find_by(
                  set_type: "ADHOC",
                  due_at_overridden: true,
                  due_at: due_range
                )

              # If the assignment has already been submitted we are going to log that and continue
              if assignment.submissions.find_by(user_id: user_id)&.submitted?
                InstStatsd::Statsd.increment("course_pacing.submitted_assignment_date_change")
              end

              # If it exists let's just add the student to it and remove them from the other
              if correct_date_override
                AssignmentOverrideStudent.where(assignment: assignment, user_id: user_id).destroy_all
                correct_date_override.assignment_override_students.create(
                  user_id: user_id,
                  no_enrollment: false
                )
              elsif current_override&.assignment_override_students&.size == 1
                current_override.update(due_at: due_at)
              else
                AssignmentOverrideStudent.where(assignment: assignment, user_id: user_id).destroy_all
                assignment.assignment_overrides.create!(
                  set_type: "ADHOC",
                  due_at_overridden: true,
                  due_at: due_at,
                  assignment_override_students: [
                    AssignmentOverrideStudent.new(
                      assignment: assignment,
                      user_id: user_id,
                      no_enrollment: false
                    )
                  ]
                )
              end

              # Remember content to refresh cache
              assignments_to_refresh << assignment
            end
            progress.increment_completion!(1) if progress&.total
          end
        end
      end

      # Clear caches
      Assignment.clear_cache_keys(assignments_to_refresh, :availability)
      DueDateCacher.recompute_course(course, assignments: assignments_to_refresh, update_grades: true)

      # Maintain the weights of the module items
      course_pace_module_items.each(&:restore_attributes)

      # Mark as published
      log_module_items_count
      update(workflow_state: "active", published_at: DateTime.current)
    end
  end

  def republish_paces_for_affected_enrollments
    raise "Course pace is not deleted" unless deleted?

    grouped_paces_and_enrollments = student_enrollments.group_by do |enrollment|
      student_section_ids = enrollment.user.student_enrollments.where(course: course).where.not(workflow_state: "deleted").pluck(:course_section_id)
      pace = course.course_paces.published.where(course_section_id: student_section_ids).last
      pace || course.course_paces.published.primary.take
    end
    grouped_paces_and_enrollments.each do |pace, enrollments|
      pace.create_publish_progress(enrollment_ids: enrollments.pluck(:id))
    end
  end

  def published?
    active?
  end

  def primary?
    !deleted? && course_section_id.nil? && user_id.nil?
  end

  def compress_dates(save: false, start_date: self.start_date, enrollment: nil)
    CoursePaceHardEndDateCompressor.compress(
      self,
      course_pace_module_items,
      enrollment: enrollment,
      save: save,
      start_date: start_date
    )
  end

  def student_enrollments
    @student_enrollments ||=
      if user_id
        course.student_enrollments.where(user_id: user_id)
      elsif course_section_id
        student_course_pace_user_ids = course.course_paces.where.not(user_id: nil).pluck(:user_id)
        course_section.student_enrollments.where.not(user_id: student_course_pace_user_ids)
      else
        student_course_pace_user_ids = course.course_paces.where.not(user_id: nil).pluck(:user_id)
        course_section_course_pace_section_ids =
          course.course_paces.where.not(course_section: nil).pluck(:course_section_id)
        course
          .student_enrollments
          .where
          .not(user_id: student_course_pace_user_ids)
          .where
          .not(course_section_id: course_section_course_pace_section_ids)
      end
    @student_enrollments.where.not(workflow_state: "deleted")
  end

  def start_date(with_context: false)
    valid_date_range = CourseDateRange.new(course)
    student_enrollment = course.student_enrollments.find_by(user_id: user_id) if user_id

    enrollment_start_date = student_enrollment&.start_at || [student_enrollment&.effective_start_at, student_enrollment&.created_at].compact.max
    date = enrollment_start_date || course_section&.start_at || valid_date_range.start_at[:date]
    today = Date.today

    # always put pace plan dates in the course time zone
    if with_context
      if date
        context = (student_enrollment && "user") || (course_section&.start_at && "section") || (date && valid_date_range.start_at[:date_context])
      else
        date = today
        context = "hypothetical"
      end
      { start_date: date.in_time_zone(course.time_zone), start_date_context: context }
    else
      (date || today).in_time_zone(course.time_zone)
    end
  end

  def end_date
    self[:end_date]&.in_time_zone(course.time_zone)
  end

  def effective_end_date(with_context: false)
    valid_date_range = CourseDateRange.new(course)
    range_end = valid_date_range.end_at[:date]

    # by default in the UI, courses end on midnight of the date selected
    # in this case back it up to fancy_midnight the previous day
    # previous day
    if range_end && (range_end.hour == 0 && range_end.min == 0)
      range_end = CanvasTime.fancy_midnight(range_end - 1.minute)
    end

    is_student_plan = course.student_enrollments.find_by(user_id: user_id).present? if user_id

    date = ((is_student_plan || hard_end_dates) && self[:end_date]) || range_end
    date = date&.to_date

    if with_context
      context = if is_student_plan
                  "user"
                elsif date
                  hard_end_dates ? "hard" : valid_date_range.end_at[:date_context]
                else
                  "hypothetical"
                end
      { end_date: date&.in_time_zone(course.time_zone), end_date_context: context }
    else
      date&.in_time_zone(course.time_zone)
    end
  end

  def logging_for_weekends_required?
    saved_change_to_exclude_weekends? || (saved_change_to_id? && exclude_weekends)
  end

  def log_pace_counts
    if course_section_id.present?
      InstStatsd::Statsd.increment("course_pacing.section_paces.count")
    elsif user_id.present?
      InstStatsd::Statsd.increment("course_pacing.user_paces.count")
    else
      InstStatsd::Statsd.increment("course_pacing.course_paces.count")
    end
  end

  def log_exclude_weekends_counts
    if exclude_weekends
      InstStatsd::Statsd.increment("course_pacing.weekends_excluded")
    else
      # Only decrementing during an update (not initial create)
      InstStatsd::Statsd.decrement("course_pacing.weekends_excluded") unless saved_change_to_id?
    end
  end

  def log_average_item_duration
    return if course_pace_module_items.empty?

    average_duration = course_pace_module_items.pluck(:duration).sum / course_pace_module_items.length
    InstStatsd::Statsd.count("course_pacing.average_assignment_duration", average_duration)
  end

  def log_module_items_count
    all_active_course_module_items = course.context_module_tags.active
    paced_course_module_items = all_active_course_module_items.where(id: course_pace_module_items.pluck(:module_item_id))
    InstStatsd::Statsd.count("course.paced.paced_module_item_count", paced_course_module_items.size)
    InstStatsd::Statsd.count("course.paced.all_module_item_count", all_active_course_module_items.size)
  end

  def log_pace_deletes
    if course_section_id.present?
      InstStatsd::Statsd.increment("course_pacing.deleted_section_pace")
    elsif user_id.present?
      InstStatsd::Statsd.increment("course_pacing.deleted_user_pace")
    else
      InstStatsd::Statsd.increment("course_pacing.deleted_course_pace")
    end
  end

  def log_course_blackout_dates
    InstStatsd::Statsd.count("course_pacing.course_blackout_dates.count", CalendarEvent.with_blackout_date.active.where(context: course).size)
    account_blackout_dates = Account.multi_account_chain_ids([course.account.id]).sum { |id| CalendarEvent.with_blackout_date.active.where(context: Account.find(id)).size }
    InstStatsd::Statsd.count("course_pacing.account_blackout_dates.count", account_blackout_dates)
  end
end<|MERGE_RESOLUTION|>--- conflicted
+++ resolved
@@ -55,10 +55,7 @@
   scope :unpublished, -> { where(workflow_state: "unpublished") }
   scope :published, -> { where(workflow_state: "active").where.not(published_at: nil) }
   scope :section_paces, -> { where.not(course_section_id: nil) }
-<<<<<<< HEAD
-=======
   scope :student_enrollment_paces, -> { where.not(user_id: nil) }
->>>>>>> c4055bd5
 
   workflow do
     state :unpublished
