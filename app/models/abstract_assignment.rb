--- conflicted
+++ resolved
@@ -3705,10 +3705,7 @@
 
   def update_due_date_smart_alerts
     return unless context.active_now?
-<<<<<<< HEAD
-=======
     return if workflow_state != "published"
->>>>>>> 70ef2fec
 
     unless saved_by == :migration
       if due_at.nil? || due_at < Time.zone.now
