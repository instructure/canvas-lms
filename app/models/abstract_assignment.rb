# frozen_string_literal: true

#
# Copyright (C) 2011 - present Instructure, Inc.
#
# This file is part of Canvas.
#
# Canvas is free software: you can redistribute it and/or modify it under
# the terms of the GNU Affero General Public License as published by the Free
# Software Foundation, version 3 of the License.
#
# Canvas is distributed in the hope that it will be useful, but WITHOUT ANY
# WARRANTY; without even the implied warranty of MERCHANTABILITY or FITNESS FOR
# A PARTICULAR PURPOSE. See the GNU Affero General Public License for more
# details.
#
# You should have received a copy of the GNU Affero General Public License along
# with this program. If not, see <http://www.gnu.org/licenses/>.
#

require "canvas/draft_state_validations"

class AbstractAssignment < ActiveRecord::Base
  self.table_name = "assignments"

  include Workflow
  include TextHelper
  include HasContentTags
  include CopyAuthorizedLinks
  include Mutable
  include ContextModuleItem
  include DatesOverridable
  include SearchTermHelper
  include Canvas::DraftStateValidations
  include TurnitinID
  include Plannable
  include DuplicatingObjects
  include LockedFor
  include Lti::Migratable
  include LinkedAttachmentHandler
  include Assignments::GraderIdentities

  ALLOWED_GRADING_TYPES = %w[points percent letter_grade gpa_scale pass_fail not_graded].to_set.freeze
  POINTED_GRADING_TYPES = %w[points percent letter_grade gpa_scale].to_set.freeze

  OFFLINE_SUBMISSION_TYPES = %i[on_paper external_tool none not_graded wiki_page].freeze
  SUBMITTABLE_TYPES = %w[online_quiz discussion_topic wiki_page].freeze
  LTI_EULA_SERVICE = "vnd.Canvas.Eula"
  AUDITABLE_ATTRIBUTES = %w[
    muted
    due_at
    points_possible
    anonymous_grading
    moderated_grading
    final_grader_id
    grader_count
    omit_from_final_grade
    hide_in_gradebook
    grader_names_visible_to_final_grader
    grader_comments_visible_to_graders
    graders_anonymous_to_graders
    anonymous_instructor_annotations
  ].freeze
  HORIZON_SUBMISSION_TYPES = %w[online_text_entry online_upload external_tool].freeze

  DEFAULT_POINTS_POSSIBLE = 0

  DUPLICATED_IN_CONTEXT = "duplicated_in_context"
  QUIZ_SUBMISSION_VERSIONS_LIMIT = 65
  QUIZZES_NEXT_TIMEOUT = 15.minutes
  QUIZZES_NEXT_IMPORTING_TIMEOUT = 30.minutes
  QUIZZES_NEXT_QUIZ_TYPES = %w[graded_quiz graded_survey ungraded_survey].freeze
  QUIZZES_NEXT_SURVEY_TYPES = %w[graded_survey ungraded_survey].freeze
  ROLLCALL_ASSIGNMENT_TITLE = "Roll Call Attendance"

  attr_accessor(
    :resource_map,
    :copying,
    :grade_posting_in_progress,
    :needs_update_cached_due_dates,
    :previous_id,
    :saved_by,
    :skip_schedule_peer_reviews,
    :unposted_anonymous_submissions,
    :updated_submissions, # for testing
    :user_submitted
  )

  attr_reader :assignment_changed, :posting_params_for_notifications

  include MasterCourses::Restrictor

  restrict_columns :content, [:title, :description]
  restrict_assignment_columns
  restrict_columns :state, [:workflow_state]

  attribute :lti_resource_link_custom_params, :string, default: nil
  # Serializing this as JSON vs a Hash allows us to distinguish between nil (no changes need to be made)
  # and an actual Hash to set custom params to, which could be an empty hash.
  serialize :lti_resource_link_custom_params, coder: JSON
  attribute :lti_resource_link_lookup_uuid, :string, default: nil
  attribute :lti_resource_link_url, :string, default: nil
  attribute :lti_resource_link_title, :string, default: nil
  attribute :line_item_resource_id, :string, default: nil
  attribute :line_item_tag, :string, default: nil

  has_many :submissions, -> { active.preload(:grading_period) }, inverse_of: :assignment, foreign_key: :assignment_id
  has_many :all_submissions, class_name: "Submission", dependent: :delete_all, inverse_of: :assignment, foreign_key: :assignment_id
  has_many :observer_alerts, through: :all_submissions
  has_many :provisional_grades, through: :submissions
  belongs_to :annotatable_attachment, class_name: "Attachment"
  has_many :attachments, as: :context, inverse_of: :context, dependent: :destroy
  has_many :attachment_associations, as: :context, inverse_of: :context
  has_one :quiz, class_name: "Quizzes::Quiz", inverse_of: :assignment, foreign_key: :assignment_id
  belongs_to :assignment_group
  has_one :discussion_topic, -> { where(root_topic_id: nil).order(:created_at) }, inverse_of: :assignment, foreign_key: :assignment_id
  has_one :wiki_page, inverse_of: :assignment, foreign_key: :assignment_id
  has_many :learning_outcome_alignments, -> { where("content_tags.tag_type='learning_outcome' AND content_tags.workflow_state<>'deleted'").preload(:learning_outcome) }, as: :content, inverse_of: :content, class_name: "ContentTag"
  has_one :rubric_association, -> { where(purpose: "grading").order(:created_at).preload(:rubric) }, as: :association, inverse_of: :association_object
  has_one :rubric, -> { merge(RubricAssociation.active) }, through: :rubric_association
  has_one :teacher_enrollment, -> { preload(:user).where(enrollments: { workflow_state: "active", type: "TeacherEnrollment" }) }, class_name: "TeacherEnrollment", foreign_key: "course_id", primary_key: "context_id", inverse_of: false
  has_many :ignores, as: :asset
  has_many :moderated_grading_selections, class_name: "ModeratedGrading::Selection", inverse_of: :assignment, foreign_key: :assignment_id
  belongs_to :context, polymorphic: [:course]
  delegate :moderated_grading_max_grader_count, to: :course
  belongs_to :grading_standard
  belongs_to :group_category, inverse_of: :assignments
  belongs_to :grader_section, class_name: "CourseSection", optional: true
  belongs_to :final_grader, class_name: "User", optional: true
  has_many :active_groups, -> { merge(GroupCategory.active).merge(Group.active) }, through: :group_category, source: :groups
  has_many :group_memberships, through: :active_groups
  has_many :assigned_students, through: :submissions, source: :user
  has_many :enrollments_for_assigned_students, -> { active.not_fake.where("enrollments.course_id = submissions.course_id") }, through: :assigned_students, source: :enrollments
  has_many :sections_for_assigned_students, -> { active.distinct }, through: :enrollments_for_assigned_students, source: :course_section

  belongs_to :duplicate_of, class_name: "AbstractAssignment", optional: true, inverse_of: :duplicates
  has_many :duplicates, class_name: "AbstractAssignment", inverse_of: :duplicate_of, foreign_key: "duplicate_of_id"

  has_many :assignment_configuration_tool_lookups, dependent: :delete_all, inverse_of: :assignment, foreign_key: :assignment_id
  has_many :tool_settings_context_external_tools, through: :assignment_configuration_tool_lookups, source: :tool, source_type: "ContextExternalTool"
  has_many :line_items, inverse_of: :assignment, class_name: "Lti::LineItem", dependent: :destroy, foreign_key: :assignment_id

  has_one :external_tool_tag, class_name: "ContentTag", as: :context, inverse_of: :context, dependent: :destroy
  has_one :score_statistic, dependent: :destroy, inverse_of: :assignment, foreign_key: :assignment_id
  has_one :post_policy, dependent: :destroy, inverse_of: :assignment, foreign_key: :assignment_id
  has_one :scheduled_post, dependent: :destroy, inverse_of: :assignment, foreign_key: :assignment_id

  has_many :moderation_graders, inverse_of: :assignment, foreign_key: :assignment_id
  has_many :moderation_grader_users, through: :moderation_graders, source: :user

  has_many :auditor_grade_change_records,
           class_name: "Auditors::ActiveRecord::GradeChangeRecord",
           dependent: :destroy,
           inverse_of: :assignment,
           foreign_key: :assignment_id
  has_many :lti_resource_links,
           as: :context,
           inverse_of: :context,
           class_name: "Lti::ResourceLink",
           dependent: :destroy
  has_many :lti_asset_processors, -> { active }, class_name: "Lti::AssetProcessor", dependent: :destroy, inverse_of: :assignment

  has_many :conditional_release_rules, class_name: "ConditionalRelease::Rule", dependent: :destroy, foreign_key: "trigger_assignment_id", inverse_of: :trigger_assignment
  has_many :conditional_release_associations, class_name: "ConditionalRelease::AssignmentSetAssociation", dependent: :destroy, inverse_of: :assignment, foreign_key: :assignment_id
  has_one :master_content_tag, class_name: "MasterCourses::MasterContentTag", inverse_of: :assignment, foreign_key: :content_id

  belongs_to :parent_assignment, class_name: "Assignment", inverse_of: :sub_assignments
  has_many :sub_assignments, -> { active }, foreign_key: :parent_assignment_id, inverse_of: :parent_assignment
  # always returns "reply_to_topic" checkpoint first, "reply_to_entry" checkpoint second
  has_many :ordered_sub_assignments, -> { active.order(sub_assignment_tag: :desc) }, foreign_key: :parent_assignment_id, inverse_of: :parent_assignment, class_name: "SubAssignment"
  has_many :sub_assignment_submissions, through: :sub_assignments, source: :submissions
  has_many :sub_assignment_overrides, through: :sub_assignments, source: :assignment_overrides
  has_one :estimated_duration, dependent: :destroy, inverse_of: :assignment
  has_many :comment_bank_items, dependent: :destroy, inverse_of: :assignment

  scope :assigned_to_student, ->(student_id) { joins(:submissions).where(submissions: { user_id: student_id }) }
  scope :anonymous, -> { where(anonymous_grading: true) }
  scope :moderated, -> { where(moderated_grading: true) }
  scope :auditable, -> { anonymous.or(moderated) }
  scope :type_quiz_lti, lambda {
    all.primary_shard.activate do
      # the offsets in this query are important hints to the PG query planner to execute this efficiently
      where(ContentTag.where("content_tags.context_id=assignments.id")
                      .where(context_type: "Assignment", content_type: "ContextExternalTool")
                      .where(ContextExternalTool.where("context_external_tools.id=content_tags.content_id").quiz_lti.offset(0).arel.exists)
                      .offset(0).arel.exists)
    end
  }
  scope :not_type_quiz_lti, -> { where.not(id: type_quiz_lti) }

  scope :exclude_muted_associations_for_user, lambda { |user|
    joins("LEFT JOIN #{Submission.quoted_table_name} ON submissions.user_id = #{User.connection.quote(user.id_for_database)} AND submissions.assignment_id = assignments.id")
      .joins("LEFT JOIN #{PostPolicy.quoted_table_name} pc on pc.assignment_id  = assignments.id")
      .where(<<~SQL.squish)
        assignments.id IS NULL
             OR submissions.posted_at IS NOT NULL
             OR assignments.grading_type = 'not_graded'
             OR pc.id IS NULL
             OR (pc.id IS NOT NULL AND pc.post_manually = False)
      SQL
  }
  scope :nondeleted, -> { where.not(workflow_state: "deleted") }

  validates_associated :external_tool_tag, if: :external_tool?
  validate :group_category_changes_ok?
  validate :turnitin_changes_ok?
  validate :vericite_changes_ok?
  validate :anonymous_grading_changes_ok?
  validate :no_anonymous_group_assignments
  validate :due_date_ok?, unless: :active_assignment_overrides?
  validate :assignment_overrides_due_date_ok?
  validate :discussion_group_ok?
  validate :positive_points_possible?
  validate :reasonable_points_possible?
  validate :moderation_setting_ok?
  validate :assignment_name_length_ok?, unless: :deleted?
  validate :annotatable_and_group_exclusivity_ok?
  validate :allowed_extensions_length_ok?
  validates :lti_context_id, presence: true, uniqueness: true
  validates :grader_count, numericality: true
  validates :allowed_attempts, numericality: { greater_than: 0 }, unless: proc { |a| a.allowed_attempts == -1 }, allow_nil: true
  validates :sis_source_id, uniqueness: { scope: :root_account_id }, allow_nil: true

  before_validation :convert_horizon_assignment, if: -> { context.is_a?(Course) && context.horizon_course? }

  with_options unless: :moderated_grading? do
    validates :graders_anonymous_to_graders, absence: true
    validates :grader_section, absence: true
    validates :final_grader, absence: true
  end

  with_options if: -> { moderated_grading? } do
    validates :grader_count, numericality: { greater_than: 0 }
    validate :grader_section_ok?
    validate :final_grader_ok?
  end

  with_options if: :quiz_lti? do
    validate :new_quizzes_type_ok?, if: -> { Account.site_admin.feature_enabled?(:new_quizzes_surveys) }
  end

  accepts_nested_attributes_for :estimated_duration, allow_destroy: true
  accepts_nested_attributes_for :external_tool_tag, update_only: true, reject_if: proc { |attrs|
    # only accept the url, link_settings, content_type, content_id and new_tab params
    # the other accessible params don't apply to an content tag being used as an external_tool_tag
    content = case attrs["content_type"]
              when "Lti::MessageHandler", "lti/message_handler"
                Lti::MessageHandler.find(attrs["content_id"].to_i)
              when "ContextExternalTool", "context_external_tool"
                ContextExternalTool.find(attrs["content_id"].to_i)
              end
    attrs[:content] = content if content
    attrs[:external_data] = JSON.parse(attrs[:external_data]) if attrs["external_data"].present? && attrs[:external_data].is_a?(String)
    attrs.slice!(:url, :new_tab, :content, :external_data, :link_settings)
    false
  }
  before_validation do |assignment|
    assignment.points_possible = nil unless assignment.graded?
    clear_moderated_grading_attributes(assignment) unless assignment.moderated_grading?
    assignment.lti_context_id ||= SecureRandom.uuid
    if assignment.external_tool? && assignment.external_tool_tag
      assignment.external_tool_tag.context = assignment
      assignment.external_tool_tag.content_type ||= "ContextExternalTool"
    else
      assignment.association(:external_tool_tag).reset
    end
    assignment.infer_grading_type
    true
  end

  # included to make it easier to work with api, which returns
  # sis_source_id as sis_assignment_id.
  alias_attribute :sis_assignment_id, :sis_source_id

  def convert_horizon_assignment
    self.peer_reviews = false
    self.peer_review_count = 0
    self.automatic_peer_reviews = false
    self.group_category_id = nil
    self.rubric_association = nil
    self.submission_types = "online_text_entry" unless (submission_types_array - HORIZON_SUBMISSION_TYPES).empty?
    self.workflow_state = "unpublished" if workflow_state == "published" && context_module_tags.none? { |t| t.tag_type == "context_module" && t.context_module&.published? }
  end

  def self.html_fields
    %w[description]
  end

  def queue_conditional_release_grade_change_handler?
    shard.activate do
      # use request caches to handle n+1's when updating a lot of submissions in the same course in one request
      return false unless RequestCache.cache("conditional_release_feature_enabled", context_id) do
        course.conditional_release?
      end

      ConditionalRelease::Rule.is_trigger_assignment?(self)
    end
  end

  def checkpoint?
    false
  end

  delegate :discussion_checkpoints_enabled?, to: :context

  def context_code
    "#{context_type.downcase}_#{context_id}"
  end

  def positive_points_possible?
    return false if points_possible.to_i >= 0
    return false unless points_possible_changed?

    errors.add(
      :points_possible,
      I18n.t(
        "invalid_points_possible",
        "The value of possible points for this assignment must be zero or greater."
      )
    )
  end

  def reasonable_points_possible?
    return false if points_possible.to_i < 1_000_000_000
    return false unless points_possible_changed?

    errors.add(
      :points_possible,
      I18n.t(
        "The value of possible points for this assignment cannot exceed 999999999."
      )
    )
  end

  def get_potentially_conflicting_titles(title_base)
    assignment_titles = Assignment.active.for_course(context_id)
                                  .starting_with_title(title_base).pluck("title").to_set
    wiki_titles = if wiki_page
                    wiki_page.get_potentially_conflicting_titles(title_base)
                  else
                    [].to_set
                  end
    assignment_titles.union(wiki_titles)
  end

  # The relevant associations that are copied are:
  #
  # learning_outcome_alignments, rubric_association, wiki_page,
  # assignment_configuration_tool_lookups
  #
  # In the case of wiki_page, a new wiki_page will be created.  The underlying
  # rubric association, however, will simply point to the original rubric
  # rather than copying the rubric.
  #
  # Other has_ relations are not duplicated for various reasons.
  # These are:
  #
  # attachments, submissions, provisional_grades, lti stuff, discussion_topic
  # ignores, moderated_grading_selections, teacher_enrollment
  # TODO: Try to get more of that stuff duplicated
  def duplicate(opts = {})
    raise "This assignment can't be duplicated" unless can_duplicate?

    # Don't clone a new record
    return self if new_record?

    default_opts = {
      discussion_topic_for_checkpoints: nil,
      duplicate_wiki_page: true,
      duplicate_discussion_topic: true,
      duplicate_plagiarism_tool_association: true,
      duplicate_asset_processors: true,
      copy_title: nil,
      user: nil
    }
    opts_with_default = default_opts.merge(opts)

    result = clone
    result.saving_user = opts[:user]
    result.all_submissions.clear
    result.attachments.clear
    result.ignores.clear
    result.moderated_grading_selections.clear
    result.grades_published_at = nil
    %i[discussion_topic
       integration_data
       integration_id
       lti_context_id
       migration_id
       sis_source_id
       turnitin_id].each do |attr|
      result.send(:"#{attr}=", nil)
    end
    result.peer_review_count = 0
    result.peer_reviews_assigned = false

    # Default to the last position of all active assignments in the group.  Clients can still
    # override later.  Just helps to avoid duplicate positions.
    result.position = Assignment.active.where(assignment_group:).maximum(:position) + 1 if assignment_group
    result.title =
      opts_with_default[:copy_title] || get_copy_title(self, t("Copy"), title)

    if wiki_page && opts_with_default[:duplicate_wiki_page]
      result.wiki_page = wiki_page.duplicate({
                                               duplicate_assignment: false,
                                               copy_title: result.title,
                                               user: opts_with_default[:user]
                                             })
    end

    if discussion_topic && opts_with_default[:duplicate_discussion_topic]
      result.discussion_topic = discussion_topic.duplicate({
                                                             duplicate_assignment: false,
                                                             copy_title: result.title,
                                                             user: opts_with_default[:user]
                                                           })
    end

    if checkpoints_parent? && opts_with_default[:discussion_topic_for_checkpoints]
      result.discussion_topic = opts_with_default[:discussion_topic_for_checkpoints]

      # we have to save result here because we have to set it as a parent_assignment
      result.save!
      sub_assignments.each do |sub_assignment|
        new_sub_assignment = Checkpoints::DiscussionCheckpointCreatorService.call(
          discussion_topic: result.discussion_topic,
          checkpoint_label: sub_assignment.sub_assignment_tag,
          points_possible: sub_assignment.points_possible,
          dates: if sub_assignment.due_at.nil?
                   []
                 else
                   [{
                     type: "everyone",
                     due_at: sub_assignment.due_at,
                     lock_at: sub_assignment.lock_at,
                     unlock_at: sub_assignment.unlock_at
                   }]
                 end,
          replies_required: result.discussion_topic.reply_to_entry_required_count || nil,
          saving_user: opts[:user]
        )
        new_sub_assignment.duplicate_of = sub_assignment
        new_sub_assignment.save!
      end
    end

    result.discussion_topic&.assignment = result

    if assignment_configuration_tool_lookups.present? && opts_with_default[:duplicate_plagiarism_tool_association]
      result.assignment_configuration_tool_lookups = [
        assignment_configuration_tool_lookups.first.dup
      ]
    end

    # Learning outcome alignments seem to get copied magically, possibly
    # through the rubric
    if active_rubric_association?
      result.rubric_association = rubric_association.clone
      result.rubric_association.skip_updating_points_possible = true
    end

    if context.root_account.feature_enabled?(:lti_asset_processor) &&
       opts_with_default[:duplicate_asset_processors] &&
       lti_asset_processors.active.any?

      result.save!

      Lti::ImportHistory.register(source_lti_id: lti_context_id, target_lti_id: result.lti_context_id, root_account:)

      lti_asset_processors.active.find_each do |asset_processor|
        new_ap = asset_processor.dup
        new_ap.assignment = result
        new_ap.save!
      end
    end

    # Link the duplicated assignment to this assignment
    result.duplicate_of = self

    # If this assignment uses an external tool, duplicate that too, and mark
    # the assignment as "duplicating"
    if external_tool? && external_tool_tag.present?
      result.external_tool_tag = external_tool_tag.dup
      result.workflow_state = "duplicating"
      result.duplication_started_at = Time.zone.now
    else
      result.workflow_state = "unpublished"
    end

    result.post_to_sis = false

    if context.is_a?(Course) && context.horizon_course? && estimated_duration
      result.estimated_duration = EstimatedDuration.new({ duration: estimated_duration.duration.iso8601 })
    end

    result
  end

  def finish_duplicating
    return unless ["duplicating", "failed_to_duplicate"].include?(workflow_state)

    if root_account.feature_enabled?(:course_copy_alignments)
      self.workflow_state = "outcome_alignment_cloning"
      start_outcome_alignment_service_clone
    else
      self.workflow_state = (duplicate_of&.workflow_state == "published" || !can_unpublish?) ? "published" : "unpublished"
    end
  end

  def finish_alignment_cloning
    return unless ["outcome_alignment_cloning", "failed_to_clone_outcome_alignment"].include?(workflow_state)

    self.workflow_state =
      (duplicate_of&.workflow_state == "published" || !can_unpublish?) ? "published" : "unpublished"
  end

  def can_duplicate?
    return false if quiz?
    return false if external_tool_tag.present? && submission_types.include?("external_tool") && !quiz_lti?

    true
  end

  def ensure_points_possible!
    return if points_possible.present?
    return unless grading_type_requires_points?

    update!(points_possible: DEFAULT_POINTS_POSSIBLE)
  end

  # Returns the value to be stored in the polymorphic type column for Polymorphic Associations.
  def self.polymorphic_name
    "Assignment"
  end

  # Returns the value to be used for asset string prefixes.
  def self.reflection_type_name
    name.underscore
  end

  def self.serialization_root_key
    name.underscore
  end

  def self.url_context_class
    self
  end

  def self.clean_up_duplicating_assignments
    should_report_to_sentry = Account.site_admin.feature_enabled?(:new_quizzes_report_failed_duplicates)
    batch_size = 10_000
    update_params = {
      duplication_started_at: nil,
      workflow_state: "failed_to_duplicate",
      updated_at: Time.zone.now
    }

    if should_report_to_sentry
      duplicating_for_too_long.in_batches(of: batch_size) do |batch|
        begin
          report_failed_duplicates_to_sentry(batch)
        rescue => e
          Rails.logger.error("Failed to report failed duplicates to Sentry: #{e.message}")
        end

        ActiveRecord::Base.transaction do
          batch.update_all(update_params)
        end
      end
    else
      duplicating_for_too_long.in_batches(of: batch_size).update_all(update_params)
    end
  end

  def self.report_failed_duplicates_to_sentry(batch)
    assignment_count_by_root_account_id = batch.each_with_object({}) do |record, hash|
      hash[record.root_account_id] ||= 0
      hash[record.root_account_id] += 1
    end
    Sentry.with_scope do |scope|
      scope.set_context(
        "context",
        assignment_count_by_root_account_id
      )
      Sentry.capture_message("Failed to duplicate assignments")
    end
  end
  private_class_method :report_failed_duplicates_to_sentry

  def self.clean_up_cloning_alignments
    cloning_alignments_for_too_long.in_batches(of: 10_000).update_all(
      duplication_started_at: nil,
      workflow_state: "failed_to_clone_outcome_alignment",
      updated_at: Time.zone.now
    )
  end

  def self.clean_up_importing_assignments
    importing_for_too_long.in_batches(of: 10_000).update_all(
      importing_started_at: nil,
      workflow_state: "fail_to_import",
      updated_at: Time.zone.now
    )
  end

  def self.clean_up_migrating_assignments
    migrating_for_too_long.in_batches(of: 10_000).update_all(
      duplication_started_at: nil,
      workflow_state: "failed_to_migrate",
      updated_at: Time.zone.now
    )
  end

  delegate :restrict_quantitative_data?, to: :course

  def group_category_changes_ok?
    return false unless group_category_id_changed?

    if has_submitted_submissions?
      errors.add :group_category_id,
                 I18n.t("The group category can't be changed because students have already submitted on this assignment")
    end

    if anonymous_grading? && !anonymous_grading_changed?
      errors.add :group_category_id, I18n.t("Anonymously graded assignments can't be group assignments")
    end
  end
  private :group_category_changes_ok?

  def turnitin_changes_ok?
    return false unless turnitin_enabled_changed?

    if has_submitted_submissions?
      errors.add :turnitin_enabled,
                 I18n.t("The plagiarism platform settings can't be changed because students have already submitted on this assignment")
    end
  end
  private :turnitin_changes_ok?

  def vericite_changes_ok?
    return false unless vericite_enabled_changed?

    if has_submitted_submissions?
      errors.add :vericite_enabled,
                 I18n.t("The plagiarism platform settings can't be changed because students have already submitted on this assignment")
    end
  end
  private :vericite_changes_ok?

  def anonymous_grading_changes_ok?
    return false unless anonymous_grading_changed?

    if group_category.present? && !group_category_id_changed?
      errors.add :anonymous_grading, I18n.t("Group assignments can't be anonymously graded")
    end
  end
  private :anonymous_grading_changes_ok?

  def no_anonymous_group_assignments
    return unless group_category_id_changed? && anonymous_grading_changed?

    if group_category.present? && anonymous_grading?
      errors.add :base, I18n.t("Can't enable anonymous grading and group assignments together")
    end
  end
  private :no_anonymous_group_assignments

  def due_date_required?
    AssignmentUtil.due_date_required?(self)
  end

  def max_name_length
    if AssignmentUtil.assignment_name_length_required?(self)
      return AssignmentUtil.assignment_max_name_length(context)
    end

    Assignment.maximum_string_length
  end

  def secure_params(include_description: true)
    body = {}
    body[:lti_assignment_id] = lti_context_id || SecureRandom.uuid
    body[:lti_assignment_description] = lti_safe_description if include_description
    Canvas::Security.create_jwt(body)
  end

  def self.secure_params(lti_context_id = nil, lti_assignment_description = nil)
    body = { lti_assignment_id: lti_context_id || SecureRandom.uuid }
    body[:lti_assignment_description] = lti_assignment_description if lti_assignment_description
    Canvas::Security.create_jwt(body)
  end

  def discussion_group_ok?
    return false unless new_record? || group_category_id_changed?
    return false unless group_category_id && submission_types == "discussion_topic"

    errors.add :group_category_id, I18n.t("discussion_group_category_locked",
                                          "Group categories cannot be set directly on a discussion assignment, but should be set on the discussion instead")
  end

  def provisional_grades_exist?
    return false unless moderated_grading? || moderated_grading_changed?

    ModeratedGrading::ProvisionalGrade
      .where(submission_id: submissions.having_submission.select(:id))
      .where.not(score: nil).exists?
  end

  def graded_submissions_exist?
    return false unless graded?

    (graded_count > 0) || provisional_grades_exist?
  end

  def moderation_setting_ok?
    if moderated_grading_changed? && graded_submissions_exist?
      errors.add :moderated_grading, I18n.t("Moderated grading setting cannot be changed if graded submissions exist")
    end
    if (moderated_grading_changed? || new_record?) && moderated_grading?
      unless graded?
        errors.add :moderated_grading, I18n.t("Moderated grading setting cannot be enabled for ungraded assignments")
      end
      if has_group_category?
        errors.add :moderated_grading, I18n.t("Moderated grading setting cannot be enabled for group assignments")
      end
      if peer_reviews
        errors.add :moderated_grading, I18n.t("Moderated grading setting cannot be enabled for peer reviewed assignments")
      end
    end
  end

  def external_tool?
    submission_types == "external_tool"
  end

  validates :context_id, :context_type, :workflow_state, presence: true

  validates :title, presence: { if: :title_changed? }
  validates :description, length: { maximum: maximum_long_text_length, allow_blank: true }
  validate :frozen_atts_not_altered, if: :frozen?, on: :update
  validates :grading_type, inclusion: { in: ALLOWED_GRADING_TYPES }
  validates :hide_in_gradebook, inclusion: { in: [true, false] }
  validates :hide_in_gradebook, comparison: { equal_to: :omit_from_final_grade }, if: :hide_in_gradebook?
  validates :hide_in_gradebook, inclusion: { in: [false] }, if: -> { points_possible.present? && points_possible > 0 }

  acts_as_list scope: :assignment_group
  simply_versioned keep: 5
  sanitize_field :description, CanvasSanitize::SANITIZE
  copy_authorized_links(:description) { [context, nil] }

  def root_account
    context&.root_account
  end

  def name
    title
  end

  def suppress!
    update(suppress_assignment: true)
  end

  def name=(val)
    self.title = val
  end

  serialize :integration_data, type: Hash

  serialize :turnitin_settings, type: Hash
  # file extensions allowed for online_upload submission
  serialize :allowed_extensions, type: Array

  def allowed_extensions=(new_value)
    # allow both comma and whitespace as separator
    new_value = new_value.split(/[\s,]+/) if new_value.is_a?(String)

    # remove the . if they put it on, and extra whitespace
    new_value.map! { |v| v.strip.delete_prefix(".").downcase } if new_value.is_a?(Array)

    super
  end

  # ensure a root_account_id is set before validation so that we can
  # properly validate sis_source_id uniqueness by root_account_id
  before_validation :set_root_account_id, on: :create
  before_create :set_muted

  before_save :ensure_post_to_sis_valid,
              :process_if_quiz,
              :default_values,
              :validate_assignment_overrides,
              :mute_if_changed_to_anonymous,
              :mute_if_changed_to_moderated

  before_destroy :delete_observer_alerts

  def delete_observer_alerts
    observer_alerts.in_batches(of: 10_000).delete_all
  end

  after_save  :update_submissions_and_grades_if_details_changed,
              :update_grading_period_grades,
              :touch_assignment_group,
              :touch_context,
              :update_grading_standard,
              :update_submittable,
              :update_submissions_later,
              :delete_empty_abandoned_children,
              :update_cached_due_dates,
              :apply_late_policy,
              :update_line_items,
              :ensure_manual_posting_if_anonymous,
              :ensure_manual_posting_if_moderated,
              :create_default_post_policy

  after_save  :start_canvadocs_render, if: :saved_change_to_annotatable_attachment_id?
  after_save  :update_due_date_smart_alerts, if: :update_cached_due_dates?
  after_save  :mark_module_progressions_outdated, if: :update_cached_due_dates?
  after_save  :workflow_change_refresh_content_partication_counts, if: :saved_change_to_workflow_state?
  after_save  :submission_types_change_refresh_content_participation_counts, if: :saved_change_to_submission_types?
  after_save  :track_anonymously_graded_new_quizzes, if: :saved_change_to_anonymous_grading?

  after_commit :schedule_do_auto_peer_review_job_if_automatic_peer_review

  with_options if: -> { auditable? && @updating_user.present? } do
    after_create :create_assignment_created_audit_event!
    after_update :create_assignment_updated_audit_event!
    after_save :create_grades_posted_audit_event!, if: :saved_change_to_grades_published_at
  end

  has_a_broadcast_policy

  def create_assignment_created_audit_event!
    auditable_changes = AUDITABLE_ATTRIBUTES.each_with_object({}) do |attribute, map|
      map[attribute] = attributes[attribute] unless attributes[attribute].nil?
    end

    create_audit_event!(event_type: :assignment_created, payload: auditable_changes)
  end
  private :create_assignment_created_audit_event!

  def create_assignment_updated_audit_event!
    auditable_changes = if became_auditable?
                          AUDITABLE_ATTRIBUTES.each_with_object({}) do |attribute, map|
                            next if attributes[attribute].nil?

                            map[attribute] = if saved_changes.key?(attribute)
                                               saved_changes[attribute]
                                             else
                                               [attributes[attribute], attributes[attribute]]
                                             end
                          end
                        else
                          saved_changes.slice(*AUDITABLE_ATTRIBUTES)
                        end

    return if auditable_changes.empty?

    create_audit_event!(event_type: :assignment_updated, payload: auditable_changes)
  end
  private :create_assignment_updated_audit_event!

  def create_audit_event!(event_type:, payload:)
    AnonymousOrModerationEvent.create!(
      assignment: self,
      user: @updating_user,
      event_type:,
      payload:
    )
  end
  private :create_audit_event!

  # track events when an assignment is anonymous or moderated grading also track when save_changes includes
  # anonymous_grading or moderated_grading grading see also: #became_auditable? for when an assignment's
  # anonymous/moderated grading setting has gone from disabled to enabled
  def auditable?
    anonymous_grading? ||
      moderated_grading? ||
      saved_change_to_anonymous_grading? ||
      saved_change_to_moderated_grading?
  end

  # saved_changes includes anonymous_grading or moderated grading changing from disabled to enabled
  def became_auditable?
    saved_change_to_anonymous_grading?(from: false, to: true) || saved_change_to_moderated_grading?(from: false, to: true)
  end
  private :became_auditable?

  def create_grades_posted_audit_event!
    return if @updating_user.nil?

    AnonymousOrModerationEvent.create!(
      assignment: self,
      event_type: :grades_posted,
      payload: saved_changes.slice(:grades_published_at),
      user: @updating_user
    )
  end
  private :create_grades_posted_audit_event!

  after_save :remove_assignment_updated_flag # this needs to be after has_a_broadcast_policy for the message to be sent

  def validate_assignment_overrides(opts = {})
    if opts[:force_override_destroy] || will_save_change_to_group_category_id?
      # needs to be .each(&:destroy) instead of .update_all(:workflow_state =>
      # 'deleted') so that the override gets versioned properly
      active_assignment_overrides
        .where(set_type: "Group")
        .each do |o|
          o.dont_touch_assignment = true
          o.destroy
        end
    end

    AssignmentOverrideStudent.clean_up_for_assignment(self)
  end

  def schedule_do_auto_peer_review_job_if_automatic_peer_review
    return unless needs_auto_peer_reviews_scheduled?

    # When saving the assignment set the @next_auto_peer_review_date variable,
    # use it as the run_at date for the next job. Otherwise, use the method
    # of the same name to get the next automatic peer review date based on
    # this assignment's configuration.
    run_at = @next_auto_peer_review_date || next_auto_peer_review_date
    return if run_at.blank?

    run_at = 1.minute.from_now if run_at < 1.minute.from_now # delay immediate run in case associated objects are still being saved
    delay(run_at:,
          on_conflict: :overwrite,
          singleton: Shard.birth.activate { "assignment:auto_peer_review:#{id}" })
      .do_auto_peer_review
  end

  alias_method :skip_schedule_peer_reviews?, :skip_schedule_peer_reviews
  def needs_auto_peer_reviews_scheduled?
    !skip_schedule_peer_reviews? && peer_reviews? && automatic_peer_reviews? && !peer_reviews_assigned?
  end

  def do_auto_peer_review
    assign_peer_reviews if needs_auto_peer_reviews_scheduled?
  end

  def touch_assignment_group
    if saved_change_to_assignment_group_id? && assignment_group_id_before_last_save.present?
      AssignmentGroup.where(id: assignment_group_id_before_last_save).update_all(updated_at: Time.zone.now.utc)
    end
    AssignmentGroup.where(id: assignment_group_id).update_all(updated_at: Time.zone.now.utc) if assignment_group_id
    true
  end

  def track_anonymously_graded_new_quizzes
    return unless quiz_lti?

    if anonymous_grading_changed?(to: true)
      InstStatsd::Statsd.distributed_increment("assignment.new_quiz.anonymous.enabled")
    end
  end

  def ab_guid_through_rubric
    # ab_guid is an academic benchmark guid - it can be saved on the assignmenmt itself, or accessed through this association
    rubric&.learning_outcome_alignments&.filter_map { |loa| loa.learning_outcome.vendor_guid } || []
  end

  def update_student_submissions(updating_user)
    graded_at = Time.zone.now
    submissions.graded.preload(:user).find_each do |s|
      if grading_type == "pass_fail" && ["complete", "pass"].include?(s.grade)
        s.score = points_possible
      end
      s.grade = score_to_grade(s.score, s.grade)
      s.graded_at = graded_at
      s.assignment = self
      s.assignment_changed_not_sub = true
      s.grade_change_event_author_id = updating_user&.id
      s.grader = updating_user if updating_user

      # Skip the grade calculation for now. We'll do it at the end.
      s.skip_grade_calc = true
      s.with_versioning(explicit: true) { s.save! }
    end

    unless saved_by == :migration
      context.recompute_student_scores
    end
  end

  def needs_to_update_submissions?
    !previously_new_record? &&
      (saved_change_to_points_possible? || saved_change_to_grading_type? || saved_change_to_grading_standard_id?) &&
      submissions.graded.exists?
  end
  private :needs_to_update_submissions?

  def start_canvadocs_render
    return if annotatable_attachment.blank? || annotatable_attachment.canvadoc&.available?

    canvadocs_opts = { preferred_plugins: [Canvadocs::RENDER_PDFJS], wants_annotation: true }
    annotatable_attachment.submit_to_canvadocs(1, **canvadocs_opts)
  end
  private :start_canvadocs_render

  # if a teacher changes the settings for an assignment and students have
  # already been graded, then we need to update the "grade" column to
  # reflect the changes
  def update_submissions_and_grades_if_details_changed
    if needs_to_update_submissions?
      delay_if_production.update_student_submissions(@updating_user)
    else
      update_grades_if_details_changed
    end
    true
  end

  def needs_to_recompute_grade?
    !previously_new_record? && (
      saved_change_to_points_possible? ||
      saved_change_to_workflow_state? ||
      saved_change_to_assignment_group_id? ||
      saved_change_to_only_visible_to_overrides? ||
      saved_change_to_omit_from_final_grade?
    )
  end
  private :needs_to_recompute_grade?

  def update_grades_if_details_changed
    if needs_to_recompute_grade? && saved_by != :migration
      self.class.connection.after_transaction_commit { context.recompute_student_scores }
    end
    true
  end
  private :update_grades_if_details_changed

  def update_grading_period_grades
    return true unless saved_change_to_due_at? && !previously_new_record? && context.grading_periods? && saved_by != :migration

    grading_period_was = GradingPeriod.for_date_in_course(date: due_at_before_last_save, course: context)
    grading_period = GradingPeriod.for_date_in_course(date: due_at, course: context)
    return true if grading_period_was&.id == grading_period&.id

    if grading_period_was
      # recalculate just the old grading period's score
      context.recompute_student_scores(grading_period_id: grading_period_was.id, update_course_score: false)
    end

    unless needs_to_recompute_grade? || needs_to_update_submissions?
      # recalculate the new grading period's score. If the grading period group is
      # weighted, then we need to recalculate the overall course score too. (If
      # grading period is nil, make sure we pass true for `update_course_score`
      # so we can use a singleton job.)
      context.recompute_student_scores(
        grading_period_id: grading_period&.id,
        update_course_score: grading_period.blank? || grading_period.grading_period_group&.weighted?
      )
    end
    true
  end
  private :update_grading_period_grades

  def create_in_turnitin
    return false unless context.turnitin_settings
    return true if turnitin_settings[:current]

    turnitin = Turnitin::Client.new(*context.turnitin_settings)
    res = turnitin.createOrUpdateAssignment(self, turnitin_settings)

    # make sure the defaults get serialized
    self.turnitin_settings = turnitin_settings

    if res[:assignment_id]
      turnitin_settings[:created] = true
      turnitin_settings[:current] = true
      turnitin_settings.delete(:error)
    else
      turnitin_settings[:error] = res
    end
    save
    turnitin_settings[:current]
  end

  def turnitin_settings(settings = nil)
    if super().empty?
      # turnitin settings are overloaded for all plagiarism services as requested, so
      # alternative services can send in their own default settings, otherwise,
      # default to Turnitin settings
      if settings.nil?
        settings = Turnitin::Client.default_assignment_turnitin_settings
        default_originality = course.turnitin_originality if course
        settings[:originality_report_visibility] = default_originality if default_originality
      end
      settings
    else
      super()
    end
  end

  def turnitin_settings=(settings)
    settings = if vericite_enabled?
                 VeriCite::Client.normalize_assignment_vericite_settings(settings)
               else
                 Turnitin::Client.normalize_assignment_turnitin_settings(settings)
               end
    unless settings.blank?
      [:created, :error].each do |key|
        settings[key] = turnitin_settings[key] if turnitin_settings[key]
      end
    end
    self[:turnitin_settings] = settings
  end

  def create_in_vericite
    return false unless Canvas::Plugin.find(:vericite).try(:enabled?)
    return true if turnitin_settings[:current] && turnitin_settings[:vericite]

    vericite = VeriCite::Client.new
    res = vericite.createOrUpdateAssignment(self, turnitin_settings)

    # make sure the defaults get serialized
    self.turnitin_settings = turnitin_settings

    if res[:assignment_id]
      turnitin_settings[:created] = true
      turnitin_settings[:current] = true
      turnitin_settings[:vericite] = true
      turnitin_settings.delete(:error)
    else
      turnitin_settings[:error] = res
    end
    save
    turnitin_settings[:current]
  end

  def vericite_settings
    turnitin_settings(VeriCite::Client.default_assignment_vericite_settings)
  end

  def vericite_settings=(settings)
    settings = VeriCite::Client.normalize_assignment_vericite_settings(settings)
    unless settings.blank?
      [:created, :error].each do |key|
        settings[key] = turnitin_settings[key] if turnitin_settings[key]
      end
    end
    self[:turnitin_settings] = settings
  end

  def self.all_day_interpretation(opts = {})
    if opts[:due_at]
      if opts[:due_at] == opts[:due_at_was]
        # (comparison is modulo time zone) no real change, leave as was
        [opts[:all_day_was], opts[:all_day_date_was]]
      else
        # 'normal' case. compare due_at to fancy midnight and extract its
        # date-part
        [(opts[:due_at].strftime("%H:%M") == "23:59"), opts[:due_at].to_date]
      end
    else
      # no due at = all_day and all_day_date are irrelevant
      [false, nil]
    end
  end

  def self.remove_user_as_final_grader(user_id, course_id)
    strand_identifier = Course.find(course_id).root_account.global_id
    delay_if_production(strand: "Assignment.remove_user_as_final_grader:#{strand_identifier}",
                        priority: Delayed::LOW_PRIORITY)
      .remove_user_as_final_grader_immediately(user_id, course_id)
  end

  def self.remove_user_as_final_grader_immediately(user_id, course_id)
    Assignment.where(context_id: course_id, context_type: "Course", final_grader_id: user_id).find_each do |assignment|
      # going this route instead of doing an update_all so that we create a new
      # assignment version when this update happens
      assignment.update!(final_grader_id: nil)
    end
  end

  def ensure_post_to_sis_valid
    self.post_to_sis = false unless gradeable?
    true
  end
  private :ensure_post_to_sis_valid

  def default_values
    raise "Assignments can only be assigned to Course records" if context_type && context_type != "Course"

    infer_all_day
    self.position = position_was if will_save_change_to_position? && position.nil? # don't allow setting to nil

    if !assignment_group || (assignment_group.deleted? && !deleted?)
      ensure_assignment_group(false)
    end

    self.title ||= assignment_group.default_assignment_name || "Assignment"

    self.submission_types ||= "none"
    if will_save_change_to_submission_types? && ["none", "on_paper"].include?(self.submission_types)
      self.allowed_attempts = nil
    end

    peer_review_assign_changed = peer_reviews_due_at_changed?
    due_at_changed_with_no_peer_review_assign_date = peer_reviews_due_at.nil? && due_at_changed? && due_at.present? && next_auto_peer_review_date(Time.zone.now)

    if peer_review_assign_changed || due_at_changed_with_no_peer_review_assign_date
      self.peer_reviews_assigned = false
    end

    %i[
      all_day
      could_be_locked
      grade_group_students_individually
      anonymous_peer_reviews
      turnitin_enabled
      vericite_enabled
      moderated_grading
      omit_from_final_grade
      hide_in_gradebook
      freeze_on_copy
      copied
      only_visible_to_overrides
      post_to_sis
      peer_reviews_assigned
      peer_reviews
      automatic_peer_reviews
      muted
      intra_group_peer_reviews
      anonymous_grading
<<<<<<< HEAD
      peer_review_submission_required
=======
      peer_review_across_sections
>>>>>>> 10b1d53a
    ].each { |attr| self[attr] = false if self[attr].nil? }
    self.peer_review_submission_required = true if peer_review_submission_required.nil?
    self.graders_anonymous_to_graders = false unless grader_comments_visible_to_graders
  end
  protected :default_values

  def ensure_assignment_group(do_save = true)
    return if assignment_group_id

    return if skip_assignment_group_for_wiki_page?

    context.require_assignment_group
    self.assignment_group = context.assignment_groups.active.first
    if do_save
      GuardRail.activate(:primary) { save! }
    end
  end

  def skip_assignment_group_for_wiki_page?
    Account.site_admin.feature_enabled?(:wiki_page_mastery_path_no_assignment_group) &&
      submission_types == "wiki_page" && context.conditional_release?
  end

  def attendance?
    submission_types == "attendance"
  end

  def due_date
    all_day ? all_day_date : due_at
  end

  def delete_empty_abandoned_children
    if governs_submittable? && saved_change_to_submission_types?
      each_submission_type do |submittable, type|
        unless self.submission_types == type.to_s
          submittable&.unlink!(:assignment)
        end
      end
    end
  end

  def update_submissions_later
    delay_if_production.update_submissions if saved_change_to_points_possible?
  end

  def update_submissions
    @updated_submissions ||= []
    Submission.suspend_callbacks(:update_assignment, :touch_graders) do
      submissions.find_each do |submission|
        @updated_submissions << submission
        submission.save!
      end
    end
    context.clear_todo_list_cache(:admins) if context.is_a?(Course)
  end

  def update_submittable
    # If we're updating the assignment's muted status as part of posting
    # grades, don't bother doing this
    return true if !governs_submittable? || deleted? || grade_posting_in_progress

    if self.submission_types == "online_quiz" && @saved_by != :quiz
      quiz = Quizzes::Quiz.where(assignment_id: self).first || context.quizzes.build
      quiz.assignment_id = id
      quiz.title = self.title
      quiz.description = description
      quiz.due_at = due_at
      quiz.unlock_at = unlock_at
      quiz.lock_at = lock_at
      quiz.points_possible = points_possible
      quiz.assignment_group_id = assignment_group_id
      quiz.workflow_state = "created" if quiz.deleted?
      quiz.saved_by = :assignment
      quiz.workflow_state = published? ? "available" : "unpublished"
      quiz.updating_user = updating_user
      quiz.save if quiz.changed?
    elsif self.submission_types == "discussion_topic" && !%i[discussion_topic sub_assignment].include?(@saved_by)
      topic = discussion_topic || context.discussion_topics.build(user: @updating_user)
      topic.message = description
      save_submittable(topic)
      self.discussion_topic = topic
    elsif context.conditional_release? &&
          self.submission_types == "wiki_page" && @saved_by != :wiki_page
      page = wiki_page || context.wiki_pages.build(user: @updating_user)
      save_submittable(page)
      self.wiki_page = page
    end
  end

  def save_submittable(submittable)
    submittable.updating_user = updating_user
    submittable.assignment_id = id
    submittable.title = self.title
    submittable.saved_by = :assignment
    submittable.updated_at = Time.zone.now
    submittable.workflow_state = "active" if submittable.deleted?
    submittable.workflow_state = published? ? "active" : "unpublished"
    submittable.save
  end
  protected :save_submittable

  def update_grading_standard
    grading_standard&.save!
  end

  def all_context_module_tags
    all_tags = context_module_tags.to_a
    each_submission_type do |submission, _, short_type|
      all_tags.concat(submission.context_module_tags) if send(:"#{short_type}?")
    end
    all_tags
  end

  def context_module_action(user, action, points = nil)
    all_context_module_tags.each { |tag| tag.context_module_action(user, action, points) }
  end

  def recalculate_module_progressions(submission_ids)
    # recalculate the module progressions now that the assignment is unmuted
    submitted_scope = Submission.having_submission.or(Submission.graded)
    student_ids = submissions.merge(submitted_scope).where(id: submission_ids).pluck(:user_id)
    return if student_ids.blank?

    tags = all_context_module_tags
    return unless tags.any?

    modules = ContextModule.where(id: tags.map(&:context_module_id)).ordered.to_a.select do |mod|
      mod.completion_requirements&.any? do |req|
        %w[min_score min_percentage].include?(req[:type]) && tags.map(&:id).include?(req[:id])
      end
    end
    return unless modules.any?

    modules.each do |mod|
      if mod.context_module_progressions.where(current: true, user_id: student_ids).update_all(current: false) > 0
        mod.delay_if_production(n_strand: ["evaluate_module_progressions", global_context_id],
                                singleton: "evaluate_module_progressions:#{mod.global_id}").evaluate_all_progressions
      end
    end
  end

  # @see Lti::Migratable
  def migrate_to_1_3_if_needed!(tool)
    # Don't do anything unless the tool is actually a 1.3 tool
    return unless tool&.use_1_3? && tool.developer_key.present?

    # The assignment has already been migrated.
    return if line_items.active.present? && primary_resource_link&.lti_1_1_id.present?

    # If the tool is nil, as is the case in just-in-time launches,
    # update_line_items will re-lookup the appropriate tool for us.
    # Otherwise, tool will be a 1.3 tool that was already fetched
    # appropriately, so we can just pass it in and avoid re-querying.
    update_line_items(tool, lti_1_1_id: lti_resource_link_id)
  end

  # filtered by context during migrate_content_to_1_3
  # @see Lti::Migratable
  def self.directly_associated_items(tool_id)
    Assignment.nondeleted.joins(:external_tool_tag).where(content_tags: { content_type: ContextExternalTool, content_id: tool_id })
  end

  # filtered by context during migrate_content_to_1_3
  # @see Lti::Migratable
  def self.indirectly_associated_items(_tool_id)
    # TODO: this does not account for assignments that _are_ linked to a
    # tool and the tag has a content_id, but the content_id doesn't match
    # the current tool
    Assignment.nondeleted.joins(:external_tool_tag).where(content_tags: { content_id: nil })
  end

  # @see Lti::Migratable
  def self.fetch_direct_batch(ids, &)
    Assignment.where(id: ids).find_each(&)
  end

  # @see Lti::Migratable
  def self.fetch_indirect_batch(tool_id, new_tool_id, ids)
    Assignment
      .where(id: ids)
      .preload(:external_tool_tag)
      .find_each do |a|
        # again, look for the 1.1 tool by excluding the new tool from this query.
        # a (currently) unavoidable N+1, sadly
        a_tool = Lti::ToolFinder.from_url(a.external_tool_tag.url, a, exclude_tool_id: new_tool_id)
        next if a_tool.nil? || a_tool.id != tool_id

        yield a
      end
  end

  def create_assignment_line_item!
    update_line_items
  end

  def update_line_items(lti_1_3_tool = nil, lti_1_1_id: nil)
    # TODO: Edits to existing Assignment<->Tool associations are (mostly) ignored
    #
    # A few key points as a result:
    #
    # - Adding a 1.3 Tool to an Assignment which did not _ever_ have one previously _is_ supported and will result
    # in LineItem+ResourceLink creation. But otherwise any attempt to add/edit/delete the Tool binding will have no
    # impact on associated LineItems and ResourceLinks, even if it means those associations are now stale.
    #
    # - Associated LineItems and ResourceLinks are never deleted b/c this could possibly result in grade loss (cascaded
    # delete from ResourceLink->LineItem->Result)
    #
    # - So in the case where a Tool association is abandoned or re-pointed to a different Tool, the Assignment's
    # previously created LineItems and ResourceLinks will still exist and will be anomalous. I.e. they will be bound to
    # a different tool than the Assignment.
    #
    # - Until this is resolved, clients trying to resolve an Assignment via ResourceLink->LineItem->Assignment chains
    # have to remember to also check that the Assignment's ContentTag is still associated with the same
    # ContextExternalTool as the ResourceLink. Also check Assignment.external_tool?.
    #
    # - Edits to assignment title and points_possible always propagate to the primary associated LineItem, even if the
    # currently bound Tool doesn't support LTI 1.3 or if the LineItem's ResourceLink doesn't agree with Assignment's
    # ContentTag on the currently bound tool. Presumably you always want correct data in the LineItem, regardless of
    # which Tool it's bound to.
    GuardRail.activate(:primary) do
      transaction do
        if lti_1_3_external_tool_tag?(lti_1_3_tool) && line_items.empty?
          rl = Lti::ResourceLink.create!(
            context: self,
            custom: validate_resource_link_custom_params,
            resource_link_uuid: lti_context_id,
            context_external_tool: lti_1_3_tool || tool_from_external_tool_tag,
            url: lti_resource_link_url,
            title: lti_resource_link_title,
            lti_1_1_id:
          )

          li = line_items.create!(
            label: title,
            score_maximum: points_possible,
            resource_link: rl,
            coupled: true,
            resource_id: line_item_resource_id,
            tag: line_item_tag,
            start_date_time: unlock_at,
            end_date_time: due_at
          )
          create_results_from_prior_grades(li)
        elsif saved_change_to_title? || saved_change_to_points_possible? || saved_change_to_due_at? || saved_change_to_unlock_at?
          if (li = line_items.find(&:assignment_line_item?))
            li.label = title
            li.score_maximum = points_possible || 0
            li.tag = line_item_tag if line_item_tag
            li.resource_id = line_item_resource_id if line_item_resource_id
            li.start_date_time = unlock_at
            li.end_date_time = due_at
            li.save!
          end
        end

        if lti_1_3_external_tool_tag?(lti_1_3_tool) && !lti_resource_links.empty?
          options = {}
          validated_params = validate_resource_link_custom_params
          # Check if they actually passed something that isn't just our default value of nil, such as an
          # empty string to signify they really want to set the custom params to nil, then format
          # it for storage.
          if !lti_resource_link_custom_params.nil? && validated_params != primary_resource_link.custom
            options[:custom] = validated_params
          end

          options[:lookup_uuid] = lti_resource_link_lookup_uuid unless lti_resource_link_lookup_uuid.nil?
          options[:url] = lti_resource_link_url if lti_resource_link_url
          options[:title] = lti_resource_link_title if lti_resource_link_title
          options[:lti_1_1_id] = lti_1_1_id if lti_1_1_id.present?

          primary_resource_link.update!(options) unless options.empty?
        end
      end
    end
  end
  protected :update_line_items

  # This should only be called once, upon line item creation.
  # It ensures that any prior scores are reflected in the AGS Results API,
  # and creates results like they are created in the AGS Scores API.
  # It ignores any previous submission versions in favor of the most recent.
  def create_results_from_prior_grades(line_item)
    submissions.where.not(score: nil).each do |sub|
      line_item.results.create!(
        submission: sub,
        user: sub.user,
        created_at: Time.zone.now,
        updated_at: sub.graded_at,
        result_score: sub.score,
        result_maximum: points_possible || 0,
        extensions: {
          Lti::Result::AGS_EXT_SUBMISSION => { submitted_at: sub.submitted_at }
        }
      )
    end
  end
  protected :create_results_from_prior_grades

  def validate_resource_link_custom_params
    Lti::DeepLinkingUtil.validate_custom_params(lti_resource_link_custom_params)
  end
  private :validate_resource_link_custom_params

  def primary_resource_link
    @primary_resource_link ||= lti_resource_links.find_by(
      resource_link_uuid: lti_context_id,
      context: self
    )
  end

  def lti_1_3_external_tool_tag?(lti_1_3_tool)
    return false unless external_tool?
    return false unless external_tool_tag&.content_type == "ContextExternalTool"
    return lti_1_3_tool.use_1_3? if lti_1_3_tool

    # Lookup the tool and check if the LTI version is 1.3
    tool_from_external_tool_tag&.use_1_3?
  end
  private :lti_1_3_external_tool_tag?

  def tool_from_external_tool_tag
    @tool_from_external_tool_tag = Lti::ToolFinder.from_content_tag(
      external_tool_tag,
      context
    )
  end

  # call this to perform notifications on an Assignment that is not being saved
  # (useful when a batch of overrides associated with a new assignment have been saved)
  def do_notifications!(prior_version = nil, notify = false)
    # TODO: this will blow up if the group_category string is set on the
    # previous version, because it gets confused between the db string field
    # and the association.  one more reason to drop the db column
    prior_version ||= versions.previous(current_version.number).try(:model)
    self.notify_of_update = notify || false
    broadcast_notifications(prior_version || dup)
    remove_assignment_updated_flag
  end

  def course_broadcast_data
    context&.broadcast_data
  end

  def notify_of_update=(val)
    @assignment_changed = Canvas::Plugin.value_to_boolean(val)
  end

  def notify_of_update
    false
  end

  def remove_assignment_updated_flag
    @assignment_changed = false
    true
  end

  def points_uneditable?
    (self.submission_types == "online_quiz") # && self.quiz && (self.quiz.edited? || self.quiz.available?))
  end

  workflow do
    state :published do
      event :unpublish, transitions_to: :unpublished
    end
    state :unpublished do
      event :publish, transitions_to: :published
    end
    state :duplicating do
      event :fail_to_duplicate, transitions_to: :failed_to_duplicate
    end
    state :failed_to_duplicate
    state :importing do
      event :finish_importing, transitions_to: :unpublished
      event :fail_to_import, transitions_to: :fail_to_import
    end
    state :fail_to_import
    state :migrating do
      event :finish_migrating, transitions_to: :unpublished
      event :fail_to_migrate, transitions_to: :failed_to_migrate
    end
    state :failed_to_migrate
    state :deleted
    state :outcome_alignment_cloning do
      event :fail_to_clone_alignment, transitions_to: :failed_to_clone_outcome_alignment
    end
    state :failed_to_clone_outcome_alignment
  end

  alias_method :destroy_permanently!, :destroy
  def destroy
    self.workflow_state = "deleted"
    ContentTag.delete_for(self)
    rubric_association.destroy if active_rubric_association?
    save!

    unless is_a?(SubAssignment)
      each_submission_type { |submission| submission.destroy if submission && !submission.deleted? }
    end
    conditional_release_rules.destroy_all
    conditional_release_associations.destroy_all
    refresh_course_content_participation_counts

    # Assignment owns deletion of Lti::LineItem, Lti::ResourceLink
    # destroy_all removes associations, so avoid that
    lti_resource_links.find_each(&:destroy)
    lti_asset_processors.find_each(&:destroy)

    comment_bank_items.destroy_all

    scheduled_post&.destroy

    ScheduledSmartAlert.where(context_type: "Assignment", context_id: id).destroy_all
    ScheduledSmartAlert.where(context_type: "AssignmentOverride", context_id: assignment_override_ids).destroy_all
  end

  def workflow_change_refresh_content_partication_counts
    trigger_workflow_states = %w[published unpublished]
    refresh_course_content_participation_counts if trigger_workflow_states.include?(workflow_state)
  end

  def submission_types_change_refresh_content_participation_counts
    previous_submission_types = submission_types_before_last_save
    submission_types_trigger = previous_submission_types == "not_graded" || submission_types == "not_graded"
    refresh_course_content_participation_counts if submission_types_trigger
  end

  def refresh_course_content_participation_counts
    progress = context.progresses.build(tag: "refresh_content_participation_counts")
    progress.save!
    progress.process_job(
      context,
      :refresh_content_participation_counts,
      { singleton: "refresh_content_participation_counts:#{context.global_id}" }
    )
  end

  def time_zone_edited
    CGI.unescapeHTML(super || "")
  end

  def restore(from = nil)
    self.workflow_state = has_student_submissions? ? "published" : "unpublished"
    save
    each_submission_type do |submission, _, short_type|
      submission.restore(:assignment) if from != short_type && submission
    end
    lti_resource_links.find_each(&:undestroy)
    external_tool_tag&.update!(workflow_state: "active")
    comment_bank_items.where(workflow_state: "deleted").update_all(workflow_state: "active")
  end

  def participants_with_overridden_due_at
    Assignment.participants_with_overridden_due_at([self])
  end

  def self.participants_with_overridden_due_at(assignments)
    overridden_users = []

    AssignmentOverride.active.overriding_due_at.where(assignment_id: assignments).each do |o|
      overridden_users.concat(o.applies_to_students)
    end

    overridden_users.uniq!
    overridden_users
  end

  def students_with_visibility(scope = nil, user_ids = nil)
    scope ||= context.all_students.where("enrollments.workflow_state NOT IN ('inactive', 'rejected')")
    return scope unless differentiated_assignments_applies?

    context.shard.activate do
      scope.able_to_see_assignment_in_course_with_da(id, context.id, user_ids)
    end
  end

  def process_if_quiz
    if self.submission_types == "online_quiz"
      self.points_possible = quiz.points_possible if quiz&.available?
      copy_attrs = %w[due_at lock_at unlock_at]
      if quiz && @saved_by != :quiz &&
         copy_attrs.any? { |attr| changes[attr] }
        copy_attrs.each { |attr| quiz.send :"#{attr}=", send(attr) }
        quiz.saved_by = :assignment
        quiz.save
      end
    end
  end
  protected :process_if_quiz

  delegate :grading_scheme, to: :grading_standard_or_default

  def infer_grading_type
    self.grading_type = nil if grading_type.blank?
    self.grading_type = "pass_fail" if self.submission_types == "attendance"
    self.grading_type = "not_graded" if self.submission_types == "wiki_page"
    self.grading_type ||= "points"
  end

  def score_to_grade_percent(score = 0.0)
    if points_possible && points_possible > 0
      result = score.to_f / points_possible
      (result * 100.0).round(2)
    else
      # there's not really any reasonable value we can set here -- if the
      # assignment is worth no points, any percentage is as valid as any other.
      score.to_f
    end
  end

  def grading_standard_or_default
    grading_standard ||
      # use the course's custom grading standard before using defaults
      context.grading_standard ||
      context.default_grading_standard ||
      GradingStandard.default_instance
  end

  def score_to_grade(score = 0.0, given_grade = nil, force_letter_grade = false)
    result = score.to_f
    case force_letter_grade ? "letter_grade" : self.grading_type
    when "percent"
      result = "#{round_if_whole(score_to_grade_percent(score))}%"
    when "pass_fail"
      passed = if points_possible && points_possible > 0
                 score.to_f > 0
               elsif given_grade
                 given_grade == "complete" || given_grade == "pass"
               end
      result = passed ? "complete" : "incomplete"
    when "letter_grade", "gpa_scale"
      if points_possible.to_f > 0.0
        score = BigDecimal(score.to_s.presence || "0.0") / BigDecimal(points_possible.to_s)
        result = grading_standard_or_default.score_to_grade((score * 100).to_f)
      elsif given_grade
        # this block is hit when a zero pointed assignment has been graded
        result = if force_letter_grade
                   if score == 0
                     "complete"
                   elsif score < 0
                     given_grade
                   else
                     # show a perfect grade when positive / 0
                     grading_standard_or_default.score_to_grade(100)
                   end
                 else
                   # the score for a zero-point letter_grade assignment could be considered
                   # to be *any* grade, so look at what the current given grade is
                   # instead of trying to calculate it
                   given_grade
                 end
      else
        # there's not really any reasonable value we can set here -- if the
        # assignment is worth no points, and the grader didn't enter an
        # explicit letter grade, any letter grade is as valid as any other.
        result = grading_standard_or_default.score_to_grade(score.to_f)
      end
    end
    round_if_whole(result).to_s
  end

  def interpret_grade(grade, prefer_points_over_scheme: false)
    case grade.to_s
    when /^[+-]?\d*\.?\d+%$/
      # interpret as a percentage
      percentage = grade.to_f / BigDecimal("100.0")
      points_possible.to_f * percentage
    when /^[+-]?\d*\.?\d+$/
      if !prefer_points_over_scheme && uses_grading_standard && (standard_based_score = grading_standard_or_default.grade_to_score(grade))
        (points_possible || 0.0) * standard_based_score / 100.0
      else
        grade.to_f
      end
    when "pass", "complete"
      points_possible.to_f
    when "fail", "incomplete"
      0.0
    else
      # try to treat it as a letter grade
      if uses_grading_standard && (standard_based_score = grading_standard_or_default.grade_to_score(grade))
        ((points_possible || 0.0).to_d * standard_based_score.to_d / BigDecimal("100.0")).to_f
      else
        nil
      end
    end
  end

  def grade_to_score(grade = nil, prefer_points_over_scheme: false)
    return nil if grade.blank?

    parsed_grade = interpret_grade(grade, prefer_points_over_scheme:)
    case self.grading_type
    when *POINTED_GRADING_TYPES
      score = parsed_grade
    when "pass_fail"
      # only allow full points or no points for pass_fail assignments
      score = case parsed_grade.to_f
              when points_possible
                points_possible
              when 0.0
                0.0
              else
                nil
              end
    when "not_graded"
      score = nil
    else
      raise "oops, we need to interpret a new grading_type. get coding."
    end
    score
  end

  def uses_grading_standard
    ["letter_grade", "gpa_scale"].include? grading_type
  end

  def infer_times
    # set the time to 11:59 pm in the creator's time zone, if none given
    self.due_at = CanvasTime.fancy_midnight(due_at) if will_save_change_to_due_at?
    self.lock_at = CanvasTime.fancy_midnight(lock_at) if will_save_change_to_lock_at?
  end

  def infer_all_day(tz = nil)
    # make the comparison to "fancy midnight" and the date-part extraction in
    # the time zone that was active during editing
    time_zone = tz || ((edited = time_zone_edited) && ActiveSupport::TimeZone.new(edited)) || Time.zone
    self.all_day, self.all_day_date = Assignment.all_day_interpretation(
      due_at: due_at&.in_time_zone(time_zone),
      due_at_was:,
      all_day_was:,
      all_day_date_was:
    )
  end

  def to_atom(opts = {})
    extend ApplicationHelper

    author_name = context.present? ? context.name : t("atom_no_author", "No Author")
    content = "#{before_label(:due, "Due")} #{datetime_string(due_at, :due_date)}"
    unless opts[:exclude_description]
      content += "<br/>#{description}<br/><br/>
        <div>
          #{description}
        </div>
      "
    end

    title = t(:feed_entry_title, "Assignment: %{assignment}", assignment: self.title) unless opts[:include_context]
    title = t(:feed_entry_title_with_course, "Assignment, %{course}: %{assignment}", assignment: self.title, course: context.name) if opts[:include_context]

    {
      title:,
      updated: updated_at.utc,
      published: created_at.utc,
      id: "tag:#{HostUrl.default_host},#{created_at.strftime("%Y-%m-%d")}:/assignments/#{feed_code}_#{due_at&.strftime("%Y-%m-%d-%H-%M") || "none"}",
      content:,
      link: direct_link,
      author: author_name
    }
  end

  def start_at
    due_at
  end

  def end_at
    due_at
  end

  def direct_link
    "http://#{HostUrl.context_host(context)}/#{context_url_prefix}/assignments/#{id}"
  end

  def context_prefix
    context_url_prefix
  end

  def to_ics(in_own_calendar: true, preloaded_attachments: {}, user: nil)
    CalendarEvent::IcalEvent.new(self).to_ics(in_own_calendar:,
                                              preloaded_attachments:,
                                              include_description: include_description?(user))
  end

  def include_description?(user, lock_info = nil)
    return false unless user

    lock_info = locked_for?(user, check_policies: true) if lock_info.nil?
    !lock_info || (lock_info[:can_view] && !lock_info[:context_module])
  end

  def all_day
    super || (new_record? && !!due_at && (due_at.strftime("%H:%M") == "23:59" || due_at.strftime("%H:%M") == "00:00"))
  end

  def self.preload_context_module_tags(assignments, include_context_modules: false)
    module_tags_include =
      if include_context_modules
        { context_module_tags: :context_module }
      else
        :context_module_tags
      end

    ActiveRecord::Associations.preload(assignments, [
                                         module_tags_include,
                                         :context, # necessary while wiki_page assignments behind feature flag
                                         { discussion_topic: :context_module_tags },
                                         { wiki_page: :context_module_tags },
                                         { quiz: :context_module_tags }
                                       ])
  end

  def self.preload_unposted_anonymous_submissions(assignments)
    # Don't do anything if there are no assignments OR unposted anonymous submissions are already preloaded
    if assignments.is_a?(Array) &&
       (assignments.empty? || assignments.all? { |a| !a.unposted_anonymous_submissions.nil? })
      return
    end

    # Ignore test student enrollments so that adding a test student doesn't
    # inadvertently flip a posted anonymous assignment back to unposted
    assignment_ids_with_unposted_anonymous_submissions =
      Assignment
      .where(id: assignments, anonymous_grading: true)
      .where(Submission.active.unposted.joins(user: :enrollments)
            .where("submissions.user_id = users.id")
            .where("submissions.assignment_id = assignments.id")
            .where("enrollments.course_id = assignments.context_id")
            .merge(Enrollment.of_student_type.where(workflow_state: "active"))
            .arel.exists)
      .pluck(:id).to_set

    assignments.each do |assignment|
      assignment.unposted_anonymous_submissions = assignment_ids_with_unposted_anonymous_submissions.include?(assignment.id)
    end

    nil
  end

  def touch_on_unlock_if_necessary
    if unlock_at && Time.zone.now < unlock_at && 1.hour.from_now > unlock_at
      GuardRail.activate(:primary) do
        # Because of assignemnt overrides, an assignment can have the same global id but
        # a different unlock_at time, so include that in the singleton key so that different
        # unlock_at times are properly handled.
        singleton = "touch_on_unlock_assignment_#{global_id}_#{unlock_at}"
        delay(run_at: unlock_at, singleton:).touch_assignment_and_submittable
      end
    end
  end

  def touch_assignment_and_submittable
    self.skip_schedule_peer_reviews = true
    touch
    self.skip_schedule_peer_reviews = nil
    submittable_object&.touch
    if submittable_object.is_a?(DiscussionTopic) && submittable_object.root_topic?
      submittable_object.child_topics.touch_all
    end
  end

  def low_level_locked_for?(user, opts = {})
    return false if opts[:check_policies] && context.grants_right?(user, :read_as_admin)

    RequestCache.cache(locked_request_cache_key(user)) do
      locked = false
      assignment_for_user = overridden_for(user)
      if assignment_for_user.unlock_at && assignment_for_user.unlock_at > Time.zone.now && !context.enable_course_paces?
        locked = { object: assignment_for_user, unlock_at: assignment_for_user.unlock_at }
      elsif could_be_locked && (item = locked_by_module_item?(user, opts))
        locked = { object: self, module: item.context_module }
      elsif assignment_for_user.lock_at && assignment_for_user.lock_at < Time.zone.now && !context.enable_course_paces?
        locked = { object: assignment_for_user, lock_at: assignment_for_user.lock_at, can_view: true }
      else
        each_submission_type do |submission, _, short_type|
          next unless send(:"#{short_type}?")

          if (submission_locked = submission.low_level_locked_for?(user, opts.merge(skip_assignment: true)))
            locked = submission_locked
          end
          break
        end
      end
      assignment_for_user.touch_on_unlock_if_necessary
      locked
    end
  end

  def self.assignment_type?(type)
    %w[quiz attendance discussion_topic wiki_page external_tool].include? type.to_s
  end

  def self.get_submission_type(assignment_type)
    if assignment_type?(assignment_type)
      type = assignment_type.to_s
      type = "online_quiz" if type == "quiz"
      type = type.to_sym if assignment_type.is_a?(Symbol)
      type
    end
  end

  def submission_types_array
    (self.submission_types || "").split(",")
  end

  def submittable_type?
    submission_types && ![
      "",
      "none",
      "not_graded",
      "online_quiz",
      "discussion_topic",
      "wiki_page",
      "attendance"
    ].include?(self.submission_types)
  end

  def submittable_object
    case self.submission_types
    when "online_quiz"
      quiz
    when "discussion_topic"
      discussion_topic
    when "wiki_page"
      wiki_page
    end
  end

  def each_submission_type
    if block_given?
      submittable_types = %i[discussion_topic quiz]
      submittable_types << :wiki_page if context.try(:conditional_release?)
      # one of these is the submittable_object
      submittable_types.each do |asg_type|
        submittable = send(asg_type)
        yield submittable, Assignment.get_submission_type(asg_type), asg_type
      end
    end
  end

  def graded_count
    return self["graded_count"].to_i if has_attribute?("graded_count")

    Rails.cache.fetch(["graded_count", self].cache_key) do
      submissions.graded.in_workflow_state("graded").count
    end
  end

  def submitted?(user: nil, submission: nil)
    submission = submissions.find_by(user:) if submission.nil? && user.present?
    submission.present? && (non_digital_submission? || submission.has_submission?)
  end

  def has_submitted_submissions?
    return @has_submitted_submissions unless @has_submitted_submissions.nil?

    submitted_count > 0
  end
  attr_writer :has_submitted_submissions

  def submitted_count
    return self["submitted_count"].to_i if has_attribute?("submitted_count")

    Rails.cache.fetch(["submitted_count", self].cache_key) do
      submissions.having_submission.count
    end
  end

  set_policy do
    given { |user, session| context.grants_right?(user, session, :read) && published? }
    can :read and can :read_own_submission

    given do |user, session|
      (submittable_type? || submission_types == "discussion_topic") &&
        context.grants_right?(user, session, :participate_as_student) &&
        !locked_for?(user) &&
        visible_to_user?(user) &&
        !excused_for?(user) &&
        enrollment_active_for_assignment?(user)
    end
    can :submit

    given do |user, session|
      (submittable_type? || %w[discussion_topic online_quiz none not_graded].include?(submission_types)) &&
        context.grants_right?(user, session, :participate_as_student) &&
        visible_to_user?(user) &&
        !course.account.limited_access_for_user?(user)
    end
    can :attach_submission_comment_files

    given { |user, session| can_read_assignment?(user, session) }
    can :read

    given { |user, session| context.grants_right?(user, session, :manage_grades) }
    can :grade and
      can :attach_submission_comment_files and
      can :manage_files_add and
      can :manage_files_edit and
      can :manage_files_delete

    given { |user, session| context.grants_right?(user, session, :set_grading_scheme) }
    can :set_grading_scheme

    given do |user, session|
      context.grants_right?(user, session, :manage_assignments_add)
    end
    can :create and can :read

    given { |user, session| user_can_update?(user, session) }
    can :update

    given do |user, session|
      context.grants_right?(user, session, :manage_assignments_delete) &&
        (context.account_membership_allows(user) || !in_closed_grading_period?)
    end
    can :delete

    given do |user, session|
      next false unless user
      next false if submission_types == "discussion_topic" && !context.grants_right?(user, session, :moderate_forum)

      context.grants_right?(user, session, :manage_assignments_edit)
    end
    can :manage_assign_to
  end

  def can_read_assignment?(user, session = nil)
    read_assignment = context.grants_right?(user, session, :read)
    read_course_content = context.is_a?(Course) ? (context.grants_right?(user, session, :read_course_content) || read_assignment) : true
    return true if unpublished? && context.grants_right?(user, session, :view_unpublished_items) && read_course_content

    published? && read_assignment
  end

  def user_can_update?(user, session = nil)
    return false unless context.grants_right?(user, session, :manage_assignments_edit)
    return true unless moderated_grading?

    # a moderated assignment may only be edited by the assignment's moderator (assuming one has
    # been specified) or by a user with the Select Final Grade permission.
    final_grader_id.blank? || context.grants_right?(user, :select_final_grade)
  end

  def user_can_read_grades?(user, session = nil)
    RequestCache.cache("user_can_read_grades", self, user, session) do
      context.grants_right?(user, session, :view_all_grades) ||
        (published? && context.grants_right?(user, session, :manage_grades))
    end
  end

  def filter_attributes_for_user(hash, user, _session)
    if (lock_info = locked_for?(user, check_policies: true))
      hash.delete("description") unless include_description?(user, lock_info)
      hash["lock_info"] = lock_info
    end
  end

  def participants(opts = {})
    return context.participants(opts) unless differentiated_assignments_applies?

    participants_with_visibility(opts)
  end

  def participants_with_visibility(opts = {})
    users = context.participating_admins

    student_scope = students_with_visibility(context.participating_students_by_date)
    student_scope = student_scope.where.not(id: opts[:excluded_user_ids]) if opts[:excluded_user_ids]
    applicable_students = student_scope.to_a
    users += applicable_students

    if opts[:include_observers]
      users += User.observing_students_in_course(applicable_students.map(&:id), context_id)
      users += User.observing_full_course(context.id)
    end

    users.uniq
  end

  def title_with_id
    if sub_assignment_tag == CheckpointLabels::REPLY_TO_TOPIC
      "#{title} Reply To Topic (#{id})"
    elsif sub_assignment_tag == CheckpointLabels::REPLY_TO_ENTRY
      "#{title} Required Replies (#{id})"
    else
      "#{title} (#{id})"
    end
  end

  def title_slug
    CanvasTextHelper.truncate_text(title, ellipsis: "")
  end

  def self.title_and_id(str)
    # Define patterns to ignore, but only at the end before the ID
    ignore_patterns = /\s+(Reply To Topic|Required Replies)\s*$/

    # Check if the string matches the pattern and extract title and id
    if str =~ /\A(.*)\s\((\d+)\)\z/
      title_part = $1
      id = $2

      # Remove the ignored pattern only if it's at the end of the title part
      cleaned_title = title_part.sub(ignore_patterns, "").strip
      [cleaned_title, id]
    else
      [str, nil]
    end
  end

  def group_students(student)
    group = group_category.group_for(student) if has_group_category?
    students = if group
                 group.users
                      .joins(:enrollments)
                      .where(enrollments: { course_id: context })
                      .merge(Course.instance_exec(&Course.reflections["admin_visible_student_enrollments"].scope).only(:where))
                      .order("users.id") # this helps with preventing deadlock with other things that touch lots of users
                      .distinct
                      .to_a
               else
                 [student]
               end

    [group, students]
  end

  def multiple_module_actions(student_ids, action, points = nil)
    students = context.students.where(id: student_ids)
    students.each do |user|
      context_module_action(user, action, points)
    end
  end

  def assigned?(user)
    if association(:submissions).loaded?
      submissions.any? { |sub| sub.user_id == user.id }
    else
      submissions.where(user:).exists?
    end
  end

  def submission_for_student(user)
    submission_for_student_id(user.id)
  end

  def submission_for_student_id(user_id)
    all_submissions.where(user_id:).first_or_initialize
  end

  def compute_grade_and_score(grade, score, prefer_points_over_scheme: false)
    grade = nil if grade == ""

    if grade
      score = grade_to_score(grade, prefer_points_over_scheme:)
    end
    if score
      grade = score_to_grade(score, grade)
    end
    [grade, score]
  end

  def grade_student(original_student, opts = {})
    raise ::Assignment::GradeError, "Student is required" unless original_student
    unless context.includes_user?(original_student, context.admin_visible_student_enrollments) # allows inactive users to be graded
      raise ::Assignment::GradeError, "Student must be enrolled in the course as a student to be graded"
    end
    raise ::Assignment::GradeError, "Grader must be enrolled as a course admin" if opts[:grader] && !context.grants_right?(opts[:grader], :manage_grades)

    opts[:excused] = Canvas::Plugin.value_to_boolean(opts.delete(:excuse)) if opts.key? :excuse
    raise ::Assignment::GradeError, "Cannot simultaneously grade and excuse an assignment" if opts[:excused] && (opts[:grade] || opts[:score])
    raise ::Assignment::GradeError, "Provisional grades require a grader" if opts[:provisional] && opts[:grader].nil?

    opts.delete(:id)
    group, students = group_students(original_student)
    submissions = []
    grade_group_students = !(grade_group_students_individually || opts[:excused])

    if has_sub_assignments? && context.discussion_checkpoints_enabled?
      sub_assignment_tag = opts[:sub_assignment_tag]
      checkpoint_assignment = find_checkpoint(sub_assignment_tag)
      if sub_assignment_tag.blank? || checkpoint_assignment.nil?
        raise ::Assignment::GradeError, "Must provide a valid sub assignment tag when grading checkpointed discussions"
      end

      checkpoint_submissions = checkpoint_assignment.grade_student(original_student, opts)
      parent_submissions = all_submissions.where(user_id: checkpoint_submissions.map(&:user_id))
      return parent_submissions.preload(:grading_period, :stream_item).to_a
    end

    # grading a student results in a teacher occupying a grader slot for that assignment if it is moderated.
    ensure_grader_can_adjudicate(grader: opts[:grader], provisional: opts[:provisional], occupy_slot: true) do
      if grade_group_students
        find_or_create_submissions(students, Submission.preload(:grading_period, :stream_item, :lti_result)) do |submission|
          submission.skip_grader_check = true if opts[:skip_grader_check]
          submission&.lti_result&.mark_reviewed!
          submissions << save_grade_to_submission(submission, original_student, group, opts)
        end
      else
        submission = find_or_create_submission(original_student, skip_grader_check: opts[:skip_grader_check])
        submission.skip_grader_check = true if opts[:skip_grader_check]
        submission&.lti_result&.mark_reviewed!
        submissions << save_grade_to_submission(submission, original_student, group, opts)
      end
    end

    submissions.compact
  end

  def tool_settings_resource_codes
    lookup = assignment_configuration_tool_lookups.first
    return {} unless lookup.present?

    lookup.resource_codes
  end

  def tool_settings_tool_name
    tool = tool_settings_tool
    return if tool.blank?
    if tool.instance_of? Lti::MessageHandler
      return tool_settings_tool.tool_proxy&.name
    end

    tool.name
  end

  def tool_settings_tool
    tool_settings_tools.first
  end

  def tool_settings_tool=(tool)
    self.tool_settings_tools = [tool] if tool_settings_tool != tool
  end

  def clear_tool_settings_tools
    assignment_configuration_tool_lookups.clear
  end

  def tool_settings_tools=(tools)
    clear_tool_settings_tools
    tools.each do |t|
      if t.instance_of? ContextExternalTool
        tool_settings_context_external_tools << t
      elsif t.instance_of? Lti::MessageHandler
        product_family = t.tool_proxy.product_family
        assignment_configuration_tool_lookups.new(
          tool_vendor_code: product_family.vendor_code,
          tool_product_code: product_family.product_code,
          tool_resource_type_code: t.resource_handler.resource_type_code,
          tool_type: "Lti::MessageHandler",
          context_type: t.tool_proxy.context_type
        )
      end
    end
  end
  protected :tool_settings_tools=

  def tool_settings_tools
    tool_settings_context_external_tools + tool_settings_message_handlers
  end
  protected :tool_settings_tools

  def tool_settings_message_handlers
    assignment_configuration_tool_lookups.where(tool_type: "Lti::MessageHandler").map(&:lti_tool)
  end
  private :tool_settings_message_handlers

  def associated_tool_proxy
    actl = assignment_configuration_tool_lookups.take
    actl&.associated_tool_proxy
  end

  def are_previous_versions_graded(submission)
    submission.versions.each do |versions|
      if versions.model.grade.present?
        return true
      end
    end
    false
  end

  def save_grade_to_submission(submission, original_student, group, opts)
    unless submission.grader_can_grade?
      error_details = submission.grading_error_message
      raise ::Assignment::GradeError.new("Cannot grade this submission at this time: #{error_details}", :forbidden)
    end

    submission.skip_grade_calc = opts[:skip_grade_calc]

    previously_graded = submission.grade.present? || submission.excused? || are_previous_versions_graded(submission)
    return if previously_graded && opts[:dont_overwrite_grade]
    return if submission.user != original_student && submission.excused?

    grader = opts[:grader]
    grade, score = compute_grade_and_score(opts[:grade], opts[:score], prefer_points_over_scheme: opts[:prefer_points_over_scheme])

    did_grade = false
    submission.attributes = opts.slice(:submission_type, :url, :body)

    # A moderated assignment cannot be assigned a score directly, but may be
    # (un)excused by a moderator or admin. Even though this isn't *really*
    # a grading action, it needs to be captured for auditing purposes.
    if !opts[:provisional] || permits_moderation?(grader)
      submission.grader = grader
      submission.excused = opts[:excused] && score.blank?
    end

    unless opts[:provisional]
      submission.grader = grader
      submission.grader_id = opts[:grader_id] if opts.key?(:grader_id)
      submission.grade = grade
      submission.graded_anonymously = opts[:graded_anonymously] if opts.key?(:graded_anonymously)
      submission.score = score

      changed_attributes = submission.changed_attributes
      # only mark excused changed if it was a changed attributes and did not go from nil -> false
      excused_changed = changed_attributes.key?(:excused) && !(changed_attributes[:excused].nil? && opts[:excused] == false)
      score_changed = changed_attributes.key?(:score)

      # return submission if excused did not change and score did not change
      if opts[:return_if_score_unchanged] && !excused_changed && !score_changed
        submission.score_unchanged = true
        return submission
      end

      did_grade = true if score.present? || submission.excused?
    end

    if did_grade
      submission.grade_matches_current_submission = true
      submission.regraded = true
      submission.graded_at = Time.zone.now
      submission.posted_at = submission.graded_at unless submission.posted_at.present? || post_manually?
    end
    submission.audit_grade_changes = did_grade || submission.excused_changed?

    if score.nil? && !submission.attempt?
      submission.workflow_state = "unsubmitted"
    end

    if (submission.score_changed? ||
        submission.grade_matches_current_submission) &&
       ((submission.score && submission.grade) || submission.excused?)
      submission.workflow_state = "graded"
    end
    submission.group = group
    submission.grade_posting_in_progress = opts.fetch(:grade_posting_in_progress, false)
    previously_graded ? submission.with_versioning(explicit: true) { submission.save! } : submission.save!
    submission.audit_grade_changes = false

    if opts[:provisional]
      if !(score.present? || submission.excused) && opts[:grade] != ""
        raise ::Assignment::GradeError.new(error_code: ::Assignment::GradeError::PROVISIONAL_GRADE_INVALID_SCORE)
      end

      submission.find_or_create_provisional_grade!(
        grader,
        grade:,
        score:,
        force_save: true,
        final: opts[:final],
        graded_anonymously: opts[:graded_anonymously]
      )
    end

    submission
  end
  private :save_grade_to_submission

  def find_or_create_submission(user, skip_grader_check: false)
    s = all_submissions.find_by(user:)

    unless s
      s = submissions.build
      user.is_a?(User) ? s.user = user : s.user_id = user
      s.skip_grader_check = true if skip_grader_check

      s.shard.activate do
        s.insert(on_conflict: -> { find_or_create_submission(user, skip_grader_check:) })
      end
    end

    s
  end

  def find_or_create_submissions(students, relation = nil)
    submissions = all_submissions.where(user_id: students)
    submissions = submissions.merge(relation) if relation
    submissions_hash = submissions.to_a.index_by(&:user_id)
    submissions = []
    students.each do |student|
      submission = submissions_hash[student.id]
      if submission
        submission.assignment = self
        submission.user = student
        yield submission if block_given?
      else
        begin
          transaction(requires_new: true) do
            submission = self.submissions.build(user: student)
            submission.assignment = self
            yield submission if block_given?
            submission.without_versioning(&:save) if submission.changed?
          end
        rescue ActiveRecord::RecordNotUnique
          submission = all_submissions.where(user_id: student).first
          raise unless submission

          submission.assignment = self
          submission.user = student
          yield submission if block_given?
        end
      end
      submissions << submission
    end
    submissions
  end

  def find_asset_for_assessment(association, user_or_user_id, opts = {})
    user = user_or_user_id.is_a?(User) ? user_or_user_id : context.users.where(id: user_or_user_id).first
    if association.purpose == "grading"
      if user
        sub = find_or_create_submission(user)
        if opts[:provisional_grader]
          [sub.find_or_create_provisional_grade!(opts[:provisional_grader], final: opts[:final]), user]
        else
          [sub, user]
        end
      else
        [nil, nil]
      end
    else
      [self, user]
    end
  end

  def update_submission_runner(original_student, opts = {})
    raise "Student Required" unless original_student

    group, students = group_students(original_student)
    opts[:author] ||= opts[:commenter] || (opts[:user_id].present? && User.find_by(id: opts[:user_id]))
    res = {
      comments: [],
      submissions: []
    }

    if opts[:comment] && opts[:assessment_request] && !opts[:assessment_request].active_rubric_association?
      # if there is no rubric the peer review is complete with just a comment
      opts[:assessment_request].complete
    end

    # commenting on a student submission results in a teacher occupying a
    # grader slot for that assignment if it is moderated.
    ensure_grader_can_adjudicate(grader: opts[:author], provisional: opts[:provisional], occupy_slot: true) do
      if opts[:comment] && Canvas::Plugin.value_to_boolean(opts[:group_comment])
        uuid = CanvasSlug.generate_securish_uuid
        find_or_create_submissions(students) do |submission|
          res[:comments] << save_comment_to_submission(submission, group, opts, uuid)
          res[:submissions] << submission
        end
      else
        submission = find_or_create_submission(original_student)
        res[:comments] << save_comment_to_submission(submission, group, opts)
        res[:submissions] << submission
      end
    end
    res
  end
  private :update_submission_runner

  def add_submission_comment(original_student, opts = {})
    comments = update_submission_runner(original_student, opts)[:comments]
    comments.compact # Possible no comments were added depending on opts
  end

  # Update at this point is solely used for commenting on the submission
  def update_submission(original_student, opts = {})
    update_submission_runner(original_student, opts)[:submissions]
  end

  def save_comment_to_submission(submission, group, opts, uuid = nil)
    # Only teachers (those who can manage grades) can have hidden comments
    unless opts.key?(:hidden)
      opts[:hidden] = submission.hide_grade_from_student? && context.grants_right?(opts[:author], :manage_grades)
    end
    submission.group = group
    submission.save! if submission.changed?
    opts[:group_comment_id] = uuid if group && uuid
    comment = submission.add_comment(opts)
    submission.reload
    comment
  end
  private :save_comment_to_submission

  SUBMIT_HOMEWORK_ATTRS = %w[
    body url submission_type media_comment_id media_comment_type submitted_at
  ].freeze
  ALLOWABLE_SUBMIT_HOMEWORK_OPTS = (SUBMIT_HOMEWORK_ATTRS +
                                    %w[comment group_comment attachments require_submission_type_is_valid resource_link_lookup_uuid student_id]).to_set

  def submit_homework(original_student, opts = {})
    raise "Student Required" unless original_student

    eula_timestamp = opts[:eula_agreement_timestamp]
    webhook_info = assignment_configuration_tool_lookups.take&.webhook_info
    should_add_proxy = false

    if opts[:proxied_student]
      current_user = original_student
      original_student = opts[:proxied_student]
      should_add_proxy = true
    end

    if opts[:submission_type] == "student_annotation"
      raise "Invalid Attachment" if opts[:annotatable_attachment_id].blank?
      raise "Invalid submission type" unless annotated_document?
      # Prevent the case where a user clicks Submit on a stale tab, expecting
      # to submit one set of work, only for another set to be submitted
      # instead.
      raise "Invalid Attachment" if opts[:annotatable_attachment_id].to_i != annotatable_attachment_id
    end

    # Only allow a few fields to be submitted.  Cannot submit the grade of a
    # homework assignment, for instance.
    opts.each_key do |k|
      opts.delete(k) unless ALLOWABLE_SUBMIT_HOMEWORK_OPTS.include?(k.to_s)
    end

    comment = opts.delete(:comment)
    group_comment = opts.delete(:group_comment)
    group, students = group_students(original_student)
    homeworks = []
    primary_homework = nil

    homework_attributes = submission_attributes(opts, group)
    homework_submitted_at = opts[:submitted_at] || Time.zone.now

    # move the following 2 lines out of the trnx
    # make the trnx simpler. The trnx will have fewer locks and rollbacks.
    homework_lti_user_id_hash = students.to_h do |student|
      [student.global_id, Lti::V1p1::Asset.opaque_identifier_for(student)]
    end
    submissions = find_or_create_submissions(students, Submission.preload(:grading_period)).sort_by(&:id)

    transaction do
      submissions.each do |homework|
        homework.require_submission_type_is_valid = opts[:require_submission_type_is_valid].present?

        # clear out attributes from prior submissions
        if opts[:submission_type].present?
          SUBMIT_HOMEWORK_ATTRS.each { |attr| homework[attr] = nil }
          homework.attachment_ids = nil
          homework.late_policy_status = nil
          homework.seconds_late_override = nil
          homework.proxy_submitter_id = nil
        end

        student_id = homework.user.global_id
        is_primary_student = student_id == original_student.global_id
        homework.grade_matches_current_submission = homework.score ? false : true
        homework.attributes = homework_attributes
        homework.submitted_at = homework_submitted_at
        homework.lti_user_id = homework_lti_user_id_hash[student_id]
        homework.turnitin_data[:eula_agreement_timestamp] = eula_timestamp if eula_timestamp.present?
        homework.resource_link_lookup_uuid = opts[:resource_link_lookup_uuid]
        homework.proxy_submitter = current_user if should_add_proxy
        homework.real_submitter = original_student if group.present?

        if webhook_info
          homework.turnitin_data[:webhook_info] = webhook_info
        else
          homework.turnitin_data.delete(:webhook_info)
        end

        if annotated_document?
          annotation_context = homework.annotation_context(draft: true)
        end

        homework.with_versioning(explicit: (homework.submission_type != "discussion_topic")) do
          if group
            Submission.suspend_callbacks(:delete_submission_drafts!) do
              is_primary_student ? homework.broadcast_group_submission : homework.save_without_broadcasting!
            end
          else
            homework.saving_user = original_student
            homework.save!
            annotation_context.update!(submission_attempt: homework.attempt) if annotation_context.present?
          end
        end
        homeworks << homework
        primary_homework = homework if is_primary_student
      end
    end
    AttachmentAssociation.copy_associations(primary_homework, homeworks.excluding(primary_homework))
    homeworks.each do |homework|
      context_module_action(homework.student, homework.workflow_state.to_sym)
      next unless comment && (group_comment || homework == primary_homework)

      hash = { comment:, author: original_student }
      hash[:group_comment_id] = CanvasSlug.generate_securish_uuid if group_comment && group
      homework.add_comment(hash)
    end
    Lti::AssetProcessorNotifier.delay_if_production.notify_asset_processors(primary_homework)
    touch_context
    primary_homework
  end

  def submission_attributes(opts, group)
    submitted = case opts[:submission_type]
                when "online_text_entry"
                  opts[:body].present?
                when "online_url", "basic_lti_launch"
                  opts[:url].present?
                when "online_upload"
                  !opts[:attachments].empty?
                else
                  true
                end

    opts.merge({
                 attachment: nil,
                 processed: false,
                 workflow_state: submitted ? "submitted" : "unsubmitted",
                 group:
               })
  end

  def submissions_downloaded?
    submissions_downloads && submissions_downloads > 0
  end

  def serializable_hash(opts = {})
    super(opts.reverse_merge include_root: true)
  end

  def as_json(options = {})
    json = super
    return json unless json

    if json["assignment"]
      # remove anything coming automatically from deprecated db column
      json["assignment"].delete("group_category")
      if group_category
        # put back version from association
        json["assignment"]["group_category"] = group_category.name
      end

      if json.dig("assignment", "rubric_association") && !active_rubric_association?
        json["assignment"].delete("rubric_association")
      end
    end

    if json["rubric_association"] && !active_rubric_association?
      json.delete("rubric_association")
    end

    json
  end

  def lti_safe_description
    description&.truncate(1000, omission: "... (truncated)")
  end

  def grades_published?
    !moderated_grading? || grades_published_at.present?
  end

  def sections_with_visibility(user)
    return context.active_course_sections unless differentiated_assignments_applies?

    visible_student_ids = visible_students_for_speed_grader(user:).map(&:id)
    context.active_course_sections.joins(:student_enrollments)
           .where(enrollments: { user_id: visible_student_ids, type: "StudentEnrollment" }).distinct.reorder("name")
  end

  # quiz submission versions are too expensive to de-serialize so we have to
  # cap the number we will do
  def too_many_qs_versions?(student_submissions)
    qs_ids = student_submissions.filter_map(&:quiz_submission_id)
    return false if qs_ids.empty?

    Version.shard(shard).from(Version
        .where(versionable_type: "Quizzes::QuizSubmission", versionable_id: qs_ids)
        .limit(QUIZ_SUBMISSION_VERSIONS_LIMIT)).count >= QUIZ_SUBMISSION_VERSIONS_LIMIT
  end

  # :including quiz submission versions won't work for records in the
  # database before namespace changes. This does a bulk pre-query to prevent
  # n+1 queries. replace this with an :include again after namespaced
  # polymorphic data is migrated
  def quiz_submission_versions(student_submissions, too_many_qs_versions)
    submissions_with_qs = student_submissions.select do |sub|
      quiz && sub.quiz_submission && !too_many_qs_versions
    end
    qs_versions = Version.where(versionable_type: "Quizzes::QuizSubmission",
                                versionable_id: submissions_with_qs.map(&:quiz_submission))
                         .order(:number)

    qs_versions.each_with_object({}) do |version, hash|
      hash[version.versionable_id] ||= []
      hash[version.versionable_id] << version
    end
  end

  def display_avatars?
    context.root_account.service_enabled?(:avatars) && !grade_as_group?
  end

  def grade_as_group?
    has_group_category? && !grade_group_students_individually?
  end

  # for group assignments, returns a single "student" for each
  # group's submission.  the students name will be changed to the group's
  # name.  for non-group assignments this just returns all visible users
  def representatives(user:, includes: [:inactive], group_id: nil, section_id: nil, ignore_student_visibility: false, include_others: false, &block)
    return visible_students_for_speed_grader(user:, includes:, group_id:, section_id:, ignore_student_visibility:) unless grade_as_group?

    submissions = self.submissions.to_a
    user_ids_with_submissions = submissions.select(&:has_submission?).to_set(&:user_id)
    user_ids_with_turnitin_data = if turnitin_enabled?
                                    submissions.reject { |s| s.turnitin_data.blank? }.to_set(&:user_id)
                                  else
                                    []
                                  end
    user_ids_with_vericite_data = if vericite_enabled?
                                    submissions
                                      .reject { |s| s.turnitin_data.blank? }
                                      .to_set(&:user_id)
                                  else
                                    []
                                  end
    # this only includes users with a submission who are unexcused
    user_ids_who_arent_excused = submissions.reject(&:excused?).to_set(&:user_id)

    enrollment_state =
      context.all_accepted_student_enrollments.pluck(:user_id, :workflow_state).to_h

    # prefer active over inactive, inactive over everything else
    enrollment_priority = { "active" => 1, "inactive" => 2 }
    enrollment_priority.default = 100

    visible_student_ids = visible_students_for_speed_grader(user:, includes:, ignore_student_visibility:).to_set(&:id)

    reps_and_others = groups_and_ungrouped(user, includes:).filter_map do |group_name, group_info|
      group_students = group_info[:users]
      visible_group_students = group_students.select { |u| visible_student_ids.include?(u.id) }

      candidate_students = visible_group_students.select { |u| user_ids_who_arent_excused.include?(u.id) }
      candidate_students = visible_group_students if candidate_students.empty?
      candidate_students.sort_by! { |s| [enrollment_priority[enrollment_state[s.id]], s.sortable_name, s.id] }

      representative   = candidate_students.detect { |u| user_ids_with_turnitin_data.include?(u.id) || user_ids_with_vericite_data.include?(u.id) }
      representative ||= candidate_students.detect { |u| user_ids_with_submissions.include?(u.id) }
      representative ||= candidate_students.first
      others = visible_group_students - [representative]
      next unless representative

      representative.readonly!
      representative.name = group_name
      representative.sortable_name = group_info[:sortable_name]
      representative.short_name = group_name

      [representative, others]
    end

    sorted_reps_with_others =
      Canvas::ICU.collate_by(reps_and_others) { |rep, _| rep.sortable_name }
    if block
      sorted_reps_with_others.each(&block)
    end

    if include_others
      sorted_reps_with_others
    else
      sorted_reps_with_others.map(&:first)
    end
  end

  def groups_and_ungrouped(user, includes: [])
    groups_and_users = group_category
                       .groups.active.preload(:users)
                       .map { |g| [g.name, { sortable_name: g.name, users: g.users }] }
    users_in_group = groups_and_users.flat_map { |_, group_info| group_info[:users] }
    groupless_users = visible_students_for_speed_grader(user:, includes:) - users_in_group
    phony_groups = groupless_users.map do |u|
      sortable_name = users_in_group.empty? ? u.sortable_name : u.name
      [u.name, { sortable_name:, users: [u] }]
    end
    groups_and_users + phony_groups
  end
  private :groups_and_ungrouped

  # using this method instead of students_with_visibility so we
  # can add the includes and students_visible_to/participating_students scopes.
  # group_id and section_id filters may optionally be supplied.
  def visible_students_for_speed_grader(user:, includes: [:inactive], group_id: nil, section_id: nil, ignore_student_visibility: false)
    @visible_students_for_speed_grader ||= {}
    @visible_students_for_speed_grader[[user.global_id, includes, group_id]] ||= begin
      student_scope = if user.present?
                        context.students_visible_to(user, include: includes)
                      else
                        context.participating_students
                      end

      student_scope = if ignore_student_visibility
                        student_scope.where(id: assigned_students)
                      else
                        students_with_visibility(student_scope)
                      end

      students = student_scope.order_by_sortable_name.distinct

      if group_id.present?
        # group_memberships only contain collaborative groups, so we need to
        # also include differentiation tags that are not collaborative groups.
        students = students.joins("INNER JOIN #{GroupMembership.quoted_table_name} ON group_memberships.user_id = users.id")
                           .where(group_memberships: { group_id:, workflow_state: :accepted })
      end

      if section_id.present?
        students = students.joins(:enrollments)
                           .where(enrollments: { course_section_id: section_id, workflow_state: includes + [:active] })
      end
      students.to_a
    end
  end
  private :visible_students_for_speed_grader

  def visible_rubric_assessments_for(user, opts = {})
    return [] unless user && active_rubric_association?

    scope = rubric_association.rubric_assessments.preload(:assessor)

    if opts[:provisional_grader]
      scope = scope.for_provisional_grades.where(assessor_id: user.id)
    elsif opts[:provisional_moderator]
      scope = scope.for_provisional_grades
    else
      scope = scope.for_submissions
      unless rubric_association.grants_any_right?(user, :manage, :view_rubric_assessments)
        scope = scope.where(assessor_id: user.id)
      end
    end
    scope.to_a.sort_by { |a| [(a.assessment_type == "grading") ? CanvasSort::First : CanvasSort::Last, Canvas::ICU.collation_key(a.assessor_name)] }
  end

  # Takes a zipped file full of assignment comments/annotated assignments
  # and generates comments on each assignment's submission.  Quietly
  # ignore (for now) files that don't make sense to us.  The convention
  # for file naming (how we're sending it down to the teacher) is
  # last_name_first_name_user_id_attachment_id.
  # extension
  def generate_comments_from_files_later(attachment_data, user, attachment_id = nil)
    progress = Progress.create!(context: self, tag: "submissions_reupload") do |p|
      p.user = user
    end

    if attachment_id.present?
      attachment = user.attachments.find_by(id: attachment_id)
    end

    attachment ||= user.attachments.create!(attachment_data)
    progress.process_job(self, :generate_comments_from_files, {}, attachment, user, progress)
    progress
  end

  def generate_comments_from_files(_, attachment, commenter, progress)
    file = attachment.open
    zip_extractor = ZipExtractor.new(file.path)
    # Creates a list of hashes, each one with a :user, :filename, and :submission entry.
    @ignored_files = []

    assignment_student_group_names = active_groups.pluck(:name).map { |group_name| sanitize_user_name(group_name) }

    file_map = zip_extractor.unzip_files.filter_map { |f| infer_comment_context_from_filename(f, assignment_student_group_names) }
    files_for_user = file_map.group_by { |f| f[:user] }

    comments = []

    files_for_user.each do |user, files|
      attachments = files.map do |g|
        FileInContext.attach(self, g[:filename], display_name: g[:display_name])
      end

      comment_attr = {
        comment: t(:comment_from_files, { one: "See attached file", other: "See attached files" }, count: files.size),
        author: commenter,
        attachments:,
      }

      group, students = group_students(user)
      comment_attr[:group_comment_id] = CanvasSlug.generate_securish_uuid if group

      find_or_create_submissions(students).each do |submission|
        hidden = submission.hide_grade_from_student?
        comments.push(submission.add_comment(comment_attr.merge(hidden:)))
      end
    end

    results = { comments: [], ignored_files: @ignored_files }

    comments.each do |comment|
      attachments = comment.attachments.map do |comment_attachment|
        {
          display_name: comment_attachment.display_name,
          filename: comment_attachment.filename,
          id: comment_attachment.id
        }
      end

      comment_submission = comment.submission
      submission = {
        user_id: comment_submission.user_id,
        user_name: comment_submission.user.name,
        anonymous_id: comment_submission.anonymous_id
      }

      results[:comments].push({
                                attachments:,
                                id: comment.id,
                                submission:
                              })
    end

    progress.set_results(results)
    attachment.destroy!
    zip_extractor.remove_extracted_files!
  end

  def submission_reupload_progress
    Progress.where(context_type: "Assignment", context_id: self, tag: "submissions_reupload").last
  end

  def has_group_category?
    group_category_id.present?
  end

  def has_groups?
    has_group_category? && Group.active.where(group_category_id:).exists?
  end

  def assign_peer_review(reviewer, reviewee)
    reviewer_submission = find_or_create_submission(reviewer)
    reviewee_submission = find_or_create_submission(reviewee)
    reviewee_submission.assign_assessor(reviewer_submission)
  end

  def assign_peer_reviews
    return [] unless peer_review_count && peer_review_count > 0

    # there could be any conceivable configuration of peer reviews already
    # assigned when this method is called, since teachers can assign individual
    # reviews manually and change peer_review_count at any time. so we can't
    # make many assumptions. that's where most of the complexity here comes
    # from.
    peer_review_params = current_submissions_and_assessors
    res = []

    # for each submission that needs to do more assessments...
    # we sort the submissions randomly so that if there aren't enough
    # submissions still needing reviews, it's random who gets the duplicate
    # reviews.
    peer_review_params[:submissions].sort_by { rand }.each do |submission|
      existing = submission.assigned_assessments
      needed = peer_review_count - existing.size
      next if needed <= 0

      # candidate_set is all submissions for the assignment that this
      # submission isn't already assigned to review.
      candidate_set = current_candidate_set(peer_review_params, submission, existing)
      candidates = sorted_review_candidates(peer_review_params, submission, candidate_set)

      # pick the number needed
      assessees = candidates[0, needed]

      # if there aren't enough candidates, we'll just not assign as many as
      # peer_review_count would allow. this'll only happen if peer_review_count
      # >= the number of submissions.
      assessees.each do |to_assess|
        # make the assignment
        res << to_assess.assign_assessor(submission)
        peer_review_params[:assessor_id_map][to_assess.id] << submission.id
      end
    end

    # When all peer reviews have been assigned, indicate this on the assignment field.
    @next_auto_peer_review_date = next_auto_peer_review_date(Time.zone.now) if automatic_peer_reviews?
    unless @next_auto_peer_review_date
      self.peer_reviews_assigned = true
    end
    save
    res
  end

  def current_submissions_and_assessors
    # we track existing assessment requests, and the ones we create here, so
    # that we don't have to constantly re-query the db.
    student_ids = students_with_visibility(context.students.not_fake_student).pluck(:id)

    submissions = self.submissions.having_submission.include_assessment_requests
    submissions = submissions.due_in_past if automatic_peer_reviews? && peer_reviews_assign_at.blank?
    submissions = submissions.for_user(student_ids)

    { student_ids:,
      submissions:,
      submission_ids: Set.new(submissions.pluck(:id)),
      assessor_id_map: submissions.to_h { |s| [s.id, s.assessment_requests.map(&:assessor_asset_id)] } }
  end

  def sorted_review_candidates(peer_review_params, current_submission, candidate_set)
    assessor_id_map = peer_review_params[:assessor_id_map]
    candidates_for_review = peer_review_params[:submissions].select do |c|
      candidate_set.include?(c.id)
    end
    candidates_for_review.sort_by do |c|
      [
        # prefer those who need reviews done
        (assessor_id_map[c.id].count < peer_review_count) ? CanvasSort::First : CanvasSort::Last,
        # then prefer those who are not reviewing this submission
        assessor_id_map[current_submission.id].include?(c.id) ? CanvasSort::Last : CanvasSort::First,
        # then prefer those who need the most reviews done (that way we don't run the risk of
        # getting stuck with a submission needing more reviews than there are available reviewers left)
        assessor_id_map[c.id].count,
        # then prefer those who are assigned fewer reviews at this point --
        # this helps avoid loops where everybody is reviewing those who are
        # reviewing them, leaving the final assignee out in the cold.
        c.assigned_assessments.size,
        # random sort, all else being equal.
        rand,
      ]
    end
  end

  def current_candidate_set(peer_review_params, current_submission, existing)
    candidate_set = peer_review_params[:submission_ids] - existing.map(&:asset_id)
    # don't assign to ourselves
    candidate_set.delete(current_submission.id)

    if group_category_id && !intra_group_peer_reviews
      if current_submission.group_id
        # don't assign to our group partners (assuming we have a group)
        group_ids = peer_review_params[:submissions].select { |s| candidate_set.include?(s.id) && current_submission.group_id == s.group_id }.map(&:id)
        candidate_set -= group_ids
      end
    elsif discussion_topic? && discussion_topic.group_category_id
      child_topic = discussion_topic.child_topic_for(current_submission.user)
      if child_topic
        other_member_ids = child_topic.discussion_entries.except(:order).active.distinct.pluck(:user_id)
        candidate_set &= peer_review_params[:submissions].select { |s| other_member_ids.include?(s.user_id) }.map(&:id)
      end
      # only assign to other members in the group discussion
    end
    candidate_set
  end

  def next_auto_peer_review_date(current_auto_peer_review_date = nil)
    if current_auto_peer_review_date.present?
      auto_peer_review_dates.detect do |date|
        date > current_auto_peer_review_date
      end
    else
      auto_peer_review_dates.first
    end
  end

  def auto_peer_review_dates
    # When a date is specified for assigning peer reviews, that is the ONLY
    # date that should be used.
    return [peer_reviews_assign_at] if peer_reviews_assign_at.present?

    # When the `due_at` on the assignment applies to some assignees, it should
    # be used as one of the dates for automatic peer review assignment.
    dates = []
    dates.push(due_at) unless due_at.blank? || only_visible_to_overrides?

    # Each unique override date is likely a time at which peer reviews will
    # need to be assigned.
    override_dates = assignment_overrides
                     .active
                     .where(due_at_overridden: true)
                     .where.not(due_at: nil)
                     .distinct
                     .pluck(:due_at)

    # Return all of the unique dates from above in chronological order.
    (dates + override_dates).sort.uniq
  end

  # TODO: on a future deploy, rename the column peer_reviews_due_at
  # to peer_reviews_assign_at
  def peer_reviews_assign_at
    peer_reviews_due_at
  end

  def peer_reviews_assign_at=(val)
    self.peer_reviews_due_at = val
  end

  def has_peer_reviews?
    peer_reviews
  end

  scope :include_submitted_count, lambda {
                                    select(
                                      "assignments.*, (SELECT COUNT(*) FROM #{Submission.quoted_table_name}
    WHERE assignments.id = submissions.assignment_id
    AND submissions.submission_type IS NOT NULL
    AND submissions.workflow_state <> 'deleted') AS submitted_count"
                                    )
                                  }

  scope :include_graded_count, lambda {
                                 select(
                                   "assignments.*, (SELECT COUNT(*) FROM #{Submission.quoted_table_name}
    WHERE assignments.id = submissions.assignment_id
    AND submissions.grade IS NOT NULL
    AND submissions.workflow_state <> 'deleted') AS graded_count"
                                 )
                               }

  scope :include_submittables, -> { preload(:quiz, :discussion_topic, :wiki_page) }

  scope :submittable, -> { where.not(submission_types: [nil, *OFFLINE_SUBMISSION_TYPES]) }
  scope :no_submittables, -> { where.not(submission_types: SUBMITTABLE_TYPES) }

  scope :with_submissions, -> { preload(:submissions) }

  scope :not_hidden_in_gradebook, -> { where(hide_in_gradebook: false) }

  scope :with_submissions_for_user, lambda { |user|
    joins(:submissions).where(submissions: { user_id: user })
  }

  scope :starting_with_title, lambda { |title|
    where("title ILIKE ?", "#{title}%")
  }

  scope :having_submissions_for_user, lambda { |user|
    with_submissions_for_user(user).merge(Submission.having_submission)
  }

  scope :by_assignment_group_id, lambda { |group_id|
    where(assignment_group_id: group_id.to_s)
  }

  scope :without_suppressed_assignments, -> { where(suppress_assignment: false) }

  # assignments only ever belong to courses, so we can reduce this to just IDs to simplify the db query
  scope :for_context_codes, lambda { |codes|
    ids = codes.filter_map do |code|
      type, id = parse_asset_string(code)
      next unless type == "Course"

      id
    end
    next none if ids.empty?

    for_course(ids)
  }
  scope :for_course, ->(course_id) { where(context_type: "Course", context_id: course_id) }
  scope :for_group_category, ->(group_category_id) { where(group_category_id:) }

  scope :visible_to_students_in_course_with_da, lambda { |user_ids, course_ids, assignment_ids = nil, include_concluded = true|
    visible_assignment_ids = AssignmentVisibility::AssignmentVisibilityService.assignments_visible_to_students(user_ids:, course_ids:, assignment_ids:, include_concluded:).map(&:assignment_id)

    if visible_assignment_ids.any?
      where(id: visible_assignment_ids)
    else
      none # Return no records if no assignment IDs are visible
    end
  }

  # course_ids should be courses that restrict visibility based on overrides
  # ie: courses with differentiated assignments on or in which the user is not a teacher
  scope :filter_by_visibilities_in_given_courses, lambda { |user_ids, course_ids_that_have_da_enabled|
    if course_ids_that_have_da_enabled.blank?
      active
    else
      user_ids = Array.wrap(user_ids)
      course_ids = Array.wrap(course_ids_that_have_da_enabled)
      visible_assignment_ids = AssignmentVisibility::AssignmentVisibilityService.assignments_visible_to_students(user_ids:, course_ids:, assignment_ids: ids).map(&:assignment_id)
      where(
        "(assignments.context_id NOT IN (?) AND assignments.workflow_state <> 'deleted') OR assignments.id IN (?)",
        course_ids,
        visible_assignment_ids
      )
    end
  }

  scope :due_before, ->(date) { where("assignments.due_at<?", date) }

  scope :due_after, ->(date) { where("assignments.due_at>?", date) }
  scope :undated, -> { where(due_at: nil) }

  scope :with_just_calendar_attributes, lambda {
    select(((Assignment.column_names & CalendarEvent.column_names) + ["due_at", "assignment_group_id", "could_be_locked", "unlock_at", "lock_at", "submission_types", "(freeze_on_copy AND copied) AS frozen"] - ["cloned_item_id", "migration_id"]).join(", "))
  }

  scope :due_between, ->(start, ending) { where(due_at: start..ending) }

  # Return all assignments and their active overrides where either the
  # assignment or one of its overrides is due between start and ending.
  scope :due_between_with_overrides, lambda { |start, ending|
    overrides_subquery = AssignmentOverride.where("assignment_id=assignments.id")
                                           .where(due_at_overridden: true, due_at: start..ending)

    scope1 = where(due_at: start..ending)
    scope2 = where(overrides_subquery.arel.exists)
    if group_values.present?
      # subquery strategy doesn't work with GROUP BY
      scope1.or(scope2)
    else
      scope1.union(
        scope2.merge(unscoped.where.not(due_at: start..ending).or(unscoped.where(due_at: nil))),
        from: true
      )
    end
  }

  scope :due_between_for_user, lambda { |start, ending, user|
    with_user_due_date(user).where(submissions: { cached_due_date: start..ending })
  }

  scope :with_user_due_date, lambda { |user|
    joins(:submissions)
      .where(submissions: { user_id: user.id_for_database })
      .where.not(submissions: { workflow_state: "deleted" })
      .select(arel.projections, "submissions.cached_due_date")
  }

  scope :with_latest_due_date, lambda {
    from("(SELECT GREATEST(a.due_at, MAX(ao.due_at)) latest_due_date, a.*
          FROM #{Assignment.quoted_table_name} a
          LEFT JOIN #{AssignmentOverride.quoted_table_name} ao
          ON ao.assignment_id = a.id
          AND ao.due_at_overridden
          GROUP BY a.id) AS assignments").select(arel.projections, "latest_due_date")
  }

  scope :updated_after, lambda { |*args|
    if args.first
      where("assignments.updated_at IS NULL OR assignments.updated_at>?", args.first)
    else
      all
    end
  }

  scope :not_ignored_by, lambda { |user, purpose|
    where.not(Ignore.where(asset_type: "Assignment",
                           user_id: user,
                           purpose:).where("asset_id=assignments.id")
                       .arel.exists)
  }

  # This should only be used in the course drop down to show assignments needing a submission
  scope :need_submitting_info, lambda { |user_id, limit|
    chain = where("NOT EXISTS (SELECT 1 FROM #{Submission.quoted_table_name}
            WHERE assignment_id = assignments.id
            AND submissions.workflow_state <> 'deleted'
            AND (submission_type IS NOT NULL OR excused = ?)
            AND user_id = ?)",
                  true,
                  user_id)
            .limit(limit)
            .order("assignments.due_at")

    # select doesn't work with include() in rails3, and include(:context)
    # doesn't work because of the polymorphic association. So we'll preload
    # context for the assignments in a single query.
    chain.preload(:context)
  }

  scope :expecting_submission, lambda { |additional_excludes: []|
    where.not(submission_types: [nil, ""] + Array(additional_excludes) + %w[none not_graded on_paper wiki_page])
  }

  scope :gradeable, -> { where.not(submission_types: %w[not_graded wiki_page]) }

  scope :active, -> { where.not(workflow_state: "deleted") }
  scope :before, ->(date) { where("assignments.created_at<?", date) }

  scope :not_locked, lambda {
    where("(assignments.unlock_at IS NULL OR assignments.unlock_at<:now) AND (assignments.lock_at IS NULL OR assignments.lock_at>:now)",
          now: Time.zone.now)
  }

  scope :unpublished, -> { where(workflow_state: "unpublished") }
  scope :published, -> { where(workflow_state: "published") }

  scope :has_sub_assignments, -> { where(has_sub_assignments: true) }
  scope :has_no_sub_assignments, -> { where(has_sub_assignments: false) }

  scope :duplicating_for_too_long, lambda {
    where(
      "workflow_state = 'duplicating' AND duplication_started_at < ?",
      QUIZZES_NEXT_TIMEOUT.ago
    )
  }

  # Since we are sharing the duplication_started_at date field with the 'duplicating' workflow_state
  # we are adding twice the timeout to give it enough time to complete.
  scope :cloning_alignments_for_too_long, lambda {
    where(
      "workflow_state = 'outcome_alignment_cloning' AND duplication_started_at < ?",
      (Setting.get("quizzes_next_timeout_minutes", "15").to_i * 2).minutes.ago
    )
  }

  scope :importing_for_too_long, lambda {
    where(
      "workflow_state = 'importing' AND importing_started_at < ?",
      QUIZZES_NEXT_IMPORTING_TIMEOUT.ago
    )
  }

  scope :migrating_for_too_long, lambda {
    where(
      "workflow_state = 'migrating' AND duplication_started_at < ?",
      QUIZZES_NEXT_TIMEOUT.ago
    )
  }

  scope :quiz_lti, lambda {
    type_quiz_lti.where(submission_types: "external_tool")
  }

  scope :with_important_dates, lambda {
    joins("LEFT JOIN #{AssignmentOverride.quoted_table_name} ON assignment_overrides.assignment_id=assignments.id")
      .where(important_dates: true)
      .where(
        "assignments.due_at IS NOT NULL OR (assignment_overrides.due_at IS NOT NULL AND assignment_overrides.due_at_overridden)"
      )
  }

  def unsupported_in_speedgrader_2?
    unsupported_submissions = Setting.get("submission_types_unsupported_in_sg2", "").strip.split(",")
    return true if unsupported_submissions.intersect?(submission_types_array)

    unsupported_grading_types = Setting.get("grading_types_unsupported_in_sg2", "").strip.split(",")
    return true if unsupported_grading_types.include?(grading_type)

    known_features = {
      moderated: -> { moderated_grading? },
      peer: -> { peer_reviews? },
      group: -> { has_group_category? },
      group_graded_group: -> { grade_as_group? },
      group_graded_ind: -> { has_group_category? && grade_group_students_individually? },
      anonymous: -> { anonymous_grading? },
      anonymized: -> { anonymize_students? },
      new_quiz: -> { quiz_lti? },
      rubric: -> { active_rubric_association? },
    }

    unsupported_features = if Account.site_admin.feature_enabled?(:moderated_grading_modernized_speedgrader)
                             Setting.get("assignment_features_unsupported_in_sg2", "").strip.split(",").map(&:to_sym).intersection(known_features.keys)
                           else
                             Setting.get("assignment_features_unsupported_in_sg2", "moderated").strip.split(",").map(&:to_sym).intersection(known_features.keys)
                           end

    unsupported_features.any? { |feature| known_features.fetch(feature).call }
  end

  def overdue?
    due_at && due_at <= Time.zone.now
  end

  def readable_submission_types
    return nil unless expects_submission? || expects_external_submission?

    res = (self.submission_types || "").split(",").filter_map { |s| readable_submission_type(s) }
    res.to_sentence(:or)
  end

  def annotated_document?
    !!submission_types&.include?("student_annotation")
  end

  def readable_submission_type(submission_type)
    case submission_type
    when "online_quiz"
      t "submission_types.a_quiz", "a quiz"
    when "online_upload"
      t "submission_types.a_file_upload", "a file upload"
    when "online_text_entry"
      t "submission_types.a_text_entry_box", "a text entry box"
    when "online_url"
      t "submission_types.a_website_url", "a website url"
    when "student_annotation"
      t "student_annotation", "a student annotation"
    when "discussion_topic"
      t "submission_types.a_discussion_post", "a discussion post"
    when "wiki_page"
      t "submission_types.a_content_page", "a content page"
    when "media_recording"
      t "submission_types.a_media_recording", "a media recording"
    when "on_paper"
      t "submission_types.on_paper", "on paper"
    when "external_tool"
      t "submission_types.external_tool", "an external tool"
    else
      nil
    end
  end
  protected :readable_submission_type

  def expects_submission?
    submission_types.present? &&
      !expects_external_submission? &&
      !%w[none not_graded wiki_page].include?(submission_types)
  end

  def expects_external_submission?
    %w[on_paper external_tool].include?(submission_types)
  end

  def non_digital_submission?
    ["on_paper", "none", "not_graded", ""].include?(submission_types.strip)
  end

  def allow_google_docs_submission?
    submission_types&.include?("online_upload")
  end

  def <=>(comparable)
    sort_key <=> comparable.sort_key
  end

  def sort_key
    # undated assignments go last
    [due_at || CanvasSort::Last, Canvas::ICU.collation_key(title)]
  end

  def special_class
    nil
  end

  def submission_action_string
    if submission_types == "online_quiz"
      t(:submission_action_take_quiz, "Take %{title}", title:)
    elsif graded? && expects_submission?
      t(:submission_action_turn_in_assignment, "Turn in %{title}", title:)
    else
      t "Complete %{title}", title:
    end
  end

  # Infers the user, submission, and attachment from a filename
  def infer_comment_context_from_filename(fullpath, student_group_names = [])
    filename = File.basename(fullpath)
    # If the filename is like Richards_David_2_link.html, then there is no
    # useful attachment here.  The assignment was submitted as a URL and the
    # teacher commented directly with the gradebook.  Otherwise, grab that
    # last value and strip off everything after the first period.

    # remove group name from file name
    matched_group_name = student_group_names.find { |group_name| filename.match?(/^#{Regexp.quote(group_name)}_/) }
    if matched_group_name
      filename.sub!(/^#{Regexp.quote(matched_group_name)}_/, "")
    end

    split_filename = filename.split("_") - ["LATE"]

    attachment_id, user, submission = nil
    if split_filename.first == "anon"
      anon_id, attachment_id = split_filename[1, 2]
      submission = Submission.active.where(assignment_id: self, anonymous_id: anon_id).first
      user = submission&.user
    else
      # Expecting all context id from file name to be in the end not counting
      # uploaded_filename in case the file has number as name
      user_id, attachment_id = split_filename.grep(/^\d+$/).take(2)
      if user_id
        user = User.where(id: user_id).first
        submission = Submission.active.where(user_id:, assignment_id: self).first
      end
    end

    attachment_id = nil if split_filename.last =~ /^link/ || filename =~ /^\._/
    attachment = Attachment.where(id: attachment_id).first if attachment_id

    if !attachment || !submission ||
       !attachment.grants_right?(user, :read) ||
       !submission.attachments.where(id: attachment_id).exists?
      @ignored_files << fullpath
      return nil
    end

    {
      user:,
      submission:,
      filename: fullpath,
      display_name: attachment.display_name
    }
  end
  protected :infer_comment_context_from_filename

  FREEZABLE_ATTRIBUTES = %w[title
                            description
                            lock_at
                            points_possible
                            grading_type
                            submission_types
                            assignment_group_id
                            allowed_extensions
                            group_category_id
                            notify_of_update
                            peer_reviews
                            workflow_state].freeze
  def frozen?
    !!(freeze_on_copy && copied &&
       PluginSetting.settings_for_plugin(:assignment_freezer))
  end

  # indicates complete frozenness for an assignment.
  # if the user can edit at least one of the attributes, it is not frozen to
  # them
  def frozen_for_user?(user)
    return true if user.blank?

    frozen? && !context.grants_right?(user, :manage_frozen_assignments)
  end

  def frozen_attributes_for_user(user)
    FREEZABLE_ATTRIBUTES.select do |freezable_attribute|
      att_frozen? freezable_attribute, user
    end
  end

  def att_frozen?(att, user = nil)
    return false unless frozen?

    if (settings = PluginSetting.settings_for_plugin(:assignment_freezer)) && Canvas::Plugin.value_to_boolean(settings[att.to_s])
      if user
        return !context.grants_right?(user, :manage_frozen_assignments)
      else
        return true
      end
    end

    false
  end

  def can_copy?(user)
    !att_frozen?("no_copying", user)
  end

  def frozen_atts_not_altered
    return if copying

    FREEZABLE_ATTRIBUTES.each do |att|
      next unless changes[att] && att_frozen?(att, @updating_user)

      errors.add(att,
                 t("errors.cannot_save_att",
                   "You don't have permission to edit the locked attribute %{att_name}",
                   att_name: att))
    end
  end

  # Suspend any callbacks that could lead to SubmissionLifecycleManager running.  This means, for now, the
  # update_cached_due_dates callbacks on:
  # * Assignment
  # * AssignmentOverride and
  # * AssignmentOverrideStudent
  def self.suspend_due_date_caching(&)
    AbstractAssignment.suspend_callbacks(:update_cached_due_dates) do
      AssignmentOverride.suspend_callbacks(:update_cached_due_dates) do
        AssignmentOverrideStudent.suspend_callbacks(:update_cached_due_dates, &)
      end
    end
  end

  # Suspend callbacks that recalculate grading period grades
  def self.suspend_grading_period_grade_recalculation(&)
    AbstractAssignment.suspend_callbacks(:update_grading_period_grades) do
      AssignmentOverride.suspend_callbacks(:update_grading_period_grades, &)
    end
  end

  def self.suspend_due_date_caching_and_score_recalculation(&)
    suspend_due_date_caching do
      suspend_grading_period_grade_recalculation(&)
    end
  end

  def update_cached_due_dates
    return unless update_cached_due_dates?

    clear_cache_key(:availability)
    quiz.clear_cache_key(:availability) if quiz?

    unless saved_by == :migration
      saved_changes.slice(:due_at, :workflow_state, :only_visible_to_overrides, :anonymous_grading).inspect
      SubmissionLifecycleManager.recompute(self, update_grades: true)
    end
  end

  def update_cached_due_dates?
    new_record? || previously_new_record? ||
      will_save_change_to_due_at? || saved_change_to_due_at? ||
      will_save_change_to_workflow_state? || saved_change_to_workflow_state? ||
      will_save_change_to_only_visible_to_overrides? ||
      saved_change_to_only_visible_to_overrides? ||
      will_save_change_to_moderated_grading? || saved_change_to_moderated_grading? ||
      will_save_change_to_anonymous_grading? || saved_change_to_anonymous_grading?
  end

  def update_due_date_smart_alerts
    return unless context.active_now?
    return if workflow_state != "published"

    unless saved_by == :migration
      if due_at.nil? || due_at < Time.zone.now
        ScheduledSmartAlert.find_by(context_type: self.class.name, context_id: id, alert_type: :due_date_reminder)&.destroy
      else
        ScheduledSmartAlert.upsert(
          context_type: self.class.name,
          context_id: id,
          alert_type: :due_date_reminder,
          due_at:,
          root_account_id: root_account.id
        )
      end
    end
  end

  def multiple_distinct_due_dates?
    count = if association(:submissions).loaded?
              submissions.pluck(:cached_due_date).uniq.count
            else
              submissions.distinct(:cached_due_date).count(:cached_due_date)
            end

    count > 1
  end

  def apply_late_policy
    return if update_cached_due_dates? # SubmissionLifecycleManager already re-applies late policy so we shouldn't
    return unless saved_change_to_grading_type?

    LatePolicyApplicator.for_assignment(self)
  end

  def gradeable?
    submission_types != "not_graded" && submission_types != "wiki_page"
  end
  alias_method :graded?, :gradeable?

  def gradeable_was?
    submission_types_was != "not_graded" && submission_types_was != "wiki_page"
  end

  def active?
    workflow_state != "deleted"
  end

  def available?
    if Rails.env.production?
      published?
    else
      raise "Assignment#available? is deprecated. Use #published?"
    end
  end

  def has_student_submissions?
    if !@has_student_submissions.nil?
      @has_student_submissions
    elsif attribute_present? :student_submission_count
      student_submission_count.to_i > 0
    else
      submissions.having_submission.where.not(user_id: nil).exists?
    end
  end
  attr_writer :has_student_submissions

  def group_category_deleted_with_submissions?
    group_category.try(:deleted_at?) && has_student_submissions?
  end

  def self.with_student_submission_count
    # need to make sure that Submission's table name is relative to the shard
    # this query will execute on
    all.primary_shard.activate do
      joins("LEFT OUTER JOIN #{Submission.quoted_table_name} s ON
             s.assignment_id = assignments.id AND
             s.submission_type IS NOT NULL AND
             s.workflow_state <> 'deleted'")
        .group("assignments.id")
        .select("assignments.*, count(s.assignment_id) AS student_submission_count")
    end
  end

  def needs_grading_count
    Assignments::NeedsGradingCountQuery.new(self).manual_count
  end

  def can_publish?
    return true if new_record?

    ["unpublished", "published"].include?(workflow_state)
  end

  def can_unpublish?
    return true if new_record?
    return @can_unpublish unless @can_unpublish.nil?

    @can_unpublish = !has_student_submissions?
  end
  attr_writer :can_unpublish

  def self.preload_can_unpublish(assignments, assmnt_ids_with_subs = nil)
    return unless assignments.any?

    assmnt_ids_with_subs ||= assignment_ids_with_submissions(assignments.map(&:id))
    assignments.each { |a| a.can_unpublish = !assmnt_ids_with_subs.include?(a.id) }
  end

  def self.assignment_ids_with_submissions(assignment_ids)
    Submission.from(sanitize_sql(["unnest('{?}'::int8[]) as subs (assignment_id)", assignment_ids]))
              .where(Submission.active.having_submission.where("submissions.assignment_id=subs.assignment_id").arel.exists)
              .distinct.pluck("subs.assignment_id")
  end

  # override so validations are called
  def publish
    self.workflow_state = "published"
    save
  end

  # override so validations are called
  def unpublish
    self.workflow_state = "unpublished"
    save
  end

  def unmute!
    return unless muted?
    return super unless !grades_published? && anonymous_grading?

    errors.add :muted, I18n.t("Anonymous moderated assignments cannot be unmuted until grades are posted")
    false
  end

  def excused_for?(user)
    s = submissions.where(user_id: user.id).first_or_initialize
    s.excused?
  end

  def in_closed_grading_period?
    return @in_closed_grading_period unless @in_closed_grading_period.nil?

    @in_closed_grading_period = if !context.grading_periods?
                                  false
                                elsif submissions.loaded?
                                  # no need to check grading_periods are loaded because of
                                  # submissions association preload(:grading_period)

                                  submissions_in_closed_gp = submissions.select do |submission|
                                    submission.grading_period.present? &&
                                      submission.grading_period.workflow_state == "active" &&
                                      submission.grading_period.closed?
                                  end

                                  return false if submissions_in_closed_gp.blank?

                                  # Only submissions from currently-enrolled students count when determining
                                  # whether this assignment has submissions in a closed grading period
                                  # (the student_enrollments scope returns only active students)
                                  course.student_enrollments
                                        .where(user_id: submissions_in_closed_gp.map(&:user_id))
                                        .exists?
                                else
                                  submissions.active
                                             .joins(:grading_period, { user: :enrollments })
                                             .merge(GradingPeriod.active.closed)
                                             .where(users: { enrollments: { course:, type: "StudentEnrollment" } })
                                             .merge(Enrollment.active_or_pending)
                                             .exists?
                                end
  end

  def enrollment_active_for_assignment?(user)
    # A user can have multiple section enrollments. If any are concluded, they shouldn't submit assignments for those sections.
    user_active_enrollments = Enrollment.where(user_id: user.global_id)
                                        .where(course_id: context_id)
                                        .where(Enrollment.active_student_conditions)
                                        .pluck(:course_section_id)

    return false if user_active_enrollments.empty?

    # Collect both module and assignment overrides
    all_overrides = (context_modules.flat_map { |cm| cm.assignment_overrides.active } + assignment_overrides.active)
    return true if all_overrides.empty?

    # If there's a "Course" override, meaning we are using "Everyone Else" with a module override, or
    # only_visible_to_overrides is false, meaning we are using "Everyone Else" with an assignment override, we return true
    return true if all_overrides.any? { |o| o.set_type == "Course" } || !only_visible_to_overrides?

    override_priority_order = %w[ADHOC Group CourseSection]
    # Sort overrides based on priority
    grouped_overrides = all_overrides.group_by(&:set_type)
    sorted_overrides = override_priority_order.flat_map { |type| grouped_overrides[type] || [] }

    # Process overrides in order
    sorted_overrides.each do |override|
      case override.set_type
      when "ADHOC", "Group"
        return true if override.applies_to_students.include?(user)
      when "CourseSection"
        return true if user_active_enrollments.include?(override.set_id)
      end
    end

    false
  end

  # simply versioned models are always marked new_record, but for our purposes
  # they are not new. this ensures that assignment override caching works as
  # intended for versioned assignments
  def cache_key(*)
    new_record = @new_record
    @new_record = false if @simply_versioned_version_model
    super
  ensure
    @new_record = new_record if @simply_versioned_version_model
  end

  def supports_grade_by_question?
    return true if quiz.present?

    Account.site_admin.feature_enabled?(:new_quizzes_grade_by_question_in_speedgrader) && quiz_lti?
  end

  def quiz?
    submission_types == "online_quiz" && quiz.present?
  end

  def quiz_lti?
    external_tool? && !!external_tool_tag&.content&.try(:quiz_lti?)
  end

  def quiz_lti!
    setup_valid_quiz_lti_settings!
    tool = context.present? && context.quiz_lti_tool
    return unless tool

    self.submission_types = "external_tool"
    self.external_tool_tag_attributes = { content: tool, url: tool.url }
  end

  def rollcall_assignment?
    external_tool? && title == ROLLCALL_ASSIGNMENT_TITLE
  end

  def discussion_topic?
    submission_types == "discussion_topic" && discussion_topic.present?
  end

  def wiki_page?
    submission_types == "wiki_page" && wiki_page.present?
  end

  def self.sis_grade_export_enabled?(context)
    context.feature_enabled?(:post_grades) ||
      Lti::AppLaunchCollator.any?(context, [:post_grades])
  end

  def run_if_overrides_changed!(student_ids = nil, updating_user = nil)
    relocked_modules = []
    relock_modules!(relocked_modules, student_ids)
    each_submission_type { |submission| submission&.relock_modules!(relocked_modules, student_ids) }

    update_grades = only_visible_to_overrides?

    SubmissionLifecycleManager.recompute(self, update_grades:, executing_user: updating_user)
  end

  def run_if_overrides_changed_later!(student_ids: nil, updating_user: nil)
    return if self.class.suspended_callback?(:update_cached_due_dates, :save)

    clear_cache_key(:availability)
    quiz.clear_cache_key(:availability) if quiz?

    enqueuing_args = if student_ids
                       { strand: "assignment_overrides_changed_for_students_#{global_id}" }
                     else
                       { singleton: "assignment_overrides_changed_#{global_id}" }
                     end

    delay_if_production(**enqueuing_args).run_if_overrides_changed!(student_ids, updating_user)
  end

  def validate_overrides_for_sis(overrides)
    unless AssignmentUtil.sis_integration_settings_enabled?(context) && AssignmentUtil.due_date_required_for_account?(context)
      @skip_sis_due_date_validation = true
      return
    end
    raise ActiveRecord::RecordInvalid unless assignment_overrides_due_date_ok?(overrides)

    @skip_sis_due_date_validation = true
  end

  def lti_resource_link_id
    return nil if external_tool_tag.blank?

    ContextExternalTool.opaque_identifier_for(external_tool_tag, shard)
  end

  def permits_moderation?(user)
    return false unless user

    final_grader_id == user.id || context.account_membership_allows(user, :select_final_grade)
  end

  def available_moderators
    moderators = course.moderators
    return moderators if final_grader_id.blank?

    # This captures scenarios where a user is selected as the final grader
    # for an assignment, and then afterwards they are deactivated or concluded,
    # or their 'Select Final Grade' permission is revoked. In these cases, we
    # still want to keep that user as the moderator for the assignment (even
    # though that user will not be included in the course.moderators list)
    # because a workflow state (excluding a change to 'deleted') or permission
    # change should have no bearing on their moderator status (this is a
    # product decision).
    moderators << final_grader if moderators.exclude?(final_grader)
    moderators
  end

  def provisional_moderation_graders
    if final_grader_id.present?
      moderation_graders.with_slot_taken.where.not(user_id: final_grader_id)
    else
      moderation_graders.with_slot_taken
    end
  end

  def ordered_moderation_graders_with_slot_taken
    @ordered_moderation_graders_with_slot_taken ||= moderation_graders.with_slot_taken.order(:anonymous_id)
  end

  def moderation_grader_users_with_slot_taken
    User.joins(
      "INNER JOIN #{ModerationGrader.quoted_table_name} ON moderation_graders.user_id = users.id"
    ).merge(moderation_graders.with_slot_taken)
  end

  def instructor_selectable_states_by_provisional_grade_id
    @instructor_selectable_states_by_provisional_grade_id ||= instructor_selectable_states
  end

  def moderated_grader_limit_reached?
    moderated_grading? && provisional_moderation_graders.count >= grader_count
  end

  def can_be_moderated_grader?(user)
    return false unless context.grants_any_right?(user, :manage_grades, :view_all_grades)
    return true unless moderated_grader_limit_reached?

    # Final grader can always be a moderated grader, and existing moderated graders can re-grade
    final_grader_id == user.id || provisional_moderation_graders.where(user:).exists?
  end

  def can_view_speed_grader?(user)
    context.allows_speed_grader? && context.grants_any_right?(user, :manage_grades, :view_all_grades)
  end

  def can_view_audit_trail?(user)
    auditable? && !muted? && grades_published? && context.grants_right?(user, :view_audit_trail)
  end

  def can_view_other_grader_identities?(user)
    return false unless context.grants_any_right?(user, :manage_grades, :view_all_grades)
    return true unless moderated_grading? && !grades_published?

    return grader_names_visible_to_final_grader? if final_grader_id == user.id
    return true if context.account_membership_allows(user, :select_final_grade)
    return false unless grader_comments_visible_to_graders?

    !graders_anonymous_to_graders?
  end

  def can_view_other_grader_comments?(user)
    return false unless context.grants_any_right?(user, :manage_grades, :view_all_grades)
    return true unless moderated_grading?

    return true if final_grader_id == user.id || context.account_membership_allows(user, :select_final_grade)

    grader_comments_visible_to_graders?
  end

  # This only checks whether this assignment allows score statistics to be shown.
  # You must also check submission.eligible_for_showing_score_statistics
  def can_view_score_statistics?(user)
    # The assignment must have points_possible > 0,
    return false unless points_possible.present? && points_possible > 0

    # Students can only see statistics when count >= 5 and not disabled by the instructor
    # Instructor can see statistics at any time.
    count = score_statistic&.count || 0
    context.grants_right?(user, :read_as_admin) || (count >= 5 && !context.hide_distribution_graphs)
  end

  def grader_ids_to_anonymous_ids
    @grader_ids_to_anonymous_ids ||= moderation_graders.each_with_object({}) do |grader, map|
      map[grader.user_id.to_s] = grader.anonymous_id
    end
  end

  # If you're going to be checking this for multiple assignments, you may want
  # to call .preload_unposted_anonymous_submissions on the lot of them first
  def anonymize_students?
    return true if anonymous_participants?

    return false unless anonymous_grading?

    # Only anonymize students for moderated assignments if grades have not been published.
    return !grades_published? if moderated_grading?

    # Otherwise, only anonymize students if there's at least one active student with
    # an unposted submission.
    unposted_anonymous_submissions?
  end
  alias_method :anonymize_students, :anonymize_students?

  def unposted_anonymous_submissions?
    Assignment.preload_unposted_anonymous_submissions([self]) unless defined? @unposted_anonymous_submissions
    @unposted_anonymous_submissions
  end

  def can_view_student_names?(user)
    return false if anonymize_students?

    context.grants_any_right?(user, :manage_grades, :view_all_grades)
  end

  def create_moderation_grader(user, occupy_slot:)
    ensure_moderation_grader_slot_available(user) if occupy_slot

    existing_anonymous_ids = moderation_graders.pluck(:anonymous_id)
    new_anonymous_id = Anonymity.generate_id(existing_ids: existing_anonymous_ids)
    moderation_graders.create!(user:, anonymous_id: new_anonymous_id, slot_taken: occupy_slot)
  end

  def user_is_moderation_grader?(user)
    moderation_grader_users.where(id: user).exists?
  end

  # This is a helper method intended to ensure the number of provisional graders
  # for a moderated assignment doesn't exceed the prescribed maximum. Currently,
  # it is used for submitting grades, comments, and rubrics via SpeedGrader.
  # If the assignment is not moderated or the item is not provisional, this
  # method will simply execute the provided block without any additional checks.
  def ensure_grader_can_adjudicate(grader:, provisional: false, occupy_slot:)
    unless provisional && moderated_grading?
      yield if block_given?
      return
    end

    Assignment.transaction do
      # If we can't add a new grader, this will raise an error and abort
      # the transaction.
      moderation_grader = moderation_graders.find_by(user: grader)
      if moderation_grader.nil?
        create_moderation_grader(grader, occupy_slot:)
        filled_available_slot = occupy_slot
      elsif moderation_grader.slot_taken != occupy_slot
        if occupy_slot
          ensure_moderation_grader_slot_available(grader)
          filled_available_slot = true
        end
        moderation_grader.update!(slot_taken: occupy_slot)
      end

      yield if block_given?

      # If we added a grader, attempt to handle a potential race condition:
      # multiple new graders could have tried to add themselves simultaneously
      # when there weren't enough slots open for all of them. If we ended up
      # with too many provisional graders, throw an error to roll things back.
      if filled_available_slot && provisional_moderation_graders.count > grader_count
        raise ::Assignment::MaxGradersReachedError
      end
    end
  end

  def effective_post_policy
    post_policy || course.default_post_policy
  end

  def post_manually?
    !!effective_post_policy&.post_manually?
  end

  def post_scheduled_comments(run_at:, progress: nil)
    return if scheduled_post.nil?
    return if scheduled_post.post_comments_at != run_at

    update_time = Time.zone.now

    all_user_ids = []
    submissions.in_batches do |submissions_batch|
      user_ids = submissions_batch.pluck(:user_id)
      all_user_ids.concat(user_ids)
      User.clear_cache_keys(user_ids, :submissions)
      submissions_batch.update_all(posted_comments_at: update_time, updated_at: update_time)
      show_stream_items(submissions: submissions_batch)
    end
    progress.set_results(assignment_id: id, posted_comments_at: update_time, user_ids: all_user_ids) if progress.present? && all_user_ids.any?
  end

  def post_scheduled_submissions(run_at:, **)
    return if scheduled_post.nil?
    return if scheduled_post.post_grades_at != run_at

    post_submissions(**)
  end

  def post_submissions(progress: nil, submission_ids: nil, skip_updating_timestamp: false, posting_params: nil, skip_muted_changed: false, skip_content_participation_refresh: true)
    submissions = if submission_ids.nil?
                    self.submissions.active
                  else
                    self.submissions.active.where(id: submission_ids)
                  end
    return if submissions.blank?

    submission_and_user_ids = submissions.pluck(:id, :user_id)
    submission_ids = submission_and_user_ids.map(&:first)
    user_ids = submission_and_user_ids.map(&:second)

    User.clear_cache_keys(user_ids, :submissions)
    unless skip_updating_timestamp
      update_time = Time.zone.now
      # broadcast_notifications will reload each submission individually; this
      # cuts down on unneeded work when possible. This makes the assumption
      # that only unposted submissions need notifications.
      previously_unposted_submissions = submissions.unposted.to_a
      submissions.update_all(posted_at: update_time, updated_at: update_time)

      previously_unposted_submissions.each do |submission|
        submission.grade_posting_in_progress = true
        submission.broadcast_notifications
        submission.grade_posting_in_progress = false
      end
    end

    submissions.in_workflow_state("graded").each(&:assignment_muted_changed) unless skip_muted_changed

    show_stream_items(submissions:)
    course.recompute_student_scores(submissions.pluck(:user_id))
    update_muted_status!
    delay_if_production.recalculate_module_progressions(submission_ids)

    unless skip_content_participation_refresh
      previously_unposted_submission_ids = previously_unposted_submissions.map(&:id)
      previously_unposted_submission_ids.each_slice(1000) do |submission_id_slice|
        ContentParticipation
          .where(content_type: "Submission", content_id: submission_id_slice, content_item: "grade", workflow_state: "read")
          .update_all(workflow_state: "unread")
      end
      course.refresh_content_participation_counts_for_users(user_ids)
    end

    progress.set_results(assignment_id: id, posted_at: update_time, user_ids:) if progress.present?
    broadcast_submissions_posted(posting_params) if posting_params.present?
  end

  def hide_submissions(progress: nil, submission_ids: nil, skip_updating_timestamp: false, skip_muted_changed: false, skip_content_participation_refresh: true)
    submissions = if submission_ids.nil?
                    self.submissions.active
                  else
                    self.submissions.active.where(id: submission_ids)
                  end
    return if submissions.blank?

    user_ids = submissions.pluck(:user_id)

    User.clear_cache_keys(user_ids, :submissions)
    submissions.update_all(posted_at: nil, posted_comments_at: nil, updated_at: Time.zone.now) unless skip_updating_timestamp
    submissions.in_workflow_state("graded").each(&:assignment_muted_changed) unless skip_muted_changed
    course.refresh_content_participation_counts_for_users(user_ids) unless skip_content_participation_refresh
    hide_stream_items(submissions:)
    course.recompute_student_scores(submissions.pluck(:user_id))
    update_muted_status!
    progress.set_results(assignment_id: id, posted_at: nil, user_ids:) if progress.present?
  end

  def broadcast_submissions_posted(posting_params)
    @posting_params_for_notifications = posting_params
    broadcast_notifications
    @posting_params_for_notifications = nil
  end

  def ensure_post_policy(post_manually:)
    # Anonymous assignments can never be set to automatically posted
    return if anonymous_grading? && !post_manually

    build_post_policy(course:) if post_policy.blank?
    post_policy.update!(post_manually:)
  end

  def a2_enabled?
    return false unless course.feature_enabled?(:assignments_2_student)
    return false if quiz? || discussion_topic? || wiki_page? || quiz_lti?
    return false if peer_reviews? && !course.feature_enabled?(:peer_reviews_for_a2)
    return false if external_tool? && !Account.site_admin.feature_enabled?(:external_tools_for_a2)

    true
  end

  def stickers_enabled?(current_user)
    return false unless context.feature_enabled?(:submission_stickers) && a2_enabled?

    [:moderator, :provisional_grader].exclude?(grading_role(current_user))
  end

  # NOTE: this method assumes the call site has made appropriate authorization checks
  # beforehand to ensure the current_user has permission to grade the student
  def grading_role(current_user)
    if moderated_grading_enabled_and_no_grades_published?
      permits_moderation?(current_user) ? :moderator : :provisional_grader
    else
      :grader
    end
  end

  def moderated_grading_enabled_and_no_grades_published?
    moderated_grading? && !grades_published?
  end

  def self.disable_post_to_sis_if_grading_period_closed
    eligible_root_accounts = Account.root_accounts.active.select do |account|
      account.feature_enabled?(:disable_post_to_sis_when_grading_period_closed) &&
        account.feature_enabled?(:new_sis_integrations) &&
        account.disable_post_to_sis_when_grading_period_closed?
    end
    return unless eligible_root_accounts.any?

    # This method is currently set to be called every 5 minutes, but check for
    # grading periods that have closed within a somewhat larger interval to
    # avoid "missing" a given period if the periodic job doesn't run for a while.
    now = Time.zone.now
    GradingPeriod.active.joins(:grading_period_group)
                 .where(close_date: 1.hour.ago(now)..now)
                 .where(grading_period_groups: { root_account: eligible_root_accounts }).find_each do |gp|
      gp.delay(
        singleton: "disable_post_to_sis_on_grading_period_#{gp.global_id}",
        n_strand: ["Assignment#disable_post_to_sis_if_grading_period_closed", Shard.global_id_for(gp.root_account_id)]
      ).disable_post_to_sis
    end
  end

  def self.from_secure_lti_params(secure_params)
    lti_context_id = Lti::Security.decoded_lti_assignment_id(secure_params)
    return nil if lti_context_id.blank?

    find_by(lti_context_id:)
  end

  def active_rubric_association?
    !!rubric_association&.active?
  end

  def can_reassign?(grader)
    (final_grader_id.nil? || final_grader_id == grader.id) && context.grants_right?(grader, :manage_grades)
  end

  def accepts_submission_type?(submission_type)
    if submission_type == "basic_lti_launch"
      submission_types =~ /online|external_tool/
    else
      submission_types_array.include?(submission_type)
    end
  end

  def anonymous_student_identities
    @anonymous_student_identities ||= all_submissions.active.order(Arel.sql("#{Submission.anonymous_id_order_clause} ASC")).order("md5(id::text) ASC").each_with_object({}).with_index(1) do |(identity, identities), student_number|
      identities[identity["user_id"]] = {
        name: I18n.t("Student %{student_number}", { student_number: }),
        position: student_number,
        anonymous_id: identity["anonymous_id"]
      }
    end
  end

  def hide_on_modules_view?
    %w[duplicating failed_to_duplicate outcome_alignment_cloning failed_to_clone_outcome_alignment].include?(workflow_state)
  end

  def mark_as_ready_to_migrate_to_quiz_next
    self.settings = (settings || {}).merge({ "common_cartridge_import" => { "migrate_to_quizzes_next" => true } })
  end

  def ready_to_migrate_to_quiz_next?
    !!settings&.dig("common_cartridge_import", "migrate_to_quizzes_next")
  end

  def unmark_as_ready_to_migrate_to_quiz_next
    (settings || {}).delete "common_cartridge_import"
  end

  def can_update_rubric_self_assessment?
    return false unless active_rubric_association?

    return false if rubric_association.rubric_assessments.where(assessment_type: "self_assessment").any?

    return false if has_group_category?

    earliest_due_date = submissions.active.minimum(:cached_due_date)

    return true if earliest_due_date.nil?

    Time.zone.now < earliest_due_date
  end

  def rubric_self_assessment_enabled?
    return false if has_group_category?

    rubric_self_assessment_enabled
  end

  def new_quizzes_type
    settings&.dig("new_quizzes", "type") || "graded_quiz"
  end

  def anonymous_participants?
    value = settings&.dig("new_quizzes", "anonymous_participants")
    ActiveModel::Type::Boolean.new.cast(value) || false
  end

  def new_quizzes_type=(type)
    self.settings ||= {}
    self.settings["new_quizzes"] = (settings["new_quizzes"] || {}).merge({ "type" => type })
  end

  def anonymous_participants=(enabled)
    self.settings ||= {}
    self.settings["new_quizzes"] = (settings["new_quizzes"] || {}).merge({ "anonymous_participants" => ActiveModel::Type::Boolean.new.cast(enabled) || false })
  end

  private

  def grading_type_requires_points?
    POINTED_GRADING_TYPES.include? grading_type
  end

  def set_muted
    self.muted = true
  end

  def ensure_moderation_grader_slot_available(user)
    if moderated_grader_limit_reached? && user.id != final_grader_id
      raise ::Assignment::MaxGradersReachedError
    end
  end

  def mute_if_changed_to_anonymous
    return unless anonymous_grading_changed?

    self.muted = true if anonymous_grading?
  end

  def mute_if_changed_to_moderated
    return unless moderated_grading_changed?

    self.muted = true if moderated_grading?
  end

  def ensure_manual_posting_if_anonymous
    ensure_post_policy(post_manually: true) if saved_change_to_anonymous_grading?(from: false, to: true)
  end

  def ensure_manual_posting_if_moderated
    ensure_post_policy(post_manually: true) if saved_change_to_moderated_grading?(from: false, to: true)
  end

  def create_default_post_policy
    return if post_policy.present?

    post_manually = if course.default_post_policy.present?
                      course.default_post_policy.post_manually
                    else
                      false
                    end

    create_post_policy!(course:, post_manually:)
  end

  def due_date_ok?
    # lock_at OR unlock_at can be empty
    if (unlock_at || lock_at) && due_at && !AssignmentUtil.in_date_range?(due_at, unlock_at, lock_at)
      errors.add(:due_at, I18n.t("must be between availability dates"))
      return false
    end

    if checkpoints_parent? && sub_assignments.empty? && new_record?
      @skip_sis_due_date_validation = true
    end
    unless @skip_sis_due_date_validation || AssignmentUtil.due_date_ok?(self)
      errors.add(:due_at, I18n.t("due_at", "cannot be blank when Post to Sis is checked"))
    end
  end

  def assignment_overrides_due_date_ok?(overrides = {})
    return true if @skip_sis_due_date_validation

    if AssignmentUtil.due_date_required?(self)
      overrides = if checkpoints_parent?
                    gather_override_data(sub_assignment_overrides)
                  else
                    gather_override_data(overrides)
                  end
      if overrides.count { |o| !!o[:due_at_overridden] && o[:due_at].blank? && o[:workflow_state] != "deleted" } > 0
        errors.add(:due_at, I18n.t("cannot be blank for any assignees when Post to Sis is checked"))
        return false
      end
    end
    true
  end

  def gather_override_data(overrides)
    overrides = overrides.values.reject(&:empty?).flatten if overrides.is_a?(Hash)
    overrides = overrides.map do |o|
      o = o.to_unsafe_h if o.is_a?(ActionController::Parameters)
      if o.is_a?(Hash) && o.key?(:due_at) && !o.key?(:due_at_overridden)
        o = o.merge(due_at_overridden: true) # default to true if provided by api
      end
      o
    end
    override_ids = overrides.pluck(:id).to_set
    if checkpoints_parent?
      sub_assignment_overrides.reject { |o| override_ids.include? o[:id] } + overrides
    else
      assignment_overrides.reject { |o| override_ids.include? o[:id] } + overrides
    end
  end

  def active_assignment_overrides?
    assignment_overrides.exists?
  end

  def assignment_name_length_ok?
    name_length = max_name_length

    # Due to the removal of the multiple `validates_length_of :title` validations we need this nil check
    # here to act as those validations so we can reduce the number of validations for this attribute
    # to just one single check
    return false if nil? || self.title.nil?

    if self.title.to_s.length > name_length && self.grading_type != "not_graded"
      errors.add(:title, I18n.t("The title cannot be longer than %{length} characters", length: name_length))
    end
  end

  def annotatable_and_group_exclusivity_ok?
    return false unless has_group_category? && annotated_document?

    errors.add(:annotatable_attachment_id, "must be blank when group_category_id is present")
    errors.add(:group_category_id, "must be blank when annotatable_attachment_id is present")
  end

  def grader_section_ok?
    return false if grader_section.blank?

    if grader_section.workflow_state != "active" || grader_section.course_id != course.id
      errors.add(:grader_section, "must be active and in same course as assignment")
    end
  end

  def final_grader_ok?
    return false unless final_grader_id_changed?
    return false if final_grader_id.blank?

    if grader_section_id.present? && grader_section.instructor_enrollments.where(user_id: final_grader_id, workflow_state: "active").empty?
      errors.add(:final_grader, "must be enrolled in selected section")
    elsif course.participating_instructors.where(id: final_grader_id).empty?
      errors.add(:final_grader, "must be an instructor in this course")
    end
  end

  def allowed_extensions_length_ok?
    if allowed_extensions.present? && allowed_extensions.to_yaml.length > Assignment.maximum_string_length
      errors.add(:allowed_extensions, I18n.t("Value too long, allowed length is %{length}", length: Assignment.maximum_string_length))
    end
  end

  def new_quizzes_type_ok?
    unless QUIZZES_NEXT_QUIZ_TYPES.include?(new_quizzes_type)
      errors.add(:new_quizzes_type, I18n.t("is not a valid new quizzes type. Valid values are: %{types}", types: QUIZZES_NEXT_QUIZ_TYPES.join(", ")))
    end
  end

  def clear_moderated_grading_attributes(assignment)
    return if assignment.frozen?

    assignment.final_grader_id = nil
    assignment.grader_count = 0
    assignment.grader_names_visible_to_final_grader = true
    assignment.grader_comments_visible_to_graders = true
    assignment.graders_anonymous_to_graders = false
  end

  def set_root_account_id
    self.root_account_id = root_account&.id
  end

  def setup_valid_quiz_lti_settings!
    self.peer_reviews = false
    self.peer_review_count = 0
    self.peer_reviews_due_at = nil
    self.peer_reviews_assigned = false
    self.automatic_peer_reviews = false
    self.anonymous_peer_reviews = false
    self.intra_group_peer_reviews = false
    self.peer_review_submission_required = false
    self.peer_review_across_sections = false
  end

  def instructor_selectable_states
    return {} unless moderated_grading?

    states = %w[inactive completed deleted invited]
    active_user_ids = course.instructors.where.not(enrollments: { workflow_state: states }).pluck(:id)
    provisional_grades.each_with_object({}) do |provisional_grade, hash|
      hash[provisional_grade.id] = active_user_ids.include?(provisional_grade.scorer_id)
    end
  end

  def sanitize_user_name(user_name)
    # necessary because we use /_\d+_/ to infer the user/attachment
    # ids when teachers upload graded submissions
    user_name.gsub!(/_(\d+)_/, '\1')
    user_name.gsub!(/^(\d+)$/, '\1')
    user_name.gsub!(/[^[[:word:]]]/, "")
    user_name.downcase
  end

  def mark_module_progressions_outdated
    progressions = ContextModuleProgression.for_course(context).where(current: true)
    progressions.in_batches(of: 10_000).update_all(current: false)
    User.where(id: progressions.pluck(:user_id)).touch_all
  end

  def start_outcome_alignment_service_clone
    return unless duplicate_of && context

    begin
      delay_if_production(priority: Delayed::LOW_PRIORITY).call_outcome_alignment_service_clone
    rescue => e
      Rails.logger.error("Failed to start outcome alignment service clone: #{e.message}")
      self.workflow_state = "failed_to_clone_outcome_alignment"
      save
    end
  end

  def call_outcome_alignment_service_clone
    OutcomesService::Service.start_outcome_alignment_service_clone(
      context,
      original_assignment_id: duplicate_of.id,
      copied_assignment_id: id,
      new_context_id: context.id,
      original_context_id: duplicate_of.course.id
    )
  end
end<|MERGE_RESOLUTION|>--- conflicted
+++ resolved
@@ -1225,11 +1225,7 @@
       muted
       intra_group_peer_reviews
       anonymous_grading
-<<<<<<< HEAD
-      peer_review_submission_required
-=======
       peer_review_across_sections
->>>>>>> 10b1d53a
     ].each { |attr| self[attr] = false if self[attr].nil? }
     self.peer_review_submission_required = true if peer_review_submission_required.nil?
     self.graders_anonymous_to_graders = false unless grader_comments_visible_to_graders
