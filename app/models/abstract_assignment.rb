--- conflicted
+++ resolved
@@ -439,15 +439,8 @@
 
     result.post_to_sis = false
 
-<<<<<<< HEAD
-    if estimated_duration
-      # we have to save result here because we need the result.id to create the estimated_duration
-      result.save!
-      result.estimated_duration = EstimatedDuration.new({ assignment_id: result.id, duration: estimated_duration.duration.iso8601 })
-=======
     if context.is_a?(Course) && context.horizon_course? && estimated_duration
       result.estimated_duration = EstimatedDuration.new({ duration: estimated_duration.duration.iso8601 })
->>>>>>> 438cae6b
     end
 
     result
