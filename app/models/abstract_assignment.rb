# frozen_string_literal: true

#
# Copyright (C) 2011 - present Instructure, Inc.
#
# This file is part of Canvas.
#
# Canvas is free software: you can redistribute it and/or modify it under
# the terms of the GNU Affero General Public License as published by the Free
# Software Foundation, version 3 of the License.
#
# Canvas is distributed in the hope that it will be useful, but WITHOUT ANY
# WARRANTY; without even the implied warranty of MERCHANTABILITY or FITNESS FOR
# A PARTICULAR PURPOSE. See the GNU Affero General Public License for more
# details.
#
# You should have received a copy of the GNU Affero General Public License along
# with this program. If not, see <http://www.gnu.org/licenses/>.
#

require "canvas/draft_state_validations"

class AbstractAssignment < ActiveRecord::Base
  self.table_name = "assignments"

  self.ignored_columns += ["group_category"]

  include Workflow
  include TextHelper
  include HasContentTags
  include CopyAuthorizedLinks
  include Mutable
  include ContextModuleItem
  include DatesOverridable
  include SearchTermHelper
  include Canvas::DraftStateValidations
  include TurnitinID
  include Plannable
  include DuplicatingObjects
  include LockedFor
  include Lti::Migratable

  ALLOWED_GRADING_TYPES = %w[points percent letter_grade gpa_scale pass_fail not_graded].to_set.freeze
  POINTED_GRADING_TYPES = %w[points percent letter_grade gpa_scale].to_set.freeze

  OFFLINE_SUBMISSION_TYPES = %i[on_paper external_tool none not_graded wiki_page].freeze
  SUBMITTABLE_TYPES = %w[online_quiz discussion_topic wiki_page].freeze
  LTI_EULA_SERVICE = "vnd.Canvas.Eula"
  AUDITABLE_ATTRIBUTES = %w[
    muted
    due_at
    points_possible
    anonymous_grading
    moderated_grading
    final_grader_id
    grader_count
    omit_from_final_grade
    hide_in_gradebook
    grader_names_visible_to_final_grader
    grader_comments_visible_to_graders
    graders_anonymous_to_graders
    anonymous_instructor_annotations
  ].freeze
  HORIZON_SUBMISSION_TYPES = %w[online_text_entry online_upload external_tool].freeze

  DEFAULT_POINTS_POSSIBLE = 0

  DUPLICATED_IN_CONTEXT = "duplicated_in_context"
  QUIZ_SUBMISSION_VERSIONS_LIMIT = 65
  QUIZZES_NEXT_TIMEOUT = 15.minutes

  attr_accessor(
    :resource_map,
    :copying,
    :grade_posting_in_progress,
    :needs_update_cached_due_dates,
    :previous_id,
    :saved_by,
    :skip_schedule_peer_reviews,
    :unposted_anonymous_submissions,
    :updated_submissions, # for testing
    :user_submitted
  )

  attr_reader :assignment_changed, :posting_params_for_notifications
  attr_writer :updating_user

  include MasterCourses::Restrictor
  restrict_columns :content, [:title, :description]
  restrict_assignment_columns
  restrict_columns :state, [:workflow_state]

  attribute :lti_resource_link_custom_params, :string, default: nil
  # Serializing this as JSON vs a Hash allows us to distinguish between nil (no changes need to be made)
  # and an actual Hash to set custom params to, which could be an empty hash.
  serialize :lti_resource_link_custom_params, coder: JSON
  attribute :lti_resource_link_lookup_uuid, :string, default: nil
  attribute :lti_resource_link_url, :string, default: nil
  attribute :lti_resource_link_title, :string, default: nil
  attribute :line_item_resource_id, :string, default: nil
  attribute :line_item_tag, :string, default: nil

  has_many :submissions, -> { active.preload(:grading_period) }, inverse_of: :assignment, foreign_key: :assignment_id
  has_many :all_submissions, class_name: "Submission", dependent: :delete_all, inverse_of: :assignment, foreign_key: :assignment_id
  has_many :observer_alerts, through: :all_submissions
  has_many :provisional_grades, through: :submissions
  belongs_to :annotatable_attachment, class_name: "Attachment"
  has_many :attachments, as: :context, inverse_of: :context, dependent: :destroy
  has_one :quiz, class_name: "Quizzes::Quiz", inverse_of: :assignment, foreign_key: :assignment_id
  belongs_to :assignment_group
  has_one :discussion_topic, -> { where(root_topic_id: nil).order(:created_at) }, inverse_of: :assignment, foreign_key: :assignment_id
  has_one :wiki_page, inverse_of: :assignment, foreign_key: :assignment_id
  has_many :learning_outcome_alignments, -> { where("content_tags.tag_type='learning_outcome' AND content_tags.workflow_state<>'deleted'").preload(:learning_outcome) }, as: :content, inverse_of: :content, class_name: "ContentTag"
  has_one :rubric_association, -> { where(purpose: "grading").order(:created_at).preload(:rubric) }, as: :association, inverse_of: :association_object
  has_one :rubric, -> { merge(RubricAssociation.active) }, through: :rubric_association
  has_one :teacher_enrollment, -> { preload(:user).where(enrollments: { workflow_state: "active", type: "TeacherEnrollment" }) }, class_name: "TeacherEnrollment", foreign_key: "course_id", primary_key: "context_id", inverse_of: false
  has_many :ignores, as: :asset
  has_many :moderated_grading_selections, class_name: "ModeratedGrading::Selection", inverse_of: :assignment, foreign_key: :assignment_id
  belongs_to :context, polymorphic: [:course]
  delegate :moderated_grading_max_grader_count, to: :course
  belongs_to :grading_standard
  belongs_to :group_category, inverse_of: :assignments
  belongs_to :grader_section, class_name: "CourseSection", optional: true
  belongs_to :final_grader, class_name: "User", optional: true
  has_many :active_groups, -> { merge(GroupCategory.active).merge(Group.active) }, through: :group_category, source: :groups
  has_many :group_memberships, through: :active_groups
  has_many :assigned_students, through: :submissions, source: :user
  has_many :enrollments_for_assigned_students, -> { active.not_fake.where("enrollments.course_id = submissions.course_id") }, through: :assigned_students, source: :enrollments
  has_many :sections_for_assigned_students, -> { active.distinct }, through: :enrollments_for_assigned_students, source: :course_section

  belongs_to :duplicate_of, class_name: "AbstractAssignment", optional: true, inverse_of: :duplicates
  has_many :duplicates, class_name: "AbstractAssignment", inverse_of: :duplicate_of, foreign_key: "duplicate_of_id"

  has_many :assignment_configuration_tool_lookups, dependent: :delete_all, inverse_of: :assignment, foreign_key: :assignment_id
  has_many :tool_settings_context_external_tools, through: :assignment_configuration_tool_lookups, source: :tool, source_type: "ContextExternalTool"
  has_many :line_items, inverse_of: :assignment, class_name: "Lti::LineItem", dependent: :destroy, foreign_key: :assignment_id

  has_one :external_tool_tag, class_name: "ContentTag", as: :context, inverse_of: :context, dependent: :destroy
  has_one :score_statistic, dependent: :destroy, inverse_of: :assignment, foreign_key: :assignment_id
  has_one :post_policy, dependent: :destroy, inverse_of: :assignment, foreign_key: :assignment_id

  has_many :moderation_graders, inverse_of: :assignment, foreign_key: :assignment_id
  has_many :moderation_grader_users, through: :moderation_graders, source: :user

  has_many :auditor_grade_change_records,
           class_name: "Auditors::ActiveRecord::GradeChangeRecord",
           dependent: :destroy,
           inverse_of: :assignment,
           foreign_key: :assignment_id
  has_many :lti_resource_links,
           as: :context,
           inverse_of: :context,
           class_name: "Lti::ResourceLink",
           dependent: :destroy
  has_many :lti_asset_processors, class_name: "Lti::AssetProcessor", dependent: :destroy, inverse_of: :assignment

  has_many :conditional_release_rules, class_name: "ConditionalRelease::Rule", dependent: :destroy, foreign_key: "trigger_assignment_id", inverse_of: :trigger_assignment
  has_many :conditional_release_associations, class_name: "ConditionalRelease::AssignmentSetAssociation", dependent: :destroy, inverse_of: :assignment, foreign_key: :assignment_id
  has_one :master_content_tag, class_name: "MasterCourses::MasterContentTag", inverse_of: :assignment, foreign_key: :content_id

  belongs_to :parent_assignment, class_name: "Assignment", inverse_of: :sub_assignments
  has_many :sub_assignments, -> { active }, foreign_key: :parent_assignment_id, inverse_of: :parent_assignment
  has_many :sub_assignment_submissions, through: :sub_assignments, source: :submissions
  has_many :sub_assignment_overrides, through: :sub_assignments, source: :assignment_overrides
  has_one :estimated_duration, dependent: :destroy, inverse_of: :assignment

  scope :assigned_to_student, ->(student_id) { joins(:submissions).where(submissions: { user_id: student_id }) }
  scope :anonymous, -> { where(anonymous_grading: true) }
  scope :moderated, -> { where(moderated_grading: true) }
  scope :auditable, -> { anonymous.or(moderated) }
  scope :type_quiz_lti, lambda {
    all.primary_shard.activate do
      # the offsets in this query are important hints to the PG query planner to execute this efficiently
      where(ContentTag.where("content_tags.context_id=assignments.id")
                      .where(context_type: "Assignment", content_type: "ContextExternalTool")
                      .where(ContextExternalTool.where("context_external_tools.id=content_tags.content_id").quiz_lti.offset(0).arel.exists)
                      .offset(0).arel.exists)
    end
  }
  scope :not_type_quiz_lti, -> { where.not(id: type_quiz_lti) }

  scope :exclude_muted_associations_for_user, lambda { |user|
    joins("LEFT JOIN #{Submission.quoted_table_name} ON submissions.user_id = #{User.connection.quote(user.id_for_database)} AND submissions.assignment_id = assignments.id")
      .joins("LEFT JOIN #{PostPolicy.quoted_table_name} pc on pc.assignment_id  = assignments.id")
      .where(<<~SQL.squish)
        assignments.id IS NULL
             OR submissions.posted_at IS NOT NULL
             OR assignments.grading_type = 'not_graded'
             OR pc.id IS NULL
             OR (pc.id IS NOT NULL AND pc.post_manually = False)
      SQL
  }
  scope :nondeleted, -> { where.not(workflow_state: "deleted") }

  validates_associated :external_tool_tag, if: :external_tool?
  validate :group_category_changes_ok?
  validate :turnitin_changes_ok?
  validate :vericite_changes_ok?
  validate :anonymous_grading_changes_ok?
  validate :no_anonymous_group_assignments
  validate :due_date_ok?, unless: :active_assignment_overrides?
  validate :assignment_overrides_due_date_ok?
  validate :discussion_group_ok?
  validate :positive_points_possible?
  validate :reasonable_points_possible?
  validate :moderation_setting_ok?
  validate :assignment_name_length_ok?, unless: :deleted?
  validate :annotatable_and_group_exclusivity_ok?
  validate :allowed_extensions_length_ok?
  validates :lti_context_id, presence: true, uniqueness: true
  validates :grader_count, numericality: true
  validates :allowed_attempts, numericality: { greater_than: 0 }, unless: proc { |a| a.allowed_attempts == -1 }, allow_nil: true
  validates :sis_source_id, uniqueness: { scope: :root_account_id }, allow_nil: true

  before_validation :convert_horizon_assignment, if: -> { context.is_a?(Course) && context.horizon_course? }

  with_options unless: :moderated_grading? do
    validates :graders_anonymous_to_graders, absence: true
    validates :grader_section, absence: true
    validates :final_grader, absence: true
  end

  with_options if: -> { moderated_grading? } do
    validates :grader_count, numericality: { greater_than: 0 }
    validate :grader_section_ok?
    validate :final_grader_ok?
  end

  accepts_nested_attributes_for :external_tool_tag, update_only: true, reject_if: proc { |attrs|
    # only accept the url, link_settings, content_type, content_id and new_tab params
    # the other accessible params don't apply to an content tag being used as an external_tool_tag
    content = case attrs["content_type"]
              when "Lti::MessageHandler", "lti/message_handler"
                Lti::MessageHandler.find(attrs["content_id"].to_i)
              when "ContextExternalTool", "context_external_tool"
                ContextExternalTool.find(attrs["content_id"].to_i)
              end
    attrs[:content] = content if content
    attrs[:external_data] = JSON.parse(attrs[:external_data]) if attrs["external_data"].present? && attrs[:external_data].is_a?(String)
    attrs.slice!(:url, :new_tab, :content, :external_data, :link_settings)
    false
  }
  before_validation do |assignment|
    assignment.points_possible = nil unless assignment.graded?
    clear_moderated_grading_attributes(assignment) unless assignment.moderated_grading?
    assignment.lti_context_id ||= SecureRandom.uuid
    if assignment.external_tool? && assignment.external_tool_tag
      assignment.external_tool_tag.context = assignment
      assignment.external_tool_tag.content_type ||= "ContextExternalTool"
    else
      assignment.association(:external_tool_tag).reset
    end
    assignment.infer_grading_type
    true
  end

  # included to make it easier to work with api, which returns
  # sis_source_id as sis_assignment_id.
  alias_attribute :sis_assignment_id, :sis_source_id

  def convert_horizon_assignment
    self.peer_reviews = false
    self.peer_review_count = 0
    self.automatic_peer_reviews = false
    self.group_category_id = nil
    self.rubric_association = nil
    self.submission_types = "online_text_entry" unless HORIZON_SUBMISSION_TYPES.include?(submission_types)
  end

  def queue_conditional_release_grade_change_handler?
    shard.activate do
      # use request caches to handle n+1's when updating a lot of submissions in the same course in one request
      return false unless RequestCache.cache("conditional_release_feature_enabled", context_id) do
        course.conditional_release?
      end

      ConditionalRelease::Rule.is_trigger_assignment?(self)
    end
  end

  def checkpoint?
    false
  end

  def context_code
    "#{context_type.downcase}_#{context_id}"
  end

  def positive_points_possible?
    return false if points_possible.to_i >= 0
    return false unless points_possible_changed?

    errors.add(
      :points_possible,
      I18n.t(
        "invalid_points_possible",
        "The value of possible points for this assignment must be zero or greater."
      )
    )
  end

  def reasonable_points_possible?
    return false if points_possible.to_i < 1_000_000_000
    return false unless points_possible_changed?

    errors.add(
      :points_possible,
      I18n.t(
        "The value of possible points for this assignment cannot exceed 999999999."
      )
    )
  end

  def get_potentially_conflicting_titles(title_base)
    assignment_titles = Assignment.active.for_course(context_id)
                                  .starting_with_title(title_base).pluck("title").to_set
    wiki_titles = if wiki_page
                    wiki_page.get_potentially_conflicting_titles(title_base)
                  else
                    [].to_set
                  end
    assignment_titles.union(wiki_titles)
  end

  # The relevant associations that are copied are:
  #
  # learning_outcome_alignments, rubric_association, wiki_page,
  # assignment_configuration_tool_lookups
  #
  # In the case of wiki_page, a new wiki_page will be created.  The underlying
  # rubric association, however, will simply point to the original rubric
  # rather than copying the rubric.
  #
  # Other has_ relations are not duplicated for various reasons.
  # These are:
  #
  # attachments, submissions, provisional_grades, lti stuff, discussion_topic
  # ignores, moderated_grading_selections, teacher_enrollment
  # TODO: Try to get more of that stuff duplicated
  def duplicate(opts = {})
    raise "This assignment can't be duplicated" unless can_duplicate?

    # Don't clone a new record
    return self if new_record?

    default_opts = {
      discussion_topic_for_checkpoints: nil,
      duplicate_wiki_page: true,
      duplicate_discussion_topic: true,
      duplicate_plagiarism_tool_association: true,
      copy_title: nil,
      user: nil
    }
    opts_with_default = default_opts.merge(opts)

    result = clone
    result.all_submissions.clear
    result.attachments.clear
    result.ignores.clear
    result.moderated_grading_selections.clear
    result.grades_published_at = nil
    %i[discussion_topic
       integration_data
       integration_id
       lti_context_id
       migration_id
       sis_source_id
       turnitin_id].each do |attr|
      result.send(:"#{attr}=", nil)
    end
    result.peer_review_count = 0
    result.peer_reviews_assigned = false

    # Default to the last position of all active assignments in the group.  Clients can still
    # override later.  Just helps to avoid duplicate positions.
    result.position = Assignment.active.where(assignment_group:).maximum(:position) + 1
    result.title =
      opts_with_default[:copy_title] || get_copy_title(self, t("Copy"), title)

    if wiki_page && opts_with_default[:duplicate_wiki_page]
      result.wiki_page = wiki_page.duplicate({
                                               duplicate_assignment: false,
                                               copy_title: result.title
                                             })
    end

    if discussion_topic && opts_with_default[:duplicate_discussion_topic]
      result.discussion_topic = discussion_topic.duplicate({
                                                             duplicate_assignment: false,
                                                             copy_title: result.title,
                                                             user: opts_with_default[:user]
                                                           })
    end

    if checkpoints_parent? && opts_with_default[:discussion_topic_for_checkpoints]
      result.discussion_topic = opts_with_default[:discussion_topic_for_checkpoints]

      # we have to save result here because we have to set it as a parent_assignment
      result.save!
      sub_assignments.each do |sub_assignment|
        new_sub_assignment = Checkpoints::DiscussionCheckpointCreatorService.call(
          discussion_topic: result.discussion_topic,
          checkpoint_label: sub_assignment.sub_assignment_tag,
          points_possible: sub_assignment.points_possible,
          dates: if sub_assignment.due_at.nil?
                   []
                 else
                   [{
                     type: "everyone",
                     due_at: sub_assignment.due_at,
                     lock_at: sub_assignment.lock_at,
                     unlock_at: sub_assignment.unlock_at
                   }]
                 end,
          replies_required: result.discussion_topic.reply_to_entry_required_count || nil
        )
        new_sub_assignment.duplicate_of = sub_assignment
        new_sub_assignment.save!
      end
    end

    result.discussion_topic&.assignment = result

    if assignment_configuration_tool_lookups.present? && opts_with_default[:duplicate_plagiarism_tool_association]
      result.assignment_configuration_tool_lookups = [
        assignment_configuration_tool_lookups.first.dup
      ]
    end

    # Learning outcome alignments seem to get copied magically, possibly
    # through the rubric
    if active_rubric_association?
      result.rubric_association = rubric_association.clone
      result.rubric_association.skip_updating_points_possible = true
    end

    # Link the duplicated assignment to this assignment
    result.duplicate_of = self

    # If this assignment uses an external tool, duplicate that too, and mark
    # the assignment as "duplicating"
    if external_tool? && external_tool_tag.present?
      result.external_tool_tag = external_tool_tag.dup
      result.workflow_state = "duplicating"
      result.duplication_started_at = Time.zone.now
    else
      result.workflow_state = "unpublished"
    end

    result.post_to_sis = false

    if context.is_a?(Course) && context.horizon_course? && estimated_duration
      result.estimated_duration = EstimatedDuration.new({ duration: estimated_duration.duration.iso8601 })
    end

    result
  end

  def finish_duplicating
    return unless ["duplicating", "failed_to_duplicate"].include?(workflow_state)

    self.workflow_state = if root_account.feature_enabled?(:course_copy_alignments)
                            "outcome_alignment_cloning"
                          else
                            (duplicate_of&.workflow_state == "published" || !can_unpublish?) ? "published" : "unpublished"
                          end
  end

  def finish_alignment_cloning
    return unless ["outcome_alignment_cloning", "failed_to_clone_outcome_alignment"].include?(workflow_state)

    self.workflow_state =
      (duplicate_of&.workflow_state == "published" || !can_unpublish?) ? "published" : "unpublished"
  end

  def can_duplicate?
    return false if quiz?
    return false if external_tool_tag.present? && submission_types.include?("external_tool") && !quiz_lti?

    true
  end

  def ensure_points_possible!
    return if points_possible.present?
    return unless grading_type_requires_points?

    update!(points_possible: DEFAULT_POINTS_POSSIBLE)
  end

  # Returns the value to be stored in the polymorphic type column for Polymorphic Associations.
  def self.polymorphic_name
    "Assignment"
  end

  # Returns the value to be used for asset string prefixes.
  def self.reflection_type_name
    name.underscore
  end

  def self.serialization_root_key
    name.underscore
  end

  def self.url_context_class
    self
  end

  def self.clean_up_duplicating_assignments
    should_report_to_sentry = Account.site_admin.feature_enabled?(:new_quizzes_report_failed_duplicates)
    batch_size = 10_000
    update_params = {
      duplication_started_at: nil,
      workflow_state: "failed_to_duplicate",
      updated_at: Time.zone.now
    }

    if should_report_to_sentry
      duplicating_for_too_long.in_batches(of: batch_size) do |batch|
        begin
          report_failed_duplicates_to_sentry(batch)
        rescue => e
          Rails.logger.error("Failed to report failed duplicates to Sentry: #{e.message}")
        end

        ActiveRecord::Base.transaction do
          batch.update_all(update_params)
        end
      end
    else
      duplicating_for_too_long.in_batches(of: batch_size).update_all(update_params)
    end
  end

  def self.report_failed_duplicates_to_sentry(batch)
    assignment_count_by_root_account_id = batch.each_with_object({}) do |record, hash|
      hash[record.root_account_id] ||= 0
      hash[record.root_account_id] += 1
    end
    Sentry.with_scope do |scope|
      scope.set_context(
        "context",
        assignment_count_by_root_account_id
      )
      Sentry.capture_message("Failed to duplicate assignments")
    end
  end
  private_class_method :report_failed_duplicates_to_sentry

  def self.clean_up_cloning_alignments
    cloning_alignments_for_too_long.in_batches(of: 10_000).update_all(
      duplication_started_at: nil,
      workflow_state: "failed_to_clone_outcome_alignment",
      updated_at: Time.zone.now
    )
  end

  def self.clean_up_importing_assignments
    importing_for_too_long.in_batches(of: 10_000).update_all(
      importing_started_at: nil,
      workflow_state: "fail_to_import",
      updated_at: Time.zone.now
    )
  end

  def self.clean_up_migrating_assignments
    migrating_for_too_long.in_batches(of: 10_000).update_all(
      duplication_started_at: nil,
      workflow_state: "failed_to_migrate",
      updated_at: Time.zone.now
    )
  end

  delegate :restrict_quantitative_data?, to: :course

  def group_category_changes_ok?
    return false unless group_category_id_changed?

    if has_submitted_submissions?
      errors.add :group_category_id,
                 I18n.t("The group category can't be changed because students have already submitted on this assignment")
    end

    if anonymous_grading? && !anonymous_grading_changed?
      errors.add :group_category_id, I18n.t("Anonymously graded assignments can't be group assignments")
    end
  end
  private :group_category_changes_ok?

  def turnitin_changes_ok?
    return false unless turnitin_enabled_changed?

    if has_submitted_submissions?
      errors.add :turnitin_enabled,
                 I18n.t("The plagiarism platform settings can't be changed because students have already submitted on this assignment")
    end
  end
  private :turnitin_changes_ok?

  def vericite_changes_ok?
    return false unless vericite_enabled_changed?

    if has_submitted_submissions?
      errors.add :vericite_enabled,
                 I18n.t("The plagiarism platform settings can't be changed because students have already submitted on this assignment")
    end
  end
  private :vericite_changes_ok?

  def anonymous_grading_changes_ok?
    return false unless anonymous_grading_changed?

    if group_category.present? && !group_category_id_changed?
      errors.add :anonymous_grading, I18n.t("Group assignments can't be anonymously graded")
    end
  end
  private :anonymous_grading_changes_ok?

  def no_anonymous_group_assignments
    return unless group_category_id_changed? && anonymous_grading_changed?

    if group_category.present? && anonymous_grading?
      errors.add :base, I18n.t("Can't enable anonymous grading and group assignments together")
    end
  end
  private :no_anonymous_group_assignments

  def due_date_required?
    AssignmentUtil.due_date_required?(self)
  end

  def max_name_length
    if AssignmentUtil.assignment_name_length_required?(self)
      return AssignmentUtil.assignment_max_name_length(context)
    end

    Assignment.maximum_string_length
  end

  def secure_params(include_description: true)
    body = {}
    body[:lti_assignment_id] = lti_context_id || SecureRandom.uuid
    body[:lti_assignment_description] = lti_safe_description if include_description
    Canvas::Security.create_jwt(body)
  end

  def discussion_group_ok?
    return false unless new_record? || group_category_id_changed?
    return false unless group_category_id && submission_types == "discussion_topic"

    errors.add :group_category_id, I18n.t("discussion_group_category_locked",
                                          "Group categories cannot be set directly on a discussion assignment, but should be set on the discussion instead")
  end

  def provisional_grades_exist?
    return false unless moderated_grading? || moderated_grading_changed?

    ModeratedGrading::ProvisionalGrade
      .where(submission_id: submissions.having_submission.select(:id))
      .where.not(score: nil).exists?
  end

  def graded_submissions_exist?
    return false unless graded?

    (graded_count > 0) || provisional_grades_exist?
  end

  def moderation_setting_ok?
    if moderated_grading_changed? && graded_submissions_exist?
      errors.add :moderated_grading, I18n.t("Moderated grading setting cannot be changed if graded submissions exist")
    end
    if (moderated_grading_changed? || new_record?) && moderated_grading?
      unless graded?
        errors.add :moderated_grading, I18n.t("Moderated grading setting cannot be enabled for ungraded assignments")
      end
      if has_group_category?
        errors.add :moderated_grading, I18n.t("Moderated grading setting cannot be enabled for group assignments")
      end
      if peer_reviews
        errors.add :moderated_grading, I18n.t("Moderated grading setting cannot be enabled for peer reviewed assignments")
      end
    end
  end

  def external_tool?
    submission_types == "external_tool"
  end

  validates :context_id, :context_type, :workflow_state, presence: true

  validates :title, presence: { if: :title_changed? }
  validates :description, length: { maximum: maximum_long_text_length, allow_blank: true }
  validate :frozen_atts_not_altered, if: :frozen?, on: :update
  validates :grading_type, inclusion: { in: ALLOWED_GRADING_TYPES }
  validates :hide_in_gradebook, inclusion: { in: [true, false] }
  validates :hide_in_gradebook, comparison: { equal_to: :omit_from_final_grade }, if: :hide_in_gradebook?
  validates :hide_in_gradebook, inclusion: { in: [false] }, if: -> { points_possible.present? && points_possible > 0 }

  acts_as_list scope: :assignment_group
  simply_versioned keep: 5
  sanitize_field :description, CanvasSanitize::SANITIZE
  copy_authorized_links(:description) { [context, nil] }

  def root_account
    context&.root_account
  end

  def name
    title
  end

  def name=(val)
    self.title = val
  end

  serialize :integration_data, type: Hash

  serialize :turnitin_settings, type: Hash
  # file extensions allowed for online_upload submission
  serialize :allowed_extensions, type: Array

  def allowed_extensions=(new_value)
    # allow both comma and whitespace as separator
    new_value = new_value.split(/[\s,]+/) if new_value.is_a?(String)

    # remove the . if they put it on, and extra whitespace
    new_value.map! { |v| v.strip.delete_prefix(".").downcase } if new_value.is_a?(Array)

    super
  end

  # ensure a root_account_id is set before validation so that we can
  # properly validate sis_source_id uniqueness by root_account_id
  before_validation :set_root_account_id, on: :create
  before_create :set_muted

  before_save :ensure_post_to_sis_valid,
              :process_if_quiz,
              :default_values,
              :validate_assignment_overrides,
              :mute_if_changed_to_anonymous,
              :mute_if_changed_to_moderated

  before_destroy :delete_observer_alerts

  def delete_observer_alerts
    observer_alerts.in_batches(of: 10_000).delete_all
  end

  after_save  :update_submissions_and_grades_if_details_changed,
              :update_grading_period_grades,
              :touch_assignment_group,
              :touch_context,
              :update_grading_standard,
              :update_submittable,
              :update_submissions_later,
              :delete_empty_abandoned_children,
              :update_cached_due_dates,
              :apply_late_policy,
              :update_line_items,
              :ensure_manual_posting_if_anonymous,
              :ensure_manual_posting_if_moderated,
              :create_default_post_policy

  after_save  :start_canvadocs_render, if: :saved_change_to_annotatable_attachment_id?
  after_save  :update_due_date_smart_alerts, if: :update_cached_due_dates?
  after_save  :mark_module_progressions_outdated, if: :update_cached_due_dates?
  after_save  :workflow_change_refresh_content_partication_counts, if: :saved_change_to_workflow_state?
  after_save  :submission_types_change_refresh_content_participation_counts, if: :saved_change_to_submission_types?
  after_save  :track_anonymously_graded_new_quizzes, if: :saved_change_to_anonymous_grading?

  after_commit :schedule_do_auto_peer_review_job_if_automatic_peer_review

  with_options if: -> { auditable? && @updating_user.present? } do
    after_create :create_assignment_created_audit_event!
    after_update :create_assignment_updated_audit_event!
    after_save :create_grades_posted_audit_event!, if: :saved_change_to_grades_published_at
  end

  has_a_broadcast_policy

  def create_assignment_created_audit_event!
    auditable_changes = AUDITABLE_ATTRIBUTES.each_with_object({}) do |attribute, map|
      map[attribute] = attributes[attribute] unless attributes[attribute].nil?
    end

    create_audit_event!(event_type: :assignment_created, payload: auditable_changes)
  end
  private :create_assignment_created_audit_event!

  def create_assignment_updated_audit_event!
    auditable_changes = if became_auditable?
                          AUDITABLE_ATTRIBUTES.each_with_object({}) do |attribute, map|
                            next if attributes[attribute].nil?

                            map[attribute] = if saved_changes.key?(attribute)
                                               saved_changes[attribute]
                                             else
                                               [attributes[attribute], attributes[attribute]]
                                             end
                          end
                        else
                          saved_changes.slice(*AUDITABLE_ATTRIBUTES)
                        end

    return if auditable_changes.empty?

    create_audit_event!(event_type: :assignment_updated, payload: auditable_changes)
  end
  private :create_assignment_updated_audit_event!

  def create_audit_event!(event_type:, payload:)
    AnonymousOrModerationEvent.create!(
      assignment: self,
      user: @updating_user,
      event_type:,
      payload:
    )
  end
  private :create_audit_event!

  # track events when an assignment is anonymous or moderated grading also track when save_changes includes
  # anonymous_grading or moderated_grading grading see also: #became_auditable? for when an assignment's
  # anonymous/moderated grading setting has gone from disabled to enabled
  def auditable?
    anonymous_grading? ||
      moderated_grading? ||
      saved_change_to_anonymous_grading? ||
      saved_change_to_moderated_grading?
  end

  # saved_changes includes anonymous_grading or moderated grading changing from disabled to enabled
  def became_auditable?
    saved_change_to_anonymous_grading?(from: false, to: true) || saved_change_to_moderated_grading?(from: false, to: true)
  end
  private :became_auditable?

  def create_grades_posted_audit_event!
    return if @updating_user.nil?

    AnonymousOrModerationEvent.create!(
      assignment: self,
      event_type: :grades_posted,
      payload: saved_changes.slice(:grades_published_at),
      user: @updating_user
    )
  end
  private :create_grades_posted_audit_event!

  after_save :remove_assignment_updated_flag # this needs to be after has_a_broadcast_policy for the message to be sent

  def validate_assignment_overrides(opts = {})
    if opts[:force_override_destroy] || will_save_change_to_group_category_id?
      # needs to be .each(&:destroy) instead of .update_all(:workflow_state =>
      # 'deleted') so that the override gets versioned properly
      active_assignment_overrides
        .where(set_type: "Group")
        .each do |o|
          o.dont_touch_assignment = true
          o.destroy
        end
    end

    AssignmentOverrideStudent.clean_up_for_assignment(self)
  end

  def schedule_do_auto_peer_review_job_if_automatic_peer_review
    return unless needs_auto_peer_reviews_scheduled?

    # When saving the assignment set the @next_auto_peer_review_date variable,
    # use it as the run_at date for the next job. Otherwise, use the method
    # of the same name to get the next automatic peer review date based on
    # this assignment's configuration.
    run_at = @next_auto_peer_review_date || next_auto_peer_review_date
    return if run_at.blank?

    run_at = 1.minute.from_now if run_at < 1.minute.from_now # delay immediate run in case associated objects are still being saved
    delay(run_at:,
          on_conflict: :overwrite,
          singleton: Shard.birth.activate { "assignment:auto_peer_review:#{id}" })
      .do_auto_peer_review
  end

  alias_method :skip_schedule_peer_reviews?, :skip_schedule_peer_reviews
  def needs_auto_peer_reviews_scheduled?
    !skip_schedule_peer_reviews? && peer_reviews? && automatic_peer_reviews? && !peer_reviews_assigned?
  end

  def do_auto_peer_review
    assign_peer_reviews if needs_auto_peer_reviews_scheduled?
  end

  def touch_assignment_group
    if saved_change_to_assignment_group_id? && assignment_group_id_before_last_save.present?
      AssignmentGroup.where(id: assignment_group_id_before_last_save).update_all(updated_at: Time.zone.now.utc)
    end
    AssignmentGroup.where(id: assignment_group_id).update_all(updated_at: Time.zone.now.utc) if assignment_group_id
    true
  end

  def track_anonymously_graded_new_quizzes
    return unless quiz_lti?

    if anonymous_grading_changed?(to: true)
      InstStatsd::Statsd.increment("assignment.new_quiz.anonymous.enabled")
    end
  end

  def ab_guid_through_rubric
    # ab_guid is an academic benchmark guid - it can be saved on the assignmenmt itself, or accessed through this association
    rubric&.learning_outcome_alignments&.filter_map { |loa| loa.learning_outcome.vendor_guid } || []
  end

  def update_student_submissions(updating_user)
    graded_at = Time.zone.now
    submissions.graded.preload(:user).find_each do |s|
      if grading_type == "pass_fail" && ["complete", "pass"].include?(s.grade)
        s.score = points_possible
      end
      s.grade = score_to_grade(s.score, s.grade)
      s.graded_at = graded_at
      s.assignment = self
      s.assignment_changed_not_sub = true
      s.grade_change_event_author_id = updating_user&.id
      s.grader = updating_user if updating_user

      # Skip the grade calculation for now. We'll do it at the end.
      s.skip_grade_calc = true
      s.with_versioning(explicit: true) { s.save! }
    end

    unless saved_by == :migration
      context.recompute_student_scores
    end
  end

  def needs_to_update_submissions?
    !id_before_last_save.nil? &&
      (saved_change_to_points_possible? || saved_change_to_grading_type? || saved_change_to_grading_standard_id?) &&
      submissions.graded.exists?
  end
  private :needs_to_update_submissions?

  def start_canvadocs_render
    return if annotatable_attachment.blank? || annotatable_attachment.canvadoc&.available?

    canvadocs_opts = { preferred_plugins: [Canvadocs::RENDER_PDFJS], wants_annotation: true }
    annotatable_attachment.submit_to_canvadocs(1, **canvadocs_opts)
  end
  private :start_canvadocs_render

  # if a teacher changes the settings for an assignment and students have
  # already been graded, then we need to update the "grade" column to
  # reflect the changes
  def update_submissions_and_grades_if_details_changed
    if needs_to_update_submissions?
      delay_if_production.update_student_submissions(@updating_user)
    else
      update_grades_if_details_changed
    end
    true
  end

  def needs_to_recompute_grade?
    !id_before_last_save.nil? && (
      saved_change_to_points_possible? ||
      saved_change_to_workflow_state? ||
      saved_change_to_assignment_group_id? ||
      saved_change_to_only_visible_to_overrides? ||
      saved_change_to_omit_from_final_grade?
    )
  end
  private :needs_to_recompute_grade?

  def update_grades_if_details_changed
    if needs_to_recompute_grade? && saved_by != :migration
      self.class.connection.after_transaction_commit { context.recompute_student_scores }
    end
    true
  end
  private :update_grades_if_details_changed

  def update_grading_period_grades
    return true unless saved_change_to_due_at? && !saved_change_to_id? && context.grading_periods? && saved_by != :migration

    grading_period_was = GradingPeriod.for_date_in_course(date: due_at_before_last_save, course: context)
    grading_period = GradingPeriod.for_date_in_course(date: due_at, course: context)
    return true if grading_period_was&.id == grading_period&.id

    if grading_period_was
      # recalculate just the old grading period's score
      context.recompute_student_scores(grading_period_id: grading_period_was.id, update_course_score: false)
    end

    unless needs_to_recompute_grade? || needs_to_update_submissions?
      # recalculate the new grading period's score. If the grading period group is
      # weighted, then we need to recalculate the overall course score too. (If
      # grading period is nil, make sure we pass true for `update_course_score`
      # so we can use a singleton job.)
      context.recompute_student_scores(
        grading_period_id: grading_period&.id,
        update_course_score: grading_period.blank? || grading_period.grading_period_group&.weighted?
      )
    end
    true
  end
  private :update_grading_period_grades

  def create_in_turnitin
    return false unless context.turnitin_settings
    return true if turnitin_settings[:current]

    turnitin = Turnitin::Client.new(*context.turnitin_settings)
    res = turnitin.createOrUpdateAssignment(self, turnitin_settings)

    # make sure the defaults get serialized
    self.turnitin_settings = turnitin_settings

    if res[:assignment_id]
      turnitin_settings[:created] = true
      turnitin_settings[:current] = true
      turnitin_settings.delete(:error)
    else
      turnitin_settings[:error] = res
    end
    save
    turnitin_settings[:current]
  end

  def turnitin_settings(settings = nil)
    if super().empty?
      # turnitin settings are overloaded for all plagiarism services as requested, so
      # alternative services can send in their own default settings, otherwise,
      # default to Turnitin settings
      if settings.nil?
        settings = Turnitin::Client.default_assignment_turnitin_settings
        default_originality = course.turnitin_originality if course
        settings[:originality_report_visibility] = default_originality if default_originality
      end
      settings
    else
      super()
    end
  end

  def turnitin_settings=(settings)
    settings = if vericite_enabled?
                 VeriCite::Client.normalize_assignment_vericite_settings(settings)
               else
                 Turnitin::Client.normalize_assignment_turnitin_settings(settings)
               end
    unless settings.blank?
      [:created, :error].each do |key|
        settings[key] = turnitin_settings[key] if turnitin_settings[key]
      end
    end
    self[:turnitin_settings] = settings
  end

  def create_in_vericite
    return false unless Canvas::Plugin.find(:vericite).try(:enabled?)
    return true if turnitin_settings[:current] && turnitin_settings[:vericite]

    vericite = VeriCite::Client.new
    res = vericite.createOrUpdateAssignment(self, turnitin_settings)

    # make sure the defaults get serialized
    self.turnitin_settings = turnitin_settings

    if res[:assignment_id]
      turnitin_settings[:created] = true
      turnitin_settings[:current] = true
      turnitin_settings[:vericite] = true
      turnitin_settings.delete(:error)
    else
      turnitin_settings[:error] = res
    end
    save
    turnitin_settings[:current]
  end

  def vericite_settings
    turnitin_settings(VeriCite::Client.default_assignment_vericite_settings)
  end

  def vericite_settings=(settings)
    settings = VeriCite::Client.normalize_assignment_vericite_settings(settings)
    unless settings.blank?
      [:created, :error].each do |key|
        settings[key] = turnitin_settings[key] if turnitin_settings[key]
      end
    end
    self[:turnitin_settings] = settings
  end

  def self.all_day_interpretation(opts = {})
    if opts[:due_at]
      if opts[:due_at] == opts[:due_at_was]
        # (comparison is modulo time zone) no real change, leave as was
        [opts[:all_day_was], opts[:all_day_date_was]]
      else
        # 'normal' case. compare due_at to fancy midnight and extract its
        # date-part
        [(opts[:due_at].strftime("%H:%M") == "23:59"), opts[:due_at].to_date]
      end
    else
      # no due at = all_day and all_day_date are irrelevant
      [false, nil]
    end
  end

  def self.remove_user_as_final_grader(user_id, course_id)
    strand_identifier = Course.find(course_id).root_account.global_id
    delay_if_production(strand: "Assignment.remove_user_as_final_grader:#{strand_identifier}",
                        priority: Delayed::LOW_PRIORITY)
      .remove_user_as_final_grader_immediately(user_id, course_id)
  end

  def self.remove_user_as_final_grader_immediately(user_id, course_id)
    Assignment.where(context_id: course_id, context_type: "Course", final_grader_id: user_id).find_each do |assignment|
      # going this route instead of doing an update_all so that we create a new
      # assignment version when this update happens
      assignment.update!(final_grader_id: nil)
    end
  end

  def ensure_post_to_sis_valid
    self.post_to_sis = false unless gradeable?
    true
  end
  private :ensure_post_to_sis_valid

  def default_values
    raise "Assignments can only be assigned to Course records" if context_type && context_type != "Course"

    infer_all_day
    self.position = position_was if will_save_change_to_position? && position.nil? # don't allow setting to nil

    if !assignment_group || (assignment_group.deleted? && !deleted?)
      ensure_assignment_group(false)
    end

    self.title ||= assignment_group.default_assignment_name || "Assignment"

    self.submission_types ||= "none"
    if will_save_change_to_submission_types? && ["none", "on_paper"].include?(self.submission_types)
      self.allowed_attempts = nil
    end

    peer_review_assign_changed = peer_reviews_due_at_changed?
    due_at_changed_with_no_peer_review_assign_date = peer_reviews_due_at.nil? && due_at_changed? && due_at.present? && next_auto_peer_review_date(Time.zone.now)

    if peer_review_assign_changed || due_at_changed_with_no_peer_review_assign_date
      self.peer_reviews_assigned = false
    end

    %i[
      all_day
      could_be_locked
      grade_group_students_individually
      anonymous_peer_reviews
      turnitin_enabled
      vericite_enabled
      moderated_grading
      omit_from_final_grade
      hide_in_gradebook
      freeze_on_copy
      copied
      only_visible_to_overrides
      post_to_sis
      peer_reviews_assigned
      peer_reviews
      automatic_peer_reviews
      muted
      intra_group_peer_reviews
      anonymous_grading
    ].each { |attr| self[attr] = false if self[attr].nil? }
    self.graders_anonymous_to_graders = false unless grader_comments_visible_to_graders
  end
  protected :default_values

  def ensure_assignment_group(do_save = true)
    return if assignment_group_id

    context.require_assignment_group
    self.assignment_group = context.assignment_groups.active.first
    if do_save
      GuardRail.activate(:primary) { save! }
    end
  end

  def attendance?
    submission_types == "attendance"
  end

  def due_date
    all_day ? all_day_date : due_at
  end

  def delete_empty_abandoned_children
    if governs_submittable? && saved_change_to_submission_types?
      each_submission_type do |submittable, type|
        unless self.submission_types == type.to_s
          submittable&.unlink!(:assignment)
        end
      end
    end
  end

  def update_submissions_later
    delay_if_production.update_submissions if saved_change_to_points_possible?
  end

  def update_submissions
    @updated_submissions ||= []
    Submission.suspend_callbacks(:update_assignment, :touch_graders) do
      submissions.find_each do |submission|
        @updated_submissions << submission
        submission.save!
      end
    end
    context.clear_todo_list_cache(:admins) if context.is_a?(Course)
  end

  def update_submittable
    # If we're updating the assignment's muted status as part of posting
    # grades, don't bother doing this
    return true if !governs_submittable? || deleted? || grade_posting_in_progress

    if self.submission_types == "online_quiz" && @saved_by != :quiz
      quiz = Quizzes::Quiz.where(assignment_id: self).first || context.quizzes.build
      quiz.assignment_id = id
      quiz.title = self.title
      quiz.description = description
      quiz.due_at = due_at
      quiz.unlock_at = unlock_at
      quiz.lock_at = lock_at
      quiz.points_possible = points_possible
      quiz.assignment_group_id = assignment_group_id
      quiz.workflow_state = "created" if quiz.deleted?
      quiz.saved_by = :assignment
      quiz.workflow_state = published? ? "available" : "unpublished"
      quiz.save if quiz.changed?
    elsif self.submission_types == "discussion_topic" && @saved_by != :discussion_topic
      topic = discussion_topic || context.discussion_topics.build(user: @updating_user)
      topic.message = description
      save_submittable(topic)
      self.discussion_topic = topic
    elsif context.conditional_release? &&
          self.submission_types == "wiki_page" && @saved_by != :wiki_page
      page = wiki_page || context.wiki_pages.build(user: @updating_user)
      save_submittable(page)
      self.wiki_page = page
    end
  end

  def save_submittable(submittable)
    submittable.assignment_id = id
    submittable.title = self.title
    submittable.saved_by = :assignment
    submittable.updated_at = Time.zone.now
    submittable.workflow_state = "active" if submittable.deleted?
    submittable.workflow_state = published? ? "active" : "unpublished"
    submittable.save
  end
  protected :save_submittable

  def update_grading_standard
    grading_standard&.save!
  end

  def all_context_module_tags
    all_tags = context_module_tags.to_a
    each_submission_type do |submission, _, short_type|
      all_tags.concat(submission.context_module_tags) if send(:"#{short_type}?")
    end
    all_tags
  end

  def context_module_action(user, action, points = nil)
    all_context_module_tags.each { |tag| tag.context_module_action(user, action, points) }
  end

  def recalculate_module_progressions(submission_ids)
    # recalculate the module progressions now that the assignment is unmuted
    submitted_scope = Submission.having_submission.or(Submission.graded)
    student_ids = submissions.merge(submitted_scope).where(id: submission_ids).pluck(:user_id)
    return if student_ids.blank?

    tags = all_context_module_tags
    return unless tags.any?

    modules = ContextModule.where(id: tags.map(&:context_module_id)).ordered.to_a.select do |mod|
      mod.completion_requirements&.any? do |req|
        %w[min_score min_percentage].include?(req[:type]) && tags.map(&:id).include?(req[:id])
      end
    end
    return unless modules.any?

    modules.each do |mod|
      if mod.context_module_progressions.where(current: true, user_id: student_ids).update_all(current: false) > 0
        mod.delay_if_production(n_strand: ["evaluate_module_progressions", global_context_id],
                                singleton: "evaluate_module_progressions:#{mod.global_id}").evaluate_all_progressions
      end
    end
  end

  # @see Lti::Migratable
  def migrate_to_1_3_if_needed!(tool)
    # Don't do anything unless the tool is actually a 1.3 tool
    return unless tool&.use_1_3? && tool.developer_key.present?

    # The assignment has already been migrated.
    return if line_items.active.present? && primary_resource_link&.lti_1_1_id.present?

    # If the tool is nil, as is the case in just-in-time launches,
    # update_line_items will re-lookup the appropriate tool for us.
    # Otherwise, tool will be a 1.3 tool that was already fetched
    # appropriately, so we can just pass it in and avoid re-querying.
    update_line_items(tool, lti_1_1_id: lti_resource_link_id)
  end

  # filtered by context during migrate_content_to_1_3
  # @see Lti::Migratable
  def self.directly_associated_items(tool_id)
    Assignment.nondeleted.joins(:external_tool_tag).where(content_tags: { content_type: ContextExternalTool, content_id: tool_id })
  end

  # filtered by context during migrate_content_to_1_3
  # @see Lti::Migratable
  def self.indirectly_associated_items(_tool_id)
    # TODO: this does not account for assignments that _are_ linked to a
    # tool and the tag has a content_id, but the content_id doesn't match
    # the current tool
    Assignment.nondeleted.joins(:external_tool_tag).where(content_tags: { content_id: nil })
  end

  # @see Lti::Migratable
  def self.fetch_direct_batch(ids, &)
    Assignment.where(id: ids).find_each(&)
  end

  # @see Lti::Migratable
  def self.fetch_indirect_batch(tool_id, new_tool_id, ids)
    Assignment
      .where(id: ids)
      .preload(:external_tool_tag)
      .find_each do |a|
        # again, look for the 1.1 tool by excluding the new tool from this query.
        # a (currently) unavoidable N+1, sadly
        a_tool = ContextExternalTool.find_external_tool(a.external_tool_tag.url, a, nil, new_tool_id)
        next if a_tool.nil? || a_tool.id != tool_id

        yield a
      end
  end

  def create_assignment_line_item!
    update_line_items
  end

  def update_line_items(lti_1_3_tool = nil, lti_1_1_id: nil)
    # TODO: Edits to existing Assignment<->Tool associations are (mostly) ignored
    #
    # A few key points as a result:
    #
    # - Adding a 1.3 Tool to an Assignment which did not _ever_ have one previously _is_ supported and will result
    # in LineItem+ResourceLink creation. But otherwise any attempt to add/edit/delete the Tool binding will have no
    # impact on associated LineItems and ResourceLinks, even if it means those associations are now stale.
    #
    # - Associated LineItems and ResourceLinks are never deleted b/c this could possibly result in grade loss (cascaded
    # delete from ResourceLink->LineItem->Result)
    #
    # - So in the case where a Tool association is abandoned or re-pointed to a different Tool, the Assignment's
    # previously created LineItems and ResourceLinks will still exist and will be anomalous. I.e. they will be bound to
    # a different tool than the Assignment.
    #
    # - Until this is resolved, clients trying to resolve an Assignment via ResourceLink->LineItem->Assignment chains
    # have to remember to also check that the Assignment's ContentTag is still associated with the same
    # ContextExternalTool as the ResourceLink. Also check Assignment.external_tool?.
    #
    # - Edits to assignment title and points_possible always propagate to the primary associated LineItem, even if the
    # currently bound Tool doesn't support LTI 1.3 or if the LineItem's ResourceLink doesn't agree with Assignment's
    # ContentTag on the currently bound tool. Presumably you always want correct data in the LineItem, regardless of
    # which Tool it's bound to.
    GuardRail.activate(:primary) do
      transaction do
        if lti_1_3_external_tool_tag?(lti_1_3_tool) && line_items.empty?
          rl = Lti::ResourceLink.create!(
            context: self,
            custom: validate_resource_link_custom_params,
            resource_link_uuid: lti_context_id,
            context_external_tool: lti_1_3_tool || tool_from_external_tool_tag,
            url: lti_resource_link_url,
            title: lti_resource_link_title,
            lti_1_1_id:
          )

          li = line_items.create!(
            label: title,
            score_maximum: points_possible,
            resource_link: rl,
            coupled: true,
            resource_id: line_item_resource_id,
            tag: line_item_tag,
            start_date_time: unlock_at,
            end_date_time: due_at
          )
          create_results_from_prior_grades(li)
        elsif saved_change_to_title? || saved_change_to_points_possible? || saved_change_to_due_at? || saved_change_to_unlock_at?
          if (li = line_items.find(&:assignment_line_item?))
            li.label = title
            li.score_maximum = points_possible || 0
            li.tag = line_item_tag if line_item_tag
            li.resource_id = line_item_resource_id if line_item_resource_id
            li.start_date_time = unlock_at
            li.end_date_time = due_at
            li.save!
          end
        end

        if lti_1_3_external_tool_tag?(lti_1_3_tool) && !lti_resource_links.empty?
          options = {}
          validated_params = validate_resource_link_custom_params
          # Check if they actually passed something that isn't just our default value of nil, such as an
          # empty string to signify they really want to set the custom params to nil, then format
          # it for storage.
          if !lti_resource_link_custom_params.nil? && validated_params != primary_resource_link.custom
            options[:custom] = validated_params
          end

          options[:lookup_uuid] = lti_resource_link_lookup_uuid unless lti_resource_link_lookup_uuid.nil?
          options[:url] = lti_resource_link_url if lti_resource_link_url
          options[:title] = lti_resource_link_title if lti_resource_link_title
          options[:lti_1_1_id] = lti_1_1_id if lti_1_1_id.present?

          primary_resource_link.update!(options) unless options.empty?
        end
      end
    end
  end
  protected :update_line_items

  # This should only be called once, upon line item creation.
  # It ensures that any prior scores are reflected in the AGS Results API,
  # and creates results like they are created in the AGS Scores API.
  # It ignores any previous submission versions in favor of the most recent.
  def create_results_from_prior_grades(line_item)
    submissions.where.not(score: nil).each do |sub|
      line_item.results.create!(
        submission: sub,
        user: sub.user,
        created_at: Time.zone.now,
        updated_at: sub.graded_at,
        result_score: sub.score,
        result_maximum: points_possible || 0,
        extensions: {
          Lti::Result::AGS_EXT_SUBMISSION => { submitted_at: sub.submitted_at }
        }
      )
    end
  end
  protected :create_results_from_prior_grades

  def validate_resource_link_custom_params
    Lti::DeepLinkingUtil.validate_custom_params(lti_resource_link_custom_params)
  end
  private :validate_resource_link_custom_params

  def primary_resource_link
    @primary_resource_link ||= lti_resource_links.find_by(
      resource_link_uuid: lti_context_id,
      context: self
    )
  end

  def lti_1_3_external_tool_tag?(lti_1_3_tool)
    return false unless external_tool?
    return false unless external_tool_tag&.content_type == "ContextExternalTool"
    return lti_1_3_tool.use_1_3? if lti_1_3_tool

    # Lookup the tool and check if the LTI version is 1.3
    tool_from_external_tool_tag&.use_1_3?
  end
  private :lti_1_3_external_tool_tag?

  def tool_from_external_tool_tag
    @tool_from_external_tool_tag = ContextExternalTool.from_content_tag(
      external_tool_tag,
      context
    )
  end

  # call this to perform notifications on an Assignment that is not being saved
  # (useful when a batch of overrides associated with a new assignment have been saved)
  def do_notifications!(prior_version = nil, notify = false)
    # TODO: this will blow up if the group_category string is set on the
    # previous version, because it gets confused between the db string field
    # and the association.  one more reason to drop the db column
    prior_version ||= versions.previous(current_version.number).try(:model)
    self.notify_of_update = notify || false
    broadcast_notifications(prior_version || dup)
    remove_assignment_updated_flag
  end

  def course_broadcast_data
    context&.broadcast_data
  end

  def notify_of_update=(val)
    @assignment_changed = Canvas::Plugin.value_to_boolean(val)
  end

  def notify_of_update
    false
  end

  def remove_assignment_updated_flag
    @assignment_changed = false
    true
  end

  def points_uneditable?
    (self.submission_types == "online_quiz") # && self.quiz && (self.quiz.edited? || self.quiz.available?))
  end

  workflow do
    state :published do
      event :unpublish, transitions_to: :unpublished
    end
    state :unpublished do
      event :publish, transitions_to: :published
    end
    state :duplicating do
      event :fail_to_duplicate, transitions_to: :failed_to_duplicate
    end
    state :failed_to_duplicate
    state :importing do
      event :finish_importing, transitions_to: :unpublished
      event :fail_to_import, transitions_to: :fail_to_import
    end
    state :fail_to_import
    state :migrating do
      event :finish_migrating, transitions_to: :unpublished
      event :fail_to_migrate, transitions_to: :failed_to_migrate
    end
    state :failed_to_migrate
    state :deleted
    state :outcome_alignment_cloning do
      event :fail_to_clone_alignment, transitions_to: :failed_to_clone_outcome_alignment
    end
    state :failed_to_clone_outcome_alignment
  end

  alias_method :destroy_permanently!, :destroy
  def destroy
    self.workflow_state = "deleted"
    ContentTag.delete_for(self)
    rubric_association.destroy if active_rubric_association?
    save!

    unless is_a?(SubAssignment)
      each_submission_type { |submission| submission.destroy if submission && !submission.deleted? }
    end
    conditional_release_rules.destroy_all
    conditional_release_associations.destroy_all
    refresh_course_content_participation_counts

    # Assignment owns deletion of Lti::LineItem, Lti::ResourceLink
    # destroy_all removes associations, so avoid that
    lti_resource_links.find_each(&:destroy)
    lti_asset_processors.find_each(&:destroy)

    ScheduledSmartAlert.where(context_type: "Assignment", context_id: id).destroy_all
    ScheduledSmartAlert.where(context_type: "AssignmentOverride", context_id: assignment_override_ids).destroy_all
  end

  def workflow_change_refresh_content_partication_counts
    trigger_workflow_states = %w[published unpublished]
    refresh_course_content_participation_counts if trigger_workflow_states.include?(workflow_state)
  end

  def submission_types_change_refresh_content_participation_counts
    previous_submission_types = submission_types_before_last_save
    submission_types_trigger = previous_submission_types == "not_graded" || submission_types == "not_graded"
    refresh_course_content_participation_counts if submission_types_trigger
  end

  def refresh_course_content_participation_counts
    progress = context.progresses.build(tag: "refresh_content_participation_counts")
    progress.save!
    progress.process_job(
      context,
      :refresh_content_participation_counts,
      { singleton: "refresh_content_participation_counts:#{context.global_id}" }
    )
  end

  def time_zone_edited
    CGI.unescapeHTML(super || "")
  end

  def restore(from = nil)
    self.workflow_state = has_student_submissions? ? "published" : "unpublished"
    save
    each_submission_type do |submission, _, short_type|
      submission.restore(:assignment) if from != short_type && submission
    end
    lti_resource_links.find_each(&:undestroy)
    external_tool_tag&.update!(workflow_state: "active")
  end

  def participants_with_overridden_due_at
    Assignment.participants_with_overridden_due_at([self])
  end

  def self.participants_with_overridden_due_at(assignments)
    overridden_users = []

    AssignmentOverride.active.overriding_due_at.where(assignment_id: assignments).each do |o|
      overridden_users.concat(o.applies_to_students)
    end

    overridden_users.uniq!
    overridden_users
  end

  def students_with_visibility(scope = nil, user_ids = nil)
    scope ||= context.all_students.where("enrollments.workflow_state NOT IN ('inactive', 'rejected')")
    return scope unless differentiated_assignments_applies?

    scope.able_to_see_assignment_in_course_with_da(id, context.id, user_ids)
  end

  def process_if_quiz
    if self.submission_types == "online_quiz"
      self.points_possible = quiz.points_possible if quiz&.available?
      copy_attrs = %w[due_at lock_at unlock_at]
      if quiz && @saved_by != :quiz &&
         copy_attrs.any? { |attr| changes[attr] }
        copy_attrs.each { |attr| quiz.send :"#{attr}=", send(attr) }
        quiz.saved_by = :assignment
        quiz.save
      end
    end
  end
  protected :process_if_quiz

  delegate :grading_scheme, to: :grading_standard_or_default

  def infer_grading_type
    self.grading_type = nil if grading_type.blank?
    self.grading_type = "pass_fail" if self.submission_types == "attendance"
    self.grading_type = "not_graded" if self.submission_types == "wiki_page"
    self.grading_type ||= "points"
  end

  def score_to_grade_percent(score = 0.0)
    if points_possible && points_possible > 0
      result = score.to_f / points_possible
      (result * 100.0).round(2)
    else
      # there's not really any reasonable value we can set here -- if the
      # assignment is worth no points, any percentage is as valid as any other.
      score.to_f
    end
  end

  def grading_standard_or_default
    grading_standard ||
      # use the course's custom grading standard before using defaults
      context.grading_standard ||
      context.default_grading_standard ||
      GradingStandard.default_instance
  end

  def score_to_grade(score = 0.0, given_grade = nil, force_letter_grade = false)
    result = score.to_f
    case force_letter_grade ? "letter_grade" : self.grading_type
    when "percent"
      result = "#{round_if_whole(score_to_grade_percent(score))}%"
    when "pass_fail"
      passed = if points_possible && points_possible > 0
                 score.to_f > 0
               elsif given_grade
                 given_grade == "complete" || given_grade == "pass"
               end
      result = passed ? "complete" : "incomplete"
    when "letter_grade", "gpa_scale"
      if points_possible.to_f > 0.0
        score = BigDecimal(score.to_s.presence || "0.0") / BigDecimal(points_possible.to_s)
        result = grading_standard_or_default.score_to_grade((score * 100).to_f)
      elsif given_grade
        # this block is hit when a zero pointed assignment has been graded
        result = if force_letter_grade
                   if score == 0
                     "complete"
                   elsif score < 0
                     given_grade
                   else
                     # show a perfect grade when positive / 0
                     grading_standard_or_default.score_to_grade(100)
                   end
                 else
                   # the score for a zero-point letter_grade assignment could be considered
                   # to be *any* grade, so look at what the current given grade is
                   # instead of trying to calculate it
                   given_grade
                 end
      else
        # there's not really any reasonable value we can set here -- if the
        # assignment is worth no points, and the grader didn't enter an
        # explicit letter grade, any letter grade is as valid as any other.
        result = grading_standard_or_default.score_to_grade(score.to_f)
      end
    end
    round_if_whole(result).to_s
  end

  def interpret_grade(grade, prefer_points_over_scheme: false)
    case grade.to_s
    when /^[+-]?\d*\.?\d+%$/
      # interpret as a percentage
      percentage = grade.to_f / BigDecimal("100.0")
      points_possible.to_f * percentage
    when /^[+-]?\d*\.?\d+$/
      if !prefer_points_over_scheme && uses_grading_standard && (standard_based_score = grading_standard_or_default.grade_to_score(grade))
        (points_possible || 0.0) * standard_based_score / 100.0
      else
        grade.to_f
      end
    when "pass", "complete"
      points_possible.to_f
    when "fail", "incomplete"
      0.0
    else
      # try to treat it as a letter grade
      if uses_grading_standard && (standard_based_score = grading_standard_or_default.grade_to_score(grade))
        ((points_possible || 0.0).to_d * standard_based_score.to_d / BigDecimal("100.0")).to_f
      else
        nil
      end
    end
  end

  def grade_to_score(grade = nil, prefer_points_over_scheme: false)
    return nil if grade.blank?

    parsed_grade = interpret_grade(grade, prefer_points_over_scheme:)
    case self.grading_type
    when *POINTED_GRADING_TYPES
      score = parsed_grade
    when "pass_fail"
      # only allow full points or no points for pass_fail assignments
      score = case parsed_grade.to_f
              when points_possible
                points_possible
              when 0.0
                0.0
              else
                nil
              end
    when "not_graded"
      score = nil
    else
      raise "oops, we need to interpret a new grading_type. get coding."
    end
    score
  end

  def uses_grading_standard
    ["letter_grade", "gpa_scale"].include? grading_type
  end

  def infer_times
    # set the time to 11:59 pm in the creator's time zone, if none given
    self.due_at = CanvasTime.fancy_midnight(due_at) if will_save_change_to_due_at?
    self.lock_at = CanvasTime.fancy_midnight(lock_at) if will_save_change_to_lock_at?
  end

  def infer_all_day(tz = nil)
    # make the comparison to "fancy midnight" and the date-part extraction in
    # the time zone that was active during editing
    time_zone = tz || ((edited = time_zone_edited) && ActiveSupport::TimeZone.new(edited)) || Time.zone
    self.all_day, self.all_day_date = Assignment.all_day_interpretation(
      due_at: due_at&.in_time_zone(time_zone),
      due_at_was:,
      all_day_was:,
      all_day_date_was:
    )
  end

  def to_atom(opts = {})
    extend ApplicationHelper
    author_name = context.present? ? context.name : t("atom_no_author", "No Author")
    content = "#{before_label(:due, "Due")} #{datetime_string(due_at, :due_date)}"
    unless opts[:exclude_description]
      content += "<br/>#{description}<br/><br/>
        <div>
          #{description}
        </div>
      "
    end

    title = t(:feed_entry_title, "Assignment: %{assignment}", assignment: self.title) unless opts[:include_context]
    title = t(:feed_entry_title_with_course, "Assignment, %{course}: %{assignment}", assignment: self.title, course: context.name) if opts[:include_context]

    {
      title:,
      updated: updated_at.utc,
      published: created_at.utc,
      id: "tag:#{HostUrl.default_host},#{created_at.strftime("%Y-%m-%d")}:/assignments/#{feed_code}_#{due_at&.strftime("%Y-%m-%d-%H-%M") || "none"}",
      content:,
      link: direct_link,
      author: author_name
    }
  end

  def start_at
    due_at
  end

  def end_at
    due_at
  end

  def direct_link
    "http://#{HostUrl.context_host(context)}/#{context_url_prefix}/assignments/#{id}"
  end

  def context_prefix
    context_url_prefix
  end

  def to_ics(in_own_calendar: true, preloaded_attachments: {}, user: nil)
    CalendarEvent::IcalEvent.new(self).to_ics(in_own_calendar:,
                                              preloaded_attachments:,
                                              include_description: include_description?(user))
  end

  def include_description?(user, lock_info = nil)
    return false unless user

    lock_info = locked_for?(user, check_policies: true) if lock_info.nil?
    !lock_info || (lock_info[:can_view] && !lock_info[:context_module])
  end

  def all_day
    super || (new_record? && !!due_at && (due_at.strftime("%H:%M") == "23:59" || due_at.strftime("%H:%M") == "00:00"))
  end

  def self.preload_context_module_tags(assignments, include_context_modules: false)
    module_tags_include =
      if include_context_modules
        { context_module_tags: :context_module }
      else
        :context_module_tags
      end

    ActiveRecord::Associations.preload(assignments, [
                                         module_tags_include,
                                         :context, # necessary while wiki_page assignments behind feature flag
                                         { discussion_topic: :context_module_tags },
                                         { wiki_page: :context_module_tags },
                                         { quiz: :context_module_tags }
                                       ])
  end

  def self.preload_unposted_anonymous_submissions(assignments)
    # Don't do anything if there are no assignments OR unposted anonymous submissions are already preloaded
    if assignments.is_a?(Array) &&
       (assignments.empty? || assignments.all? { |a| !a.unposted_anonymous_submissions.nil? })
      return
    end

    # Ignore test student enrollments so that adding a test student doesn't
    # inadvertently flip a posted anonymous assignment back to unposted
    assignment_ids_with_unposted_anonymous_submissions =
      Assignment
      .where(id: assignments, anonymous_grading: true)
      .where(Submission.active.unposted.joins(user: :enrollments)
            .where("submissions.user_id = users.id")
            .where("submissions.assignment_id = assignments.id")
            .where("enrollments.course_id = assignments.context_id")
            .merge(Enrollment.of_student_type.where(workflow_state: "active"))
            .arel.exists)
      .pluck(:id).to_set

    assignments.each do |assignment|
      assignment.unposted_anonymous_submissions = assignment_ids_with_unposted_anonymous_submissions.include?(assignment.id)
    end

    nil
  end

  def touch_on_unlock_if_necessary
    if unlock_at && Time.zone.now < unlock_at && 1.hour.from_now > unlock_at
      GuardRail.activate(:primary) do
        # Because of assignemnt overrides, an assignment can have the same global id but
        # a different unlock_at time, so include that in the singleton key so that different
        # unlock_at times are properly handled.
        singleton = "touch_on_unlock_assignment_#{global_id}_#{unlock_at}"
        delay(run_at: unlock_at, singleton:).touch_assignment_and_submittable
      end
    end
  end

  def touch_assignment_and_submittable
    touch
    submittable_object&.touch
    if submittable_object.is_a?(DiscussionTopic) && submittable_object.root_topic?
      submittable_object.child_topics.touch_all
    end
  end

  def low_level_locked_for?(user, opts = {})
    return false if opts[:check_policies] && context.grants_right?(user, :read_as_admin)

    RequestCache.cache(locked_request_cache_key(user)) do
      locked = false
      assignment_for_user = overridden_for(user)
      if assignment_for_user.unlock_at && assignment_for_user.unlock_at > Time.zone.now
        locked = { object: assignment_for_user, unlock_at: assignment_for_user.unlock_at }
      elsif could_be_locked && (item = locked_by_module_item?(user, opts))
        locked = { object: self, module: item.context_module }
      elsif assignment_for_user.lock_at && assignment_for_user.lock_at < Time.zone.now
        locked = { object: assignment_for_user, lock_at: assignment_for_user.lock_at, can_view: true }
      else
        each_submission_type do |submission, _, short_type|
          next unless send(:"#{short_type}?")

          if (submission_locked = submission.low_level_locked_for?(user, opts.merge(skip_assignment: true)))
            locked = submission_locked
          end
          break
        end
      end
      assignment_for_user.touch_on_unlock_if_necessary
      locked
    end
  end

  def self.assignment_type?(type)
    %w[quiz attendance discussion_topic wiki_page external_tool].include? type.to_s
  end

  def self.get_submission_type(assignment_type)
    if assignment_type?(assignment_type)
      type = assignment_type.to_s
      type = "online_quiz" if type == "quiz"
      type = type.to_sym if assignment_type.is_a?(Symbol)
      type
    end
  end

  def submission_types_array
    (self.submission_types || "").split(",")
  end

  def submittable_type?
    submission_types && ![
      "",
      "none",
      "not_graded",
      "online_quiz",
      "discussion_topic",
      "wiki_page",
      "attendance"
    ].include?(self.submission_types)
  end

  def submittable_object
    case self.submission_types
    when "online_quiz"
      quiz
    when "discussion_topic"
      discussion_topic
    when "wiki_page"
      wiki_page
    end
  end

  def each_submission_type
    if block_given?
      submittable_types = %i[discussion_topic quiz]
      submittable_types << :wiki_page if context.try(:conditional_release?)
      # one of these is the submittable_object
      submittable_types.each do |asg_type|
        submittable = send(asg_type)
        yield submittable, Assignment.get_submission_type(asg_type), asg_type
      end
    end
  end

  def graded_count
    return self["graded_count"].to_i if has_attribute?("graded_count")

    Rails.cache.fetch(["graded_count", self].cache_key) do
      submissions.graded.in_workflow_state("graded").count
    end
  end

  def submitted?(user: nil, submission: nil)
    submission = submissions.find_by(user:) if submission.nil? && user.present?
    submission.present? && (non_digital_submission? || submission.has_submission?)
  end

  def has_submitted_submissions?
    return @has_submitted_submissions unless @has_submitted_submissions.nil?

    submitted_count > 0
  end
  attr_writer :has_submitted_submissions

  def submitted_count
    return self["submitted_count"].to_i if has_attribute?("submitted_count")

    Rails.cache.fetch(["submitted_count", self].cache_key) do
      submissions.having_submission.count
    end
  end

  set_policy do
    given { |user, session| context.grants_right?(user, session, :read) && published? }
    can :read and can :read_own_submission

    given do |user, session|
      (submittable_type? || submission_types == "discussion_topic") &&
        context.grants_right?(user, session, :participate_as_student) &&
        !locked_for?(user) &&
        visible_to_user?(user) &&
        !excused_for?(user)
    end
    can :submit

    given do |user, session|
      (submittable_type? || %w[discussion_topic online_quiz none not_graded].include?(submission_types)) &&
        context.grants_right?(user, session, :participate_as_student) &&
        visible_to_user?(user) &&
        !course.account.limited_access_for_user?(user)
    end
    can :attach_submission_comment_files

    given { |user, session| context.grants_right?(user, session, :read_as_admin) }
    can :read

    given { |user, session| context.grants_right?(user, session, :manage_grades) }
    can :grade and
      can :attach_submission_comment_files and
      can :manage_files_add and
      can :manage_files_edit and
      can :manage_files_delete

    given do |user, session|
      context.grants_right?(user, session, :manage_assignments_add)
    end
    can :create and can :read

    given { |user, session| user_can_update?(user, session) }
    can :update

    given do |user, session|
      context.grants_right?(user, session, :manage_assignments_delete) &&
        (context.account_membership_allows(user) || !in_closed_grading_period?)
    end
    can :delete

    given do |user, session|
      next false unless user
      next false if submission_types == "discussion_topic" && !context.grants_right?(user, session, :moderate_forum)

      context.grants_right?(user, session, :manage_assignments_edit)
    end
    can :manage_assign_to
  end

  def user_can_update?(user, session = nil)
    return false unless context.grants_right?(user, session, :manage_assignments_edit)
    return true unless moderated_grading?

    # a moderated assignment may only be edited by the assignment's moderator (assuming one has
    # been specified) or by a user with the Select Final Grade permission.
    final_grader_id.blank? || context.grants_right?(user, :select_final_grade)
  end

  def user_can_read_grades?(user, session = nil)
    RequestCache.cache("user_can_read_grades", self, user, session) do
      context.grants_right?(user, session, :view_all_grades) ||
        (published? && context.grants_right?(user, session, :manage_grades))
    end
  end

  def filter_attributes_for_user(hash, user, _session)
    if (lock_info = locked_for?(user, check_policies: true))
      hash.delete("description") unless include_description?(user, lock_info)
      hash["lock_info"] = lock_info
    end
  end

  def participants(opts = {})
    return context.participants(opts) unless differentiated_assignments_applies?

    participants_with_visibility(opts)
  end

  def participants_with_visibility(opts = {})
    users = context.participating_admins

    student_scope = students_with_visibility(context.participating_students_by_date)
    student_scope = student_scope.where.not(id: opts[:excluded_user_ids]) if opts[:excluded_user_ids]
    applicable_students = student_scope.to_a
    users += applicable_students

    if opts[:include_observers]
      users += User.observing_students_in_course(applicable_students.map(&:id), context_id)
      users += User.observing_full_course(context.id)
    end

    users.uniq
  end

  def title_with_id
    if sub_assignment_tag == CheckpointLabels::REPLY_TO_TOPIC
      "#{title} Reply To Topic (#{id})"
    elsif sub_assignment_tag == CheckpointLabels::REPLY_TO_ENTRY
      "#{title} Required Replies (#{id})"
    else
      "#{title} (#{id})"
    end
  end

  def title_slug
    CanvasTextHelper.truncate_text(title, ellipsis: "")
  end

  def self.title_and_id(str)
    # Define patterns to ignore, but only at the end before the ID
    ignore_patterns = /\s+(Reply To Topic|Required Replies)\s*$/

    # Check if the string matches the pattern and extract title and id
    if str =~ /\A(.*)\s\((\d+)\)\z/
      title_part = $1
      id = $2

      # Remove the ignored pattern only if it's at the end of the title part
      cleaned_title = title_part.sub(ignore_patterns, "").strip
      [cleaned_title, id]
    else
      [str, nil]
    end
  end

  def group_students(student)
    group = group_category.group_for(student) if has_group_category?
    students = if group
                 group.users
                      .joins(:enrollments)
                      .where(enrollments: { course_id: context })
                      .merge(Course.instance_exec(&Course.reflections["admin_visible_student_enrollments"].scope).only(:where))
                      .order("users.id") # this helps with preventing deadlock with other things that touch lots of users
                      .distinct
                      .to_a
               else
                 [student]
               end

    [group, students]
  end

  def multiple_module_actions(student_ids, action, points = nil)
    students = context.students.where(id: student_ids)
    students.each do |user|
      context_module_action(user, action, points)
    end
  end

  def assigned?(user)
    if association(:submissions).loaded?
      submissions.any? { |sub| sub.user_id == user.id }
    else
      submissions.where(user:).exists?
    end
  end

  def submission_for_student(user)
    submission_for_student_id(user.id)
  end

  def submission_for_student_id(user_id)
    all_submissions.where(user_id:).first_or_initialize
  end

  def compute_grade_and_score(grade, score, prefer_points_over_scheme: false)
    grade = nil if grade == ""

    if grade
      score = grade_to_score(grade, prefer_points_over_scheme:)
    end
    if score
      grade = score_to_grade(score, grade)
    end
    [grade, score]
  end

  def grade_student(original_student, opts = {})
    raise ::Assignment::GradeError, "Student is required" unless original_student
    unless context.includes_user?(original_student, context.admin_visible_student_enrollments) # allows inactive users to be graded
      raise ::Assignment::GradeError, "Student must be enrolled in the course as a student to be graded"
    end
    raise ::Assignment::GradeError, "Grader must be enrolled as a course admin" if opts[:grader] && !context.grants_right?(opts[:grader], :manage_grades)

    opts[:excused] = Canvas::Plugin.value_to_boolean(opts.delete(:excuse)) if opts.key? :excuse
    raise ::Assignment::GradeError, "Cannot simultaneously grade and excuse an assignment" if opts[:excused] && (opts[:grade] || opts[:score])
    raise ::Assignment::GradeError, "Provisional grades require a grader" if opts[:provisional] && opts[:grader].nil?

    opts.delete(:id)
    group, students = group_students(original_student)
    submissions = []
    grade_group_students = !(grade_group_students_individually || opts[:excused])

    if has_sub_assignments? && context.discussion_checkpoints_enabled?
      sub_assignment_tag = opts[:sub_assignment_tag]
      checkpoint_assignment = find_checkpoint(sub_assignment_tag)
      if sub_assignment_tag.blank? || checkpoint_assignment.nil?
        raise ::Assignment::GradeError, "Must provide a valid sub assignment tag when grading checkpointed discussions"
      end

      checkpoint_submissions = checkpoint_assignment.grade_student(original_student, opts)
      parent_submissions = all_submissions.where(user_id: checkpoint_submissions.map(&:user_id))
      return parent_submissions.preload(:grading_period, :stream_item).to_a
    end

    # grading a student results in a teacher occupying a grader slot for that assignment if it is moderated.
    ensure_grader_can_adjudicate(grader: opts[:grader], provisional: opts[:provisional], occupy_slot: true) do
      if grade_group_students
        find_or_create_submissions(students, Submission.preload(:grading_period, :stream_item, :lti_result)) do |submission|
          submission.skip_grader_check = true if opts[:skip_grader_check]
          submission&.lti_result&.mark_reviewed!
          submissions << save_grade_to_submission(submission, original_student, group, opts)
        end
      else
        submission = find_or_create_submission(original_student, skip_grader_check: opts[:skip_grader_check])
        submission.skip_grader_check = true if opts[:skip_grader_check]
        submission&.lti_result&.mark_reviewed!
        submissions << save_grade_to_submission(submission, original_student, group, opts)
      end
    end

    submissions.compact
  end

  def tool_settings_resource_codes
    lookup = assignment_configuration_tool_lookups.first
    return {} unless lookup.present?

    lookup.resource_codes
  end

  def tool_settings_tool_name
    tool = tool_settings_tool
    return if tool.blank?
    if tool.instance_of? Lti::MessageHandler
      return tool_settings_tool.tool_proxy&.name
    end

    tool.name
  end

  def tool_settings_tool
    tool_settings_tools.first
  end

  def tool_settings_tool=(tool)
    self.tool_settings_tools = [tool] if tool_settings_tool != tool
  end

  def clear_tool_settings_tools
    assignment_configuration_tool_lookups.clear
  end

  def tool_settings_tools=(tools)
    clear_tool_settings_tools
    tools.each do |t|
      if t.instance_of? ContextExternalTool
        tool_settings_context_external_tools << t
      elsif t.instance_of? Lti::MessageHandler
        product_family = t.tool_proxy.product_family
        assignment_configuration_tool_lookups.new(
          tool_vendor_code: product_family.vendor_code,
          tool_product_code: product_family.product_code,
          tool_resource_type_code: t.resource_handler.resource_type_code,
          tool_type: "Lti::MessageHandler",
          context_type: t.tool_proxy.context_type
        )
      end
    end
  end
  protected :tool_settings_tools=

  def tool_settings_tools
    tool_settings_context_external_tools + tool_settings_message_handlers
  end
  protected :tool_settings_tools

  def tool_settings_message_handlers
    assignment_configuration_tool_lookups.where(tool_type: "Lti::MessageHandler").map(&:lti_tool)
  end
  private :tool_settings_message_handlers

  def associated_tool_proxy
    actl = assignment_configuration_tool_lookups.take
    actl&.associated_tool_proxy
  end

  def are_previous_versions_graded(submission)
    submission.versions.each do |versions|
      if versions.model.grade.present?
        return true
      end
    end
    false
  end

  def save_grade_to_submission(submission, original_student, group, opts)
    unless submission.grader_can_grade?
      error_details = submission.grading_error_message
      raise ::Assignment::GradeError.new("Cannot grade this submission at this time: #{error_details}", :forbidden)
    end

    submission.skip_grade_calc = opts[:skip_grade_calc]

    previously_graded = submission.grade.present? || submission.excused? || are_previous_versions_graded(submission)
    return if previously_graded && opts[:dont_overwrite_grade]
    return if submission.user != original_student && submission.excused?

    grader = opts[:grader]
    grade, score = compute_grade_and_score(opts[:grade], opts[:score], prefer_points_over_scheme: opts[:prefer_points_over_scheme])

    did_grade = false
    submission.attributes = opts.slice(:submission_type, :url, :body)

    # A moderated assignment cannot be assigned a score directly, but may be
    # (un)excused by a moderator or admin. Even though this isn't *really*
    # a grading action, it needs to be captured for auditing purposes.
    if !opts[:provisional] || permits_moderation?(grader)
      submission.grader = grader
      submission.excused = opts[:excused] && score.blank?
    end

    unless opts[:provisional]
      submission.grader = grader
      submission.grader_id = opts[:grader_id] if opts.key?(:grader_id)
      submission.grade = grade
      submission.graded_anonymously = opts[:graded_anonymously] if opts.key?(:graded_anonymously)
      submission.score = score

      changed_attributes = submission.changed_attributes
      # only mark excused changed if it was a changed attributes and did not go from nil -> false
      excused_changed = changed_attributes.key?(:excused) && !(changed_attributes[:excused].nil? && opts[:excused] == false)
      score_changed = changed_attributes.key?(:score)

      # return submission if excused did not change and score did not change
      if opts[:return_if_score_unchanged] && !excused_changed && !score_changed
        submission.score_unchanged = true
        return submission
      end

      did_grade = true if score.present? || submission.excused?
    end

    if did_grade
      submission.grade_matches_current_submission = true
      submission.regraded = true
      submission.graded_at = Time.zone.now
      submission.posted_at = submission.graded_at unless submission.posted_at.present? || post_manually?
    end
    submission.audit_grade_changes = did_grade || submission.excused_changed?

    if (submission.score_changed? ||
        submission.grade_matches_current_submission) &&
       ((submission.score && submission.grade) || submission.excused?)
      submission.workflow_state = "graded"
    end
    submission.group = group
    submission.grade_posting_in_progress = opts.fetch(:grade_posting_in_progress, false)
    previously_graded ? submission.with_versioning(explicit: true) { submission.save! } : submission.save!
    submission.audit_grade_changes = false

    if opts[:provisional]
      if !(score.present? || submission.excused) && opts[:grade] != ""
        raise ::Assignment::GradeError.new(error_code: ::Assignment::GradeError::PROVISIONAL_GRADE_INVALID_SCORE)
      end

      submission.find_or_create_provisional_grade!(
        grader,
        grade:,
        score:,
        force_save: true,
        final: opts[:final],
        graded_anonymously: opts[:graded_anonymously]
      )
    end

    submission
  end
  private :save_grade_to_submission

  def find_or_create_submission(user, skip_grader_check: false)
    s = all_submissions.find_by(user:)

    unless s
      s = submissions.build
      user.is_a?(User) ? s.user = user : s.user_id = user
      s.skip_grader_check = true if skip_grader_check

      s.shard.activate do
        s.insert(on_conflict: -> { find_or_create_submission(user, skip_grader_check:) })
      end
    end

    s
  end

  def find_or_create_submissions(students, relation = nil)
    submissions = all_submissions.where(user_id: students)
    submissions = submissions.merge(relation) if relation
    submissions_hash = submissions.to_a.index_by(&:user_id)
    submissions = []
    students.each do |student|
      submission = submissions_hash[student.id]
      if submission
        submission.assignment = self
        submission.user = student
        yield submission if block_given?
      else
        begin
          transaction(requires_new: true) do
            submission = self.submissions.build(user: student)
            submission.assignment = self
            yield submission if block_given?
            submission.without_versioning(&:save) if submission.changed?
          end
        rescue ActiveRecord::RecordNotUnique
          submission = all_submissions.where(user_id: student).first
          raise unless submission

          submission.assignment = self
          submission.user = student
          yield submission if block_given?
        end
      end
      submissions << submission
    end
    submissions
  end

  def find_asset_for_assessment(association, user_or_user_id, opts = {})
    user = user_or_user_id.is_a?(User) ? user_or_user_id : context.users.where(id: user_or_user_id).first
    if association.purpose == "grading"
      if user
        sub = find_or_create_submission(user)
        if opts[:provisional_grader]
          [sub.find_or_create_provisional_grade!(opts[:provisional_grader], final: opts[:final]), user]
        else
          [sub, user]
        end
      else
        [nil, nil]
      end
    else
      [self, user]
    end
  end

  def update_submission_runner(original_student, opts = {})
    raise "Student Required" unless original_student

    group, students = group_students(original_student)
    opts[:author] ||= opts[:commenter] || (opts[:user_id].present? && User.find_by(id: opts[:user_id]))
    res = {
      comments: [],
      submissions: []
    }

    if opts[:comment] && opts[:assessment_request] && !opts[:assessment_request].active_rubric_association?
      # if there is no rubric the peer review is complete with just a comment
      opts[:assessment_request].complete
    end

    # commenting on a student submission results in a teacher occupying a
    # grader slot for that assignment if it is moderated.
    ensure_grader_can_adjudicate(grader: opts[:author], provisional: opts[:provisional], occupy_slot: true) do
      if opts[:comment] && Canvas::Plugin.value_to_boolean(opts[:group_comment])
        uuid = CanvasSlug.generate_securish_uuid
        find_or_create_submissions(students) do |submission|
          res[:comments] << save_comment_to_submission(submission, group, opts, uuid)
          res[:submissions] << submission
        end
      else
        submission = find_or_create_submission(original_student)
        res[:comments] << save_comment_to_submission(submission, group, opts)
        res[:submissions] << submission
      end
    end
    res
  end
  private :update_submission_runner

  def add_submission_comment(original_student, opts = {})
    comments = update_submission_runner(original_student, opts)[:comments]
    comments.compact # Possible no comments were added depending on opts
  end

  # Update at this point is solely used for commenting on the submission
  def update_submission(original_student, opts = {})
    update_submission_runner(original_student, opts)[:submissions]
  end

  def save_comment_to_submission(submission, group, opts, uuid = nil)
    # Only teachers (those who can manage grades) can have hidden comments
    unless opts.key?(:hidden)
      opts[:hidden] = submission.hide_grade_from_student? && context.grants_right?(opts[:author], :manage_grades)
    end
    submission.group = group
    submission.save! if submission.changed?
    opts[:group_comment_id] = uuid if group && uuid
    comment = submission.add_comment(opts)
    submission.reload
    comment
  end
  private :save_comment_to_submission

  SUBMIT_HOMEWORK_ATTRS = %w[
    body url submission_type media_comment_id media_comment_type submitted_at
  ].freeze
  ALLOWABLE_SUBMIT_HOMEWORK_OPTS = (SUBMIT_HOMEWORK_ATTRS +
                                    %w[comment group_comment attachments require_submission_type_is_valid resource_link_lookup_uuid student_id]).to_set

  def submit_homework(original_student, opts = {})
    raise "Student Required" unless original_student

    eula_timestamp = opts[:eula_agreement_timestamp]
    webhook_info = assignment_configuration_tool_lookups.take&.webhook_info
    should_add_proxy = false

    if opts[:proxied_student]
      current_user = original_student
      original_student = opts[:proxied_student]
      should_add_proxy = true
    end

    if opts[:submission_type] == "student_annotation"
      raise "Invalid Attachment" if opts[:annotatable_attachment_id].blank?
      raise "Invalid submission type" unless annotated_document?
      # Prevent the case where a user clicks Submit on a stale tab, expecting
      # to submit one set of work, only for another set to be submitted
      # instead.
      raise "Invalid Attachment" if opts[:annotatable_attachment_id].to_i != annotatable_attachment_id
    end

    # Only allow a few fields to be submitted.  Cannot submit the grade of a
    # homework assignment, for instance.
    opts.each_key do |k|
      opts.delete(k) unless ALLOWABLE_SUBMIT_HOMEWORK_OPTS.include?(k.to_s)
    end

    comment = opts.delete(:comment)
    group_comment = opts.delete(:group_comment)
    group, students = group_students(original_student)
    homeworks = []
    primary_homework = nil

    homework_attributes = submission_attributes(opts, group)
    homework_submitted_at = opts[:submitted_at] || Time.zone.now

    # move the following 2 lines out of the trnx
    # make the trnx simpler. The trnx will have fewer locks and rollbacks.
    homework_lti_user_id_hash = students.to_h do |student|
      [student.global_id, Lti::V1p1::Asset.opaque_identifier_for(student)]
    end
    submissions = find_or_create_submissions(students, Submission.preload(:grading_period)).sort_by(&:id)

    transaction do
      submissions.each do |homework|
        homework.require_submission_type_is_valid = opts[:require_submission_type_is_valid].present?

        # clear out attributes from prior submissions
        if opts[:submission_type].present?
          SUBMIT_HOMEWORK_ATTRS.each { |attr| homework[attr] = nil }
          homework.attachment_ids = nil
          homework.late_policy_status = nil
          homework.seconds_late_override = nil
          homework.proxy_submitter_id = nil
        end

        student_id = homework.user.global_id
        is_primary_student = student_id == original_student.global_id
        homework.grade_matches_current_submission = homework.score ? false : true
        homework.attributes = homework_attributes
        homework.submitted_at = homework_submitted_at
        homework.lti_user_id = homework_lti_user_id_hash[student_id]
        homework.turnitin_data[:eula_agreement_timestamp] = eula_timestamp if eula_timestamp.present?
        homework.resource_link_lookup_uuid = opts[:resource_link_lookup_uuid]
        homework.proxy_submitter = current_user if should_add_proxy

        if webhook_info
          homework.turnitin_data[:webhook_info] = webhook_info
        else
          homework.turnitin_data.delete(:webhook_info)
        end

        if annotated_document?
          annotation_context = homework.annotation_context(draft: true)
        end

        homework.with_versioning(explicit: (homework.submission_type != "discussion_topic")) do
          if group
            Submission.suspend_callbacks(:delete_submission_drafts!) do
              is_primary_student ? homework.broadcast_group_submission : homework.save_without_broadcasting!
            end
          else
            homework.save!
            annotation_context.update!(submission_attempt: homework.attempt) if annotation_context.present?
          end
        end
        homeworks << homework
        primary_homework = homework if is_primary_student
      end
    end
    homeworks.each do |homework|
      context_module_action(homework.student, homework.workflow_state.to_sym)
      next unless comment && (group_comment || homework == primary_homework)

      hash = { comment:, author: original_student }
      hash[:group_comment_id] = CanvasSlug.generate_securish_uuid if group_comment && group
      homework.add_comment(hash)
    end
<<<<<<< HEAD
    Lti::AssetProcessorNotifier.notify_asset_processors(primary_homework)
=======
    Lti::AssetProcessorNotifier.delay_if_production.notify_asset_processors(primary_homework)
>>>>>>> 605b35ff
    touch_context
    primary_homework
  end

  def submission_attributes(opts, group)
    submitted = case opts[:submission_type]
                when "online_text_entry"
                  opts[:body].present?
                when "online_url", "basic_lti_launch"
                  opts[:url].present?
                when "online_upload"
                  !opts[:attachments].empty?
                else
                  true
                end

    opts.merge({
                 attachment: nil,
                 processed: false,
                 workflow_state: submitted ? "submitted" : "unsubmitted",
                 group:
               })
  end

  def submissions_downloaded?
    submissions_downloads && submissions_downloads > 0
  end

  def serializable_hash(opts = {})
    super(opts.reverse_merge include_root: true)
  end

  def as_json(options = {})
    json = super
    return json unless json

    if json["assignment"]
      # remove anything coming automatically from deprecated db column
      json["assignment"].delete("group_category")
      if group_category
        # put back version from association
        json["assignment"]["group_category"] = group_category.name
      end

      if json.dig("assignment", "rubric_association") && !active_rubric_association?
        json["assignment"].delete("rubric_association")
      end
    end

    if json["rubric_association"] && !active_rubric_association?
      json.delete("rubric_association")
    end

    json
  end

  def lti_safe_description
    description&.truncate(1000, omission: "... (truncated)")
  end

  def grades_published?
    !moderated_grading? || grades_published_at.present?
  end

  def sections_with_visibility(user)
    return context.active_course_sections unless differentiated_assignments_applies?

    visible_student_ids = visible_students_for_speed_grader(user:).map(&:id)
    context.active_course_sections.joins(:student_enrollments)
           .where(enrollments: { user_id: visible_student_ids, type: "StudentEnrollment" }).distinct.reorder("name")
  end

  # quiz submission versions are too expensive to de-serialize so we have to
  # cap the number we will do
  def too_many_qs_versions?(student_submissions)
    qs_ids = student_submissions.filter_map(&:quiz_submission_id)
    return false if qs_ids.empty?

    Version.shard(shard).from(Version
        .where(versionable_type: "Quizzes::QuizSubmission", versionable_id: qs_ids)
        .limit(QUIZ_SUBMISSION_VERSIONS_LIMIT)).count >= QUIZ_SUBMISSION_VERSIONS_LIMIT
  end

  # :including quiz submission versions won't work for records in the
  # database before namespace changes. This does a bulk pre-query to prevent
  # n+1 queries. replace this with an :include again after namespaced
  # polymorphic data is migrated
  def quiz_submission_versions(student_submissions, too_many_qs_versions)
    submissions_with_qs = student_submissions.select do |sub|
      quiz && sub.quiz_submission && !too_many_qs_versions
    end
    qs_versions = Version.where(versionable_type: "Quizzes::QuizSubmission",
                                versionable_id: submissions_with_qs.map(&:quiz_submission))
                         .order(:number)

    qs_versions.each_with_object({}) do |version, hash|
      hash[version.versionable_id] ||= []
      hash[version.versionable_id] << version
    end
  end

  def display_avatars?
    context.root_account.service_enabled?(:avatars) && !grade_as_group?
  end

  def grade_as_group?
    has_group_category? && !grade_group_students_individually?
  end

  # for group assignments, returns a single "student" for each
  # group's submission.  the students name will be changed to the group's
  # name.  for non-group assignments this just returns all visible users
  def representatives(user:, includes: [:inactive], group_id: nil, section_id: nil, ignore_student_visibility: false, include_others: false, &block)
    return visible_students_for_speed_grader(user:, includes:, group_id:, section_id:, ignore_student_visibility:) unless grade_as_group?

    submissions = self.submissions.to_a
    user_ids_with_submissions = submissions.select(&:has_submission?).to_set(&:user_id)
    user_ids_with_turnitin_data = if turnitin_enabled?
                                    submissions.reject { |s| s.turnitin_data.blank? }.to_set(&:user_id)
                                  else
                                    []
                                  end
    user_ids_with_vericite_data = if vericite_enabled?
                                    submissions
                                      .reject { |s| s.turnitin_data.blank? }
                                      .to_set(&:user_id)
                                  else
                                    []
                                  end
    # this only includes users with a submission who are unexcused
    user_ids_who_arent_excused = submissions.reject(&:excused?).to_set(&:user_id)

    enrollment_state =
      context.all_accepted_student_enrollments.pluck(:user_id, :workflow_state).to_h

    # prefer active over inactive, inactive over everything else
    enrollment_priority = { "active" => 1, "inactive" => 2 }
    enrollment_priority.default = 100

    visible_student_ids = visible_students_for_speed_grader(user:, includes:, ignore_student_visibility:).to_set(&:id)

    reps_and_others = groups_and_ungrouped(user, includes:).filter_map do |group_name, group_info|
      group_students = group_info[:users]
      visible_group_students = group_students.select { |u| visible_student_ids.include?(u.id) }

      candidate_students = visible_group_students.select { |u| user_ids_who_arent_excused.include?(u.id) }
      candidate_students = visible_group_students if candidate_students.empty?
      candidate_students.sort_by! { |s| [enrollment_priority[enrollment_state[s.id]], s.sortable_name, s.id] }

      representative   = candidate_students.detect { |u| user_ids_with_turnitin_data.include?(u.id) || user_ids_with_vericite_data.include?(u.id) }
      representative ||= candidate_students.detect { |u| user_ids_with_submissions.include?(u.id) }
      representative ||= candidate_students.first
      others = visible_group_students - [representative]
      next unless representative

      representative.readonly!
      representative.name = group_name
      representative.sortable_name = group_info[:sortable_name]
      representative.short_name = group_name

      [representative, others]
    end

    sorted_reps_with_others =
      Canvas::ICU.collate_by(reps_and_others) { |rep, _| rep.sortable_name }
    if block
      sorted_reps_with_others.each(&block)
    end

    if include_others
      sorted_reps_with_others
    else
      sorted_reps_with_others.map(&:first)
    end
  end

  def groups_and_ungrouped(user, includes: [])
    groups_and_users = group_category
                       .groups.active.preload(:users)
                       .map { |g| [g.name, { sortable_name: g.name, users: g.users }] }
    users_in_group = groups_and_users.flat_map { |_, group_info| group_info[:users] }
    groupless_users = visible_students_for_speed_grader(user:, includes:) - users_in_group
    phony_groups = groupless_users.map do |u|
      sortable_name = users_in_group.empty? ? u.sortable_name : u.name
      [u.name, { sortable_name:, users: [u] }]
    end
    groups_and_users + phony_groups
  end
  private :groups_and_ungrouped

  # using this method instead of students_with_visibility so we
  # can add the includes and students_visible_to/participating_students scopes.
  # group_id and section_id filters may optionally be supplied.
  def visible_students_for_speed_grader(user:, includes: [:inactive], group_id: nil, section_id: nil, ignore_student_visibility: false)
    @visible_students_for_speed_grader ||= {}
    @visible_students_for_speed_grader[[user.global_id, includes, group_id]] ||= begin
      student_scope = if user.present?
                        context.students_visible_to(user, include: includes)
                      else
                        context.participating_students
                      end

      student_scope = if ignore_student_visibility
                        student_scope.where(id: assigned_students)
                      else
                        students_with_visibility(student_scope)
                      end

      students = student_scope.order_by_sortable_name.distinct

      if group_id.present?
        students = students.joins(:group_memberships)
                           .where(group_memberships: { group_id:, workflow_state: :accepted })
      end

      if section_id.present?
        students = students.joins(:enrollments)
                           .where(enrollments: { course_section_id: section_id, workflow_state: includes + [:active] })
      end
      students.to_a
    end
  end
  private :visible_students_for_speed_grader

  def visible_rubric_assessments_for(user, opts = {})
    return [] unless user && active_rubric_association?

    scope = rubric_association.rubric_assessments.preload(:assessor)

    if opts[:provisional_grader]
      scope = scope.for_provisional_grades.where(assessor_id: user.id)
    elsif opts[:provisional_moderator]
      scope = scope.for_provisional_grades
    else
      scope = scope.for_submissions
      unless rubric_association.grants_any_right?(user, :manage, :view_rubric_assessments)
        scope = scope.where(assessor_id: user.id)
      end
    end
    scope.to_a.sort_by { |a| [(a.assessment_type == "grading") ? CanvasSort::First : CanvasSort::Last, Canvas::ICU.collation_key(a.assessor_name)] }
  end

  # Takes a zipped file full of assignment comments/annotated assignments
  # and generates comments on each assignment's submission.  Quietly
  # ignore (for now) files that don't make sense to us.  The convention
  # for file naming (how we're sending it down to the teacher) is
  # last_name_first_name_user_id_attachment_id.
  # extension
  def generate_comments_from_files_later(attachment_data, user, attachment_id = nil)
    progress = Progress.create!(context: self, tag: "submissions_reupload") do |p|
      p.user = user
    end

    if attachment_id.present?
      attachment = user.attachments.find_by(id: attachment_id)
    end

    attachment ||= user.attachments.create!(attachment_data)
    progress.process_job(self, :generate_comments_from_files, {}, attachment, user, progress)
    progress
  end

  def generate_comments_from_files(_, attachment, commenter, progress)
    file = attachment.open
    zip_extractor = ZipExtractor.new(file.path)
    # Creates a list of hashes, each one with a :user, :filename, and :submission entry.
    @ignored_files = []

    assignment_student_group_names = active_groups.pluck(:name).map { |group_name| sanitize_user_name(group_name) }

    file_map = zip_extractor.unzip_files.filter_map { |f| infer_comment_context_from_filename(f, assignment_student_group_names) }
    files_for_user = file_map.group_by { |f| f[:user] }

    comments = []

    files_for_user.each do |user, files|
      attachments = files.map do |g|
        FileInContext.attach(self, g[:filename], display_name: g[:display_name])
      end

      comment_attr = {
        comment: t(:comment_from_files, { one: "See attached file", other: "See attached files" }, count: files.size),
        author: commenter,
        attachments:,
      }

      group, students = group_students(user)
      comment_attr[:group_comment_id] = CanvasSlug.generate_securish_uuid if group

      find_or_create_submissions(students).each do |submission|
        hidden = submission.hide_grade_from_student?
        comments.push(submission.add_comment(comment_attr.merge(hidden:)))
      end
    end

    results = { comments: [], ignored_files: @ignored_files }

    comments.each do |comment|
      attachments = comment.attachments.map do |comment_attachment|
        {
          display_name: comment_attachment.display_name,
          filename: comment_attachment.filename,
          id: comment_attachment.id
        }
      end

      comment_submission = comment.submission
      submission = {
        user_id: comment_submission.user_id,
        user_name: comment_submission.user.name,
        anonymous_id: comment_submission.anonymous_id
      }

      results[:comments].push({
                                attachments:,
                                id: comment.id,
                                submission:
                              })
    end

    progress.set_results(results)
    attachment.destroy!
    zip_extractor.remove_extracted_files!
  end

  def submission_reupload_progress
    Progress.where(context_type: "Assignment", context_id: self, tag: "submissions_reupload").last
  end

  def has_group_category?
    group_category_id.present?
  end

  def assign_peer_review(reviewer, reviewee)
    reviewer_submission = find_or_create_submission(reviewer)
    reviewee_submission = find_or_create_submission(reviewee)
    reviewee_submission.assign_assessor(reviewer_submission)
  end

  def assign_peer_reviews
    return [] unless peer_review_count && peer_review_count > 0

    # there could be any conceivable configuration of peer reviews already
    # assigned when this method is called, since teachers can assign individual
    # reviews manually and change peer_review_count at any time. so we can't
    # make many assumptions. that's where most of the complexity here comes
    # from.
    peer_review_params = current_submissions_and_assessors
    res = []

    # for each submission that needs to do more assessments...
    # we sort the submissions randomly so that if there aren't enough
    # submissions still needing reviews, it's random who gets the duplicate
    # reviews.
    peer_review_params[:submissions].sort_by { rand }.each do |submission|
      existing = submission.assigned_assessments
      needed = peer_review_count - existing.size
      next if needed <= 0

      # candidate_set is all submissions for the assignment that this
      # submission isn't already assigned to review.
      candidate_set = current_candidate_set(peer_review_params, submission, existing)
      candidates = sorted_review_candidates(peer_review_params, submission, candidate_set)

      # pick the number needed
      assessees = candidates[0, needed]

      # if there aren't enough candidates, we'll just not assign as many as
      # peer_review_count would allow. this'll only happen if peer_review_count
      # >= the number of submissions.
      assessees.each do |to_assess|
        # make the assignment
        res << to_assess.assign_assessor(submission)
        peer_review_params[:assessor_id_map][to_assess.id] << submission.id
      end
    end

    # When all peer reviews have been assigned, indicate this on the assignment field.
    @next_auto_peer_review_date = next_auto_peer_review_date(Time.zone.now) if automatic_peer_reviews?
    unless @next_auto_peer_review_date
      self.peer_reviews_assigned = true
    end
    save
    res
  end

  def current_submissions_and_assessors
    # we track existing assessment requests, and the ones we create here, so
    # that we don't have to constantly re-query the db.
    student_ids = students_with_visibility(context.students.not_fake_student).pluck(:id)

    submissions = self.submissions.having_submission.include_assessment_requests
    submissions = submissions.due_in_past if automatic_peer_reviews? && peer_reviews_assign_at.blank?
    submissions = submissions.for_user(student_ids)

    { student_ids:,
      submissions:,
      submission_ids: Set.new(submissions.pluck(:id)),
      assessor_id_map: submissions.to_h { |s| [s.id, s.assessment_requests.map(&:assessor_asset_id)] } }
  end

  def sorted_review_candidates(peer_review_params, current_submission, candidate_set)
    assessor_id_map = peer_review_params[:assessor_id_map]
    candidates_for_review = peer_review_params[:submissions].select do |c|
      candidate_set.include?(c.id)
    end
    candidates_for_review.sort_by do |c|
      [
        # prefer those who need reviews done
        (assessor_id_map[c.id].count < peer_review_count) ? CanvasSort::First : CanvasSort::Last,
        # then prefer those who are not reviewing this submission
        assessor_id_map[current_submission.id].include?(c.id) ? CanvasSort::Last : CanvasSort::First,
        # then prefer those who need the most reviews done (that way we don't run the risk of
        # getting stuck with a submission needing more reviews than there are available reviewers left)
        assessor_id_map[c.id].count,
        # then prefer those who are assigned fewer reviews at this point --
        # this helps avoid loops where everybody is reviewing those who are
        # reviewing them, leaving the final assignee out in the cold.
        c.assigned_assessments.size,
        # random sort, all else being equal.
        rand,
      ]
    end
  end

  def current_candidate_set(peer_review_params, current_submission, existing)
    candidate_set = peer_review_params[:submission_ids] - existing.map(&:asset_id)
    # don't assign to ourselves
    candidate_set.delete(current_submission.id)

    if group_category_id && !intra_group_peer_reviews
      if current_submission.group_id
        # don't assign to our group partners (assuming we have a group)
        group_ids = peer_review_params[:submissions].select { |s| candidate_set.include?(s.id) && current_submission.group_id == s.group_id }.map(&:id)
        candidate_set -= group_ids
      end
    elsif discussion_topic? && discussion_topic.group_category_id
      child_topic = discussion_topic.child_topic_for(current_submission.user)
      if child_topic
        other_member_ids = child_topic.discussion_entries.except(:order).active.distinct.pluck(:user_id)
        candidate_set &= peer_review_params[:submissions].select { |s| other_member_ids.include?(s.user_id) }.map(&:id)
      end
      # only assign to other members in the group discussion
    end
    candidate_set
  end

  def next_auto_peer_review_date(current_auto_peer_review_date = nil)
    if current_auto_peer_review_date.present?
      auto_peer_review_dates.detect do |date|
        date > current_auto_peer_review_date
      end
    else
      auto_peer_review_dates.first
    end
  end

  def auto_peer_review_dates
    # When a date is specified for assigning peer reviews, that is the ONLY
    # date that should be used.
    return [peer_reviews_assign_at] if peer_reviews_assign_at.present?

    # When the `due_at` on the assignment applies to some assignees, it should
    # be used as one of the dates for automatic peer review assignment.
    dates = []
    dates.push(due_at) unless due_at.blank? || only_visible_to_overrides?

    # Each unique override date is likely a time at which peer reviews will
    # need to be assigned.
    override_dates = assignment_overrides
                     .active
                     .where(due_at_overridden: true)
                     .where.not(due_at: nil)
                     .distinct
                     .pluck(:due_at)

    # Return all of the unique dates from above in chronological order.
    (dates + override_dates).sort.uniq
  end

  # TODO: on a future deploy, rename the column peer_reviews_due_at
  # to peer_reviews_assign_at
  def peer_reviews_assign_at
    peer_reviews_due_at
  end

  def peer_reviews_assign_at=(val)
    self.peer_reviews_due_at = val
  end

  def has_peer_reviews?
    peer_reviews
  end

  scope :include_submitted_count, lambda {
                                    select(
                                      "assignments.*, (SELECT COUNT(*) FROM #{Submission.quoted_table_name}
    WHERE assignments.id = submissions.assignment_id
    AND submissions.submission_type IS NOT NULL
    AND submissions.workflow_state <> 'deleted') AS submitted_count"
                                    )
                                  }

  scope :include_graded_count, lambda {
                                 select(
                                   "assignments.*, (SELECT COUNT(*) FROM #{Submission.quoted_table_name}
    WHERE assignments.id = submissions.assignment_id
    AND submissions.grade IS NOT NULL
    AND submissions.workflow_state <> 'deleted') AS graded_count"
                                 )
                               }

  scope :include_submittables, -> { preload(:quiz, :discussion_topic, :wiki_page) }

  scope :submittable, -> { where.not(submission_types: [nil, *OFFLINE_SUBMISSION_TYPES]) }
  scope :no_submittables, -> { where.not(submission_types: SUBMITTABLE_TYPES) }

  scope :with_submissions, -> { preload(:submissions) }

  scope :not_hidden_in_gradebook, -> { where(hide_in_gradebook: false) }

  scope :with_submissions_for_user, lambda { |user|
    joins(:submissions).where(submissions: { user_id: user })
  }

  scope :starting_with_title, lambda { |title|
    where("title ILIKE ?", "#{title}%")
  }

  scope :having_submissions_for_user, lambda { |user|
    with_submissions_for_user(user).merge(Submission.having_submission)
  }

  scope :by_assignment_group_id, lambda { |group_id|
    where(assignment_group_id: group_id.to_s)
  }

  # assignments only ever belong to courses, so we can reduce this to just IDs to simplify the db query
  scope :for_context_codes, lambda { |codes|
    ids = codes.filter_map do |code|
      type, id = parse_asset_string(code)
      next unless type == "Course"

      id
    end
    next none if ids.empty?

    for_course(ids)
  }
  scope :for_course, ->(course_id) { where(context_type: "Course", context_id: course_id) }
  scope :for_group_category, ->(group_category_id) { where(group_category_id:) }

  scope :visible_to_students_in_course_with_da, lambda { |user_ids, course_ids, assignment_ids = nil|
    visible_assignment_ids = AssignmentVisibility::AssignmentVisibilityService.assignments_visible_to_students(user_ids:, course_ids:, assignment_ids:).map(&:assignment_id)

    if visible_assignment_ids.any?
      where(id: visible_assignment_ids)
    else
      none # Return no records if no assignment IDs are visible
    end
  }

  # course_ids should be courses that restrict visibility based on overrides
  # ie: courses with differentiated assignments on or in which the user is not a teacher
  scope :filter_by_visibilities_in_given_courses, lambda { |user_ids, course_ids_that_have_da_enabled|
    if course_ids_that_have_da_enabled.blank?
      active
    else
      user_ids = Array.wrap(user_ids)
      course_ids = Array.wrap(course_ids_that_have_da_enabled)
      visible_assignment_ids = AssignmentVisibility::AssignmentVisibilityService.assignments_visible_to_students(user_ids:, course_ids:, assignment_ids: ids).map(&:assignment_id)
      where(
        "(assignments.context_id NOT IN (?) AND assignments.workflow_state <> 'deleted') OR assignments.id IN (?)",
        course_ids,
        visible_assignment_ids
      )
    end
  }

  scope :due_before, ->(date) { where("assignments.due_at<?", date) }

  scope :due_after, ->(date) { where("assignments.due_at>?", date) }
  scope :undated, -> { where(due_at: nil) }

  scope :with_just_calendar_attributes, lambda {
    select(((Assignment.column_names & CalendarEvent.column_names) + ["due_at", "assignment_group_id", "could_be_locked", "unlock_at", "lock_at", "submission_types", "(freeze_on_copy AND copied) AS frozen"] - ["cloned_item_id", "migration_id"]).join(", "))
  }

  scope :due_between, ->(start, ending) { where(due_at: start..ending) }

  # Return all assignments and their active overrides where either the
  # assignment or one of its overrides is due between start and ending.
  scope :due_between_with_overrides, lambda { |start, ending|
    overrides_subquery = AssignmentOverride.where("assignment_id=assignments.id")
                                           .where(due_at_overridden: true, due_at: start..ending)

    scope1 = where(due_at: start..ending)
    scope2 = where(overrides_subquery.arel.exists)
    if group_values.present?
      # subquery strategy doesn't work with GROUP BY
      scope1.or(scope2)
    else
      scope1.union(
        scope2.merge(unscoped.where.not(due_at: start..ending).or(unscoped.where(due_at: nil))),
        from: true
      )
    end
  }

  scope :due_between_for_user, lambda { |start, ending, user|
    with_user_due_date(user).where(user_due_date: start..ending)
  }

  scope :with_user_due_date, lambda { |user|
    from("(SELECT s.cached_due_date AS user_due_date, a.*
          FROM #{Assignment.quoted_table_name} a
          INNER JOIN #{Submission.quoted_table_name} AS s ON s.assignment_id = a.id
          WHERE s.user_id = #{User.connection.quote(user.id_for_database)} AND s.workflow_state <> 'deleted') AS assignments").select(arel.projections, "user_due_date")
  }

  scope :with_latest_due_date, lambda {
    from("(SELECT GREATEST(a.due_at, MAX(ao.due_at)) latest_due_date, a.*
          FROM #{Assignment.quoted_table_name} a
          LEFT JOIN #{AssignmentOverride.quoted_table_name} ao
          ON ao.assignment_id = a.id
          AND ao.due_at_overridden
          GROUP BY a.id) AS assignments").select(arel.projections, "latest_due_date")
  }

  scope :updated_after, lambda { |*args|
    if args.first
      where("assignments.updated_at IS NULL OR assignments.updated_at>?", args.first)
    else
      all
    end
  }

  scope :not_ignored_by, lambda { |user, purpose|
    where.not(Ignore.where(asset_type: "Assignment",
                           user_id: user,
                           purpose:).where("asset_id=assignments.id")
                       .arel.exists)
  }

  # This should only be used in the course drop down to show assignments needing a submission
  scope :need_submitting_info, lambda { |user_id, limit|
    chain = where("NOT EXISTS (SELECT 1 FROM #{Submission.quoted_table_name}
            WHERE assignment_id = assignments.id
            AND submissions.workflow_state <> 'deleted'
            AND (submission_type IS NOT NULL OR excused = ?)
            AND user_id = ?)",
                  true,
                  user_id)
            .limit(limit)
            .order("assignments.due_at")

    # select doesn't work with include() in rails3, and include(:context)
    # doesn't work because of the polymorphic association. So we'll preload
    # context for the assignments in a single query.
    chain.preload(:context)
  }

  scope :expecting_submission, lambda { |additional_excludes: []|
    where.not(submission_types: [nil, ""] + Array(additional_excludes) + %w[none not_graded on_paper wiki_page])
  }

  scope :gradeable, -> { where.not(submission_types: %w[not_graded wiki_page]) }

  scope :active, -> { where.not(workflow_state: "deleted") }
  scope :before, ->(date) { where("assignments.created_at<?", date) }

  scope :not_locked, lambda {
    where("(assignments.unlock_at IS NULL OR assignments.unlock_at<:now) AND (assignments.lock_at IS NULL OR assignments.lock_at>:now)",
          now: Time.zone.now)
  }

  scope :unpublished, -> { where(workflow_state: "unpublished") }
  scope :published, -> { where(workflow_state: "published") }

  scope :has_sub_assignments, -> { where(has_sub_assignments: true) }
  scope :has_no_sub_assignments, -> { where(has_sub_assignments: false) }

  scope :duplicating_for_too_long, lambda {
    where(
      "workflow_state = 'duplicating' AND duplication_started_at < ?",
      QUIZZES_NEXT_TIMEOUT.ago
    )
  }

  # Since we are sharing the duplication_started_at date field with the 'duplicating' workflow_state
  # we are adding twice the timeout to give it enough time to complete.
  scope :cloning_alignments_for_too_long, lambda {
    where(
      "workflow_state = 'outcome_alignment_cloning' AND duplication_started_at < ?",
      (Setting.get("quizzes_next_timeout_minutes", "15").to_i * 2).minutes.ago
    )
  }

  scope :importing_for_too_long, lambda {
    where(
      "workflow_state = 'importing' AND importing_started_at < ?",
      QUIZZES_NEXT_TIMEOUT.ago
    )
  }

  scope :migrating_for_too_long, lambda {
    where(
      "workflow_state = 'migrating' AND duplication_started_at < ?",
      QUIZZES_NEXT_TIMEOUT.ago
    )
  }

  scope :quiz_lti, lambda {
    type_quiz_lti.where(submission_types: "external_tool")
  }

  scope :with_important_dates, lambda {
    joins("LEFT JOIN #{AssignmentOverride.quoted_table_name} ON assignment_overrides.assignment_id=assignments.id")
      .where(important_dates: true)
      .where(
        "assignments.due_at IS NOT NULL OR (assignment_overrides.due_at IS NOT NULL AND assignment_overrides.due_at_overridden)"
      )
  }

  def unsupported_in_speedgrader_2?
    unsupported_submissions = Setting.get("submission_types_unsupported_in_sg2", "").strip.split(",")
    return true if unsupported_submissions.intersect?(submission_types_array)

    unsupported_grading_types = Setting.get("grading_types_unsupported_in_sg2", "").strip.split(",")
    return true if unsupported_grading_types.include?(grading_type)

    known_features = {
      moderated: -> { moderated_grading? },
      peer: -> { peer_reviews? },
      group: -> { has_group_category? },
      group_graded_group: -> { grade_as_group? },
      group_graded_ind: -> { has_group_category? && grade_group_students_individually? },
      anonymous: -> { anonymous_grading? },
      anonymized: -> { anonymize_students? },
      new_quiz: -> { quiz_lti? },
      rubric: -> { active_rubric_association? },
    }
    unsupported_features = Setting.get("assignment_features_unsupported_in_sg2", "moderated").strip.split(",").map(&:to_sym).intersection(known_features.keys)
    unsupported_features.any? { |feature| known_features.fetch(feature).call }
  end

  def overdue?
    due_at && due_at <= Time.zone.now
  end

  def readable_submission_types
    return nil unless expects_submission? || expects_external_submission?

    res = (self.submission_types || "").split(",").filter_map { |s| readable_submission_type(s) }
    res.to_sentence(:or)
  end

  def annotated_document?
    !!submission_types&.include?("student_annotation")
  end

  def readable_submission_type(submission_type)
    case submission_type
    when "online_quiz"
      t "submission_types.a_quiz", "a quiz"
    when "online_upload"
      t "submission_types.a_file_upload", "a file upload"
    when "online_text_entry"
      t "submission_types.a_text_entry_box", "a text entry box"
    when "online_url"
      t "submission_types.a_website_url", "a website url"
    when "student_annotation"
      t "student_annotation", "a student annotation"
    when "discussion_topic"
      t "submission_types.a_discussion_post", "a discussion post"
    when "wiki_page"
      t "submission_types.a_content_page", "a content page"
    when "media_recording"
      t "submission_types.a_media_recording", "a media recording"
    when "on_paper"
      t "submission_types.on_paper", "on paper"
    when "external_tool"
      t "submission_types.external_tool", "an external tool"
    else
      nil
    end
  end
  protected :readable_submission_type

  def expects_submission?
    submission_types.present? &&
      !expects_external_submission? &&
      !%w[none not_graded wiki_page].include?(submission_types)
  end

  def expects_external_submission?
    %w[on_paper external_tool].include?(submission_types)
  end

  def non_digital_submission?
    ["on_paper", "none", "not_graded", ""].include?(submission_types.strip)
  end

  def allow_google_docs_submission?
    submission_types&.include?("online_upload")
  end

  def <=>(comparable)
    sort_key <=> comparable.sort_key
  end

  def sort_key
    # undated assignments go last
    [due_at || CanvasSort::Last, Canvas::ICU.collation_key(title)]
  end

  def special_class
    nil
  end

  def submission_action_string
    if submission_types == "online_quiz"
      t(:submission_action_take_quiz, "Take %{title}", title:)
    elsif graded? && expects_submission?
      t(:submission_action_turn_in_assignment, "Turn in %{title}", title:)
    else
      t "Complete %{title}", title:
    end
  end

  # Infers the user, submission, and attachment from a filename
  def infer_comment_context_from_filename(fullpath, student_group_names = [])
    filename = File.basename(fullpath)
    # If the filename is like Richards_David_2_link.html, then there is no
    # useful attachment here.  The assignment was submitted as a URL and the
    # teacher commented directly with the gradebook.  Otherwise, grab that
    # last value and strip off everything after the first period.

    # remove group name from file name
    matched_group_name = student_group_names.find { |group_name| filename.match?(/^#{Regexp.quote(group_name)}_/) }
    if matched_group_name
      filename.sub!(/^#{Regexp.quote(matched_group_name)}_/, "")
    end

    split_filename = filename.split("_") - ["LATE"]

    attachment_id, user, submission = nil
    if split_filename.first == "anon"
      anon_id, attachment_id = split_filename[1, 2]
      submission = Submission.active.where(assignment_id: self, anonymous_id: anon_id).first
      user = submission&.user
    else
      # Expecting all context id from file name to be in the end not counting
      # uploaded_filename in case the file has number as name
      user_id, attachment_id = split_filename.grep(/^\d+$/).take(2)
      if user_id
        user = User.where(id: user_id).first
        submission = Submission.active.where(user_id:, assignment_id: self).first
      end
    end

    attachment_id = nil if split_filename.last =~ /^link/ || filename =~ /^\._/
    attachment = Attachment.where(id: attachment_id).first if attachment_id

    if !attachment || !submission ||
       !attachment.grants_right?(user, :read) ||
       !submission.attachments.where(id: attachment_id).exists?
      @ignored_files << fullpath
      return nil
    end

    {
      user:,
      submission:,
      filename: fullpath,
      display_name: attachment.display_name
    }
  end
  protected :infer_comment_context_from_filename

  FREEZABLE_ATTRIBUTES = %w[title
                            description
                            lock_at
                            points_possible
                            grading_type
                            submission_types
                            assignment_group_id
                            allowed_extensions
                            group_category_id
                            notify_of_update
                            peer_reviews
                            workflow_state].freeze
  def frozen?
    !!(freeze_on_copy && copied &&
       PluginSetting.settings_for_plugin(:assignment_freezer))
  end

  # indicates complete frozenness for an assignment.
  # if the user can edit at least one of the attributes, it is not frozen to
  # them
  def frozen_for_user?(user)
    return true if user.blank?

    frozen? && !context.grants_right?(user, :manage_frozen_assignments)
  end

  def frozen_attributes_for_user(user)
    FREEZABLE_ATTRIBUTES.select do |freezable_attribute|
      att_frozen? freezable_attribute, user
    end
  end

  def att_frozen?(att, user = nil)
    return false unless frozen?

    if (settings = PluginSetting.settings_for_plugin(:assignment_freezer)) && Canvas::Plugin.value_to_boolean(settings[att.to_s])
      if user
        return !context.grants_right?(user, :manage_frozen_assignments)
      else
        return true
      end
    end

    false
  end

  def can_copy?(user)
    !att_frozen?("no_copying", user)
  end

  def frozen_atts_not_altered
    return if copying

    FREEZABLE_ATTRIBUTES.each do |att|
      next unless changes[att] && att_frozen?(att, @updating_user)

      errors.add(att,
                 t("errors.cannot_save_att",
                   "You don't have permission to edit the locked attribute %{att_name}",
                   att_name: att))
    end
  end

  # Suspend any callbacks that could lead to SubmissionLifecycleManager running.  This means, for now, the
  # update_cached_due_dates callbacks on:
  # * Assignment
  # * AssignmentOverride and
  # * AssignmentOverrideStudent
  def self.suspend_due_date_caching(&)
    AbstractAssignment.suspend_callbacks(:update_cached_due_dates) do
      AssignmentOverride.suspend_callbacks(:update_cached_due_dates) do
        AssignmentOverrideStudent.suspend_callbacks(:update_cached_due_dates, &)
      end
    end
  end

  # Suspend callbacks that recalculate grading period grades
  def self.suspend_grading_period_grade_recalculation(&)
    AbstractAssignment.suspend_callbacks(:update_grading_period_grades) do
      AssignmentOverride.suspend_callbacks(:update_grading_period_grades, &)
    end
  end

  def self.suspend_due_date_caching_and_score_recalculation(&)
    suspend_due_date_caching do
      suspend_grading_period_grade_recalculation(&)
    end
  end

  def update_cached_due_dates
    return unless update_cached_due_dates?

    clear_cache_key(:availability)
    quiz.clear_cache_key(:availability) if quiz?

    unless saved_by == :migration
      saved_changes.slice(:due_at, :workflow_state, :only_visible_to_overrides, :anonymous_grading).inspect
      SubmissionLifecycleManager.recompute(self, update_grades: true)
    end
  end

  def update_cached_due_dates?
    new_record? || just_created ||
      will_save_change_to_due_at? || saved_change_to_due_at? ||
      will_save_change_to_workflow_state? || saved_change_to_workflow_state? ||
      will_save_change_to_only_visible_to_overrides? ||
      saved_change_to_only_visible_to_overrides? ||
      will_save_change_to_moderated_grading? || saved_change_to_moderated_grading? ||
      will_save_change_to_anonymous_grading? || saved_change_to_anonymous_grading?
  end

  def update_due_date_smart_alerts
    unless saved_by == :migration
      if due_at.nil? || due_at < Time.zone.now
        ScheduledSmartAlert.find_by(context_type: self.class.name, context_id: id, alert_type: :due_date_reminder)&.destroy
      else
        ScheduledSmartAlert.upsert(
          context_type: self.class.name,
          context_id: id,
          alert_type: :due_date_reminder,
          due_at:,
          root_account_id: root_account.id
        )
      end
    end
  end

  def multiple_distinct_due_dates?
    count = if association(:submissions).loaded?
              submissions.pluck(:cached_due_date).uniq.count
            else
              submissions.distinct(:cached_due_date).count(:cached_due_date)
            end

    count > 1
  end

  def apply_late_policy
    return if update_cached_due_dates? # SubmissionLifecycleManager already re-applies late policy so we shouldn't
    return unless saved_change_to_grading_type?

    LatePolicyApplicator.for_assignment(self)
  end

  def gradeable?
    submission_types != "not_graded" && submission_types != "wiki_page"
  end
  alias_method :graded?, :gradeable?

  def gradeable_was?
    submission_types_was != "not_graded" && submission_types_was != "wiki_page"
  end

  def active?
    workflow_state != "deleted"
  end

  def available?
    if Rails.env.production?
      published?
    else
      raise "Assignment#available? is deprecated. Use #published?"
    end
  end

  def has_student_submissions?
    if !@has_student_submissions.nil?
      @has_student_submissions
    elsif attribute_present? :student_submission_count
      student_submission_count.to_i > 0
    else
      submissions.having_submission.where.not(user_id: nil).exists?
    end
  end
  attr_writer :has_student_submissions

  def group_category_deleted_with_submissions?
    group_category.try(:deleted_at?) && has_student_submissions?
  end

  def self.with_student_submission_count
    # need to make sure that Submission's table name is relative to the shard
    # this query will execute on
    all.primary_shard.activate do
      joins("LEFT OUTER JOIN #{Submission.quoted_table_name} s ON
             s.assignment_id = assignments.id AND
             s.submission_type IS NOT NULL AND
             s.workflow_state <> 'deleted'")
        .group("assignments.id")
        .select("assignments.*, count(s.assignment_id) AS student_submission_count")
    end
  end

  def needs_grading_count
    Assignments::NeedsGradingCountQuery.new(self).manual_count
  end

  def can_publish?
    return true if new_record?

    ["unpublished", "published"].include?(workflow_state)
  end

  def can_unpublish?
    return true if new_record?
    return @can_unpublish unless @can_unpublish.nil?

    @can_unpublish = !has_student_submissions?
  end
  attr_writer :can_unpublish

  def self.preload_can_unpublish(assignments, assmnt_ids_with_subs = nil)
    return unless assignments.any?

    assmnt_ids_with_subs ||= assignment_ids_with_submissions(assignments.map(&:id))
    assignments.each { |a| a.can_unpublish = !assmnt_ids_with_subs.include?(a.id) }
  end

  def self.assignment_ids_with_submissions(assignment_ids)
    Submission.from(sanitize_sql(["unnest('{?}'::int8[]) as subs (assignment_id)", assignment_ids]))
              .where(Submission.active.having_submission.where("submissions.assignment_id=subs.assignment_id").arel.exists)
              .distinct.pluck("subs.assignment_id")
  end

  # override so validations are called
  def publish
    self.workflow_state = "published"
    save
  end

  # override so validations are called
  def unpublish
    self.workflow_state = "unpublished"
    save
  end

  def unmute!
    return unless muted?
    return super unless !grades_published? && anonymous_grading?

    errors.add :muted, I18n.t("Anonymous moderated assignments cannot be unmuted until grades are posted")
    false
  end

  def excused_for?(user)
    s = submissions.where(user_id: user.id).first_or_initialize
    s.excused?
  end

  def in_closed_grading_period?
    return @in_closed_grading_period unless @in_closed_grading_period.nil?

    @in_closed_grading_period = if !context.grading_periods?
                                  false
                                elsif submissions.loaded?
                                  # no need to check grading_periods are loaded because of
                                  # submissions association preload(:grading_period)

                                  submissions_in_closed_gp = submissions.select do |submission|
                                    submission.grading_period.present? &&
                                      submission.grading_period.workflow_state == "active" &&
                                      submission.grading_period.closed?
                                  end

                                  return false if submissions_in_closed_gp.blank?

                                  # Only submissions from currently-enrolled students count when determining
                                  # whether this assignment has submissions in a closed grading period
                                  # (the student_enrollments scope returns only active students)
                                  course.student_enrollments
                                        .where(user_id: submissions_in_closed_gp.map(&:user_id))
                                        .exists?
                                else
                                  submissions.active
                                             .joins(:grading_period, { user: :enrollments })
                                             .merge(GradingPeriod.active.closed)
                                             .where(users: { enrollments: { course:, type: "StudentEnrollment" } })
                                             .merge(Enrollment.active_or_pending)
                                             .exists?
                                end
  end

  # simply versioned models are always marked new_record, but for our purposes
  # they are not new. this ensures that assignment override caching works as
  # intended for versioned assignments
  def cache_key(*)
    new_record = @new_record
    @new_record = false if @simply_versioned_version_model
    super
  ensure
    @new_record = new_record if @simply_versioned_version_model
  end

  def supports_grade_by_question?
    return true if quiz.present?

    Account.site_admin.feature_enabled?(:new_quizzes_grade_by_question_in_speedgrader) && quiz_lti?
  end

  def quiz?
    submission_types == "online_quiz" && quiz.present?
  end

  def quiz_lti?
    external_tool? && !!external_tool_tag&.content&.try(:quiz_lti?)
  end

  def quiz_lti!
    setup_valid_quiz_lti_settings!
    tool = context.present? && context.quiz_lti_tool
    return unless tool

    self.submission_types = "external_tool"
    self.external_tool_tag_attributes = { content: tool, url: tool.url }
  end

  def discussion_topic?
    submission_types == "discussion_topic" && discussion_topic.present?
  end

  def wiki_page?
    submission_types == "wiki_page" && wiki_page.present?
  end

  def self.sis_grade_export_enabled?(context)
    context.feature_enabled?(:post_grades) ||
      Lti::AppLaunchCollator.any?(context, [:post_grades])
  end

  def run_if_overrides_changed!(student_ids = nil, updating_user = nil)
    relocked_modules = []
    relock_modules!(relocked_modules, student_ids)
    each_submission_type { |submission| submission&.relock_modules!(relocked_modules, student_ids) }

    update_grades = only_visible_to_overrides?

    SubmissionLifecycleManager.recompute(self, update_grades:, executing_user: updating_user)
  end

  def run_if_overrides_changed_later!(student_ids: nil, updating_user: nil)
    return if self.class.suspended_callback?(:update_cached_due_dates, :save)

    clear_cache_key(:availability)
    quiz.clear_cache_key(:availability) if quiz?

    enqueuing_args = if student_ids
                       { strand: "assignment_overrides_changed_for_students_#{global_id}" }
                     else
                       { singleton: "assignment_overrides_changed_#{global_id}" }
                     end

    delay_if_production(**enqueuing_args).run_if_overrides_changed!(student_ids, updating_user)
  end

  def validate_overrides_for_sis(overrides)
    unless AssignmentUtil.sis_integration_settings_enabled?(context) && AssignmentUtil.due_date_required_for_account?(context)
      @skip_sis_due_date_validation = true
      return
    end
    raise ActiveRecord::RecordInvalid unless assignment_overrides_due_date_ok?(overrides)

    @skip_sis_due_date_validation = true
  end

  def lti_resource_link_id
    return nil if external_tool_tag.blank?

    ContextExternalTool.opaque_identifier_for(external_tool_tag, shard)
  end

  def permits_moderation?(user)
    return false unless user

    final_grader_id == user.id || context.account_membership_allows(user, :select_final_grade)
  end

  def available_moderators
    moderators = course.moderators
    return moderators if final_grader_id.blank?

    # This captures scenarios where a user is selected as the final grader
    # for an assignment, and then afterwards they are deactivated or concluded,
    # or their 'Select Final Grade' permission is revoked. In these cases, we
    # still want to keep that user as the moderator for the assignment (even
    # though that user will not be included in the course.moderators list)
    # because a workflow state (excluding a change to 'deleted') or permission
    # change should have no bearing on their moderator status (this is a
    # product decision).
    moderators << final_grader if moderators.exclude?(final_grader)
    moderators
  end

  def provisional_moderation_graders
    if final_grader_id.present?
      moderation_graders.with_slot_taken.where.not(user_id: final_grader_id)
    else
      moderation_graders.with_slot_taken
    end
  end

  def ordered_moderation_graders_with_slot_taken
    moderation_graders.with_slot_taken.order(:anonymous_id)
  end

  def moderation_grader_users_with_slot_taken
    User.joins(
      "INNER JOIN #{ModerationGrader.quoted_table_name} ON moderation_graders.user_id = users.id"
    ).merge(moderation_graders.with_slot_taken)
  end

  def anonymous_grader_identities_by_user_id
    # Response looks like: { user_id => { id: anonymous_id, name: anonymous_name } }
    @anonymous_grader_identities_by_user_id ||= anonymous_grader_identities(index_by: :user_id)
  end

  def anonymous_grader_identities_by_anonymous_id
    # Response looks like: { anonymous_id => { id: anonymous_id, name: anonymous_name } }
    @anonymous_grader_identities_by_anonymous_id ||= anonymous_grader_identities(index_by: :anonymous_id)
  end

  def instructor_selectable_states_by_provisional_grade_id
    @instructor_selectable_states_by_provisional_grade_id ||= instructor_selectable_states
  end

  def moderated_grader_limit_reached?
    moderated_grading? && provisional_moderation_graders.count >= grader_count
  end

  def can_be_moderated_grader?(user)
    return false unless context.grants_any_right?(user, :manage_grades, :view_all_grades)
    return true unless moderated_grader_limit_reached?

    # Final grader can always be a moderated grader, and existing moderated graders can re-grade
    final_grader_id == user.id || provisional_moderation_graders.where(user:).exists?
  end

  def can_view_speed_grader?(user)
    context.allows_speed_grader? && context.grants_any_right?(user, :manage_grades, :view_all_grades)
  end

  def can_view_audit_trail?(user)
    auditable? && !muted? && grades_published? && context.grants_right?(user, :view_audit_trail)
  end

  def can_view_other_grader_identities?(user)
    return false unless context.grants_any_right?(user, :manage_grades, :view_all_grades)
    return true unless moderated_grading? && !grades_published?

    return grader_names_visible_to_final_grader? if final_grader_id == user.id
    return true if context.account_membership_allows(user, :select_final_grade)
    return false unless grader_comments_visible_to_graders?

    !graders_anonymous_to_graders?
  end

  def can_view_other_grader_comments?(user)
    return false unless context.grants_any_right?(user, :manage_grades, :view_all_grades)
    return true unless moderated_grading?

    return true if final_grader_id == user.id || context.account_membership_allows(user, :select_final_grade)

    grader_comments_visible_to_graders?
  end

  # This only checks whether this assignment allows score statistics to be shown.
  # You must also check submission.eligible_for_showing_score_statistics
  def can_view_score_statistics?(user)
    # The assignment must have points_possible > 0,
    return false unless points_possible.present? && points_possible > 0

    # Students can only see statistics when count >= 5 and not disabled by the instructor
    # Instructor can see statistics at any time.
    count = score_statistic&.count || 0
    context.grants_right?(user, :read_as_admin) || (count >= 5 && !context.hide_distribution_graphs)
  end

  def grader_ids_to_anonymous_ids
    @grader_ids_to_anonymous_ids ||= moderation_graders.each_with_object({}) do |grader, map|
      map[grader.user_id.to_s] = grader.anonymous_id
    end
  end

  # If you're going to be checking this for multiple assignments, you may want
  # to call .preload_unposted_anonymous_submissions on the lot of them first
  def anonymize_students?
    return false unless anonymous_grading?

    # Only anonymize students for moderated assignments if grades have not been published.
    return !grades_published? if moderated_grading?

    # Otherwise, only anonymize students if there's at least one active student with
    # an unposted submission.
    unposted_anonymous_submissions?
  end
  alias_method :anonymize_students, :anonymize_students?

  def unposted_anonymous_submissions?
    Assignment.preload_unposted_anonymous_submissions([self]) unless defined? @unposted_anonymous_submissions
    @unposted_anonymous_submissions
  end

  def can_view_student_names?(user)
    return false if anonymize_students?

    context.grants_any_right?(user, :manage_grades, :view_all_grades)
  end

  def create_moderation_grader(user, occupy_slot:)
    ensure_moderation_grader_slot_available(user) if occupy_slot

    existing_anonymous_ids = moderation_graders.pluck(:anonymous_id)
    new_anonymous_id = Anonymity.generate_id(existing_ids: existing_anonymous_ids)
    moderation_graders.create!(user:, anonymous_id: new_anonymous_id, slot_taken: occupy_slot)
  end

  def user_is_moderation_grader?(user)
    moderation_grader_users.where(id: user).exists?
  end

  # This is a helper method intended to ensure the number of provisional graders
  # for a moderated assignment doesn't exceed the prescribed maximum. Currently,
  # it is used for submitting grades, comments, and rubrics via SpeedGrader.
  # If the assignment is not moderated or the item is not provisional, this
  # method will simply execute the provided block without any additional checks.
  def ensure_grader_can_adjudicate(grader:, provisional: false, occupy_slot:)
    unless provisional && moderated_grading?
      yield if block_given?
      return
    end

    Assignment.transaction do
      # If we can't add a new grader, this will raise an error and abort
      # the transaction.
      moderation_grader = moderation_graders.find_by(user: grader)
      if moderation_grader.nil?
        create_moderation_grader(grader, occupy_slot:)
        filled_available_slot = occupy_slot
      elsif moderation_grader.slot_taken != occupy_slot
        if occupy_slot
          ensure_moderation_grader_slot_available(grader)
          filled_available_slot = true
        end
        moderation_grader.update!(slot_taken: occupy_slot)
      end

      yield if block_given?

      # If we added a grader, attempt to handle a potential race condition:
      # multiple new graders could have tried to add themselves simultaneously
      # when there weren't enough slots open for all of them. If we ended up
      # with too many provisional graders, throw an error to roll things back.
      if filled_available_slot && provisional_moderation_graders.count > grader_count
        raise ::Assignment::MaxGradersReachedError
      end
    end
  end

  def effective_post_policy
    post_policy || course.default_post_policy
  end

  def post_manually?
    !!effective_post_policy&.post_manually?
  end

  def post_submissions(progress: nil, submission_ids: nil, skip_updating_timestamp: false, posting_params: nil, skip_muted_changed: false, skip_content_participation_refresh: true)
    submissions = if submission_ids.nil?
                    self.submissions.active
                  else
                    self.submissions.active.where(id: submission_ids)
                  end
    return if submissions.blank?

    submission_and_user_ids = submissions.pluck(:id, :user_id)
    submission_ids = submission_and_user_ids.map(&:first)
    user_ids = submission_and_user_ids.map(&:second)

    User.clear_cache_keys(user_ids, :submissions)
    unless skip_updating_timestamp
      update_time = Time.zone.now
      # broadcast_notifications will reload each submission individually; this
      # cuts down on unneeded work when possible. This makes the assumption
      # that only unposted submissions need notifications.
      previously_unposted_submissions = submissions.unposted.to_a
      submissions.update_all(posted_at: update_time, updated_at: update_time)

      previously_unposted_submissions.each do |submission|
        submission.grade_posting_in_progress = true
        submission.broadcast_notifications
        submission.grade_posting_in_progress = false
      end
    end

    submissions.in_workflow_state("graded").each(&:assignment_muted_changed) unless skip_muted_changed

    show_stream_items(submissions:)
    course.recompute_student_scores(submissions.pluck(:user_id))
    update_muted_status!
    delay_if_production.recalculate_module_progressions(submission_ids)

    unless skip_content_participation_refresh
      previously_unposted_submission_ids = previously_unposted_submissions.map(&:id)
      previously_unposted_submission_ids.each_slice(1000) do |submission_id_slice|
        ContentParticipation
          .where(content_type: "Submission", content_id: submission_id_slice, content_item: "grade", workflow_state: "read")
          .update_all(workflow_state: "unread")
      end
      course.refresh_content_participation_counts_for_users(user_ids)
    end

    progress.set_results(assignment_id: id, posted_at: update_time, user_ids:) if progress.present?
    broadcast_submissions_posted(posting_params) if posting_params.present?
  end

  def hide_submissions(progress: nil, submission_ids: nil, skip_updating_timestamp: false, skip_muted_changed: false, skip_content_participation_refresh: true)
    submissions = if submission_ids.nil?
                    self.submissions.active
                  else
                    self.submissions.active.where(id: submission_ids)
                  end
    return if submissions.blank?

    user_ids = submissions.pluck(:user_id)

    User.clear_cache_keys(user_ids, :submissions)
    submissions.update_all(posted_at: nil, updated_at: Time.zone.now) unless skip_updating_timestamp
    submissions.in_workflow_state("graded").each(&:assignment_muted_changed) unless skip_muted_changed
    course.refresh_content_participation_counts_for_users(user_ids) unless skip_content_participation_refresh
    hide_stream_items(submissions:)
    course.recompute_student_scores(submissions.pluck(:user_id))
    update_muted_status!
    progress.set_results(assignment_id: id, posted_at: nil, user_ids:) if progress.present?
  end

  def broadcast_submissions_posted(posting_params)
    @posting_params_for_notifications = posting_params
    broadcast_notifications
    @posting_params_for_notifications = nil
  end

  def ensure_post_policy(post_manually:)
    # Anonymous assignments can never be set to automatically posted
    return if anonymous_grading? && !post_manually

    build_post_policy(course:) if post_policy.blank?
    post_policy.update!(post_manually:)
  end

  def a2_enabled?
    return false unless course.feature_enabled?(:assignments_2_student)
    return false if quiz? || discussion_topic? || wiki_page? || quiz_lti?
    return false if peer_reviews? && !course.feature_enabled?(:peer_reviews_for_a2)
    return false if external_tool? && !Account.site_admin.feature_enabled?(:external_tools_for_a2)

    true
  end

  def stickers_enabled?(current_user)
    return false unless context.feature_enabled?(:submission_stickers) && a2_enabled?

    [:moderator, :provisional_grader].exclude?(grading_role(current_user))
  end

  # NOTE: this method assumes the call site has made appropriate authorization checks
  # beforehand to ensure the current_user has permission to grade the student
  def grading_role(current_user)
    if moderated_grading_enabled_and_no_grades_published?
      permits_moderation?(current_user) ? :moderator : :provisional_grader
    else
      :grader
    end
  end

  def moderated_grading_enabled_and_no_grades_published?
    moderated_grading? && !grades_published?
  end

  def self.disable_post_to_sis_if_grading_period_closed
    eligible_root_accounts = Account.root_accounts.active.select do |account|
      account.feature_enabled?(:disable_post_to_sis_when_grading_period_closed) &&
        account.feature_enabled?(:new_sis_integrations) &&
        account.disable_post_to_sis_when_grading_period_closed?
    end
    return unless eligible_root_accounts.any?

    # This method is currently set to be called every 5 minutes, but check for
    # grading periods that have closed within a somewhat larger interval to
    # avoid "missing" a given period if the periodic job doesn't run for a while.
    now = Time.zone.now
    GradingPeriod.active.joins(:grading_period_group)
                 .where(close_date: 1.hour.ago(now)..now)
                 .where(grading_period_groups: { root_account: eligible_root_accounts }).find_each do |gp|
      gp.delay(
        singleton: "disable_post_to_sis_on_grading_period_#{gp.global_id}",
        n_strand: ["Assignment#disable_post_to_sis_if_grading_period_closed", Shard.global_id_for(gp.root_account_id)]
      ).disable_post_to_sis
    end
  end

  def self.from_secure_lti_params(secure_params)
    lti_context_id = Lti::Security.decoded_lti_assignment_id(secure_params)
    return nil if lti_context_id.blank?

    find_by(lti_context_id:)
  end

  def active_rubric_association?
    !!rubric_association&.active?
  end

  def can_reassign?(grader)
    (final_grader_id.nil? || final_grader_id == grader.id) && context.grants_right?(grader, :manage_grades)
  end

  def accepts_submission_type?(submission_type)
    if submission_type == "basic_lti_launch"
      submission_types =~ /online|external_tool/
    else
      submission_types_array.include?(submission_type)
    end
  end

  def anonymous_student_identities
    @anonymous_student_identities ||= all_submissions.active.order(Arel.sql('anonymous_id COLLATE "C" ASC')).order("md5(id::text) ASC").each_with_object({}).with_index(1) do |(identity, identities), student_number|
      identities[identity["user_id"]] = {
        name: I18n.t("Student %{student_number}", { student_number: }),
        position: student_number,
        anonymous_id: identity["anonymous_id"]
      }
    end
  end

  def hide_on_modules_view?
    %w[duplicating failed_to_duplicate outcome_alignment_cloning failed_to_clone_outcome_alignment].include?(workflow_state)
  end

  def mark_as_ready_to_migrate_to_quiz_next
    self.settings = (settings || {}).merge({ "common_cartridge_import" => { "migrate_to_quizzes_next" => true } })
  end

  def ready_to_migrate_to_quiz_next?
    !!settings&.dig("common_cartridge_import", "migrate_to_quizzes_next")
  end

  def unmark_as_ready_to_migrate_to_quiz_next
    (settings || {}).delete "common_cartridge_import"
  end

  def can_update_rubric_self_assessment?
    return false unless active_rubric_association?

    return false if rubric_association.rubric_assessments.where(assessment_type: "self_assessment").any?

    return false if has_group_category?

    earliest_due_date = submissions.active.minimum(:cached_due_date)

    return true if earliest_due_date.nil?

    Time.zone.now < earliest_due_date
  end

  def rubric_self_assessment_enabled?
    return false if has_group_category?

    rubric_self_assessment_enabled
  end

  private

  def grading_type_requires_points?
    POINTED_GRADING_TYPES.include? grading_type
  end

  def set_muted
    self.muted = true
  end

  def anonymous_grader_identities(index_by:)
    return {} unless moderated_grading?

    ordered_moderation_graders_with_slot_taken.each_with_object({}).with_index(1) do |(moderation_grader, anonymous_identities), grader_number|
      anonymous_identities[moderation_grader.public_send(index_by)] = {
        name: I18n.t("Grader %{grader_number}", { grader_number: }),
        id: moderation_grader.anonymous_id
      }
    end
  end

  def ensure_moderation_grader_slot_available(user)
    if moderated_grader_limit_reached? && user.id != final_grader_id
      raise ::Assignment::MaxGradersReachedError
    end
  end

  def mute_if_changed_to_anonymous
    return unless anonymous_grading_changed?

    self.muted = true if anonymous_grading?
  end

  def mute_if_changed_to_moderated
    return unless moderated_grading_changed?

    self.muted = true if moderated_grading?
  end

  def ensure_manual_posting_if_anonymous
    ensure_post_policy(post_manually: true) if saved_change_to_anonymous_grading?(from: false, to: true)
  end

  def ensure_manual_posting_if_moderated
    ensure_post_policy(post_manually: true) if saved_change_to_moderated_grading?(from: false, to: true)
  end

  def create_default_post_policy
    return if post_policy.present?

    post_manually = if course.default_post_policy.present?
                      course.default_post_policy.post_manually
                    else
                      false
                    end

    create_post_policy!(course:, post_manually:)
  end

  def due_date_ok?
    # lock_at OR unlock_at can be empty
    if (unlock_at || lock_at) && due_at && !AssignmentUtil.in_date_range?(due_at, unlock_at, lock_at)
      errors.add(:due_at, I18n.t("must be between availability dates"))
      return false
    end
    unless @skip_sis_due_date_validation || AssignmentUtil.due_date_ok?(self)
      errors.add(:due_at, I18n.t("due_at", "cannot be blank when Post to Sis is checked"))
    end
  end

  def assignment_overrides_due_date_ok?(overrides = {})
    return true if @skip_sis_due_date_validation

    if AssignmentUtil.due_date_required?(self)
      overrides = gather_override_data(overrides)
      if overrides.count { |o| !!o[:due_at_overridden] && o[:due_at].blank? && o[:workflow_state] != "deleted" } > 0
        errors.add(:due_at, I18n.t("cannot be blank for any assignees when Post to Sis is checked"))
        return false
      end
    end
    true
  end

  def gather_override_data(overrides)
    overrides = overrides.values.reject(&:empty?).flatten if overrides.is_a?(Hash)
    overrides = overrides.map do |o|
      o = o.to_unsafe_h if o.is_a?(ActionController::Parameters)
      if o.is_a?(Hash) && o.key?(:due_at) && !o.key?(:due_at_overridden)
        o = o.merge(due_at_overridden: true) # default to true if provided by api
      end
      o
    end
    override_ids = overrides.pluck(:id).to_set
    assignment_overrides.reject { |o| override_ids.include? o[:id] } + overrides
  end

  def active_assignment_overrides?
    assignment_overrides.exists?
  end

  def assignment_name_length_ok?
    name_length = max_name_length

    # Due to the removal of the multiple `validates_length_of :title` validations we need this nil check
    # here to act as those validations so we can reduce the number of validations for this attribute
    # to just one single check
    return false if nil? || self.title.nil?

    if self.title.to_s.length > name_length && self.grading_type != "not_graded"
      errors.add(:title, I18n.t("The title cannot be longer than %{length} characters", length: name_length))
    end
  end

  def annotatable_and_group_exclusivity_ok?
    return false unless has_group_category? && annotated_document?

    errors.add(:annotatable_attachment_id, "must be blank when group_category_id is present")
    errors.add(:group_category_id, "must be blank when annotatable_attachment_id is present")
  end

  def grader_section_ok?
    return false if grader_section.blank?

    if grader_section.workflow_state != "active" || grader_section.course_id != course.id
      errors.add(:grader_section, "must be active and in same course as assignment")
    end
  end

  def final_grader_ok?
    return false unless final_grader_id_changed?
    return false if final_grader_id.blank?

    if grader_section_id.present? && grader_section.instructor_enrollments.where(user_id: final_grader_id, workflow_state: "active").empty?
      errors.add(:final_grader, "must be enrolled in selected section")
    elsif course.participating_instructors.where(id: final_grader_id).empty?
      errors.add(:final_grader, "must be an instructor in this course")
    end
  end

  def allowed_extensions_length_ok?
    if allowed_extensions.present? && allowed_extensions.to_yaml.length > Assignment.maximum_string_length
      errors.add(:allowed_extensions, I18n.t("Value too long, allowed length is %{length}", length: Assignment.maximum_string_length))
    end
  end

  def clear_moderated_grading_attributes(assignment)
    return if assignment.frozen?

    assignment.final_grader_id = nil
    assignment.grader_count = 0
    assignment.grader_names_visible_to_final_grader = true
    assignment.grader_comments_visible_to_graders = true
    assignment.graders_anonymous_to_graders = false
  end

  def set_root_account_id
    self.root_account_id = root_account&.id
  end

  def setup_valid_quiz_lti_settings!
    self.peer_reviews = false
    self.peer_review_count = 0
    self.peer_reviews_due_at = nil
    self.peer_reviews_assigned = false
    self.automatic_peer_reviews = false
    self.anonymous_peer_reviews = false
    self.intra_group_peer_reviews = false
  end

  def instructor_selectable_states
    return {} unless moderated_grading?

    states = %w[inactive completed deleted invited]
    active_user_ids = course.instructors.where.not(enrollments: { workflow_state: states }).pluck(:id)
    provisional_grades.each_with_object({}) do |provisional_grade, hash|
      hash[provisional_grade.id] = active_user_ids.include?(provisional_grade.scorer_id)
    end
  end

  def sanitize_user_name(user_name)
    # necessary because we use /_\d+_/ to infer the user/attachment
    # ids when teachers upload graded submissions
    user_name.gsub!(/_(\d+)_/, '\1')
    user_name.gsub!(/^(\d+)$/, '\1')
    user_name.gsub!(/[^[[:word:]]]/, "")
    user_name.downcase
  end

  def mark_module_progressions_outdated
    progressions = ContextModuleProgression.for_course(context).where(current: true)
    progressions.in_batches(of: 10_000).update_all(current: false)
    User.where(id: progressions.pluck(:user_id)).touch_all
  end
end<|MERGE_RESOLUTION|>--- conflicted
+++ resolved
@@ -2635,11 +2635,7 @@
       hash[:group_comment_id] = CanvasSlug.generate_securish_uuid if group_comment && group
       homework.add_comment(hash)
     end
-<<<<<<< HEAD
-    Lti::AssetProcessorNotifier.notify_asset_processors(primary_homework)
-=======
     Lti::AssetProcessorNotifier.delay_if_production.notify_asset_processors(primary_homework)
->>>>>>> 605b35ff
     touch_context
     primary_homework
   end
