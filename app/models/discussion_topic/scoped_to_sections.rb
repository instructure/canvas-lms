# frozen_string_literal: true

#
# Copyright (C) 2020 - present Instructure, Inc.
#
# This file is part of Canvas.
#
# Canvas is free software: you can redistribute it and/or modify it under
# the terms of the GNU Affero General Public License as published by the Free
# Software Foundation, version 3 of the License.
#
# Canvas is distributed in the hope that it will be useful, but WITHOUT ANY
# WARRANTY; without even the implied warranty of MERCHANTABILITY or FITNESS FOR
# A PARTICULAR PURPOSE. See the GNU Affero General Public License for more
# details.
#
# You should have received a copy of the GNU Affero General Public License along
# with this program. If not, see <http://www.gnu.org/licenses/>.

class DiscussionTopic::ScopedToSections < ScopeFilter
  # tl;dr this pattern isn't intended to be re-used
  #
  # DiscussionTopic::ScopedToUser is currently used in tandem with this class. The
  # functionality of this class _should_ belong in there. However, because ScopedToUser
  # is used by multiple classes for multiple contexts, we are opting to separate the
  # logic to this one class. This allows for a fix for filtering visible discussions
  # prior to pagination, whereas previously we were paginating prior to filtering.
  # That allowed for some pages to end up blank. See https://instructure.atlassian.net/browse/KNO-372
  def self.for(consumer, context, user, relation)
    raise "Invalid consumer #{consumer.class}" unless consumer.instance_of?(DiscussionTopicsController)

    DiscussionTopic::ScopedToSections.new(context, user, relation)
  end

  def scope
    concat_scope do
      scope_for_user_sections(@relation)
    end
  end

  private

  def scope_for_user_sections(scope)
    return scope if context.grants_any_right?(
      user,
      :read_as_admin,
      :manage_grades,
      *RoleOverride::GRANULAR_MANAGE_ASSIGNMENT_PERMISSIONS,
      :manage_content,
      *RoleOverride::GRANULAR_MANAGE_COURSE_CONTENT_PERMISSIONS
    )

<<<<<<< HEAD
    context.is_a?(Course) ? scope.visible_to_ungraded_discussion_student_visibilities(user) : scope
=======
    # If a user if observing the full course, they should see all discussions
    return scope if User.observing_full_course(context).where(id: user).any?

    context.is_a?(Course) ? scope.visible_to_ungraded_discussion_student_visibilities(user, context) : scope
>>>>>>> 3a2a498e
  end
end<|MERGE_RESOLUTION|>--- conflicted
+++ resolved
@@ -50,13 +50,9 @@
       *RoleOverride::GRANULAR_MANAGE_COURSE_CONTENT_PERMISSIONS
     )
 
-<<<<<<< HEAD
-    context.is_a?(Course) ? scope.visible_to_ungraded_discussion_student_visibilities(user) : scope
-=======
     # If a user if observing the full course, they should see all discussions
     return scope if User.observing_full_course(context).where(id: user).any?
 
     context.is_a?(Course) ? scope.visible_to_ungraded_discussion_student_visibilities(user, context) : scope
->>>>>>> 3a2a498e
   end
 end