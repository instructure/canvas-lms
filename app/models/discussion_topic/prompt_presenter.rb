# frozen_string_literal: true

#
# Copyright (C) 2024 - present Instructure, Inc.
#
# This file is part of Canvas.
#
# Canvas is free software: you can redistribute it and/or modify it under
# the terms of the GNU Affero General Public License as published by the Free
# Software Foundation, version 3 of the License.
#
# Canvas is distributed in the hope that it will be useful, but WITHOUT ANY
# WARRANTY; without even the implied warranty of MERCHANTABILITY or FITNESS FOR
# A PARTICULAR PURPOSE. See the GNU Affero General Public License for more
# details.
#
# You should have received a copy of the GNU Affero General Public License along
# with this program. If not, see <http://www.gnu.org/licenses/>.

class DiscussionTopic
  class PromptPresenter
    def initialize(topic)
      @topic = topic
    end

    # Example output:
    #
<<<<<<< HEAD
    # DISCUSSION BY instructor_1 WITH TITLE:
    # '''
    # Course Feedback
    # '''
    #
    # DISCUSSION MESSAGE:
    # '''
    # Please provide feedback on the course.
    # '''
    #
    # DISCUSSION ENTRY BY student_1 ON THREAD LEVEL 1:
    # '''
    # I liked the course.
    # '''
    #
    # DISCUSSION ENTRY BY student_2 ON THREAD LEVEL 2:
    # '''
    # I felt the course was too hard.
    # '''
    #
    # DISCUSSION ENTRY BY instructor_1 ON THREAD LEVEL 2.1:
    # '''
    # I'm sorry to hear that. Could you please provide more details?
    # '''
=======
    # <discussion>
    #   <topic user="instructor_1">
    #     <title>
    # Discussion Topic Title    </title>
    #     <message>
    # Discussion Topic Message    </message>
    #   </topic>
    #   <entries>
    # <entry user="student_1" index="1">
    # I liked the course.</entry>
    # <entry user="student_2" index="2">
    # I felt the course was too hard.</entry>
    # <entry user="instructor_1" index="2.1">
    # I'm sorry to hear that. Could you please provide more details?</entry>
    #   </entries>
    # </discussion>
>>>>>>> 6d644d6a
    def content_for_summary
      anonymized_user_ids = {}
      instructor_count = 0
      student_count = 0

      @topic.course.enrollments.active.find_each do |enrollment|
        user_id = enrollment.user_id
        if @topic.course.user_is_instructor?(enrollment.user)
          instructor_count += 1
          anonymized_user_ids[user_id] = "instructor_#{instructor_count}"
        else
          student_count += 1
          anonymized_user_ids[user_id] = "student_#{student_count}"
        end
      end

      entries_for_parent_id = @topic.discussion_entries.active.to_a.group_by(&:parent_id)

      xml = Builder::XmlMarkup.new(indent: 2)

      xml.discussion do
        xml.topic(user: anonymized_user_ids[@topic.user_id]) do
          xml.title { xml.text! @topic.title || "" }
          xml.message { xml.text! @topic.message || "" }
        end

        xml.entries do
          xml << parts_for_summary(nil, entries_for_parent_id, anonymized_user_ids, "", 1)
        end
      end

      xml.target!
    end

    def self.focus_for_summary(user_input:)
      focus_xml = Builder::XmlMarkup.new(indent: 2)
      focus_xml.focus((user_input.present? && user_input.strip) || "general summary")
      focus_xml.target!
    end

    def self.raw_summary_for_refinement(raw_summary:)
      raw_summary_xml = Builder::XmlMarkup.new(indent: 2)
      raw_summary_xml.raw_summary(raw_summary)
      raw_summary_xml.target!
    end

    private

    def parts_for_summary(parent_id, entries_for_parent_id, anonymized_user_ids, prefix, level)
      xml = Builder::XmlMarkup.new(indent: 2)

      entries_for_parent_id[parent_id]&.each do |entry|
        user_identifier = anonymized_user_ids[entry.user_id]
        current_level = prefix.empty? ? level.to_s : "#{prefix}.#{level}"

        xml.entry(user: user_identifier, index: current_level) do
          xml.text! entry.message || ""
        end

        xml << parts_for_summary(entry.id, entries_for_parent_id, anonymized_user_ids, current_level, 1)

        level += 1
      end

      xml.target!
    end
  end
end<|MERGE_RESOLUTION|>--- conflicted
+++ resolved
@@ -25,32 +25,6 @@
 
     # Example output:
     #
-<<<<<<< HEAD
-    # DISCUSSION BY instructor_1 WITH TITLE:
-    # '''
-    # Course Feedback
-    # '''
-    #
-    # DISCUSSION MESSAGE:
-    # '''
-    # Please provide feedback on the course.
-    # '''
-    #
-    # DISCUSSION ENTRY BY student_1 ON THREAD LEVEL 1:
-    # '''
-    # I liked the course.
-    # '''
-    #
-    # DISCUSSION ENTRY BY student_2 ON THREAD LEVEL 2:
-    # '''
-    # I felt the course was too hard.
-    # '''
-    #
-    # DISCUSSION ENTRY BY instructor_1 ON THREAD LEVEL 2.1:
-    # '''
-    # I'm sorry to hear that. Could you please provide more details?
-    # '''
-=======
     # <discussion>
     #   <topic user="instructor_1">
     #     <title>
@@ -67,7 +41,6 @@
     # I'm sorry to hear that. Could you please provide more details?</entry>
     #   </entries>
     # </discussion>
->>>>>>> 6d644d6a
     def content_for_summary
       anonymized_user_ids = {}
       instructor_count = 0
