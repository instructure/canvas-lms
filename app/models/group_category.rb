--- conflicted
+++ resolved
@@ -607,13 +607,10 @@
     ActiveRecord::Base.connection.execute(sql).first["diff_tag_count"].to_i
   end
 
-<<<<<<< HEAD
-=======
   def single_tag?
     groups.count == 1 && groups.first.name == name
   end
 
->>>>>>> 442bbfc6
   protected
 
   def validate_non_collaborative_constraints
