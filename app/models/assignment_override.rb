--- conflicted
+++ resolved
@@ -78,17 +78,11 @@
       when Group
         is_non_collaborative = record.set.non_collaborative?
         valid_group_category_id = record.assignment.effective_group_category_id
-<<<<<<< HEAD
-
-        if is_non_collaborative
-          record.errors.add :set, "not allowed to assign to assignment" if !record.assignment.context.account.settings[:allow_assign_to_differentiation_tags] || valid_group_category_id
-=======
         if is_non_collaborative
           # effective_group_category_id returns the group_category_id of a group discussion or group assignment
           # since a non collaborative group cannot be assigned to a group discussion/assignment, this will be nil
           # when a group is non collaborative the assignment will not have a effective_group_category_id
           record.errors.add :set, "not allowed to assign to assignment" if !record.assignment.context.account.settings[:allow_assign_to_differentiation_tags] || !valid_group_category_id.nil?
->>>>>>> 0539a086
         else
           record.errors.add :set, "not from assignment's group category" unless record.set.group_category_id == valid_group_category_id
         end
