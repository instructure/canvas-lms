# frozen_string_literal: true

#
# Copyright (C) 2012 - present Instructure, Inc.
#
# This file is part of Canvas.
#
# Canvas is free software: you can redistribute it and/or modify it under
# the terms of the GNU Affero General Public License as published by the Free
# Software Foundation, version 3 of the License.
#
# Canvas is distributed in the hope that it will be useful, but WITHOUT ANY
# WARRANTY; without even the implied warranty of MERCHANTABILITY or FITNESS FOR
# A PARTICULAR PURPOSE. See the GNU Affero General Public License for more
# details.
#
# You should have received a copy of the GNU Affero General Public License along
# with this program. If not, see <http://www.gnu.org/licenses/>.
#

class AssignmentOverride < ActiveRecord::Base
  include Workflow
  include TextHelper

  NOOP_MASTERY_PATHS = 1

  SET_TYPE_ADHOC = "ADHOC"
  SET_TYPE_COURSE_SECTION = "CourseSection"
  SET_TYPE_GROUP = "Group"
  SET_TYPE_NOOP = "Noop"
  SET_TYPE_COURSE = "Course"

  simply_versioned keep: 10

  attr_accessor :dont_touch_assignment, :preloaded_student_ids, :changed_student_ids
  attr_writer :for_nonactive_enrollment

  belongs_to :root_account, class_name: "Account"
  belongs_to :assignment, inverse_of: :assignment_overrides, class_name: "AbstractAssignment"
  belongs_to :quiz, class_name: "Quizzes::Quiz", inverse_of: :assignment_overrides
  belongs_to :context_module, inverse_of: :assignment_overrides
  belongs_to :wiki_page, inverse_of: :assignment_overrides
  belongs_to :discussion_topic, inverse_of: :assignment_overrides
  belongs_to :attachment, inverse_of: :assignment_overrides
  belongs_to :set, polymorphic: %i[group course_section course], exhaustive: false
  belongs_to :parent_override, class_name: "AssignmentOverride", optional: true
  has_many :child_overrides, class_name: "AssignmentOverride", foreign_key: "parent_override_id", inverse_of: :parent_override, dependent: :destroy
  has_many :assignment_override_students, -> { where(workflow_state: "active") }, inverse_of: :assignment_override, dependent: :destroy, validate: false
  validates :assignment_version, presence: { if: :assignment }
  validates :title, :workflow_state, presence: true
  validates :set_type, inclusion: ["CourseSection", "Group", "ADHOC", SET_TYPE_NOOP, "Course"]
  validates :title, length: { maximum: maximum_string_length, allow_nil: true }
  concrete_set = ->(override) { %w[CourseSection Group Course].include?(override.set_type) }

  validates :set, :set_id, presence: { if: concrete_set }
  validates :set_id, uniqueness: { scope: %i[assignment_id set_type workflow_state],
                                   if: ->(override) { override.assignment? && override.active? && concrete_set.call(override) } }
  validates :set_id, uniqueness: { scope: %i[quiz_id set_type workflow_state],
                                   if: ->(override) { override.quiz? && override.active? && concrete_set.call(override) } }
  validates :set_id, uniqueness: { scope: %i[context_module_id set_type workflow_state],
                                   if: ->(override) { override.context_module? && override.active? && concrete_set.call(override) } }
  validates :set_id, uniqueness: { scope: %i[wiki_page_id set_type workflow_state],
                                   if: ->(override) { override.wiki_page? && override.active? && concrete_set.call(override) } }
  validates :set_id, uniqueness: { scope: %i[discussion_topic_id set_type workflow_state],
                                   if: ->(override) { override.discussion_topic? && override.active? && concrete_set.call(override) } }
  validates :set_id, uniqueness: { scope: %i[attachment_id set_type workflow_state],
                                   if: ->(override) { override.attachment? && override.active? && concrete_set.call(override) } }

  validate :validate_parent_override_for_sub_assignment

  before_create :set_root_account_id

  validate if: concrete_set do |record|
    if record.set && record.assignment && record.active?
      case record.set
      when CourseSection
        record.errors.add :set, "not from assignment's course" unless record.set.course_id == record.assignment.context_id
      when Group
        is_non_collaborative = record.set.non_collaborative?
        valid_group_category_id = record.assignment.effective_group_category_id

        if is_non_collaborative && !record.assignment.context.account.allow_assign_to_differentiation_tags?
          record.errors.add :set, "not allowed to assign to assignment"
        elsif !is_non_collaborative && record.set.group_category_id != valid_group_category_id
          record.errors.add :set, "not from assignment's group category"
        end
      when Course
        record.errors.add :set, "not from assignment's course" unless record.set.id == record.assignment.context_id
      end
    end
  end

  validate :set_id, unless: concrete_set do |record|
    if record.set_type == "ADHOC" && !record.set_id.nil?
      record.errors.add :set_id, "must be nil with set_type ADHOC"
    end
  end

  validate do |record|
    if record.overridable.nil?
      record.errors.add :base, "assignment, quiz, module, page, discussion, or file required"
    end
  end

  validate do |record|
    record.assignment_override_students.each do |s|
      next if s.valid?

      s.errors.each do |error|
        record.errors.add(:assignment_override_students,
                          error.type,
                          message: error.message)
      end
    end
  end

  validate do |record|
    if record.set_type == "Course" && record.unassign_item
      record.errors.add :unassign_item, "must be false with set_type Course"
    end
  end

  validate do |record|
    if record.due_at && (record.wiki_page || record.discussion_topic || record.attachment)
      record.errors.add :due_at, "cannot be set for pages, discussions, or files"
    end
  end

  validate do |record|
    association_count = [record.assignment, record.quiz, record.context_module, record.wiki_page, record.discussion_topic, record.attachment].compact.count
    has_assignment_and_quiz = association_count == 2 && record.assignment && record.quiz
    # assignment+quiz can be set simultaneously, but otherwise there should only be 1 association
    if association_count > 1 && !has_assignment_and_quiz
      record.errors.add :base, "only one of assignment, quiz, module, page, discussion, or file may be set (except assignment and quiz may both be set)"
    end
  end

  validate do |record|
    if record.context_module? && (record.due_at || record.unlock_at || record.lock_at ||
      record.due_at_overridden || record.unlock_at_overridden || record.lock_at_overridden)
      record.errors.add :base, "cannot set dates for context module overrides"
    end
  end

  after_save :touch_assignment, if: :assignment
  after_save :update_grading_period_grades
  after_save :update_due_date_smart_alerts, if: :update_cached_due_dates?
  after_commit :update_cached_due_dates

  def set_not_empty?
    ["CourseSection", "Group", SET_TYPE_NOOP, "Course"].include?(set_type) ||
      (set.any? && overridable.context.current_enrollments.where(user_id: set).exists?)
  end

  def validate_parent_override_for_sub_assignment
    if assignment.is_a?(SubAssignment)
      if parent_override_id.blank?
        errors.add(:parent_override_id, "must be present for sub-assignment overrides")
      end
    elsif parent_override_id.present?
      errors.add(:parent_override_id, "can only be set for overrides belonging to a SubAssignment")
    end
  end

  def update_grading_period_grades
    return true unless due_at_overridden && saved_change_to_due_at? && !previously_new_record?

    course = overridable&.context || quiz&.assignment&.context
    return true unless course&.grading_periods?

    grading_period_was = GradingPeriod.for_date_in_course(date: due_at_before_last_save, course:)
    grading_period = GradingPeriod.for_date_in_course(date: due_at, course:)
    return true if grading_period_was&.id == grading_period&.id

    students = applies_to_students.map(&:id)
    return true if students.blank?

    if grading_period_was
      # recalculate just the old grading period's score
      course.recompute_student_scores(students, grading_period_id: grading_period_was.id, update_course_score: false)
    end
    # recalculate the new grading period's score. If the grading period group is
    # weighted, then we need to recalculate the overall course score too. (If
    # grading period is nil, make sure we pass true for `update_course_score`
    # so we can use a singleton job.)
    course.recompute_student_scores(
      students,
      grading_period_id: grading_period&.id,
      update_course_score: grading_period.blank? || grading_period.grading_period_group&.weighted?
    )
    true
  end
  private :update_grading_period_grades

  # This method is meant to be used in an after_commit setting
  def update_cached_due_dates?
    set_id_changed = previous_changes.key?(:set_id)
    set_type_changed_to_non_adhoc = previous_changes.key?(:set_type) && set_type != "ADHOC"
    due_at_overridden_changed = previous_changes.key?(:due_at_overridden)
    due_at_changed = previous_changes.key?(:due_at) && due_at_overridden?
    workflow_state_changed = previous_changes.key?(:workflow_state)

    due_at_overridden_changed ||
      set_id_changed ||
      set_type_changed_to_non_adhoc ||
      due_at_changed ||
      workflow_state_changed
  end
  private :update_cached_due_dates?

  def update_cached_due_dates
    if update_cached_due_dates?
      if assignment
        assignment.clear_cache_key(:availability)
        SubmissionLifecycleManager.recompute(assignment)
      end
      quiz&.clear_cache_key(:availability)
    end
  end

  def update_due_date_smart_alerts
    return unless assignment&.context&.active_now?
<<<<<<< HEAD
=======
    return if assignment&.workflow_state != "published"
>>>>>>> 70ef2fec

    if due_at.nil? || due_at < Time.zone.now
      ScheduledSmartAlert.find_by(context_type: self.class.name, context_id: id, alert_type: :due_date_reminder)&.destroy
    else
      ScheduledSmartAlert.upsert(
        context_type: self.class.name,
        context_id: id,
        alert_type: :due_date_reminder,
        due_at:,
        root_account_id:
      )
    end
  end

  def touch_assignment
    return true if assignment.nil? || dont_touch_assignment

    assignment.touch
  end
  private :touch_assignment

  def assignment?
    !!assignment_id
  end

  def quiz?
    !!quiz_id
  end

  def context_module?
    !!context_module_id
  end

  def wiki_page?
    !!wiki_page_id
  end

  def discussion_topic?
    !!discussion_topic_id
  end

  def attachment?
    !!attachment_id
  end

  workflow do
    state :active
    state :deleted
  end

  alias_method :destroy_permanently!, :destroy
  def destroy
    transaction do
      assignment_override_students.reload.destroy_all
      child_overrides.reload.each(&:destroy)
      self.workflow_state = "deleted"
      default_values
      save!(validate: false)
    end

    ScheduledSmartAlert.where(context_type: self.class.name, context_id: id).destroy_all
  end

  scope :active, -> { where(workflow_state: "active") }

  scope :adhoc, -> { where(set_type: "ADHOC") }

  scope :visible_students_only, lambda { |visible_ids|
    scope = select("assignment_overrides.*")
            .joins(:assignment_override_students)
            .distinct

    if visible_ids.is_a?(ActiveRecord::Relation)
      column = (visible_ids.klass == User) ? :id : visible_ids.select_values.first
      scope = scope.primary_shard.activate do
        scope.joins("INNER JOIN #{visible_ids.klass.quoted_table_name} ON assignment_override_students.user_id=#{visible_ids.klass.table_name}.#{column}")
      end
      next scope.merge(visible_ids.except(:select))
    end

    scope.where(
      assignment_override_students: { user_id: visible_ids }
    )
  }

  before_validation :default_values
  def default_values
    self.set_type ||= "ADHOC"
    if assignment
      self.assignment_version = assignment.version_number
      self.quiz = assignment.quiz
      self.quiz_version = quiz.version_number if quiz
    elsif quiz
      self.quiz_version = quiz.version_number
      self.assignment = quiz.assignment
      self.assignment_version = assignment.version_number if assignment
    end

    set_title_if_needed
  end
  protected :default_values

  def adhoc?
    set_type == "ADHOC"
  end

  def course_section?
    set_type == "CourseSection"
  end

  def mastery_paths?
    set_type == SET_TYPE_NOOP && set_id == NOOP_MASTERY_PATHS
  end

  # override set read accessor and set_id read/write accessors so that reading
  # set while set_type=ADHOC doesn't try and find the # ADHOC model
  def set
    case self.set_type
    when "ADHOC"
      assignment_override_students.preload(:user).map(&:user)
    when "CourseSection", "Group", "Course"
      super
    else
      nil
    end
  end

  # since we override `set`, we also need to override the implicitly generated polymorphic getters
  # or else it will try to instantiate `ADHOC` or `Noop`
  def course
    set if set_type == "Course"
  end

  def course_section
    set if set_type == "CourseSection"
  end

  def group
    set if set_type == "Group"
  end

  def overridable
    assignment || quiz || context_module || discussion_topic || wiki_page || attachment
  end

  def for_nonactive_enrollment?
    !!@for_nonactive_enrollment
  end

  def self.preload_for_nonactive_enrollment(section_overrides, course, user)
    return section_overrides if user.blank? || section_overrides.empty?

    enrollment_state_by_section_id = course.enrollments.where(user:).pluck(:course_section_id, :workflow_state).to_h
    section_overrides.each do |override|
      next unless override.set_type == "CourseSection"

      state = enrollment_state_by_section_id[override.set_id]
      override.for_nonactive_enrollment = state.present? && state != "active"
    end

    section_overrides
  end

  def self.override(field)
    define_method :"override_#{field}" do |value|
      send(:"#{field}_overridden=", true)
      send(:"#{field}=", value)
    end

    define_method :"clear_#{field}_override" do
      send(:"#{field}_overridden=", false)
      send(:"#{field}=", nil)
    end

    validates "#{field}_overridden", inclusion: { in: [false, true] }
    before_validation do |override|
      if override.send(:"#{field}_overridden").nil?
        override.send(:"#{field}_overridden=", false)
      end
      true
    end

    scope "overriding_#{field}", -> { where("#{field}_overridden" => true) }
  end

  def visible_student_overrides(visible_student_ids)
    assignment_override_students.where(user_id: visible_student_ids).exists?
  end

  def self.visible_enrollments_for(overrides, user = nil)
    return Enrollment.none if overrides.empty? || user.nil?

    override = overrides.first
    override.overridable.context.enrollments_visible_to(user)
  end

  OVERRIDDEN_DATES = %i[due_at unlock_at lock_at].freeze
  OVERRIDDEN_DATES.each do |field|
    override field
  end

  def self.overridden_dates
    OVERRIDDEN_DATES
  end

  def due_at=(new_due_at)
    new_due_at = self.class.type_for_attribute(:due_at).cast(new_due_at) if new_due_at.is_a?(String)
    new_due_at = CanvasTime.fancy_midnight(new_due_at)
    new_all_day, new_all_day_date = Assignment.all_day_interpretation(
      due_at: new_due_at,
      due_at_was: due_at,
      all_day_was: all_day,
      all_day_date_was: all_day_date
    )

    super
    self.all_day = new_all_day
    self.all_day_date = new_all_day_date
  end

  def lock_at=(new_lock_at)
    new_lock_at = self.class.type_for_attribute(:lock_at).cast(new_lock_at) if new_lock_at.is_a?(String)
    super(CanvasTime.fancy_midnight(new_lock_at))
  end

  def availability_expired?
    return false if adhoc?

    lock_at_overridden &&
      lock_at.present? &&
      lock_at <= Time.zone.now
  end

  def as_hash
    { title:,
      due_at:,
      id:,
      all_day:,
      set_type:,
      set_id:,
      all_day_date:,
      lock_at:,
      unlock_at:,
      override: self }
  end

  def as_hash_for(user)
    hash = as_hash

    # Remove sensitive information if appropriate
    if set_type == "Group" && !set.grants_right?(user, :read)
      hash.delete(:title)
    end

    hash
  end

  def applies_to_students
    # FIXME: exclude students for whom this override does not apply
    # because a higher-priority override exists
    case set_type
    when "ADHOC"
      set
    when "CourseSection", "Course"
      set.participating_students
    when "Group"
      set.participants
    else
      []
    end
  end

  def applies_to_admins
    case set_type
    when "CourseSection"
      set.participating_admins
    else
      assignment.context.participating_admins
    end
  end

  def notify_change?
    assignment&.context&.available? &&
      assignment.published? &&
      !assignment.context.concluded? &&
      assignment.created_at < 3.hours.ago &&
      !deleted? &&
      (saved_change_to_workflow_state? ||
        saved_change_to_due_at_overridden? ||
        (due_at_overridden && !Assignment.due_dates_equal?(due_at, due_at_before_last_save)))
  end

  def set_title_if_needed
    if set_type != "ADHOC" && set
      self.title = set.name
    elsif set_type == "ADHOC" && set.any?
      self.title ||= title_from_students(set)
    else
      self.title ||= "No Title"
    end
  end

  def title_from_students(students)
    return t("No Students") if students.blank?

    self.class.title_from_student_count(students.count)
  end

  def self.title_from_student_count(student_count)
    t(:student_count, { one: "%{count} student", other: "%{count} students" }, count: student_count)
  end

  def destroy_if_empty_set
    return unless set_type == "ADHOC"

    assignment_override_students.reload if previously_new_record? # fixes a problem with rails 4.2 caching an empty association scope
    destroy if set.empty?
  end

  has_a_broadcast_policy

  def course_broadcast_data
    assignment.context&.broadcast_data
  end

  set_broadcast_policy do |p|
    p.dispatch :assignment_due_date_changed
    p.to { applies_to_students }
    p.whenever(&:notify_change?)
    p.filter_asset_by_recipient do |record, user|
      # NOTE: our asset for this message is an Assignment, not an AssignmentOverride
      record.assignment.overridden_for(user)
    end
    p.data { course_broadcast_data }

    p.dispatch :assignment_due_date_override_changed
    p.to { applies_to_admins }
    p.whenever(&:notify_change?)
    p.data { course_broadcast_data }
  end

  def root_account_id
    # Use the attribute if available, otherwise fall back to getting it from a parent entity
    super || overridable&.root_account_id || quiz&.assignment&.root_account_id
  end

  def set_root_account_id
    self.root_account_id = root_account_id unless self[:root_account_id]
  end

  def sub_assignment_due_dates
    child_overrides.active.preload(:assignment).map do |child|
      {
        sub_assignment_tag: child.assignment&.sub_assignment_tag,
        due_at: child.due_at
      }
    end
  end
end<|MERGE_RESOLUTION|>--- conflicted
+++ resolved
@@ -220,10 +220,7 @@
 
   def update_due_date_smart_alerts
     return unless assignment&.context&.active_now?
-<<<<<<< HEAD
-=======
     return if assignment&.workflow_state != "published"
->>>>>>> 70ef2fec
 
     if due_at.nil? || due_at < Time.zone.now
       ScheduledSmartAlert.find_by(context_type: self.class.name, context_id: id, alert_type: :due_date_reminder)&.destroy
