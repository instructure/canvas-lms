--- conflicted
+++ resolved
@@ -76,15 +76,12 @@
     true
   end
 
-<<<<<<< HEAD
-=======
   def touch_assignment
     return true if assignment.nil? || dont_touch_assignment
     assignment.touch
   end
   private :touch_assignment
 
->>>>>>> 824e972e
   def assignment?; !!assignment; end
   def quiz?; !!quiz; end
 
