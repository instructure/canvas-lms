# frozen_string_literal: true

# Copyright (C) 2025 - present Instructure, Inc.
#
# This file is part of Canvas.
#
# Canvas is free software: you can redistribute it and/or modify it under
# the terms of the GNU Affero General Public License as published by the Free
# Software Foundation, version 3 of the License.
#
# Canvas is distributed in the hope that it will be useful, but WITHOUT ANY
# WARRANTY; without even the implied warranty of MERCHANTABILITY or FITNESS FOR
# A PARTICULAR PURPOSE. See the GNU Affero General Public License for more
# details.
#
# You should have received a copy of the GNU Affero General Public License along
# with this program. If not, see <http://www.gnu.org/licenses/>.

class DiscussionTopicInsight < ActiveRecord::Base
  include LocaleSelection

  belongs_to :root_account, class_name: "Account"
  belongs_to :user
  belongs_to :discussion_topic, inverse_of: :insights
  has_many :entries, class_name: "DiscussionTopicInsight::Entry", inverse_of: :discussion_topic_insight

  before_validation :set_root_account

  WORKFLOW_STATES = %w[created in_progress completed failed].freeze
  TERMINAL_WORKFLOW_STATES = %w[completed failed].freeze
  BATCH_SIZE = 5

  validates :user, presence: true
  validates :root_account, presence: true
  validates :workflow_state, presence: true, inclusion: { in: WORKFLOW_STATES }

  def set_root_account
    self.root_account ||= discussion_topic.root_account
  end

  def needs_processing?
    unprocessed_entries.any? || processed_entries.any? { |entry| entry.discussion_entry.workflow_state == "deleted" }
  end

  def generate
    update!(workflow_state: "in_progress")

    llm_config = LLMConfigs.config_for("discussion_topic_insights")
    prompt_presenter = DiscussionTopic::PromptPresenter.new(discussion_topic)
    pretty_locale = available_locales[locale] || "English"

    # TODO: chunking should probably be sliced based on total tokens

    unprocessed_entries_list = unprocessed_entries(should_preload: true)
<<<<<<< HEAD
    InstStatsd::Statsd.gauge("discussion_topic.insight.entry_batch", unprocessed_entries_list.size)
=======
    InstStatsd::Statsd.distribution("discussion_topic.insight.entry_batch_count", unprocessed_entries_list.size)
>>>>>>> 5493525b

    unprocessed_entries_list.each_slice(BATCH_SIZE) do |batch|
      content = prompt_presenter.content_for_insight(entries: batch.map(&:first))
      prompt, options = llm_config.generate_prompt_and_options(substitutions: { CONTENT: content, LOCALE: pretty_locale })

      max_attempts = 3
      attempts = 0

      while attempts < max_attempts
        attempts += 1
        response = InstLLMHelper.client(llm_config.model_id).chat(
          [{ role: "user", content: prompt }],
          **options.symbolize_keys
        )

        begin
          parsed_response = JSON.parse(response.message[:content])
          validate_llm_response(parsed_response, batch.length)

          break
        rescue JSON::ParserError, ArgumentError => e
          Rails.logger.error("Attempt #{attempts}/#{max_attempts}: Failed to parse or validate LLM response: #{e.message}")

          if attempts >= max_attempts
            Rails.logger.error("Max retry attempts reached for JSON parsing/validation")
            raise
          end
        end
      end

      batch.zip(parsed_response).each do |item, ai_evaluation|
        entry, hash = item
        entries.create!(
          discussion_topic:,
          discussion_entry: entry,
          discussion_entry_version: entry.discussion_entry_versions.first,
          locale:,
          dynamic_content_hash: hash,
          ai_evaluation:
        )
      end
    end

    update!(workflow_state: "completed")
  rescue => e
    update!(workflow_state: "failed")
    Rails.logger.error("Failed to generate discussion topic insights for topic #{discussion_topic.id}: #{e}")
    raise
  end

  def processed_entries
    entries = discussion_topic
              .insight_entries
              .joins(:discussion_entry)
              .where(locale:)
              .where("discussion_entries.workflow_state != 'deleted' OR discussion_topic_insight_id = ?", id)
              .order("discussion_entry_id ASC, discussion_topic_insight_entries.created_at DESC")
              .to_a

    latest_insight_entries = entries
                             .group_by(&:discussion_entry_id)
                             .values
                             .map(&:first)

    if latest_insight_entries.any?
      ActiveRecord::Associations::Preloader.new(
        records: latest_insight_entries,
        associations: %i[discussion_entry discussion_entry_version user]
      ).call
    end

    latest_insight_entries
  end

  private

  def validate_llm_response(response, expected_length)
    unless response.is_a?(Array)
      raise ArgumentError, "LLM response is not an array"
    end

    if response.length != expected_length
      raise ArgumentError, "LLM response length (#{response.length}) doesn't match expected length (#{expected_length})"
    end

    response_ids = response.pluck("id")
    expected_sequence = (0...response.length).to_a.map(&:to_s)

    if response_ids != expected_sequence
      raise ArgumentError, "Response ids [#{response_ids.join(", ")}] are not sequential numbers starting from 0"
    end

    required_fields = %w[final_label feedback]

    response.each_with_index do |item, index|
      missing_fields = required_fields.select { |field| item[field].nil? }

      unless missing_fields.empty?
        raise ArgumentError, "Item #{index} in LLM response is missing required fields: #{missing_fields.join(", ")}"
      end

      valid_labels = %w[relevant needs_review irrelevant]
      unless valid_labels.include?(item["final_label"])
        raise ArgumentError, "Item #{index} has invalid final_label: #{item["final_label"]}. Expected one of: #{valid_labels.join(", ")}"
      end
    end
  end

  def locale
    discussion_topic.course.locale || I18n.default_locale.to_s || "en"
  end

  def unprocessed_entries(should_preload: false)
    student_user_ids = discussion_topic.course.enrollments.active
                                       .where(enrollments: { type: "StudentEnrollment" })
                                       .pluck(:user_id).to_set

    entries = discussion_topic.root_discussion_entries.where(user_id: student_user_ids)
    if should_preload
      entries = entries.preload(:discussion_entry_versions, :user, :attachment)
    end
    entries = entries.to_a

    pretty_locale = available_locales[locale] || "English"
    hashes = entries.map do |entry|
      DiscussionTopicInsight::Entry.hash_for_dynamic_content(
        content: DiscussionTopic::PromptPresenter.new(discussion_topic).content_for_insight(entries: [entry]),
        pretty_locale:
      )
    end

    existing_pairs = discussion_topic
                     .insight_entries
                     .where(discussion_entry_id: entries.map(&:id), dynamic_content_hash: hashes)
                     .pluck(:discussion_entry_id, :dynamic_content_hash)
                     .to_set

    entries.zip(hashes).reject do |entry, hash|
      existing_pairs.include?([entry.id, hash])
    end
  end
end<|MERGE_RESOLUTION|>--- conflicted
+++ resolved
@@ -52,11 +52,7 @@
     # TODO: chunking should probably be sliced based on total tokens
 
     unprocessed_entries_list = unprocessed_entries(should_preload: true)
-<<<<<<< HEAD
-    InstStatsd::Statsd.gauge("discussion_topic.insight.entry_batch", unprocessed_entries_list.size)
-=======
     InstStatsd::Statsd.distribution("discussion_topic.insight.entry_batch_count", unprocessed_entries_list.size)
->>>>>>> 5493525b
 
     unprocessed_entries_list.each_slice(BATCH_SIZE) do |batch|
       content = prompt_presenter.content_for_insight(entries: batch.map(&:first))
