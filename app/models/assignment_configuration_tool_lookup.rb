# frozen_string_literal: true

#
# Copyright (C) 2016 - present Instructure, Inc.
#
# This file is part of Canvas.
#
# Canvas is free software: you can redistribute it and/or modify it under
# the terms of the GNU Affero General Public License as published by the Free
# Software Foundation, version 3 of the License.
#
# Canvas is distributed in the hope that it will be useful, but WITHOUT ANY
# WARRANTY; without even the implied warranty of MERCHANTABILITY or FITNESS FOR
# A PARTICULAR PURPOSE. See the GNU Affero General Public License for more
# details.
#
# You should have received a copy of the GNU Affero General Public License along
# with this program. If not, see <http://www.gnu.org/licenses/>.

class AssignmentConfigurationToolLookup < ActiveRecord::Base
  SUBSCRIPTION_MANAGEMENT_STRAND = "plagiarism-platform-subscription-management"

  validates :context_type, presence: true

  belongs_to :tool, polymorphic: [:context_external_tool, message_handler: "Lti::MessageHandler"]
<<<<<<< HEAD
  belongs_to :assignment, inverse_of: :assignment_configuration_tool_lookups
=======
  belongs_to :assignment, inverse_of: :assignment_configuration_tool_lookups, class_name: "AbstractAssignment"
>>>>>>> 96ecb267
  # Do not add before_destroy or after_destroy, these records are "delete_all"ed

  class << self
    def by_message_handler(message_handler, assignments)
      product_family = message_handler.tool_proxy.product_family
      AssignmentConfigurationToolLookup.where(
        assignment: Array(assignments),
        tool_product_code: product_family.product_code,
        tool_vendor_code: product_family.vendor_code,
        tool_resource_type_code: message_handler.resource_handler.resource_type_code,
        context_type: message_handler.tool_proxy.context_type # Course or Account
      )
    end

    # TODO: this method is not used. remove.
    def by_tool_proxy(tool_proxy)
      by_tool_proxy_scope(tool_proxy).preload(:assignment).map(&:assignment)
    end

    def by_tool_proxy_scope(tool_proxy)
      message_handler = tool_proxy.resources.preload(:message_handlers).map(&:message_handlers).flatten.find do |mh|
        mh.capabilities&.include?(Lti::ResourcePlacement::SIMILARITY_DETECTION_LTI2)
      end
      where(
        tool_product_code: tool_proxy.product_family.product_code,
        tool_vendor_code: tool_proxy.product_family.vendor_code,
        tool_resource_type_code: message_handler&.resource_handler&.resource_type_code
        # this method is only used in
        # app/controllers/lti/users_api_controller.rb#user_in_context to limit
        # access. So we don't include context_type here, in case that breaks
        # tools from working (if some course-level ACTLs as "Account")
      )
    end
  end

  def lti_tool
    @_lti_tool ||= if tool_id.present?
                     tool
                   elsif tool_type == "Lti::MessageHandler"
                     Lti::MessageHandler.by_resource_codes(
                       vendor_code: tool_vendor_code,
                       product_code: tool_product_code,
                       resource_type_code: tool_resource_type_code,
                       context: assignment.course
                     )
                   end
  end

  def resource_codes
    if tool_type == "Lti::MessageHandler" && tool_id.blank?
      return {
        product_code: tool_product_code,
        vendor_code: tool_vendor_code,
        resource_type_code: tool_resource_type_code
      }
    elsif tool_type == "Lti::MessageHandler" && tool_id.present?
      return lti_tool.resource_codes
    end
    {}
  end

  def associated_tool_proxy
    Lti::ToolProxy.proxies_in_order_by_codes(
      context: assignment.course,
      vendor_code: tool_vendor_code,
      product_code: tool_product_code,
      resource_type_code: tool_resource_type_code
    ).first
  end

  def webhook_info
    tool_proxy = associated_tool_proxy
    return unless tool_proxy

    {
      product_code: tool_product_code,
      vendor_code: tool_vendor_code,
      resource_type_code: tool_resource_type_code,
      tool_proxy_id: tool_proxy.id,
      tool_proxy_created_at: tool_proxy.created_at,
      tool_proxy_updated_at: tool_proxy.updated_at,
      tool_proxy_name: tool_proxy.name,
      tool_proxy_context_type: tool_proxy.context_type,
      tool_proxy_context_id: tool_proxy.context_id,
      subscription_id: tool_proxy.subscription_id,
    }
  end
end<|MERGE_RESOLUTION|>--- conflicted
+++ resolved
@@ -23,11 +23,7 @@
   validates :context_type, presence: true
 
   belongs_to :tool, polymorphic: [:context_external_tool, message_handler: "Lti::MessageHandler"]
-<<<<<<< HEAD
-  belongs_to :assignment, inverse_of: :assignment_configuration_tool_lookups
-=======
   belongs_to :assignment, inverse_of: :assignment_configuration_tool_lookups, class_name: "AbstractAssignment"
->>>>>>> 96ecb267
   # Do not add before_destroy or after_destroy, these records are "delete_all"ed
 
   class << self
