# frozen_string_literal: true

#
# Copyright (C) 2011 - present Instructure, Inc.
#
# This file is part of Canvas.
#
# Canvas is free software: you can redistribute it and/or modify it under
# the terms of the GNU Affero General Public License as published by the Free
# Software Foundation, version 3 of the License.
#
# Canvas is distributed in the hope that it will be useful, but WITHOUT ANY
# WARRANTY; without even the implied warranty of MERCHANTABILITY or FITNESS FOR
# A PARTICULAR PURPOSE. See the GNU Affero General Public License for more
# details.
#
# You should have received a copy of the GNU Affero General Public License along
# with this program. If not, see <http://www.gnu.org/licenses/>.
#

class RoleOverride < ActiveRecord::Base
  extend RootAccountResolver
  belongs_to :context, polymorphic: [:account]

  belongs_to :role

  validates :enabled, inclusion: [true, false]
  validates :locked, inclusion: [true, false]

  validate :must_apply_to_something

  after_save :clear_caches

  resolves_root_account through: ->(record) { record.context.resolved_root_account_id }
  include Role::AssociationHelper

  def clear_caches
    RoleOverride.clear_caches(self.account, self.role)
  end

  def self.clear_caches(account, role)
    account.delay_if_production(singleton: "clear_downstream_role_caches:#{account.global_id}").
      clear_downstream_caches(:role_overrides)
    role.touch
  end

  def must_apply_to_something
    self.errors.add(nil, "Must apply to something") unless applies_to_self? || applies_to_descendants?
  end

  def applies_to
    result = []
    result << :self if applies_to_self?
    result << :descendants if applies_to_descendants?
    result.presence
  end

  ACCOUNT_ADMIN_LABEL = lambda { t('roles.account_admin', "Account Admin") }
  def self.account_membership_types(account)
    res = [{:id => Role.get_built_in_role("AccountAdmin", root_account_id: account.resolved_root_account_id).id,
      :name => "AccountAdmin", :base_role_name => Role::DEFAULT_ACCOUNT_TYPE, :label => ACCOUNT_ADMIN_LABEL.call}]
    account.available_custom_account_roles.each do |r|
      res << {:id => r.id, :name => r.name, :base_role_name => Role::DEFAULT_ACCOUNT_TYPE, :label => r.name}
    end
    res
  end

  ENROLLMENT_TYPE_LABELS =
    [
      # StudentViewEnrollment permissions will mirror StudentPermissions
      {:base_role_name => 'StudentEnrollment', :name => 'StudentEnrollment', :label => lambda { t('roles.student', 'Student') }, :plural_label => lambda { t('roles.students', 'Students') } },
      {:base_role_name => 'TeacherEnrollment', :name => 'TeacherEnrollment', :label => lambda { t('roles.teacher', 'Teacher') }, :plural_label => lambda { t('roles.teachers', 'Teachers') } },
      {:base_role_name => 'TaEnrollment', :name => 'TaEnrollment', :label => lambda { t('roles.ta', 'TA') }, :plural_label => lambda { t('roles.tas', 'TAs') } },
      {:base_role_name => 'DesignerEnrollment', :name => 'DesignerEnrollment', :label => lambda { t('roles.designer', 'Designer') }, :plural_label => lambda { t('roles.designers', 'Designers') } },
      {:base_role_name => 'ObserverEnrollment', :name => 'ObserverEnrollment', :label => lambda { t('roles.observer', 'Observer') }, :plural_label => lambda { t('roles.observers', 'Observers') } }
    ].freeze
  def self.enrollment_type_labels
    ENROLLMENT_TYPE_LABELS
  end

  # Common set of granular permissions for checking rights against
  GRANULAR_FILE_PERMISSIONS = [:manage_files_add, :manage_files_edit, :manage_files_delete].freeze
  GRANULAR_MANAGE_USER_PERMISSIONS = [
    :allow_course_admin_actions,
    :add_student_to_course,
    :add_teacher_to_course,
    :add_ta_to_course,
    :add_observer_to_course,
    :add_designer_to_course,
    :remove_student_from_course,
    :remove_teacher_from_course,
    :remove_ta_from_course,
    :remove_observer_from_course,
    :remove_designer_from_course
  ].freeze

  # immediately register stock canvas-lms permissions
  # NOTE: manage_alerts = Global Announcements and manage_interaction_alerts = Alerts
  # for legacy reasons
  # NOTE: if you add a permission, please also update the API documentation for
  # RoleOverridesController#add_role
  Permissions.register({
    :become_user => {
      :label => lambda { t('Act as users') },
      :label_v2 => lambda { t("Users - act as") },
      :account_only => :root,
      :true_for => %w(AccountAdmin),
      :available_to => %w(AccountAdmin AccountMembership),
    },
    :import_sis => {
      :label => lambda { t('Import SIS data') },
      :label_v2 => lambda { t("SIS Data - import") },
      :account_only => :root,
      :true_for => %w(AccountAdmin),
      :available_to => %w(AccountAdmin AccountMembership),
    },
    :manage_account_memberships => {
      :label => lambda { t('permissions.manage_account_memberships', "Add/remove other admins for the account") },
      :label_v2 => lambda { t("Admins - add / remove") },
      :available_to => [
        'AccountMembership'
      ],
      :true_for => [
        'AccountAdmin'
      ],
      :account_only => true
    },
    :manage_account_settings => {
      :label => lambda { t('permissions.manage_account_settings', "Manage account-level settings") },
      :label_v2 => lambda { t("Account-level settings - manage") },
      :available_to => [
        'AccountMembership'
      ],
      :true_for => [
        'AccountAdmin'
      ],
      :account_only => true
    },
    :manage_alerts => {
      :label => lambda { t('permissions.manage_announcements', "Manage global announcements") },
      :label_v2 => lambda { t("Global Announcements - add / edit / delete") },
      :account_only => true,
      :true_for => %w(AccountAdmin),
      :available_to => %w(AccountAdmin AccountMembership),
    },
    :manage_catalog => {
      :label => lambda { t('permissions.manage_catalog', "Manage catalog") },
      :label_v2 => lambda { t("Catalog - manage") },
      :account_only => true,
      :true_for => %w(AccountAdmin),
      :available_to => %w(AccountAdmin AccountMembership),
      :account_allows => lambda {|a| a.settings[:catalog_enabled]}
    },
    # deprecated; legacy role override
    manage_courses: {
      label: lambda { t('Manage ( add / edit / delete ) ') },
      label_v2: lambda { t('Courses - add / edit / delete') },
      available_to: %w[AccountAdmin AccountMembership],
      true_for: ['AccountAdmin'],
      account_only: true,
      account_allows:
        lambda { |a| !a.root_account.feature_enabled?(:granular_permissions_manage_courses) }
    },
    manage_courses_admin: {
      label: lambda { t('Manage account level course actions') },
      label_v2: lambda { t('Courses - manage / update') },
      available_to: %w[AccountAdmin AccountMembership],
      true_for: ['AccountAdmin'],
      account_only: true,
      account_allows:
        lambda { |a| a.root_account.feature_enabled?(:granular_permissions_manage_courses) }
    },
    manage_courses_add: {
      label: lambda { t('Add courses') },
      label_v2: lambda { t('Courses - add') },
      group: 'manage_courses',
      group_label: lambda { t('Manage Courses') },
      available_to: %w[
        StudentEnrollment
        TaEnrollment
        DesignerEnrollment
        TeacherEnrollment
        ObserverEnrollment
        AccountAdmin
        AccountMembership
      ],
      true_for: %w[AccountAdmin],
      account_allows:
        lambda { |a| a.root_account.feature_enabled?(:granular_permissions_manage_courses) }
    },
    manage_courses_publish: {
      label: lambda { t('Publish courses') },
      label_v2: lambda { t('Courses - publish') },
      group: 'manage_courses',
      group_label: lambda { t('Manage Courses') },
      available_to: %w[
        AccountAdmin
        AccountMembership
        TeacherEnrollment
        TaEnrollment
        DesignerEnrollment
      ],
      true_for: %w[AccountAdmin TeacherEnrollment DesignerEnrollment],
      account_allows:
        lambda { |a| a.root_account.feature_enabled?(:granular_permissions_manage_courses) }
    },
    manage_courses_conclude: {
      label: lambda { t('Conclude courses') },
      label_v2: lambda { t('Courses - conclude') },
      group: 'manage_courses',
      group_label: lambda { t('Manage Courses') },
      available_to: %w[
        AccountAdmin
        AccountMembership
        TeacherEnrollment
        TaEnrollment
        DesignerEnrollment
      ],
      true_for: %w[AccountAdmin TeacherEnrollment DesignerEnrollment],
      account_allows:
        lambda { |a| a.root_account.feature_enabled?(:granular_permissions_manage_courses) }
    },
    manage_courses_reset: {
      label: lambda { t('Reset courses') },
      label_v2: lambda { t('Courses - reset') },
      group: 'manage_courses',
      group_label: lambda { t('Manage Courses') },
      available_to: %w[
        AccountAdmin
        AccountMembership
        TeacherEnrollment
        DesignerEnrollment
      ],
      true_for: %w[AccountAdmin],
      account_allows:
        lambda { |a| a.root_account.feature_enabled?(:granular_permissions_manage_courses) }
    },
    manage_courses_delete: {
      label: lambda { t('Delete courses') },
      label_v2: lambda { t('Courses - delete') },
      group: 'manage_courses',
      group_label: lambda { t('Manage Courses') },
      available_to: %w[
        AccountAdmin
        AccountMembership
        TeacherEnrollment
        DesignerEnrollment
      ],
      true_for: %w[AccountAdmin],
      account_allows:
        lambda { |a| a.root_account.feature_enabled?(:granular_permissions_manage_courses) }
    },
    :manage_data_services => {
      :label => lambda { t('permissions.manage_data_services', "Manage data services") },
      :label_v2 => lambda { t("Data Services - manage ") },
      :account_only => true,
      :true_for => %w(AccountAdmin),
      :available_to => %w(AccountAdmin AccountMembership),
    },
    :manage_course_visibility => {
      :label => lambda { t("Change course visibility") },
      :label_v2 => lambda { t("Courses - change visibility") },
      :available_to => [
        'AccountAdmin',
        'AccountMembership',
        'TeacherEnrollment',
        'TaEnrollment',
        'DesignerEnrollment'
      ],
      :true_for => [
        'AccountAdmin',
        'TeacherEnrollment',
        'TaEnrollment',
        'DesignerEnrollment'
      ]
    },
    :manage_developer_keys => {
      :label => lambda { t('permissions.manage_developer_keys', "Manage developer keys") },
      :label_v2 => lambda { t("Developer Keys - manage ") },
      :account_only => true,
      :true_for => %w(AccountAdmin),
      :available_to => %w(AccountAdmin AccountMembership),
    },
    :moderate_user_content => {
      :label => lambda { t('permissions.moderate_user_content', "Moderate user content") },
      :label_v2 => lambda { t("Users - moderate content") },
      :account_only => true,
      :true_for => %w(AccountAdmin),
      :available_to => %w(AccountAdmin AccountMembership),
    },
    :view_feature_flags => {
      :label => lambda { t("View feature settings at an account level") },
      :label_v2 => lambda { t("Feature Previews - view") },
      :true_for => %w(AccountAdmin),
      :available_to => %w(AccountAdmin AccountMembership)
    },
    :manage_feature_flags => {
      :label => lambda { t('permissions.manage_feature_flags', "Enable or disable features at an account level") },
      :label_v2 => lambda { t("Feature Previews - enable / disable") },
      :true_for => %w(AccountAdmin),
      :available_to => %w(AccountAdmin AccountMembership)
    },
    :manage_frozen_assignments => {
      :label => lambda { t('permissions.manage_frozen_assignment', "Manage (edit / delete) frozen assignments") },
      :true_for => %w(AccountAdmin),
      :available_to => %w(AccountAdmin AccountMembership),
      :enabled_for_plugin => :assignment_freezer
    },
    :manage_global_outcomes => {
      :label => lambda { t('permissions.manage_global_outcomes', "Manage global learning outcomes") },
      :account_only => :site_admin,
      :true_for => %w(AccountAdmin),
      :available_to => %w(AccountAdmin AccountMembership),
    },
    :manage_jobs => {
      :label => lambda { t('permissions.managed_jobs', "Manage background jobs") },
      :account_only => :site_admin,
      :true_for => %w(AccountAdmin),
      :available_to => %w(AccountAdmin AccountMembership),
    },
    :manage_release_notes => {
      :label => lambda { t('Manage release notes') },
      :account_only => :site_admin,
      :true_for => %w(AccountAdmin),
      :available_to => %w(AccountAdmin AccountMembership),
    },
    :manage_master_courses => {
      :label => lambda { t('Blueprint Courses (create / edit / associate / delete)') },
      :label_v2 => lambda { t("Blueprint Courses - add / edit / associate / delete") },
      :available_to => [
        'AccountAdmin',
        'AccountMembership'
      ],
      :account_only => true,
      :true_for => [
        'AccountAdmin'
      ]
    },
    :manage_role_overrides => {
      :label => lambda { t('permissions.manage_role_overrides', "Manage permissions") },
      :label_v2 => lambda { t("Permissions - manage") },
      :account_only => true,
      :true_for => %w(AccountAdmin),
      :available_to => %w(AccountMembership)
    },
    :manage_storage_quotas => {
      :label => lambda { t('permissions.manage_storage_quotas', "Manage storage quotas") },
      :label_v2 => lambda { t("Storage Quotas - manage") },
      :account_only => true,
      :true_for => %w(AccountAdmin),
      :available_to => %w(AccountAdmin AccountMembership)
    },
    :manage_sis => {
      :label => lambda { t('permissions.manage_sis', "Manage SIS data") },
      :label_v2 => lambda { t("SIS Data - manage") },
      :account_only => :root,
      :true_for => %w(AccountAdmin),
      :available_to => %w(AccountAdmin AccountMembership),
    },
    :manage_site_settings => {
      :label => lambda { t('permissions.manage_site_settings', "Manage site-wide and plugin settings") },
      :account_only => :site_admin,
      :true_for => %w(AccountAdmin),
      :available_to => %w(AccountAdmin AccountMembership),
    },
    :manage_user_logins => {
      :label => lambda { t('permissions.manage_user_logins', "Modify login details for users") },
      :label_v2 => lambda { t("Users - manage login details") },
      :available_to => [
        'AccountAdmin',
        'AccountMembership'
      ],
      :account_only => :root,
      :true_for => [
        'AccountAdmin'
      ]
    },
    :manage_user_observers => {
      :label => lambda { t('permissions.manage_user_observers', "Manage observers for users") },
      :label_v2 => lambda { t("Users - manage observers") },
      :account_only => :root,
      :true_for => %w(AccountAdmin),
      :available_to => %w(AccountAdmin AccountMembership),
    },
    :read_course_content => {
      :label => lambda { t('permissions.read_course_content', "View course content") },
      :label_v2 => lambda { t("Course Content - view") },
      :true_for => %w(AccountAdmin),
      :available_to => %w(AccountAdmin AccountMembership)
    },
    :read_course_list => {
      :label => lambda { t('permissions.read_course_list', "View the list of courses") },
      :label_v2 => lambda { t("Courses - view list") },
      :account_only => true,
      :true_for => %w(AccountAdmin),
      :available_to => %w(AccountAdmin AccountMembership)
    },
    :read_messages => {
      :label => lambda { t('permissions.read_messages', "View notifications sent to users") },
      :account_only => :site_admin,
      :true_for => %w(AccountAdmin),
      :available_to => %w(AccountAdmin AccountMembership),
    },
    :reset_any_mfa => {
      :label => -> { t('Reset Multi-Factor Authentication') },
      :account_only => :root,
      :true_for => %w(AccountAdmin),
      :available_to => %w(AccountAdmin AccountMembership),
      :account_allows => lambda {|a| a.mfa_settings != :disabled}
    },
    :view_course_changes => {
      :label => lambda { t('permissions.view_course_changes', "View Course Change Logs") },
      :label_v2 => lambda { t("Courses - view change logs") },
      :admin_tool => true,
      :account_only => true,
      :available_to => [
        'AccountAdmin',
        'AccountMembership'
      ],
      :true_for => [ 'AccountAdmin' ]
    },
    :view_error_reports => {
      :label => lambda { t('permissions.view_error_reports', "View error reports") },
      :account_only => :site_admin,
      :true_for => %w(AccountAdmin),
      :available_to => %w(AccountAdmin AccountMembership),
    },
    :view_grade_changes => {
      :label => lambda { t('permissions.view_grade_changes', "View Grade Change Logs") },
      :label_v2 => lambda { t("Grades - view change logs") },
      :admin_tool => true,
      :account_only => true,
      :available_to => [
        'AccountAdmin',
        'AccountMembership'
      ],
      :true_for => [ 'AccountAdmin' ]
    },
    :view_jobs => {
      :label => lambda { t('permissions.view_jobs', "View background jobs") },
      :account_only => :site_admin,
      :true_for => %w(AccountAdmin),
      :available_to => %w(AccountAdmin AccountMembership),
    },
    :view_notifications => {
       :label => lambda { t('permissions.view_notifications', "View notifications") },
       :label_v2 => lambda { t("Notifications - view") },
       :admin_tool => true,
       :account_only => true,
       :available_to => [
         'AccountAdmin',
         'AccountMembership'
       ],
       :true_for => [],
       :account_allows => lambda {|acct| acct.settings[:admins_can_view_notifications]}
    },
    :view_statistics => {
       :label => lambda { t('permissions.view_statistics', "View statistics") },
       :label_v2 => lambda { t("Statistics - view") },
       :account_only => true,
       :true_for => %w(AccountAdmin),
       :available_to => %w(AccountAdmin AccountMembership)
    },
    :undelete_courses => {
       :label => lambda { t('permissions.undelete_courses', "Undelete courses") },
       :label_v2 => lambda { t("Courses - undelete") },
       :admin_tool => true,
       :account_only => true,
       :available_to => [
         'AccountAdmin',
         'AccountMembership'
        ],
        :true_for => [ 'AccountAdmin' ]
     },
     # deprecated
     change_course_state: {
       label: lambda { t('permissions.change_course_state', 'Change course state') },
       label_v2: lambda { t('Course State - manage') },
       true_for: %w[AccountAdmin TeacherEnrollment DesignerEnrollment],
       available_to: %w[
         AccountAdmin
         AccountMembership
         TeacherEnrollment
         TaEnrollment
         DesignerEnrollment
       ],
       account_allows:
         lambda { |a| !a.root_account.feature_enabled?(:granular_permissions_manage_courses) }
     },
      :create_collaborations => {
        :label => lambda { t('permissions.create_collaborations', "Create student collaborations") },
        :label_v2 => lambda { t("Student Collaborations - create") },
        :available_to => [
           'StudentEnrollment',
           'TaEnrollment',
           'DesignerEnrollment',
           'TeacherEnrollment',
           'TeacherlessStudentEnrollment',
           'ObserverEnrollment',
           'AccountAdmin',
           'AccountMembership'
         ],
        :true_for => [
           'StudentEnrollment',
           'TaEnrollment',
           'DesignerEnrollment',
           'TeacherEnrollment',
           'AccountAdmin'
         ]
       },
       :create_conferences => {
       :label => lambda { t('permissions.create_conferences', "Create web conferences") },
       :label_v2 => lambda { t("Web Conferences - create") },
       :available_to => [
         'StudentEnrollment',
         'TaEnrollment',
         'DesignerEnrollment',
         'TeacherEnrollment',
         'TeacherlessStudentEnrollment',
         'ObserverEnrollment',
         'AccountAdmin',
         'AccountMembership'
       ],
       :true_for => [
         'StudentEnrollment',
         'TaEnrollment',
         'DesignerEnrollment',
         'TeacherEnrollment',
         'AccountAdmin'
       ]
    },
    :create_forum => {
      :label => lambda { t("Create new discussions") },
       :label_v2 => lambda { t("Discussions - create") },
       :available_to => [
         'StudentEnrollment',
         'TaEnrollment',
         'DesignerEnrollment',
         'TeacherEnrollment',
         'TeacherlessStudentEnrollment',
         'ObserverEnrollment',
         'AccountAdmin',
         'AccountMembership'
       ],
       :true_for => [
         'StudentEnrollment',
         'TaEnrollment',
         'DesignerEnrollment',
         'TeacherEnrollment',
         'AccountAdmin'
       ],
       :restrict_future_enrollments => true
    },
    :generate_observer_pairing_code => {
       :label => -> { t('Users - generate observer pairing codes for students') },
        :true_for => %w(AccountAdmin),
        :available_to => %w(TeacherEnrollment ObserverEnrollment TaEnrollment AccountAdmin AccountMembership DesignerEnrollment)
    },
    :import_outcomes => {
       :label => lambda { t("Import learning outcomes") },
       :label_v2 => lambda { t("Learning Outcomes - import") },
       :available_to => [
         'TaEnrollment',
         'DesignerEnrollment',
         'TeacherEnrollment',
         'TeacherlessStudentEnrollment',
         'ObserverEnrollment',
         'AccountAdmin',
         'AccountMembership'
       ],
       :true_for => [
         'DesignerEnrollment',
         'TeacherEnrollment',
         'TeacherlessStudentEnrollment',
         'AccountAdmin'
       ]
    },
    :lti_add_edit => {
        :label => -> { t('LTI add and edit') },
        :label_v2 => -> { t('LTI - add / edit / delete') },
        :true_for => %w(TeacherEnrollment TaEnrollment DesignerEnrollment AccountAdmin),
        :available_to => %w(TeacherEnrollment TaEnrollment DesignerEnrollment AccountAdmin AccountMembership)
    },

    manage_admin_users: {
      label: lambda { t("permissions.manage_admin_users", "Add/remove other teachers, course designers or TAs to the course") },
      label_v2: lambda { t("Users - add / remove teachers, course designers, or TAs in courses") },
      available_to: [
        'TaEnrollment',
        'DesignerEnrollment',
        'TeacherEnrollment',
        'AccountAdmin',
        'AccountMembership'
      ],
      true_for: [
        "TeacherEnrollment",
        "AccountAdmin"
      ],
      account_allows: lambda { |a| !a.root_account.feature_enabled?(:granular_permissions_manage_users) }
    },

    allow_course_admin_actions: {
      label: lambda { t("Allow administrative actions in courses") },
      label_v2: lambda { t("Users - allow administrative actions in courses") },
      available_to: [
        'TaEnrollment',
        'DesignerEnrollment',
        'TeacherEnrollment',
        'AccountAdmin',
        'AccountMembership'
      ],
      true_for: [
        "TeacherEnrollment",
        "AccountAdmin"
      ],
      account_allows: lambda { |a| a.root_account.feature_enabled?(:granular_permissions_manage_users) }
    },

    add_teacher_to_course: {
      label: lambda { t("Add Teachers to courses") },
      label_v2: lambda { t("Teachers - add") },
      available_to: [
        "TaEnrollment",
        "DesignerEnrollment",
        "TeacherEnrollment",
        "AccountAdmin",
        "AccountMembership"
      ],
      true_for: [
        "TeacherEnrollment",
        "AccountAdmin"
      ],
      group: "manage_course_teacher_enrollments",
      group_label: lambda { t("Users - Teachers") },
      account_allows: lambda { |a| a.root_account.feature_enabled?(:granular_permissions_manage_users) }
    },
    remove_teacher_from_course: {
      label: lambda { t("Remove Teachers from courses") },
      label_v2: lambda { t("Teachers - remove") },
      available_to: [
        "TaEnrollment",
        "DesignerEnrollment",
        "TeacherEnrollment",
        "AccountAdmin",
        "AccountMembership"
      ],
      true_for: [
        "TeacherEnrollment",
        "AccountAdmin"
      ],
      group: "manage_course_teacher_enrollments",
      group_label: lambda { t("Users - Teachers") },
      account_allows: lambda { |a| a.root_account.feature_enabled?(:granular_permissions_manage_users) }
    },
    add_ta_to_course: {
      label: lambda { t("Add TAs to courses") },
      label_v2: lambda { t("TAs - add") },
      available_to: [
        "TaEnrollment",
        "DesignerEnrollment",
        "TeacherEnrollment",
        "AccountAdmin",
        "AccountMembership"
      ],
      true_for: [
        "TeacherEnrollment",
        "AccountAdmin"
      ],
      group: "manage_course_ta_enrollments",
      group_label: lambda { t("Users - TAs") },
      account_allows: lambda { |a| a.root_account.feature_enabled?(:granular_permissions_manage_users) }
    },
    remove_ta_from_course: {
      label: lambda { t("Remove TAs from courses") },
      label_v2: lambda { t("TAs - remove") },
      available_to: [
        "TaEnrollment",
        "DesignerEnrollment",
        "TeacherEnrollment",
        "AccountAdmin",
        "AccountMembership"
      ],
      true_for: [
        "TeacherEnrollment",
        "AccountAdmin"
      ],
      group: "manage_course_ta_enrollments",
      group_label: lambda { t("Users - TAs") },
      account_allows: lambda { |a| a.root_account.feature_enabled?(:granular_permissions_manage_users) }
    },
    add_observer_to_course: {
      label: lambda { t("Add Observers to courses") },
      label_v2: lambda { t("Observers - add") },
      available_to: [
        "TaEnrollment",
        "DesignerEnrollment",
        "TeacherEnrollment",
        "AccountAdmin",
        "AccountMembership"
      ],
      true_for: [
        "TaEnrollment",
        "DesignerEnrollment",
        "TeacherEnrollment",
        "AccountAdmin"
      ],
      group: "manage_course_observer_enrollments",
      group_label: lambda { t("Users - Observers") },
      account_allows: lambda { |a| a.root_account.feature_enabled?(:granular_permissions_manage_users) }
    },
    remove_observer_from_course: {
      label: lambda { t("Remove Observers from courses") },
      label_v2: lambda { t("Observers - remove") },
      available_to: [
        "TaEnrollment",
        "DesignerEnrollment",
        "TeacherEnrollment",
        "AccountAdmin",
        "AccountMembership"
      ],
      true_for: [
        "TaEnrollment",
        "DesignerEnrollment",
        "TeacherEnrollment",
        "AccountAdmin"
      ],
      group: "manage_course_observer_enrollments",
      group_label: lambda { t("Users - Observers") },
      account_allows: lambda { |a| a.root_account.feature_enabled?(:granular_permissions_manage_users) }
    },
    add_designer_to_course: {
      label: lambda { t("Add Designers to courses") },
      label_v2: lambda { t("Designers - add") },
      available_to: [
        "TaEnrollment",
        "DesignerEnrollment",
        "TeacherEnrollment",
        "AccountAdmin",
        "AccountMembership"
      ],
      true_for: [
        "TeacherEnrollment",
        "AccountAdmin"
      ],
      group: "manage_course_designer_enrollments",
      group_label: lambda { t("Users - Designers") },
      account_allows: lambda { |a| a.root_account.feature_enabled?(:granular_permissions_manage_users) }
    },
    remove_designer_from_course: {
      label: lambda { t("Remove Designers from courses") },
      label_v2: lambda { t("Designers - remove") },
      available_to: [
        "TaEnrollment",
        "DesignerEnrollment",
        "TeacherEnrollment",
        "AccountAdmin",
        "AccountMembership"
      ],
      true_for: [
        "TeacherEnrollment",
        "AccountAdmin"
      ],
      group: "manage_course_designer_enrollments",
      group_label: lambda { t("Users - Designers") },
      account_allows: lambda { |a| a.root_account.feature_enabled?(:granular_permissions_manage_users) }
    },

    :manage_assignments => {
      :label => lambda { t('permissions.manage_assignments', "Manage (add / edit / delete) assignments and quizzes") },
      :label_v2 => lambda { t("Assignments and Quizzes - add / edit / delete") },
      :available_to => [
        'TaEnrollment',
        'DesignerEnrollment',
        'TeacherEnrollment',
        'TeacherlessStudentEnrollment',
        'ObserverEnrollment',
        'AccountAdmin',
        'AccountMembership'
      ],
      :true_for => [
        'TaEnrollment',
        'DesignerEnrollment',
        'TeacherEnrollment',
        'AccountAdmin'
      ],
      :acts_as_access_token_scope => true
    },
    :manage_calendar => {
      :label => lambda { t('permissions.manage_calendar', "Add, edit and delete events on the course calendar") },
      :label_v2 => lambda { t("Course Calendar - add / edit / delete") },
      :available_to => [
        'StudentEnrollment',
        'TaEnrollment',
        'DesignerEnrollment',
        'TeacherEnrollment',
        'TeacherlessStudentEnrollment',
        'ObserverEnrollment',
        'AccountAdmin',
        'AccountMembership'
      ],
      :true_for => [
        'TaEnrollment',
        'DesignerEnrollment',
        'TeacherEnrollment',
        'AccountAdmin'
      ]
    },
    :manage_content => {
      :label => lambda { t('permissions.manage_content', "Manage all other course content") },
      :label_v2 => lambda { t("Course Content - add / edit / delete") },
      :available_to => [
        'TaEnrollment',
        'TeacherEnrollment',
        'DesignerEnrollment',
        'TeacherlessStudentEnrollment',
        'ObserverEnrollment',
        'AccountAdmin',
        'AccountMembership'
      ],
      :true_for => [
        'TaEnrollment',
        'TeacherEnrollment',
        'DesignerEnrollment',
        'AccountAdmin'
      ]
    },
    # Course Template account permissions
    add_course_template: {
      label: lambda { t("Course Templates - create") },
      label_v2: lambda { t("Course Templates - create") },
      available_to: [
        "AccountAdmin",
        "AccountMembership"
      ],
      true_for: [
        "AccountAdmin"
      ],
      group: "manage_course_templates",
      group_label: -> { t("Manage Course Templates") },
      account_allows: ->(a) { a.root_account.feature_enabled?(:course_templates) },
      account_only: true
    },
    edit_course_template: {
      label: lambda { t("Course Templates - edit") },
      label_v2: lambda { t("Course Templates - edit") },
      available_to: [
        "AccountAdmin",
        "AccountMembership"
      ],
      true_for: [
        "AccountAdmin"
      ],
      group: "manage_course_templates",
      group_label: -> { t("Courses - Course Templates") },
      account_allows: ->(a) { a.root_account.feature_enabled?(:course_templates) },
      account_only: true
    },
    delete_course_template: {
      label: lambda { t("Course Templates - delete") },
      label_v2: lambda { t("Course Templates - delete") },
      available_to: [
        "AccountAdmin",
        "AccountMembership"
      ],
      true_for: [
        "AccountAdmin"
      ],
      group: "manage_course_templates",
      group_label: -> { t("Manage Course Templates") },
      account_allows: ->(a) { a.root_account.feature_enabled?(:course_templates) },
      account_only: true
    },
    manage_account_banks: {
      label: lambda { t('permissions.manage_account_banks', "Manage account level item Banks") },
      label_v2: lambda { t("Item Banks - manage account") },
<<<<<<< HEAD
      available_to: %w[
        DesignerEnrollment
        TeacherEnrollment
        AccountAdmin
        AccountMembership
      ],
      true_for: %w[
        AccountAdmin
      ],
    },
    # legacy :manage_files permission bundle
    manage_files: {
      label: -> { t('Manage (add / edit / delete) course files') },
      label_v2: -> { t('Course Files - add / edit / delete') },
=======
>>>>>>> 11ac194a
      available_to: %w[
        DesignerEnrollment
        TeacherEnrollment
        AccountAdmin
        AccountMembership
      ],
      true_for: %w[
        AccountAdmin
      ],
    },
    manage_files_add: {
      label: -> { t('Add course files') },
      label_v2: -> { t('Course Files - add') },
      group: "manage_files",
      group_label: lambda { t("Manage Course Files") },
      available_to: %w[
        TaEnrollment
        DesignerEnrollment
        TeacherEnrollment
        TeacherlessStudentEnrollment
        ObserverEnrollment
        AccountAdmin
        AccountMembership
      ],
      true_for: %w[TaEnrollment DesignerEnrollment TeacherEnrollment AccountAdmin],
      acts_as_access_token_scope: true
    },
    manage_files_edit: {
      label: -> { t('Edit course files') },
      label_v2: -> { t('Course Files - edit') },
      group: "manage_files",
      group_label: lambda { t("Manage Course Files") },
      available_to: %w[
        TaEnrollment
        DesignerEnrollment
        TeacherEnrollment
        TeacherlessStudentEnrollment
        ObserverEnrollment
        AccountAdmin
        AccountMembership
      ],
      true_for: %w[TaEnrollment DesignerEnrollment TeacherEnrollment AccountAdmin],
      acts_as_access_token_scope: true
    },
    manage_files_delete: {
      label: -> { t('Delete course files') },
      label_v2: -> { t('Course Files - delete') },
      group: "manage_files",
      group_label: lambda { t("Manage Course Files") },
      available_to: %w[
        TaEnrollment
        DesignerEnrollment
        TeacherEnrollment
        TeacherlessStudentEnrollment
        ObserverEnrollment
        AccountAdmin
        AccountMembership
      ],
      true_for: %w[TaEnrollment DesignerEnrollment TeacherEnrollment AccountAdmin],
      acts_as_access_token_scope: true
    },
    :manage_grades => {
      :label => lambda { t('permissions.manage_grades', "Edit grades") },
      :label_v2 => lambda { t("Grades - edit") },
      :available_to => [
        'TaEnrollment',
        'TeacherEnrollment',
        'AccountAdmin',
        'AccountMembership'
      ],
      :true_for => [
        'TaEnrollment',
        'TeacherEnrollment',
        'AccountAdmin'
      ]
     },
     :manage_groups => {
       :label => lambda { t('permissions.manage_groups', "Manage (create / edit / delete) groups") },
       :label_v2 => lambda { t("Groups - add / edit / delete") },
       :available_to => [
         'TaEnrollment',
         'DesignerEnrollment',
         'TeacherEnrollment',
         'AccountAdmin',
         'AccountMembership'
      ],
      :true_for => [
        'TaEnrollment',
        'DesignerEnrollment',
        'TeacherEnrollment',
        'AccountAdmin'
      ],
     :acts_as_access_token_scope => true
    },
    :manage_interaction_alerts => {
      :label => lambda { t('permissions.manage_interaction_alerts', "Manage alerts") },
      :label_v2 => lambda { t("Alerts - add / edit / delete") },
      :true_for => %w(AccountAdmin TeacherEnrollment),
      :available_to => %w(AccountAdmin AccountMembership TeacherEnrollment TaEnrollment),
    },
    :manage_outcomes => {
       :label => lambda { t('permissions.manage_outcomes', "Manage learning outcomes") },
       :label_v2 => lambda { t("Learning Outcomes - add / edit / delete") },
       :available_to => [
         'StudentEnrollment',
         'TaEnrollment',
         'DesignerEnrollment',
         'TeacherEnrollment',
         'TeacherlessStudentEnrollment',
         'ObserverEnrollment',
         'AccountAdmin',
         'AccountMembership'
       ],
       :true_for => [
         'DesignerEnrollment',
         'TeacherEnrollment',
         'TeacherlessStudentEnrollment',
         'AccountAdmin'
       ]
    },
    :manage_proficiency_calculations => {
       :label => lambda { t('permissions.manage_proficiency_calculations', "Manage outcome proficiency calculations") },
       :label_v2 => lambda { t("Outcome Proficiency Calculations - add / edit") },
       :available_to => [
         'DesignerEnrollment',
         'TeacherEnrollment',
         'TeacherlessStudentEnrollment',
         'AccountAdmin',
         'AccountMembership'
       ],
       :true_for => [
         'AccountAdmin'
       ]
    },
    :manage_proficiency_scales => {
       :label => lambda { t('permissions.manage_proficiency_scales', "Manage outcome mastery scales") },
       :label_v2 => lambda { t("Outcome Mastery Scales - add / edit") },
       :available_to => [
         'DesignerEnrollment',
         'TeacherEnrollment',
         'TeacherlessStudentEnrollment',
         'AccountAdmin',
         'AccountMembership'
       ],
       :true_for => [
         'AccountAdmin'
       ]
    },
    manage_sections_add: {
      label: -> { t('permissions.manage_sections_add', 'Add course sections') },
      label_v2: -> { t('Course Sections - add') },
      group: "manage_sections",
      group_label: lambda { t("Manage Course Sections") },
      available_to: %w[
        AccountAdmin
        AccountMembership
        TeacherEnrollment
        TaEnrollment
        DesignerEnrollment
      ],
      true_for: %w[AccountAdmin TeacherEnrollment DesignerEnrollment]
    },
    manage_sections_edit: {
      label: -> { t('permissions.manage_sections_edit', 'Edit course sections') },
      label_v2: -> { t('Course Sections - edit') },
      group: "manage_sections",
      group_label: lambda { t("Manage Course Sections") },
      available_to: %w[
        AccountAdmin
        AccountMembership
        TeacherEnrollment
        TaEnrollment
        DesignerEnrollment
      ],
      true_for: %w[AccountAdmin TeacherEnrollment DesignerEnrollment]
    },
    manage_sections_delete: {
      label: -> { t('permissions.manage_sections_delete', 'Delete course sections') },
      label_v2: -> { t('Course Sections - delete') },
      group: "manage_sections",
      group_label: lambda { t("Manage Course Sections") },
      available_to: %w[
        AccountAdmin
        AccountMembership
        TeacherEnrollment
        TaEnrollment
        DesignerEnrollment
      ],
      true_for: %w[AccountAdmin TeacherEnrollment DesignerEnrollment]
    },
    :manage_students => {
      :label => lambda {
        if Account.site_admin.feature_enabled?(:granular_permissions_manage_users)
          t("Manage students for the course")
        else
          t('permissions.manage_students', "Add/remove students for the course")
        end
      },
      :label_v2 => lambda {
        if Account.site_admin.feature_enabled?(:granular_permissions_manage_users)
          t("Users - manage students in courses")
        else
          t("Users - add / remove students in courses")
        end
      },
      :available_to => [
        'TaEnrollment',
        'DesignerEnrollment',
        'TeacherEnrollment',
        'TeacherlessStudentEnrollment',
        'AccountAdmin',
        'AccountMembership'
      ],
      :true_for => [
        'TaEnrollment',
        'DesignerEnrollment',
        'TeacherEnrollment',
        'AccountAdmin'
      ]
    },
    add_student_to_course: {
      label: lambda { t("Add Students to courses") },
      label_v2: lambda { t("Students - add") },
      available_to: [
        "TaEnrollment",
        "DesignerEnrollment",
        "TeacherEnrollment",
        "AccountAdmin",
        "AccountMembership"
      ],
      true_for: [
        "TaEnrollment",
        "DesignerEnrollment",
        "TeacherEnrollment",
        "AccountAdmin"
      ],
      group: "manage_course_student_enrollments",
      group_label: lambda { t("Users - Students") },
      account_allows: lambda { |a| a.root_account.feature_enabled?(:granular_permissions_manage_users) }
    },
    remove_student_from_course: {
      label: lambda { t("Remove Students from courses") },
      label_v2: lambda { t("Students - remove") },
      available_to: [
        "TaEnrollment",
        "DesignerEnrollment",
        "TeacherEnrollment",
        "AccountAdmin",
        "AccountMembership"
      ],
      true_for: [
        "TaEnrollment",
        "DesignerEnrollment",
        "TeacherEnrollment",
        "AccountAdmin"
      ],
      group: "manage_course_student_enrollments",
      group_label: lambda { t("Users - Students") },
      account_allows: lambda { |a| a.root_account.feature_enabled?(:granular_permissions_manage_users) }
    },
    :manage_user_notes => {
       :label => lambda { t('permissions.manage_user_notes', "Manage faculty journal entries") },
       :label_v2 =>  lambda { t("Faculty Journal - manage entries") },
       :available_to => [
         'TaEnrollment',
         'TeacherEnrollment',
         'AccountAdmin',
         'AccountMembership'
        ],
         :true_for => [
         'TaEnrollment',
         'TeacherEnrollment',
         'AccountAdmin'
        ],
         :account_allows => lambda {|a| a.root_account.enable_user_notes}
    },
    :manage_rubrics => {
       :label => lambda { t('permissions.manage_rubrics', "Create and edit assessing rubrics") },
       :label_v2 => lambda { t("Rubrics - add / edit / delete") },
        :available_to => [
            'TaEnrollment',
            'DesignerEnrollment',
            'TeacherEnrollment',
            'AccountAdmin',
            'AccountMembership'
          ],
          :true_for => [
            'DesignerEnrollment',
            'TaEnrollment',
            'TeacherEnrollment',
            'AccountAdmin'
          ]
    },
    :manage_wiki_create => {
      :label => lambda { t("Create pages") },
      :label_v2 =>  lambda { t("Pages - create") },
      :available_to => [
        'TaEnrollment',
        'TeacherEnrollment',
        'DesignerEnrollment',
        'TeacherlessStudentEnrollment',
        'ObserverEnrollment',
        'AccountAdmin',
        'AccountMembership'
      ],
      :true_for => [
        'TaEnrollment',
        'TeacherEnrollment',
        'DesignerEnrollment',
        'AccountAdmin'
      ],
      :group => 'manage_wiki',
      :group_label => lambda { t('Manage Pages') }
    },
    :manage_wiki_update => {
      :label => lambda { t("Update pages") },
      :label_v2 =>  lambda { t("Pages - update") },
      :available_to => [
        'TaEnrollment',
        'TeacherEnrollment',
        'DesignerEnrollment',
        'TeacherlessStudentEnrollment',
        'ObserverEnrollment',
        'AccountAdmin',
        'AccountMembership'
      ],
      :true_for => [
        'TaEnrollment',
        'TeacherEnrollment',
        'DesignerEnrollment',
        'AccountAdmin'
      ],
      :group => 'manage_wiki',
      :group_label => lambda { t('Manage Pages') }
    },
    :manage_wiki_delete => {
      :label => lambda { t("Delete pages") },
      :label_v2 =>  lambda { t("Pages - delete") },
      :available_to => [
        'TaEnrollment',
        'TeacherEnrollment',
        'DesignerEnrollment',
        'TeacherlessStudentEnrollment',
        'ObserverEnrollment',
        'AccountAdmin',
        'AccountMembership'
      ],
      :true_for => [
        'TaEnrollment',
        'TeacherEnrollment',
        'DesignerEnrollment',
        'AccountAdmin'
      ],
      :group => 'manage_wiki',
      :group_label => lambda { t('Manage Pages') }
    },
    :moderate_forum => {
      :label => lambda { t('permissions.moderate_form', "Moderate discussions ( delete / edit other's posts, lock topics)") },
      :label_v2 => lambda { t("Discussions - moderate") },
      :available_to => [
        'StudentEnrollment',
        'TaEnrollment',
        'DesignerEnrollment',
        'TeacherEnrollment',
        'TeacherlessStudentEnrollment',
        'ObserverEnrollment',
        'AccountAdmin',
        'AccountMembership'
       ],
        :true_for => [
          'TaEnrollment',
          'DesignerEnrollment',
          'TeacherEnrollment',
          'AccountAdmin'
       ]
    },
    :post_to_forum => {
       :label => lambda { t('permissions.post_to_forum', "Post to discussions") },
       :label_v2 => lambda { t("Discussions - post") },
       :available_to => [
          'StudentEnrollment',
          'TaEnrollment',
          'DesignerEnrollment',
          'TeacherEnrollment',
          'TeacherlessStudentEnrollment',
          'ObserverEnrollment',
          'AccountAdmin',
          'AccountMembership'
        ],
        :true_for => [
          'StudentEnrollment',
          'TaEnrollment',
          'DesignerEnrollment',
          'TeacherEnrollment',
          'AccountAdmin'
        ],
            :restrict_future_enrollments => true,
            :applies_to_concluded => ['TeacherEnrollment', 'TaEnrollment']
    },
    :read_announcements => {
        :label => lambda { t('View announcements') },
        :label_v2 => lambda { t("Announcements - view") },
        :available_to => [
           'StudentEnrollment',
           'TaEnrollment',
           'DesignerEnrollment',
           'TeacherEnrollment',
           'TeacherlessStudentEnrollment',
           'ObserverEnrollment',
           'AccountAdmin',
           'AccountMembership'
          ],
          :true_for => [
            'StudentEnrollment',
            'TaEnrollment',
            'DesignerEnrollment',
            'ObserverEnrollment',
            'TeacherEnrollment',
            'AccountAdmin'
          ],
          :applies_to_concluded => true
    },
    :read_email_addresses => {
       :label => lambda { t("See other users' primary email address") },
       :label_v2 => lambda { t("Users - view primary email address") },
       :available_to => [
          'StudentEnrollment',
          'TaEnrollment',
          'DesignerEnrollment',
          'TeacherEnrollment',
          'TeacherlessStudentEnrollment',
          'ObserverEnrollment',
          'AccountAdmin',
          'AccountMembership'
        ],
        :true_for => [
          'TaEnrollment',
          'TeacherEnrollment',
          'AccountAdmin'
        ],
        :applies_to_concluded => ['TeacherEnrollment', 'TaEnrollment']
    },
    :read_forum => {
        :label => lambda { t('permissions.read_forum', "View discussions") },
        :label_v2 => lambda { t("Discussions - view") },
        :available_to => [
          'StudentEnrollment',
          'TaEnrollment',
          'DesignerEnrollment',
          'TeacherEnrollment',
          'TeacherlessStudentEnrollment',
          'ObserverEnrollment',
          'AccountAdmin',
          'AccountMembership'
        ],
        :true_for => [
          'StudentEnrollment',
          'TaEnrollment',
          'DesignerEnrollment',
          'ObserverEnrollment',
          'TeacherEnrollment',
          'AccountAdmin'
        ],
        :applies_to_concluded => true
    },
    :read_question_banks => {
      :label => lambda { t('permissions.read_question_banks', "View and link to question banks") },
      :label_v2 => lambda { t("Question banks - view and link") },
      :available_to => [
        'TaEnrollment',
        'DesignerEnrollment',
        'TeacherEnrollment',
        'TeacherlessStudentEnrollment',
        'ObserverEnrollment',
        'AccountAdmin',
        'AccountMembership'
      ],
      :true_for => [
        'TaEnrollment',
        'DesignerEnrollment',
        'TeacherEnrollment',
        'AccountAdmin'
      ],
      :applies_to_concluded => true
    },
    :read_reports => {
      :label => lambda { t('permissions.read_reports', "View usage reports for the course") },
      :label_v2 => lambda { t("Courses - view usage reports") },
      :available_to => [
        'TaEnrollment',
        'DesignerEnrollment',
        'TeacherEnrollment',
        'AccountAdmin',
        'AccountMembership'
      ],
      :true_for => [
        'TaEnrollment',
        'DesignerEnrollment',
        'TeacherEnrollment',
        'AccountAdmin'
      ]
    },
    :read_roster => {
      :label => lambda { t('permissions.read_roster', "See the list of users") },
      :label_v2 => lambda { t("Users - view list") },
      :available_to => [
        'StudentEnrollment',
        'TaEnrollment',
        'DesignerEnrollment',
        'TeacherEnrollment',
        'TeacherlessStudentEnrollment',
        'ObserverEnrollment',
        'AccountAdmin',
        'AccountMembership'
      ],
      :true_for => [
        'StudentEnrollment',
        'TaEnrollment',
        'DesignerEnrollment',
        'TeacherEnrollment',
        'AccountAdmin'
      ],
      :applies_to_concluded => ['TeacherEnrollment', 'TaEnrollment', 'DesignerEnrollment']
    },
    :read_sis => {
      :label => lambda { t('permission.read_sis', "Read SIS data") },
      :label_v2 => lambda { t("SIS Data - read") },
      :true_for => %w(AccountAdmin TeacherEnrollment),
      :available_to => %w(AccountAdmin AccountMembership TeacherEnrollment TaEnrollment StudentEnrollment)
    },
    :select_final_grade => {
      :label => -> { t('Grades - select final grade for moderation') },
      :true_for => %w(AccountAdmin TeacherEnrollment TaEnrollment),
      :available_to => %w(AccountAdmin AccountMembership TeacherEnrollment TaEnrollment)
    },
    :send_messages => {
      :label => lambda { t('permissions.send_messages', "Send messages to individual course members") },
      :label_v2 => lambda { t("Conversations - send messages to individual course members") },
      :available_to => [
        'StudentEnrollment',
        'TaEnrollment',
        'DesignerEnrollment',
        'TeacherEnrollment',
        'TeacherlessStudentEnrollment',
        'ObserverEnrollment',
        'AccountAdmin',
        'AccountMembership'
      ],
      :true_for => [
        'StudentEnrollment',
        'TaEnrollment',
        'DesignerEnrollment',
        'TeacherEnrollment',
        'AccountAdmin'
      ]
    },
    :send_messages_all => {
      :label => lambda { t('permissions.send_messages_all', "Send messages to the entire class") },
      :label_v2 => lambda { t("Conversations - send messages to entire class") },
      :available_to => [
        'StudentEnrollment',
        'TaEnrollment',
        'DesignerEnrollment',
        'TeacherEnrollment',
        'TeacherlessStudentEnrollment',
        'ObserverEnrollment',
        'AccountAdmin',
        'AccountMembership'
      ],
      :true_for => [
        'TaEnrollment',
        'DesignerEnrollment',
        'TeacherEnrollment',
        'AccountAdmin'
      ]
    },
    :view_audit_trail => {
       :label => -> { t('Grades - view audit trail') },
       :true_for => %w(AccountAdmin),
       :available_to => %w(TeacherEnrollment AccountAdmin AccountMembership)
    },
    :view_all_grades => {
      :label => lambda { t('permissions.view_all_grades', "View all grades") },
      :label_v2 => lambda { t("Grades - view all grades") },
      :available_to => [
        'TaEnrollment',
        'DesignerEnrollment',
        'TeacherEnrollment',
        'AccountAdmin',
        'AccountMembership'
      ],
      :true_for => [
        'TaEnrollment',
        'TeacherEnrollment',
        'AccountAdmin'
      ],
      :applies_to_concluded => true
    },
    :view_group_pages => {
      :label => lambda { t('permissions.view_group_pages', "View the group pages of all student groups") },
      :label_v2 => lambda { t("Groups - view all student groups") },
      :available_to => [
        'StudentEnrollment',
        'TaEnrollment',
        'DesignerEnrollment',
        'TeacherEnrollment',
        'ObserverEnrollment',
        'AccountAdmin',
        'AccountMembership'
      ],
      :true_for => [
        'TaEnrollment',
        'DesignerEnrollment',
        'TeacherEnrollment',
        'AccountAdmin'
      ],
      :applies_to_concluded => true
    },
    :view_quiz_answer_audits => {
      :label => lambda { t('permissions.view_quiz_answer_audits', 'View the answer matrix in Quiz Submission Logs')},
      :label_v2 => lambda { t('Quizzes - view submission log')},
      :true_for => %w(AccountAdmin),
      :available_to => %w(AccountAdmin AccountMembership),
      :account_allows => lambda {|a| a.feature_allowed?(:quiz_log_auditing)}
    },
    :view_user_logins => {
      :label => lambda { t("View login ids for users") },
      :label_v2 => lambda { t("Users - view login IDs") },
      :available_to => %w(AccountAdmin AccountMembership TeacherEnrollment TaEnrollment),
      :true_for => %w(AccountAdmin TeacherEnrollment TaEnrollment)
    }
  })

  ACCESS_TOKEN_SCOPE_PREFIX = 'https://api.instructure.com/auth/canvas'.freeze

  def self.permissions
    Permissions.retrieve
  end

  # permissions that apply to concluded courses/enrollments
  def self.concluded_permission_types
    self.permissions.select{|k, p| !!p[:applies_to_concluded]}
  end

  def self.manageable_permissions(context, base_role_type=nil)
    permissions = self.permissions.dup
    permissions.reject!{ |k, p| p[:account_only] == :site_admin } unless context.site_admin?
    permissions.reject!{ |k, p| p[:account_only] == :root } unless context.root_account?
    permissions.reject!{ |k, p| !p[:available_to].include?(base_role_type)} unless base_role_type.nil?
    permissions.reject!{ |k, p| p[:account_allows] && !p[:account_allows].call(context)}
    permissions.reject!{ |k, p| p[:enabled_for_plugin] &&
      !((plugin = Canvas::Plugin.find(p[:enabled_for_plugin])) && plugin.enabled?)}
    permissions
  end

  def self.manageable_access_token_scopes(context)
    permissions = manageable_permissions(context).dup
    permissions.select! { |_, p| p[:acts_as_access_token_scope].present? }

    permissions.map do |k, p|
      {
        name: "#{ACCESS_TOKEN_SCOPE_PREFIX}.#{k}",
        label:  p.key?(label_v2) ? p[:label_v2].call : p[:label].call
      }
    end
  end

  def self.css_class_for(context, permission, role, role_context=:role_account)
    generated_permission = self.permission_for(context, permission, role, role_context=:role_account)

    css = []
    if generated_permission[:readonly]
      css << "six-checkbox-disabled-#{generated_permission[:enabled] ? 'checked' : 'unchecked' }"
    else
      if generated_permission[:explicit]
        css << "six-checkbox-default-#{generated_permission[:prior_default] ? 'checked' : 'unchecked'}"
      end
      css << "six-checkbox#{generated_permission[:explicit] ? '' : '-default' }-#{generated_permission[:enabled] ? 'checked' : 'unchecked' }"
    end
    css.join(' ')
  end

  def self.readonly_for(context, permission, role, role_context=:role_account)
    self.permission_for(context, permission, role, role_context)[:readonly]
  end

  def self.title_for(context, permission, role, role_context=:role_account)
    if self.readonly_for(context, permission, role, role_context)
      t 'tooltips.readonly', "you do not have permission to change this."
    else
      t 'tooltips.toogle', "Click to toggle this permission ON or OFF"
    end
  end

  def self.locked_for(context, permission, role, role_context=:role_account)
    self.permission_for(context, permission, role, role_context)[:locked]
  end

  def self.hidden_value_for(context, permission, role, role_context=:role_account)
    generated_permission = self.permission_for(context, permission, role, role_context)
    if !generated_permission[:readonly] && generated_permission[:explicit]
      generated_permission[:enabled] ? 'checked' : 'unchecked'
    else
      ''
    end
  end

  def self.teacherless_permissions
    @teacherless_permissions ||= permissions.select{|p, data| data[:available_to].include?('TeacherlessStudentEnrollment') }.map{|p, data| p }
  end

  def self.clear_cached_contexts; end

  # permission changes won't register right away but we already cache user permission checks for an hour so adding some latency here isn't the worst
  def self.local_cache_ttl
    return 0.seconds if ::Rails.env.test? # untangling the billion specs where this goes wrong is hard
    Setting.get("role_override_local_cache_ttl_seconds", "300").to_i.seconds
  end

  def self.permission_for(context, permission, role_or_role_id, role_context=:role_account, no_caching=false, preloaded_overrides: nil)
    # we can avoid a query since we're just using it for the batched keys on redis
<<<<<<< HEAD
    permissionless_base_key = ["role_override_calculation_legacy", Shard.global_id_for(role_or_role_id)].join("/") unless no_caching
=======
    permissionless_base_key = ["role_override_calculation2", Shard.global_id_for(role_or_role_id)].join("/") unless no_caching
>>>>>>> 11ac194a
    account = context.is_a?(Account) ? context : Account.new(id: context.account_id)
    default_data = self.permissions[permission]

    if default_data[:account_allows] || no_caching
      # could depend on anything - can't cache (but that's okay because it's not super common)
      uncached_permission_for(context, permission, role_or_role_id, role_context, account, permissionless_base_key, default_data, no_caching, preloaded_overrides: preloaded_overrides)
    else
      full_base_key = [permissionless_base_key, permission, Shard.global_id_for(role_context)].join("/")
      LocalCache.fetch([full_base_key, account.global_id].join("/"), expires_in: local_cache_ttl) do
        Rails.cache.fetch_with_batched_keys(full_base_key, batch_object: account,
            batched_keys: [:account_chain, :role_overrides], skip_cache_if_disabled: true) do
          uncached_permission_for(context, permission, role_or_role_id, role_context, account, permissionless_base_key, default_data, preloaded_overrides: preloaded_overrides)
        end
      end
    end.freeze
  end

  def self.preload_overrides(account, roles, role_context = account)
    return Hash.new([].freeze) if roles.empty?

    account.shard.activate do
<<<<<<< HEAD
      result = Hash.new { |h, k| h[k] = Hash.new { |h2, k2| h2[k2] = [] } }
=======
      result = Hash.new { |h, k| h[k] = Hash.new { |h2, k2| h2[k2] = {} } }
>>>>>>> 11ac194a

      Shard.partition_by_shard(account.account_chain(include_site_admin: true)) do |shard_accounts|
        # skip loading from site admin if the role is not from site admin
        next if shard_accounts == [Account.site_admin] && role_context != Account.site_admin

        RoleOverride.where(role: roles, account: shard_accounts).each do |ro|
          permission_hash = result[ro.permission]
<<<<<<< HEAD
          permission_hash[ro.global_context_id] << ro
=======
          permission_hash[ro.global_context_id][ro.global_role_id] = ro
>>>>>>> 11ac194a
        end
        nil
      end
      result
    end
  end
<<<<<<< HEAD

  def self.uncached_overrides_for(context, role, role_context, preloaded_overrides: nil, only_permission: nil)
    context.shard.activate do
      accounts = context.account_chain(include_site_admin: true)
      
      preloaded_overrides ||= preload_overrides(context, [role], role_context)

      accounts.reverse!
      overrides = {}
=======

  # this is a very basic PORO to represent when an actual RoleOverride
  # doesn't exist for passing between internal methods. It's _much_
  # faster than creating an AR object.
  class OverrideDummy
    attr_reader :context_id

    def initialize(context_id)
      @context_id = context_id
    end

    def new_record?
      true
    end

    def context_type
      'Account'
    end

    def locked?
      false
    end

    def has_asset?(asset)
      asset.class == Account && asset.id == context_id
    end
  end
  private_constant :OverrideDummy

  def self.uncached_overrides_for(context, role, role_context, preloaded_overrides: nil, only_permission: nil)
    context.shard.activate do
      accounts = context.account_chain(include_site_admin: true)
      
      preloaded_overrides ||= preload_overrides(context, [role], role_context)

      overrides = {}

      dummies = RequestCache.cache('role_override_dummies') do
        Hash.new do |h, account_id|
          h[account_id] = OverrideDummy.new(account_id)
        end
      end
>>>>>>> 11ac194a

      # every context has to be represented so that we can't miss role_context below
      preloaded_overrides.each do |(permission, overrides_by_account)|
        next if only_permission && permission != only_permission

<<<<<<< HEAD
        overrides[permission] = accounts.map do |account|
          overrides_by_account[account.global_id].find { |ro| ro.role_id == role.id } || RoleOverride.new(context_id: account.id, context_type: 'Account')
=======
        overrides[permission] = accounts.reverse_each.map do |account|
          overrides_by_account[account.global_id][role.global_id] || dummies[account.id]
>>>>>>> 11ac194a
        end
      end
      overrides
    end
  end

<<<<<<< HEAD
=======
  EMPTY_ARRAY = [].freeze
  private_constant :EMPTY_ARRAY

>>>>>>> 11ac194a
  def self.uncached_permission_for(context, permission, role_or_role_id, role_context, account, permissionless_base_key, default_data, no_caching=false, preloaded_overrides: nil)
    role = role_or_role_id.is_a?(Role) ? role_or_role_id : Role.get_role_by_id(role_or_role_id)

    # be explicit that we're expecting calculation to stop at the role's account rather than, say, passing in a course
    # unnecessarily to make sure we go all the way down the chain (when nil would work just as well)
    role_context = role.account if role_context == :role_account

    # Determine if the permission is able to be used for the account. A non-setting is 'true'.
    # Execute linked proc if given.
    account_allows = !!(default_data[:account_allows].nil? || (default_data[:account_allows].respond_to?(:call) &&
        default_data[:account_allows].call(context.root_account)))

    base_role = role.base_role_type
    locked = !default_data[:available_to].include?(base_role) || !account_allows

    generated_permission = {
      :account_allows => account_allows,
      :permission =>  permission,
      :enabled    =>  account_allows && (default_data[:true_for].include?(base_role) ? [:self, :descendants] : false),
      :locked     => locked,
      :readonly   => locked,
      :explicit   => false,
      :base_role_type => base_role,
      :enrollment_type => role.name,
      :role_id => role.id,
    }
    generated_permission[:group] = default_data[:group] if default_data[:group].present?

    if default_data[:account_only]
      # note: built-in roles don't have an account so we need to remember to send it in explicitly
      if (default_data[:account_only] == :root && !(role_context && role_context.is_a?(Account) && role_context.root_account?)) ||
        (default_data[:account_only] == :site_admin && !(role_context && role_context.is_a?(Account) && role_context.site_admin?))
        generated_permission[:enabled] = false
        return generated_permission # shouldn't be able to be overridden because the account_user doesn't belong to the root/site_admin
      end
    end

    # cannot be overridden; don't bother looking for overrides
    return generated_permission if locked

    overrides = if no_caching
      uncached_overrides_for(context, role, role_context, preloaded_overrides: preloaded_overrides, only_permission: permission.to_s)
    else
      RequestCache.cache(permissionless_base_key, account) do
        LocalCache.fetch([permissionless_base_key, account.global_id].join("/"), expires_in: local_cache_ttl) do
          Rails.cache.fetch_with_batched_keys(permissionless_base_key, batch_object: account,
              batched_keys: [:account_chain, :role_overrides], skip_cache_if_disabled: true) do
            uncached_overrides_for(context, role, role_context, preloaded_overrides: preloaded_overrides)
          end
        end
      end
    end

    # walk the overrides from most general (site admin, root account) to most specific (the role's account)
    # and apply them; short-circuit once someone has locked it
    last_override = false
    hit_role_context = false
    (overrides[permission.to_s] || EMPTY_ARRAY).each do |override|
      # set the flag that we have an override for the context we're on
      last_override = override.context_id == context.id && override.context_type == context.class.base_class.name

      generated_permission[:context_id] = override.context_id unless override.new_record?
      generated_permission[:locked] = override.locked?
      # keep track of the value for the parent
      generated_permission[:prior_default] = generated_permission[:enabled]

      # override.enabled.nil? is no longer possible, but is important for the migration that removes nils
      if override.new_record? || override.enabled.nil?
        if last_override
          if generated_permission[:enabled] == [:descendants]
            generated_permission[:enabled] = [:self, :descendants]
          elsif generated_permission[:enabled] == [:self]
            generated_permission[:enabled] = nil
          end
        end
      else
        generated_permission[:explicit] = true if last_override
        if hit_role_context
          generated_permission[:enabled] ||= override.enabled? ? override.applies_to : nil
        else
          generated_permission[:enabled] = override.enabled? ? override.applies_to : nil
        end
      end
      hit_role_context ||= (role_context.is_a?(Account) && override.has_asset?(role_context))

      break if override.locked?
      break if generated_permission[:enabled] && hit_role_context
    end

    # there was not an override matching this context, so do a half loop
    # to set the inherited values
    unless last_override
      generated_permission[:prior_default] = generated_permission[:enabled]
      generated_permission[:readonly] = true if generated_permission[:locked]
    end

    generated_permission
  end

  # returns just the :enabled key of permission_for, adjusted for applying it to a certain
  # context
  def self.enabled_for?(context, permission, role, role_context=:role_account)
    permission = permission_for(context, permission, role, role_context)
    return [] unless permission[:enabled]

    # this override applies to self, and we are self; no adjustment necessary
    return permission[:enabled] if context.id == permission[:context_id]
    # this override applies to descendants, and we're not applying it to self
    #   (presumed that other logic prevents calling this method with context being a parent of role_context)
    return [:self, :descendants] if context.id != permission[:context_id] && permission[:enabled].include?(:descendants)
    []
  end

  # settings is a hash with recognized keys :override and :locked. each key
  # differentiates nil, false, and truthy as possible values
  def self.manage_role_override(context, role, permission, settings)
    context.shard.activate do
      role_override = context.role_overrides.where(:permission => permission, :role_id => role.id).first
      if !settings[:override].nil? || settings[:locked]
        role_override ||= context.role_overrides.build(
          :permission => permission,
          :role => role)
        role_override.enabled = settings[:override] unless settings[:override].nil?
        role_override.locked = settings[:locked] unless settings[:locked].nil?
        role_override.applies_to_self = settings[:applies_to_self] unless settings[:applies_to_self].nil?
        unless settings[:applies_to_descendants].nil?
          role_override.applies_to_descendants = settings[:applies_to_descendants]
        end
        role_override.save!
      elsif role_override
        account = role_override.account
        role = role_override.role
        role_override.destroy
        RoleOverride.clear_caches(account, role)
        role_override = nil
      end
      role_override
    end
  end
end<|MERGE_RESOLUTION|>--- conflicted
+++ resolved
@@ -873,23 +873,6 @@
     manage_account_banks: {
       label: lambda { t('permissions.manage_account_banks', "Manage account level item Banks") },
       label_v2: lambda { t("Item Banks - manage account") },
-<<<<<<< HEAD
-      available_to: %w[
-        DesignerEnrollment
-        TeacherEnrollment
-        AccountAdmin
-        AccountMembership
-      ],
-      true_for: %w[
-        AccountAdmin
-      ],
-    },
-    # legacy :manage_files permission bundle
-    manage_files: {
-      label: -> { t('Manage (add / edit / delete) course files') },
-      label_v2: -> { t('Course Files - add / edit / delete') },
-=======
->>>>>>> 11ac194a
       available_to: %w[
         DesignerEnrollment
         TeacherEnrollment
@@ -1611,11 +1594,7 @@
 
   def self.permission_for(context, permission, role_or_role_id, role_context=:role_account, no_caching=false, preloaded_overrides: nil)
     # we can avoid a query since we're just using it for the batched keys on redis
-<<<<<<< HEAD
-    permissionless_base_key = ["role_override_calculation_legacy", Shard.global_id_for(role_or_role_id)].join("/") unless no_caching
-=======
     permissionless_base_key = ["role_override_calculation2", Shard.global_id_for(role_or_role_id)].join("/") unless no_caching
->>>>>>> 11ac194a
     account = context.is_a?(Account) ? context : Account.new(id: context.account_id)
     default_data = self.permissions[permission]
 
@@ -1637,11 +1616,7 @@
     return Hash.new([].freeze) if roles.empty?
 
     account.shard.activate do
-<<<<<<< HEAD
-      result = Hash.new { |h, k| h[k] = Hash.new { |h2, k2| h2[k2] = [] } }
-=======
       result = Hash.new { |h, k| h[k] = Hash.new { |h2, k2| h2[k2] = {} } }
->>>>>>> 11ac194a
 
       Shard.partition_by_shard(account.account_chain(include_site_admin: true)) do |shard_accounts|
         # skip loading from site admin if the role is not from site admin
@@ -1649,18 +1624,41 @@
 
         RoleOverride.where(role: roles, account: shard_accounts).each do |ro|
           permission_hash = result[ro.permission]
-<<<<<<< HEAD
-          permission_hash[ro.global_context_id] << ro
-=======
           permission_hash[ro.global_context_id][ro.global_role_id] = ro
->>>>>>> 11ac194a
         end
         nil
       end
       result
     end
   end
-<<<<<<< HEAD
+
+  # this is a very basic PORO to represent when an actual RoleOverride
+  # doesn't exist for passing between internal methods. It's _much_
+  # faster than creating an AR object.
+  class OverrideDummy
+    attr_reader :context_id
+
+    def initialize(context_id)
+      @context_id = context_id
+    end
+
+    def new_record?
+      true
+    end
+
+    def context_type
+      'Account'
+    end
+
+    def locked?
+      false
+    end
+
+    def has_asset?(asset)
+      asset.class == Account && asset.id == context_id
+    end
+  end
+  private_constant :OverrideDummy
 
   def self.uncached_overrides_for(context, role, role_context, preloaded_overrides: nil, only_permission: nil)
     context.shard.activate do
@@ -1668,44 +1666,6 @@
       
       preloaded_overrides ||= preload_overrides(context, [role], role_context)
 
-      accounts.reverse!
-      overrides = {}
-=======
-
-  # this is a very basic PORO to represent when an actual RoleOverride
-  # doesn't exist for passing between internal methods. It's _much_
-  # faster than creating an AR object.
-  class OverrideDummy
-    attr_reader :context_id
-
-    def initialize(context_id)
-      @context_id = context_id
-    end
-
-    def new_record?
-      true
-    end
-
-    def context_type
-      'Account'
-    end
-
-    def locked?
-      false
-    end
-
-    def has_asset?(asset)
-      asset.class == Account && asset.id == context_id
-    end
-  end
-  private_constant :OverrideDummy
-
-  def self.uncached_overrides_for(context, role, role_context, preloaded_overrides: nil, only_permission: nil)
-    context.shard.activate do
-      accounts = context.account_chain(include_site_admin: true)
-      
-      preloaded_overrides ||= preload_overrides(context, [role], role_context)
-
       overrides = {}
 
       dummies = RequestCache.cache('role_override_dummies') do
@@ -1713,31 +1673,22 @@
           h[account_id] = OverrideDummy.new(account_id)
         end
       end
->>>>>>> 11ac194a
 
       # every context has to be represented so that we can't miss role_context below
       preloaded_overrides.each do |(permission, overrides_by_account)|
         next if only_permission && permission != only_permission
 
-<<<<<<< HEAD
-        overrides[permission] = accounts.map do |account|
-          overrides_by_account[account.global_id].find { |ro| ro.role_id == role.id } || RoleOverride.new(context_id: account.id, context_type: 'Account')
-=======
         overrides[permission] = accounts.reverse_each.map do |account|
           overrides_by_account[account.global_id][role.global_id] || dummies[account.id]
->>>>>>> 11ac194a
         end
       end
       overrides
     end
   end
 
-<<<<<<< HEAD
-=======
   EMPTY_ARRAY = [].freeze
   private_constant :EMPTY_ARRAY
 
->>>>>>> 11ac194a
   def self.uncached_permission_for(context, permission, role_or_role_id, role_context, account, permissionless_base_key, default_data, no_caching=false, preloaded_overrides: nil)
     role = role_or_role_id.is_a?(Role) ? role_or_role_id : Role.get_role_by_id(role_or_role_id)
 
