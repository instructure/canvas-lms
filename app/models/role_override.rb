--- conflicted
+++ resolved
@@ -43,11 +43,7 @@
 
   ACCOUNT_ADMIN_LABEL = lambda { t('roles.account_admin', "Account Admin") }
   def self.account_membership_types(account)
-<<<<<<< HEAD
-    res = [{:id => Role.get_built_in_role("AccountAdmin").id, :name => "AccountAdmin", :base_role_name => Role::DEFAULT_ACCOUNT_TYPE, :label => t('roles.account_admin', "Account Admin")}]
-=======
     res = [{:id => Role.get_built_in_role("AccountAdmin").id, :name => "AccountAdmin", :base_role_name => Role::DEFAULT_ACCOUNT_TYPE, :label => ACCOUNT_ADMIN_LABEL.call}]
->>>>>>> 03e1b60a
     account.available_custom_account_roles.each do |r|
       res << {:id => r.id, :name => r.name, :base_role_name => Role::DEFAULT_ACCOUNT_TYPE, :label => r.name}
     end
@@ -76,7 +72,6 @@
       :manage_wiki => {
         :label => lambda { t('permissions.manage_wiki', "Manage wiki (add / edit / delete pages)") },
         :available_to => [
-          'StudentEnrollment', # SFU MOD - Enable student permissions needed for Ad Hoc Spaces
           'TaEnrollment',
           'TeacherEnrollment',
           'DesignerEnrollment',
@@ -427,7 +422,6 @@
       :manage_files => {
         :label => lambda { t('permissions.manage_files', "Manage (add / edit / delete) course files") },
         :available_to => [
-          'StudentEnrollment', # SFU MOD - Enable student permissions needed for Ad Hoc Spaces
           'TaEnrollment',
           'DesignerEnrollment',
           'TeacherEnrollment',
@@ -446,7 +440,6 @@
       :manage_assignments => {
         :label => lambda { t('permissions.manage_assignments', "Manage (add / edit / delete) assignments and quizzes") },
         :available_to => [
-          'StudentEnrollment', # SFU MOD - Enable student permissions needed for Ad Hoc Spaces
           'TaEnrollment',
           'DesignerEnrollment',
           'TeacherEnrollment',
