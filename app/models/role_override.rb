# frozen_string_literal: true

#
# Copyright (C) 2011 - present Instructure, Inc.
#
# This file is part of Canvas.
#
# Canvas is free software: you can redistribute it and/or modify it under
# the terms of the GNU Affero General Public License as published by the Free
# Software Foundation, version 3 of the License.
#
# Canvas is distributed in the hope that it will be useful, but WITHOUT ANY
# WARRANTY; without even the implied warranty of MERCHANTABILITY or FITNESS FOR
# A PARTICULAR PURPOSE. See the GNU Affero General Public License for more
# details.
#
# You should have received a copy of the GNU Affero General Public License along
# with this program. If not, see <http://www.gnu.org/licenses/>.
#

class RoleOverride < ActiveRecord::Base
  extend RootAccountResolver
  belongs_to :context, polymorphic: [:account]

  belongs_to :role

  validates :enabled, inclusion: [true, false]
  validates :locked, inclusion: [true, false]

  validate :must_apply_to_something

  after_save :clear_caches

  resolves_root_account through: ->(record) { record.context.resolved_root_account_id }
  include Role::AssociationHelper

  def clear_caches
    RoleOverride.clear_caches(account, role)
  end

  def self.clear_caches(account, role)
    account.delay_if_production(singleton: "clear_downstream_role_caches:#{account.global_id}")
           .clear_downstream_caches(:role_overrides)
    role.touch
  end

  def must_apply_to_something
    errors.add(nil, "Must apply to something") unless applies_to_self? || applies_to_descendants?
  end

  def applies_to
    result = []
    result << :self if applies_to_self?
    result << :descendants if applies_to_descendants?
    result.presence
  end

  ACCOUNT_ADMIN_LABEL = -> { t("roles.account_admin", "Account Admin") }
  def self.account_membership_types(account)
    res = [{ id: Role.get_built_in_role("AccountAdmin", root_account_id: account.resolved_root_account_id).id,
             name: "AccountAdmin",
             base_role_name: Role::DEFAULT_ACCOUNT_TYPE,
             label: ACCOUNT_ADMIN_LABEL.call }]
    account.available_custom_account_roles.each do |r|
      res << { id: r.id, name: r.name, base_role_name: Role::DEFAULT_ACCOUNT_TYPE, label: r.name }
    end
    res
  end

  ENROLLMENT_TYPE_LABELS =
    [
      # StudentViewEnrollment permissions will mirror StudentPermissions
      { base_role_name: "StudentEnrollment", name: "StudentEnrollment", label: -> { t("roles.student", "Student") }, plural_label: -> { t("roles.students", "Students") } },
      { base_role_name: "TeacherEnrollment", name: "TeacherEnrollment", label: -> { t("roles.teacher", "Teacher") }, plural_label: -> { t("roles.teachers", "Teachers") } },
      { base_role_name: "TaEnrollment", name: "TaEnrollment", label: -> { t("roles.ta", "TA") }, plural_label: -> { t("roles.tas", "TAs") } },
      { base_role_name: "DesignerEnrollment", name: "DesignerEnrollment", label: -> { t("roles.designer", "Designer") }, plural_label: -> { t("roles.designers", "Designers") } },
      { base_role_name: "ObserverEnrollment", name: "ObserverEnrollment", label: -> { t("roles.observer", "Observer") }, plural_label: -> { t("roles.observers", "Observers") } }
    ].freeze
  def self.enrollment_type_labels
    ENROLLMENT_TYPE_LABELS
  end

  # Common set of granular permissions for checking rights against
  GRANULAR_FILE_PERMISSIONS = %i[manage_files_add manage_files_edit manage_files_delete].freeze
  GRANULAR_MANAGE_COURSE_CONTENT_PERMISSIONS =
    %i[manage_course_content_add manage_course_content_edit manage_course_content_delete].freeze
  GRANULAR_MANAGE_GROUPS_PERMISSIONS = %i[manage_groups_add manage_groups_manage manage_groups_delete].freeze
  GRANULAR_MANAGE_LTI_PERMISSIONS = %i[manage_lti_add manage_lti_edit manage_lti_delete].freeze
  GRANULAR_MANAGE_USER_PERMISSIONS = %i[
    allow_course_admin_actions
    add_student_to_course
    add_teacher_to_course
    add_ta_to_course
    add_observer_to_course
    add_designer_to_course
    remove_student_from_course
    remove_teacher_from_course
    remove_ta_from_course
    remove_observer_from_course
    remove_designer_from_course
  ].freeze
  GRANULAR_MANAGE_ASSIGNMENT_PERMISSIONS = %i[
    manage_assignments
    manage_assignments_add
    manage_assignments_edit
    manage_assignments_delete
  ].freeze
  MANAGE_TEMPORARY_ENROLLMENT_PERMISSIONS = %i[
    temporary_enrollments_add
    temporary_enrollments_edit
    temporary_enrollments_delete
  ].freeze

<<<<<<< HEAD
  # immediately register stock canvas-lms permissions
  # NOTE: manage_alerts = Global Announcements and manage_interaction_alerts = Alerts
  # for legacy reasons
  # NOTE: if you add a permission, please also update the API documentation for
  # RoleOverridesController#add_role
  Permissions.register(
    {
      become_user: {
        label: -> { t("Act as users") },
        label_v2: -> { t("Users - act as") },
        account_only: :root,
        true_for: %w[AccountAdmin],
        available_to: %w[AccountAdmin AccountMembership],
      },
      import_sis: {
        label: -> { t("Import SIS data") },
        label_v2: -> { t("SIS Data - import") },
        account_only: :root,
        true_for: %w[AccountAdmin],
        available_to: %w[AccountAdmin AccountMembership],
      },
      create_access_tokens: {
        label: -> { t("Create User Access Tokens") },
        label_v2: -> { t("Access Tokens - create / update") },
        account_only: :root,
        true_for: %w[AccountAdmin],
        available_to: %w[AccountAdmin AccountMembership],
        account_allows: ->(a) { a.feature_enabled?(:admin_manage_access_tokens) },
        group: "users_manage_access_tokens",
        group_label: -> { t("Users - Manage Access Tokens") },
      },
      delete_access_tokens: {
        label: -> { t("Delete User Access Tokens") },
        label_v2: -> { t("Access Tokens - delete") },
        account_only: :root,
        true_for: %w[AccountAdmin],
        available_to: %w[AccountAdmin AccountMembership],
        account_allows: ->(a) { a.feature_enabled?(:admin_manage_access_tokens) },
        group: "users_manage_access_tokens",
        group_label: -> { t("Users - Manage Access Tokens") },
      },
      manage_account_memberships: {
        label: -> { t("permissions.manage_account_memberships", "Add/remove other admins for the account") },
        label_v2: -> { t("Admins - add / remove") },
        available_to: [
          "AccountMembership"
        ],
        true_for: [
          "AccountAdmin"
        ],
        account_only: true
      },
      manage_account_settings: {
        label: -> { t("permissions.manage_account_settings", "Manage account-level settings") },
        label_v2: -> { t("Account-level settings - manage") },
        available_to: [
          "AccountMembership"
        ],
        true_for: [
          "AccountAdmin"
        ],
        account_only: true
      },
      manage_alerts: {
        label: -> { t("permissions.manage_announcements", "Manage global announcements") },
        label_v2: -> { t("Global Announcements - add / edit / delete") },
        account_only: true,
        true_for: %w[AccountAdmin],
        available_to: %w[AccountAdmin AccountMembership],
      },
      manage_catalog: {
        label: -> { t("permissions.manage_catalog", "Manage catalog") },
        label_v2: -> { t("Catalog - manage") },
        account_only: true,
        true_for: %w[AccountAdmin],
        available_to: %w[AccountAdmin AccountMembership],
        account_allows: ->(a) { a.settings[:catalog_enabled] }
      },
      # deprecated; legacy role override
      manage_courses: {
        label: -> { t("Manage ( add / edit / delete ) ") },
        label_v2: -> { t("Courses - add / edit / delete") },
        available_to: %w[AccountAdmin AccountMembership],
        true_for: ["AccountAdmin"],
        account_only: true,
        account_allows: ->(a) { !a.root_account.feature_enabled?(:granular_permissions_manage_courses) }
      },
      manage_courses_admin: {
        label: -> { t("Manage account level course actions") },
        label_v2: -> { t("Courses - manage / update") },
        group: "manage_courses",
        group_label: -> { t("Manage Courses") },
        available_to: %w[AccountAdmin AccountMembership],
        true_for: ["AccountAdmin"],
        account_only: true,
        account_allows: ->(a) { a.root_account.feature_enabled?(:granular_permissions_manage_courses) }
      },
      manage_courses_add: {
        label: -> { t("Add courses") },
        label_v2: -> { t("Courses - add") },
        group: "manage_courses",
        group_label: -> { t("Manage Courses") },
        available_to: %w[AccountAdmin AccountMembership],
        true_for: %w[AccountAdmin],
        account_only: true,
        account_allows: ->(a) { a.root_account.feature_enabled?(:granular_permissions_manage_courses) }
      },
      manage_courses_publish: {
        label: -> { t("Publish courses") },
        label_v2: -> { t("Courses - publish") },
        group: "manage_courses",
        group_label: -> { t("Manage Courses") },
        available_to: %w[
          AccountAdmin
          AccountMembership
          TeacherEnrollment
          TaEnrollment
          DesignerEnrollment
        ],
        true_for: %w[AccountAdmin TeacherEnrollment DesignerEnrollment],
        account_allows: ->(a) { a.root_account.feature_enabled?(:granular_permissions_manage_courses) }
      },
      manage_courses_conclude: {
        label: -> { t("Conclude courses") },
        label_v2: -> { t("Courses - conclude") },
        group: "manage_courses",
        group_label: -> { t("Manage Courses") },
        available_to: %w[
          AccountAdmin
          AccountMembership
          TeacherEnrollment
          TaEnrollment
          DesignerEnrollment
        ],
        true_for: %w[AccountAdmin TeacherEnrollment DesignerEnrollment],
        account_allows: ->(a) { a.root_account.feature_enabled?(:granular_permissions_manage_courses) }
      },
      manage_courses_reset: {
        label: -> { t("Reset courses") },
        label_v2: -> { t("Courses - reset") },
        group: "manage_courses",
        group_label: -> { t("Manage Courses") },
        available_to: %w[
          AccountAdmin
          AccountMembership
          TeacherEnrollment
          DesignerEnrollment
        ],
        true_for: %w[AccountAdmin],
        account_allows: ->(a) { a.root_account.feature_enabled?(:granular_permissions_manage_courses) }
      },
      manage_courses_delete: {
        label: -> { t("Delete courses") },
        label_v2: -> { t("Courses - delete") },
        group: "manage_courses",
        group_label: -> { t("Manage Courses") },
        available_to: %w[
          AccountAdmin
          AccountMembership
          TeacherEnrollment
          DesignerEnrollment
        ],
        true_for: %w[AccountAdmin],
        account_allows: ->(a) { a.root_account.feature_enabled?(:granular_permissions_manage_courses) }
      },
      manage_data_services: {
        label: -> { t("permissions.manage_data_services", "Manage data services") },
        label_v2: -> { t("Data Services - manage ") },
        account_only: true,
        true_for: %w[AccountAdmin],
        available_to: %w[AccountAdmin AccountMembership],
      },
      manage_course_visibility: {
        label: -> { t("Change course visibility") },
        label_v2: -> { t("Courses - change visibility") },
        available_to: %w[
          AccountAdmin
          AccountMembership
          TeacherEnrollment
          TaEnrollment
          DesignerEnrollment
        ],
        true_for: %w[
          AccountAdmin
          TeacherEnrollment
          TaEnrollment
          DesignerEnrollment
        ]
      },
      manage_developer_keys: {
        label: -> { t("permissions.manage_developer_keys", "Manage developer keys") },
        label_v2: -> { t("Developer Keys - manage ") },
        account_only: true,
        true_for: %w[AccountAdmin],
        available_to: %w[AccountAdmin AccountMembership],
      },
      moderate_user_content: {
        label: -> { t("permissions.moderate_user_content", "Moderate user content") },
        label_v2: -> { t("Users - moderate content") },
        account_only: true,
        true_for: %w[AccountAdmin],
        available_to: %w[AccountAdmin AccountMembership],
      },
      view_feature_flags: {
        label: -> { t("View feature options at an account level") },
        label_v2: -> { t("Feature Options - view") },
        true_for: %w[AccountAdmin],
        available_to: %w[AccountAdmin AccountMembership]
      },
      manage_feature_flags: {
        label: -> { t("permissions.manage_feature_flags", "Enable or disable features at an account level") },
        label_v2: -> { t("Feature Options - enable / disable") },
        true_for: %w[AccountAdmin],
        available_to: %w[AccountAdmin AccountMembership]
      },
      manage_frozen_assignments: {
        label: -> { t("permissions.manage_frozen_assignment", "Manage (edit / delete) frozen assignments") },
        true_for: %w[AccountAdmin],
        available_to: %w[AccountAdmin AccountMembership],
        enabled_for_plugin: :assignment_freezer
      },
      manage_global_outcomes: {
        label: -> { t("permissions.manage_global_outcomes", "Manage global learning outcomes") },
        account_only: :site_admin,
        true_for: %w[AccountAdmin],
        available_to: %w[AccountAdmin AccountMembership],
      },
      manage_jobs: {
        label: -> { t("permissions.managed_jobs", "Manage background jobs") },
        account_only: :site_admin,
        true_for: %w[AccountAdmin],
        available_to: %w[AccountAdmin AccountMembership],
      },
      manage_lti_registrations: {
        label: -> { t("LTI Registrations - manage ") },
        account_only: true,
        true_for: %w[AccountAdmin],
        available_to: %w[AccountAdmin AccountMembership],
        account_allows: ->(a) { a.root_account.feature_enabled?(:lti_registrations_page) }
      },
      manage_release_notes: {
        label: -> { t("Manage release notes") },
        account_only: :site_admin,
        true_for: %w[AccountAdmin],
        available_to: %w[AccountAdmin AccountMembership],
      },
      manage_master_courses: {
        label: -> { t("Blueprint Courses (create / edit / associate / delete)") },
        label_v2: -> { t("Blueprint Courses - add / edit / associate / delete") },
        available_to: [
          "AccountAdmin",
          "AccountMembership"
        ],
        account_only: true,
        true_for: [
          "AccountAdmin"
        ]
      },
      manage_role_overrides: {
        label: -> { t("permissions.manage_role_overrides", "Manage permissions") },
        label_v2: -> { t("Permissions - manage") },
        account_only: true,
        true_for: %w[AccountAdmin],
        available_to: %w[AccountMembership]
      },
      manage_storage_quotas: {
        label: -> { t("permissions.manage_storage_quotas", "Manage storage quotas") },
        label_v2: -> { t("Storage Quotas - manage") },
        account_only: true,
        true_for: %w[AccountAdmin],
        available_to: %w[AccountAdmin AccountMembership]
      },
      manage_sis: {
        label: -> { t("permissions.manage_sis", "Manage SIS data") },
        label_v2: -> { t("SIS Data - manage") },
        account_only: :root,
        true_for: %w[AccountAdmin],
        available_to: %w[AccountAdmin AccountMembership],
      },
      manage_site_settings: {
        label: -> { t("permissions.manage_site_settings", "Manage site-wide and plugin settings") },
        account_only: :site_admin,
        true_for: %w[AccountAdmin],
        available_to: %w[AccountAdmin AccountMembership],
      },
      manage_internal_settings: {
        label: -> { t("permissions.manage_internal_settings", "Manage environment-wide internal settings") },
        account_only: :site_admin,
        true_for: %w[AccountAdmin],
        available_to: %w[AccountAdmin AccountMembership],
      },
      manage_user_logins: {
        label: -> { t("permissions.manage_user_logins", "Modify login details for users") },
        label_v2: -> { t("Users - manage login details") },
        available_to: [
          "AccountAdmin",
          "AccountMembership"
        ],
        account_only: :root,
        true_for: [
          "AccountAdmin"
        ]
      },
      manage_user_observers: {
        label: -> { t("permissions.manage_user_observers", "Manage observers for users") },
        label_v2: -> { t("Users - manage observers") },
        account_only: :root,
        true_for: %w[AccountAdmin],
        available_to: %w[AccountAdmin AccountMembership],
      },
      read_course_content: {
        label: -> { t("permissions.read_course_content", "View course content") },
        label_v2: -> { t("Course Content - view") },
        true_for: %w[AccountAdmin],
        available_to: %w[AccountAdmin AccountMembership]
      },
      read_course_list: {
        label: -> { t("permissions.read_course_list", "View the list of courses") },
        label_v2: -> { t("Courses - view list") },
        account_only: true,
        true_for: %w[AccountAdmin],
        available_to: %w[AccountAdmin AccountMembership]
      },
      read_messages: {
        label: -> { t("permissions.read_messages", "View notifications sent to users") },
        account_only: :site_admin,
        true_for: %w[AccountAdmin],
        available_to: %w[AccountAdmin AccountMembership],
      },
      reset_any_mfa: {
        label: -> { t("Reset Multi-Factor Authentication") },
        account_only: :root,
        true_for: %w[AccountAdmin],
        available_to: %w[AccountAdmin AccountMembership],
        account_allows: ->(a) { a.mfa_settings != :disabled }
      },
      view_course_changes: {
        label: -> { t("permissions.view_course_changes", "View Course Change Logs") },
        label_v2: -> { t("Courses - view change logs") },
        admin_tool: true,
        account_only: :root,
        available_to: [
          "AccountAdmin",
          "AccountMembership"
        ],
        true_for: ["AccountAdmin"]
      },
      view_error_reports: {
        label: -> { t("permissions.view_error_reports", "View error reports") },
        account_only: :site_admin,
        true_for: %w[AccountAdmin],
        available_to: %w[AccountAdmin AccountMembership],
      },
      view_grade_changes: {
        label: -> { t("permissions.view_grade_changes", "View Grade Change Logs") },
        label_v2: -> { t("Grades - view change logs") },
        admin_tool: true,
        account_only: true,
        available_to: [
          "AccountAdmin",
          "AccountMembership"
        ],
        true_for: ["AccountAdmin"]
      },
      view_jobs: {
        label: -> { t("permissions.view_jobs", "View background jobs") },
        account_only: :site_admin,
        true_for: %w[AccountAdmin],
        available_to: %w[AccountAdmin AccountMembership],
      },
      view_notifications: {
        label: -> { t("permissions.view_notifications", "View notifications") },
        label_v2: -> { t("Notifications - view") },
        admin_tool: true,
        account_only: true,
        available_to: [
          "AccountAdmin",
          "AccountMembership"
        ],
        true_for: [],
        account_allows: ->(acct) { acct.settings[:admins_can_view_notifications] }
      },
      view_statistics: {
        label: -> { t("permissions.view_statistics", "View statistics") },
        label_v2: -> { t("Statistics - view") },
        account_only: true,
        true_for: %w[AccountAdmin],
        available_to: %w[AccountAdmin AccountMembership]
      },
      undelete_courses: {
        label: -> { t("permissions.undelete_courses", "Undelete courses") },
        label_v2: -> { t("Courses - undelete") },
        admin_tool: true,
        account_only: true,
        available_to: [
          "AccountAdmin",
          "AccountMembership"
        ],
        true_for: ["AccountAdmin"]
      },
      # deprecated
      change_course_state: {
        label: -> { t("permissions.change_course_state", "Change course state") },
        label_v2: -> { t("Course State - manage") },
        true_for: %w[AccountAdmin TeacherEnrollment DesignerEnrollment],
        available_to: %w[
          AccountAdmin
          AccountMembership
          TeacherEnrollment
          TaEnrollment
          DesignerEnrollment
        ],
        account_allows: ->(a) { !a.root_account.feature_enabled?(:granular_permissions_manage_courses) }
      },
      create_collaborations: {
        label: -> { t("permissions.create_collaborations", "Create student collaborations") },
        label_v2: -> { t("Student Collaborations - create") },
        available_to: %w[
          StudentEnrollment
          TaEnrollment
          DesignerEnrollment
          TeacherEnrollment
          ObserverEnrollment
          AccountAdmin
          AccountMembership
        ],
        true_for: %w[
          StudentEnrollment
          TaEnrollment
          DesignerEnrollment
          TeacherEnrollment
          AccountAdmin
        ]
      },
      create_conferences: {
        label: -> { t("permissions.create_conferences", "Create web conferences") },
        label_v2: -> { t("Web Conferences - create") },
        available_to: %w[
          StudentEnrollment
          TaEnrollment
          DesignerEnrollment
          TeacherEnrollment
          ObserverEnrollment
          AccountAdmin
          AccountMembership
        ],
        true_for: %w[
          StudentEnrollment
          TaEnrollment
          DesignerEnrollment
          TeacherEnrollment
          AccountAdmin
        ]
      },
      create_forum: {
        label: -> { t("Create new discussions") },
        label_v2: -> { t("Discussions - create") },
        available_to: %w[
          StudentEnrollment
          TaEnrollment
          DesignerEnrollment
          TeacherEnrollment
          ObserverEnrollment
          AccountAdmin
          AccountMembership
        ],
        true_for: %w[
          StudentEnrollment
          TaEnrollment
          DesignerEnrollment
          TeacherEnrollment
          AccountAdmin
        ],
        restrict_future_enrollments: true
      },
      generate_observer_pairing_code: {
        label: -> { t("Users - generate observer pairing codes for students") },
        true_for: %w[AccountAdmin],
        available_to: %w[TeacherEnrollment ObserverEnrollment TaEnrollment AccountAdmin AccountMembership DesignerEnrollment]
      },
      import_outcomes: {
        label: -> { t("Import learning outcomes") },
        label_v2: -> { t("Learning Outcomes - import") },
        available_to: %w[
          TaEnrollment
          DesignerEnrollment
          TeacherEnrollment
          ObserverEnrollment
          AccountAdmin
          AccountMembership
        ],
        true_for: %w[
          DesignerEnrollment
          TeacherEnrollment
          AccountAdmin
        ]
      },
      # lagacy role override
      lti_add_edit: {
        label: -> { t("LTI add and edit") },
        label_v2: -> { t("LTI - add / edit / delete") },
        available_to: %w[
          TeacherEnrollment
          TaEnrollment
          DesignerEnrollment
          AccountAdmin
          AccountMembership
        ],
        true_for: %w[
          TeacherEnrollment
          TaEnrollment
          DesignerEnrollment
          AccountAdmin
        ],
        account_allows: ->(a) { !a.root_account.feature_enabled?(:granular_permissions_manage_lti) }
      },
      manage_lti_add: {
        label: -> { t("Add LTI") },
        label_v2: -> { t("LTI - add") },
        group: "manage_lti",
        group_label: -> { t("Manage LTI") },
        available_to: %w[
          TeacherEnrollment
          TaEnrollment
          DesignerEnrollment
          AccountAdmin
          AccountMembership
        ],
        true_for: %w[
          TeacherEnrollment
          TaEnrollment
          DesignerEnrollment
          AccountAdmin
        ],
        account_allows: ->(a) { a.root_account.feature_enabled?(:granular_permissions_manage_lti) }
      },
      manage_lti_edit: {
        label: -> { t("Edit LTI") },
        label_v2: -> { t("LTI - edit") },
        group: "manage_lti",
        group_label: -> { t("Manage LTI") },
        available_to: %w[
          TeacherEnrollment
          TaEnrollment
          DesignerEnrollment
          AccountAdmin
          AccountMembership
        ],
        true_for: %w[
          TeacherEnrollment
          TaEnrollment
          DesignerEnrollment
          AccountAdmin
        ],
        account_allows: ->(a) { a.root_account.feature_enabled?(:granular_permissions_manage_lti) }
      },
      manage_lti_delete: {
        label: -> { t("Delete LTI") },
        label_v2: -> { t("LTI - delete") },
        group: "manage_lti",
        group_label: -> { t("Manage LTI") },
        available_to: %w[
          TeacherEnrollment
          TaEnrollment
          DesignerEnrollment
          AccountAdmin
          AccountMembership
        ],
        true_for: %w[
          TeacherEnrollment
          TaEnrollment
          DesignerEnrollment
          AccountAdmin
        ],
        account_allows: ->(a) { a.root_account.feature_enabled?(:granular_permissions_manage_lti) }
      },
      manage_admin_users: {
        label: -> { t("permissions.manage_admin_users", "Add/remove other teachers, course designers or TAs to the course") },
        label_v2: -> { t("Users - add / remove teachers, course designers, or TAs in courses") },
        available_to: %w[
          TaEnrollment
          DesignerEnrollment
          TeacherEnrollment
          AccountAdmin
          AccountMembership
        ],
        true_for: [
          "TeacherEnrollment",
          "AccountAdmin"
        ],
        account_allows: ->(a) { !a.root_account.feature_enabled?(:granular_permissions_manage_users) }
      },
      allow_course_admin_actions: {
        label: -> { t("Allow administrative actions in courses") },
        label_v2: -> { t("Users - allow administrative actions in courses") },
        available_to: %w[
          TaEnrollment
          DesignerEnrollment
          TeacherEnrollment
          AccountAdmin
          AccountMembership
        ],
        true_for: [
          "TeacherEnrollment",
          "AccountAdmin"
        ],
        account_allows: ->(a) { a.root_account.feature_enabled?(:granular_permissions_manage_users) }
      },
      add_teacher_to_course: {
        label: -> { t("Add Teachers to courses") },
        label_v2: -> { t("Teachers - add") },
        available_to: %w[
          TaEnrollment
          DesignerEnrollment
          TeacherEnrollment
          AccountAdmin
          AccountMembership
        ],
        true_for: [
          "TeacherEnrollment",
          "AccountAdmin"
        ],
        group: "manage_course_teacher_enrollments",
        group_label: -> { t("Users - Teachers") },
        account_allows: ->(a) { a.root_account.feature_enabled?(:granular_permissions_manage_users) }
      },
      remove_teacher_from_course: {
        label: -> { t("Remove Teachers from courses") },
        label_v2: -> { t("Teachers - remove") },
        available_to: %w[
          TaEnrollment
          DesignerEnrollment
          TeacherEnrollment
          AccountAdmin
          AccountMembership
        ],
        true_for: [
          "TeacherEnrollment",
          "AccountAdmin"
        ],
        group: "manage_course_teacher_enrollments",
        group_label: -> { t("Users - Teachers") },
        account_allows: ->(a) { a.root_account.feature_enabled?(:granular_permissions_manage_users) }
      },
      add_ta_to_course: {
        label: -> { t("Add TAs to courses") },
        label_v2: -> { t("TAs - add") },
        available_to: %w[
          TaEnrollment
          DesignerEnrollment
          TeacherEnrollment
          AccountAdmin
          AccountMembership
        ],
        true_for: [
          "TeacherEnrollment",
          "AccountAdmin"
        ],
        group: "manage_course_ta_enrollments",
        group_label: -> { t("Users - TAs") },
        account_allows: ->(a) { a.root_account.feature_enabled?(:granular_permissions_manage_users) }
      },
      remove_ta_from_course: {
        label: -> { t("Remove TAs from courses") },
        label_v2: -> { t("TAs - remove") },
        available_to: %w[
          TaEnrollment
          DesignerEnrollment
          TeacherEnrollment
          AccountAdmin
          AccountMembership
        ],
        true_for: [
          "TeacherEnrollment",
          "AccountAdmin"
        ],
        group: "manage_course_ta_enrollments",
        group_label: -> { t("Users - TAs") },
        account_allows: ->(a) { a.root_account.feature_enabled?(:granular_permissions_manage_users) }
      },
      add_observer_to_course: {
        label: -> { t("Add Observers to courses") },
        label_v2: -> { t("Observers - add") },
        available_to: %w[
          TaEnrollment
          DesignerEnrollment
          TeacherEnrollment
          AccountAdmin
          AccountMembership
        ],
        true_for: %w[
          TaEnrollment
          DesignerEnrollment
          TeacherEnrollment
          AccountAdmin
        ],
        group: "manage_course_observer_enrollments",
        group_label: -> { t("Users - Observers") },
        account_allows: ->(a) { a.root_account.feature_enabled?(:granular_permissions_manage_users) }
      },
      remove_observer_from_course: {
        label: -> { t("Remove Observers from courses") },
        label_v2: -> { t("Observers - remove") },
        available_to: %w[
          TaEnrollment
          DesignerEnrollment
          TeacherEnrollment
          AccountAdmin
          AccountMembership
        ],
        true_for: %w[
          TaEnrollment
          DesignerEnrollment
          TeacherEnrollment
          AccountAdmin
        ],
        group: "manage_course_observer_enrollments",
        group_label: -> { t("Users - Observers") },
        account_allows: ->(a) { a.root_account.feature_enabled?(:granular_permissions_manage_users) }
      },
      add_designer_to_course: {
        label: -> { t("Add Designers to courses") },
        label_v2: -> { t("Designers - add") },
        available_to: %w[
          TaEnrollment
          DesignerEnrollment
          TeacherEnrollment
          AccountAdmin
          AccountMembership
        ],
        true_for: [
          "TeacherEnrollment",
          "AccountAdmin"
        ],
        group: "manage_course_designer_enrollments",
        group_label: -> { t("Users - Designers") },
        account_allows: ->(a) { a.root_account.feature_enabled?(:granular_permissions_manage_users) }
      },
      remove_designer_from_course: {
        label: -> { t("Remove Designers from courses") },
        label_v2: -> { t("Designers - remove") },
        available_to: %w[
          TaEnrollment
          DesignerEnrollment
          TeacherEnrollment
          AccountAdmin
          AccountMembership
        ],
        true_for: [
          "TeacherEnrollment",
          "AccountAdmin"
        ],
        group: "manage_course_designer_enrollments",
        group_label: -> { t("Users - Designers") },
        account_allows: ->(a) { a.root_account.feature_enabled?(:granular_permissions_manage_users) }
      },
      manage_assignments: {
        label: -> { t("permissions.manage_assignments", "Manage (add / edit / delete) assignments and quizzes") },
        label_v2: -> { t("Assignments and Quizzes - add / edit / delete") },
        available_to: %w[
          TaEnrollment
          DesignerEnrollment
          TeacherEnrollment
          ObserverEnrollment
          AccountAdmin
          AccountMembership
        ],
        true_for: %w[
          TaEnrollment
          DesignerEnrollment
          TeacherEnrollment
          AccountAdmin
        ],
        acts_as_access_token_scope: true,
        account_allows: ->(a) { !a.root_account.feature_enabled?(:granular_permissions_manage_assignments) }
      },
      manage_assignments_add: {
        label: -> { t("Add assignments and quizzes") },
        label_v2: -> { t("Assignments and Quizzes - add") },
        available_to: %w[
          TaEnrollment
          DesignerEnrollment
          TeacherEnrollment
          ObserverEnrollment
          AccountAdmin
          AccountMembership
        ],
        true_for: %w[
          TaEnrollment
          DesignerEnrollment
          TeacherEnrollment
          AccountAdmin
        ],
        acts_as_access_token_scope: true,
        group: "manage_assignments_and_quizzes",
        group_label: -> { t("Manage Assignments and Quizzes") },
        account_allows: ->(a) { a.root_account.feature_enabled?(:granular_permissions_manage_assignments) }
      },
      manage_assignments_edit: {
        label: -> { t("Manage / edit assignments and quizzes") },
        label_v2: -> { t("Assignments and Quizzes - edit") },
        available_to: %w[
          TaEnrollment
          DesignerEnrollment
          TeacherEnrollment
          ObserverEnrollment
          AccountAdmin
          AccountMembership
        ],
        true_for: %w[
          TaEnrollment
          DesignerEnrollment
          TeacherEnrollment
          AccountAdmin
        ],
        acts_as_access_token_scope: true,
        group: "manage_assignments_and_quizzes",
        group_label: -> { t("Manage Assignments and Quizzes") },
        account_allows: ->(a) { a.root_account.feature_enabled?(:granular_permissions_manage_assignments) }
      },
      manage_assignments_delete: {
        label: -> { t("Delete assignments and quizzes") },
        label_v2: -> { t("Assignments and Quizzes - delete") },
        available_to: %w[
          TaEnrollment
          DesignerEnrollment
          TeacherEnrollment
          ObserverEnrollment
          AccountAdmin
          AccountMembership
        ],
        true_for: %w[
          TaEnrollment
          DesignerEnrollment
          TeacherEnrollment
          AccountAdmin
        ],
        acts_as_access_token_scope: true,
        group: "manage_assignments_and_quizzes",
        group_label: -> { t("Manage Assignments and Quizzes") },
        account_allows: ->(a) { a.root_account.feature_enabled?(:granular_permissions_manage_assignments) }
      },
      manage_account_calendar_visibility: {
        label: -> { t("Change visibility of account calendars") },
        label_v2: -> { t("Account Calendars - change visibility") },
        group: "manage_account_calendar",
        group_label: -> { t("Manage Account Calendars") },
        account_only: true,
        available_to: %w[AccountAdmin AccountMembership],
        true_for: %w[AccountAdmin]
      },
      manage_account_calendar_events: {
        label: -> { t("Add, edit and delete events on account calendars") },
        label_v2: -> { t("Account Calendars - add / edit / delete events") },
        group: "manage_account_calendar",
        group_label: -> { t("Manage Account Calendars") },
        account_only: true,
        available_to: %w[AccountAdmin AccountMembership],
        true_for: %w[AccountAdmin]
      },
      manage_calendar: {
        label: -> { t("permissions.manage_calendar", "Add, edit and delete events on the course calendar") },
        label_v2: -> { t("Course Calendar - add / edit / delete") },
        available_to: %w[
          StudentEnrollment
          TaEnrollment
          DesignerEnrollment
          TeacherEnrollment
          ObserverEnrollment
          AccountAdmin
          AccountMembership
        ],
        true_for: %w[
          TaEnrollment
          DesignerEnrollment
          TeacherEnrollment
          AccountAdmin
        ]
      },
      # legacy role override
      manage_content: {
        label: -> { t("Manage all other course content") },
        label_v2: -> { t("Course Content - add / edit / delete") },
        available_to: %w[
          TaEnrollment
          TeacherEnrollment
          DesignerEnrollment
          ObserverEnrollment
          AccountAdmin
          AccountMembership
        ],
        true_for: %w[
          TaEnrollment
          TeacherEnrollment
          DesignerEnrollment
          AccountAdmin
        ],
        account_allows: ->(a) { !a.root_account.feature_enabled?(:granular_permissions_manage_course_content) }
      },
      manage_course_content_add: {
        label: -> { t("Add all other course content") },
        label_v2: -> { t("Course Content - add") },
        group: "manage_course_content",
        group_label: -> { t("Manage Course Content") },
        available_to: %w[
          TaEnrollment
          TeacherEnrollment
          DesignerEnrollment
          ObserverEnrollment
          AccountAdmin
          AccountMembership
        ],
        true_for: %w[
          TaEnrollment
          TeacherEnrollment
          DesignerEnrollment
          AccountAdmin
        ],
        account_allows: ->(a) { a.root_account.feature_enabled?(:granular_permissions_manage_course_content) }
      },
      manage_course_content_edit: {
        label: -> { t("Edit all other course content") },
        label_v2: -> { t("Course Content - edit") },
        group: "manage_course_content",
        group_label: -> { t("Manage Course Content") },
        available_to: %w[
          TaEnrollment
          TeacherEnrollment
          DesignerEnrollment
          ObserverEnrollment
          AccountAdmin
          AccountMembership
        ],
        true_for: %w[
          TaEnrollment
          TeacherEnrollment
          DesignerEnrollment
          AccountAdmin
        ],
        account_allows: ->(a) { a.root_account.feature_enabled?(:granular_permissions_manage_course_content) }
      },
      manage_course_content_delete: {
        label: -> { t("Delete all other course content") },
        label_v2: -> { t("Course Content - delete") },
        group: "manage_course_content",
        group_label: -> { t("Manage Course Content") },
        available_to: %w[
          TaEnrollment
          TeacherEnrollment
          DesignerEnrollment
          ObserverEnrollment
          AccountAdmin
          AccountMembership
        ],
        true_for: %w[
          TaEnrollment
          TeacherEnrollment
          DesignerEnrollment
          AccountAdmin
        ],
        account_allows: ->(a) { a.root_account.feature_enabled?(:granular_permissions_manage_course_content) }
      },
      # Course Template account permissions
      add_course_template: {
        label: -> { t("Course Templates - create") },
        label_v2: -> { t("Course Templates - create") },
        available_to: [
          "AccountAdmin",
          "AccountMembership"
        ],
        true_for: [
          "AccountAdmin"
        ],
        group: "manage_course_templates",
        group_label: -> { t("Manage Course Templates") },
        account_allows: ->(a) { a.root_account.feature_enabled?(:course_templates) },
        account_only: true
      },
      edit_course_template: {
        label: -> { t("Course Templates - edit") },
        label_v2: -> { t("Course Templates - edit") },
        available_to: [
          "AccountAdmin",
          "AccountMembership"
        ],
        true_for: [
          "AccountAdmin"
        ],
        group: "manage_course_templates",
        group_label: -> { t("Courses - Course Templates") },
        account_allows: ->(a) { a.root_account.feature_enabled?(:course_templates) },
        account_only: true
      },
      delete_course_template: {
        label: -> { t("Course Templates - delete") },
        label_v2: -> { t("Course Templates - delete") },
        available_to: [
          "AccountAdmin",
          "AccountMembership"
        ],
        true_for: [
          "AccountAdmin"
        ],
        group: "manage_course_templates",
        group_label: -> { t("Manage Course Templates") },
        account_allows: ->(a) { a.root_account.feature_enabled?(:course_templates) },
        account_only: true
      },
      manage_account_banks: {
        label: -> { t("permissions.manage_account_banks", "Manage account level item Banks") },
        label_v2: -> { t("Item Banks - manage account") },
        available_to: %w[
          DesignerEnrollment
          TeacherEnrollment
          AccountAdmin
          AccountMembership
        ],
        true_for: %w[
          AccountAdmin
        ],
      },
      share_banks_with_subaccounts: {
        label: -> { t("permissions.share_banks_with_subaccounts", "Share item banks with subaccounts") },
        label_v2: -> { t("Item Banks - share with subaccounts") },
        available_to: %w[
          DesignerEnrollment
          TaEnrollment
          TeacherEnrollment
          AccountAdmin
          AccountMembership
        ],
        true_for: %w[
          AccountAdmin
        ],
        account_allows: ->(_a) { Account.site_admin.feature_enabled?(:new_quizzes_subaccount_sharing_permission) },
      },
      manage_files_add: {
        label: -> { t("Add course files") },
        label_v2: -> { t("Course Files - add") },
        group: "manage_files",
        group_label: -> { t("Manage Course Files") },
        available_to: %w[
          TaEnrollment
          DesignerEnrollment
          TeacherEnrollment
          ObserverEnrollment
          AccountAdmin
          AccountMembership
        ],
        true_for: %w[TaEnrollment DesignerEnrollment TeacherEnrollment AccountAdmin],
        acts_as_access_token_scope: true
      },
      manage_files_edit: {
        label: -> { t("Edit course files") },
        label_v2: -> { t("Course Files - edit") },
        group: "manage_files",
        group_label: -> { t("Manage Course Files") },
        available_to: %w[
          TaEnrollment
          DesignerEnrollment
          TeacherEnrollment
          ObserverEnrollment
          AccountAdmin
          AccountMembership
        ],
        true_for: %w[TaEnrollment DesignerEnrollment TeacherEnrollment AccountAdmin],
        acts_as_access_token_scope: true
      },
      manage_files_delete: {
        label: -> { t("Delete course files") },
        label_v2: -> { t("Course Files - delete") },
        group: "manage_files",
        group_label: -> { t("Manage Course Files") },
        available_to: %w[
          TaEnrollment
          DesignerEnrollment
          TeacherEnrollment
          ObserverEnrollment
          AccountAdmin
          AccountMembership
        ],
        true_for: %w[TaEnrollment DesignerEnrollment TeacherEnrollment AccountAdmin],
        acts_as_access_token_scope: true
      },
      manage_grades: {
        label: -> { t("permissions.manage_grades", "Edit grades") },
        label_v2: -> { t("Grades - edit") },
        available_to: %w[
          TaEnrollment
          TeacherEnrollment
          AccountAdmin
          AccountMembership
        ],
        true_for: %w[
          TaEnrollment
          TeacherEnrollment
          AccountAdmin
        ]
      },
      # lagacy role override
      manage_groups: {
        label: -> { t("Manage (create / edit / delete) groups") },
        label_v2: -> { t("Groups - add / edit / delete") },
        available_to: %w[
          TaEnrollment
          DesignerEnrollment
          TeacherEnrollment
          AccountAdmin
          AccountMembership
        ],
        true_for: %w[TaEnrollment DesignerEnrollment TeacherEnrollment AccountAdmin],
        acts_as_access_token_scope: true,
        account_allows: ->(a) { !a.root_account.feature_enabled?(:granular_permissions_manage_groups) }
      },
      manage_groups_add: {
        label: -> { t("Add groups") },
        label_v2: -> { t("Groups - add") },
        group: "manage_groups",
        group_label: -> { t("Manage Groups") },
        available_to: %w[
          TaEnrollment
          DesignerEnrollment
          TeacherEnrollment
          AccountAdmin
          AccountMembership
        ],
        true_for: %w[TaEnrollment DesignerEnrollment TeacherEnrollment AccountAdmin],
        acts_as_access_token_scope: true,
        account_allows: ->(a) { a.root_account.feature_enabled?(:granular_permissions_manage_groups) }
      },
      manage_groups_manage: {
        label: -> { t("Manage groups") },
        label_v2: -> { t("Groups - manage") },
        group: "manage_groups",
        group_label: -> { t("Manage Groups") },
        available_to: %w[
          TaEnrollment
          DesignerEnrollment
          TeacherEnrollment
          AccountAdmin
          AccountMembership
        ],
        true_for: %w[TaEnrollment DesignerEnrollment TeacherEnrollment AccountAdmin],
        acts_as_access_token_scope: true,
        account_allows: ->(a) { a.root_account.feature_enabled?(:granular_permissions_manage_groups) }
      },
      manage_groups_delete: {
        label: -> { t("Delete groups") },
        label_v2: -> { t("Groups - delete") },
        group: "manage_groups",
        group_label: -> { t("Manage Groups") },
        available_to: %w[
          TaEnrollment
          DesignerEnrollment
          TeacherEnrollment
          AccountAdmin
          AccountMembership
        ],
        true_for: %w[TaEnrollment DesignerEnrollment TeacherEnrollment AccountAdmin],
        acts_as_access_token_scope: true,
        account_allows: ->(a) { a.root_account.feature_enabled?(:granular_permissions_manage_groups) }
      },
      manage_interaction_alerts: {
        label: -> { t("permissions.manage_interaction_alerts", "Manage alerts") },
        label_v2: -> { t("Alerts - add / edit / delete") },
        true_for: %w[AccountAdmin TeacherEnrollment],
        available_to: %w[AccountAdmin AccountMembership TeacherEnrollment TaEnrollment],
      },
      manage_outcomes: {
        label: -> { t("permissions.manage_outcomes", "Manage learning outcomes") },
        label_v2: -> { t("Learning Outcomes - add / edit / delete") },
        available_to: %w[
          StudentEnrollment
          TaEnrollment
          DesignerEnrollment
          TeacherEnrollment
          ObserverEnrollment
          AccountAdmin
          AccountMembership
        ],
        true_for: %w[
          DesignerEnrollment
          TeacherEnrollment
          AccountAdmin
        ]
      },
      manage_proficiency_calculations: {
        label: -> { t("permissions.manage_proficiency_calculations", "Manage outcome proficiency calculations") },
        label_v2: -> { t("Outcome Proficiency Calculations - add / edit") },
        available_to: %w[
          DesignerEnrollment
          TeacherEnrollment
          AccountAdmin
          AccountMembership
        ],
        true_for: [
          "AccountAdmin"
        ]
      },
      manage_proficiency_scales: {
        label: -> { t("permissions.manage_proficiency_scales", "Manage outcome mastery scales") },
        label_v2: -> { t("Outcome Mastery Scales - add / edit") },
        available_to: %w[
          DesignerEnrollment
          TeacherEnrollment
          AccountAdmin
          AccountMembership
        ],
        true_for: [
          "AccountAdmin"
        ]
      },
      manage_sections_add: {
        label: -> { t("permissions.manage_sections_add", "Add course sections") },
        label_v2: -> { t("Course Sections - add") },
        group: "manage_sections",
        group_label: -> { t("Manage Course Sections") },
        available_to: %w[
          AccountAdmin
          AccountMembership
          TeacherEnrollment
          TaEnrollment
          DesignerEnrollment
        ],
        true_for: %w[AccountAdmin TeacherEnrollment DesignerEnrollment]
      },
      manage_sections_edit: {
        label: -> { t("permissions.manage_sections_edit", "Edit course sections") },
        label_v2: -> { t("Course Sections - edit") },
        group: "manage_sections",
        group_label: -> { t("Manage Course Sections") },
        available_to: %w[
          AccountAdmin
          AccountMembership
          TeacherEnrollment
          TaEnrollment
          DesignerEnrollment
        ],
        true_for: %w[AccountAdmin TeacherEnrollment DesignerEnrollment]
      },
      manage_sections_delete: {
        label: -> { t("permissions.manage_sections_delete", "Delete course sections") },
        label_v2: -> { t("Course Sections - delete") },
        group: "manage_sections",
        group_label: -> { t("Manage Course Sections") },
        available_to: %w[
          AccountAdmin
          AccountMembership
          TeacherEnrollment
          TaEnrollment
          DesignerEnrollment
        ],
        true_for: %w[AccountAdmin TeacherEnrollment DesignerEnrollment]
      },
      manage_students: {
        label: lambda do
          if Account.site_admin.feature_enabled?(:granular_permissions_manage_users)
            t("Manage students for the course")
          else
            t("permissions.manage_students", "Add/remove students for the course")
          end
        end,
        label_v2: lambda do
                    if Account.site_admin.feature_enabled?(:granular_permissions_manage_users)
                      t("Users - manage students in courses")
                    else
                      t("Users - add / remove students in courses")
                    end
                  end,
        available_to: %w[
          TaEnrollment
          DesignerEnrollment
          TeacherEnrollment
          AccountAdmin
          AccountMembership
        ],
        true_for: %w[
          TaEnrollment
          DesignerEnrollment
          TeacherEnrollment
          AccountAdmin
        ]
      },
      add_student_to_course: {
        label: -> { t("Add Students to courses") },
        label_v2: -> { t("Students - add") },
        available_to: %w[
          TaEnrollment
          DesignerEnrollment
          TeacherEnrollment
          AccountAdmin
          AccountMembership
        ],
        true_for: %w[
          TaEnrollment
          DesignerEnrollment
          TeacherEnrollment
          AccountAdmin
        ],
        group: "manage_course_student_enrollments",
        group_label: -> { t("Users - Students") },
        account_allows: ->(a) { a.root_account.feature_enabled?(:granular_permissions_manage_users) }
      },
      remove_student_from_course: {
        label: -> { t("Remove Students from courses") },
        label_v2: -> { t("Students - remove") },
        available_to: %w[
          TaEnrollment
          DesignerEnrollment
          TeacherEnrollment
          AccountAdmin
          AccountMembership
        ],
        true_for: %w[
          TaEnrollment
          DesignerEnrollment
          TeacherEnrollment
          AccountAdmin
        ],
        group: "manage_course_student_enrollments",
        group_label: -> { t("Users - Students") },
        account_allows: ->(a) { a.root_account.feature_enabled?(:granular_permissions_manage_users) }
      },
      temporary_enrollments_add: {
        label: -> { t("permissions.temporary_enrollments_add", "Add temporary enrollments") },
        label_v2: -> { t("Temporary Enrollments - add") },
        available_to: %w[AccountAdmin AccountMembership],
        true_for: ["AccountAdmin"],
        account_only: true,
        account_allows: ->(a) { a.root_account.feature_enabled?(:temporary_enrollments) },
        group: "manage_temporary_enrollments",
        group_label: -> { t("Users - Temporary Enrollments") }
      },
      temporary_enrollments_edit: {
        label: -> { t("permissions.temporary_enrollments_edit", "Edit temporary enrollments") },
        label_v2: -> { t("Temporary Enrollments - edit") },
        available_to: %w[AccountAdmin AccountMembership],
        true_for: ["AccountAdmin"],
        account_only: true,
        account_allows: ->(a) { a.root_account.feature_enabled?(:temporary_enrollments) },
        group: "manage_temporary_enrollments",
        group_label: -> { t("Users - Temporary Enrollments") }
      },
      temporary_enrollments_delete: {
        label: -> { t("permissions.temporary_enrollments_delete", "Delete temporary enrollments") },
        label_v2: -> { t("Temporary Enrollments - delete") },
        available_to: %w[AccountAdmin AccountMembership],
        true_for: ["AccountAdmin"],
        account_only: true,
        account_allows: ->(a) { a.root_account.feature_enabled?(:temporary_enrollments) },
        group: "manage_temporary_enrollments",
        group_label: -> { t("Users - Temporary Enrollments") }
      },
      manage_user_notes: {
        label: -> { t("permissions.manage_user_notes", "Manage faculty journal entries") },
        label_v2: -> { t("Faculty Journal - manage entries") },
        available_to: %w[
          TaEnrollment
          TeacherEnrollment
          AccountAdmin
          AccountMembership
        ],
        true_for: %w[
          TaEnrollment
          TeacherEnrollment
          AccountAdmin
        ],
        account_allows: ->(a) { a.root_account.enable_user_notes }
      },
      manage_rubrics: {
        label: -> { t("permissions.manage_rubrics", "Create and edit assessing rubrics") },
        label_v2: -> { t("Rubrics - add / edit / delete") },
        available_to: %w[
          TaEnrollment
          DesignerEnrollment
          TeacherEnrollment
          AccountAdmin
          AccountMembership
        ],
        true_for: %w[
          DesignerEnrollment
          TaEnrollment
          TeacherEnrollment
          AccountAdmin
        ]
      },
      manage_wiki_create: {
        label: -> { t("Create pages") },
        label_v2: -> { t("Pages - create") },
        available_to: %w[
          TaEnrollment
          TeacherEnrollment
          DesignerEnrollment
          ObserverEnrollment
          AccountAdmin
          AccountMembership
        ],
        true_for: %w[
          TaEnrollment
          TeacherEnrollment
          DesignerEnrollment
          AccountAdmin
        ],
        group: "manage_wiki",
        group_label: -> { t("Manage Pages") }
      },
      manage_wiki_update: {
        label: -> { t("Update pages") },
        label_v2: -> { t("Pages - update") },
        available_to: %w[
          TaEnrollment
          TeacherEnrollment
          DesignerEnrollment
          ObserverEnrollment
          AccountAdmin
          AccountMembership
        ],
        true_for: %w[
          TaEnrollment
          TeacherEnrollment
          DesignerEnrollment
          AccountAdmin
        ],
        group: "manage_wiki",
        group_label: -> { t("Manage Pages") }
      },
      manage_wiki_delete: {
        label: -> { t("Delete pages") },
        label_v2: -> { t("Pages - delete") },
        available_to: %w[
          TaEnrollment
          TeacherEnrollment
          DesignerEnrollment
          ObserverEnrollment
          AccountAdmin
          AccountMembership
        ],
        true_for: %w[
          TaEnrollment
          TeacherEnrollment
          DesignerEnrollment
          AccountAdmin
        ],
        group: "manage_wiki",
        group_label: -> { t("Manage Pages") }
      },
      moderate_forum: {
        label: -> { t("permissions.moderate_form", "Moderate discussions ( delete / edit other's posts, lock topics)") },
        label_v2: -> { t("Discussions - moderate") },
        available_to: %w[
          StudentEnrollment
          TaEnrollment
          DesignerEnrollment
          TeacherEnrollment
          ObserverEnrollment
          AccountAdmin
          AccountMembership
        ],
        true_for: %w[
          TaEnrollment
          DesignerEnrollment
          TeacherEnrollment
          AccountAdmin
        ]
      },
      post_to_forum: {
        label: -> { t("permissions.post_to_forum", "Post to discussions") },
        label_v2: -> { t("Discussions - post") },
        available_to: %w[
          StudentEnrollment
          TaEnrollment
          DesignerEnrollment
          TeacherEnrollment
          ObserverEnrollment
          AccountAdmin
          AccountMembership
        ],
        true_for: %w[
          StudentEnrollment
          TaEnrollment
          DesignerEnrollment
          TeacherEnrollment
          AccountAdmin
        ],
        restrict_future_enrollments: true,
        applies_to_concluded: ["TeacherEnrollment", "TaEnrollment"]
      },
      proxy_assignment_submission: {
        label: -> { t("Instructors can submit on behalf of students") },
        label_v2: -> { t("Submission - Submit on behalf of student") },
        available_to: %w[
          TaEnrollment
          TeacherEnrollment
          AccountAdmin
          AccountMembership
        ],
        true_for: [],
        account_allows: lambda do |_a|
          Account.site_admin.feature_enabled?(:proxy_file_uploads)
        end
      },
      read_announcements: {
        label: -> { t("View announcements") },
        label_v2: -> { t("Announcements - view") },
        available_to: %w[
          StudentEnrollment
          TaEnrollment
          DesignerEnrollment
          TeacherEnrollment
          ObserverEnrollment
          AccountAdmin
          AccountMembership
        ],
        true_for: %w[
          StudentEnrollment
          TaEnrollment
          DesignerEnrollment
          ObserverEnrollment
          TeacherEnrollment
          AccountAdmin
        ],
        applies_to_concluded: true
      },
      read_email_addresses: {
        label: -> { t("See other users' primary email address") },
        label_v2: -> { t("Users - view primary email address") },
        available_to: %w[
          StudentEnrollment
          TaEnrollment
          DesignerEnrollment
          TeacherEnrollment
          ObserverEnrollment
          AccountAdmin
          AccountMembership
        ],
        true_for: %w[
          TaEnrollment
          TeacherEnrollment
          AccountAdmin
        ],
        applies_to_concluded: ["TeacherEnrollment", "TaEnrollment"]
      },
      read_forum: {
        label: -> { t("permissions.read_forum", "View discussions") },
        label_v2: -> { t("Discussions - view") },
        available_to: %w[
          StudentEnrollment
          TaEnrollment
          DesignerEnrollment
          TeacherEnrollment
          ObserverEnrollment
          AccountAdmin
          AccountMembership
        ],
        true_for: %w[
          StudentEnrollment
          TaEnrollment
          DesignerEnrollment
          ObserverEnrollment
          TeacherEnrollment
          AccountAdmin
        ],
        applies_to_concluded: true
      },
      read_question_banks: {
        label: -> { t("permissions.read_question_banks", "View and link to question banks") },
        label_v2: -> { t("Question banks - view and link") },
        available_to: %w[
          TaEnrollment
          DesignerEnrollment
          TeacherEnrollment
          ObserverEnrollment
          AccountAdmin
          AccountMembership
        ],
        true_for: %w[
          TaEnrollment
          DesignerEnrollment
          TeacherEnrollment
          AccountAdmin
        ],
        applies_to_concluded: true
      },
      read_reports: {
        label: -> { t("permissions.read_reports", "Manage account or course-level reports") },
        label_v2: -> { t("Reports - manage") }, # Reports - manage is used by both Account and Course Roles in Permissions
        available_to: %w[
          TaEnrollment
          DesignerEnrollment
          TeacherEnrollment
          AccountAdmin
          AccountMembership
        ],
        true_for: %w[
          TaEnrollment
          DesignerEnrollment
          TeacherEnrollment
          AccountAdmin
        ]
      },
      read_roster: {
        label: -> { t("permissions.read_roster", "See the list of users") },
        label_v2: -> { t("Users - view list") },
        available_to: %w[
          StudentEnrollment
          TaEnrollment
          DesignerEnrollment
          TeacherEnrollment
          ObserverEnrollment
          AccountAdmin
          AccountMembership
        ],
        true_for: %w[
          StudentEnrollment
          TaEnrollment
          DesignerEnrollment
          TeacherEnrollment
          AccountAdmin
        ],
        applies_to_concluded: %w[TeacherEnrollment TaEnrollment DesignerEnrollment]
      },
      read_sis: {
        label: -> { t("permission.read_sis", "Read SIS data") },
        label_v2: -> { t("SIS Data - read") },
        true_for: %w[AccountAdmin TeacherEnrollment],
        available_to: %w[AccountAdmin AccountMembership TeacherEnrollment TaEnrollment StudentEnrollment]
      },
      select_final_grade: {
        label: -> { t("Grades - select final grade for moderation") },
        true_for: %w[AccountAdmin TeacherEnrollment TaEnrollment],
        available_to: %w[AccountAdmin AccountMembership TeacherEnrollment TaEnrollment]
      },
      send_messages: {
        label: -> { t("permissions.send_messages", "Send messages to individual course members") },
        label_v2: -> { t("Conversations - send messages to individual course members") },
        available_to: %w[
          StudentEnrollment
          TaEnrollment
          DesignerEnrollment
          TeacherEnrollment
          ObserverEnrollment
          AccountAdmin
          AccountMembership
        ],
        true_for: %w[
          StudentEnrollment
          TaEnrollment
          DesignerEnrollment
          TeacherEnrollment
          AccountAdmin
        ]
      },
      send_messages_all: {
        label: -> { t("permissions.send_messages_all", "Send messages to the entire class") },
        label_v2: -> { t("Conversations - send messages to entire class") },
        available_to: %w[
          StudentEnrollment
          TaEnrollment
          DesignerEnrollment
          TeacherEnrollment
          ObserverEnrollment
          AccountAdmin
          AccountMembership
        ],
        true_for: %w[
          TaEnrollment
          DesignerEnrollment
          TeacherEnrollment
          AccountAdmin
        ]
      },
      view_audit_trail: {
        label: -> { t("Grades - view audit trail") },
        true_for: %w[AccountAdmin],
        available_to: %w[TeacherEnrollment AccountAdmin AccountMembership]
      },
      view_all_grades: {
        label: -> { t("permissions.view_all_grades", "View all grades") },
        label_v2: -> { t("Grades - view all grades") },
        available_to: %w[
          TaEnrollment
          DesignerEnrollment
          TeacherEnrollment
          AccountAdmin
          AccountMembership
        ],
        true_for: %w[
          TaEnrollment
          TeacherEnrollment
          AccountAdmin
        ],
        applies_to_concluded: true
      },
      view_group_pages: {
        label: -> { t("permissions.view_group_pages", "View the group pages of all student groups") },
        label_v2: -> { t("Groups - view all student groups") },
        available_to: %w[
          StudentEnrollment
          TaEnrollment
          DesignerEnrollment
          TeacherEnrollment
          ObserverEnrollment
          AccountAdmin
          AccountMembership
        ],
        true_for: %w[
          TaEnrollment
          DesignerEnrollment
          TeacherEnrollment
          AccountAdmin
        ],
        applies_to_concluded: true
      },
      view_quiz_answer_audits: {
        label: -> { t("permissions.view_quiz_answer_audits", "View the answer matrix in Quiz Submission Logs") },
        label_v2: -> { t("Quizzes - view submission log") },
        true_for: %w[AccountAdmin],
        available_to: %w[AccountAdmin AccountMembership],
        account_allows: ->(a) { a.feature_allowed?(:quiz_log_auditing) }
      },
      view_user_logins: {
        label: -> { t("View login ids for users") },
        label_v2: -> { t("Users - view login IDs") },
        available_to: %w[AccountAdmin AccountMembership TeacherEnrollment TaEnrollment],
        true_for: %w[AccountAdmin TeacherEnrollment TaEnrollment]
      },
      view_admin_analytics: {
        label: -> { I18n.t("Admin Analytics - view and export data") },
        available_to: %w[AccountAdmin AccountMembership],
        true_for: %w[AccountAdmin],
        account_only: true,
        account_allows: ->(a) { a.feature_enabled?(:admin_analytics_view_permission) }
      },
      view_analytics_hub: {
        label: -> { t("Analytics Hub") },
        available_to: %w[AccountAdmin AccountMembership],
        true_for: %w[AccountAdmin],
        account_only: true,
        account_allows: ->(a) { a.feature_enabled?(:analytics_hub) }
      },
      view_ask_questions_analytics: {
        label: -> { t("Ask Your Data") },
        group: "view_advanced_analytics",
        group_label: -> { t("Intelligent Insights") },
        available_to: %w[AccountAdmin AccountMembership],
        true_for: %w[AccountAdmin],
        account_only: true,
        account_allows: ->(a) { a.feature_enabled?(:advanced_analytics_ask_questions) }
      },
      view_students_in_need: {
        label: -> { t("Students in Need of Attention") },
        group: "view_advanced_analytics",
        group_label: -> { t("Intelligent Insights") },
        available_to: %w[AccountAdmin AccountMembership],
        true_for: %w[AccountAdmin],
        account_only: true,
        account_allows: ->(a) { a.feature_enabled?(:k20_students_in_need_of_attention) }
      },
      view_course_readiness: {
        label: -> { t("Course Readiness") },
        group: "view_advanced_analytics",
        group_label: -> { t("Intelligent Insights") },
        available_to: %w[AccountAdmin AccountMembership],
        true_for: %w[AccountAdmin],
        account_only: true,
        account_allows: ->(a) { a.feature_enabled?(:k20_course_readiness) }
      },
      view_lti_usage: {
        label: -> { t("LTI Usage") },
        group: "view_advanced_analytics",
        group_label: -> { t("Intelligent Insights") },
        available_to: %w[AccountAdmin AccountMembership],
        true_for: %w[AccountAdmin],
        account_only: true,
        account_allows: ->(a) { a.feature_enabled?(:k20_lti_usage) }
      },
      manage_impact: {
        label: -> { t("Manage Impact") },
        label_v2: -> { t("Impact - Manage") },
        available_to: %w[AccountAdmin AccountMembership],
        true_for: %w[AccountAdmin],
        account_only: :root
      }
    }
  )

=======
>>>>>>> 37d6122c
  ACCESS_TOKEN_SCOPE_PREFIX = "https://api.instructure.com/auth/canvas"

  def self.permissions
    Permissions.retrieve
  end

  # permissions that apply to concluded courses/enrollments
  def self.concluded_permission_types
    permissions.select { |_k, p| p[:applies_to_concluded] }
  end

  def self.manageable_permissions(context, base_role_type = nil)
    permissions = self.permissions.dup
    permissions.reject! { |_k, p| p[:account_only] == :site_admin } unless context.site_admin?
    permissions.reject! { |_k, p| p[:account_only] == :root } unless context.root_account?
    permissions.reject! { |_k, p| p[:available_to].exclude?(base_role_type) } unless base_role_type.nil?
    permissions.reject! { |_k, p| p[:account_allows] && !p[:account_allows].call(context) }
    permissions.reject! do |_k, p|
      p[:enabled_for_plugin] &&
        !((plugin = Canvas::Plugin.find(p[:enabled_for_plugin])) && plugin.enabled?)
    end
    permissions
  end

  def self.manageable_access_token_scopes(context)
    permissions = manageable_permissions(context).dup
    permissions.select! { |_, p| p[:acts_as_access_token_scope].present? }

    permissions.map do |k, p|
      {
        name: "#{ACCESS_TOKEN_SCOPE_PREFIX}.#{k}",
        label: p.key?(label_v2) ? p[:label_v2].call : p[:label].call
      }
    end
  end

  def self.readonly_for(context, permission, role, role_context = :role_account)
    permission_for(context, permission, role, role_context)[:readonly]
  end

  def self.title_for(context, permission, role, role_context = :role_account)
    if readonly_for(context, permission, role, role_context)
      t "tooltips.readonly", "you do not have permission to change this."
    else
      t "tooltips.toogle", "Click to toggle this permission ON or OFF"
    end
  end

  def self.locked_for(context, permission, role, role_context = :role_account)
    permission_for(context, permission, role, role_context)[:locked]
  end

  def self.hidden_value_for(context, permission, role, role_context = :role_account)
    generated_permission = permission_for(context, permission, role, role_context)
    if !generated_permission[:readonly] && generated_permission[:explicit]
      generated_permission[:enabled] ? "checked" : "unchecked"
    else
      ""
    end
  end

  def self.clear_cached_contexts; end

  # permission changes won't register right away but we already cache user permission checks for an hour so adding some latency here isn't the worst
  def self.local_cache_ttl
    return 0.seconds if ::Rails.env.test? # untangling the billion specs where this goes wrong is hard

    Setting.get("role_override_local_cache_ttl_seconds", "300").to_i.seconds
  end

  def self.permission_for(context, permission, role_or_role_id, role_context = :role_account, no_caching = false, preloaded_overrides: nil)
    # we can avoid a query since we're just using it for the batched keys on redis
    permissionless_base_key = ["role_override_calculation2", Shard.global_id_for(role_or_role_id)].join("/") unless no_caching
    account = context.is_a?(Account) ? context : Account.new(id: context.account_id)
    default_data = permissions[permission]

    if default_data[:account_allows] || no_caching
      # could depend on anything - can't cache (but that's okay because it's not super common)
      uncached_permission_for(context, permission, role_or_role_id, role_context, account, permissionless_base_key, default_data, no_caching, preloaded_overrides:)
    else
      full_base_key = [permissionless_base_key, permission, Shard.global_id_for(role_context)].join("/")
      LocalCache.fetch([full_base_key, account.global_id].join("/"), expires_in: local_cache_ttl) do
        Rails.cache.fetch_with_batched_keys(full_base_key,
                                            batch_object: account,
                                            batched_keys: [:account_chain, :role_overrides],
                                            skip_cache_if_disabled: true) do
          uncached_permission_for(context, permission, role_or_role_id, role_context, account, permissionless_base_key, default_data, preloaded_overrides:)
        end
      end
    end.freeze
  end

  def self.preload_overrides(account, roles, role_context = account)
    return Hash.new([].freeze) if roles.empty?

    account.shard.activate do
      result = Hash.new { |h, k| h[k] = Hash.new { |h2, k2| h2[k2] = {} } }

      account_root_id = account.root_account_id&.nonzero? ? account.global_root_account_id : account.global_id

      # skip loading from site admin if the role is not from site admin
      Shard.partition_by_shard(account.account_chain(include_federated_parent: true, include_site_admin: role_context == Account.site_admin)) do |shard_accounts|
        uniq_root_account_ids = shard_accounts.map { |sa| sa.root_account_id&.nonzero? ? sa.root_account_id : sa.id }.uniq
        uniq_root_account_ids -= [account_root_id] if Shard.current == account.shard
        all_roles = roles + Role.where(
          workflow_state: "built_in",
          root_account_id: uniq_root_account_ids,
          base_role_type: roles.select(&:built_in?).map(&:base_role_type)
        )
        id_map = all_roles.flat_map do |r|
          ret = [[r.global_id, r.global_id]]
          # If and only if we are supposed to inherit permissions cross root account, match up the built-in roles
          # since the ids won't match between root accounts
          if r.built_in? && r.global_root_account_id != account_root_id && !account.root_account.primary_settings_root_account?
            # These will all be built-in role copies
            ret << [r.global_id, roles.detect { |local| local.built_in? && local.base_role_type == r.base_role_type }.global_id]
          end
          ret
        end.to_h

        RoleOverride.where(role: all_roles, account: shard_accounts).find_each do |ro|
          permission_hash = result[ro.permission]
          permission_hash[ro.global_context_id][id_map[ro.global_role_id]] = ro
        end
        nil
      end
      result
    end
  end

  # this is a very basic PORO to represent when an actual RoleOverride
  # doesn't exist for passing between internal methods. It's _much_
  # faster than creating an AR object.
  class OverrideDummy
    attr_reader :context_id

    def initialize(context_id)
      @context_id = context_id
    end

    def new_record?
      true
    end

    def context_type
      "Account"
    end

    def locked?
      false
    end

    def has_asset?(asset)
      asset.instance_of?(Account) && asset.id == context_id
    end
  end
  private_constant :OverrideDummy

  def self.uncached_overrides_for(context, role, role_context, preloaded_overrides: nil, only_permission: nil)
    context.shard.activate do
      accounts = context.account_chain(include_site_admin: true)

      preloaded_overrides ||= preload_overrides(context, [role], role_context)

      overrides = {}

      dummies = RequestCache.cache("role_override_dummies") do
        Hash.new do |h, account_id|
          h[account_id] = OverrideDummy.new(account_id)
        end
      end

      # every context has to be represented so that we can't miss role_context below
      preloaded_overrides.each do |(permission, overrides_by_account)|
        next if only_permission && permission != only_permission

        overrides[permission] = accounts.reverse_each.map do |account|
          overrides_by_account[account.global_id][role.global_id] || dummies[account.id]
        end
      end
      overrides
    end
  end

  EMPTY_ARRAY = [].freeze
  private_constant :EMPTY_ARRAY

  def self.uncached_permission_for(context, permission, role_or_role_id, role_context, account, permissionless_base_key, default_data, no_caching = false, preloaded_overrides: nil)
    role = role_or_role_id.is_a?(Role) ? role_or_role_id : Role.get_role_by_id(role_or_role_id)

    # be explicit that we're expecting calculation to stop at the role's account rather than, say, passing in a course
    # unnecessarily to make sure we go all the way down the chain (when nil would work just as well)
    role_context = role.account if role_context == :role_account

    # Determine if the permission is able to be used for the account. A non-setting is 'true'.
    # Execute linked proc if given.
    account_allows = !!(default_data[:account_allows].nil? || (default_data[:account_allows].respond_to?(:call) &&
        default_data[:account_allows].call(context.root_account)))

    base_role = role.base_role_type
    locked = !default_data[:available_to].include?(base_role) || !account_allows

    generated_permission = {
      account_allows:,
      permission:,
      enabled: account_allows && (default_data[:true_for].include?(base_role) ? [:self, :descendants] : false),
      locked:,
      readonly: locked,
      explicit: false,
      base_role_type: base_role,
      enrollment_type: role.name,
      role_id: role.id,
    }
    generated_permission[:group] = default_data[:group] if default_data[:group].present?

    # NOTE: built-in roles don't have an account so we need to remember to send it in explicitly
    if default_data[:account_only] &&
       ((default_data[:account_only] == :root && !(role_context && role_context.is_a?(Account) && role_context.root_account?)) ||
        (default_data[:account_only] == :site_admin && !(role_context && role_context.is_a?(Account) && role_context.site_admin?)))
      generated_permission[:enabled] = false
      return generated_permission # shouldn't be able to be overridden because the account_user doesn't belong to the root/site_admin
    end

    # cannot be overridden; don't bother looking for overrides
    return generated_permission if locked

    overrides = if no_caching
                  uncached_overrides_for(context, role, role_context, preloaded_overrides:, only_permission: permission.to_s)
                else
                  RequestCache.cache(permissionless_base_key, account) do
                    LocalCache.fetch([permissionless_base_key, account.global_id].join("/"), expires_in: local_cache_ttl) do
                      Rails.cache.fetch_with_batched_keys(permissionless_base_key,
                                                          batch_object: account,
                                                          batched_keys: [:account_chain, :role_overrides],
                                                          skip_cache_if_disabled: true) do
                        uncached_overrides_for(context, role, role_context, preloaded_overrides:)
                      end
                    end
                  end
                end

    # walk the overrides from most general (site admin, root account) to most specific (the role's account)
    # and apply them; short-circuit once someone has locked it
    last_override = false
    hit_role_context = false
    (overrides[permission.to_s] || EMPTY_ARRAY).each do |override|
      # set the flag that we have an override for the context we're on
      last_override = override.context_id == context.id && override.context_type == context.class.base_class.name

      generated_permission[:context_id] = override.context_id unless override.new_record?
      generated_permission[:locked] = override.locked?
      # keep track of the value for the parent
      generated_permission[:prior_default] = generated_permission[:enabled]

      # override.enabled.nil? is no longer possible, but is important for the migration that removes nils
      if override.new_record? || override.enabled.nil?
        if last_override
          case generated_permission[:enabled]
          when [:descendants]
            generated_permission[:enabled] = [:self, :descendants]
          when [:self]
            generated_permission[:enabled] = nil
          end
        end
      else
        generated_permission[:explicit] = true if last_override
        if hit_role_context
          generated_permission[:enabled] ||= override.enabled? ? override.applies_to : nil
        else
          generated_permission[:enabled] = override.enabled? ? override.applies_to : nil
        end
      end
      hit_role_context ||= role_context.is_a?(Account) && override.has_asset?(role_context)

      break if override.locked?
      break if generated_permission[:enabled] && hit_role_context
    end

    # there was not an override matching this context, so do a half loop
    # to set the inherited values
    unless last_override
      generated_permission[:prior_default] = generated_permission[:enabled]
      generated_permission[:readonly] = true if generated_permission[:locked]
    end

    generated_permission
  end

  # returns just the :enabled key of permission_for, adjusted for applying it to a certain
  # context
  def self.enabled_for?(context, permission, role, role_context = :role_account)
    permission = permission_for(context, permission, role, role_context)
    return [] unless permission[:enabled]

    # this override applies to self, and we are self; no adjustment necessary
    return permission[:enabled] if context.id == permission[:context_id]
    # this override applies to descendants, and we're not applying it to self
    #   (presumed that other logic prevents calling this method with context being a parent of role_context)
    return [:self, :descendants] if context.id != permission[:context_id] && permission[:enabled].include?(:descendants)

    []
  end

  # settings is a hash with recognized keys :override and :locked. each key
  # differentiates nil, false, and truthy as possible values
  def self.manage_role_override(context, role, permission, settings)
    context.shard.activate do
      role_override = context.role_overrides.where(permission:, role_id: role.id).first
      if !settings[:override].nil? || settings[:locked]
        role_override ||= context.role_overrides.build(
          permission:,
          role:
        )
        role_override.enabled = settings[:override] unless settings[:override].nil?
        role_override.locked = settings[:locked] unless settings[:locked].nil?
        role_override.applies_to_self = settings[:applies_to_self] unless settings[:applies_to_self].nil?
        unless settings[:applies_to_descendants].nil?
          role_override.applies_to_descendants = settings[:applies_to_descendants]
        end
        role_override.save!
      elsif role_override
        account = role_override.account
        role = role_override.role
        role_override.destroy
        RoleOverride.clear_caches(account, role)
        role_override = nil
      end
      role_override
    end
  end
end<|MERGE_RESOLUTION|>--- conflicted
+++ resolved
@@ -111,1795 +111,6 @@
     temporary_enrollments_delete
   ].freeze
 
-<<<<<<< HEAD
-  # immediately register stock canvas-lms permissions
-  # NOTE: manage_alerts = Global Announcements and manage_interaction_alerts = Alerts
-  # for legacy reasons
-  # NOTE: if you add a permission, please also update the API documentation for
-  # RoleOverridesController#add_role
-  Permissions.register(
-    {
-      become_user: {
-        label: -> { t("Act as users") },
-        label_v2: -> { t("Users - act as") },
-        account_only: :root,
-        true_for: %w[AccountAdmin],
-        available_to: %w[AccountAdmin AccountMembership],
-      },
-      import_sis: {
-        label: -> { t("Import SIS data") },
-        label_v2: -> { t("SIS Data - import") },
-        account_only: :root,
-        true_for: %w[AccountAdmin],
-        available_to: %w[AccountAdmin AccountMembership],
-      },
-      create_access_tokens: {
-        label: -> { t("Create User Access Tokens") },
-        label_v2: -> { t("Access Tokens - create / update") },
-        account_only: :root,
-        true_for: %w[AccountAdmin],
-        available_to: %w[AccountAdmin AccountMembership],
-        account_allows: ->(a) { a.feature_enabled?(:admin_manage_access_tokens) },
-        group: "users_manage_access_tokens",
-        group_label: -> { t("Users - Manage Access Tokens") },
-      },
-      delete_access_tokens: {
-        label: -> { t("Delete User Access Tokens") },
-        label_v2: -> { t("Access Tokens - delete") },
-        account_only: :root,
-        true_for: %w[AccountAdmin],
-        available_to: %w[AccountAdmin AccountMembership],
-        account_allows: ->(a) { a.feature_enabled?(:admin_manage_access_tokens) },
-        group: "users_manage_access_tokens",
-        group_label: -> { t("Users - Manage Access Tokens") },
-      },
-      manage_account_memberships: {
-        label: -> { t("permissions.manage_account_memberships", "Add/remove other admins for the account") },
-        label_v2: -> { t("Admins - add / remove") },
-        available_to: [
-          "AccountMembership"
-        ],
-        true_for: [
-          "AccountAdmin"
-        ],
-        account_only: true
-      },
-      manage_account_settings: {
-        label: -> { t("permissions.manage_account_settings", "Manage account-level settings") },
-        label_v2: -> { t("Account-level settings - manage") },
-        available_to: [
-          "AccountMembership"
-        ],
-        true_for: [
-          "AccountAdmin"
-        ],
-        account_only: true
-      },
-      manage_alerts: {
-        label: -> { t("permissions.manage_announcements", "Manage global announcements") },
-        label_v2: -> { t("Global Announcements - add / edit / delete") },
-        account_only: true,
-        true_for: %w[AccountAdmin],
-        available_to: %w[AccountAdmin AccountMembership],
-      },
-      manage_catalog: {
-        label: -> { t("permissions.manage_catalog", "Manage catalog") },
-        label_v2: -> { t("Catalog - manage") },
-        account_only: true,
-        true_for: %w[AccountAdmin],
-        available_to: %w[AccountAdmin AccountMembership],
-        account_allows: ->(a) { a.settings[:catalog_enabled] }
-      },
-      # deprecated; legacy role override
-      manage_courses: {
-        label: -> { t("Manage ( add / edit / delete ) ") },
-        label_v2: -> { t("Courses - add / edit / delete") },
-        available_to: %w[AccountAdmin AccountMembership],
-        true_for: ["AccountAdmin"],
-        account_only: true,
-        account_allows: ->(a) { !a.root_account.feature_enabled?(:granular_permissions_manage_courses) }
-      },
-      manage_courses_admin: {
-        label: -> { t("Manage account level course actions") },
-        label_v2: -> { t("Courses - manage / update") },
-        group: "manage_courses",
-        group_label: -> { t("Manage Courses") },
-        available_to: %w[AccountAdmin AccountMembership],
-        true_for: ["AccountAdmin"],
-        account_only: true,
-        account_allows: ->(a) { a.root_account.feature_enabled?(:granular_permissions_manage_courses) }
-      },
-      manage_courses_add: {
-        label: -> { t("Add courses") },
-        label_v2: -> { t("Courses - add") },
-        group: "manage_courses",
-        group_label: -> { t("Manage Courses") },
-        available_to: %w[AccountAdmin AccountMembership],
-        true_for: %w[AccountAdmin],
-        account_only: true,
-        account_allows: ->(a) { a.root_account.feature_enabled?(:granular_permissions_manage_courses) }
-      },
-      manage_courses_publish: {
-        label: -> { t("Publish courses") },
-        label_v2: -> { t("Courses - publish") },
-        group: "manage_courses",
-        group_label: -> { t("Manage Courses") },
-        available_to: %w[
-          AccountAdmin
-          AccountMembership
-          TeacherEnrollment
-          TaEnrollment
-          DesignerEnrollment
-        ],
-        true_for: %w[AccountAdmin TeacherEnrollment DesignerEnrollment],
-        account_allows: ->(a) { a.root_account.feature_enabled?(:granular_permissions_manage_courses) }
-      },
-      manage_courses_conclude: {
-        label: -> { t("Conclude courses") },
-        label_v2: -> { t("Courses - conclude") },
-        group: "manage_courses",
-        group_label: -> { t("Manage Courses") },
-        available_to: %w[
-          AccountAdmin
-          AccountMembership
-          TeacherEnrollment
-          TaEnrollment
-          DesignerEnrollment
-        ],
-        true_for: %w[AccountAdmin TeacherEnrollment DesignerEnrollment],
-        account_allows: ->(a) { a.root_account.feature_enabled?(:granular_permissions_manage_courses) }
-      },
-      manage_courses_reset: {
-        label: -> { t("Reset courses") },
-        label_v2: -> { t("Courses - reset") },
-        group: "manage_courses",
-        group_label: -> { t("Manage Courses") },
-        available_to: %w[
-          AccountAdmin
-          AccountMembership
-          TeacherEnrollment
-          DesignerEnrollment
-        ],
-        true_for: %w[AccountAdmin],
-        account_allows: ->(a) { a.root_account.feature_enabled?(:granular_permissions_manage_courses) }
-      },
-      manage_courses_delete: {
-        label: -> { t("Delete courses") },
-        label_v2: -> { t("Courses - delete") },
-        group: "manage_courses",
-        group_label: -> { t("Manage Courses") },
-        available_to: %w[
-          AccountAdmin
-          AccountMembership
-          TeacherEnrollment
-          DesignerEnrollment
-        ],
-        true_for: %w[AccountAdmin],
-        account_allows: ->(a) { a.root_account.feature_enabled?(:granular_permissions_manage_courses) }
-      },
-      manage_data_services: {
-        label: -> { t("permissions.manage_data_services", "Manage data services") },
-        label_v2: -> { t("Data Services - manage ") },
-        account_only: true,
-        true_for: %w[AccountAdmin],
-        available_to: %w[AccountAdmin AccountMembership],
-      },
-      manage_course_visibility: {
-        label: -> { t("Change course visibility") },
-        label_v2: -> { t("Courses - change visibility") },
-        available_to: %w[
-          AccountAdmin
-          AccountMembership
-          TeacherEnrollment
-          TaEnrollment
-          DesignerEnrollment
-        ],
-        true_for: %w[
-          AccountAdmin
-          TeacherEnrollment
-          TaEnrollment
-          DesignerEnrollment
-        ]
-      },
-      manage_developer_keys: {
-        label: -> { t("permissions.manage_developer_keys", "Manage developer keys") },
-        label_v2: -> { t("Developer Keys - manage ") },
-        account_only: true,
-        true_for: %w[AccountAdmin],
-        available_to: %w[AccountAdmin AccountMembership],
-      },
-      moderate_user_content: {
-        label: -> { t("permissions.moderate_user_content", "Moderate user content") },
-        label_v2: -> { t("Users - moderate content") },
-        account_only: true,
-        true_for: %w[AccountAdmin],
-        available_to: %w[AccountAdmin AccountMembership],
-      },
-      view_feature_flags: {
-        label: -> { t("View feature options at an account level") },
-        label_v2: -> { t("Feature Options - view") },
-        true_for: %w[AccountAdmin],
-        available_to: %w[AccountAdmin AccountMembership]
-      },
-      manage_feature_flags: {
-        label: -> { t("permissions.manage_feature_flags", "Enable or disable features at an account level") },
-        label_v2: -> { t("Feature Options - enable / disable") },
-        true_for: %w[AccountAdmin],
-        available_to: %w[AccountAdmin AccountMembership]
-      },
-      manage_frozen_assignments: {
-        label: -> { t("permissions.manage_frozen_assignment", "Manage (edit / delete) frozen assignments") },
-        true_for: %w[AccountAdmin],
-        available_to: %w[AccountAdmin AccountMembership],
-        enabled_for_plugin: :assignment_freezer
-      },
-      manage_global_outcomes: {
-        label: -> { t("permissions.manage_global_outcomes", "Manage global learning outcomes") },
-        account_only: :site_admin,
-        true_for: %w[AccountAdmin],
-        available_to: %w[AccountAdmin AccountMembership],
-      },
-      manage_jobs: {
-        label: -> { t("permissions.managed_jobs", "Manage background jobs") },
-        account_only: :site_admin,
-        true_for: %w[AccountAdmin],
-        available_to: %w[AccountAdmin AccountMembership],
-      },
-      manage_lti_registrations: {
-        label: -> { t("LTI Registrations - manage ") },
-        account_only: true,
-        true_for: %w[AccountAdmin],
-        available_to: %w[AccountAdmin AccountMembership],
-        account_allows: ->(a) { a.root_account.feature_enabled?(:lti_registrations_page) }
-      },
-      manage_release_notes: {
-        label: -> { t("Manage release notes") },
-        account_only: :site_admin,
-        true_for: %w[AccountAdmin],
-        available_to: %w[AccountAdmin AccountMembership],
-      },
-      manage_master_courses: {
-        label: -> { t("Blueprint Courses (create / edit / associate / delete)") },
-        label_v2: -> { t("Blueprint Courses - add / edit / associate / delete") },
-        available_to: [
-          "AccountAdmin",
-          "AccountMembership"
-        ],
-        account_only: true,
-        true_for: [
-          "AccountAdmin"
-        ]
-      },
-      manage_role_overrides: {
-        label: -> { t("permissions.manage_role_overrides", "Manage permissions") },
-        label_v2: -> { t("Permissions - manage") },
-        account_only: true,
-        true_for: %w[AccountAdmin],
-        available_to: %w[AccountMembership]
-      },
-      manage_storage_quotas: {
-        label: -> { t("permissions.manage_storage_quotas", "Manage storage quotas") },
-        label_v2: -> { t("Storage Quotas - manage") },
-        account_only: true,
-        true_for: %w[AccountAdmin],
-        available_to: %w[AccountAdmin AccountMembership]
-      },
-      manage_sis: {
-        label: -> { t("permissions.manage_sis", "Manage SIS data") },
-        label_v2: -> { t("SIS Data - manage") },
-        account_only: :root,
-        true_for: %w[AccountAdmin],
-        available_to: %w[AccountAdmin AccountMembership],
-      },
-      manage_site_settings: {
-        label: -> { t("permissions.manage_site_settings", "Manage site-wide and plugin settings") },
-        account_only: :site_admin,
-        true_for: %w[AccountAdmin],
-        available_to: %w[AccountAdmin AccountMembership],
-      },
-      manage_internal_settings: {
-        label: -> { t("permissions.manage_internal_settings", "Manage environment-wide internal settings") },
-        account_only: :site_admin,
-        true_for: %w[AccountAdmin],
-        available_to: %w[AccountAdmin AccountMembership],
-      },
-      manage_user_logins: {
-        label: -> { t("permissions.manage_user_logins", "Modify login details for users") },
-        label_v2: -> { t("Users - manage login details") },
-        available_to: [
-          "AccountAdmin",
-          "AccountMembership"
-        ],
-        account_only: :root,
-        true_for: [
-          "AccountAdmin"
-        ]
-      },
-      manage_user_observers: {
-        label: -> { t("permissions.manage_user_observers", "Manage observers for users") },
-        label_v2: -> { t("Users - manage observers") },
-        account_only: :root,
-        true_for: %w[AccountAdmin],
-        available_to: %w[AccountAdmin AccountMembership],
-      },
-      read_course_content: {
-        label: -> { t("permissions.read_course_content", "View course content") },
-        label_v2: -> { t("Course Content - view") },
-        true_for: %w[AccountAdmin],
-        available_to: %w[AccountAdmin AccountMembership]
-      },
-      read_course_list: {
-        label: -> { t("permissions.read_course_list", "View the list of courses") },
-        label_v2: -> { t("Courses - view list") },
-        account_only: true,
-        true_for: %w[AccountAdmin],
-        available_to: %w[AccountAdmin AccountMembership]
-      },
-      read_messages: {
-        label: -> { t("permissions.read_messages", "View notifications sent to users") },
-        account_only: :site_admin,
-        true_for: %w[AccountAdmin],
-        available_to: %w[AccountAdmin AccountMembership],
-      },
-      reset_any_mfa: {
-        label: -> { t("Reset Multi-Factor Authentication") },
-        account_only: :root,
-        true_for: %w[AccountAdmin],
-        available_to: %w[AccountAdmin AccountMembership],
-        account_allows: ->(a) { a.mfa_settings != :disabled }
-      },
-      view_course_changes: {
-        label: -> { t("permissions.view_course_changes", "View Course Change Logs") },
-        label_v2: -> { t("Courses - view change logs") },
-        admin_tool: true,
-        account_only: :root,
-        available_to: [
-          "AccountAdmin",
-          "AccountMembership"
-        ],
-        true_for: ["AccountAdmin"]
-      },
-      view_error_reports: {
-        label: -> { t("permissions.view_error_reports", "View error reports") },
-        account_only: :site_admin,
-        true_for: %w[AccountAdmin],
-        available_to: %w[AccountAdmin AccountMembership],
-      },
-      view_grade_changes: {
-        label: -> { t("permissions.view_grade_changes", "View Grade Change Logs") },
-        label_v2: -> { t("Grades - view change logs") },
-        admin_tool: true,
-        account_only: true,
-        available_to: [
-          "AccountAdmin",
-          "AccountMembership"
-        ],
-        true_for: ["AccountAdmin"]
-      },
-      view_jobs: {
-        label: -> { t("permissions.view_jobs", "View background jobs") },
-        account_only: :site_admin,
-        true_for: %w[AccountAdmin],
-        available_to: %w[AccountAdmin AccountMembership],
-      },
-      view_notifications: {
-        label: -> { t("permissions.view_notifications", "View notifications") },
-        label_v2: -> { t("Notifications - view") },
-        admin_tool: true,
-        account_only: true,
-        available_to: [
-          "AccountAdmin",
-          "AccountMembership"
-        ],
-        true_for: [],
-        account_allows: ->(acct) { acct.settings[:admins_can_view_notifications] }
-      },
-      view_statistics: {
-        label: -> { t("permissions.view_statistics", "View statistics") },
-        label_v2: -> { t("Statistics - view") },
-        account_only: true,
-        true_for: %w[AccountAdmin],
-        available_to: %w[AccountAdmin AccountMembership]
-      },
-      undelete_courses: {
-        label: -> { t("permissions.undelete_courses", "Undelete courses") },
-        label_v2: -> { t("Courses - undelete") },
-        admin_tool: true,
-        account_only: true,
-        available_to: [
-          "AccountAdmin",
-          "AccountMembership"
-        ],
-        true_for: ["AccountAdmin"]
-      },
-      # deprecated
-      change_course_state: {
-        label: -> { t("permissions.change_course_state", "Change course state") },
-        label_v2: -> { t("Course State - manage") },
-        true_for: %w[AccountAdmin TeacherEnrollment DesignerEnrollment],
-        available_to: %w[
-          AccountAdmin
-          AccountMembership
-          TeacherEnrollment
-          TaEnrollment
-          DesignerEnrollment
-        ],
-        account_allows: ->(a) { !a.root_account.feature_enabled?(:granular_permissions_manage_courses) }
-      },
-      create_collaborations: {
-        label: -> { t("permissions.create_collaborations", "Create student collaborations") },
-        label_v2: -> { t("Student Collaborations - create") },
-        available_to: %w[
-          StudentEnrollment
-          TaEnrollment
-          DesignerEnrollment
-          TeacherEnrollment
-          ObserverEnrollment
-          AccountAdmin
-          AccountMembership
-        ],
-        true_for: %w[
-          StudentEnrollment
-          TaEnrollment
-          DesignerEnrollment
-          TeacherEnrollment
-          AccountAdmin
-        ]
-      },
-      create_conferences: {
-        label: -> { t("permissions.create_conferences", "Create web conferences") },
-        label_v2: -> { t("Web Conferences - create") },
-        available_to: %w[
-          StudentEnrollment
-          TaEnrollment
-          DesignerEnrollment
-          TeacherEnrollment
-          ObserverEnrollment
-          AccountAdmin
-          AccountMembership
-        ],
-        true_for: %w[
-          StudentEnrollment
-          TaEnrollment
-          DesignerEnrollment
-          TeacherEnrollment
-          AccountAdmin
-        ]
-      },
-      create_forum: {
-        label: -> { t("Create new discussions") },
-        label_v2: -> { t("Discussions - create") },
-        available_to: %w[
-          StudentEnrollment
-          TaEnrollment
-          DesignerEnrollment
-          TeacherEnrollment
-          ObserverEnrollment
-          AccountAdmin
-          AccountMembership
-        ],
-        true_for: %w[
-          StudentEnrollment
-          TaEnrollment
-          DesignerEnrollment
-          TeacherEnrollment
-          AccountAdmin
-        ],
-        restrict_future_enrollments: true
-      },
-      generate_observer_pairing_code: {
-        label: -> { t("Users - generate observer pairing codes for students") },
-        true_for: %w[AccountAdmin],
-        available_to: %w[TeacherEnrollment ObserverEnrollment TaEnrollment AccountAdmin AccountMembership DesignerEnrollment]
-      },
-      import_outcomes: {
-        label: -> { t("Import learning outcomes") },
-        label_v2: -> { t("Learning Outcomes - import") },
-        available_to: %w[
-          TaEnrollment
-          DesignerEnrollment
-          TeacherEnrollment
-          ObserverEnrollment
-          AccountAdmin
-          AccountMembership
-        ],
-        true_for: %w[
-          DesignerEnrollment
-          TeacherEnrollment
-          AccountAdmin
-        ]
-      },
-      # lagacy role override
-      lti_add_edit: {
-        label: -> { t("LTI add and edit") },
-        label_v2: -> { t("LTI - add / edit / delete") },
-        available_to: %w[
-          TeacherEnrollment
-          TaEnrollment
-          DesignerEnrollment
-          AccountAdmin
-          AccountMembership
-        ],
-        true_for: %w[
-          TeacherEnrollment
-          TaEnrollment
-          DesignerEnrollment
-          AccountAdmin
-        ],
-        account_allows: ->(a) { !a.root_account.feature_enabled?(:granular_permissions_manage_lti) }
-      },
-      manage_lti_add: {
-        label: -> { t("Add LTI") },
-        label_v2: -> { t("LTI - add") },
-        group: "manage_lti",
-        group_label: -> { t("Manage LTI") },
-        available_to: %w[
-          TeacherEnrollment
-          TaEnrollment
-          DesignerEnrollment
-          AccountAdmin
-          AccountMembership
-        ],
-        true_for: %w[
-          TeacherEnrollment
-          TaEnrollment
-          DesignerEnrollment
-          AccountAdmin
-        ],
-        account_allows: ->(a) { a.root_account.feature_enabled?(:granular_permissions_manage_lti) }
-      },
-      manage_lti_edit: {
-        label: -> { t("Edit LTI") },
-        label_v2: -> { t("LTI - edit") },
-        group: "manage_lti",
-        group_label: -> { t("Manage LTI") },
-        available_to: %w[
-          TeacherEnrollment
-          TaEnrollment
-          DesignerEnrollment
-          AccountAdmin
-          AccountMembership
-        ],
-        true_for: %w[
-          TeacherEnrollment
-          TaEnrollment
-          DesignerEnrollment
-          AccountAdmin
-        ],
-        account_allows: ->(a) { a.root_account.feature_enabled?(:granular_permissions_manage_lti) }
-      },
-      manage_lti_delete: {
-        label: -> { t("Delete LTI") },
-        label_v2: -> { t("LTI - delete") },
-        group: "manage_lti",
-        group_label: -> { t("Manage LTI") },
-        available_to: %w[
-          TeacherEnrollment
-          TaEnrollment
-          DesignerEnrollment
-          AccountAdmin
-          AccountMembership
-        ],
-        true_for: %w[
-          TeacherEnrollment
-          TaEnrollment
-          DesignerEnrollment
-          AccountAdmin
-        ],
-        account_allows: ->(a) { a.root_account.feature_enabled?(:granular_permissions_manage_lti) }
-      },
-      manage_admin_users: {
-        label: -> { t("permissions.manage_admin_users", "Add/remove other teachers, course designers or TAs to the course") },
-        label_v2: -> { t("Users - add / remove teachers, course designers, or TAs in courses") },
-        available_to: %w[
-          TaEnrollment
-          DesignerEnrollment
-          TeacherEnrollment
-          AccountAdmin
-          AccountMembership
-        ],
-        true_for: [
-          "TeacherEnrollment",
-          "AccountAdmin"
-        ],
-        account_allows: ->(a) { !a.root_account.feature_enabled?(:granular_permissions_manage_users) }
-      },
-      allow_course_admin_actions: {
-        label: -> { t("Allow administrative actions in courses") },
-        label_v2: -> { t("Users - allow administrative actions in courses") },
-        available_to: %w[
-          TaEnrollment
-          DesignerEnrollment
-          TeacherEnrollment
-          AccountAdmin
-          AccountMembership
-        ],
-        true_for: [
-          "TeacherEnrollment",
-          "AccountAdmin"
-        ],
-        account_allows: ->(a) { a.root_account.feature_enabled?(:granular_permissions_manage_users) }
-      },
-      add_teacher_to_course: {
-        label: -> { t("Add Teachers to courses") },
-        label_v2: -> { t("Teachers - add") },
-        available_to: %w[
-          TaEnrollment
-          DesignerEnrollment
-          TeacherEnrollment
-          AccountAdmin
-          AccountMembership
-        ],
-        true_for: [
-          "TeacherEnrollment",
-          "AccountAdmin"
-        ],
-        group: "manage_course_teacher_enrollments",
-        group_label: -> { t("Users - Teachers") },
-        account_allows: ->(a) { a.root_account.feature_enabled?(:granular_permissions_manage_users) }
-      },
-      remove_teacher_from_course: {
-        label: -> { t("Remove Teachers from courses") },
-        label_v2: -> { t("Teachers - remove") },
-        available_to: %w[
-          TaEnrollment
-          DesignerEnrollment
-          TeacherEnrollment
-          AccountAdmin
-          AccountMembership
-        ],
-        true_for: [
-          "TeacherEnrollment",
-          "AccountAdmin"
-        ],
-        group: "manage_course_teacher_enrollments",
-        group_label: -> { t("Users - Teachers") },
-        account_allows: ->(a) { a.root_account.feature_enabled?(:granular_permissions_manage_users) }
-      },
-      add_ta_to_course: {
-        label: -> { t("Add TAs to courses") },
-        label_v2: -> { t("TAs - add") },
-        available_to: %w[
-          TaEnrollment
-          DesignerEnrollment
-          TeacherEnrollment
-          AccountAdmin
-          AccountMembership
-        ],
-        true_for: [
-          "TeacherEnrollment",
-          "AccountAdmin"
-        ],
-        group: "manage_course_ta_enrollments",
-        group_label: -> { t("Users - TAs") },
-        account_allows: ->(a) { a.root_account.feature_enabled?(:granular_permissions_manage_users) }
-      },
-      remove_ta_from_course: {
-        label: -> { t("Remove TAs from courses") },
-        label_v2: -> { t("TAs - remove") },
-        available_to: %w[
-          TaEnrollment
-          DesignerEnrollment
-          TeacherEnrollment
-          AccountAdmin
-          AccountMembership
-        ],
-        true_for: [
-          "TeacherEnrollment",
-          "AccountAdmin"
-        ],
-        group: "manage_course_ta_enrollments",
-        group_label: -> { t("Users - TAs") },
-        account_allows: ->(a) { a.root_account.feature_enabled?(:granular_permissions_manage_users) }
-      },
-      add_observer_to_course: {
-        label: -> { t("Add Observers to courses") },
-        label_v2: -> { t("Observers - add") },
-        available_to: %w[
-          TaEnrollment
-          DesignerEnrollment
-          TeacherEnrollment
-          AccountAdmin
-          AccountMembership
-        ],
-        true_for: %w[
-          TaEnrollment
-          DesignerEnrollment
-          TeacherEnrollment
-          AccountAdmin
-        ],
-        group: "manage_course_observer_enrollments",
-        group_label: -> { t("Users - Observers") },
-        account_allows: ->(a) { a.root_account.feature_enabled?(:granular_permissions_manage_users) }
-      },
-      remove_observer_from_course: {
-        label: -> { t("Remove Observers from courses") },
-        label_v2: -> { t("Observers - remove") },
-        available_to: %w[
-          TaEnrollment
-          DesignerEnrollment
-          TeacherEnrollment
-          AccountAdmin
-          AccountMembership
-        ],
-        true_for: %w[
-          TaEnrollment
-          DesignerEnrollment
-          TeacherEnrollment
-          AccountAdmin
-        ],
-        group: "manage_course_observer_enrollments",
-        group_label: -> { t("Users - Observers") },
-        account_allows: ->(a) { a.root_account.feature_enabled?(:granular_permissions_manage_users) }
-      },
-      add_designer_to_course: {
-        label: -> { t("Add Designers to courses") },
-        label_v2: -> { t("Designers - add") },
-        available_to: %w[
-          TaEnrollment
-          DesignerEnrollment
-          TeacherEnrollment
-          AccountAdmin
-          AccountMembership
-        ],
-        true_for: [
-          "TeacherEnrollment",
-          "AccountAdmin"
-        ],
-        group: "manage_course_designer_enrollments",
-        group_label: -> { t("Users - Designers") },
-        account_allows: ->(a) { a.root_account.feature_enabled?(:granular_permissions_manage_users) }
-      },
-      remove_designer_from_course: {
-        label: -> { t("Remove Designers from courses") },
-        label_v2: -> { t("Designers - remove") },
-        available_to: %w[
-          TaEnrollment
-          DesignerEnrollment
-          TeacherEnrollment
-          AccountAdmin
-          AccountMembership
-        ],
-        true_for: [
-          "TeacherEnrollment",
-          "AccountAdmin"
-        ],
-        group: "manage_course_designer_enrollments",
-        group_label: -> { t("Users - Designers") },
-        account_allows: ->(a) { a.root_account.feature_enabled?(:granular_permissions_manage_users) }
-      },
-      manage_assignments: {
-        label: -> { t("permissions.manage_assignments", "Manage (add / edit / delete) assignments and quizzes") },
-        label_v2: -> { t("Assignments and Quizzes - add / edit / delete") },
-        available_to: %w[
-          TaEnrollment
-          DesignerEnrollment
-          TeacherEnrollment
-          ObserverEnrollment
-          AccountAdmin
-          AccountMembership
-        ],
-        true_for: %w[
-          TaEnrollment
-          DesignerEnrollment
-          TeacherEnrollment
-          AccountAdmin
-        ],
-        acts_as_access_token_scope: true,
-        account_allows: ->(a) { !a.root_account.feature_enabled?(:granular_permissions_manage_assignments) }
-      },
-      manage_assignments_add: {
-        label: -> { t("Add assignments and quizzes") },
-        label_v2: -> { t("Assignments and Quizzes - add") },
-        available_to: %w[
-          TaEnrollment
-          DesignerEnrollment
-          TeacherEnrollment
-          ObserverEnrollment
-          AccountAdmin
-          AccountMembership
-        ],
-        true_for: %w[
-          TaEnrollment
-          DesignerEnrollment
-          TeacherEnrollment
-          AccountAdmin
-        ],
-        acts_as_access_token_scope: true,
-        group: "manage_assignments_and_quizzes",
-        group_label: -> { t("Manage Assignments and Quizzes") },
-        account_allows: ->(a) { a.root_account.feature_enabled?(:granular_permissions_manage_assignments) }
-      },
-      manage_assignments_edit: {
-        label: -> { t("Manage / edit assignments and quizzes") },
-        label_v2: -> { t("Assignments and Quizzes - edit") },
-        available_to: %w[
-          TaEnrollment
-          DesignerEnrollment
-          TeacherEnrollment
-          ObserverEnrollment
-          AccountAdmin
-          AccountMembership
-        ],
-        true_for: %w[
-          TaEnrollment
-          DesignerEnrollment
-          TeacherEnrollment
-          AccountAdmin
-        ],
-        acts_as_access_token_scope: true,
-        group: "manage_assignments_and_quizzes",
-        group_label: -> { t("Manage Assignments and Quizzes") },
-        account_allows: ->(a) { a.root_account.feature_enabled?(:granular_permissions_manage_assignments) }
-      },
-      manage_assignments_delete: {
-        label: -> { t("Delete assignments and quizzes") },
-        label_v2: -> { t("Assignments and Quizzes - delete") },
-        available_to: %w[
-          TaEnrollment
-          DesignerEnrollment
-          TeacherEnrollment
-          ObserverEnrollment
-          AccountAdmin
-          AccountMembership
-        ],
-        true_for: %w[
-          TaEnrollment
-          DesignerEnrollment
-          TeacherEnrollment
-          AccountAdmin
-        ],
-        acts_as_access_token_scope: true,
-        group: "manage_assignments_and_quizzes",
-        group_label: -> { t("Manage Assignments and Quizzes") },
-        account_allows: ->(a) { a.root_account.feature_enabled?(:granular_permissions_manage_assignments) }
-      },
-      manage_account_calendar_visibility: {
-        label: -> { t("Change visibility of account calendars") },
-        label_v2: -> { t("Account Calendars - change visibility") },
-        group: "manage_account_calendar",
-        group_label: -> { t("Manage Account Calendars") },
-        account_only: true,
-        available_to: %w[AccountAdmin AccountMembership],
-        true_for: %w[AccountAdmin]
-      },
-      manage_account_calendar_events: {
-        label: -> { t("Add, edit and delete events on account calendars") },
-        label_v2: -> { t("Account Calendars - add / edit / delete events") },
-        group: "manage_account_calendar",
-        group_label: -> { t("Manage Account Calendars") },
-        account_only: true,
-        available_to: %w[AccountAdmin AccountMembership],
-        true_for: %w[AccountAdmin]
-      },
-      manage_calendar: {
-        label: -> { t("permissions.manage_calendar", "Add, edit and delete events on the course calendar") },
-        label_v2: -> { t("Course Calendar - add / edit / delete") },
-        available_to: %w[
-          StudentEnrollment
-          TaEnrollment
-          DesignerEnrollment
-          TeacherEnrollment
-          ObserverEnrollment
-          AccountAdmin
-          AccountMembership
-        ],
-        true_for: %w[
-          TaEnrollment
-          DesignerEnrollment
-          TeacherEnrollment
-          AccountAdmin
-        ]
-      },
-      # legacy role override
-      manage_content: {
-        label: -> { t("Manage all other course content") },
-        label_v2: -> { t("Course Content - add / edit / delete") },
-        available_to: %w[
-          TaEnrollment
-          TeacherEnrollment
-          DesignerEnrollment
-          ObserverEnrollment
-          AccountAdmin
-          AccountMembership
-        ],
-        true_for: %w[
-          TaEnrollment
-          TeacherEnrollment
-          DesignerEnrollment
-          AccountAdmin
-        ],
-        account_allows: ->(a) { !a.root_account.feature_enabled?(:granular_permissions_manage_course_content) }
-      },
-      manage_course_content_add: {
-        label: -> { t("Add all other course content") },
-        label_v2: -> { t("Course Content - add") },
-        group: "manage_course_content",
-        group_label: -> { t("Manage Course Content") },
-        available_to: %w[
-          TaEnrollment
-          TeacherEnrollment
-          DesignerEnrollment
-          ObserverEnrollment
-          AccountAdmin
-          AccountMembership
-        ],
-        true_for: %w[
-          TaEnrollment
-          TeacherEnrollment
-          DesignerEnrollment
-          AccountAdmin
-        ],
-        account_allows: ->(a) { a.root_account.feature_enabled?(:granular_permissions_manage_course_content) }
-      },
-      manage_course_content_edit: {
-        label: -> { t("Edit all other course content") },
-        label_v2: -> { t("Course Content - edit") },
-        group: "manage_course_content",
-        group_label: -> { t("Manage Course Content") },
-        available_to: %w[
-          TaEnrollment
-          TeacherEnrollment
-          DesignerEnrollment
-          ObserverEnrollment
-          AccountAdmin
-          AccountMembership
-        ],
-        true_for: %w[
-          TaEnrollment
-          TeacherEnrollment
-          DesignerEnrollment
-          AccountAdmin
-        ],
-        account_allows: ->(a) { a.root_account.feature_enabled?(:granular_permissions_manage_course_content) }
-      },
-      manage_course_content_delete: {
-        label: -> { t("Delete all other course content") },
-        label_v2: -> { t("Course Content - delete") },
-        group: "manage_course_content",
-        group_label: -> { t("Manage Course Content") },
-        available_to: %w[
-          TaEnrollment
-          TeacherEnrollment
-          DesignerEnrollment
-          ObserverEnrollment
-          AccountAdmin
-          AccountMembership
-        ],
-        true_for: %w[
-          TaEnrollment
-          TeacherEnrollment
-          DesignerEnrollment
-          AccountAdmin
-        ],
-        account_allows: ->(a) { a.root_account.feature_enabled?(:granular_permissions_manage_course_content) }
-      },
-      # Course Template account permissions
-      add_course_template: {
-        label: -> { t("Course Templates - create") },
-        label_v2: -> { t("Course Templates - create") },
-        available_to: [
-          "AccountAdmin",
-          "AccountMembership"
-        ],
-        true_for: [
-          "AccountAdmin"
-        ],
-        group: "manage_course_templates",
-        group_label: -> { t("Manage Course Templates") },
-        account_allows: ->(a) { a.root_account.feature_enabled?(:course_templates) },
-        account_only: true
-      },
-      edit_course_template: {
-        label: -> { t("Course Templates - edit") },
-        label_v2: -> { t("Course Templates - edit") },
-        available_to: [
-          "AccountAdmin",
-          "AccountMembership"
-        ],
-        true_for: [
-          "AccountAdmin"
-        ],
-        group: "manage_course_templates",
-        group_label: -> { t("Courses - Course Templates") },
-        account_allows: ->(a) { a.root_account.feature_enabled?(:course_templates) },
-        account_only: true
-      },
-      delete_course_template: {
-        label: -> { t("Course Templates - delete") },
-        label_v2: -> { t("Course Templates - delete") },
-        available_to: [
-          "AccountAdmin",
-          "AccountMembership"
-        ],
-        true_for: [
-          "AccountAdmin"
-        ],
-        group: "manage_course_templates",
-        group_label: -> { t("Manage Course Templates") },
-        account_allows: ->(a) { a.root_account.feature_enabled?(:course_templates) },
-        account_only: true
-      },
-      manage_account_banks: {
-        label: -> { t("permissions.manage_account_banks", "Manage account level item Banks") },
-        label_v2: -> { t("Item Banks - manage account") },
-        available_to: %w[
-          DesignerEnrollment
-          TeacherEnrollment
-          AccountAdmin
-          AccountMembership
-        ],
-        true_for: %w[
-          AccountAdmin
-        ],
-      },
-      share_banks_with_subaccounts: {
-        label: -> { t("permissions.share_banks_with_subaccounts", "Share item banks with subaccounts") },
-        label_v2: -> { t("Item Banks - share with subaccounts") },
-        available_to: %w[
-          DesignerEnrollment
-          TaEnrollment
-          TeacherEnrollment
-          AccountAdmin
-          AccountMembership
-        ],
-        true_for: %w[
-          AccountAdmin
-        ],
-        account_allows: ->(_a) { Account.site_admin.feature_enabled?(:new_quizzes_subaccount_sharing_permission) },
-      },
-      manage_files_add: {
-        label: -> { t("Add course files") },
-        label_v2: -> { t("Course Files - add") },
-        group: "manage_files",
-        group_label: -> { t("Manage Course Files") },
-        available_to: %w[
-          TaEnrollment
-          DesignerEnrollment
-          TeacherEnrollment
-          ObserverEnrollment
-          AccountAdmin
-          AccountMembership
-        ],
-        true_for: %w[TaEnrollment DesignerEnrollment TeacherEnrollment AccountAdmin],
-        acts_as_access_token_scope: true
-      },
-      manage_files_edit: {
-        label: -> { t("Edit course files") },
-        label_v2: -> { t("Course Files - edit") },
-        group: "manage_files",
-        group_label: -> { t("Manage Course Files") },
-        available_to: %w[
-          TaEnrollment
-          DesignerEnrollment
-          TeacherEnrollment
-          ObserverEnrollment
-          AccountAdmin
-          AccountMembership
-        ],
-        true_for: %w[TaEnrollment DesignerEnrollment TeacherEnrollment AccountAdmin],
-        acts_as_access_token_scope: true
-      },
-      manage_files_delete: {
-        label: -> { t("Delete course files") },
-        label_v2: -> { t("Course Files - delete") },
-        group: "manage_files",
-        group_label: -> { t("Manage Course Files") },
-        available_to: %w[
-          TaEnrollment
-          DesignerEnrollment
-          TeacherEnrollment
-          ObserverEnrollment
-          AccountAdmin
-          AccountMembership
-        ],
-        true_for: %w[TaEnrollment DesignerEnrollment TeacherEnrollment AccountAdmin],
-        acts_as_access_token_scope: true
-      },
-      manage_grades: {
-        label: -> { t("permissions.manage_grades", "Edit grades") },
-        label_v2: -> { t("Grades - edit") },
-        available_to: %w[
-          TaEnrollment
-          TeacherEnrollment
-          AccountAdmin
-          AccountMembership
-        ],
-        true_for: %w[
-          TaEnrollment
-          TeacherEnrollment
-          AccountAdmin
-        ]
-      },
-      # lagacy role override
-      manage_groups: {
-        label: -> { t("Manage (create / edit / delete) groups") },
-        label_v2: -> { t("Groups - add / edit / delete") },
-        available_to: %w[
-          TaEnrollment
-          DesignerEnrollment
-          TeacherEnrollment
-          AccountAdmin
-          AccountMembership
-        ],
-        true_for: %w[TaEnrollment DesignerEnrollment TeacherEnrollment AccountAdmin],
-        acts_as_access_token_scope: true,
-        account_allows: ->(a) { !a.root_account.feature_enabled?(:granular_permissions_manage_groups) }
-      },
-      manage_groups_add: {
-        label: -> { t("Add groups") },
-        label_v2: -> { t("Groups - add") },
-        group: "manage_groups",
-        group_label: -> { t("Manage Groups") },
-        available_to: %w[
-          TaEnrollment
-          DesignerEnrollment
-          TeacherEnrollment
-          AccountAdmin
-          AccountMembership
-        ],
-        true_for: %w[TaEnrollment DesignerEnrollment TeacherEnrollment AccountAdmin],
-        acts_as_access_token_scope: true,
-        account_allows: ->(a) { a.root_account.feature_enabled?(:granular_permissions_manage_groups) }
-      },
-      manage_groups_manage: {
-        label: -> { t("Manage groups") },
-        label_v2: -> { t("Groups - manage") },
-        group: "manage_groups",
-        group_label: -> { t("Manage Groups") },
-        available_to: %w[
-          TaEnrollment
-          DesignerEnrollment
-          TeacherEnrollment
-          AccountAdmin
-          AccountMembership
-        ],
-        true_for: %w[TaEnrollment DesignerEnrollment TeacherEnrollment AccountAdmin],
-        acts_as_access_token_scope: true,
-        account_allows: ->(a) { a.root_account.feature_enabled?(:granular_permissions_manage_groups) }
-      },
-      manage_groups_delete: {
-        label: -> { t("Delete groups") },
-        label_v2: -> { t("Groups - delete") },
-        group: "manage_groups",
-        group_label: -> { t("Manage Groups") },
-        available_to: %w[
-          TaEnrollment
-          DesignerEnrollment
-          TeacherEnrollment
-          AccountAdmin
-          AccountMembership
-        ],
-        true_for: %w[TaEnrollment DesignerEnrollment TeacherEnrollment AccountAdmin],
-        acts_as_access_token_scope: true,
-        account_allows: ->(a) { a.root_account.feature_enabled?(:granular_permissions_manage_groups) }
-      },
-      manage_interaction_alerts: {
-        label: -> { t("permissions.manage_interaction_alerts", "Manage alerts") },
-        label_v2: -> { t("Alerts - add / edit / delete") },
-        true_for: %w[AccountAdmin TeacherEnrollment],
-        available_to: %w[AccountAdmin AccountMembership TeacherEnrollment TaEnrollment],
-      },
-      manage_outcomes: {
-        label: -> { t("permissions.manage_outcomes", "Manage learning outcomes") },
-        label_v2: -> { t("Learning Outcomes - add / edit / delete") },
-        available_to: %w[
-          StudentEnrollment
-          TaEnrollment
-          DesignerEnrollment
-          TeacherEnrollment
-          ObserverEnrollment
-          AccountAdmin
-          AccountMembership
-        ],
-        true_for: %w[
-          DesignerEnrollment
-          TeacherEnrollment
-          AccountAdmin
-        ]
-      },
-      manage_proficiency_calculations: {
-        label: -> { t("permissions.manage_proficiency_calculations", "Manage outcome proficiency calculations") },
-        label_v2: -> { t("Outcome Proficiency Calculations - add / edit") },
-        available_to: %w[
-          DesignerEnrollment
-          TeacherEnrollment
-          AccountAdmin
-          AccountMembership
-        ],
-        true_for: [
-          "AccountAdmin"
-        ]
-      },
-      manage_proficiency_scales: {
-        label: -> { t("permissions.manage_proficiency_scales", "Manage outcome mastery scales") },
-        label_v2: -> { t("Outcome Mastery Scales - add / edit") },
-        available_to: %w[
-          DesignerEnrollment
-          TeacherEnrollment
-          AccountAdmin
-          AccountMembership
-        ],
-        true_for: [
-          "AccountAdmin"
-        ]
-      },
-      manage_sections_add: {
-        label: -> { t("permissions.manage_sections_add", "Add course sections") },
-        label_v2: -> { t("Course Sections - add") },
-        group: "manage_sections",
-        group_label: -> { t("Manage Course Sections") },
-        available_to: %w[
-          AccountAdmin
-          AccountMembership
-          TeacherEnrollment
-          TaEnrollment
-          DesignerEnrollment
-        ],
-        true_for: %w[AccountAdmin TeacherEnrollment DesignerEnrollment]
-      },
-      manage_sections_edit: {
-        label: -> { t("permissions.manage_sections_edit", "Edit course sections") },
-        label_v2: -> { t("Course Sections - edit") },
-        group: "manage_sections",
-        group_label: -> { t("Manage Course Sections") },
-        available_to: %w[
-          AccountAdmin
-          AccountMembership
-          TeacherEnrollment
-          TaEnrollment
-          DesignerEnrollment
-        ],
-        true_for: %w[AccountAdmin TeacherEnrollment DesignerEnrollment]
-      },
-      manage_sections_delete: {
-        label: -> { t("permissions.manage_sections_delete", "Delete course sections") },
-        label_v2: -> { t("Course Sections - delete") },
-        group: "manage_sections",
-        group_label: -> { t("Manage Course Sections") },
-        available_to: %w[
-          AccountAdmin
-          AccountMembership
-          TeacherEnrollment
-          TaEnrollment
-          DesignerEnrollment
-        ],
-        true_for: %w[AccountAdmin TeacherEnrollment DesignerEnrollment]
-      },
-      manage_students: {
-        label: lambda do
-          if Account.site_admin.feature_enabled?(:granular_permissions_manage_users)
-            t("Manage students for the course")
-          else
-            t("permissions.manage_students", "Add/remove students for the course")
-          end
-        end,
-        label_v2: lambda do
-                    if Account.site_admin.feature_enabled?(:granular_permissions_manage_users)
-                      t("Users - manage students in courses")
-                    else
-                      t("Users - add / remove students in courses")
-                    end
-                  end,
-        available_to: %w[
-          TaEnrollment
-          DesignerEnrollment
-          TeacherEnrollment
-          AccountAdmin
-          AccountMembership
-        ],
-        true_for: %w[
-          TaEnrollment
-          DesignerEnrollment
-          TeacherEnrollment
-          AccountAdmin
-        ]
-      },
-      add_student_to_course: {
-        label: -> { t("Add Students to courses") },
-        label_v2: -> { t("Students - add") },
-        available_to: %w[
-          TaEnrollment
-          DesignerEnrollment
-          TeacherEnrollment
-          AccountAdmin
-          AccountMembership
-        ],
-        true_for: %w[
-          TaEnrollment
-          DesignerEnrollment
-          TeacherEnrollment
-          AccountAdmin
-        ],
-        group: "manage_course_student_enrollments",
-        group_label: -> { t("Users - Students") },
-        account_allows: ->(a) { a.root_account.feature_enabled?(:granular_permissions_manage_users) }
-      },
-      remove_student_from_course: {
-        label: -> { t("Remove Students from courses") },
-        label_v2: -> { t("Students - remove") },
-        available_to: %w[
-          TaEnrollment
-          DesignerEnrollment
-          TeacherEnrollment
-          AccountAdmin
-          AccountMembership
-        ],
-        true_for: %w[
-          TaEnrollment
-          DesignerEnrollment
-          TeacherEnrollment
-          AccountAdmin
-        ],
-        group: "manage_course_student_enrollments",
-        group_label: -> { t("Users - Students") },
-        account_allows: ->(a) { a.root_account.feature_enabled?(:granular_permissions_manage_users) }
-      },
-      temporary_enrollments_add: {
-        label: -> { t("permissions.temporary_enrollments_add", "Add temporary enrollments") },
-        label_v2: -> { t("Temporary Enrollments - add") },
-        available_to: %w[AccountAdmin AccountMembership],
-        true_for: ["AccountAdmin"],
-        account_only: true,
-        account_allows: ->(a) { a.root_account.feature_enabled?(:temporary_enrollments) },
-        group: "manage_temporary_enrollments",
-        group_label: -> { t("Users - Temporary Enrollments") }
-      },
-      temporary_enrollments_edit: {
-        label: -> { t("permissions.temporary_enrollments_edit", "Edit temporary enrollments") },
-        label_v2: -> { t("Temporary Enrollments - edit") },
-        available_to: %w[AccountAdmin AccountMembership],
-        true_for: ["AccountAdmin"],
-        account_only: true,
-        account_allows: ->(a) { a.root_account.feature_enabled?(:temporary_enrollments) },
-        group: "manage_temporary_enrollments",
-        group_label: -> { t("Users - Temporary Enrollments") }
-      },
-      temporary_enrollments_delete: {
-        label: -> { t("permissions.temporary_enrollments_delete", "Delete temporary enrollments") },
-        label_v2: -> { t("Temporary Enrollments - delete") },
-        available_to: %w[AccountAdmin AccountMembership],
-        true_for: ["AccountAdmin"],
-        account_only: true,
-        account_allows: ->(a) { a.root_account.feature_enabled?(:temporary_enrollments) },
-        group: "manage_temporary_enrollments",
-        group_label: -> { t("Users - Temporary Enrollments") }
-      },
-      manage_user_notes: {
-        label: -> { t("permissions.manage_user_notes", "Manage faculty journal entries") },
-        label_v2: -> { t("Faculty Journal - manage entries") },
-        available_to: %w[
-          TaEnrollment
-          TeacherEnrollment
-          AccountAdmin
-          AccountMembership
-        ],
-        true_for: %w[
-          TaEnrollment
-          TeacherEnrollment
-          AccountAdmin
-        ],
-        account_allows: ->(a) { a.root_account.enable_user_notes }
-      },
-      manage_rubrics: {
-        label: -> { t("permissions.manage_rubrics", "Create and edit assessing rubrics") },
-        label_v2: -> { t("Rubrics - add / edit / delete") },
-        available_to: %w[
-          TaEnrollment
-          DesignerEnrollment
-          TeacherEnrollment
-          AccountAdmin
-          AccountMembership
-        ],
-        true_for: %w[
-          DesignerEnrollment
-          TaEnrollment
-          TeacherEnrollment
-          AccountAdmin
-        ]
-      },
-      manage_wiki_create: {
-        label: -> { t("Create pages") },
-        label_v2: -> { t("Pages - create") },
-        available_to: %w[
-          TaEnrollment
-          TeacherEnrollment
-          DesignerEnrollment
-          ObserverEnrollment
-          AccountAdmin
-          AccountMembership
-        ],
-        true_for: %w[
-          TaEnrollment
-          TeacherEnrollment
-          DesignerEnrollment
-          AccountAdmin
-        ],
-        group: "manage_wiki",
-        group_label: -> { t("Manage Pages") }
-      },
-      manage_wiki_update: {
-        label: -> { t("Update pages") },
-        label_v2: -> { t("Pages - update") },
-        available_to: %w[
-          TaEnrollment
-          TeacherEnrollment
-          DesignerEnrollment
-          ObserverEnrollment
-          AccountAdmin
-          AccountMembership
-        ],
-        true_for: %w[
-          TaEnrollment
-          TeacherEnrollment
-          DesignerEnrollment
-          AccountAdmin
-        ],
-        group: "manage_wiki",
-        group_label: -> { t("Manage Pages") }
-      },
-      manage_wiki_delete: {
-        label: -> { t("Delete pages") },
-        label_v2: -> { t("Pages - delete") },
-        available_to: %w[
-          TaEnrollment
-          TeacherEnrollment
-          DesignerEnrollment
-          ObserverEnrollment
-          AccountAdmin
-          AccountMembership
-        ],
-        true_for: %w[
-          TaEnrollment
-          TeacherEnrollment
-          DesignerEnrollment
-          AccountAdmin
-        ],
-        group: "manage_wiki",
-        group_label: -> { t("Manage Pages") }
-      },
-      moderate_forum: {
-        label: -> { t("permissions.moderate_form", "Moderate discussions ( delete / edit other's posts, lock topics)") },
-        label_v2: -> { t("Discussions - moderate") },
-        available_to: %w[
-          StudentEnrollment
-          TaEnrollment
-          DesignerEnrollment
-          TeacherEnrollment
-          ObserverEnrollment
-          AccountAdmin
-          AccountMembership
-        ],
-        true_for: %w[
-          TaEnrollment
-          DesignerEnrollment
-          TeacherEnrollment
-          AccountAdmin
-        ]
-      },
-      post_to_forum: {
-        label: -> { t("permissions.post_to_forum", "Post to discussions") },
-        label_v2: -> { t("Discussions - post") },
-        available_to: %w[
-          StudentEnrollment
-          TaEnrollment
-          DesignerEnrollment
-          TeacherEnrollment
-          ObserverEnrollment
-          AccountAdmin
-          AccountMembership
-        ],
-        true_for: %w[
-          StudentEnrollment
-          TaEnrollment
-          DesignerEnrollment
-          TeacherEnrollment
-          AccountAdmin
-        ],
-        restrict_future_enrollments: true,
-        applies_to_concluded: ["TeacherEnrollment", "TaEnrollment"]
-      },
-      proxy_assignment_submission: {
-        label: -> { t("Instructors can submit on behalf of students") },
-        label_v2: -> { t("Submission - Submit on behalf of student") },
-        available_to: %w[
-          TaEnrollment
-          TeacherEnrollment
-          AccountAdmin
-          AccountMembership
-        ],
-        true_for: [],
-        account_allows: lambda do |_a|
-          Account.site_admin.feature_enabled?(:proxy_file_uploads)
-        end
-      },
-      read_announcements: {
-        label: -> { t("View announcements") },
-        label_v2: -> { t("Announcements - view") },
-        available_to: %w[
-          StudentEnrollment
-          TaEnrollment
-          DesignerEnrollment
-          TeacherEnrollment
-          ObserverEnrollment
-          AccountAdmin
-          AccountMembership
-        ],
-        true_for: %w[
-          StudentEnrollment
-          TaEnrollment
-          DesignerEnrollment
-          ObserverEnrollment
-          TeacherEnrollment
-          AccountAdmin
-        ],
-        applies_to_concluded: true
-      },
-      read_email_addresses: {
-        label: -> { t("See other users' primary email address") },
-        label_v2: -> { t("Users - view primary email address") },
-        available_to: %w[
-          StudentEnrollment
-          TaEnrollment
-          DesignerEnrollment
-          TeacherEnrollment
-          ObserverEnrollment
-          AccountAdmin
-          AccountMembership
-        ],
-        true_for: %w[
-          TaEnrollment
-          TeacherEnrollment
-          AccountAdmin
-        ],
-        applies_to_concluded: ["TeacherEnrollment", "TaEnrollment"]
-      },
-      read_forum: {
-        label: -> { t("permissions.read_forum", "View discussions") },
-        label_v2: -> { t("Discussions - view") },
-        available_to: %w[
-          StudentEnrollment
-          TaEnrollment
-          DesignerEnrollment
-          TeacherEnrollment
-          ObserverEnrollment
-          AccountAdmin
-          AccountMembership
-        ],
-        true_for: %w[
-          StudentEnrollment
-          TaEnrollment
-          DesignerEnrollment
-          ObserverEnrollment
-          TeacherEnrollment
-          AccountAdmin
-        ],
-        applies_to_concluded: true
-      },
-      read_question_banks: {
-        label: -> { t("permissions.read_question_banks", "View and link to question banks") },
-        label_v2: -> { t("Question banks - view and link") },
-        available_to: %w[
-          TaEnrollment
-          DesignerEnrollment
-          TeacherEnrollment
-          ObserverEnrollment
-          AccountAdmin
-          AccountMembership
-        ],
-        true_for: %w[
-          TaEnrollment
-          DesignerEnrollment
-          TeacherEnrollment
-          AccountAdmin
-        ],
-        applies_to_concluded: true
-      },
-      read_reports: {
-        label: -> { t("permissions.read_reports", "Manage account or course-level reports") },
-        label_v2: -> { t("Reports - manage") }, # Reports - manage is used by both Account and Course Roles in Permissions
-        available_to: %w[
-          TaEnrollment
-          DesignerEnrollment
-          TeacherEnrollment
-          AccountAdmin
-          AccountMembership
-        ],
-        true_for: %w[
-          TaEnrollment
-          DesignerEnrollment
-          TeacherEnrollment
-          AccountAdmin
-        ]
-      },
-      read_roster: {
-        label: -> { t("permissions.read_roster", "See the list of users") },
-        label_v2: -> { t("Users - view list") },
-        available_to: %w[
-          StudentEnrollment
-          TaEnrollment
-          DesignerEnrollment
-          TeacherEnrollment
-          ObserverEnrollment
-          AccountAdmin
-          AccountMembership
-        ],
-        true_for: %w[
-          StudentEnrollment
-          TaEnrollment
-          DesignerEnrollment
-          TeacherEnrollment
-          AccountAdmin
-        ],
-        applies_to_concluded: %w[TeacherEnrollment TaEnrollment DesignerEnrollment]
-      },
-      read_sis: {
-        label: -> { t("permission.read_sis", "Read SIS data") },
-        label_v2: -> { t("SIS Data - read") },
-        true_for: %w[AccountAdmin TeacherEnrollment],
-        available_to: %w[AccountAdmin AccountMembership TeacherEnrollment TaEnrollment StudentEnrollment]
-      },
-      select_final_grade: {
-        label: -> { t("Grades - select final grade for moderation") },
-        true_for: %w[AccountAdmin TeacherEnrollment TaEnrollment],
-        available_to: %w[AccountAdmin AccountMembership TeacherEnrollment TaEnrollment]
-      },
-      send_messages: {
-        label: -> { t("permissions.send_messages", "Send messages to individual course members") },
-        label_v2: -> { t("Conversations - send messages to individual course members") },
-        available_to: %w[
-          StudentEnrollment
-          TaEnrollment
-          DesignerEnrollment
-          TeacherEnrollment
-          ObserverEnrollment
-          AccountAdmin
-          AccountMembership
-        ],
-        true_for: %w[
-          StudentEnrollment
-          TaEnrollment
-          DesignerEnrollment
-          TeacherEnrollment
-          AccountAdmin
-        ]
-      },
-      send_messages_all: {
-        label: -> { t("permissions.send_messages_all", "Send messages to the entire class") },
-        label_v2: -> { t("Conversations - send messages to entire class") },
-        available_to: %w[
-          StudentEnrollment
-          TaEnrollment
-          DesignerEnrollment
-          TeacherEnrollment
-          ObserverEnrollment
-          AccountAdmin
-          AccountMembership
-        ],
-        true_for: %w[
-          TaEnrollment
-          DesignerEnrollment
-          TeacherEnrollment
-          AccountAdmin
-        ]
-      },
-      view_audit_trail: {
-        label: -> { t("Grades - view audit trail") },
-        true_for: %w[AccountAdmin],
-        available_to: %w[TeacherEnrollment AccountAdmin AccountMembership]
-      },
-      view_all_grades: {
-        label: -> { t("permissions.view_all_grades", "View all grades") },
-        label_v2: -> { t("Grades - view all grades") },
-        available_to: %w[
-          TaEnrollment
-          DesignerEnrollment
-          TeacherEnrollment
-          AccountAdmin
-          AccountMembership
-        ],
-        true_for: %w[
-          TaEnrollment
-          TeacherEnrollment
-          AccountAdmin
-        ],
-        applies_to_concluded: true
-      },
-      view_group_pages: {
-        label: -> { t("permissions.view_group_pages", "View the group pages of all student groups") },
-        label_v2: -> { t("Groups - view all student groups") },
-        available_to: %w[
-          StudentEnrollment
-          TaEnrollment
-          DesignerEnrollment
-          TeacherEnrollment
-          ObserverEnrollment
-          AccountAdmin
-          AccountMembership
-        ],
-        true_for: %w[
-          TaEnrollment
-          DesignerEnrollment
-          TeacherEnrollment
-          AccountAdmin
-        ],
-        applies_to_concluded: true
-      },
-      view_quiz_answer_audits: {
-        label: -> { t("permissions.view_quiz_answer_audits", "View the answer matrix in Quiz Submission Logs") },
-        label_v2: -> { t("Quizzes - view submission log") },
-        true_for: %w[AccountAdmin],
-        available_to: %w[AccountAdmin AccountMembership],
-        account_allows: ->(a) { a.feature_allowed?(:quiz_log_auditing) }
-      },
-      view_user_logins: {
-        label: -> { t("View login ids for users") },
-        label_v2: -> { t("Users - view login IDs") },
-        available_to: %w[AccountAdmin AccountMembership TeacherEnrollment TaEnrollment],
-        true_for: %w[AccountAdmin TeacherEnrollment TaEnrollment]
-      },
-      view_admin_analytics: {
-        label: -> { I18n.t("Admin Analytics - view and export data") },
-        available_to: %w[AccountAdmin AccountMembership],
-        true_for: %w[AccountAdmin],
-        account_only: true,
-        account_allows: ->(a) { a.feature_enabled?(:admin_analytics_view_permission) }
-      },
-      view_analytics_hub: {
-        label: -> { t("Analytics Hub") },
-        available_to: %w[AccountAdmin AccountMembership],
-        true_for: %w[AccountAdmin],
-        account_only: true,
-        account_allows: ->(a) { a.feature_enabled?(:analytics_hub) }
-      },
-      view_ask_questions_analytics: {
-        label: -> { t("Ask Your Data") },
-        group: "view_advanced_analytics",
-        group_label: -> { t("Intelligent Insights") },
-        available_to: %w[AccountAdmin AccountMembership],
-        true_for: %w[AccountAdmin],
-        account_only: true,
-        account_allows: ->(a) { a.feature_enabled?(:advanced_analytics_ask_questions) }
-      },
-      view_students_in_need: {
-        label: -> { t("Students in Need of Attention") },
-        group: "view_advanced_analytics",
-        group_label: -> { t("Intelligent Insights") },
-        available_to: %w[AccountAdmin AccountMembership],
-        true_for: %w[AccountAdmin],
-        account_only: true,
-        account_allows: ->(a) { a.feature_enabled?(:k20_students_in_need_of_attention) }
-      },
-      view_course_readiness: {
-        label: -> { t("Course Readiness") },
-        group: "view_advanced_analytics",
-        group_label: -> { t("Intelligent Insights") },
-        available_to: %w[AccountAdmin AccountMembership],
-        true_for: %w[AccountAdmin],
-        account_only: true,
-        account_allows: ->(a) { a.feature_enabled?(:k20_course_readiness) }
-      },
-      view_lti_usage: {
-        label: -> { t("LTI Usage") },
-        group: "view_advanced_analytics",
-        group_label: -> { t("Intelligent Insights") },
-        available_to: %w[AccountAdmin AccountMembership],
-        true_for: %w[AccountAdmin],
-        account_only: true,
-        account_allows: ->(a) { a.feature_enabled?(:k20_lti_usage) }
-      },
-      manage_impact: {
-        label: -> { t("Manage Impact") },
-        label_v2: -> { t("Impact - Manage") },
-        available_to: %w[AccountAdmin AccountMembership],
-        true_for: %w[AccountAdmin],
-        account_only: :root
-      }
-    }
-  )
-
-=======
->>>>>>> 37d6122c
   ACCESS_TOKEN_SCOPE_PREFIX = "https://api.instructure.com/auth/canvas"
 
   def self.permissions
