#
# Copyright (C) 2011 - 2014 Instructure, Inc.
#
# This file is part of Canvas.
#
# Canvas is free software: you can redistribute it and/or modify it under
# the terms of the GNU Affero General Public License as published by the Free
# Software Foundation, version 3 of the License.
#
# Canvas is distributed in the hope that it will be useful, but WITHOUT ANY
# WARRANTY; without even the implied warranty of MERCHANTABILITY or FITNESS FOR
# A PARTICULAR PURPOSE. See the GNU Affero General Public License for more
# details.
#
# You should have received a copy of the GNU Affero General Public License along
# with this program. If not, see <http://www.gnu.org/licenses/>.
#

class RoleOverride < ActiveRecord::Base
  belongs_to :context, :polymorphic => true
  validates_inclusion_of :context_type, :allow_nil => true, :in => ['Account']
  has_many :children, :class_name => "Role", :foreign_key => "parent_id"
  belongs_to :parent, :class_name => "Role"

  attr_accessible :context, :permission, :enrollment_type, :enabled, :applies_to_self, :applies_to_descendants

  EXPORTABLE_ATTRIBUTES = [:id, :enrollment_type, :permission, :enabled, :locked, :context_id, :context_type, :created_at, :updated_at, :applies_to_self, :applies_to_descendants]
  EXPORTABLE_ASSOCIATIONS = [:context]

  validate :must_apply_to_something

  def must_apply_to_something
    self.errors.add(nil, "Must apply to something") unless applies_to_self? || applies_to_descendants?
  end

  def applies_to
    result = []
    result << :self if applies_to_self?
    result << :descendants if applies_to_descendants?
    result.presence
  end

  def self.account_membership_types(account)
    res = [{:name => "AccountAdmin", :base_role_name => AccountUser::BASE_ROLE_NAME, :label => t('roles.account_admin', "Account Admin")}]
    (account.available_account_roles - ['AccountAdmin']).each do |t|
      res << {:name => t, :base_role_name => AccountUser::BASE_ROLE_NAME, :label => t}
    end
    res
  end

  ENROLLMENT_TYPES =
    [
      # StudentViewEnrollment permissions will mirror StudentPermissions
      {:base_role_name => 'StudentEnrollment', :name => 'StudentEnrollment', :label => lambda { t('roles.student', 'Student') }, :plural_label => lambda { t('roles.students', 'Students') } },
      {:base_role_name => 'TeacherEnrollment', :name => 'TeacherEnrollment', :label => lambda { t('roles.teacher', 'Teacher') }, :plural_label => lambda { t('roles.teachers', 'Teachers') } },
      {:base_role_name => 'TaEnrollment', :name => 'TaEnrollment', :label => lambda { t('roles.ta', 'TA') }, :plural_label => lambda { t('roles.tas', 'TAs') } },
      {:base_role_name => 'DesignerEnrollment', :name => 'DesignerEnrollment', :label => lambda { t('roles.designer', 'Designer') }, :plural_label => lambda { t('roles.designers', 'Designers') } },
      {:base_role_name => 'ObserverEnrollment', :name => 'ObserverEnrollment', :label => lambda { t('roles.observer', 'Observer') }, :plural_label => lambda { t('roles.observers', 'Observers') } }
    ].freeze

  def self.enrollment_types
    ENROLLMENT_TYPES
  end

  BASE_ROLE_TYPES = ['AccountMembership', 'StudentEnrollment', 'TeacherEnrollment',
                     'TaEnrollment', 'ObserverEnrollment', 'DesignerEnrollment'].freeze
  def self.base_role_types
    BASE_ROLE_TYPES
  end

  NO_PERMISSIONS_TYPE = 'NoPermissions'

  KNOWN_ROLE_TYPES =
    [
      'TeacherEnrollment',
      'TaEnrollment',
      'DesignerEnrollment',
      'StudentEnrollment',
      'StudentViewEnrollment',
      'ObserverEnrollment',
      'TeacherlessStudentEnrollment',
      'AccountAdmin',
      'AccountMembership',
      NO_PERMISSIONS_TYPE
    ].freeze
  def self.known_role_types
    KNOWN_ROLE_TYPES
  end

  # immediately register stock canvas-lms permissions
  # NOTE: manage_alerts = Global Announcements and manage_interaction_alerts = Alerts
  # for legacy reasons
  # NOTE: if you add a permission, please also update the API documentation for
  # RoleOverridesController#add_role
  Permissions.register({
      :manage_wiki => {
        :label => lambda { t('permissions.manage_wiki', "Manage wiki (add / edit / delete pages)") },
        :available_to => [
          'TaEnrollment',
          'TeacherEnrollment',
          'DesignerEnrollment',
          'TeacherlessStudentEnrollment',
          'ObserverEnrollment',
          'AccountAdmin',
          'AccountMembership'
        ],
        :true_for => [
          'TaEnrollment',
          'TeacherEnrollment',
          'DesignerEnrollment',
          'AccountAdmin'
        ]
      },
      :read_forum => {
        :label => lambda { t('permissions.read_forum', "View discussions") },
        :available_to => [
          'StudentEnrollment',
          'TaEnrollment',
          'DesignerEnrollment',
          'TeacherEnrollment',
          'TeacherlessStudentEnrollment',
          'ObserverEnrollment',
          'AccountAdmin',
          'AccountMembership'
        ],
        :true_for => [
          'StudentEnrollment',
          'TaEnrollment',
          'DesignerEnrollment',
          'ObserverEnrollment',
          'TeacherEnrollment',
          'AccountAdmin'
        ]
      },
      :post_to_forum => {
        :label => lambda { t('permissions.post_to_forum', "Post to discussions") },
        :available_to => [
          'StudentEnrollment',
          'TaEnrollment',
          'DesignerEnrollment',
          'TeacherEnrollment',
          'TeacherlessStudentEnrollment',
          'ObserverEnrollment',
          'AccountAdmin',
          'AccountMembership'
        ],
        :true_for => [
          'StudentEnrollment',
          'TaEnrollment',
          'DesignerEnrollment',
          'TeacherEnrollment',
          'AccountAdmin'
        ]
      },
      :moderate_forum => {
        :label => lambda { t('permissions.moderate_form', "Moderate discussions ( delete / edit other's posts, lock topics)") },
        :available_to => [
          'StudentEnrollment',
          'TaEnrollment',
          'DesignerEnrollment',
          'TeacherEnrollment',
          'TeacherlessStudentEnrollment',
          'ObserverEnrollment',
          'AccountAdmin',
          'AccountMembership'
        ],
        :true_for => [
          'TaEnrollment',
          'DesignerEnrollment',
          'TeacherEnrollment',
          'AccountAdmin'
        ]
      },
      :send_messages => {
        :label => lambda { t('permissions.send_messages', "Send messages to individual course members") },
        :available_to => [
          'StudentEnrollment',
          'TaEnrollment',
          'DesignerEnrollment',
          'TeacherEnrollment',
          'TeacherlessStudentEnrollment',
          'ObserverEnrollment',
          'AccountAdmin',
          'AccountMembership'
        ],
        :true_for => [
          'StudentEnrollment',
          'TaEnrollment',
          'DesignerEnrollment',
          'TeacherEnrollment',
          'AccountAdmin'
        ]
      },
      :send_messages_all => {
        :label => lambda { t('permissions.send_messages_all', "Send messages to the entire class") },
        :available_to => [
          'StudentEnrollment',
          'TaEnrollment',
          'DesignerEnrollment',
          'TeacherEnrollment',
          'TeacherlessStudentEnrollment',
          'ObserverEnrollment',
          'AccountAdmin',
          'AccountMembership'
        ],
        :true_for => [
          'TaEnrollment',
          'DesignerEnrollment',
          'TeacherEnrollment',
          'AccountAdmin'
        ]
      },
      :manage_outcomes => {
        :label => lambda { t('permissions.manage_outcomes', "Manage learning outcomes") },
        :available_to => [
          'StudentEnrollment',
          'TaEnrollment',
          'DesignerEnrollment',
          'TeacherEnrollment',
          'TeacherlessStudentEnrollment',
          'ObserverEnrollment',
          'AccountAdmin',
          'AccountMembership'
        ],
        :true_for => [
          'DesignerEnrollment',
          'TeacherEnrollment',
          'TeacherlessStudentEnrollment',
          'AccountAdmin'
        ]
      },
      :create_conferences => {
        :label => lambda { t('permissions.create_conferences', "Create web conferences") },
        :available_to => [
          'StudentEnrollment',
          'TaEnrollment',
          'DesignerEnrollment',
          'TeacherEnrollment',
          'TeacherlessStudentEnrollment',
          'ObserverEnrollment',
          'AccountAdmin',
          'AccountMembership'
        ],
        :true_for => [
          'StudentEnrollment',
          'TaEnrollment',
          'DesignerEnrollment',
          'TeacherEnrollment',
          'AccountAdmin'
        ]
      },
      :create_collaborations => {
        :label => lambda { t('permissions.create_collaborations', "Create student collaborations") },
        :available_to => [
          'StudentEnrollment',
          'TaEnrollment',
          'DesignerEnrollment',
          'TeacherEnrollment',
          'TeacherlessStudentEnrollment',
          'ObserverEnrollment',
          'AccountAdmin',
          'AccountMembership'
        ],
        :true_for => [
          'StudentEnrollment',
          'TaEnrollment',
          'DesignerEnrollment',
          'TeacherEnrollment',
          'AccountAdmin'
        ]
      },
      :read_roster => {
        :label => lambda { t('permissions.read_roster', "See the list of users") },
        :available_to => [
          'StudentEnrollment',
          'TaEnrollment',
          'DesignerEnrollment',
          'TeacherEnrollment',
          'TeacherlessStudentEnrollment',
          'ObserverEnrollment',
          'AccountAdmin',
          'AccountMembership'
        ],
        :true_for => [
          'StudentEnrollment',
          'TaEnrollment',
          'DesignerEnrollment',
          'TeacherEnrollment',
          'AccountAdmin'
        ]
      },
      :view_all_grades => {
        :label => lambda { t('permissions.view_all_grades', "View all grades") },
        :available_to => [
          'TaEnrollment',
          'DesignerEnrollment',
          'TeacherEnrollment',
          'AccountAdmin',
          'AccountMembership'
        ],
        :true_for => [
          'TaEnrollment',
          'TeacherEnrollment',
          'AccountAdmin'
        ]
      },
      :manage_grades => {
        :label => lambda { t('permissions.manage_grades', "Edit grades") },
        :available_to => [
          'TaEnrollment',
          'TeacherEnrollment',
          'AccountAdmin',
          'AccountMembership'
        ],
        :true_for => [
          'TaEnrollment',
          'TeacherEnrollment',
          'AccountAdmin'
        ]
      },
      :manage_rubrics => {
          :label => lambda { t('permissions.manage_rubrics', "Create and edit assessing rubrics") },
          :available_to => [
              'TaEnrollment',
              'DesignerEnrollment',
              'TeacherEnrollment',
              'AccountAdmin',
              'AccountMembership'
          ],
          :true_for => [
              'DesignerEnrollment',
              'TaEnrollment',
              'TeacherEnrollment',
              'AccountAdmin'
          ]
      },
      :comment_on_others_submissions => {
        :label => lambda { t('permissions.comment_on_others_submissions', "View all students' submissions and make comments on them") },
        :available_to => [
          'StudentEnrollment',
          'TaEnrollment',
          'DesignerEnrollment',
          'TeacherEnrollment',
          'TeacherlessStudentEnrollment',
          'AccountAdmin',
          'AccountMembership'
        ],
        :true_for => [
          'TaEnrollment',
          'DesignerEnrollment',
          'TeacherEnrollment',
          'AccountAdmin'
        ]
      },
      :manage_students => {
        :label => lambda { t('permissions.manage_students', "Add/remove students for the course") },
        :available_to => [
          'TaEnrollment',
          'DesignerEnrollment',
          'TeacherEnrollment',
          'TeacherlessStudentEnrollment',
          'AccountAdmin',
          'AccountMembership'
        ],
        :true_for => [
          'TaEnrollment',
          'DesignerEnrollment',
          'TeacherEnrollment',
          'AccountAdmin'
        ]
      },
      :manage_admin_users => {
        :label => lambda { t('permissions.manage_admin_users', "Add/remove other teachers, course designers or TAs to the course") },
        :available_to => [
          'TaEnrollment',
          'DesignerEnrollment',
          'TeacherEnrollment',
          'AccountAdmin',
          'AccountMembership'
        ],
        :true_for => [
          'TeacherEnrollment',
          'AccountAdmin'
        ]
      },
      :manage_role_overrides => {
        :label => lambda { t('permissions.manage_role_overrides', "Manage permissions") },
        :account_only => true,
        :true_for => %w(AccountAdmin),
        :available_to => %w(AccountMembership)
      },
      :manage_account_memberships => {
        :label => lambda { t('permissions.manage_account_memberships', "Add/remove other admins for the account") },
        :available_to => [
          'AccountMembership'
        ],
        :true_for => [
          'AccountAdmin'
        ],
        :account_only => true
      },
      :manage_account_settings => {
        :label => lambda { t('permissions.manage_account_settings', "Manage account-level settings") },
        :available_to => [
          'AccountMembership'
        ],
        :true_for => [
          'AccountAdmin'
        ],
        :account_only => true
      },
      :manage_groups => {
        :label => lambda { t('permissions.manage_groups', "Manage (create / edit / delete) groups") },
        :available_to => [
          'TaEnrollment',
          'DesignerEnrollment',
          'TeacherEnrollment',
          'AccountAdmin',
          'AccountMembership'
        ],
        :true_for => [
          'TaEnrollment',
          'DesignerEnrollment',
          'TeacherEnrollment',
          'AccountAdmin'
        ]
      },
      :view_group_pages => {
        :label => lambda { t('permissions.view_group_pages', "View the group pages of all student groups") },
        :available_to => [
          'StudentEnrollment',
          'TaEnrollment',
          'DesignerEnrollment',
          'TeacherEnrollment',
          'ObserverEnrollment',
          'AccountAdmin',
          'AccountMembership'
        ],
        :true_for => [
          'TaEnrollment',
          'DesignerEnrollment',
          'TeacherEnrollment',
          'AccountAdmin'
        ]
      },
      :manage_files => {
        :label => lambda { t('permissions.manage_files', "Manage (add / edit / delete) course files") },
        :available_to => [
          'TaEnrollment',
          'DesignerEnrollment',
          'TeacherEnrollment',
          'TeacherlessStudentEnrollment',
          'ObserverEnrollment',
          'AccountAdmin',
          'AccountMembership'
        ],
        :true_for => [
          'TaEnrollment',
          'DesignerEnrollment',
          'TeacherEnrollment',
          'AccountAdmin'
        ]
      },
      :manage_assignments => {
        :label => lambda { t('permissions.manage_assignments', "Manage (add / edit / delete) assignments and quizzes") },
        :available_to => [
          'TaEnrollment',
          'DesignerEnrollment',
          'TeacherEnrollment',
          'TeacherlessStudentEnrollment',
          'ObserverEnrollment',
          'AccountAdmin',
          'AccountMembership'
        ],
        :true_for => [
          'TaEnrollment',
          'DesignerEnrollment',
          'TeacherEnrollment',
          'AccountAdmin'
        ]
      },
      :undelete_courses => {
        :label => lambda { t('permissions.undelete_courses', "Undelete courses") },
        :admin_tool => true,
        :account_only => true,
        :available_to => [
          'AccountAdmin',
          'AccountMembership'
        ],
        :true_for => [ 'AccountAdmin' ]
      },
      :view_grade_changes => {
        :label => lambda { t('permissions.view_grade_changes', "View Grade Change Logs") },
        :admin_tool => true,
        :account_only => true,
        :available_to => [
          'AccountAdmin',
          'AccountMembership'
        ],
        :true_for => [ 'AccountAdmin' ]
      },
      :view_course_changes => {
        :label => lambda { t('permissions.view_course_changes', "View Course Change Logs") },
        :admin_tool => true,
        :account_only => true,
        :available_to => [
          'AccountAdmin',
          'AccountMembership'
        ],
        :true_for => [ 'AccountAdmin' ]
      },
      :view_notifications => {
        :label => lambda { t('permissions.view_notifications', "View notifications") },
        :admin_tool => true,
        :account_only => true,
        :available_to => [
          'AccountAdmin',
          'AccountMembership'
        ],
        :true_for => [],
        :account_allows => lambda {|acct| acct.settings[:admins_can_view_notifications]}
      },
      :read_question_banks => {
        :label => lambda { t('permissions.read_question_banks', "View and link to question banks") },
        :available_to => [
          'TaEnrollment',
          'DesignerEnrollment',
          'TeacherEnrollment',
          'TeacherlessStudentEnrollment',
          'ObserverEnrollment',
          'AccountAdmin',
          'AccountMembership'
        ],
        :true_for => [
          'TaEnrollment',
          'DesignerEnrollment',
          'TeacherEnrollment',
          'AccountAdmin'
        ]
      },
      :manage_calendar => {
        :label => lambda { t('permissions.manage_calendar', "Add, edit and delete events on the course calendar") },
        :available_to => [
          'StudentEnrollment',
          'TaEnrollment',
          'DesignerEnrollment',
          'TeacherEnrollment',
          'TeacherlessStudentEnrollment',
          'ObserverEnrollment',
          'AccountAdmin',
          'AccountMembership'
        ],
        :true_for => [
          'TaEnrollment',
          'DesignerEnrollment',
          'TeacherEnrollment',
          'AccountAdmin'
        ]
      },
      :read_reports => {
        :label => lambda { t('permissions.read_reports', "View usage reports for the course") },
        :available_to => [
          'TaEnrollment',
          'DesignerEnrollment',
          'TeacherEnrollment',
          'AccountAdmin',
          'AccountMembership'
        ],
        :true_for => [
          'TaEnrollment',
          'DesignerEnrollment',
          'TeacherEnrollment',
          'AccountAdmin'
        ]
      },
      :manage_courses => {
        :label => lambda { t('permissions.manage_courses', "Manage ( add / edit / delete ) courses") },
        :available_to => [
          'AccountAdmin',
          'AccountMembership'
        ],
        :account_only => true,
        :true_for => [
          'AccountAdmin'
        ]
      },
      :manage_user_logins => {
        :label => lambda { t('permissions.manage_user_logins', "Modify login details for users") },
        :available_to => [
          'AccountAdmin',
          'AccountMembership'
        ],
        :account_only => true,
        :true_for => [
          'AccountAdmin'
        ]
      },
      :manage_user_observers => {
        :label => lambda { t('permissions.manage_user_observers', "Manage observers for users") },
        :account_only => true,
        :true_for => %w(AccountAdmin),
        :available_to => %w(AccountAdmin AccountMembership),
      },
      :manage_alerts => {
        :label => lambda { t('permissions.manage_announcements', "Manage global announcements") },
        :account_only => true,
        :true_for => %w(AccountAdmin),
        :available_to => %w(AccountAdmin AccountMembership),
      },

      :read_messages => {
        :label => lambda { t('permissions.read_messages', "View notifications sent to users") },
        :account_only => :site_admin,
        :true_for => %w(AccountAdmin),
        :available_to => %w(AccountAdmin AccountMembership),
      },
      :become_user => {
        :label => lambda { t('permissions.become_user', "Become other users") },
        :account_only => :root,
        :true_for => %w(AccountAdmin),
        :available_to => %w(AccountAdmin AccountMembership),
      },
      :manage_site_settings => {
        :label => lambda { t('permissions.manage_site_settings', "Manage site-wide and plugin settings") },
        :account_only => :site_admin,
        :true_for => %w(AccountAdmin),
        :available_to => %w(AccountAdmin AccountMembership),
      },
      :manage_developer_keys => {
        :label => lambda { t('permissions.manage_developer_keys', "Manage developer keys") },
        :account_only => :site_admin,
        :true_for => %w(AccountAdmin),
        :available_to => %w(AccountAdmin AccountMembership),
      },
      :manage_sis => {
        :label => lambda { t('permissions.manage_sis', "Import and manage SIS data") },
        :account_only => true,
        :true_for => %w(AccountAdmin),
        :available_to => %w(AccountAdmin AccountMembership),
      },
      :read_sis => {
        :label => lambda { t('permission.read_sis', "Read SIS data") },
        :account_only => true,
        :true_for => %w(AccountAdmin TeacherEnrollment),
        :available_to => %w(AccountAdmin AccountMembership TeacherEnrollment TaEnrollment StudentEnrollment)
      },
      :read_course_list => {
        :label => lambda { t('permissions.read_course_list', "View the list of courses") },
        :account_only => true,
        :true_for => %w(AccountAdmin),
        :available_to => %w(AccountAdmin AccountMembership)
      },
      :view_statistics => {
        :label => lambda { t('permissions.view_statistics', "View statistics") },
        :account_only => true,
        :true_for => %w(AccountAdmin),
        :available_to => %w(AccountAdmin AccountMembership)
      },
      :manage_storage_quotas => {
          :label => lambda { t('permissions.manage_storage_quotas', "Manage storage quotas") },
          :account_only => true,
          :true_for => %w(AccountAdmin),
          :available_to => %w(AccountAdmin AccountMembership)
      },
      :manage_user_notes => {
        :label => lambda { t('permissions.manage_user_notes', "Manage faculty journal entries") },
        :available_to => [
          'TaEnrollment',
          'TeacherEnrollment',
          'AccountAdmin',
          'AccountMembership'
        ],
        :true_for => [
          'TaEnrollment',
          'TeacherEnrollment',
          'AccountAdmin'
        ],
        :if => :enable_user_notes
      },
      :read_course_content => {
        :label => lambda { t('permissions.read_course_content', "View course content") },
        :true_for => %w(AccountAdmin),
        :available_to => %w(AccountAdmin AccountMembership)
      },
      :manage_content => {
        :label => lambda { t('permissions.manage_content', "Manage all other course content") },
        :available_to => [
          'TaEnrollment',
          'TeacherEnrollment',
          'DesignerEnrollment',
          'TeacherlessStudentEnrollment',
          'ObserverEnrollment',
          'AccountAdmin',
          'AccountMembership'
        ],
        :true_for => [
          'TaEnrollment',
          'TeacherEnrollment',
          'DesignerEnrollment',
          'AccountAdmin'
        ]
      },
      :manage_interaction_alerts => {
        :label => lambda { t('permissions.manage_interaction_alerts', "Manage alerts") },
        :true_for => %w(AccountAdmin TeacherEnrollment),
        :available_to => %w(AccountAdmin AccountMembership TeacherEnrollment TaEnrollment),
      },
      :manage_jobs => {
        :label => lambda { t('permissions.managed_jobs', "Manage background jobs") },
        :account_only => :site_admin,
        :true_for => %w(AccountAdmin),
        :available_to => %w(AccountAdmin AccountMembership),
      },
      :view_jobs => {
          :label => lambda { t('permissions.view_jobs', "View background jobs") },
          :account_only => :site_admin,
          :true_for => %w(AccountAdmin),
          :available_to => %w(AccountAdmin AccountMembership),
      },
      :view_error_reports => {
        :label => lambda { t('permissions.view_error_reports', "View error reports") },
        :account_only => :site_admin,
        :true_for => %w(AccountAdmin),
        :available_to => %w(AccountAdmin AccountMembership),
      },
      :manage_global_outcomes => {
        :label => lambda { t('permissions.manage_global_outcomes', "Manage global learning outcomes") },
        :account_only => :site_admin,
        :true_for => %w(AccountAdmin),
        :available_to => %w(AccountAdmin AccountMembership),
      },
      :change_course_state => {
        :label => lambda { t('permissions.change_course_state', "Change course state") },
        :true_for => %w(AccountAdmin TeacherEnrollment DesignerEnrollment),
        :available_to => %w(AccountAdmin AccountMembership TeacherEnrollment TaEnrollment DesignerEnrollment),
      },
      :manage_sections => {
        :label => lambda { t('permissions.manage_sections', "Manage (create / edit / delete) course sections") },
        :true_for => %w(AccountAdmin TeacherEnrollment DesignerEnrollment),
        :available_to => %w(AccountAdmin AccountMembership TeacherEnrollment TaEnrollment DesignerEnrollment),
      },
      :manage_frozen_assignments => {
        :label => lambda { t('permissions.manage_frozen_assignment', "Manage (edit / delete) frozen assignments") },
        :true_for => %w(AccountAdmin),
        :available_to => %w(AccountAdmin AccountMembership),
        :enabled_for_plugin => :assignment_freezer
      },
      :manage_feature_flags => {
        :label => lambda { t('permissions.manage_feature_flags', "Enable or disable features at an account level") },
        :true_for => %w(AccountAdmin),
        :available_to => %w(AccountAdmin AccountMembership)
      }
    })

  def self.permissions
    Permissions.retrieve
  end

  def self.manageable_permissions(context, base_role_type=nil)
    permissions = self.permissions.dup
    permissions.reject!{ |k, p| p[:account_only] == :site_admin } unless context.site_admin?
    permissions.reject!{ |k, p| p[:account_only] == :root } unless context.root_account?
    permissions.reject!{ |k, p| !p[:available_to].include?(base_role_type)} unless base_role_type.nil?
    permissions.reject!{ |k, p| p[:account_allows] && !p[:account_allows].call(context)}
    permissions.reject!{ |k, p| p[:enabled_for_plugin] &&
      !((plugin = Canvas::Plugin.find(p[:enabled_for_plugin])) && plugin.enabled?)}
    permissions
  end

  def self.css_class_for(context, permission, base_role, custom_role=nil)
    generated_permission = self.permission_for(context, context, permission, base_role, custom_role)

    css = []
    if generated_permission[:readonly]
      css << "six-checkbox-disabled-#{generated_permission[:enabled] ? 'checked' : 'unchecked' }"
    else
      if generated_permission[:explicit]
        css << "six-checkbox-default-#{generated_permission[:prior_default] ? 'checked' : 'unchecked'}"
      end
      css << "six-checkbox#{generated_permission[:explicit] ? '' : '-default' }-#{generated_permission[:enabled] ? 'checked' : 'unchecked' }"
    end
    css.join(' ')
  end

  def self.readonly_for(context, permission, base_role, custom_role=nil)
    self.permission_for(context, context, permission, base_role, custom_role)[:readonly]
  end

  def self.title_for(context, permission, base_role, custom_role=nil)
    generated_permission = self.permission_for(context, context, permission, base_role, custom_role)
    if generated_permission[:readonly]
      t 'tooltips.readonly', "you do not have permission to change this."
    else
      t 'tooltips.toogle', "Click to toggle this permission ON or OFF"
    end
  end

  def self.locked_for(context, permission, base_role, custom_role=nil)
    self.permission_for(context, context, permission, base_role, custom_role)[:locked]
  end

  def self.hidden_value_for(context, permission, base_role, custom_role=nil)
    generated_permission = self.permission_for(context, context, permission, base_role, custom_role)
    if !generated_permission[:readonly] && generated_permission[:explicit]
      generated_permission[:enabled] ? 'checked' : 'unchecked'
    else
      ''
    end
  end

  def self.teacherless_permissions
    @teacherless_permissions ||= permissions.select{|p, data| data[:available_to].include?('TeacherlessStudentEnrollment') }.map{|p, data| p }
  end

  def self.clear_cached_contexts
    @@role_override_chain = {}
    @cached_permissions = {}
  end

  def self.permission_for(role_context, context, permission, base_role, custom_role=nil)
    base_role = 'StudentEnrollment' if base_role == 'StudentViewEnrollment'
    custom_role = nil if base_role == NO_PERMISSIONS_TYPE
    if custom_role && custom_role == 'AccountAdmin'
      raise ArgumentError.new("Can't have AccountAdmin with base_role #{base_role}") unless base_role == AccountUser::BASE_ROLE_NAME
      # An AccountAdmin is the default account user and uses a different base
      # permission set. So set its base_role to AccountAdmin instead of AccountMembership
      base_role = 'AccountAdmin'
    end
    custom_role ||= base_role

    @cached_permissions ||= {}
    key = [role_context.cache_key, role_context.global_id, context.cache_key, context.global_id, permission.to_s, custom_role.to_s].join
    permissionless_key = [context.cache_key, context.global_id, custom_role.to_s].join
    return @cached_permissions[key] if @cached_permissions[key]

    if !self.known_role_types.include?(base_role)
      raise ArgumentError.new("Invalid base_role #{base_role}")
    end
    default_data = self.permissions[permission]
    # Determine if the permission is able to be used for the account. A non-setting is 'true'.
    # Execute linked proc if given.
    account_allows = !!(default_data[:account_allows].nil? || (default_data[:account_allows].respond_to?(:call) &&
        default_data[:account_allows].call(context.root_account)))
    generated_permission = {
      :account_allows => account_allows,
      :permission =>  default_data,
      :enabled    =>  account_allows && (default_data[:true_for].include?(base_role) ? [:self, :descendants] : false),
      :locked     => !default_data[:available_to].include?(base_role),
      :readonly   => !default_data[:available_to].include?(base_role),
      :explicit   => false,
      :base_role_type => base_role,
      :enrollment_type => custom_role
    }
    if default_data[:account_only]
      if role_context.is_a? Account
        generated_permission[:enabled] = false if default_data[:account_only] == :root && !role_context.root_account?
        generated_permission[:enabled] = false if default_data[:account_only] == :site_admin && !role_context.site_admin?
      else
        generated_permission[:enabled] = false
      end
    end

    # cannot be overridden; don't bother looking for overrides
    return generated_permission if generated_permission[:locked]

    @@role_override_chain ||= {}
    overrides = @@role_override_chain[permissionless_key] ||= begin
      role_context.shard.activate do
<<<<<<< HEAD
        account_ids = context.account_chain_ids(include_site_admin: true)
        case_string = ""
        account_ids.each_with_index{|account_id, idx| case_string += " WHEN context_id='#{account_id}' THEN #{idx} " }
        overrides = RoleOverride.where(:context_id => account_ids, :enrollment_type => generated_permission[:enrollment_type].to_s).order("CASE #{case_string} ELSE 9999 END DESC")
        overrides.group_by(&:permission).freeze
=======
        account_ids = context.account_chain_ids(include_site_admin: true).reverse
        overrides = RoleOverride.where(:context_id => account_ids, :enrollment_type => generated_permission[:enrollment_type].to_s).group_by(&:permission)
        # every context has to be represented so that we can't miss role_context below
        overrides.each_key do |permission|
          overrides_by_account = overrides[permission].index_by { |override| [override.context_id, override.context.class.base_class.name] }
          overrides[permission] = account_ids.map do |account_id|
            overrides_by_account[[account_id, 'Account']] || RoleOverride.new { |ro| ro.context_id = account_id; ro.context_type = 'Account' }
          end
        end
        overrides
>>>>>>> ff5b3bb6
      end
    end

    # walk the overrides from most general (site admin, root account) to most specific (the role's account)
    # and apply them; short-circuit once someone has locked it
    last_override = false
    hit_role_context = false
    (overrides[permission.to_s] || []).each do |override|
      # set the flag that we have an override for the context we're on
      last_override = override.context_id == context.id && override.context_type == context.class.base_class.name

      generated_permission[:context_id] = override.context_id unless override.new_record?
      generated_permission[:locked] = override.locked?
      # keep track of the value for the parent
      generated_permission[:prior_default] = generated_permission[:enabled]

      unless override.enabled.nil?
        generated_permission[:explicit] = true if last_override
        if hit_role_context
          generated_permission[:enabled] ||= override.enabled? ? override.applies_to : nil
        else
          generated_permission[:enabled] = override.enabled? ? override.applies_to : nil
        end
      end
      hit_role_context ||= override.context_id == role_context.id && override.context_type == role_context.class.base_class.name

      break if override.locked?
      break if generated_permission[:enabled] && hit_role_context
    end

    # there was not an override matching this context, so do a half loop
    # to set the inherited values
    if !last_override
      generated_permission[:prior_default] = generated_permission[:enabled]
      generated_permission[:readonly] = true if generated_permission[:locked]
    end

    @cached_permissions[key] = generated_permission.freeze
  end

  # returns just the :enabled key of permission_for, adjusted for applying it to a certain
  # context
  def self.enabled_for?(role_context, context, permission, base_role, custom_role = nil)
    permission = permission_for(role_context, context, permission, base_role, custom_role)
    return [] unless permission[:enabled]

    # this override applies to self, and we are self; no adjustment necessary
    return permission[:enabled] if context.id == permission[:context_id]
    # this override applies to descendants, and we're not applying it to self
    #   (presumed that other logic prevents calling this method with context being a parent of role_context)
    return [:self, :descendants] if context.id != permission[:context_id] && permission[:enabled].include?(:descendants)
    []
  end

  # settings is a hash with recognized keys :override and :locked. each key
  # differentiates nil, false, and truthy as possible values
  def self.manage_role_override(context, role, permission, settings)
    role_override = context.role_overrides.find_by_permission_and_enrollment_type(permission, role)
    if !settings[:override].nil? || settings[:locked]
      role_override ||= context.role_overrides.build(
        :permission => permission,
        :enrollment_type => role)
      role_override.enabled = settings[:override] unless settings[:override].nil?
      role_override.locked = settings[:locked] unless settings[:locked].nil?
      role_override.save!
    elsif role_override
      role_override.destroy
      role_override = nil
    end
    role_override
  end
end<|MERGE_RESOLUTION|>--- conflicted
+++ resolved
@@ -866,13 +866,6 @@
     @@role_override_chain ||= {}
     overrides = @@role_override_chain[permissionless_key] ||= begin
       role_context.shard.activate do
-<<<<<<< HEAD
-        account_ids = context.account_chain_ids(include_site_admin: true)
-        case_string = ""
-        account_ids.each_with_index{|account_id, idx| case_string += " WHEN context_id='#{account_id}' THEN #{idx} " }
-        overrides = RoleOverride.where(:context_id => account_ids, :enrollment_type => generated_permission[:enrollment_type].to_s).order("CASE #{case_string} ELSE 9999 END DESC")
-        overrides.group_by(&:permission).freeze
-=======
         account_ids = context.account_chain_ids(include_site_admin: true).reverse
         overrides = RoleOverride.where(:context_id => account_ids, :enrollment_type => generated_permission[:enrollment_type].to_s).group_by(&:permission)
         # every context has to be represented so that we can't miss role_context below
@@ -883,7 +876,6 @@
           end
         end
         overrides
->>>>>>> ff5b3bb6
       end
     end
 
