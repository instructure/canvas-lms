#
# Copyright (C) 2011 - 2014 Instructure, Inc.
#
# This file is part of Canvas.
#
# Canvas is free software: you can redistribute it and/or modify it under
# the terms of the GNU Affero General Public License as published by the Free
# Software Foundation, version 3 of the License.
#
# Canvas is distributed in the hope that it will be useful, but WITHOUT ANY
# WARRANTY; without even the implied warranty of MERCHANTABILITY or FITNESS FOR
# A PARTICULAR PURPOSE. See the GNU Affero General Public License for more
# details.
#
# You should have received a copy of the GNU Affero General Public License along
# with this program. If not, see <http://www.gnu.org/licenses/>.
#

class RoleOverride < ActiveRecord::Base
  belongs_to :context, :polymorphic => true
  validates_inclusion_of :context_type, :allow_nil => true, :in => ['Account']

  belongs_to :role
  include Role::AssociationHelper

  attr_accessible :context, :permission, :role, :enabled, :locked, :applies_to_self, :applies_to_descendants
  validates :enabled, inclusion: [true, false]
  validates :locked, inclusion: [true, false]

  validate :must_apply_to_something

  def must_apply_to_something
    self.errors.add(nil, "Must apply to something") unless applies_to_self? || applies_to_descendants?
  end

  def applies_to
    result = []
    result << :self if applies_to_self?
    result << :descendants if applies_to_descendants?
    result.presence
  end

  ACCOUNT_ADMIN_LABEL = lambda { t('roles.account_admin', "Account Admin") }
  def self.account_membership_types(account)
    res = [{:id => Role.get_built_in_role("AccountAdmin").id, :name => "AccountAdmin", :base_role_name => Role::DEFAULT_ACCOUNT_TYPE, :label => ACCOUNT_ADMIN_LABEL.call}]
    account.available_custom_account_roles.each do |r|
      res << {:id => r.id, :name => r.name, :base_role_name => Role::DEFAULT_ACCOUNT_TYPE, :label => r.name}
    end
    res
  end

  ENROLLMENT_TYPE_LABELS =
    [
      # StudentViewEnrollment permissions will mirror StudentPermissions
      {:base_role_name => 'StudentEnrollment', :name => 'StudentEnrollment', :label => lambda { t('roles.student', 'Student') }, :plural_label => lambda { t('roles.students', 'Students') } },
      {:base_role_name => 'TeacherEnrollment', :name => 'TeacherEnrollment', :label => lambda { t('roles.teacher', 'Teacher') }, :plural_label => lambda { t('roles.teachers', 'Teachers') } },
      {:base_role_name => 'TaEnrollment', :name => 'TaEnrollment', :label => lambda { t('roles.ta', 'TA') }, :plural_label => lambda { t('roles.tas', 'TAs') } },
      {:base_role_name => 'DesignerEnrollment', :name => 'DesignerEnrollment', :label => lambda { t('roles.designer', 'Designer') }, :plural_label => lambda { t('roles.designers', 'Designers') } },
      {:base_role_name => 'ObserverEnrollment', :name => 'ObserverEnrollment', :label => lambda { t('roles.observer', 'Observer') }, :plural_label => lambda { t('roles.observers', 'Observers') } }
    ].freeze
  def self.enrollment_type_labels
    ENROLLMENT_TYPE_LABELS
  end

  # immediately register stock canvas-lms permissions
  # NOTE: manage_alerts = Global Announcements and manage_interaction_alerts = Alerts
  # for legacy reasons
  # NOTE: if you add a permission, please also update the API documentation for
  # RoleOverridesController#add_role
  Permissions.register({
      :manage_wiki => {
        :label => lambda { t('permissions.manage_wiki', "Manage wiki (add / edit / delete pages)") },
        :available_to => [
          'TaEnrollment',
          'TeacherEnrollment',
          'DesignerEnrollment',
          'TeacherlessStudentEnrollment',
          'ObserverEnrollment',
          'AccountAdmin',
          'AccountMembership'
        ],
        :true_for => [
          'TaEnrollment',
          'TeacherEnrollment',
          'DesignerEnrollment',
          'AccountAdmin'
        ]
      },
      :read_forum => {
        :label => lambda { t('permissions.read_forum', "View discussions") },
        :available_to => [
          'StudentEnrollment',
          'TaEnrollment',
          'DesignerEnrollment',
          'TeacherEnrollment',
          'TeacherlessStudentEnrollment',
          'ObserverEnrollment',
          'AccountAdmin',
          'AccountMembership'
        ],
        :true_for => [
          'StudentEnrollment',
          'TaEnrollment',
          'DesignerEnrollment',
          'ObserverEnrollment',
          'TeacherEnrollment',
          'AccountAdmin'
        ],
        :applies_to_concluded => true
      },
      :post_to_forum => {
        :label => lambda { t('permissions.post_to_forum', "Post to discussions") },
        :available_to => [
          'StudentEnrollment',
          'TaEnrollment',
          'DesignerEnrollment',
          'TeacherEnrollment',
          'TeacherlessStudentEnrollment',
          'ObserverEnrollment',
          'AccountAdmin',
          'AccountMembership'
        ],
        :true_for => [
          'StudentEnrollment',
          'TaEnrollment',
          'DesignerEnrollment',
          'TeacherEnrollment',
          'AccountAdmin'
        ],
        :restrict_future_enrollments => true
      },
      :moderate_forum => {
        :label => lambda { t('permissions.moderate_form', "Moderate discussions ( delete / edit other's posts, lock topics)") },
        :available_to => [
          'StudentEnrollment',
          'TaEnrollment',
          'DesignerEnrollment',
          'TeacherEnrollment',
          'TeacherlessStudentEnrollment',
          'ObserverEnrollment',
          'AccountAdmin',
          'AccountMembership'
        ],
        :true_for => [
          'TaEnrollment',
          'DesignerEnrollment',
          'TeacherEnrollment',
          'AccountAdmin'
        ]
      },
      :read_announcements => {
        :label => lambda { t('View announcements') },
        :available_to => [
          'StudentEnrollment',
          'TaEnrollment',
          'DesignerEnrollment',
          'TeacherEnrollment',
          'TeacherlessStudentEnrollment',
          'ObserverEnrollment',
          'AccountAdmin',
          'AccountMembership'
        ],
        :true_for => [
          'StudentEnrollment',
          'TaEnrollment',
          'DesignerEnrollment',
          'ObserverEnrollment',
          'TeacherEnrollment',
          'AccountAdmin'
        ],
        :applies_to_concluded => true
      },
      :send_messages => {
        :label => lambda { t('permissions.send_messages', "Send messages to individual course members") },
        :available_to => [
          'StudentEnrollment',
          'TaEnrollment',
          'DesignerEnrollment',
          'TeacherEnrollment',
          'TeacherlessStudentEnrollment',
          'ObserverEnrollment',
          'AccountAdmin',
          'AccountMembership'
        ],
        :true_for => [
          'StudentEnrollment',
          'TaEnrollment',
          'DesignerEnrollment',
          'TeacherEnrollment',
          'AccountAdmin'
        ]
      },
      :send_messages_all => {
        :label => lambda { t('permissions.send_messages_all', "Send messages to the entire class") },
        :available_to => [
          'StudentEnrollment',
          'TaEnrollment',
          'DesignerEnrollment',
          'TeacherEnrollment',
          'TeacherlessStudentEnrollment',
          'ObserverEnrollment',
          'AccountAdmin',
          'AccountMembership'
        ],
        :true_for => [
          'TaEnrollment',
          'DesignerEnrollment',
          'TeacherEnrollment',
          'AccountAdmin'
        ]
      },
      :manage_outcomes => {
        :label => lambda { t('permissions.manage_outcomes', "Manage learning outcomes") },
        :available_to => [
          'StudentEnrollment',
          'TaEnrollment',
          'DesignerEnrollment',
          'TeacherEnrollment',
          'TeacherlessStudentEnrollment',
          'ObserverEnrollment',
          'AccountAdmin',
          'AccountMembership'
        ],
        :true_for => [
          'DesignerEnrollment',
          'TeacherEnrollment',
          'TeacherlessStudentEnrollment',
          'AccountAdmin'
        ]
      },
      :create_conferences => {
        :label => lambda { t('permissions.create_conferences', "Create web conferences") },
        :available_to => [
          'StudentEnrollment',
          'TaEnrollment',
          'DesignerEnrollment',
          'TeacherEnrollment',
          'TeacherlessStudentEnrollment',
          'ObserverEnrollment',
          'AccountAdmin',
          'AccountMembership'
        ],
        :true_for => [
          'StudentEnrollment',
          'TaEnrollment',
          'DesignerEnrollment',
          'TeacherEnrollment',
          'AccountAdmin'
        ]
      },
      :create_collaborations => {
        :label => lambda { t('permissions.create_collaborations', "Create student collaborations") },
        :available_to => [
          'StudentEnrollment',
          'TaEnrollment',
          'DesignerEnrollment',
          'TeacherEnrollment',
          'TeacherlessStudentEnrollment',
          'ObserverEnrollment',
          'AccountAdmin',
          'AccountMembership'
        ],
        :true_for => [
          'StudentEnrollment',
          'TaEnrollment',
          'DesignerEnrollment',
          'TeacherEnrollment',
          'AccountAdmin'
        ]
      },
      :read_roster => {
        :label => lambda { t('permissions.read_roster', "See the list of users") },
        :available_to => [
          'StudentEnrollment',
          'TaEnrollment',
          'DesignerEnrollment',
          'TeacherEnrollment',
          'TeacherlessStudentEnrollment',
          'ObserverEnrollment',
          'AccountAdmin',
          'AccountMembership'
        ],
        :true_for => [
          'StudentEnrollment',
          'TaEnrollment',
          'DesignerEnrollment',
          'TeacherEnrollment',
          'AccountAdmin'
        ]
      },
      :view_all_grades => {
        :label => lambda { t('permissions.view_all_grades', "View all grades") },
        :available_to => [
          'TaEnrollment',
          'DesignerEnrollment',
          'TeacherEnrollment',
          'AccountAdmin',
          'AccountMembership'
        ],
        :true_for => [
          'TaEnrollment',
          'TeacherEnrollment',
          'AccountAdmin'
        ],
        :applies_to_concluded => true
      },
      :manage_grades => {
        :label => lambda { t('permissions.manage_grades', "Edit grades") },
        :available_to => [
          'TaEnrollment',
          'TeacherEnrollment',
          'AccountAdmin',
          'AccountMembership'
        ],
        :true_for => [
          'TaEnrollment',
          'TeacherEnrollment',
          'AccountAdmin'
        ]
      },
      :manage_rubrics => {
          :label => lambda { t('permissions.manage_rubrics', "Create and edit assessing rubrics") },
          :available_to => [
              'TaEnrollment',
              'DesignerEnrollment',
              'TeacherEnrollment',
              'AccountAdmin',
              'AccountMembership'
          ],
          :true_for => [
              'DesignerEnrollment',
              'TaEnrollment',
              'TeacherEnrollment',
              'AccountAdmin'
          ]
      },
      :comment_on_others_submissions => {
        :label => lambda { t('permissions.comment_on_others_submissions', "View all students' submissions and make comments on them") },
        :available_to => [
          'StudentEnrollment',
          'TaEnrollment',
          'DesignerEnrollment',
          'TeacherEnrollment',
          'TeacherlessStudentEnrollment',
          'AccountAdmin',
          'AccountMembership'
        ],
        :true_for => [
          'TaEnrollment',
          'DesignerEnrollment',
          'TeacherEnrollment',
          'AccountAdmin'
        ]
      },
      :manage_students => {
        :label => lambda { t('permissions.manage_students', "Add/remove students for the course") },
        :available_to => [
          'TaEnrollment',
          'DesignerEnrollment',
          'TeacherEnrollment',
          'TeacherlessStudentEnrollment',
          'AccountAdmin',
          'AccountMembership'
        ],
        :true_for => [
          'TaEnrollment',
          'DesignerEnrollment',
          'TeacherEnrollment',
          'AccountAdmin'
        ]
      },
      :manage_admin_users => {
        :label => lambda { t('permissions.manage_admin_users', "Add/remove other teachers, course designers or TAs to the course") },
        :available_to => [
          'TaEnrollment',
          'DesignerEnrollment',
          'TeacherEnrollment',
          'AccountAdmin',
          'AccountMembership'
        ],
        :true_for => [
          'TeacherEnrollment',
          'AccountAdmin'
        ]
      },
      :manage_role_overrides => {
        :label => lambda { t('permissions.manage_role_overrides', "Manage permissions") },
        :account_only => true,
        :true_for => %w(AccountAdmin),
        :available_to => %w(AccountMembership)
      },
      :manage_account_memberships => {
        :label => lambda { t('permissions.manage_account_memberships', "Add/remove other admins for the account") },
        :available_to => [
          'AccountMembership'
        ],
        :true_for => [
          'AccountAdmin'
        ],
        :account_only => true
      },
      :manage_account_settings => {
        :label => lambda { t('permissions.manage_account_settings', "Manage account-level settings") },
        :available_to => [
          'AccountMembership'
        ],
        :true_for => [
          'AccountAdmin'
        ],
        :account_only => true
      },
      :manage_groups => {
        :label => lambda { t('permissions.manage_groups', "Manage (create / edit / delete) groups") },
        :available_to => [
          'TaEnrollment',
          'DesignerEnrollment',
          'TeacherEnrollment',
          'AccountAdmin',
          'AccountMembership'
        ],
        :true_for => [
          'TaEnrollment',
          'DesignerEnrollment',
          'TeacherEnrollment',
          'AccountAdmin'
        ]
      },
      :view_group_pages => {
        :label => lambda { t('permissions.view_group_pages', "View the group pages of all student groups") },
        :available_to => [
          'StudentEnrollment',
          'TaEnrollment',
          'DesignerEnrollment',
          'TeacherEnrollment',
          'ObserverEnrollment',
          'AccountAdmin',
          'AccountMembership'
        ],
        :true_for => [
          'TaEnrollment',
          'DesignerEnrollment',
          'TeacherEnrollment',
          'AccountAdmin'
        ]
      },
      :manage_files => {
        :label => lambda { t('permissions.manage_files', "Manage (add / edit / delete) course files") },
        :available_to => [
          'TaEnrollment',
          'DesignerEnrollment',
          'TeacherEnrollment',
          'TeacherlessStudentEnrollment',
          'ObserverEnrollment',
          'AccountAdmin',
          'AccountMembership'
        ],
        :true_for => [
          'TaEnrollment',
          'DesignerEnrollment',
          'TeacherEnrollment',
          'AccountAdmin'
        ]
      },
      :manage_assignments => {
        :label => lambda { t('permissions.manage_assignments', "Manage (add / edit / delete) assignments and quizzes") },
        :available_to => [
          'TaEnrollment',
          'DesignerEnrollment',
          'TeacherEnrollment',
          'TeacherlessStudentEnrollment',
          'ObserverEnrollment',
          'AccountAdmin',
          'AccountMembership'
        ],
        :true_for => [
          'TaEnrollment',
          'DesignerEnrollment',
          'TeacherEnrollment',
          'AccountAdmin'
        ]
      },
      :undelete_courses => {
        :label => lambda { t('permissions.undelete_courses', "Undelete courses") },
        :admin_tool => true,
        :account_only => true,
        :available_to => [
          'AccountAdmin',
          'AccountMembership'
        ],
        :true_for => [ 'AccountAdmin' ]
      },
      :view_grade_changes => {
        :label => lambda { t('permissions.view_grade_changes', "View Grade Change Logs") },
        :admin_tool => true,
        :account_only => true,
        :available_to => [
          'AccountAdmin',
          'AccountMembership'
        ],
        :true_for => [ 'AccountAdmin' ]
      },
      :view_course_changes => {
        :label => lambda { t('permissions.view_course_changes', "View Course Change Logs") },
        :admin_tool => true,
        :account_only => true,
        :available_to => [
          'AccountAdmin',
          'AccountMembership'
        ],
        :true_for => [ 'AccountAdmin' ]
      },
      :view_notifications => {
        :label => lambda { t('permissions.view_notifications', "View notifications") },
        :admin_tool => true,
        :account_only => true,
        :available_to => [
          'AccountAdmin',
          'AccountMembership'
        ],
        :true_for => [],
        :account_allows => lambda {|acct| acct.settings[:admins_can_view_notifications]}
      },
      :read_question_banks => {
        :label => lambda { t('permissions.read_question_banks', "View and link to question banks") },
        :available_to => [
          'TaEnrollment',
          'DesignerEnrollment',
          'TeacherEnrollment',
          'TeacherlessStudentEnrollment',
          'ObserverEnrollment',
          'AccountAdmin',
          'AccountMembership'
        ],
        :true_for => [
          'TaEnrollment',
          'DesignerEnrollment',
          'TeacherEnrollment',
          'AccountAdmin'
        ],
        :applies_to_concluded => true
      },
      :manage_calendar => {
        :label => lambda { t('permissions.manage_calendar', "Add, edit and delete events on the course calendar") },
        :available_to => [
          'StudentEnrollment',
          'TaEnrollment',
          'DesignerEnrollment',
          'TeacherEnrollment',
          'TeacherlessStudentEnrollment',
          'ObserverEnrollment',
          'AccountAdmin',
          'AccountMembership'
        ],
        :true_for => [
          'TaEnrollment',
          'DesignerEnrollment',
          'TeacherEnrollment',
          'AccountAdmin'
        ]
      },
      :read_reports => {
        :label => lambda { t('permissions.read_reports', "View usage reports for the course") },
        :available_to => [
          'TaEnrollment',
          'DesignerEnrollment',
          'TeacherEnrollment',
          'AccountAdmin',
          'AccountMembership'
        ],
        :true_for => [
          'TaEnrollment',
          'DesignerEnrollment',
          'TeacherEnrollment',
          'AccountAdmin'
        ]
      },
      :manage_courses => {
        :label => lambda { t('permissions.manage_courses', "Manage ( add / edit / delete ) courses") },
        :available_to => [
          'AccountAdmin',
          'AccountMembership'
        ],
        :account_only => true,
        :true_for => [
          'AccountAdmin'
        ]
      },
      :manage_user_logins => {
        :label => lambda { t('permissions.manage_user_logins', "Modify login details for users") },
        :available_to => [
          'AccountAdmin',
          'AccountMembership'
        ],
        :account_only => true,
        :true_for => [
          'AccountAdmin'
        ]
      },
      :manage_user_observers => {
        :label => lambda { t('permissions.manage_user_observers', "Manage observers for users") },
        :account_only => true,
        :true_for => %w(AccountAdmin),
        :available_to => %w(AccountAdmin AccountMembership),
      },
      :manage_alerts => {
        :label => lambda { t('permissions.manage_announcements', "Manage global announcements") },
        :account_only => :root,
        :true_for => %w(AccountAdmin),
        :available_to => %w(AccountAdmin AccountMembership),
      },
      :read_messages => {
        :label => lambda { t('permissions.read_messages', "View notifications sent to users") },
        :account_only => :site_admin,
        :true_for => %w(AccountAdmin),
        :available_to => %w(AccountAdmin AccountMembership),
      },
      :become_user => {
        :label => lambda { t('permissions.become_user', "Become other users") },
        :account_only => :root,
        :true_for => %w(AccountAdmin),
        :available_to => %w(AccountAdmin AccountMembership),
      },
      :manage_site_settings => {
        :label => lambda { t('permissions.manage_site_settings', "Manage site-wide and plugin settings") },
        :account_only => :site_admin,
        :true_for => %w(AccountAdmin),
        :available_to => %w(AccountAdmin AccountMembership),
      },
      :manage_developer_keys => {
        :label => lambda { t('permissions.manage_developer_keys', "Manage developer keys") },
        :account_only => :root,
        :true_for => %w(AccountAdmin),
        :available_to => %w(AccountAdmin AccountMembership),
      },
      :manage_sis => {
        :label => lambda { t('permissions.manage_sis', "Import and manage SIS data") },
        :account_only => true,
        :true_for => %w(AccountAdmin),
        :available_to => %w(AccountAdmin AccountMembership),
      },
      :read_sis => {
        :label => lambda { t('permission.read_sis', "Read SIS data") },
        :account_only => true,
        :true_for => %w(AccountAdmin TeacherEnrollment),
        :available_to => %w(AccountAdmin AccountMembership TeacherEnrollment TaEnrollment StudentEnrollment)
      },
      :read_course_list => {
        :label => lambda { t('permissions.read_course_list', "View the list of courses") },
        :account_only => true,
        :true_for => %w(AccountAdmin),
        :available_to => %w(AccountAdmin AccountMembership)
      },
      :view_statistics => {
        :label => lambda { t('permissions.view_statistics', "View statistics") },
        :account_only => true,
        :true_for => %w(AccountAdmin),
        :available_to => %w(AccountAdmin AccountMembership)
      },
      :manage_storage_quotas => {
          :label => lambda { t('permissions.manage_storage_quotas', "Manage storage quotas") },
          :account_only => true,
          :true_for => %w(AccountAdmin),
          :available_to => %w(AccountAdmin AccountMembership)
      },
      :manage_user_notes => {
        :label => lambda { t('permissions.manage_user_notes', "Manage faculty journal entries") },
        :available_to => [
          'TaEnrollment',
          'TeacherEnrollment',
          'AccountAdmin',
          'AccountMembership'
        ],
        :true_for => [
          'TaEnrollment',
          'TeacherEnrollment',
          'AccountAdmin'
        ],
        :if => :enable_user_notes
      },
      :read_course_content => {
        :label => lambda { t('permissions.read_course_content', "View course content") },
        :true_for => %w(AccountAdmin),
        :available_to => %w(AccountAdmin AccountMembership)
      },
      :manage_content => {
        :label => lambda { t('permissions.manage_content', "Manage all other course content") },
        :available_to => [
          'TaEnrollment',
          'TeacherEnrollment',
          'DesignerEnrollment',
          'TeacherlessStudentEnrollment',
          'ObserverEnrollment',
          'AccountAdmin',
          'AccountMembership'
        ],
        :true_for => [
          'TaEnrollment',
          'TeacherEnrollment',
          'DesignerEnrollment',
          'AccountAdmin'
        ]
      },
      :manage_interaction_alerts => {
        :label => lambda { t('permissions.manage_interaction_alerts', "Manage alerts") },
        :true_for => %w(AccountAdmin TeacherEnrollment),
        :available_to => %w(AccountAdmin AccountMembership TeacherEnrollment TaEnrollment),
      },
      :manage_jobs => {
        :label => lambda { t('permissions.managed_jobs', "Manage background jobs") },
        :account_only => :site_admin,
        :true_for => %w(AccountAdmin),
        :available_to => %w(AccountAdmin AccountMembership),
      },
      :view_jobs => {
          :label => lambda { t('permissions.view_jobs', "View background jobs") },
          :account_only => :site_admin,
          :true_for => %w(AccountAdmin),
          :available_to => %w(AccountAdmin AccountMembership),
      },
      :view_error_reports => {
        :label => lambda { t('permissions.view_error_reports', "View error reports") },
        :account_only => :site_admin,
        :true_for => %w(AccountAdmin),
        :available_to => %w(AccountAdmin AccountMembership),
      },
      :manage_global_outcomes => {
        :label => lambda { t('permissions.manage_global_outcomes', "Manage global learning outcomes") },
        :account_only => :site_admin,
        :true_for => %w(AccountAdmin),
        :available_to => %w(AccountAdmin AccountMembership),
      },
      :change_course_state => {
        :label => lambda { t('permissions.change_course_state', "Change course state") },
        :true_for => %w(AccountAdmin TeacherEnrollment DesignerEnrollment),
        :available_to => %w(AccountAdmin AccountMembership TeacherEnrollment TaEnrollment DesignerEnrollment),
      },
      :manage_sections => {
        :label => lambda { t('permissions.manage_sections', "Manage (create / edit / delete) course sections") },
        :true_for => %w(AccountAdmin TeacherEnrollment DesignerEnrollment),
        :available_to => %w(AccountAdmin AccountMembership TeacherEnrollment TaEnrollment DesignerEnrollment),
      },
      :manage_frozen_assignments => {
        :label => lambda { t('permissions.manage_frozen_assignment', "Manage (edit / delete) frozen assignments") },
        :true_for => %w(AccountAdmin),
        :available_to => %w(AccountAdmin AccountMembership),
        :enabled_for_plugin => :assignment_freezer
      },
      :manage_feature_flags => {
        :label => lambda { t('permissions.manage_feature_flags', "Enable or disable features at an account level") },
        :true_for => %w(AccountAdmin),
        :available_to => %w(AccountAdmin AccountMembership)
      },
      :view_quiz_answer_audits => {
        :label => lambda { t('permissions.view_quiz_answer_audits', 'View the answer matrix in Quiz Submission Logs')},
        :true_for => %w(AccountAdmin),
        :available_to => %w(AccountAdmin AccountMembership),
        :account_allows => lambda {|a| a.feature_allowed?(:quiz_log_auditing)}
      },
      :manage_catalog => {
        :label => lambda { t('permissions.manage_catalog', "Manage catalog") },
        :account_only => true,
        :true_for => %w(AccountAdmin),
        :available_to => %w(AccountAdmin AccountMembership),
        :account_allows => lambda {|a| a.settings[:catalog_enabled]}
      },
      :moderate_grades => {
        :label => -> { t('Moderate Grades') },
        :true_for => %w(AccountAdmin TeacherEnrollment),
        :available_to => %w(AccountAdmin AccountMembership TeacherEnrollment TaEnrollment)
      },
      :reset_any_mfa => {
        :label => -> { t('Reset Multi-Factor Authentication') },
        :account_only => :root,
        :true_for => %w(AccountAdmin),
        :available_to => %w(AccountAdmin AccountMembership),
        :account_allows => lambda {|a| a.mfa_settings != :disabled}
      }
    })

  def self.permissions
    Permissions.retrieve
  end

  # permissions that apply to concluded courses/enrollments
  def self.concluded_permission_types
    self.permissions.select{|k, p| p[:applies_to_concluded]}.keys
  end

  def self.manageable_permissions(context, base_role_type=nil)
    permissions = self.permissions.dup
    permissions.reject!{ |k, p| p[:account_only] == :site_admin } unless context.site_admin?
    permissions.reject!{ |k, p| p[:account_only] == :root } unless context.root_account?
    permissions.reject!{ |k, p| !p[:available_to].include?(base_role_type)} unless base_role_type.nil?
    permissions.reject!{ |k, p| p[:account_allows] && !p[:account_allows].call(context)}
    permissions.reject!{ |k, p| p[:enabled_for_plugin] &&
      !((plugin = Canvas::Plugin.find(p[:enabled_for_plugin])) && plugin.enabled?)}
    permissions
  end

  def self.css_class_for(context, permission, role, role_context=nil)
    generated_permission = self.permission_for(context, permission, role, role_context=nil)

    css = []
    if generated_permission[:readonly]
      css << "six-checkbox-disabled-#{generated_permission[:enabled] ? 'checked' : 'unchecked' }"
    else
      if generated_permission[:explicit]
        css << "six-checkbox-default-#{generated_permission[:prior_default] ? 'checked' : 'unchecked'}"
      end
      css << "six-checkbox#{generated_permission[:explicit] ? '' : '-default' }-#{generated_permission[:enabled] ? 'checked' : 'unchecked' }"
    end
    css.join(' ')
  end

  def self.readonly_for(context, permission, role, role_context=nil)
    self.permission_for(context, permission, role, role_context)[:readonly]
  end

  def self.title_for(context, permission, role, role_context=nil)
    if self.readonly_for(context, permission, role, role_context)
      t 'tooltips.readonly', "you do not have permission to change this."
    else
      t 'tooltips.toogle', "Click to toggle this permission ON or OFF"
    end
  end

  def self.locked_for(context, permission, role, role_context=nil)
    self.permission_for(context, permission, role, role_context)[:locked]
  end

  def self.hidden_value_for(context, permission, role, role_context=nil)
    generated_permission = self.permission_for(context, permission, role, role_context)
    if !generated_permission[:readonly] && generated_permission[:explicit]
      generated_permission[:enabled] ? 'checked' : 'unchecked'
    else
      ''
    end
  end

  def self.teacherless_permissions
    @teacherless_permissions ||= permissions.select{|p, data| data[:available_to].include?('TeacherlessStudentEnrollment') }.map{|p, data| p }
  end

  def self.clear_cached_contexts
    @@role_override_chain = {}
    @cached_permissions = {}
  end

  def self.permission_for(context, permission, role, role_context=nil)
    # TODO: optimize all this stuff

    @cached_permissions ||= {}
    role_context ||= role.account
    permissionless_key = [context.cache_key, context.global_id, role.global_id, role_context.try(:global_id)].join("/")
    key = [permissionless_key, permission].join("/")

    return @cached_permissions[key] if @cached_permissions[key]

    default_data = self.permissions[permission]
    # Determine if the permission is able to be used for the account. A non-setting is 'true'.
    # Execute linked proc if given.
    account_allows = !!(default_data[:account_allows].nil? || (default_data[:account_allows].respond_to?(:call) &&
        default_data[:account_allows].call(context.root_account)))

    base_role = role.base_role_type

    generated_permission = {
      :account_allows => account_allows,
      :permission =>  default_data,
      :enabled    =>  account_allows && (default_data[:true_for].include?(base_role) ? [:self, :descendants] : false),
      :locked     => !default_data[:available_to].include?(base_role),
      :readonly   => !default_data[:available_to].include?(base_role),
      :explicit   => false,
      :base_role_type => base_role,
      :enrollment_type => role.name,
      :role_id => role.id
    }

    if default_data[:account_only]
      # note: built-in roles don't have an account so we need to remember to send it in explicitly
      generated_permission[:enabled] = false if default_data[:account_only] == :root &&
          !(role_context && role_context.is_a?(Account) && role_context.root_account?)

      generated_permission[:enabled] = false if default_data[:account_only] == :site_admin &&
          !(role_context && role_context.is_a?(Account) && role_context.site_admin?)
    end

    # cannot be overridden; don't bother looking for overrides
    return generated_permission if generated_permission[:locked]

    @@role_override_chain ||= {}
    overrides = @@role_override_chain[permissionless_key] ||= begin
      context.shard.activate do
        accounts = context.account_chain(include_site_admin: true)
        overrides = Shard.partition_by_shard(accounts) do |shard_accounts|
          # skip loading from site admin if the role is not from site admin
          next if shard_accounts == [Account.site_admin] && role_context != Account.site_admin
          RoleOverride.where(:context_id => accounts, :context_type => 'Account', :role_id => role)
        end

        accounts.reverse!
        overrides = overrides.group_by(&:permission)

        # every context has to be represented so that we can't miss role_context below
        overrides.each_key do |permission|
          overrides_by_account = overrides[permission].index_by(&:context_id)
          overrides[permission] = accounts.map do |account|
            overrides_by_account[account.id] || RoleOverride.new { |ro| ro.context = account }
          end
        end
        overrides
      end
    end

    # walk the overrides from most general (site admin, root account) to most specific (the role's account)
    # and apply them; short-circuit once someone has locked it
    last_override = false
    hit_role_context = false
    (overrides[permission.to_s] || []).each do |override|
      # set the flag that we have an override for the context we're on
      last_override = override.context_id == context.id && override.context_type == context.class.base_class.name

      generated_permission[:context_id] = override.context_id unless override.new_record?
      generated_permission[:locked] = override.locked?
      # keep track of the value for the parent
      generated_permission[:prior_default] = generated_permission[:enabled]

<<<<<<< HEAD
      if override.new_record?
=======
      # override.enabled.nil? is no longer possible, but is important for the migration that removes nils
      if override.new_record? || override.enabled.nil?
>>>>>>> 964d0c43
        if last_override
          if generated_permission[:enabled] == [:descendants]
            generated_permission[:enabled] = [:self, :descendants]
          elsif generated_permission[:enabled] == [:self]
            generated_permission[:enabled] = nil
          end
        end
      else
        generated_permission[:explicit] = true if last_override
        if hit_role_context
          generated_permission[:enabled] ||= override.enabled? ? override.applies_to : nil
        else
          generated_permission[:enabled] = override.enabled? ? override.applies_to : nil
        end
      end
      hit_role_context ||= (role_context && override.context_id == role_context.id && override.context_type == 'Account')

      break if override.locked?
      break if generated_permission[:enabled] && hit_role_context
    end

    # there was not an override matching this context, so do a half loop
    # to set the inherited values
    if !last_override
      generated_permission[:prior_default] = generated_permission[:enabled]
      generated_permission[:readonly] = true if generated_permission[:locked]
    end

    @cached_permissions[key] = generated_permission.freeze
  end

  # returns just the :enabled key of permission_for, adjusted for applying it to a certain
  # context
  def self.enabled_for?(context, permission, role, role_context=nil)
    permission = permission_for(context, permission, role, role_context)
    return [] unless permission[:enabled]

    # this override applies to self, and we are self; no adjustment necessary
    return permission[:enabled] if context.id == permission[:context_id]
    # this override applies to descendants, and we're not applying it to self
    #   (presumed that other logic prevents calling this method with context being a parent of role_context)
    return [:self, :descendants] if context.id != permission[:context_id] && permission[:enabled].include?(:descendants)
    []
  end

  # settings is a hash with recognized keys :override and :locked. each key
  # differentiates nil, false, and truthy as possible values
  def self.manage_role_override(context, role, permission, settings)
    if role.is_a?(String)
      # for plugin spec compatibility
      # TODO: update the plugins and remove this
      Rails.logger.warn("Old use of RoleOverride.manage_role_override, plz to fix")
      role = context.get_role_by_name(role)
    end
    context.shard.activate do
      role_override = context.role_overrides.where(:permission => permission, :role_id => role.id).first
      if !settings[:override].nil? || settings[:locked]
        role_override ||= context.role_overrides.build(
          :permission => permission,
          :role => role)
        role_override.enabled = settings[:override] unless settings[:override].nil?
        role_override.locked = settings[:locked] unless settings[:locked].nil?
        role_override.applies_to_self = settings[:applies_to_self] unless settings[:applies_to_self].nil?
        unless settings[:applies_to_descendants].nil?
          role_override.applies_to_descendants = settings[:applies_to_descendants]
        end
        role_override.save!
      elsif role_override
        role_override.destroy
        role_override = nil
      end
      role_override
    end
  end
end<|MERGE_RESOLUTION|>--- conflicted
+++ resolved
@@ -925,12 +925,8 @@
       # keep track of the value for the parent
       generated_permission[:prior_default] = generated_permission[:enabled]
 
-<<<<<<< HEAD
-      if override.new_record?
-=======
       # override.enabled.nil? is no longer possible, but is important for the migration that removes nils
       if override.new_record? || override.enabled.nil?
->>>>>>> 964d0c43
         if last_override
           if generated_permission[:enabled] == [:descendants]
             generated_permission[:enabled] = [:self, :descendants]
