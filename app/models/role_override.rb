--- conflicted
+++ resolved
@@ -873,23 +873,6 @@
     manage_account_banks: {
       label: lambda { t('permissions.manage_account_banks', "Manage account level item Banks") },
       label_v2: lambda { t("Item Banks - manage account") },
-<<<<<<< HEAD
-      available_to: %w[
-        DesignerEnrollment
-        TeacherEnrollment
-        AccountAdmin
-        AccountMembership
-      ],
-      true_for: %w[
-        AccountAdmin
-      ],
-    },
-    # legacy :manage_files permission bundle
-    manage_files: {
-      label: -> { t('Manage (add / edit / delete) course files') },
-      label_v2: -> { t('Course Files - add / edit / delete') },
-=======
->>>>>>> 765a5cb3
       available_to: %w[
         DesignerEnrollment
         TeacherEnrollment
