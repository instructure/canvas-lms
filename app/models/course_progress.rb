--- conflicted
+++ resolved
@@ -78,9 +78,6 @@
 
   def requirements
     # e.g. [{id: 1, type: 'must_view'}, {id: 2, type: 'must_view'}]
-<<<<<<< HEAD
-    @_requirements ||= modules.flat_map { |m| m.completion_requirements_visible_to(@user, :is_teacher => false) }.uniq
-=======
     @_requirements ||=
       begin
         if modules.empty?
@@ -98,7 +95,6 @@
           modules.flat_map { |m| m.completion_requirements_visible_to(@user, opts) }.uniq
         end
       end
->>>>>>> 428b63f7
   end
 
   def requirement_count
