--- conflicted
+++ resolved
@@ -66,68 +66,8 @@
     []
   end
 
-<<<<<<< HEAD
-  def ldap_connection
-    raise "Not an LDAP config" unless self.auth_type == 'ldap'
-    require 'net/ldap'
-    ldap = Net::LDAP.new(:encryption => self.auth_over_tls.try(:to_sym))
-    if self.requested_authn_context.present?
-      ldap.encryption({
-        method: self.auth_over_tls.try(:to_sym),
-        tls_options: { ssl_version: self.requested_authn_context }
-      })
-    end
-    ldap.host = self.auth_host
-    ldap.port = self.auth_port
-    ldap.base = self.auth_base
-    ldap.auth self.auth_username, self.auth_decrypted_password
-    ldap
-  end
-
-  def set_saml_defaults
-    self.entity_id ||= saml_default_entity_id
-    self.requested_authn_context = nil if self.requested_authn_context.blank?
-  end
-
-  def self.saml_login_attributes
-    {
-      'NameID' => 'nameid',
-      'eduPersonPrincipalName' => 'eduPersonPrincipalName',
-      t(:saml_eppn_domain_stripped, "%{eppn} (domain stripped)", :eppn => "eduPersonPrincipalName") =>'eduPersonPrincipalName_stripped'
-    }
-  end
-
-  def sanitized_ldap_login(login)
-    [ [ '\\', '\5c' ], [ '*', '\2a' ], [ '(', '\28' ], [ ')', '\29' ], [ "\00", '\00' ] ].each do |re|
-      login.gsub!(re[0], re[1])
-    end
-    login
-  end
-
-  def ldap_filter(login = nil)
-    filter = self.auth_filter
-    filter = filter.gsub(/\{\{login\}\}/, sanitized_ldap_login(login)) if login
-    filter
-  end
-
-  def change_password_url
-    read_attribute(:change_password_url).blank? ? nil : read_attribute(:change_password_url)
-  end
-
-  def ldap_filter=(new_filter)
-    self.auth_filter = new_filter
-  end
-
-  def ldap_ip
-    begin
-      return Socket::getaddrinfo(self.auth_host, 'http', nil, Socket::SOCK_STREAM)[0][3]
-    rescue SocketError
-      return nil
-    end
-=======
   def self.deprecated_params
     []
->>>>>>> 56beb97e
   end
 
   def auth_password=(password)
