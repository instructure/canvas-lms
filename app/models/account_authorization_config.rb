#
# Copyright (C) 2011 Instructure, Inc.
#
# This file is part of Canvas.
#
# Canvas is free software: you can redistribute it and/or modify it under
# the terms of the GNU Affero General Public License as published by the Free
# Software Foundation, version 3 of the License.
#
# Canvas is distributed in the hope that it will be useful, but WITHOUT ANY
# WARRANTY; without even the implied warranty of MERCHANTABILITY or FITNESS FOR
# A PARTICULAR PURPOSE. See the GNU Affero General Public License for more
# details.
#
# You should have received a copy of the GNU Affero General Public License along
# with this program. If not, see <http://www.gnu.org/licenses/>.
#

require 'onelogin/saml'

class AccountAuthorizationConfig < ActiveRecord::Base
  belongs_to :account

  attr_accessible :account, :auth_port, :auth_host, :auth_base, :auth_username,
                  :auth_password, :auth_password_salt, :auth_type, :auth_over_tls,
                  :log_in_url, :log_out_url, :identifier_format,
                  :certificate_fingerprint, :entity_id, :change_password_url,
                  :login_handle_name, :ldap_filter, :auth_filter, :requested_authn_context

  before_validation :set_saml_defaults, :if => Proc.new { |aac| aac.saml_authentication? }
  validates_presence_of :account_id
  validates_presence_of :entity_id, :if => Proc.new{|aac| aac.saml_authentication?}
  after_create :disable_open_registration_if_delegated
  # if the config changes, clear out last_timeout_failure so another attempt can be made immediately
  before_save :clear_last_timeout_failure

  def ldap_connection
    raise "Not an LDAP config" unless self.auth_type == 'ldap'
    require 'net/ldap'
    ldap = Net::LDAP.new(:encryption => (self.auth_over_tls ? :simple_tls : nil))
    ldap.host = self.auth_host
    ldap.port = self.auth_port
    ldap.base = self.auth_base
    ldap.auth self.auth_username, self.auth_decrypted_password
    ldap
  end
  
  def set_saml_defaults
    self.entity_id ||= saml_default_entity_id
    self.requested_authn_context = nil if self.requested_authn_context.blank?
  end
  
  def sanitized_ldap_login(login)
    [ [ '\\', '\5c' ], [ '*', '\2a' ], [ '(', '\28' ], [ ')', '\29' ], [ "\00", '\00' ] ].each do |re|
      login.gsub!(re[0], re[1])
    end
    login
  end
  
  def ldap_filter(login = nil)
    filter = self.auth_filter
    filter.gsub!(/\{\{login\}\}/, sanitized_ldap_login(login)) if login
    filter
  end
  
  def change_password_url
    read_attribute(:change_password_url).blank? ? nil : read_attribute(:change_password_url)
  end
  
  def ldap_filter=(new_filter)
    self.auth_filter = new_filter
  end

  def ldap_ip
    begin
      return Socket::getaddrinfo(self.auth_host, 'http', nil, Socket::SOCK_STREAM)[0][3]
    rescue SocketError
      return nil
    end
  end
  
  def auth_password=(password)
    return if password.nil? or password == ''
    self.auth_crypted_password, self.auth_password_salt = Canvas::Security.encrypt_password(password, 'instructure_auth')
  end
  
  def auth_decrypted_password
    return nil unless self.auth_password_salt && self.auth_crypted_password
    Canvas::Security.decrypt_password(self.auth_crypted_password, self.auth_password_salt, 'instructure_auth')
  end
  
  def self.saml_default_entity_id_for_account(account)
    "http://#{HostUrl.context_host(account)}/saml2"
  end
  
  def saml_default_entity_id
    AccountAuthorizationConfig.saml_default_entity_id_for_account(self.account)
  end

  def saml_settings(preferred_account_domain=nil)
    return nil unless self.auth_type == 'saml'

    unless @saml_settings
      @saml_settings = AccountAuthorizationConfig.saml_settings_for_account(self.account, preferred_account_domain)

      @saml_settings.idp_sso_target_url = self.log_in_url
      @saml_settings.idp_slo_target_url = self.log_out_url
      @saml_settings.idp_cert_fingerprint = self.certificate_fingerprint
      @saml_settings.name_identifier_format = self.identifier_format
      @saml_settings.requested_authn_context = self.requested_authn_context
    end
    
    @saml_settings
  end
  
  def self.saml_settings_for_account(account, preferred_account_domain=nil)
    app_config = Setting.from_config('saml') || {}
    domain = HostUrl.context_host(account, preferred_account_domain)
    
    settings = Onelogin::Saml::Settings.new
    if ENV['RAILS_ENV'] == 'development'
      # if you set the domain to go to your local box in /etc/hosts you can test saml
      settings.assertion_consumer_service_url = "http://#{domain}/saml_consume"
      settings.sp_slo_url = "http://#{domain}/saml_logout"
    else
      settings.assertion_consumer_service_url = "https://#{domain}/saml_consume"
      settings.sp_slo_url = "https://#{domain}/saml_logout"
    end
    settings.tech_contact_name = app_config[:tech_contact_name] || 'Webmaster'
    settings.tech_contact_email = app_config[:tech_contact_email] || ''
    
    if account.saml_authentication?
      settings.issuer = account.account_authorization_config.entity_id 
    else
      settings.issuer = saml_default_entity_id_for_account(account)
    end
    
    encryption = app_config[:encryption]
    if encryption.is_a?(Hash) && File.exists?(encryption[:xmlsec_binary])
      resolve_path = lambda { |path|
        if path.nil?
          nil
        elsif path[0, 1] == '/'
          path
        else
          File.join(Rails.root, 'config', path)
        end
      }

      private_key_path = resolve_path.call(encryption[:private_key])
      certificate_path = resolve_path.call(encryption[:certificate])

      if File.exists?(private_key_path) && File.exists?(certificate_path)
        settings.xmlsec1_path = encryption[:xmlsec_binary]
        settings.xmlsec_certificate = certificate_path
        settings.xmlsec_privatekey = private_key_path
      end
    end
    
    settings
  end
  
  def email_identifier?
    if self.saml_authentication?
      return self.identifier_format == Onelogin::Saml::NameIdentifiers::EMAIL
    end
    
    false
  end
  
  def password_authentication?
    !['cas', 'ldap', 'saml'].member?(self.auth_type)
  end

  def delegated_authentication?
    ['cas', 'saml'].member?(self.auth_type)
  end

  def cas_authentication?
    self.auth_type == 'cas'
  end
  
  def ldap_authentication?
    self.auth_type == 'ldap'
  end
  
  def saml_authentication?
    self.auth_type == 'saml'
  end
  
  def self.default_login_handle_name
    t(:default_login_handle_name, "Email")
  end
  
  def self.default_delegated_login_handle_name
    t(:default_delegated_login_handle_name, "Login")
  end
  
  def self.serialization_excludes; [:auth_crypted_password, :auth_password_salt]; end

  def test_ldap_connection
    begin
      timeout(5) do
        TCPSocket.open(self.auth_host, self.auth_port)
      end
      return true
    rescue Timeout::Error
      self.errors.add(
        :ldap_connection_test,
        t(:test_connection_timeout, "Timeout when connecting")
      )
    rescue
      self.errors.add(
        :ldap_connection_test,
        t(:test_connection_failed, "Failed to connect to host/port")
        )
    end
    false
  end

  def test_ldap_bind
    begin
      return self.ldap_connection.bind
    rescue
      self.errors.add(
        :ldap_bind_test,
        t(:test_bind_failed, "Failed to bind")
      )
      return false
    end
  end

  def test_ldap_search
    begin
      res = self.ldap_connection.search {|s| break s}
      return true if res
    rescue
      self.errors.add(
        :ldap_search_test,
        t(:test_search_failed, "Search failed with the following error: %{error}", :error => $!)
      )
      return false
    end
  end

  def test_ldap_login(username, password)
    ldap = self.ldap_connection
    filter = self.ldap_filter(username)
    begin
      res = ldap.bind_as(:base => ldap.base, :filter => filter, :password => password)
      return true if res
      self.errors.add(
        :ldap_login_test,
        t(:test_login_auth_failed, "Authentication failed")
      )
    rescue Net::LDAP::LdapError
      self.errors.add(
        :ldap_login_test,
        t(:test_login_auth_exception, "Exception on login: %{error}", :error => $!)
      )
    end
    false
  end

  def disable_open_registration_if_delegated
    if self.delegated_authentication? && self.account.open_registration?
      @account.settings = { :open_registration => false }
      @account.save!
    end
  end
<<<<<<< HEAD
=======
  
  def debugging?
    !!Rails.cache.fetch(debug_key(:debugging))
  end
  
  def debugging_keys
    [:debugging, :request_id, :to_idp_url, :to_idp_xml, :idp_response_encoded, 
     :idp_in_response_to, :fingerprint_from_idp, :idp_response_xml_encrypted,
     :idp_response_xml_decrypted, :idp_login_destination, :is_valid_login_response,
     :login_response_validation_error, :login_to_canvas_success, :canvas_login_fail_message, 
     :logged_in_user_id, :logout_request_id, :logout_to_idp_url, :logout_to_idp_xml, 
     :idp_logout_response_encoded, :idp_logout_in_response_to, 
     :idp_logout_response_xml_encrypted, :idp_logout_destination]
  end
  
  def finish_debugging
    debugging_keys.each { |key| Rails.cache.delete(debug_key(key)) }
  end
  
  def start_debugging
    finish_debugging # clear old data
    debug_set(:debugging, t('debug.wait_for_login', "Waiting for attempted login"))
  end
  
  def debug_get(key)
    Rails.cache.fetch(debug_key(key))
  end
  
  def debug_set(key, value)
    Rails.cache.write(debug_key(key), value, :expires_in => debug_expire)
  end
  
  def debug_key(key)
    ['aac_debugging', self.id, key.to_s].cache_key
  end
  
  def debug_expire
    Setting.get('aac_debug_expire_minutes', 30).minutes
  end
>>>>>>> 8f48fee5

  def self.ldap_failure_wait_time
    Setting.get('ldap_failure_wait_time', 1.minute.to_s).to_i
  end

  def ldap_bind_result(unique_id, password_plaintext)
    if self.last_timeout_failure.present?
      failure_timeout = self.class.ldap_failure_wait_time.ago
      if self.last_timeout_failure >= failure_timeout
        # we've failed too recently, don't try again
        return nil
      end
    end

    timelimit = Setting.get('ldap_timelimit', 5.seconds.to_s).to_f

    begin
      Timeout.timeout(timelimit) do
        ldap = self.ldap_connection
        filter = self.ldap_filter(unique_id)
        res = ldap.bind_as(:base => ldap.base, :filter => filter, :password => password_plaintext)
        return res if res
      end
    rescue Net::LDAP::LdapError
      ErrorReport.log_exception(:ldap, $!)
    rescue Timeout::Error
      ErrorReport.log_exception(:ldap, $!)
      self.update_attribute(:last_timeout_failure, Time.now)
    end

    return nil
  end

  def clear_last_timeout_failure
    unless self.last_timeout_failure_changed?
      self.last_timeout_failure = nil
    end
  end
end<|MERGE_RESOLUTION|>--- conflicted
+++ resolved
@@ -268,8 +268,6 @@
       @account.save!
     end
   end
-<<<<<<< HEAD
-=======
   
   def debugging?
     !!Rails.cache.fetch(debug_key(:debugging))
@@ -309,7 +307,6 @@
   def debug_expire
     Setting.get('aac_debug_expire_minutes', 30).minutes
   end
->>>>>>> 8f48fee5
 
   def self.ldap_failure_wait_time
     Setting.get('ldap_failure_wait_time', 1.minute.to_s).to_i
