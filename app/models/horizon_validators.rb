# frozen_string_literal: true

#
# Copyright (C) 2025 - present Instructure, Inc.
#
# This file is part of Canvas.
#
# Canvas is free software: you can redistribute it and/or modify it under
# the terms of the GNU Affero General Public License as published by the Free
# Software Foundation, version 3 of the License.
#
# Canvas is distributed in the hope that it will be useful, but WITHOUT ANY
# WARRANTY; without even the implied warranty of MERCHANTABILITY or FITNESS FOR
# A PARTICULAR PURPOSE. See the GNU Affero General Public License for more
# details.
#
# You should have received a copy of the GNU Affero General Public License along
# with this program. If not, see <http://www.gnu.org/licenses/>.

module HorizonValidators
  class AssignmentValidator < ActiveModel::Validator
    def validate(record)
      if record.group_category.present?
        record.errors.add(:group_category, "Group category should not exist")
      end

      invalid_types = record.submission_types_array - AbstractAssignment::HORIZON_SUBMISSION_TYPES
      unless invalid_types.empty?
<<<<<<< HEAD
        record.errors.add(:submission_types, "Invalid submission types for Horizon course: #{invalid_types}")
=======
        record.errors.add(:submission_types, "Invalid submission types for Canvas Career course: #{invalid_types}")
>>>>>>> 21440366
      end

      if record.has_peer_reviews? || record.peer_reviews_assigned
        record.errors.add(:peer_reviews, "Peer reviews are not supported")
      end

      if record.active_rubric_association?
        record.errors.add(:rubric, "Rubric is not supported")
      end
    end
  end

  class GroupValidator < ActiveModel::Validator
    def validate(record)
      record.errors.add(:groups, "Groups are not supported")
    end
  end

  class DiscussionsValidator < ActiveModel::Validator
    def validate(record)
      unless record.is_announcement
        record.errors.add(:discussion_type, "Discussions are not supported")
      end
    end
  end

  class QuizzesValidator < ActiveModel::Validator
    def validate(record)
      record.errors.add(:quiz_type, "Classic Quizzes are not supported")
    end
  end

  class CollaborationsValidator < ActiveModel::Validator
    def validate(record)
      record.errors.add(:collaborations, "Collaborations are not supported")
    end
  end

  class OutcomesValidator < ActiveModel::Validator
    def validate(record)
      record.errors.add(:outcomes, "Outcomes are not supported")
    end
  end
end<|MERGE_RESOLUTION|>--- conflicted
+++ resolved
@@ -26,11 +26,7 @@
 
       invalid_types = record.submission_types_array - AbstractAssignment::HORIZON_SUBMISSION_TYPES
       unless invalid_types.empty?
-<<<<<<< HEAD
-        record.errors.add(:submission_types, "Invalid submission types for Horizon course: #{invalid_types}")
-=======
         record.errors.add(:submission_types, "Invalid submission types for Canvas Career course: #{invalid_types}")
->>>>>>> 21440366
       end
 
       if record.has_peer_reviews? || record.peer_reviews_assigned
