#
# Copyright (C) 2011 Instructure, Inc.
#
# This file is part of Canvas.
#
# Canvas is free software: you can redistribute it and/or modify it under
# the terms of the GNU Affero General Public License as published by the Free
# Software Foundation, version 3 of the License.
#
# Canvas is distributed in the hope that it will be useful, but WITHOUT ANY
# WARRANTY; without even the implied warranty of MERCHANTABILITY or FITNESS FOR
# A PARTICULAR PURPOSE. See the GNU Affero General Public License for more
# details.
#
# You should have received a copy of the GNU Affero General Public License along
# with this program. If not, see <http://www.gnu.org/licenses/>.
#

require 'set'

class Assignment < ActiveRecord::Base
  include Workflow
  include TextHelper
  include HasContentTags
  include CopyAuthorizedLinks
  include Mutable

  attr_accessible :title, :name, :description, :due_at, :points_possible,
    :min_score, :max_score, :mastery_score, :grading_type, :submission_types,
    :assignment_group, :unlock_at, :lock_at, :group_category, :group_category_id,
    :peer_review_count, :peer_reviews_due_at, :peer_reviews_assign_at, :grading_standard_id,
    :peer_reviews, :automatic_peer_reviews, :grade_group_students_individually,
    :notify_of_update, :time_zone_edited, :turnitin_enabled, :turnitin_settings,
    :set_custom_field_values, :context, :position, :allowed_extensions,
    :external_tool_tag_attributes
  attr_accessor :original_id

  has_many :submissions, :class_name => 'Submission', :dependent => :destroy
  has_many :attachments, :as => :context, :dependent => :destroy
  has_one :quiz
  belongs_to :assignment_group
  has_one :discussion_topic, :conditions => ['discussion_topics.root_topic_id IS NULL'], :order => 'created_at'
  has_one :context_module_tag, :as => :content, :class_name => 'ContentTag', :conditions => ['content_tags.tag_type = ? AND workflow_state != ?', 'context_module', 'deleted'], :include => {:context_module => [:context_module_progressions, :content_tags]}
  has_many :learning_outcome_tags, :as => :content, :class_name => 'ContentTag', :conditions => ['content_tags.tag_type = ? AND content_tags.workflow_state != ?', 'learning_outcome', 'deleted'], :include => :learning_outcome
  has_one :rubric_association, :as => :association, :conditions => ['rubric_associations.purpose = ?', "grading"], :order => :created_at, :include => :rubric
  has_one :rubric, :through => :rubric_association
  has_one :teacher_enrollment, :class_name => 'TeacherEnrollment', :foreign_key => 'course_id', :primary_key => 'context_id', :include => :user, :conditions => ['enrollments.workflow_state = ?', 'active']
  belongs_to :context, :polymorphic => true
  belongs_to :cloned_item
  belongs_to :grading_standard
  belongs_to :group_category
  has_many :assignment_reminders, :dependent => :destroy

  has_one :external_tool_tag, :class_name => 'ContentTag', :as => :context, :dependent => :destroy
  validates_associated :external_tool_tag, :if => :external_tool?
  accepts_nested_attributes_for :external_tool_tag, :reject_if => proc { |attrs|
    # only accept the url and new_tab params, the other accessible
    # params don't apply to an content tag being used as an external_tool_tag
    attrs.slice!(:url, :new_tab)
    false
  }
  before_validation do |assignment|
    if assignment.external_tool? && assignment.external_tool_tag
      assignment.external_tool_tag.context = assignment
      assignment.external_tool_tag.content_type = "ContextExternalTool"
    else
      assignment.external_tool_tag = nil
    end
  end

  def external_tool?
    self.submission_types == 'external_tool'
  end

  validates_presence_of :context_id
  validates_presence_of :context_type
  validates_length_of :title, :maximum => maximum_string_length, :allow_nil => true
  validates_length_of :description, :maximum => maximum_long_text_length, :allow_nil => true, :allow_blank => true

  acts_as_list :scope => :assignment_group_id
  has_a_broadcast_policy
  simply_versioned :keep => 5
  sanitize_field :description, Instructure::SanitizeField::SANITIZE
  copy_authorized_links( :description) { [self.context, nil] }

  has_custom_fields :scopes => %w(root_account)

  def root_account
    context && context.root_account
  end

  def name=(val)
    self.title = val
  end

  serialize :turnitin_settings, Hash
  # file extensions allowed for online_upload submission
  serialize :allowed_extensions, Array

  def allowed_extensions=(new_value)
    if new_value.is_a?(String)
      # allow both comma and whitespace as separator, and remove the . if they
      # put it on.
      new_value = new_value.split(/[\s,]+/).map { |v| v.strip.gsub(/\A\./, '').downcase }
    end
    write_attribute(:allowed_extensions, new_value)
  end

  before_create :infer_state_from_course

  before_save   :set_old_assignment_group_id,
                :deliver_messages_if_publishing,
                :infer_grading_type,
                :process_if_quiz,
                :default_values,
                :update_submissions_if_details_changed,
                :maintain_group_category_attribute

  after_save    :update_grades_if_details_changed,
                :generate_reminders_if_changed,
                :touch_assignment_group,
                :touch_context,
                :update_grading_standard,
                :update_quiz_or_discussion_topic,
                :update_submissions_later,
                :clear_unannounced_grading_changes_if_just_unpublished,
                :schedule_do_auto_peer_review_job_if_automatic_peer_review,
                :delete_empty_abandoned_children,
                :remove_assignment_updated_flag

  def schedule_do_auto_peer_review_job_if_automatic_peer_review
    if peer_reviews && automatic_peer_reviews && !peer_reviews_assigned
      # handle if it has already come due, but has not yet been auto_peer_reviewed
      if due_at && due_at <= Time.now
        # do_auto_peer_review
      elsif due_at
        self.send_later_enqueue_args(:do_auto_peer_review, {
          :run_at => due_at,
          :singleton => "assignment:auto_peer_review:#{self.id}"
        })
      end
    end
    true
  end

  def do_auto_peer_review
    assign_peer_reviews if peer_reviews && automatic_peer_reviews && !peer_reviews_assigned && due_at && due_at <= Time.now
  end

  def touch_assignment_group
    AssignmentGroup.update_all({:updated_at => Time.now.utc}, {:id => self.assignment_group_id}) if self.assignment_group_id
    true
  end

  def update_student_submissions(old_points_possible, old_grading_type)
    submissions.graded.each do |submission|
      submission.grade = score_to_grade(submission.score)
      submission.save
    end
  end

  # if a teacher changes the settings for an assignment and students have
  # already been graded, then we need to update the "grade" column to
  # reflect the changes
  def update_submissions_if_details_changed
    if !new_record? && (points_possible_changed? || grading_type_changed? || grading_standard_id_changed?) && !submissions.graded.empty?
      send_later_if_production(:update_student_submissions, points_possible_was, grading_type_was)
    end
    true
  end

  def update_grades_if_details_changed
    if @points_possible_was != self.points_possible || @grades_affected
      begin
        self.context.recompute_student_scores
      rescue
        ErrorReport.log_exception(:grades, $!)
      end
    end
    true
  end

  def turnitin_settings
    read_attribute(:turnitin_settings) || default_turnitin_settings
  end

  def turnitin_settings=(settings)
    unless settings.nil?
      settings = settings.dup
      settings.delete_if { |key, value| !default_turnitin_settings.has_key?(key.to_sym) }
      settings[:created] = turnitin_settings[:created] if turnitin_settings[:created]

      settings[:originality_report_visibility] = 'immediate' unless ['immediate', 'after_grading', 'after_due_date'].include?(settings[:originality_report_visibility])

      [:s_paper_check, :internet_check, :journal_check, :exclude_biblio, :exclude_quoted].each do |key|
        settings[key] = '0' unless settings[key] == '1'
      end

      exclude_value = settings[:exclude_value].to_i
      settings[:exclude_type] = '0' unless ['0', '1', '2'].include?(settings[:exclude_type])
      settings[:exclude_value] = case settings[:exclude_type]
        when '0': ''
        when '1': [exclude_value, 1].max.to_s
        when '2': (0..100).include?(exclude_value) ? exclude_value.to_s : '0'
      end
    end

    write_attribute :turnitin_settings, settings
  end

  def default_turnitin_settings
    {
      :originality_report_visibility => 'immediate',
      :s_paper_check => '1',
      :internet_check => '1',
      :journal_check => '1',
      :exclude_biblio => '1',
      :exclude_quoted => '1',
      :exclude_type => '0',
      :exclude_value => ''
    }
  end

  def default_values
    raise "Assignments can only be assigned to Course records" if self.context_type && self.context_type != "Course"
    self.context_code = "#{self.context_type.underscore}_#{self.context_id}"
    self.title ||= (self.assignment_group.default_assignment_name rescue nil) || "Assignment"
    self.grading_type = "pass_fail" if self.submission_types == "attendance"
    zoned_due_at = self.due_at && ActiveSupport::TimeWithZone.new(self.due_at.utc, (ActiveSupport::TimeZone.new(self.time_zone_edited) rescue nil) || Time.zone)
    if self.due_at_changed?
      if zoned_due_at && zoned_due_at.strftime("%H:%M") == '23:59'
        self.all_day = true
      elsif self.due_at && self.due_at_was && self.all_day && self.due_at.strftime("%H:%M") == self.due_at_was.strftime("%H:%M")
        self.all_day = true
      else
        self.all_day = false
      end
    end
    if !self.assignment_group || (self.assignment_group.deleted? && !self.deleted?)
      self.assignment_group = self.context.assignment_groups.active.first || self.context.assignment_groups.create!
    end
    self.mastery_score = [self.mastery_score, self.points_possible].min if self.mastery_score && self.points_possible
    self.all_day_date = (zoned_due_at.to_date rescue nil) if !self.all_day_date || self.due_at_changed? || self.all_day_date_changed?
    self.submission_types ||= "none"
    self.peer_reviews_assign_at = [self.due_at, self.peer_reviews_assign_at].compact.max
    self.anonymous_peer_reviews = true if self.peer_reviews
    @workflow_state_was = self.workflow_state_was
    @points_possible_was = self.points_possible_was
    @submission_types_was = self.submission_types_was
    @due_at_was = self.due_at_was
    self.points_possible = nil if self.submission_types == 'not_graded'
  end
  protected :default_values

  def attendance?
    submission_types == 'attendance'
  end

  def due_date
    self.all_day ? self.all_day_date : self.due_at
  end

  def clear_unannounced_grading_changes_if_just_unpublished
    if @workflow_state_was == 'published' && self.available?
      Submission.update_all({:changed_since_publish => false}, {:assignment_id => self.id})
    end
    true
  end

  def delete_empty_abandoned_children
    if @submission_types_was != self.submission_types
      unless self.submission_types == 'discussion_topic'
        self.discussion_topic.unlink_from(:assignment) if self.discussion_topic
      end
      unless self.submission_types == 'online_quiz'
        self.quiz.unlink_from(:assignment) if self.quiz
      end
    end
  end

  def turnitin_enabled?
    self.turnitin_enabled
  end

  attr_accessor :updated_submissions
  def update_submissions_later
    if @old_assignment_group_id != self.assignment_group_id
      AssignmentGroup.find_by_id(@old_assignment_group_id).try(:touch) if @old_assignment_group_id.present?
    end
    self.assignment_group.touch if self.assignment_group
    if @notify_graded_students_of_grading
      send_later_if_production(:update_submissions, true)
    elsif @points_possible_was != self.points_possible #|| self.published?
      send_later_if_production(:update_submissions)
    end
  end

  def update_submissions(just_published=false)
    @updated_submissions ||= []
    self.submissions.each do |submission|
      @updated_submissions << submission
      if just_published
        submission.assignment_just_published!
      else
        submission.save!
      end
    end
  end

  def update_quiz_or_discussion_topic
    if self.submission_types == "online_quiz" && @saved_by != :quiz
      quiz = Quiz.find_by_assignment_id(self.id) || self.context.quizzes.build
      quiz.assignment_id = self.id
      quiz.title = self.title
      quiz.description = self.description
      quiz.due_at = self.due_at
      quiz.unlock_at = self.unlock_at
      quiz.lock_at = self.lock_at
      quiz.points_possible = self.points_possible
      quiz.assignment_group_id = self.assignment_group_id
      quiz.workflow_state = 'created' if quiz.deleted?
      quiz.saved_by = :assignment
      quiz.save
    elsif self.submission_types == "discussion_topic" && @saved_by != :discussion_topic
      topic = DiscussionTopic.find_by_assignment_id(self.id) || self.context.discussion_topics.build
      topic.assignment_id = self.id
      topic.title = self.title
      topic.message = self.description
      topic.saved_by = :assignment
      topic.updated_at = Time.now
      topic.workflow_state = 'active' if topic.deleted?
      topic.save
    end
  end
  attr_writer :saved_by

  def update_grading_standard
    self.grading_standard.save! if self.grading_standard
  end

  def context_module_action(user, action, points=nil)
    self.context_module_tag.context_module_action(user, action, points) if self.context_module_tag
    if self.submission_types == 'discussion_topic' && self.discussion_topic && self.discussion_topic.context_module_tag
      self.discussion_topic.context_module_tag.context_module_action(user, action, points)
    elsif self.submission_types == 'online_quiz' && self.quiz && self.quiz.context_module_tag
      self.quiz.context_module_tag.context_module_action(user, action, points)
    end
  end

  set_broadcast_policy do |p|
    p.dispatch :assignment_due_date_changed
    p.to { participants }
    p.whenever { |record|
      !self.suppress_broadcast and
      record.context.state == :available and record.changed_in_states([:available,:published], :fields => :due_at) and
      record.prior_version && (record.due_at.to_i.divmod(60)[0]) != (record.prior_version.due_at.to_i.divmod(60)[0]) and
      record.created_at < 3.hours.ago
    }

    p.dispatch :assignment_changed
    p.to { participants }
    p.whenever { |record|
      !self.suppress_broadcast and
      !record.muted? and
      record.created_at < Time.now - (30*60) and
      record.context.state == :available and [:available, :published].include?(record.state) and
      record.prior_version and (record.points_possible != record.prior_version.points_possible || @assignment_changed)
    }

    p.dispatch :assignment_created
    p.to { participants }
    p.whenever { |record|
      !self.suppress_broadcast and
      record.context.state == :available and record.just_created
    }

    p.dispatch :assignment_graded
    p.to { @students_whose_grade_just_changed }
    p.whenever {|record|
      !self.suppress_broadcast and
      !record.muted? and
      @notify_affected_students_of_grading_change and
      record.context.state == :available and
      @students_whose_grade_just_changed and !@students_whose_grade_just_changed.empty?
    }

    p.dispatch :assignment_graded
    p.to { participants }
    p.whenever {|record|
      !self.suppress_broadcast and
      !record.muted? and
      @notify_all_students_of_grading and
      record.context.state == :available
    }

    p.dispatch :assignment_unmuted
    p.to { participants }
    p.whenever { |record|
      !self.suppress_broadcast and
      record.recently_unmuted
    }

  end

  def notify_of_update=(val)
    @assignment_changed = (val == '1' || val == true)
  end

  def notify_of_update
    false
  end

  def remove_assignment_updated_flag
    @assignment_changed = false
  end

  attr_accessor :suppress_broadcast

  def deliver_messages_if_publishing
    @notify_graded_students_of_grading = false
    @notify_all_students_of_grading = false
    if self.workflow_state == 'published' && self.workflow_state_was == 'available'
      if self.previously_published
        @notify_graded_students_of_grading = true
      else
        @notify_all_students_of_grading = true
      end
    end
    self.previously_published = true if self.workflow_state == 'published' || self.workflow_state_was == 'published'
  end

  def points_uneditable?
    (self.submission_types == 'online_quiz') # && self.quiz && (self.quiz.edited? || self.quiz.available?))
  end

  workflow do
    state :available do
      event :publish, :transitions_to => :published
    end
    # 'published' means the grades have been published, and are now viewable to students
    state :published do
      event :unpublish, :transitions_to => :available
    end
    state :deleted
  end

  alias_method :destroy!, :destroy
  def destroy
    self.workflow_state = 'deleted'
    self.discussion_topic.destroy if self.discussion_topic && !self.discussion_topic.deleted?
    self.quiz.destroy if self.quiz && !self.quiz.deleted?
    ContentTag.delete_for(self)
    @grades_affected = true
    self.save
  end

  def time_zone_edited
    CGI::unescapeHTML(read_attribute(:time_zone_edited) || "")
  end

  def restore(from=nil)
    self.workflow_state = 'published'
    @grades_affected = true
    self.save
    self.discussion_topic.restore if self.discussion_topic && from != :discussion_topic
    self.quiz.restore if self.quiz && from != :quiz
  end

  def participants
    self.context.participants
  end

  def infer_state_from_course
    self.workflow_state = "published" if (self.context.publish_grades_immediately rescue false)
    if self.assignment_group_id.nil?
      self.context.require_assignment_group
      self.assignment_group = self.context.assignment_groups.active.first
    end
  end
  protected :infer_state_from_course

  attr_accessor :saved_by
  def process_if_quiz
    if self.submission_types == "online_quiz"
      self.points_possible = self.quiz.points_possible || 0.0 if self.quiz && self.quiz.available?
      if self.quiz && @saved_by != :quiz # save initiated by assignment, not quiz
        q = self.quiz
        q.due_at = self.due_at
        q.lock_at = self.lock_at
        q.unlock_at = self.unlock_at
        q.saved_by = :assignment
        q.save
      end
      if self.submission_types_changed? && self.submission_types_was != 'online_quiz'
        self.before_quiz_submission_types = self.submission_types_was
      end
    end
  end
  protected :process_if_quiz

  def grading_scheme
    if self.grading_standard
      self.grading_standard.grading_scheme
    else
      GradingStandard.default_grading_scheme
    end
  end

  def infer_grading_type
    self.grading_type ||= "points"
  end

  def score_to_grade_percent(score=0.0)
    result = score.to_f / self.points_possible
    result = (result * 1000.0).round / 10.0
  end

  def score_to_grade(score=0.0, given_grade=nil)
    result = score.to_f
    if self.grading_type == "percent"
      result = score_to_grade_percent(score)
      result = "#{result}%"
    elsif self.grading_type == "pass_fail"
      if self.points_possible.to_f > 0.0
        passed = score.to_f == self.points_possible
      elsif given_grade
        # the score for a zero-point pass/fail assignment could be considered
        # either pass *or* fail, so look at what the current given grade is
        # instead
        passed = ["complete", "pass"].include?(given_grade)
      else
        passed = score.to_f > 0.0
      end
      result = passed ? "complete" : "incomplete"
    elsif self.grading_type == "letter_grade"
      score = score.to_f / self.points_possible
      result = GradingStandard.score_to_grade(self.grading_scheme, score * 100)
    end
    result.to_s
  end

  def self.interpret_grade(grade, points_possible, grading_scheme = nil)
    case grade.to_s
    when %r{%$}
      # interpret as a percentage
      percentage = grade.to_f / 100.0
      (points_possible * percentage * 100.0).round / 100.0
    when %r{[\d\.]+}
      # interpret as a numerical score
      (grade.to_f * 100.0).round / 100.0
    when "pass", "complete"
      points_possible.to_f
    when "fail", "incomplete"
      0.0
    else
      # try to treat it as a letter grade
      if grading_scheme && standard_based_score = GradingStandard.grade_to_score(grading_scheme, grade)
        (points_possible * standard_based_score).round / 100.0
      else
        nil
      end
    end
  end

  def grade_to_score(grade=nil)
    return nil if grade.nil?
    grading_scheme = self.grading_type == "letter_grade" && self.grading_scheme
    parsed_grade = Assignment.interpret_grade(grade, points_possible, grading_scheme)

    case self.grading_type
    when "points", "percent", "letter_grade"
      score = parsed_grade
    when "pass_fail"
      # only allow full points or no points for pass_fail assignments
      score = case parsed_grade.to_f
      when points_possible
        points_possible
      when 0.0
        0.0
      else
        nil
      end
    when "not_graded"
      score = nil
    else
      raise "oops, we need to interpret a new grading_type. get coding."
    end
    score
  end

  def set_old_assignment_group_id
    @old_assignment_group_id = self.assignment_group_id_was
  end
  protected :set_old_assignment_group_id

  def infer_due_at
    # set to 11:59pm if it's 12:00am
    self.due_at += ((60 * 60 * 24) - 60) if self.due_at && self.due_at.hour == 0 && self.due_at.min == 0
  end

  def to_atom(opts={})
    extend ApplicationHelper
    Atom::Entry.new do |entry|
      entry.title     = t(:feed_entry_title, "Assignment: %{assignment}", :assignment => self.title) unless opts[:include_context]
      entry.title     = t(:feed_entry_title_with_course, "Assignment, %{course}: %{assignment}", :assignment => self.title, :course => self.context.name) if opts[:include_context]
      entry.updated   = self.updated_at.utc
      entry.published = self.created_at.utc
      entry.id        = "tag:#{HostUrl.default_host},#{self.created_at.strftime("%Y-%m-%d")}:/assignments/#{self.feed_code}_#{self.due_at.strftime("%Y-%m-%d-%H-%M") rescue "none"}"
      entry.links    << Atom::Link.new(:rel => 'alternate',
                                    :href => "http://#{HostUrl.context_host(self.context)}/#{context_url_prefix}/assignments/#{self.id}")
      entry.content   = Atom::Content::Html.new(before_label(:due, "Due") + " #{datetime_string(self.due_at, :due_date)}<br/>#{self.description}<br/><br/>
        <div>
          #{self.description}
        </div>
      ")
    end
  end

  def start_at
    due_at
  end

  def end_at
    due_at
  end

  def context_prefix
    context_url_prefix
  end

  def to_ics(in_own_calendar=true)
    cal = Icalendar::Calendar.new
    # to appease Outlook
    cal.custom_property("METHOD","PUBLISH")

    event = Icalendar::Event.new
    event.klass = "PUBLIC"
    event.start = self.due_at.utc_datetime if self.due_at
    event.start.icalendar_tzid = 'UTC' if event.start
    event.end = event.start if event.start
    event.end.icalendar_tzid = 'UTC' if event.end
    if self.all_day
      event.start = Date.new(self.all_day_date.year, self.all_day_date.month, self.all_day_date.day)
      event.start.ical_params = {"VALUE"=>["DATE"]}
      event.end = event.start
      event.end.ical_params = {"VALUE"=>["DATE"]}
    end
    event.summary = self.title
    event.description = self.description
    event.location = self.location
    event.dtstamp = self.updated_at.utc_datetime if self.updated_at
    event.dtstamp.icalendar_tzid = 'UTC' if event.dtstamp
    # This will change when there are other things that have calendars...
    # can't call calendar_url or calendar_url_for here, have to do it manually
    event.url           "http://#{HostUrl.context_host(self.context)}/calendar?include_contexts=#{self.context.asset_string}&month=#{self.due_at.strftime("%m") rescue ""}&year=#{self.due_at.strftime("%Y") rescue ""}#assignment_#{self.id.to_s}"
    event.uid           "event-assignment-#{self.id.to_s}"
    event.sequence      0
    event = nil unless self.due_at

    return event unless in_own_calendar

    cal.add_event(event) if event

    return cal.to_ical

  end

  def all_day
    read_attribute(:all_day) || (self.new_record? && self.due_at && (self.due_at.strftime("%H:%M") == '23:59' || self.due_at.strftime("%H:%M") == '00:00'))
  end

  def locked_for?(user=nil, opts={})
    @locks ||= {}
    locked = false
    return false if opts[:check_policies] && self.grants_right?(user, nil, :update)
    @locks[user ? user.id : 0] ||= Rails.cache.fetch(locked_cache_key(user), :expires_in => 1.minute) do
      locked = false
      if (self.unlock_at && self.unlock_at > Time.now)
        locked = {:asset_string => self.asset_string, :unlock_at => self.unlock_at}
      elsif (self.lock_at && self.lock_at <= Time.now)
        locked = {:asset_string => self.asset_string, :lock_at => self.lock_at}
      elsif (self.could_be_locked && self.context_module_tag && self.context_module_tag.locked_for?(user, opts[:deep_check_if_needed]))
        locked = {:asset_string => self.asset_string, :context_module => self.context_module_tag.context_module.attributes}
      end
      locked
    end
  end

  def submittable_type?
    submission_types && self.submission_types != "" && self.submission_types != "none" && self.submission_types != 'not_graded' && self.submission_types != "online_quiz" && self.submission_types != 'discussion_topic' && self.submission_types != 'attendance' && self.submission_types != "external_tool"
  end

  def graded_count
    return read_attribute(:graded_count).to_i if read_attribute(:graded_count)
    Rails.cache.fetch(['graded_count', self].cache_key) do
      self.submissions.select(&:graded?).length
    end
  end

  def has_submitted_submissions?
    submitted_count > 0
  end

  def submitted_count
    return read_attribute(:submitted_count).to_i if read_attribute(:submitted_count)
    Rails.cache.fetch(['submitted_count', self].cache_key) do
      self.submissions.select{|s| s.has_submission? }.length
    end
  end

  set_policy do
    given { |user, session| self.cached_context_grants_right?(user, session, :read) }
    can :read and can :read_own_submission

    given { |user, session| self.submittable_type? &&
      self.cached_context_grants_right?(user, session, :participate_as_student) &&
      !self.locked_for?(user)
    }
    can :submit and can :attach_submission_comment_files

    given { |user, session| !self.locked_for?(user) &&
      (self.context.allow_student_assignment_edits rescue false) &&
      self.cached_context_grants_right?(user, session, :participate_as_student)
    }
    can :update_content

    given { |user, session| self.cached_context_grants_right?(user, session, :manage_grades) }
    can :update and can :update_content and can :grade and can :delete and can :create and can :read and can :attach_submission_comment_files

    given { |user, session| self.cached_context_grants_right?(user, session, :manage_assignments) }
    can :update and can :update_content and can :delete and can :create and can :read and can :attach_submission_comment_files
  end

  def filter_attributes_for_user(hash, user, session)
    if lock_info = self.locked_for?(user)
      hash.delete('description')
      hash['lock_info'] = lock_info
    end
  end

  def self.search(query)
    find(:all, :conditions => wildcard('title', 'description', query))
  end

  def grade_distribution(submissions = nil)
    submissions ||= self.submissions
    tally = 0
    cnt = 0
    scores = submissions.map{|s| s.score}.compact
    scores.each do |score|
      tally += score
      cnt += 1
    end
    high = scores.max
    low = scores.min
    mean = tally.to_f / cnt.to_f
    [high, low, mean]
  end

  # Everyone, students, TAs, teachers
  def participants
    context.participants
  end

  def notify_affected_students_of_grading_change!
    @notify_affected_students_of_grading_change = true
    self.save! if @students_whose_grade_just_changed && !@students_whose_grade_just_changed
    @notify_affected_students_of_grading_change = false
  end

  def set_default_grade(options={})
    score = self.grade_to_score(options[:default_grade])
    grade = self.score_to_grade(score)
    submissions_to_save = []
    @students_whose_grade_just_changed = []
    self.context.students.each do |student|
      submission = self.find_or_create_submission(student)
      if !submission.score || options[:overwrite_existing_grades]
        if submission.score != score
          submission.score = score
          submissions_to_save << submission
          @students_whose_grade_just_changed << student
        end
      end
    end
    Enrollment.send_later_if_production(:recompute_final_score, context.students.map(&:id), self.context_id) rescue nil
    send_later_if_production(:multiple_module_actions, context.students.map(&:id), :scored, score)

    changed_since_publish = !!self.available?
    Submission.update_all({:score => score, :grade => grade, :published_score => score, :published_grade => grade, :changed_since_publish => changed_since_publish, :workflow_state => 'graded', :graded_at => Time.now.utc}, {:id => submissions_to_save.map(&:id)} ) unless submissions_to_save.empty?
  end

  def update_user_from_rubric(user, assessment)
    score = self.points_possible * (assessment.score / assessment.rubric.points_possible)
    self.grade_student(user, :grade => self.score_to_grade(score), :grader => assessment.assessor)
  end

  def title_with_id
    "#{title} (#{id})"
  end

  def self.title_and_id(str)
    if str =~ /\A(.*)\s\((\d+)\)\z/
      [$1, $2]
    else
      [str, nil]
    end
  end

  def group_students(student)
    group = nil
    students = [student]
    if self.has_group_category?
      group = self.group_category.groups.active.to_a.find{|g| g.users.include?(student)}
      students = (group.users & self.context.students) if group
    end
    [group, students]
  end

  def multiple_module_actions(student_ids, action, points=nil)
    students = self.context.students.find_all_by_id(student_ids).compact
    students.each do |user|
      self.context_module_action(user, action, points)
    end
  end

  def submission_for_student(user)
    self.submissions.find_or_initialize_by_user_id(user.id)
  end

  def grade_student(original_student, opts={})
    raise "Student is required" unless original_student
    raise "Student must be enrolled in the course as a student to be graded" unless original_student && self.context.students.include?(original_student)
    raise "Grader must be enrolled as a course admin" if opts[:grader] && !self.context.grants_right?(opts[:grader], nil, :manage_grades)
    opts.delete(:id)
    group_comment = opts.delete :group_comment
    group, students = group_students(original_student)
    grader = opts.delete :grader
    comment = {
      :comment => (opts.delete :comment),
      :attachments => (opts.delete :comment_attachments),
      :author => grader,
      :media_comment_id => (opts.delete :media_comment_id),
      :media_comment_type => (opts.delete :media_comment_type),
      :unique_key => Time.now.to_s
    }
    submissions = []
    tags = self.learning_outcome_tags.select{|t| !t.rubric_association_id }

    students.each do |student|
      submission_updated = false
      submission = self.find_or_create_submission(student) #submissions.find_or_create_by_user_id(student.id) #(:first, :conditions => {:assignment_id => self.id, :user_id => student.id})
      if student == original_student || !grade_group_students_individually
        previously_graded = submission.grade.present?
        submission.attributes = opts
        submission.assignment_id = self.id
        submission.user_id = student.id
        submission.grader_id = grader.id rescue nil
        if !opts[:grade] || opts[:grade] == ""
          submission.score = nil
          submission.grade = nil
        end
        did_grade = false
        if submission.grade
          did_grade = true
          submission.score = self.grade_to_score(submission.grade)
        end
        if submission.score
          did_grade = true
          submission.grade = self.score_to_grade(submission.score, submission.grade)
        end
        submission.grade_matches_current_submission = true if did_grade
        submission_updated = true if submission.changed?
        submission.workflow_state = "graded" if submission.score_changed? || submission.grade_matches_current_submission
        submission.group = group
        submission.graded_at = Time.now if did_grade
        previously_graded ? submission.with_versioning(:explicit => true) { submission.save! } : submission.save!
        tags.each do |tag|
          tag.create_outcome_result(student, self, submission)
        end
      end
      submission.add_comment(comment) if comment && (group_comment == "1" || student == original_student)
      submissions << submission if group_comment == "1" || student == original_student || submission_updated
    end

    submissions
  end

  def hide_max_scores_for_assignments
    false
  end

  def hide_min_scores_for_assignments
    false
  end

  def self.find_or_create_submission(assignment_id, user_id)
    s = nil
    unique_constraint_retry do
      s = Submission.find_or_initialize_by_assignment_id_and_user_id(assignment_id, user_id)
      s.save_without_broadcast if s.new_record?
    end
    raise "bad" if s.new_record?
    s
  end

  def find_or_create_submission(user)
    user_id = user.is_a?(User) ? user.id : user
    Assignment.find_or_create_submission(self.id, user_id)
  end

  def find_asset_for_assessment(association, user_id)
    user = self.context.users.find_by_id(user_id)
    if association.purpose == "grading"
      user ? [self.find_or_create_submission(user), user] : [nil, nil]
    else
      [self, user]
    end
  end

  def find_submission(user)
    Submission.find_by_assignment_id_and_user_id(self.id, user.id)
  end

  # Update at this point is solely used for commenting on the submission
  def update_submission(original_student, opts={})
    raise "Student Required" unless original_student
    submission = submissions.find_by_user_id(original_student.id)
    res = []
    raise "No submission found for that student" unless submission
    group, students = group_students(original_student)
    opts[:unique_key] = Time.now.to_s
    opts[:author] ||= opts[:commenter] || opts[:user_id].present? && User.find_by_id(opts[:user_id])
    opts[:anonymous] = opts[:author] != original_student && self.anonymous_peer_reviews && !self.grants_right?(opts[:author], nil, :grade)

    if opts[:comment] && opts[:assessment_request]
      # if there is no rubric the peer review is complete with just a comment
      opts[:assessment_request].complete unless opts[:assessment_request].rubric_association
    end

    students.each do |student|
      if (opts['comment'] && opts['group_comment'] == "1") || student == original_student
        s = self.find_or_create_submission(student)
        s.assignment_id = self.id
        s.user_id = student.id
        s.group = group
        s.save! if s.changed?
        s.add_comment(opts)
        s.reload
        res << s
      end
    end
    res
  end

  def submit_homework(original_student, opts={})
    # Only allow a few fields to be submitted.  Cannot submit the grade of a
    # homework assignment, for instance.
    opts.keys.each { |k|
      opts.delete(k) unless [:body, :url, :attachments, :submission_type, :comment, :media_comment_id, :media_comment_type].include?(k.to_sym)
    }
    raise "Student Required" unless original_student
    raise "User must be enrolled in the course as a student to submit homework" unless context.students.include?(original_student)
    comment = opts.delete :comment
    group, students = group_students(original_student)
    homeworks = []
    primary_homework = nil
    ts = Time.now.to_s
    submitted = case opts[:submission_type]
                when "online_text_entry"
                  opts[:body].present?
                when "online_url"
                  opts[:url].present?
                when "online_upload"
                  opts[:attachments].size > 0
                else
                  true
                end
    transaction do
      students.each do |student|
        homework = Submission.find_or_initialize_by_assignment_id_and_user_id(self.id, student.id)
        homework.grade_matches_current_submission = homework.score ? false : true
        homework.attributes = opts.merge({
          :attachment => nil,
          :processed => false,
          :process_attempts => 0,
          :workflow_state => submitted ? "submitted" : "unsubmitted",
          :group => group
        })
        homework.submitted_at = Time.now unless homework.submission_type == "discussion_topic"

        homework.with_versioning(:explicit => true) do
          group ? homework.save_without_broadcast : homework.save!
        end
        homeworks << homework
        primary_homework = homework if student == original_student
      end
    end
    primary_homework.broadcast_group_submission if group
    homeworks.each do |homework|
      context_module_action(homework.student, :submitted)
      homework.add_comment({:comment => comment, :author => original_student, :unique_key => ts}) if comment
    end
    touch_context
    return primary_homework
  end



  def submissions_downloaded?
    self.submissions_downloads && self.submissions_downloads > 0
  end

  def as_json(options=nil)
    json = super(options)
    if json && json['assignment']
      # remove anything coming automatically from deprecated db column
      json['assignment'].delete('group_category')
      if self.group_category
        # put back version from association
        json['assignment']['group_category'] = self.group_category.name
      elsif self.read_attribute('group_category').present?
        # or failing that, version from query
        json['assignment']['group_category'] = self.read_attribute('group_category')
      end
    end
    json
  end

  def speed_grader_json(user)
    Attachment.skip_thumbnails = true
    res = as_json(
      :include => {
        :context => { :only => :id },
        :rubric_association => { :except => {} }
      },
      :include_root => false
    )
    visible_students = context.students_visible_to(user)
    res[:context][:students] = visible_students.
      map{|u| u.as_json(:include_root => false)}
    res[:context][:active_course_sections] = context.sections_visible_to(user).
      map{|s| s.as_json(:include_root => false, :only => [:id, :name]) }
    res[:context][:enrollments] = context.enrollments_visible_to(user).
      map{|s| s.as_json(:include_root => false, :only => [:user_id, :course_section_id]) }
    res[:submissions] = submissions.scoped(:conditions => {:user_id => visible_students.map(&:id)}).map{|s|
      s.as_json(:include_root => false,
        :include => {
          :submission_comments => {},
          :attachments => {:except => :thumbnail_url},
          :rubric_assessment => {},
        },
        :methods => [:scribdable?, :scribd_doc, :submission_history]
      )
    }
    res
  ensure
    Attachment.skip_thumbnails = nil
  end

  def visible_rubric_assessments_for(user)
    if self.rubric_association
      self.rubric_association.rubric_assessments.select{|a| a.grants_rights?(user, :read)[:read]}.sort_by{|a| [a.assessment_type == 'grading' ? '0' : '1', a.assessor_name] }
    end
  end

  # Takes a zipped file full of assignment comments/annotated assignments
  # and generates comments on each assignment's submission.  Quietly
  # ignore (for now) files that don't make sense to us.  The convention
  # for file naming (how we're sending it down to the teacher) is
  # last_name_first_name_user_id_attachment_id.
  # extension
  def generate_comments_from_files(filename, commenter)
    zip_extractor = ZipExtractor.new(filename)
    # Creates a list of hashes, each one with a :user, :filename, and :submission entry.
    @ignored_files = []
    file_map = zip_extractor.unzip_files.map { |f| infer_comment_context_from_filename(f) }.compact
    comment_map = partition_for_user(file_map)
    comments = []
    comment_map.each do |group|
      comment = t :comment_from_files, { :one => "See attached file", :other => "See attached files" }, :count => group.size
      submission = group.first[:submission]
      user = group.first[:user]
      attachments = group.map { |g| FileInContext.attach(self, g[:filename], g[:display_name]) }
      comments << submission.add_comment({:comment => comment, :author => commenter, :attachments => attachments})
    end
    [comments.compact, @ignored_files]
  end

  def group_category_name
    self.read_attribute(:group_category)
  end

  def maintain_group_category_attribute
    # keep this field up to date even though it's not used (group_category_name
    # exists solely for the migration that introduces the GroupCategory model).
    # this way group_category_name is correct if someone mistakenly uses it
    # (modulo category renaming in the GroupCategory model).
    self.write_attribute(:group_category, self.group_category && self.group_category.name)
  end

  def has_group_category?
    self.group_category_id.present?
  end

  def assign_peer_review(reviewer, reviewee)
    reviewer_submission = self.find_or_create_submission(reviewer)
    reviewee_submission = self.find_or_create_submission(reviewee)
    reviewee_submission.assign_assessor(reviewer_submission)
  end

  def assign_peer_reviews
    return [] unless self.peer_review_count && self.peer_review_count > 0

    submissions = self.submissions.having_submission.include_assessment_requests
    student_ids = self.context.students.map(&:id)
    submissions = submissions.select{|s| student_ids.include?(s.user_id) }
    submission_ids = Set.new(submissions) { |s| s.id }

    # there could be any conceivable configuration of peer reviews already
    # assigned when this method is called, since teachers can assign individual
    # reviews manually and change peer_review_count at any time. so we can't
    # make many assumptions. that's where most of the complexity here comes
    # from.

    # we track existing assessment requests, and the ones we create here, so
    # that we don't have to constantly re-query the db.
    assessment_request_counts = {}
    submissions.each do |s|
      assessment_request_counts[s.id] = s.assessment_requests.size
    end
    res = []

    # for each submission that needs to do more assessments...
    # we sort the submissions randomly so that if there aren't enough
    # submissions still needing reviews, it's random who gets the duplicate
    # reviews.
    submissions.sort_by { rand }.each do |submission|
      existing = submission.assigned_assessments
      needed = self.peer_review_count - existing.size
      next if needed <= 0

      # candidate_set is all submissions for the assignment that this
      # submission isn't already assigned to review.
      candidate_set = submission_ids - existing.map { |a| a.asset_id }
      candidate_set.delete(submission.id) # don't assign to ourselves

      candidates = submissions.select { |c|
        candidate_set.include?(c.id)
      }.sort_by { |c|
        [
          # prefer those who still need more reviews done.
          assessment_request_counts[c.id] < self.peer_review_count ? 0 : 1,
          # then prefer those who are assigned fewer reviews at this point --
          # this helps avoid loops where everybody is reviewing those who are
          # reviewing them, leaving the final assignee out in the cold.
          c.assigned_assessments.size,
          # random sort, all else being equal.
          rand,
        ]
      }

      # pick the number needed
      assessees = candidates[0, needed]

      # if there aren't enough candidates, we'll just not assign as many as
      # peer_review_count would allow. this'll only happen if peer_review_count
      # >= the number of submissions.

      assessees.each do |to_assess|
        # make the assignment
        res << to_assess.assign_assessor(submission)
        assessment_request_counts[to_assess.id] += 1
      end
    end

    reviews_due_at = self.peer_reviews_assign_at || self.due_at
    if reviews_due_at && reviews_due_at < Time.now
      self.peer_reviews_assigned = true
    end
    self.save
    return res
  end

  # TODO: on a future deploy, rename the column peer_reviews_due_at
  # to peer_reviews_assign_at
  def peer_reviews_assign_at
    peer_reviews_due_at
  end

  def peer_reviews_assign_at=(val)
    write_attribute(:peer_reviews_due_at, val)
  end

  def has_peer_reviews?
    self.peer_reviews
  end

  def self.percent_considered_graded
    0.5
  end

  named_scope :include_submitted_count, lambda {
    {:select => "assignments.*, (SELECT COUNT(*) FROM submissions
      WHERE assignments.id = submissions.assignment_id
      AND submissions.submission_type IS NOT NULL) AS submitted_count"
    }
  }

  named_scope :include_graded_count, lambda {
    {:select => "assignments.*, (SELECT COUNT(*) FROM submissions
      WHERE assignments.id = submissions.assignment_id
      AND submissions.grade IS NOT NULL) AS graded_count"
    }
  }

  named_scope :include_quiz_and_topic, lambda {
    {:include => [:quiz, :discussion_topic] }
  }

  named_scope :no_graded_quizzes_or_topics, :conditions=>"submission_types NOT IN ('online_quiz', 'discussion_topic')"

  named_scope :with_context_module_tags, lambda {
    {:include => :context_module_tag }
  }

  named_scope :with_submissions, lambda {
    {:include => :submissions }
  }

  named_scope :for_context_codes, lambda {|codes|
    {:conditions => ['assignments.context_code IN (?)', codes] }
  }

  named_scope :due_before, lambda{|date|
    {:conditions => ['assignments.due_at < ?', date] }
  }

  named_scope :due_after, lambda{|date|
    {:conditions => ['assignments.due_at > ?', date] }
  }
  named_scope :undated, :conditions => {:due_at => nil}

  named_scope :only_graded, :conditions => "submission_types != 'not_graded'"

  named_scope :with_just_calendar_attributes, lambda {
    { :select => ((Assignment.column_names & CalendarEvent.column_names) + ['due_at', 'assignment_group_id', 'could_be_locked', 'unlock_at', 'lock_at', 'submission_types'] - ['cloned_item_id', 'migration_id']).join(", ") }
  }

  named_scope :due_between, lambda { |start, ending|
    { :conditions => { :due_at => (start)..(ending) } }
  }
  named_scope :updated_after, lambda { |*args|
    if args.first
      { :conditions => [ "assignments.updated_at IS NULL OR assignments.updated_at > ?", args.first ] }
    end
  }

  # This should only be used in the course drop down to show assignments recently graded.
  named_scope :need_submitting_info, lambda{|user_id, limit, ignored_ids|
    ignored_ids ||= []
          {:select => 'id, title, points_possible, due_at, context_id, context_type, submission_types, description, could_be_locked, ' +
          '(SELECT name FROM courses WHERE id = assignments.context_id) AS context_name',
          :conditions =>["(SELECT COUNT(id) FROM submissions
              WHERE assignment_id = assignments.id
              AND submission_type IS NOT NULL
              AND user_id = ?) = 0 #{ignored_ids.empty? ? "" : "AND id NOT IN (#{ignored_ids.join(',')})"}", user_id],
          :limit => limit,
          :order => 'due_at ASC'
    }
  }

  # This should only be used in the course drop down to show assignments not yet graded.
  named_scope :need_grading_info, lambda{|limit, ignore_ids|
    ignore_ids ||= []
    {
      :select => 'assignments.id, title, points_possible, due_at, context_id, context_type, submission_types, description, could_be_locked, ' +
                 '(SELECT name FROM courses WHERE id = assignments.context_id) AS context_name, needs_grading_count',
      :conditions => "needs_grading_count > 0 #{ignore_ids.empty? ? "" : "AND id NOT IN (#{ignore_ids.join(',')})"}",
      :limit => limit,
      :order=>'due_at ASC'
    }
  }

  named_scope :expecting_submission, :conditions=>"submission_types NOT IN ('', 'none', 'not_graded', 'on_paper') AND submission_types IS NOT NULL"

  named_scope :mismatched_reminders, lambda {
    {:conditions => ['assignments.due_at IS NOT NULL AND (assignments.reminders_created_for_due_at IS NULL or assignments.due_at != assignments.reminders_created_for_due_at)']}
  }

  named_scope :gradeable, lambda {
    {:conditions => ['assignments.submission_types != ?', 'not_graded'] }
  }

  named_scope :need_publishing, lambda {
    {:conditions => ['assignments.due_at < ? AND assignments.workflow_state = ?', 1.week.ago, 'available'] }
  }

  named_scope :active, :conditions => ['assignments.workflow_state != ?', 'deleted']
  named_scope :before, lambda{|date|
    {:conditions => ['assignments.created_at < ?', date]}
  }

  def needs_publishing?
    self.due_at && self.due_at < 1.week.ago && self.available?
  end

  def generate_reminders_if_changed
    send_later(:generate_reminders!) if (@due_at_was != self.due_at || @submission_types_was != self.submission_types) && due_at && submittable_type?
    true
  end

  def generate_reminders!
    return false unless due_at
    due_user_ids = []
    grading_user_ids = []
    assignment_reminders.each do |r|
      res = r.update_for(self)
      if r.reminder_type == 'grading' && res
        grading_user_ids << r.user_id
      elsif r.reminder_type == 'due_at' && res
        due_user_ids << r.user_id
      end
    end
    if submittable_type?
      students = self.context.students
      needed_ids = students.map{|s| s.id} - due_user_ids
      students.select{|s| needed_ids.include?(s.id)}.each do |s|
        r = assignment_reminders.build(:user => s, :reminder_type => 'due_at')
        r.update_for(self)
      end
    end
    admins = self.context.instructors
    needed_ids = admins.map{|a| a.id} - grading_user_ids
    admins.select{|a| needed_ids.include?(a.id)}.each do |a|
      r = assignment_reminders.build(:user => a, :reminder_type => 'grading')
      r.update_for(self)
    end
    reminders_created_for_due_at = due_at
    save
  end

  def due_reminder_time_for(context, user)
    user.reminder_time_for_due_dates rescue nil
  end

  def grading_reminder_time_for(context, user)
    user.reminder_time_for_grading rescue nil
  end

  def reminder_teacher_to_publish!
    @remind_teacher_to_publish = true
    self.publishing_reminder_sent = true
    self.save!
    @remind_teacher_to_publish = false
  end

  def reminder_teacher_to_grade!
    @remind_teacher_to_grade = true
    self.save!
    @remind_teacher_to_grade = false
  end

  def overdue?
    due_at && due_at < Time.now
  end

  def readable_submission_types
    return nil unless self.expects_submission?
    res = (self.submission_types || "").split(",").map{|s| readable_submission_type(s) }.compact
    res.to_sentence(:or)
  end

  def readable_submission_type(submission_type)
    case submission_type
    when 'online_quiz'
      "a quiz"
    when 'online_upload'
      "a file upload"
    when 'online_text_entry'
      "a text entry box"
    when 'online_url'
      "a website url"
    when 'discussion_topic'
      "a discussion post"
    when 'media_recording'
      "a media recording"
    else
      nil
    end

  end
  protected :readable_submission_type

  CLONE_FOR_EXCLUDE_ATTRIBUTES = [:id, :assignment_group_id, :group_category, :peer_review_count, :peer_reviews_assigned, :reminders_created_for_due_at, :publishing_reminder_sent, :previously_published, :needs_grading_count]

  attr_accessor :clone_updated
  def clone_for(context, dup=nil, options={}) #migrate=true)
    options[:migrate] = true if options[:migrate] == nil
    if !self.cloned_item && !self.new_record?
      self.cloned_item ||= ClonedItem.create(:original_item => self)
      self.save!
    end
    existing = context.assignments.active.find_by_id(self.id)
    existing ||= context.assignments.active.find_by_cloned_item_id(self.cloned_item_id || 0)
    return existing if existing && !options[:overwrite]
    dup ||= Assignment.new
    dup = existing if existing && options[:overwrite]
    self.attributes.delete_if{|k,v| CLONE_FOR_EXCLUDE_ATTRIBUTES.include?(k.to_sym) }.each do |key, val|
      dup.send("#{key}=", val)
    end

    context.log_merge_result(t('warnings.group_assignment', "The Assignment \"%{assignment}\" was a group assignment, and you'll need to re-set the group settings for this new context", :assignment => self.title)) if self.has_group_category?
    context.log_merge_result(t('warnings.peer_assignment', "The Assignment \"%{assignment}\" was a peer review assignment, and you'll need to re-set the peer review settings for this new context", :assignment => self.title)) if self.peer_review_count && self.peer_review_count > 0

    dup.context = context
    dup.description = context.migrate_content_links(self.description, self.context) if options[:migrate]
    dup.saved_by = :quiz if options[:cloning_for_quiz]
    dup.saved_by = :discussion_topic if options[:cloning_for_topic]
    dup.save_without_broadcasting!
    if self.rubric_association
      old_association = self.rubric_association
      new_association = RubricAssociation.new(
        :rubric => old_association.rubric,
        :association => dup,
        :use_for_grading => old_association.use_for_grading,
        :title => old_association.title,
        :description => old_association.description,
        :summary_data => old_association.summary_data,
        :purpose => old_association.purpose,
        :url => old_association.url,
        :context => dup.context
      )
      new_association.save_without_broadcasting!
    end
    if self.submission_types == 'online_quiz' && self.quiz && !options[:cloning_for_quiz]
      new_quiz = Quiz.find_by_assignment_id(dup.id)
      new_quiz = self.quiz.clone_for(context, new_quiz, :cloning_for_assignment=>true)
      new_quiz.assignment_id = dup.id
      new_quiz.save! #_without_broadcasting!
    elsif self.submission_types == 'discussion_topic' && self.discussion_topic && !options[:cloning_for_topic]
      new_topic = DiscussionTopic.find_by_assignment_id(dup.id)
      new_topic = self.discussion_topic.clone_for(context, new_topic, :cloning_for_assignment=>true)
      new_topic.assignment_id = dup.id
      dup.submission_types = 'discussion_topic'
      new_topic.save!
    elsif self.submission_types == 'external_tool' && self.external_tool_tag
      tag = dup.build_external_tool_tag(:url => external_tool_tag.url, :new_tab => external_tool_tag.new_tab)
      tag.content_type = 'ContextExternalTool'
      tag.save
    end
    dup.assignment_group_id = context.merge_mapped_id(self.assignment_group) rescue nil
    if dup.assignment_group_id.nil? && self.assignment_group
      new_group = self.assignment_group.clone_for(context)
      new_group.save_without_broadcasting!
      dup.assignment_group = new_group
      context.map_merge(self.assignment_group, new_group)
    end
    context.log_merge_result(t('messages.assignment_created', "Assignment \"%{assignment}\" created", :assignment => self.title))
    context.may_have_links_to_migrate(dup)
    dup.updated_at = Time.now
    dup.clone_updated = true
    dup
  end

  def self.process_migration(data, migration)
    assignments = data['assignments'] ? data['assignments']: []
    to_import = migration.to_import 'assignments'
    assignments.each do |assign|
      if assign['migration_id'] && (!to_import || to_import[assign['migration_id']])
        begin
          import_from_migration(assign, migration.context)
        rescue
          migration.add_warning("Couldn't import the assignment \"#{assign[:title]}\"", $!)
        end
      end
    end
    migration_ids = assignments.map{|m| m['assignment_id'] }.compact
    conn = self.connection
    cases = []
    max = migration.context.assignments.map(&:position).compact.max || 0
    migration.context.assignments
    assignments.each_with_index{|m, idx| cases << " WHEN migration_id=#{conn.quote(m['assignment_id'])} THEN #{max + idx + 1} " if m['assignment_id'] }
    unless cases.empty?
      conn.execute("UPDATE assignments SET position=CASE #{cases.join(' ')} ELSE NULL END WHERE context_id=#{migration.context.id} AND context_type=#{conn.quote(migration.context.class.to_s)} AND migration_id IN (#{migration_ids.map{|id| conn.quote(id)}.join(',')})")
    end
  end


  def self.import_from_migration(hash, context, item=nil)
    hash = hash.with_indifferent_access
    return nil if hash[:migration_id] && hash[:assignments_to_import] && !hash[:assignments_to_import][hash[:migration_id]]
    item ||= find_by_context_type_and_context_id_and_id(context.class.to_s, context.id, hash[:id])
    item ||= find_by_context_type_and_context_id_and_migration_id(context.class.to_s, context.id, hash[:migration_id]) if hash[:migration_id]
    item ||= context.assignments.new #new(:context => context)
    item.title = hash[:title]
    item.migration_id = hash[:migration_id]
    if hash[:instructions_in_html] == false
      self.extend TextHelper
    end
    description = ""
    description += hash[:instructions_in_html] == false ? ImportedHtmlConverter.convert_text(hash[:description] || "", context) : ImportedHtmlConverter.convert(hash[:description] || "", context)
    description += hash[:instructions_in_html] == false ? ImportedHtmlConverter.convert_text(hash[:instructions] || "", context) : ImportedHtmlConverter.convert(hash[:instructions] || "", context)
    description += Attachment.attachment_list_from_migration(context, hash[:attachment_ids])
    item.description = description
    if !hash[:submission_types].blank?
      item.submission_types = hash[:submission_types]
    elsif ['discussion_topic'].include?(hash[:submission_format])
      item.submission_types = "discussion_topic"
    elsif ['online_upload','textwithattachments'].include?(hash[:submission_format])
      item.submission_types = "online_upload,online_text_entry"
    elsif ['online_text_entry'].include?(hash[:submission_format])
      item.submission_types = "online_text_entry"
    elsif ['webpage'].include?(hash[:submission_format])
      item.submission_types = "online_upload"
    elsif ['online_quiz'].include?(hash[:submission_format])
      item.submission_types = "online_quiz"
    elsif ['external_tool'].include?(hash[:submission_format])
      item.submission_types = "external_tool"
    end
    if item.submission_types == "online_quiz"
      item.saved_by = :quiz
    end
    if item.submission_types == "discussion_topic"
      item.saved_by = :discussion_topic
    end

    if hash[:grading_type]
      item.grading_type = hash[:grading_type]
      item.points_possible = hash[:points_possible]
    elsif grading = hash[:grading]
      hash[:due_at] ||= grading[:due_at] || grading[:due_date]
      hash[:assignment_group_migration_id] ||= grading[:assignment_group_migration_id]
      if grading[:grade_type] =~ /numeric|points/i
        item.points_possible = grading[:points_possible] ? grading[:points_possible].to_f : 10
      elsif grading[:grade_type] =~ /alphanumeric|letter_grade/i
        item.grading_type = "letter_grade"
        item.points_possible = grading[:points_possible] ? grading[:points_possible].to_f : 100
      elsif grading[:grade_type] == 'rubric'
        hash[:rubric_migration_id] ||= grading[:rubric_id]
      elsif grading[:grade_type] == 'not_graded'
        item.submission_types = 'not_graded'
      end
    end

    # Associating with a rubric or a quiz might cause item to get saved, no longer indicating
    # that it is a new record.  We need to know that below, where we add to the list of
    # imported items
    new_record = item.new_record?
    if hash[:rubric_migration_id]
      rubric = context.rubrics.find_by_migration_id(hash[:rubric_migration_id])
      rubric.associate_with(item, context, :purpose => 'grading') if rubric
    end
    if hash[:grading_standard_migration_id]
      gs = context.grading_standards.find_by_migration_id(hash[:grading_standard_migration_id])
      item.grading_standard = gs if gs
    end
    if hash[:quiz_migration_id]
      if quiz = context.quizzes.find_by_migration_id(hash[:quiz_migration_id])
        # the quiz is published because it has an assignment
        quiz.assignment = item
        quiz.generate_quiz_data
        quiz.published_at = Time.now
        quiz.workflow_state = 'available'
        quiz.save
      end
    end
    if hash[:assignment_group_migration_id]
      item.assignment_group = context.assignment_groups.find_by_migration_id(hash[:assignment_group_migration_id])
    end
    item.assignment_group ||= context.assignment_groups.find_or_create_by_name(t :imported_assignments_group, "Imported Assignments")

    hash[:due_at] ||= hash[:due_date]
    [:due_at, :lock_at, :unlock_at, :peer_reviews_due_at, :all_day_date].each do |key|
      item.send"#{key}=", Canvas::Migration::MigratorHelper.get_utc_time_from_timestamp(hash[key]) unless hash[key].nil?
    end

    [:all_day, :turnitin_enabled, :peer_reviews_assigned, :peer_reviews,
     :automatic_peer_reviews, :anonymous_peer_reviews,
     :grade_group_students_individually, :allowed_extensions, :min_score,
     :max_score, :mastery_score, :position, :peer_review_count
    ].each do |prop|
      item.send("#{prop}=", hash[prop]) unless hash[prop].nil?
    end

    context.imported_migration_items << item if context.imported_migration_items && new_record
    item.save_without_broadcasting!

    if item.submission_types == 'external_tool'
      tag = item.create_external_tool_tag(:url => hash[:external_tool_url], :new_tab => hash[:external_tool_new_tab])
      tag.content_type = 'ContextExternalTool'
      if !tag.save
        context.add_migration_warning(t('errors.import.external_tool_url', "The url for the external tool assignment \"%{assignment_name}\" wasn't valid.", :assignment_name => item.title)) if tag.errors["url"]
        item.external_tool_tag = nil
      end
    end

    if context.respond_to?(:assignment_group_no_drop_assignments) && context.assignment_group_no_drop_assignments
      if group = context.assignment_group_no_drop_assignments[item.migration_id]
        AssignmentGroup.add_never_drop_assignment(group, item)
      end
    end

    item
  end

  def expects_submission?
    submission_types && submission_types.strip != "" && submission_types != "none" && submission_types != 'not_graded' && submission_types != "on_paper" && submission_types != 'external_tool'
  end

  def <=>(comparable)
    if comparable.respond_to?(:due_at)
      (self.due_at || Time.new) <=> (comparable.due_at || Time.new)
    end
  end

  def special_class; nil; end

  def submission_action_string
    if submission_types == "online_quiz"
      t :submission_action_take_quiz, "Take %{title}", :title => title
    else
      t :submission_action_turn_in_assignment, "Turn in %{title}", :title => title
    end
  end


    # Takes an array of hashes and groups them by their :user entry.  All
    # hashes must have a user entry.
    def partition_for_user(list)
      return [] if list.empty?
      index = list.first[:user]
      found, remainder = list.partition { |e| e[:user] == index }
      if remainder.empty?
        [found]
      else
        [found] + partition_for_user(remainder)
      end
    end
    protected :partition_for_user
<<<<<<< HEAD

  # Infers the user, submission, and attachment from a filename
  def infer_comment_context_from_filename(filename)
    split_filename = filename.split('_')
    # If the filename is like Richards_David_2_link.html, then there is no
    # useful attachment here.  The assignment was submitted as a URL and the
    # teacher commented directly with the gradebook.  Otherwise, grab that
    # last value and strip off everything after the first period.
    user_id, attachment_id = split_filename.grep(/^\d+$/).last(2)
    attachment_id = nil if split_filename.last =~ /^link/ || filename =~ /^\._/

=======

  # Infers the user, submission, and attachment from a filename
  def infer_comment_context_from_filename(filename)
    split_filename = filename.split('_')
    # If the filename is like Richards_David_2_link.html, then there is no
    # useful attachment here.  The assignment was submitted as a URL and the
    # teacher commented directly with the gradebook.  Otherwise, grab that
    # last value and strip off everything after the first period.
    user_id, attachment_id = split_filename.grep(/^\d+$/).last(2)
    attachment_id = nil if split_filename.last =~ /^link/ || filename =~ /^\._/

>>>>>>> 702f9b37
    if user_id
      user = User.find_by_id(user_id)
      submission = Submission.find_by_user_id_and_assignment_id(user_id, self.id)
    end
    attachment = Attachment.find_by_id(attachment_id) if attachment_id

    if !attachment || !submission
      @ignored_files << filename
      return nil
    end

    {
      :user => user,
      :submission => submission,
      :filename => filename,
      :display_name => attachment.display_name
    }
  end
  protected :infer_comment_context_from_filename

end<|MERGE_RESOLUTION|>--- conflicted
+++ resolved
@@ -1638,7 +1638,6 @@
       end
     end
     protected :partition_for_user
-<<<<<<< HEAD
 
   # Infers the user, submission, and attachment from a filename
   def infer_comment_context_from_filename(filename)
@@ -1650,19 +1649,6 @@
     user_id, attachment_id = split_filename.grep(/^\d+$/).last(2)
     attachment_id = nil if split_filename.last =~ /^link/ || filename =~ /^\._/
 
-=======
-
-  # Infers the user, submission, and attachment from a filename
-  def infer_comment_context_from_filename(filename)
-    split_filename = filename.split('_')
-    # If the filename is like Richards_David_2_link.html, then there is no
-    # useful attachment here.  The assignment was submitted as a URL and the
-    # teacher commented directly with the gradebook.  Otherwise, grab that
-    # last value and strip off everything after the first period.
-    user_id, attachment_id = split_filename.grep(/^\d+$/).last(2)
-    attachment_id = nil if split_filename.last =~ /^link/ || filename =~ /^\._/
-
->>>>>>> 702f9b37
     if user_id
       user = User.find_by_id(user_id)
       submission = Submission.find_by_user_id_and_assignment_id(user_id, self.id)
