# frozen_string_literal: true

#
# Copyright (C) 2011 - present Instructure, Inc.
#
# This file is part of Canvas.
#
# Canvas is free software: you can redistribute it and/or modify it under
# the terms of the GNU Affero General Public License as published by the Free
# Software Foundation, version 3 of the License.
#
# Canvas is distributed in the hope that it will be useful, but WITHOUT ANY
# WARRANTY; without even the implied warranty of MERCHANTABILITY or FITNESS FOR
# A PARTICULAR PURPOSE. See the GNU Affero General Public License for more
# details.
#
# You should have received a copy of the GNU Affero General Public License along
# with this program. If not, see <http://www.gnu.org/licenses/>.
#

require "atom"
require "canvas/draft_state_validations"

class Assignment < ActiveRecord::Base
  include Workflow
  include TextHelper
  include HasContentTags
  include CopyAuthorizedLinks
  include Mutable
  include ContextModuleItem
  include DatesOverridable
  include SearchTermHelper
  include Canvas::DraftStateValidations
  include TurnitinID
  include Plannable
  include DuplicatingObjects
  include LockedFor

  self.ignored_columns += %i[context_code]

  GRADING_TYPES = OpenStruct.new(
    {
      points: "points",
      percent: "percent",
      letter_grade: "letter_grade",
      gpa_scale: "gpa_scale",
      pass_fail: "pass_fail",
      not_graded: "not_graded"
    }
  )

  ALLOWED_GRADING_TYPES = GRADING_TYPES.to_h.values.freeze
  POINTED_GRADING_TYPES = [
    GRADING_TYPES.points,
    GRADING_TYPES.percent,
    GRADING_TYPES.letter_grade,
    GRADING_TYPES.gpa_scale
  ].freeze

  OFFLINE_SUBMISSION_TYPES = %i[on_paper external_tool none not_graded wiki_page].freeze
  SUBMITTABLE_TYPES = %w[online_quiz discussion_topic wiki_page].freeze
  LTI_EULA_SERVICE = "vnd.Canvas.Eula"
  AUDITABLE_ATTRIBUTES = %w[
    muted
    due_at
    points_possible
    anonymous_grading
    moderated_grading
    final_grader_id
    grader_count
    omit_from_final_grade
    grader_names_visible_to_final_grader
    grader_comments_visible_to_graders
    graders_anonymous_to_graders
    anonymous_instructor_annotations
  ].freeze

  DEFAULT_POINTS_POSSIBLE = 0

  DUPLICATED_IN_CONTEXT = "duplicated_in_context"

  attr_accessor(
    :resource_map,
    :copying,
    :grade_posting_in_progress,
    :needs_update_cached_due_dates,
    :previous_id,
    :saved_by,
    :skip_schedule_peer_reviews,
    :unposted_anonymous_submissions,
    :updated_submissions, # for testing
    :user_submitted
  )

  attr_reader :assignment_changed, :posting_params_for_notifications
  attr_writer :updating_user

  include MasterCourses::Restrictor
  restrict_columns :content, [:title, :description]
  restrict_assignment_columns
  restrict_columns :state, [:workflow_state]

  attribute :lti_resource_link_custom_params, :string, default: nil
  # Serializing this as JSON vs a Hash allows us to distinguish between nil (no changes need to be made)
  # and an actual Hash to set custom params to, which could be an empty hash.
  serialize :lti_resource_link_custom_params, JSON
  attribute :lti_resource_link_lookup_uuid, :string, default: nil
  attribute :lti_resource_link_url, :string, default: nil

  has_many :submissions, -> { active.preload(:grading_period) }, inverse_of: :assignment
  has_many :all_submissions, class_name: "Submission", dependent: :delete_all
  has_many :observer_alerts, through: :all_submissions
  has_many :provisional_grades, through: :submissions
  belongs_to :annotatable_attachment, class_name: "Attachment"
  has_many :attachments, as: :context, inverse_of: :context, dependent: :destroy
  has_many :assignment_student_visibilities
  has_one :quiz, class_name: "Quizzes::Quiz"
  belongs_to :assignment_group
  has_one :discussion_topic, -> { where(root_topic_id: nil).order(:created_at) }
  has_one :wiki_page
  has_many :learning_outcome_alignments, -> { where("content_tags.tag_type='learning_outcome' AND content_tags.workflow_state<>'deleted'").preload(:learning_outcome) }, as: :content, inverse_of: :content, class_name: "ContentTag"
  has_one :rubric_association, -> { where(purpose: "grading").order(:created_at).preload(:rubric) }, as: :association, inverse_of: :association_object
  has_one :rubric, -> { merge(RubricAssociation.active) }, through: :rubric_association
  has_one :teacher_enrollment, -> { preload(:user).where(enrollments: { workflow_state: "active", type: "TeacherEnrollment" }) }, class_name: "TeacherEnrollment", foreign_key: "course_id", primary_key: "context_id"
  has_many :ignores, as: :asset
  has_many :moderated_grading_selections, class_name: "ModeratedGrading::Selection"
  belongs_to :context, polymorphic: [:course]
  delegate :moderated_grading_max_grader_count, to: :course
  belongs_to :grading_standard
  belongs_to :group_category
  belongs_to :grader_section, class_name: "CourseSection", optional: true
  belongs_to :final_grader, class_name: "User", optional: true
  has_many :active_groups, -> { merge(GroupCategory.active).merge(Group.active) }, through: :group_category, source: :groups

  belongs_to :duplicate_of, class_name: "Assignment", optional: true, inverse_of: :duplicates
  has_many :duplicates, class_name: "Assignment", inverse_of: :duplicate_of, foreign_key: "duplicate_of_id"

  has_many :assignment_configuration_tool_lookups, dependent: :delete_all
  has_many :tool_settings_context_external_tools, through: :assignment_configuration_tool_lookups, source: :tool, source_type: "ContextExternalTool"
  has_many :line_items, inverse_of: :assignment, class_name: "Lti::LineItem", dependent: :destroy

  has_one :external_tool_tag, class_name: "ContentTag", as: :context, inverse_of: :context, dependent: :destroy
  has_one :score_statistic, dependent: :destroy
  has_one :post_policy, dependent: :destroy, inverse_of: :assignment

  has_many :moderation_graders, inverse_of: :assignment
  has_many :moderation_grader_users, through: :moderation_graders, source: :user

  has_many :auditor_grade_change_records,
           class_name: "Auditors::ActiveRecord::GradeChangeRecord",
           dependent: :destroy,
           inverse_of: :assignment
  has_many :lti_resource_links,
           as: :context,
           inverse_of: :context,
           class_name: "Lti::ResourceLink",
           dependent: :destroy

  has_many :conditional_release_rules, class_name: "ConditionalRelease::Rule", dependent: :destroy, foreign_key: "trigger_assignment_id", inverse_of: :trigger_assignment
  has_many :conditional_release_associations, class_name: "ConditionalRelease::AssignmentSetAssociation", dependent: :destroy, inverse_of: :assignment

  scope :assigned_to_student, ->(student_id) { joins(:submissions).where(submissions: { user_id: student_id }) }
  scope :anonymous, -> { where(anonymous_grading: true) }
  scope :moderated, -> { where(moderated_grading: true) }
  scope :auditable, -> { anonymous.or(moderated) }
  scope :type_quiz_lti, lambda {
    all.primary_shard.activate do
<<<<<<< HEAD
      where("EXISTS (?)",
            ContentTag.where("content_tags.context_id=assignments.id").where(context_type: "Assignment", content_type: "ContextExternalTool")
                .where("EXISTS (?)", ContextExternalTool.where("context_external_tools.id=content_tags.content_id").quiz_lti.offset(0)).offset(0))
=======
      # the offsets in this query are important hints to the PG query planner to execute this efficiently
      where(ContentTag.where("content_tags.context_id=assignments.id")
                      .where(context_type: "Assignment", content_type: "ContextExternalTool")
                      .where(ContextExternalTool.where("context_external_tools.id=content_tags.content_id").quiz_lti.offset(0).arel.exists)
                      .offset(0).arel.exists)
>>>>>>> 0c009032
    end
  }
  scope :not_type_quiz_lti, -> { where.not(id: type_quiz_lti) }

  scope :exclude_muted_associations_for_user, lambda { |user|
    joins("LEFT JOIN #{Submission.quoted_table_name} ON submissions.user_id = #{User.connection.quote(user.id_for_database)} AND submissions.assignment_id = assignments.id")
      .joins("LEFT JOIN #{PostPolicy.quoted_table_name} pc on pc.assignment_id  = assignments.id")
      .where(<<~SQL.squish)
        assignments.id IS NULL
             OR submissions.posted_at IS NOT NULL
             OR assignments.grading_type = 'not_graded'
             OR pc.id IS NULL
             OR (pc.id IS NOT NULL AND pc.post_manually = False)
      SQL
  }

  validates_associated :external_tool_tag, if: :external_tool?
  validate :group_category_changes_ok?
  validate :turnitin_changes_ok?
  validate :vericite_changes_ok?
  validate :anonymous_grading_changes_ok?
  validate :no_anonymous_group_assignments
  validate :due_date_ok?, unless: :active_assignment_overrides?
  validate :assignment_overrides_due_date_ok?
  validate :discussion_group_ok?
  validate :positive_points_possible?
  validate :reasonable_points_possible?
  validate :moderation_setting_ok?
  validate :assignment_name_length_ok?, unless: :deleted?
  validate :annotatable_and_group_exclusivity_ok?
  validate :allowed_extensions_length_ok?
  validates :lti_context_id, presence: true, uniqueness: true
  validates :grader_count, numericality: true
  validates :allowed_attempts, numericality: { greater_than: 0 }, unless: proc { |a| a.allowed_attempts == -1 }, allow_nil: true

  with_options unless: :moderated_grading? do
    validates :graders_anonymous_to_graders, absence: true
    validates :grader_section, absence: true
    validates :final_grader, absence: true
  end

  with_options if: -> { moderated_grading? } do
    validates :grader_count, numericality: { greater_than: 0 }
    validate :grader_section_ok?
    validate :final_grader_ok?
  end

  accepts_nested_attributes_for :external_tool_tag, update_only: true, reject_if: proc { |attrs|
    # only accept the url, link_settings, content_type, content_id and new_tab params
    # the other accessible params don't apply to an content tag being used as an external_tool_tag
    content = case attrs["content_type"]
              when "Lti::MessageHandler", "lti/message_handler"
                Lti::MessageHandler.find(attrs["content_id"].to_i)
              when "ContextExternalTool", "context_external_tool"
                ContextExternalTool.find(attrs["content_id"].to_i)
              end
    attrs[:content] = content if content
    attrs[:external_data] = JSON.parse(attrs[:external_data]) if attrs["external_data"].present? && attrs[:external_data].is_a?(String)
    attrs.slice!(:url, :new_tab, :content, :external_data, :link_settings)
    false
  }
  before_validation do |assignment|
    assignment.points_possible = nil unless assignment.graded?
    clear_moderated_grading_attributes(assignment) unless assignment.moderated_grading?
    assignment.lti_context_id ||= SecureRandom.uuid
    if assignment.external_tool? && assignment.external_tool_tag
      assignment.external_tool_tag.context = assignment
      assignment.external_tool_tag.content_type ||= "ContextExternalTool"
    else
      assignment.association(:external_tool_tag).reset
    end
    assignment.infer_grading_type
    true
  end

  # included to make it easier to work with api, which returns
  # sis_source_id as sis_assignment_id.
  alias_attribute :sis_assignment_id, :sis_source_id

  def context_code
    "#{context_type.downcase}_#{context_id}"
  end

  def positive_points_possible?
    return if points_possible.to_i >= 0
    return unless points_possible_changed?

    errors.add(
      :points_possible,
      I18n.t(
        "invalid_points_possible",
        "The value of possible points for this assignment must be zero or greater."
      )
    )
  end

  def reasonable_points_possible?
    return if points_possible.to_i < 1_000_000_000
    return unless points_possible_changed?

    errors.add(
      :points_possible,
      I18n.t(
        "The value of possible points for this assignment cannot exceed 999999999."
      )
    )
  end

  def get_potentially_conflicting_titles(title_base)
    assignment_titles = Assignment.active.for_course(context_id)
                                  .starting_with_title(title_base).pluck("title").to_set
    wiki_titles = if wiki_page
                    wiki_page.get_potentially_conflicting_titles(title_base)
                  else
                    [].to_set
                  end
    assignment_titles.union(wiki_titles)
  end

  # The relevant associations that are copied are:
  #
  # learning_outcome_alignments, rubric_association, wiki_page,
  # assignment_configuration_tool_lookups
  #
  # In the case of wiki_page, a new wiki_page will be created.  The underlying
  # rubric association, however, will simply point to the original rubric
  # rather than copying the rubric.
  #
  # Other has_ relations are not duplicated for various reasons.
  # These are:
  #
  # attachments, submissions, provisional_grades, lti stuff, discussion_topic
  # ignores, moderated_grading_selections, teacher_enrollment
  # TODO: Try to get more of that stuff duplicated
  def duplicate(opts = {})
    raise "This assignment can't be duplicated" unless can_duplicate?

    # Don't clone a new record
    return self if new_record?

    default_opts = {
      duplicate_wiki_page: true,
      duplicate_discussion_topic: true,
      duplicate_plagiarism_tool_association: true,
      copy_title: nil,
      user: nil
    }
    opts_with_default = default_opts.merge(opts)

    result = clone
    result.all_submissions.clear
    result.attachments.clear
    result.ignores.clear
    result.moderated_grading_selections.clear
    result.grades_published_at = nil
    %i[migration_id lti_context_id turnitin_id
       discussion_topic integration_id integration_data].each do |attr|
      result.send(:"#{attr}=", nil)
    end
    result.peer_review_count = 0
    result.peer_reviews_assigned = false

    # Default to the last position of all active assignments in the group.  Clients can still
    # override later.  Just helps to avoid duplicate positions.
    result.position = Assignment.active.where(assignment_group: assignment_group).maximum(:position) + 1
    result.title =
      opts_with_default[:copy_title] || get_copy_title(self, t("Copy"), title)

    if wiki_page && opts_with_default[:duplicate_wiki_page]
      result.wiki_page = wiki_page.duplicate({
                                               duplicate_assignment: false,
                                               copy_title: result.title
                                             })
    end

    if discussion_topic && opts_with_default[:duplicate_discussion_topic]
      result.discussion_topic = discussion_topic.duplicate({
                                                             duplicate_assignment: false,
                                                             copy_title: result.title,
                                                             user: opts_with_default[:user]
                                                           })
    end

    result.discussion_topic&.assignment = result

    if assignment_configuration_tool_lookups.present? && opts_with_default[:duplicate_plagiarism_tool_association]
      result.assignment_configuration_tool_lookups = [
        assignment_configuration_tool_lookups.first.dup
      ]
    end

    # Learning outcome alignments seem to get copied magically, possibly
    # through the rubric
    if active_rubric_association?
      result.rubric_association = rubric_association.clone
      result.rubric_association.skip_updating_points_possible = true
    end

    # Link the duplicated assignment to this assignment
    result.duplicate_of = self

    # If this assignment uses an external tool, duplicate that too, and mark
    # the assignment as "duplicating"
    if external_tool? && external_tool_tag.present?
      result.external_tool_tag = external_tool_tag.dup
      result.workflow_state = "duplicating"
      result.duplication_started_at = Time.zone.now
    else
      result.workflow_state = "unpublished"
    end

    result.post_to_sis = false

    result
  end

  def finish_duplicating
    return unless ["duplicating", "failed_to_duplicate"].include?(workflow_state)

    self.workflow_state =
      (duplicate_of&.workflow_state == "published" || !can_unpublish?) ? "published" : "unpublished"
  end

  def can_duplicate?
    return false if quiz?
    return false if external_tool_tag.present? && submission_types.include?("external_tool") && !quiz_lti?

    true
  end

  def ensure_points_possible!
    return if points_possible.present?
    return unless grading_type_requires_points?

    update!(points_possible: DEFAULT_POINTS_POSSIBLE)
  end

  def self.clean_up_duplicating_assignments
    duplicating_for_too_long.update_all(
      duplication_started_at: nil,
      workflow_state: "failed_to_duplicate",
      updated_at: Time.zone.now
    )
  end

  def self.clean_up_importing_assignments
    importing_for_too_long.update_all(
      importing_started_at: nil,
      workflow_state: "failed_to_import",
      updated_at: Time.zone.now
    )
  end

  def self.clean_up_migrating_assignments
    migrating_for_too_long.update_all(
      duplication_started_at: nil,
      workflow_state: "failed_to_migrate",
      updated_at: Time.zone.now
    )
  end

  delegate :restrict_quantitative_data?, to: :course

  def group_category_changes_ok?
    return unless group_category_id_changed?

    if has_submitted_submissions?
      errors.add :group_category_id,
                 I18n.t("The group category can't be changed because students have already submitted on this assignment")
    end

    if anonymous_grading? && !anonymous_grading_changed?
      errors.add :group_category_id, I18n.t("Anonymously graded assignments can't be group assignments")
    end
  end
  private :group_category_changes_ok?

  def turnitin_changes_ok?
    return unless turnitin_enabled_changed?

    if has_submitted_submissions?
      errors.add :turnitin_enabled,
                 I18n.t("The plagiarism platform settings can't be changed because students have already submitted on this assignment")
    end
  end
  private :turnitin_changes_ok?

  def vericite_changes_ok?
    return unless vericite_enabled_changed?

    if has_submitted_submissions?
      errors.add :vericite_enabled,
                 I18n.t("The plagiarism platform settings can't be changed because students have already submitted on this assignment")
    end
  end
  private :vericite_changes_ok?

  def anonymous_grading_changes_ok?
    return unless anonymous_grading_changed?

    if group_category.present? && !group_category_id_changed?
      errors.add :anonymous_grading, I18n.t("Group assignments can't be anonymously graded")
    end
  end
  private :anonymous_grading_changes_ok?

  def no_anonymous_group_assignments
    return unless group_category_id_changed? && anonymous_grading_changed?

    if group_category.present? && anonymous_grading?
      errors.add :base, I18n.t("Can't enable anonymous grading and group assignments together")
    end
  end
  private :no_anonymous_group_assignments

  def due_date_required?
    AssignmentUtil.due_date_required?(self)
  end

  def max_name_length
    if AssignmentUtil.assignment_name_length_required?(self)
      return AssignmentUtil.assignment_max_name_length(context)
    end

    Assignment.maximum_string_length
  end

  def secure_params
    body = {}
    body[:lti_assignment_id] = lti_context_id || SecureRandom.uuid
    body[:lti_assignment_description] = lti_safe_description
    Canvas::Security.create_jwt(body)
  end

  def discussion_group_ok?
    return unless new_record? || group_category_id_changed?
    return unless group_category_id && submission_types == "discussion_topic"

    errors.add :group_category_id, I18n.t("discussion_group_category_locked",
                                          "Group categories cannot be set directly on a discussion assignment, but should be set on the discussion instead")
  end

  def provisional_grades_exist?
    return false unless moderated_grading? || moderated_grading_changed?

    ModeratedGrading::ProvisionalGrade
      .where(submission_id: submissions.having_submission.select(:id))
      .where.not(score: nil).exists?
  end

  def graded_submissions_exist?
    return false unless graded?

    (graded_count > 0) || provisional_grades_exist?
  end

  def moderation_setting_ok?
    if moderated_grading_changed? && graded_submissions_exist?
      errors.add :moderated_grading, I18n.t("Moderated grading setting cannot be changed if graded submissions exist")
    end
    if (moderated_grading_changed? || new_record?) && moderated_grading?
      unless graded?
        errors.add :moderated_grading, I18n.t("Moderated grading setting cannot be enabled for ungraded assignments")
      end
      if has_group_category?
        errors.add :moderated_grading, I18n.t("Moderated grading setting cannot be enabled for group assignments")
      end
      if peer_reviews
        errors.add :moderated_grading, I18n.t("Moderated grading setting cannot be enabled for peer reviewed assignments")
      end
    end
  end

  def external_tool?
    submission_types == "external_tool"
  end

  validates :context_id, :context_type, :workflow_state, presence: true

  validates :title, presence: { if: :title_changed? }
  validates :description, length: { maximum: maximum_long_text_length, allow_blank: true }
  validate :frozen_atts_not_altered, if: :frozen?, on: :update
  validates :grading_type, inclusion: { in: ALLOWED_GRADING_TYPES }

  acts_as_list scope: :assignment_group
  simply_versioned keep: 5
  sanitize_field :description, CanvasSanitize::SANITIZE
  copy_authorized_links(:description) { [context, nil] }

  def root_account
    context&.root_account
  end

  def name
    title
  end

  def name=(val)
    self.title = val
  end

  serialize :integration_data, Hash

  serialize :turnitin_settings, Hash
  # file extensions allowed for online_upload submission
  serialize :allowed_extensions, Array

  def allowed_extensions=(new_value)
    # allow both comma and whitespace as separator
    new_value = new_value.split(/[\s,]+/) if new_value.is_a?(String)

    # remove the . if they put it on, and extra whitespace
    new_value.map! { |v| v.strip.delete_prefix(".").downcase } if new_value.is_a?(Array)

    write_attribute(:allowed_extensions, new_value)
  end

  before_save :ensure_post_to_sis_valid,
              :process_if_quiz,
              :default_values,
              :maintain_group_category_attribute,
              :validate_assignment_overrides,
              :mute_if_changed_to_anonymous,
              :mute_if_changed_to_moderated

  before_destroy :delete_observer_alerts

  def delete_observer_alerts
    observer_alerts.in_batches(of: 10_000).delete_all
  end

  before_create :set_root_account_id, :set_muted

  after_save  :update_submissions_and_grades_if_details_changed,
              :update_grading_period_grades,
              :touch_assignment_group,
              :touch_context,
              :update_grading_standard,
              :update_submittable,
              :update_submissions_later,
              :delete_empty_abandoned_children,
              :update_cached_due_dates,
              :apply_late_policy,
              :update_line_items,
              :ensure_manual_posting_if_anonymous,
              :ensure_manual_posting_if_moderated,
              :create_default_post_policy

  after_save  :start_canvadocs_render, if: :saved_change_to_annotatable_attachment_id?
  after_save  :update_due_date_smart_alerts, if: :update_cached_due_dates?
  after_save  :mark_module_progressions_outdated, if: :update_cached_due_dates?
  after_save  :workflow_change_refresh_content_partication_counts, if: :saved_change_to_workflow_state?
  after_save  :submission_types_change_refresh_content_participation_counts, if: :saved_change_to_submission_types?

  after_commit :schedule_do_auto_peer_review_job_if_automatic_peer_review

  with_options if: -> { auditable? && @updating_user.present? } do
    after_create :create_assignment_created_audit_event!
    after_update :create_assignment_updated_audit_event!
    after_save :create_grades_posted_audit_event!, if: :saved_change_to_grades_published_at
  end

  has_a_broadcast_policy

  def create_assignment_created_audit_event!
    auditable_changes = AUDITABLE_ATTRIBUTES.each_with_object({}) do |attribute, map|
      map[attribute] = attributes[attribute] unless attributes[attribute].nil?
    end

    create_audit_event!(event_type: :assignment_created, payload: auditable_changes)
  end
  private :create_assignment_created_audit_event!

  def create_assignment_updated_audit_event!
    auditable_changes = if became_auditable?
                          AUDITABLE_ATTRIBUTES.each_with_object({}) do |attribute, map|
                            next if attributes[attribute].nil?

                            map[attribute] = if saved_changes.key?(attribute)
                                               saved_changes[attribute]
                                             else
                                               [attributes[attribute], attributes[attribute]]
                                             end
                          end
                        else
                          saved_changes.slice(*AUDITABLE_ATTRIBUTES)
                        end

    return if auditable_changes.empty?

    create_audit_event!(event_type: :assignment_updated, payload: auditable_changes)
  end
  private :create_assignment_updated_audit_event!

  def create_audit_event!(event_type:, payload:)
    AnonymousOrModerationEvent.create!(
      assignment: self,
      user: @updating_user,
      event_type: event_type,
      payload: payload
    )
  end
  private :create_audit_event!

  # track events when an assignment is anonymous or moderated grading also track when save_changes includes
  # anonymous_grading or moderated_grading grading see also: #became_auditable? for when an assignment's
  # anonymous/moderated grading setting has gone from disabled to enabled
  def auditable?
    anonymous_grading? ||
      moderated_grading? ||
      saved_change_to_anonymous_grading? ||
      saved_change_to_moderated_grading?
  end

  # saved_changes includes anonymous_grading or moderated grading changing from disabled to enabled
  def became_auditable?
    saved_change_to_anonymous_grading?(from: false, to: true) || saved_change_to_moderated_grading?(from: false, to: true)
  end
  private :became_auditable?

  def create_grades_posted_audit_event!
    return if @updating_user.nil?

    AnonymousOrModerationEvent.create!(
      assignment: self,
      event_type: :grades_posted,
      payload: saved_changes.slice(:grades_published_at),
      user: @updating_user
    )
  end
  private :create_grades_posted_audit_event!

  after_save :remove_assignment_updated_flag # this needs to be after has_a_broadcast_policy for the message to be sent

  def validate_assignment_overrides(opts = {})
    if opts[:force_override_destroy] || will_save_change_to_group_category_id?
      # needs to be .each(&:destroy) instead of .update_all(:workflow_state =>
      # 'deleted') so that the override gets versioned properly
      active_assignment_overrides
        .where(set_type: "Group")
        .each do |o|
          o.dont_touch_assignment = true
          o.destroy
        end
    end

    AssignmentOverrideStudent.clean_up_for_assignment(self)
  end

  def schedule_do_auto_peer_review_job_if_automatic_peer_review
    return unless needs_auto_peer_reviews_scheduled?

    # When saving the assignment set the @next_auto_peer_review_date variable,
    # use it as the run_at date for the next job. Otherwise, use the method
    # of the same name to get the next automatic peer review date based on
    # this assignment's configuration.
    run_at = @next_auto_peer_review_date || next_auto_peer_review_date
    return if run_at.blank?

    run_at = 1.minute.from_now if run_at < 1.minute.from_now # delay immediate run in case associated objects are still being saved
    delay(run_at: run_at,
          on_conflict: :overwrite,
          singleton: Shard.birth.activate { "assignment:auto_peer_review:#{id}" })
      .do_auto_peer_review
  end

  alias_method :skip_schedule_peer_reviews?, :skip_schedule_peer_reviews
  def needs_auto_peer_reviews_scheduled?
    !skip_schedule_peer_reviews? && peer_reviews? && automatic_peer_reviews? && !peer_reviews_assigned?
  end

  def do_auto_peer_review
    assign_peer_reviews if needs_auto_peer_reviews_scheduled?
  end

  def touch_assignment_group
    if saved_change_to_assignment_group_id? && assignment_group_id_before_last_save.present?
      AssignmentGroup.where(id: assignment_group_id_before_last_save).update_all(updated_at: Time.zone.now.utc)
    end
    AssignmentGroup.where(id: assignment_group_id).update_all(updated_at: Time.zone.now.utc) if assignment_group_id
    true
  end

  def update_student_submissions(updating_user)
    graded_at = Time.zone.now
    submissions.graded.preload(:user).find_each do |s|
      if grading_type == "pass_fail" && ["complete", "pass"].include?(s.grade)
        s.score = points_possible
      end
      s.grade = score_to_grade(s.score, s.grade)
      s.graded_at = graded_at
      s.assignment = self
      s.assignment_changed_not_sub = true
      s.grade_change_event_author_id = updating_user&.id
      s.grader = updating_user if updating_user

      # Skip the grade calculation for now. We'll do it at the end.
      s.skip_grade_calc = true
      s.with_versioning(explicit: true) { s.save! }
    end

    unless saved_by == :migration
      context.recompute_student_scores
    end
  end

  def needs_to_update_submissions?
    !id_before_last_save.nil? &&
      (saved_change_to_points_possible? || saved_change_to_grading_type? || saved_change_to_grading_standard_id?) &&
      submissions.graded.exists?
  end
  private :needs_to_update_submissions?

  def start_canvadocs_render
    return if annotatable_attachment.blank? || annotatable_attachment.canvadoc&.available?

    canvadocs_opts = { preferred_plugins: [Canvadocs::RENDER_PDFJS], wants_annotation: true }
    annotatable_attachment.submit_to_canvadocs(1, **canvadocs_opts)
  end
  private :start_canvadocs_render

  # if a teacher changes the settings for an assignment and students have
  # already been graded, then we need to update the "grade" column to
  # reflect the changes
  def update_submissions_and_grades_if_details_changed
    if needs_to_update_submissions?
      delay_if_production.update_student_submissions(@updating_user)
    else
      update_grades_if_details_changed
    end
    true
  end

  def needs_to_recompute_grade?
    !id_before_last_save.nil? && (
      saved_change_to_points_possible? ||
      saved_change_to_workflow_state? ||
      saved_change_to_assignment_group_id? ||
      saved_change_to_only_visible_to_overrides? ||
      saved_change_to_omit_from_final_grade?
    )
  end
  private :needs_to_recompute_grade?

  def update_grades_if_details_changed
    if needs_to_recompute_grade? && saved_by != :migration
      Rails.logger.debug "GRADES: recalculating because assignment #{global_id} changed. (#{saved_changes.inspect})"
      self.class.connection.after_transaction_commit { context.recompute_student_scores }
    end
    true
  end
  private :update_grades_if_details_changed

  def update_grading_period_grades
    return true unless saved_change_to_due_at? && !saved_change_to_id? && context.grading_periods? && saved_by != :migration

    grading_period_was = GradingPeriod.for_date_in_course(date: due_at_before_last_save, course: context)
    grading_period = GradingPeriod.for_date_in_course(date: due_at, course: context)
    return true if grading_period_was&.id == grading_period&.id

    if grading_period_was
      # recalculate just the old grading period's score
      context.recompute_student_scores(grading_period_id: grading_period_was.id, update_course_score: false)
    end

    unless needs_to_recompute_grade? || needs_to_update_submissions?
      # recalculate the new grading period's score. If the grading period group is
      # weighted, then we need to recalculate the overall course score too. (If
      # grading period is nil, make sure we pass true for `update_course_score`
      # so we can use a singleton job.)
      context.recompute_student_scores(
        grading_period_id: grading_period&.id,
        update_course_score: grading_period.blank? || grading_period.grading_period_group&.weighted?
      )
    end
    true
  end
  private :update_grading_period_grades

  def create_in_turnitin
    return false unless context.turnitin_settings
    return true if turnitin_settings[:current]

    turnitin = Turnitin::Client.new(*context.turnitin_settings)
    res = turnitin.createOrUpdateAssignment(self, turnitin_settings)

    # make sure the defaults get serialized
    self.turnitin_settings = turnitin_settings

    if res[:assignment_id]
      turnitin_settings[:created] = true
      turnitin_settings[:current] = true
      turnitin_settings.delete(:error)
    else
      turnitin_settings[:error] = res
    end
    save
    turnitin_settings[:current]
  end

  def turnitin_settings(settings = nil)
    if super().empty?
      # turnitin settings are overloaded for all plagiarism services as requested, so
      # alternative services can send in their own default settings, otherwise,
      # default to Turnitin settings
      if settings.nil?
        settings = Turnitin::Client.default_assignment_turnitin_settings
        default_originality = course.turnitin_originality if course
        settings[:originality_report_visibility] = default_originality if default_originality
      end
      settings
    else
      super()
    end
  end

  def turnitin_settings=(settings)
    settings = if vericite_enabled?
                 VeriCite::Client.normalize_assignment_vericite_settings(settings)
               else
                 Turnitin::Client.normalize_assignment_turnitin_settings(settings)
               end
    unless settings.blank?
      [:created, :error].each do |key|
        settings[key] = turnitin_settings[key] if turnitin_settings[key]
      end
    end
    write_attribute :turnitin_settings, settings
  end

  def create_in_vericite
    return false unless Canvas::Plugin.find(:vericite).try(:enabled?)
    return true if turnitin_settings[:current] && turnitin_settings[:vericite]

    vericite = VeriCite::Client.new
    res = vericite.createOrUpdateAssignment(self, turnitin_settings)

    # make sure the defaults get serialized
    self.turnitin_settings = turnitin_settings

    if res[:assignment_id]
      turnitin_settings[:created] = true
      turnitin_settings[:current] = true
      turnitin_settings[:vericite] = true
      turnitin_settings.delete(:error)
    else
      turnitin_settings[:error] = res
    end
    save
    turnitin_settings[:current]
  end

  def vericite_settings
    turnitin_settings(VeriCite::Client.default_assignment_vericite_settings)
  end

  def vericite_settings=(settings)
    settings = VeriCite::Client.normalize_assignment_vericite_settings(settings)
    unless settings.blank?
      [:created, :error].each do |key|
        settings[key] = turnitin_settings[key] if turnitin_settings[key]
      end
    end
    write_attribute :turnitin_settings, settings
  end

  def self.all_day_interpretation(opts = {})
    if opts[:due_at]
      if opts[:due_at] == opts[:due_at_was]
        # (comparison is modulo time zone) no real change, leave as was
        [opts[:all_day_was], opts[:all_day_date_was]]
      else
        # 'normal' case. compare due_at to fancy midnight and extract its
        # date-part
        [(opts[:due_at].strftime("%H:%M") == "23:59"), opts[:due_at].to_date]
      end
    else
      # no due at = all_day and all_day_date are irrelevant
      [false, nil]
    end
  end

  def self.remove_user_as_final_grader(user_id, course_id)
    strand_identifier = Course.find(course_id).root_account.global_id
    delay_if_production(strand: "Assignment.remove_user_as_final_grader:#{strand_identifier}",
                        priority: Delayed::LOW_PRIORITY)
      .remove_user_as_final_grader_immediately(user_id, course_id)
  end

  def self.remove_user_as_final_grader_immediately(user_id, course_id)
    Assignment.where(context_id: course_id, context_type: "Course", final_grader_id: user_id).find_each do |assignment|
      # going this route instead of doing an update_all so that we create a new
      # assignment version when this update happens
      assignment.update!(final_grader_id: nil)
    end
  end

  def ensure_post_to_sis_valid
    self.post_to_sis = false unless gradeable?
    true
  end
  private :ensure_post_to_sis_valid

  def default_values
    raise "Assignments can only be assigned to Course records" if context_type && context_type != "Course"

    self.title ||= (assignment_group.default_assignment_name rescue nil) || "Assignment"

    infer_all_day
    self.position = position_was if will_save_change_to_position? && position.nil? # don't allow setting to nil

    if !assignment_group || (assignment_group.deleted? && !deleted?)
      ensure_assignment_group(false)
    end
    self.submission_types ||= "none"
    if will_save_change_to_submission_types? && ["none", "on_paper"].include?(self.submission_types)
      self.allowed_attempts = nil
    end
    self.peer_reviews_assigned = false if peer_reviews_due_at_changed?
    %i[
      all_day could_be_locked grade_group_students_individually
      anonymous_peer_reviews turnitin_enabled vericite_enabled
      moderated_grading omit_from_final_grade freeze_on_copy
      copied only_visible_to_overrides post_to_sis peer_reviews_assigned
      peer_reviews automatic_peer_reviews muted intra_group_peer_reviews
      anonymous_grading
    ].each { |attr| self[attr] = false if self[attr].nil? }
    self.graders_anonymous_to_graders = false unless grader_comments_visible_to_graders
  end
  protected :default_values

  def ensure_assignment_group(do_save = true)
    return if assignment_group_id

    context.require_assignment_group
    self.assignment_group = context.assignment_groups.active.first
    if do_save
      GuardRail.activate(:primary) { save! }
    end
  end

  def attendance?
    submission_types == "attendance"
  end

  def due_date
    all_day ? all_day_date : due_at
  end

  def delete_empty_abandoned_children
    if saved_change_to_submission_types?
      each_submission_type do |submittable, type|
        unless self.submission_types == type.to_s
          submittable&.unlink!(:assignment)
        end
      end
    end
  end

  def update_submissions_later
    delay_if_production.update_submissions if saved_change_to_points_possible?
  end

  def update_submissions
    @updated_submissions ||= []
    Submission.suspend_callbacks(:update_assignment, :touch_graders) do
      submissions.find_each do |submission|
        @updated_submissions << submission
        submission.save!
      end
    end
    context.clear_todo_list_cache(:admins) if context.is_a?(Course)
  end

  def update_submittable
    # If we're updating the assignment's muted status as part of posting
    # grades, don't bother doing this
    return true if deleted? || grade_posting_in_progress

    if self.submission_types == "online_quiz" && @saved_by != :quiz
      quiz = Quizzes::Quiz.where(assignment_id: self).first || context.quizzes.build
      quiz.assignment_id = id
      quiz.title = self.title
      quiz.description = description
      quiz.due_at = due_at
      quiz.unlock_at = unlock_at
      quiz.lock_at = lock_at
      quiz.points_possible = points_possible
      quiz.assignment_group_id = assignment_group_id
      quiz.workflow_state = "created" if quiz.deleted?
      quiz.saved_by = :assignment
      quiz.workflow_state = published? ? "available" : "unpublished"
      quiz.save if quiz.changed?
    elsif self.submission_types == "discussion_topic" && @saved_by != :discussion_topic
      topic = discussion_topic || context.discussion_topics.build(user: @updating_user)
      topic.message = description
      save_submittable(topic)
      self.discussion_topic = topic
    elsif context.conditional_release? &&
          self.submission_types == "wiki_page" && @saved_by != :wiki_page
      page = wiki_page || context.wiki_pages.build(user: @updating_user)
      save_submittable(page)
      self.wiki_page = page
    end
  end

  def save_submittable(submittable)
    submittable.assignment_id = id
    submittable.title = self.title
    submittable.saved_by = :assignment
    submittable.updated_at = Time.zone.now
    submittable.workflow_state = "active" if submittable.deleted?
    submittable.workflow_state = published? ? "active" : "unpublished"
    submittable.save
  end
  protected :save_submittable

  def update_grading_standard
    grading_standard&.save!
  end

  def all_context_module_tags
    all_tags = context_module_tags.to_a
    each_submission_type do |submission, _, short_type|
      all_tags.concat(submission.context_module_tags) if send("#{short_type}?")
    end
    all_tags
  end

  def context_module_action(user, action, points = nil)
    all_context_module_tags.each { |tag| tag.context_module_action(user, action, points) }
  end

  def recalculate_module_progressions(submission_ids)
    # recalculate the module progressions now that the assignment is unmuted
    submitted_scope = Submission.having_submission.or(Submission.graded)
    student_ids = submissions.merge(submitted_scope).where(id: submission_ids).pluck(:user_id)
    return if student_ids.blank?

    tags = all_context_module_tags
    return unless tags.any?

    modules = ContextModule.where(id: tags.map(&:context_module_id)).ordered.to_a.select do |mod|
      mod.completion_requirements&.any? { |req| req[:type] == "min_score" && tags.map(&:id).include?(req[:id]) }
    end
    return unless modules.any?

    modules.each do |mod|
      if mod.context_module_progressions.where(current: true, user_id: student_ids).update_all(current: false) > 0
        mod.delay_if_production(n_strand: ["evaluate_module_progressions", global_context_id],
                                singleton: "evaluate_module_progressions:#{mod.global_id}").evaluate_all_progressions
      end
    end
  end

  def prepare_for_ags_if_needed!(tool, use_tool: false)
    # Don't do anything unless the tool is AGS ready
    return unless tool&.use_1_3? && tool.developer_key.present?

    # The assignment is already AGS ready
    return if line_items.active.present?

    if use_tool
      # the 1.3 tool has already been loaded by
      # ContextExternalTool#prepare_for_ags, and this
      # method is about to get called for a large number
      # of assignments, so querying for the correct tool
      # each time is not a good idea.
      update_line_items(tool)
    else
      # the default usage of this method is "just-in-time"
      # which will be called with the currently-asssociated
      # tool for the assignment. but it's good to explicitly
      # find the tool again to confirm they match
      update_line_items
    end
  end

  def create_assignment_line_item!
    update_line_items
  end

  def update_line_items(lti_1_3_tool = nil)
    # TODO: Edits to existing Assignment<->Tool associations are (mostly) ignored
    #
    # A few key points as a result:
    #
    # - Adding a 1.3 Tool to an Assignment which did not _ever_ have one previously _is_ supported and will result
    # in LineItem+ResourceLink creation. But otherwise any attempt to add/edit/delete the Tool binding will have no
    # impact on associated LineItems and ResourceLinks, even if it means those associations are now stale.
    #
    # - Associated LineItems and ResourceLinks are never deleted b/c this could possibly result in grade loss (cascaded
    # delete from ResourceLink->LineItem->Result)
    #
    # - So in the case where a Tool association is abandoned or re-pointed to a different Tool, the Assignment's
    # previously created LineItems and ResourceLinks will still exist and will be anomalous. I.e. they will be bound to
    # a different tool than the Assignment.
    #
    # - Until this is resolved, clients trying to resolve an Assignment via ResourceLink->LineItem->Assignment chains
    # have to remember to also check that the Assignment's ContentTag is still associated with the same
    # ContextExternalTool as the ResourceLink. Also check Assignment.external_tool?.
    #
    # - Edits to assignment title and points_possible always propagate to the primary associated LineItem, even if the
    # currently bound Tool doesn't support LTI 1.3 or if the LineItem's ResourceLink doesn't agree with Assignment's
    # ContentTag on the currently bound tool. Presumably you always want correct data in the LineItem, regardless of
    # which Tool it's bound to.
    GuardRail.activate(:primary) do
      if lti_1_3_external_tool_tag?(lti_1_3_tool) && line_items.empty?
        rl = Lti::ResourceLink.create!(
          context: self,
          custom: validate_resource_link_custom_params,
          resource_link_uuid: lti_context_id,
          context_external_tool: lti_1_3_tool || tool_from_external_tool_tag,
          url: lti_resource_link_url
        )

        li = line_items.create!(label: title, score_maximum: points_possible, resource_link: rl, coupled: true)
        create_results_from_prior_grades(li)
      elsif saved_change_to_title? || saved_change_to_points_possible?
        line_items
          .find(&:assignment_line_item?)
          &.update!(label: title, score_maximum: points_possible || 0)
      end

      if lti_1_3_external_tool_tag?(lti_1_3_tool) && !lti_resource_links.empty?
        options = {}
        validated_params = validate_resource_link_custom_params
        # Check if they actually passed something that isn't just our default value of nil, such as an
        # empty string to signify they really want to set the custom params to nil, then format
        # it for storage.
        if !lti_resource_link_custom_params.nil? && validated_params != primary_resource_link.custom
          options[:custom] = validated_params
        end

        options[:lookup_uuid] = lti_resource_link_lookup_uuid unless lti_resource_link_lookup_uuid.nil?
        options[:url] = lti_resource_link_url if lti_resource_link_url

        return if options.empty?

        primary_resource_link.update!(options)
      end
    end
  end
  protected :update_line_items

  # This should only be called once, upon line item creation.
  # It ensures that any prior scores are reflected in the AGS Results API,
  # and creates results like they are created in the AGS Scores API.
  # It ignores any previous submission versions in favor of the most recent.
  def create_results_from_prior_grades(line_item)
    submissions.where.not(score: nil).each do |sub|
      line_item.results.create!(
        submission: sub,
        user: sub.user,
        created_at: Time.zone.now,
        updated_at: sub.graded_at,
        result_score: sub.score,
        result_maximum: points_possible || 0,
        extensions: {
          Lti::Result::AGS_EXT_SUBMISSION => { submitted_at: sub.submitted_at }
        }
      )
    end
  end
  protected :create_results_from_prior_grades

  def validate_resource_link_custom_params
    Lti::DeepLinkingUtil.validate_custom_params(lti_resource_link_custom_params)
  end
  private :validate_resource_link_custom_params

  def primary_resource_link
    @primary_resource_link ||= lti_resource_links.find_by(
      resource_link_uuid: lti_context_id,
      context: self
    )
  end

  def lti_1_3_external_tool_tag?(lti_1_3_tool)
    return false unless external_tool?
    return false unless external_tool_tag&.content_type == "ContextExternalTool"
    return lti_1_3_tool.use_1_3? if lti_1_3_tool

    # Lookup the tool and check if the LTI version is 1.3
    tool_from_external_tool_tag&.use_1_3?
  end
  private :lti_1_3_external_tool_tag?

  def tool_from_external_tool_tag
    @tool_from_external_tool_tag = ContextExternalTool.from_content_tag(
      external_tool_tag,
      context
    )
  end

  # call this to perform notifications on an Assignment that is not being saved
  # (useful when a batch of overrides associated with a new assignment have been saved)
  def do_notifications!(prior_version = nil, notify = false)
    # TODO: this will blow up if the group_category string is set on the
    # previous version, because it gets confused between the db string field
    # and the association.  one more reason to drop the db column
    prior_version ||= versions.previous(current_version.number).try(:model)
    self.notify_of_update = notify || false
    broadcast_notifications(prior_version || dup)
    remove_assignment_updated_flag
  end

  def course_broadcast_data
    context&.broadcast_data
  end

  set_broadcast_policy do |p|
    p.dispatch :assignment_due_date_changed
    p.to do |assignment|
      # everyone who is _not_ covered by an assignment override affecting due_at
      # (the AssignmentOverride records will take care of notifying those users)
      excluded_ids = participants_with_overridden_due_at.to_set(&:id)
      BroadcastPolicies::AssignmentParticipants.new(assignment, excluded_ids).to
    end
    p.whenever do |assignment|
      BroadcastPolicies::AssignmentPolicy.new(assignment)
                                         .should_dispatch_assignment_due_date_changed?
    end
    p.data { course_broadcast_data }

    p.dispatch :assignment_changed
    p.to do |assignment|
      BroadcastPolicies::AssignmentParticipants.new(assignment).to
    end
    p.whenever do |assignment|
      BroadcastPolicies::AssignmentPolicy.new(assignment)
                                         .should_dispatch_assignment_changed?
    end
    p.data { course_broadcast_data }

    p.dispatch :assignment_created
    p.to do |assignment|
      BroadcastPolicies::AssignmentParticipants.new(assignment).to
    end
    p.whenever do |assignment|
      BroadcastPolicies::AssignmentPolicy.new(assignment)
                                         .should_dispatch_assignment_created?
    end
    p.data { course_broadcast_data }
    p.filter_asset_by_recipient do |assignment, user|
      assignment.overridden_for(user, skip_clone: true)
    end

    p.dispatch :submissions_posted
    p.to do |assignment|
      assignment.course.participating_instructors
    end
    p.whenever do |assignment|
      BroadcastPolicies::AssignmentPolicy.new(assignment)
                                         .should_dispatch_submissions_posted?
    end
    p.data do |record|
      if record.posting_params_for_notifications.present?
        record.posting_params_for_notifications.merge(course_broadcast_data)
      else
        course_broadcast_data
      end
    end
  end

  def notify_of_update=(val)
    @assignment_changed = Canvas::Plugin.value_to_boolean(val)
  end

  def notify_of_update
    false
  end

  def remove_assignment_updated_flag
    @assignment_changed = false
    true
  end

  def points_uneditable?
    (self.submission_types == "online_quiz") # && self.quiz && (self.quiz.edited? || self.quiz.available?))
  end

  workflow do
    state :published do
      event :unpublish, transitions_to: :unpublished
    end
    state :unpublished do
      event :publish, transitions_to: :published
    end
    state :duplicating do
      event :fail_to_duplicate, transitions_to: :failed_to_duplicate
    end
    state :failed_to_duplicate
    state :importing do
      event :finish_importing, transitions_to: :unpublished
      event :fail_to_import, transitions_to: :fail_to_import
    end
    state :fail_to_import
    state :migrating do
      event :finish_migrating, transitions_to: :unpublished
      event :fail_to_migrate, transitions_to: :failed_to_migrate
    end
    state :failed_to_migrate
    state :deleted
  end

  alias_method :destroy_permanently!, :destroy
  def destroy
    self.workflow_state = "deleted"
    ContentTag.delete_for(self)
    rubric_association.destroy if active_rubric_association?
    save!

    each_submission_type { |submission| submission.destroy if submission && !submission.deleted? }
    conditional_release_rules.destroy_all
    conditional_release_associations.destroy_all
    refresh_course_content_participation_counts

    ScheduledSmartAlert.where(context_type: "Assignment", context_id: id).destroy_all
    ScheduledSmartAlert.where(context_type: "AssignmentOverride", context_id: assignment_override_ids).destroy_all
  end

  def workflow_change_refresh_content_partication_counts
    trigger_workflow_states = %w[published unpublished]
    refresh_course_content_participation_counts if trigger_workflow_states.include?(workflow_state)
  end

  def submission_types_change_refresh_content_participation_counts
    previous_submission_types = submission_types_before_last_save
    submission_types_trigger = previous_submission_types == "not_graded" || submission_types == "not_graded"
    refresh_course_content_participation_counts if submission_types_trigger
  end

  def refresh_course_content_participation_counts
    progress = context.progresses.build(tag: "refresh_content_participation_counts")
    progress.save!
    progress.process_job(
      context,
      :refresh_content_participation_counts,
      { singleton: "refresh_content_participation_counts:#{context.global_id}" }
    )
  end

  def time_zone_edited
    CGI.unescapeHTML(read_attribute(:time_zone_edited) || "")
  end

  def restore(from = nil)
    self.workflow_state = has_student_submissions? ? "published" : "unpublished"
    save
    each_submission_type do |submission, _, short_type|
      submission.restore(:assignment) if from != short_type && submission
    end
  end

  def participants_with_overridden_due_at
    Assignment.participants_with_overridden_due_at([self])
  end

  def self.participants_with_overridden_due_at(assignments)
    overridden_users = []

    AssignmentOverride.active.overriding_due_at.where(assignment_id: assignments).each do |o|
      overridden_users.concat(o.applies_to_students)
    end

    overridden_users.uniq!
    overridden_users
  end

  def students_with_visibility(scope = nil)
    scope ||= context.all_students.where("enrollments.workflow_state NOT IN ('inactive', 'rejected')")
    return scope unless differentiated_assignments_applies?

    scope.able_to_see_assignment_in_course_with_da(id, context.id)
  end

  def process_if_quiz
    if self.submission_types == "online_quiz"
      self.points_possible = quiz.points_possible if quiz&.available?
      copy_attrs = %w[due_at lock_at unlock_at]
      if quiz && @saved_by != :quiz &&
         copy_attrs.any? { |attr| changes[attr] }
        copy_attrs.each { |attr| quiz.send "#{attr}=", send(attr) }
        quiz.saved_by = :assignment
        quiz.save
      end
    end
  end
  protected :process_if_quiz

  delegate :grading_scheme, to: :grading_standard_or_default

  def infer_grading_type
    self.grading_type = nil if grading_type.blank?
    self.grading_type = "pass_fail" if self.submission_types == "attendance"
    self.grading_type = "not_graded" if self.submission_types == "wiki_page"
    self.grading_type ||= "points"
  end

  def score_to_grade_percent(score = 0.0)
    if points_possible && points_possible > 0
      result = score.to_f / points_possible
      (result * 100.0).round(2)
    else
      # there's not really any reasonable value we can set here -- if the
      # assignment is worth no points, any percentage is as valid as any other.
      score.to_f
    end
  end

  def grading_standard_or_default
    grading_standard ||
      context.default_grading_standard ||
      GradingStandard.default_instance
  end

  def score_to_grade(score = 0.0, given_grade = nil, force_letter_grade = false)
    result = score.to_f
    case force_letter_grade ? "letter_grade" : self.grading_type
    when "percent"
      result = "#{round_if_whole(score_to_grade_percent(score))}%"
    when "pass_fail"
      passed = if points_possible && points_possible > 0
                 score.to_f > 0
               elsif given_grade
                 given_grade == "complete" || given_grade == "pass"
               end
      result = passed ? "complete" : "incomplete"
    when "letter_grade", "gpa_scale"
      if points_possible.to_f > 0.0
        score = BigDecimal(score.to_s.presence || "0.0") / BigDecimal(points_possible.to_s)
        result = grading_standard_or_default.score_to_grade((score * 100).to_f)
      elsif given_grade
        # the score for a zero-point letter_grade assignment could be considered
        # to be *any* grade, so look at what the current given grade is
        # instead of trying to calculate it
        result = given_grade
      else
        # there's not really any reasonable value we can set here -- if the
        # assignment is worth no points, and the grader didn't enter an
        # explicit letter grade, any letter grade is as valid as any other.
        result = grading_standard_or_default.score_to_grade(score.to_f)
      end
    end
    round_if_whole(result).to_s
  end

  def interpret_grade(grade, prefer_points_over_scheme: false)
    case grade.to_s
    when /^[+-]?\d*\.?\d+%$/
      # interpret as a percentage
      percentage = grade.to_f / BigDecimal("100.0")
      points_possible.to_f * percentage
    when /^[+-]?\d*\.?\d+$/
      if !prefer_points_over_scheme && uses_grading_standard && (standard_based_score = grading_standard_or_default.grade_to_score(grade))
        (points_possible || 0.0) * standard_based_score / 100.0
      else
        grade.to_f
      end
    when "pass", "complete"
      points_possible.to_f
    when "fail", "incomplete"
      0.0
    else
      # try to treat it as a letter grade
      if uses_grading_standard && (standard_based_score = grading_standard_or_default.grade_to_score(grade))
        ((points_possible || 0.0).to_d * standard_based_score.to_d / BigDecimal("100.0")).to_f
      else
        nil
      end
    end
  end

  def grade_to_score(grade = nil, prefer_points_over_scheme: false)
    return nil if grade.blank?

    parsed_grade = interpret_grade(grade, prefer_points_over_scheme: prefer_points_over_scheme)
    case self.grading_type
    when *POINTED_GRADING_TYPES
      score = parsed_grade
    when "pass_fail"
      # only allow full points or no points for pass_fail assignments
      score = case parsed_grade.to_f
              when points_possible
                points_possible
              when 0.0
                0.0
              else
                nil
              end
    when "not_graded"
      score = nil
    else
      raise "oops, we need to interpret a new grading_type. get coding."
    end
    score
  end

  def uses_grading_standard
    ["letter_grade", "gpa_scale"].include? grading_type
  end

  def infer_times
    # set the time to 11:59 pm in the creator's time zone, if none given
    self.due_at = CanvasTime.fancy_midnight(due_at) if will_save_change_to_due_at?
    self.lock_at = CanvasTime.fancy_midnight(lock_at) if will_save_change_to_lock_at?
  end

  def infer_all_day(tz = nil)
    # make the comparison to "fancy midnight" and the date-part extraction in
    # the time zone that was active during editing
    time_zone = tz || (ActiveSupport::TimeZone.new(time_zone_edited) rescue nil) || Time.zone
    self.all_day, self.all_day_date = Assignment.all_day_interpretation(
      due_at: due_at&.in_time_zone(time_zone),
      due_at_was: due_at_was,
      all_day_was: all_day_was,
      all_day_date_was: all_day_date_was
    )
  end

  def to_atom(opts = {})
    extend ApplicationHelper
    author_name = context.present? ? context.name : t("atom_no_author", "No Author")
    content = "#{before_label(:due, "Due")} #{datetime_string(due_at, :due_date)}"
    unless opts[:exclude_description]
      content += "<br/>#{description}<br/><br/>
        <div>
          #{description}
        </div>
      "
    end
    Atom::Entry.new do |entry|
      entry.title     = t(:feed_entry_title, "Assignment: %{assignment}", assignment: self.title) unless opts[:include_context]
      entry.title     = t(:feed_entry_title_with_course, "Assignment, %{course}: %{assignment}", assignment: self.title, course: context.name) if opts[:include_context]
      entry.updated   = updated_at.utc
      entry.published = created_at.utc
      entry.id        = "tag:#{HostUrl.default_host},#{created_at.strftime("%Y-%m-%d")}:/assignments/#{feed_code}_#{due_at.strftime("%Y-%m-%d-%H-%M") rescue "none"}"
      entry.content   = Atom::Content::Html.new(content)
      entry.links << Atom::Link.new(rel: "alternate", href: direct_link)
      entry.authors << Atom::Person.new(name: author_name)
    end
  end

  def start_at
    due_at
  end

  def end_at
    due_at
  end

  def direct_link
    "http://#{HostUrl.context_host(context)}/#{context_url_prefix}/assignments/#{id}"
  end

  def context_prefix
    context_url_prefix
  end

  def to_ics(in_own_calendar: true, preloaded_attachments: {}, user: nil)
    CalendarEvent::IcalEvent.new(self).to_ics(in_own_calendar: in_own_calendar,
                                              preloaded_attachments: preloaded_attachments,
                                              include_description: include_description?(user))
  end

  def include_description?(user, lock_info = nil)
    return unless user

    lock_info = locked_for?(user, check_policies: true) if lock_info.nil?
    !lock_info || (lock_info[:can_view] && !lock_info[:context_module])
  end

  def all_day
    read_attribute(:all_day) || (new_record? && !!due_at && (due_at.strftime("%H:%M") == "23:59" || due_at.strftime("%H:%M") == "00:00"))
  end

  def self.preload_context_module_tags(assignments, include_context_modules: false)
    module_tags_include =
      if include_context_modules
        { context_module_tags: :context_module }
      else
        :context_module_tags
      end

    ActiveRecord::Associations.preload(assignments, [
                                         module_tags_include,
                                         :context, # necessary while wiki_page assignments behind feature flag
                                         { discussion_topic: :context_module_tags },
                                         { wiki_page: :context_module_tags },
                                         { quiz: :context_module_tags }
                                       ])
  end

  def self.preload_unposted_anonymous_submissions(assignments)
    # Don't do anything if there are no assignments OR unposted anonymous submissions are already preloaded
    if assignments.is_a?(Array) &&
       (assignments.empty? || assignments.all? { |a| !a.unposted_anonymous_submissions.nil? })
      return
    end

    # Ignore test student enrollments so that adding a test student doesn't
    # inadvertently flip a posted anonymous assignment back to unposted
    assignment_ids_with_unposted_anonymous_submissions = Assignment
                                                         .where(id: assignments, anonymous_grading: true)
                                                         .where(
                                                           "EXISTS (?)", Submission.active.unposted.joins(user: :enrollments)
          .where("submissions.user_id = users.id")
          .where("submissions.assignment_id = assignments.id")
          .where("enrollments.course_id = assignments.context_id")
          .merge(Enrollment.of_student_type.where(workflow_state: "active"))
                                                         )
                                                         .pluck(:id).to_set

    assignments.each do |assignment|
      assignment.unposted_anonymous_submissions = assignment_ids_with_unposted_anonymous_submissions.include?(assignment.id)
    end

    nil
  end

  def touch_on_unlock_if_necessary
    if unlock_at && Time.zone.now < unlock_at && 1.hour.from_now > unlock_at
      GuardRail.activate(:primary) do
        # Because of assignemnt overrides, an assignment can have the same global id but
        # a different unlock_at time, so include that in the singleton key so that different
        # unlock_at times are properly handled.
        singleton = "touch_on_unlock_assignment_#{global_id}_#{unlock_at}"
        delay(run_at: unlock_at, singleton: singleton).touch_assignment_and_submittable
      end
    end
  end

  def touch_assignment_and_submittable
    touch
    submittable_object&.touch
    if submittable_object.is_a?(DiscussionTopic) && submittable_object.root_topic?
      submittable_object.child_topics.touch_all
    end
  end

  def low_level_locked_for?(user, opts = {})
    return false if opts[:check_policies] && context.grants_right?(user, :read_as_admin)

    RequestCache.cache(locked_request_cache_key(user)) do
      locked = false
      assignment_for_user = overridden_for(user)
      if assignment_for_user.unlock_at && assignment_for_user.unlock_at > Time.zone.now
        locked = { object: assignment_for_user, unlock_at: assignment_for_user.unlock_at }
      elsif could_be_locked && (item = locked_by_module_item?(user, opts))
        locked = { object: self, module: item.context_module }
      elsif assignment_for_user.lock_at && assignment_for_user.lock_at < Time.zone.now
        locked = { object: assignment_for_user, lock_at: assignment_for_user.lock_at, can_view: true }
      else
        each_submission_type do |submission, _, short_type|
          next unless send("#{short_type}?")

          if (submission_locked = submission.low_level_locked_for?(user, opts.merge(skip_assignment: true)))
            locked = submission_locked
          end
          break
        end
      end
      assignment_for_user.touch_on_unlock_if_necessary
      locked
    end
  end

  def self.assignment_type?(type)
    %w[quiz attendance discussion_topic wiki_page external_tool].include? type.to_s
  end

  def self.get_submission_type(assignment_type)
    if assignment_type?(assignment_type)
      type = assignment_type.to_s
      type = "online_quiz" if type == "quiz"
      type = type.to_sym if assignment_type.is_a?(Symbol)
      type
    end
  end

  def submission_types_array
    (self.submission_types || "").split(",")
  end

  def submittable_type?
    submission_types && ![
      "",
      "none",
      "not_graded",
      "online_quiz",
      "discussion_topic",
      "wiki_page",
      "attendance"
    ].include?(self.submission_types)
  end

  def submittable_object
    case self.submission_types
    when "online_quiz"
      quiz
    when "discussion_topic"
      discussion_topic
    when "wiki_page"
      wiki_page
    end
  end

  def each_submission_type
    if block_given?
      submittable_types = %i[discussion_topic quiz]
      submittable_types << :wiki_page if context.try(:conditional_release?)
      submittable_types.each do |asg_type|
        submittable = send(asg_type)
        yield submittable, Assignment.get_submission_type(asg_type), asg_type
      end
    end
  end

  def graded_count
    return read_attribute(:graded_count).to_i if read_attribute(:graded_count)

    Rails.cache.fetch(["graded_count", self].cache_key) do
      submissions.graded.in_workflow_state("graded").count
    end
  end

  def submitted?(user: nil, submission: nil)
    submission = submissions.find_by(user: user) if submission.nil? && user.present?
    submission.present? && (non_digital_submission? || submission.has_submission?)
  end

  def has_submitted_submissions?
    return @has_submitted_submissions unless @has_submitted_submissions.nil?

    submitted_count > 0
  end
  attr_writer :has_submitted_submissions

  def submitted_count
    return read_attribute(:submitted_count).to_i if read_attribute(:submitted_count)

    Rails.cache.fetch(["submitted_count", self].cache_key) do
      submissions.having_submission.count
    end
  end

  set_policy do
    given { |user, session| context.grants_right?(user, session, :read) && published? }
    can :read and can :read_own_submission

    given do |user, session|
      (submittable_type? || submission_types == "discussion_topic") &&
        context.grants_right?(user, session, :participate_as_student) &&
        !locked_for?(user) &&
        visible_to_user?(user) &&
        !excused_for?(user)
    end
    can :submit

    given do |user, session|
      (submittable_type? || %w[discussion_topic online_quiz].include?(submission_types) ||
      (a2_enabled? && submission_types == "none")) &&
        context.grants_right?(user, session, :participate_as_student) &&
        visible_to_user?(user)
    end
    can :attach_submission_comment_files

    given { |user, session| context.grants_right?(user, session, :read_as_admin) }
    can :read

    given { |user, session| context.grants_right?(user, session, :manage_grades) }
    can :grade and
      can :attach_submission_comment_files and
      can :manage_files_add and
      can :manage_files_edit and
      can :manage_files_delete

    given do |user, session|
      !context.root_account.feature_enabled?(:granular_permissions_manage_assignments) &&
        context.grants_right?(user, session, :manage_assignments)
    end
    can :create and can :read

    given do |user, session|
      context.root_account.feature_enabled?(:granular_permissions_manage_assignments) &&
        context.grants_right?(user, session, :manage_assignments_add)
    end
    can :create and can :read

    given { |user, session| user_can_update?(user, session) }
    can :update

    given do |user, session|
      !context.root_account.feature_enabled?(:granular_permissions_manage_assignments) &&
        context.grants_right?(user, session, :manage_assignments) &&
        (context.account_membership_allows(user) ||
         !in_closed_grading_period?)
    end
    can :delete

    given do |user, session|
      context.root_account.feature_enabled?(:granular_permissions_manage_assignments) &&
        context.grants_right?(user, session, :manage_assignments_delete) &&
        (context.account_membership_allows(user) ||
         !in_closed_grading_period?)
    end
    can :delete
  end

  def user_can_update?(user, session = nil)
    return false unless context.grants_any_right?(user, session, :manage_assignments, :manage_assignments_edit)
    return true unless moderated_grading?

    # a moderated assignment may only be edited by the assignment's moderator (assuming one has
    # been specified) or by a user with the Select Final Grade permission.
    final_grader_id.blank? || context.grants_right?(user, :select_final_grade)
  end

  def user_can_read_grades?(user, session = nil)
    RequestCache.cache("user_can_read_grades", self, user, session) do
      context.grants_right?(user, session, :view_all_grades) ||
        (published? && context.grants_right?(user, session, :manage_grades))
    end
  end

  def filter_attributes_for_user(hash, user, _session)
    if (lock_info = locked_for?(user, check_policies: true))
      hash.delete("description") unless include_description?(user, lock_info)
      hash["lock_info"] = lock_info
    end
  end

  def participants(opts = {})
    return context.participants(opts) unless differentiated_assignments_applies?

    participants_with_visibility(opts)
  end

  def participants_with_visibility(opts = {})
    users = context.participating_admins

    student_scope = students_with_visibility(context.participating_students_by_date)
    student_scope = student_scope.where.not(id: opts[:excluded_user_ids]) if opts[:excluded_user_ids]
    applicable_students = student_scope.to_a
    users += applicable_students

    if opts[:include_observers]
      users += User.observing_students_in_course(applicable_students.map(&:id), context_id)
      users += User.observing_full_course(context.id)
    end

    users.uniq
  end

  def title_with_id
    "#{title} (#{id})"
  end

  def title_slug
    CanvasTextHelper.truncate_text(title, ellipsis: "")
  end

  def self.title_and_id(str)
    if str =~ /\A(.*)\s\((\d+)\)\z/
      [$1, $2]
    else
      [str, nil]
    end
  end

  def group_students(student)
    group = group_category.group_for(student) if has_group_category?
    students = if group
                 group.users
                      .joins(:enrollments)
                      .where(enrollments: { course_id: context })
                      .merge(Course.instance_exec(&Course.reflections["admin_visible_student_enrollments"].scope).only(:where))
                      .order("users.id") # this helps with preventing deadlock with other things that touch lots of users
                      .distinct
                      .to_a
               else
                 [student]
               end

    [group, students]
  end

  def multiple_module_actions(student_ids, action, points = nil)
    students = context.students.where(id: student_ids)
    students.each do |user|
      context_module_action(user, action, points)
    end
  end

  def assigned?(user)
    if association(:submissions).loaded?
      submissions.any? { |sub| sub.user_id == user.id }
    else
      submissions.where(user: user).exists?
    end
  end

  def submission_for_student(user)
    submission_for_student_id(user.id)
  end

  def submission_for_student_id(user_id)
    all_submissions.where(user_id: user_id).first_or_initialize
  end

  def compute_grade_and_score(grade, score, prefer_points_over_scheme: false)
    grade = nil if grade == ""

    if grade
      score = grade_to_score(grade, prefer_points_over_scheme: prefer_points_over_scheme)
    end
    if score
      grade = score_to_grade(score, grade)
    end
    [grade, score]
  end

  def grade_student(original_student, opts = {})
    raise GradeError, "Student is required" unless original_student
    unless context.includes_user?(original_student, context.admin_visible_student_enrollments) # allows inactive users to be graded
      raise GradeError, "Student must be enrolled in the course as a student to be graded"
    end
    raise GradeError, "Grader must be enrolled as a course admin" if opts[:grader] && !context.grants_right?(opts[:grader], :manage_grades)

    opts[:excused] = Canvas::Plugin.value_to_boolean(opts.delete(:excuse)) if opts.key? :excuse
    raise GradeError, "Cannot simultaneously grade and excuse an assignment" if opts[:excused] && (opts[:grade] || opts[:score])
    raise GradeError, "Provisional grades require a grader" if opts[:provisional] && opts[:grader].nil?

    opts.delete(:id)
    group, students = group_students(original_student)
    submissions = []
    grade_group_students = !(grade_group_students_individually || opts[:excused])

    # grading a student results in a teacher occupying a grader slot for that assignment if it is moderated.
    ensure_grader_can_adjudicate(grader: opts[:grader], provisional: opts[:provisional], occupy_slot: true) do
      if grade_group_students
        find_or_create_submissions(students, Submission.preload(:grading_period, :stream_item, :lti_result)) do |submission|
          submission.skip_grader_check = true if opts[:skip_grader_check]
          submission&.lti_result&.mark_reviewed!
          submissions << save_grade_to_submission(submission, original_student, group, opts)
        end
      else
        submission = find_or_create_submission(original_student, skip_grader_check: opts[:skip_grader_check])
        submission.skip_grader_check = true if opts[:skip_grader_check]
        submission&.lti_result&.mark_reviewed!
        submissions << save_grade_to_submission(submission, original_student, group, opts)
      end
    end

    submissions.compact
  end

  def tool_settings_resource_codes
    lookup = assignment_configuration_tool_lookups.first
    return {} unless lookup.present?

    lookup.resource_codes
  end

  def tool_settings_tool_name
    tool = tool_settings_tool
    return if tool.blank?
    if tool.instance_of? Lti::MessageHandler
      return tool_settings_tool.tool_proxy&.name
    end

    tool.name
  end

  def tool_settings_tool
    tool_settings_tools.first
  end

  def tool_settings_tool=(tool)
    self.tool_settings_tools = [tool] if tool_settings_tool != tool
  end

  def clear_tool_settings_tools
    assignment_configuration_tool_lookups.clear
  end

  def tool_settings_tools=(tools)
    clear_tool_settings_tools
    tools.each do |t|
      if t.instance_of? ContextExternalTool
        tool_settings_context_external_tools << t
      elsif t.instance_of? Lti::MessageHandler
        product_family = t.tool_proxy.product_family
        assignment_configuration_tool_lookups.new(
          tool_vendor_code: product_family.vendor_code,
          tool_product_code: product_family.product_code,
          tool_resource_type_code: t.resource_handler.resource_type_code,
          tool_type: "Lti::MessageHandler",
          context_type: t.tool_proxy.context_type
        )
      end
    end
  end
  protected :tool_settings_tools=

  def tool_settings_tools
    tool_settings_context_external_tools + tool_settings_message_handlers
  end
  protected :tool_settings_tools

  def tool_settings_message_handlers
    assignment_configuration_tool_lookups.where(tool_type: "Lti::MessageHandler").map(&:lti_tool)
  end
  private :tool_settings_message_handlers

  def associated_tool_proxy
    actl = assignment_configuration_tool_lookups.take
    actl&.associated_tool_proxy
  end

  def save_grade_to_submission(submission, original_student, group, opts)
    unless submission.grader_can_grade?
      error_details = submission.grading_error_message
      raise GradeError.new("Cannot grade this submission at this time: #{error_details}", :forbidden)
    end

    submission.skip_grade_calc = opts[:skip_grade_calc]

    previously_graded = submission.grade.present? || submission.excused?
    return if previously_graded && opts[:dont_overwrite_grade]
    return if submission.user != original_student && submission.excused?

    grader = opts[:grader]
    grade, score = compute_grade_and_score(opts[:grade], opts[:score], prefer_points_over_scheme: opts[:prefer_points_over_scheme])

    did_grade = false
    submission.attributes = opts.slice(:submission_type, :url, :body)

    # A moderated assignment cannot be assigned a score directly, but may be
    # (un)excused by a moderator or admin. Even though this isn't *really*
    # a grading action, it needs to be captured for auditing purposes.
    if !opts[:provisional] || permits_moderation?(grader)
      submission.grader = grader
      submission.excused = opts[:excused] && score.blank?
    end

    unless opts[:provisional]
      submission.grader = grader
      submission.grader_id = opts[:grader_id] if opts.key?(:grader_id)
      submission.grade = grade
      submission.graded_anonymously = opts[:graded_anonymously] if opts.key?(:graded_anonymously)
      submission.score = score

      changed_attributes = submission.changed_attributes
      # only mark excused changed if it was a changed attributes and did not go from nil -> false
      excused_changed = changed_attributes.key?(:excused) && !(changed_attributes[:excused].nil? && opts[:excused] == false)
      score_changed = changed_attributes.key?(:score)

      # return submission if excused did not change and score did not change
      if opts[:return_if_score_unchanged] && !excused_changed && !score_changed
        submission.score_unchanged = true
        return submission
      end

      did_grade = true if score.present? || submission.excused?
    end

    if did_grade
      submission.grade_matches_current_submission = true
      submission.regraded = true
      submission.graded_at = Time.zone.now
      submission.posted_at = submission.graded_at unless submission.posted_at.present? || post_manually?
    end
    submission.audit_grade_changes = did_grade || submission.excused_changed?

    if (submission.score_changed? ||
        submission.grade_matches_current_submission) &&
       ((submission.score && submission.grade) || submission.excused?)
      submission.workflow_state = "graded"
    end
    submission.group = group
    submission.grade_posting_in_progress = opts.fetch(:grade_posting_in_progress, false)
    previously_graded ? submission.with_versioning(explicit: true) { submission.save! } : submission.save!
    submission.audit_grade_changes = false

    if opts[:provisional]
      if !(score.present? || submission.excused) && opts[:grade] != ""
        raise GradeError.new(error_code: GradeError::PROVISIONAL_GRADE_INVALID_SCORE)
      end

      submission.find_or_create_provisional_grade!(
        grader,
        grade: grade,
        score: score,
        force_save: true,
        final: opts[:final],
        graded_anonymously: opts[:graded_anonymously]
      )
    end

    submission
  end
  private :save_grade_to_submission

  def find_or_create_submission(user, skip_grader_check: false)
    Assignment.unique_constraint_retry do
      s = all_submissions.where(user_id: user).first
      unless s
        s = submissions.build
        user.is_a?(User) ? s.user = user : s.user_id = user
        s.skip_grader_check = true if skip_grader_check
        s.save!
      end
      s
    end
  end

  def find_or_create_submissions(students, relation = nil)
    submissions = all_submissions.where(user_id: students)
    submissions = submissions.merge(relation) if relation
    submissions_hash = submissions.to_a.index_by(&:user_id)
    submissions = []
    students.each do |student|
      submission = submissions_hash[student.id]
      if submission
        submission.assignment = self
        submission.user = student
        yield submission if block_given?
      else
        begin
          transaction(requires_new: true) do
            submission = self.submissions.build(user: student)
            submission.assignment = self
            yield submission if block_given?
            submission.without_versioning(&:save) if submission.changed?
          end
        rescue ActiveRecord::RecordNotUnique
          submission = all_submissions.where(user_id: student).first
          raise unless submission

          submission.assignment = self
          submission.user = student
          yield submission if block_given?
        end
      end
      submissions << submission
    end
    submissions
  end

  def find_asset_for_assessment(association, user_or_user_id, opts = {})
    user = user_or_user_id.is_a?(User) ? user_or_user_id : context.users.where(id: user_or_user_id).first
    if association.purpose == "grading"
      if user
        sub = find_or_create_submission(user)
        if opts[:provisional_grader]
          [sub.find_or_create_provisional_grade!(opts[:provisional_grader], final: opts[:final]), user]
        else
          [sub, user]
        end
      else
        [nil, nil]
      end
    else
      [self, user]
    end
  end

  def update_submission_runner(original_student, opts = {})
    raise "Student Required" unless original_student

    group, students = group_students(original_student)
    opts[:author] ||= opts[:commenter] || (opts[:user_id].present? && User.find_by(id: opts[:user_id]))
    res = {
      comments: [],
      submissions: []
    }

    if opts[:comment] && opts[:assessment_request] && !opts[:assessment_request].active_rubric_association?
      # if there is no rubric the peer review is complete with just a comment
      opts[:assessment_request].complete
    end

    # commenting on a student submission results in a teacher occupying a
    # grader slot for that assignment if it is moderated.
    ensure_grader_can_adjudicate(grader: opts[:author], provisional: opts[:provisional], occupy_slot: true) do
      if opts[:comment] && Canvas::Plugin.value_to_boolean(opts[:group_comment])
        uuid = CanvasSlug.generate_securish_uuid
        find_or_create_submissions(students) do |submission|
          res[:comments] << save_comment_to_submission(submission, group, opts, uuid)
          res[:submissions] << submission
        end
      else
        submission = find_or_create_submission(original_student)
        res[:comments] << save_comment_to_submission(submission, group, opts)
        res[:submissions] << submission
      end
    end
    res
  end
  private :update_submission_runner

  def add_submission_comment(original_student, opts = {})
    comments = update_submission_runner(original_student, opts)[:comments]
    comments.compact # Possible no comments were added depending on opts
  end

  # Update at this point is solely used for commenting on the submission
  def update_submission(original_student, opts = {})
    update_submission_runner(original_student, opts)[:submissions]
  end

  def save_comment_to_submission(submission, group, opts, uuid = nil)
    # Only teachers (those who can manage grades) can have hidden comments
    unless opts.key?(:hidden)
      opts[:hidden] = submission.hide_grade_from_student? && context.grants_right?(opts[:author], :manage_grades)
    end
    submission.group = group
    submission.save! if submission.changed?
    opts[:group_comment_id] = uuid if group && uuid
    comment = submission.add_comment(opts)
    submission.reload
    comment
  end
  private :save_comment_to_submission

  SUBMIT_HOMEWORK_ATTRS = %w[
    body url submission_type media_comment_id media_comment_type submitted_at
  ].freeze
  ALLOWABLE_SUBMIT_HOMEWORK_OPTS = (SUBMIT_HOMEWORK_ATTRS +
                                    %w[comment group_comment attachments require_submission_type_is_valid resource_link_lookup_uuid student_id]).to_set

  def submit_homework(original_student, opts = {})
    raise "Student Required" unless original_student

    eula_timestamp = opts[:eula_agreement_timestamp]
    webhook_info = assignment_configuration_tool_lookups.take&.webhook_info
    should_add_proxy = false

    if opts[:proxied_student]
      current_user = original_student
      original_student = opts[:proxied_student]
      should_add_proxy = true
    end

    if opts[:submission_type] == "student_annotation"
      raise "Invalid Attachment" if opts[:annotatable_attachment_id].blank?
      raise "Invalid submission type" unless annotated_document?
      # Prevent the case where a user clicks Submit on a stale tab, expecting
      # to submit one set of work, only for another set to be submitted
      # instead.
      raise "Invalid Attachment" if opts[:annotatable_attachment_id].to_i != annotatable_attachment_id
    end

    # Only allow a few fields to be submitted.  Cannot submit the grade of a
    # homework assignment, for instance.
    opts.each_key do |k|
      opts.delete(k) unless ALLOWABLE_SUBMIT_HOMEWORK_OPTS.include?(k.to_s)
    end

    comment = opts.delete(:comment)
    group_comment = opts.delete(:group_comment)
    group, students = group_students(original_student)
    homeworks = []
    primary_homework = nil

    homework_attributes = submission_attributes(opts, group)
    homework_submitted_at = opts[:submitted_at] || Time.zone.now

    # move the following 2 lines out of the trnx
    # make the trnx simpler. The trnx will have fewer locks and rollbacks.
    homework_lti_user_id_hash = students.to_h do |student|
      [student.global_id, Lti::Asset.opaque_identifier_for(student)]
    end
    submissions = find_or_create_submissions(students, Submission.preload(:grading_period)).sort_by(&:id)

    transaction do
      submissions.each do |homework|
        homework.require_submission_type_is_valid = opts[:require_submission_type_is_valid].present?

        # clear out attributes from prior submissions
        if opts[:submission_type].present?
          SUBMIT_HOMEWORK_ATTRS.each { |attr| homework[attr] = nil }
          homework.attachment_ids = nil
          homework.late_policy_status = nil
          homework.seconds_late_override = nil
          homework.proxy_submitter_id = nil
        end

        student_id = homework.user.global_id
        is_primary_student = student_id == original_student.global_id
        homework.grade_matches_current_submission = homework.score ? false : true
        homework.attributes = homework_attributes
        homework.submitted_at = homework_submitted_at
        homework.lti_user_id = homework_lti_user_id_hash[student_id]
        homework.turnitin_data[:eula_agreement_timestamp] = eula_timestamp if eula_timestamp.present?
        homework.resource_link_lookup_uuid = opts[:resource_link_lookup_uuid]
        homework.proxy_submitter = current_user if should_add_proxy

        if webhook_info
          homework.turnitin_data[:webhook_info] = webhook_info
        else
          homework.turnitin_data.delete(:webhook_info)
        end

        if annotated_document?
          annotation_context = homework.annotation_context(draft: true)
        end

        homework.with_versioning(explicit: (homework.submission_type != "discussion_topic")) do
          if group
            Submission.suspend_callbacks(:delete_submission_drafts!) do
              is_primary_student ? homework.broadcast_group_submission : homework.save_without_broadcasting!
            end
          else
            homework.save!
            annotation_context.update!(submission_attempt: homework.attempt) if annotation_context.present?
          end
        end
        homeworks << homework
        primary_homework = homework if is_primary_student
      end
    end
    homeworks.each do |homework|
      context_module_action(homework.student, homework.workflow_state.to_sym)
      next unless comment && (group_comment || homework == primary_homework)

      hash = { comment: comment, author: original_student }
      hash[:group_comment_id] = CanvasSlug.generate_securish_uuid if group_comment && group
      homework.add_comment(hash)
    end
    touch_context
    primary_homework
  end

  def submission_attributes(opts, group)
    submitted = case opts[:submission_type]
                when "online_text_entry"
                  opts[:body].present?
                when "online_url", "basic_lti_launch"
                  opts[:url].present?
                when "online_upload"
                  !opts[:attachments].empty?
                else
                  true
                end

    opts.merge({
                 attachment: nil,
                 processed: false,
                 workflow_state: submitted ? "submitted" : "unsubmitted",
                 group: group
               })
  end

  def submissions_downloaded?
    submissions_downloads && submissions_downloads > 0
  end

  def serializable_hash(opts = {})
    super(opts.reverse_merge include_root: true)
  end

  def as_json(options = {})
    json = super(options)
    return json unless json

    if json["assignment"]
      # remove anything coming automatically from deprecated db column
      json["assignment"].delete("group_category")
      if group_category
        # put back version from association
        json["assignment"]["group_category"] = group_category.name
      elsif read_attribute("group_category").present?
        # or failing that, version from query
        json["assignment"]["group_category"] = read_attribute("group_category")
      end

      if json.dig("assignment", "rubric_association") && !active_rubric_association?
        json["assignment"].delete("rubric_association")
      end
    end

    if json["rubric_association"] && !active_rubric_association?
      json.delete("rubric_association")
    end

    json
  end

  def lti_safe_description
    description&.truncate(1000, omission: "... (truncated)")
  end

  def grades_published?
    !moderated_grading? || grades_published_at.present?
  end

  def sections_with_visibility(user)
    return context.active_course_sections unless differentiated_assignments_applies?

    visible_student_ids = visible_students_for_speed_grader(user: user).map(&:id)
    context.active_course_sections.joins(:student_enrollments)
           .where(enrollments: { user_id: visible_student_ids, type: "StudentEnrollment" }).distinct.reorder("name")
  end

  # quiz submission versions are too expensive to de-serialize so we have to
  # cap the number we will do
  def too_many_qs_versions?(student_submissions)
    qs_threshold = Setting.get("too_many_quiz_submission_versions", "150").to_i
    qs_ids = student_submissions.filter_map(&:quiz_submission_id)
    return false if qs_ids.empty?

    Version.shard(shard).from(Version
        .where(versionable_type: "Quizzes::QuizSubmission", versionable_id: qs_ids)
        .limit(qs_threshold)).count >= qs_threshold
  end

  # :including quiz submission versions won't work for records in the
  # database before namespace changes. This does a bulk pre-query to prevent
  # n+1 queries. replace this with an :include again after namespaced
  # polymorphic data is migrated
  def quiz_submission_versions(student_submissions, too_many_qs_versions)
    submissions_with_qs = student_submissions.select do |sub|
      quiz && sub.quiz_submission && !too_many_qs_versions
    end
    qs_versions = Version.where(versionable_type: "Quizzes::QuizSubmission",
                                versionable_id: submissions_with_qs.map(&:quiz_submission))
                         .order(:number)

    qs_versions.each_with_object({}) do |version, hash|
      hash[version.versionable_id] ||= []
      hash[version.versionable_id] << version
    end
  end

  def display_avatars?
    context.root_account.service_enabled?(:avatars) && !grade_as_group?
  end

  def grade_as_group?
    has_group_category? && !grade_group_students_individually?
  end

  # for group assignments, returns a single "student" for each
  # group's submission.  the students name will be changed to the group's
  # name.  for non-group assignments this just returns all visible users
  def representatives(user:, includes: [:inactive], group_id: nil, section_id: nil, &block)
    return visible_students_for_speed_grader(user: user, includes: includes, group_id: group_id, section_id: section_id) unless grade_as_group?

    submissions = self.submissions.to_a
    user_ids_with_submissions = submissions.select(&:has_submission?).to_set(&:user_id)
    user_ids_with_turnitin_data = if turnitin_enabled?
                                    submissions.reject { |s| s.turnitin_data.blank? }.to_set(&:user_id)
                                  else
                                    []
                                  end
    user_ids_with_vericite_data = if vericite_enabled?
                                    submissions
                                      .reject { |s| s.turnitin_data.blank? }
                                      .to_set(&:user_id)
                                  else
                                    []
                                  end
    # this only includes users with a submission who are unexcused
    user_ids_who_arent_excused = submissions.reject(&:excused?).to_set(&:user_id)

    enrollment_state =
      context.all_accepted_student_enrollments.pluck(:user_id, :workflow_state).to_h

    # prefer active over inactive, inactive over everything else
    enrollment_priority = { "active" => 1, "inactive" => 2 }
    enrollment_priority.default = 100

    visible_student_ids = visible_students_for_speed_grader(user: user, includes: includes).to_set(&:id)

    reps_and_others = groups_and_ungrouped(user, includes: includes).filter_map do |group_name, group_info|
      group_students = group_info[:users]
      visible_group_students = group_students.select { |u| visible_student_ids.include?(u.id) }

      candidate_students = visible_group_students.select { |u| user_ids_who_arent_excused.include?(u.id) }
      candidate_students = visible_group_students if candidate_students.empty?
      candidate_students.sort_by! { |s| enrollment_priority[enrollment_state[s.id]] }

      representative   = candidate_students.detect { |u| user_ids_with_turnitin_data.include?(u.id) || user_ids_with_vericite_data.include?(u.id) }
      representative ||= candidate_students.detect { |u| user_ids_with_submissions.include?(u.id) }
      representative ||= candidate_students.first
      others = visible_group_students - [representative]
      next unless representative

      representative.readonly!
      representative.name = group_name
      representative.sortable_name = group_info[:sortable_name]
      representative.short_name = group_name

      [representative, others]
    end

    sorted_reps_with_others =
      Canvas::ICU.collate_by(reps_and_others) { |rep, _| rep.sortable_name }
    if block
      sorted_reps_with_others.each(&block)
    end
    sorted_reps_with_others.map(&:first)
  end

  def groups_and_ungrouped(user, includes: [])
    groups_and_users = group_category
                       .groups.active.preload(group_memberships: :user)
                       .map { |g| [g.name, { sortable_name: g.name, users: g.users }] }
    users_in_group = groups_and_users.flat_map { |_, group_info| group_info[:users] }
    groupless_users = visible_students_for_speed_grader(user: user, includes: includes) - users_in_group
    phony_groups = groupless_users.map do |u|
      sortable_name = users_in_group.empty? ? u.sortable_name : u.name
      [u.name, { sortable_name: sortable_name, users: [u] }]
    end
    groups_and_users + phony_groups
  end
  private :groups_and_ungrouped

  # using this method instead of students_with_visibility so we
  # can add the includes and students_visible_to/participating_students scopes.
  # group_id and section_id filters may optionally be supplied.
  def visible_students_for_speed_grader(user:, includes: [:inactive], group_id: nil, section_id: nil)
    @visible_students_for_speed_grader ||= {}
    @visible_students_for_speed_grader[[user.global_id, includes, group_id]] ||= begin
      student_scope = if user.present?
                        context.students_visible_to(user, include: includes)
                      else
                        context.participating_students
                      end
      students = students_with_visibility(student_scope).order_by_sortable_name.distinct
      if group_id.present?
        students = students.joins(:group_memberships)
                           .where(group_memberships: { group_id: group_id, workflow_state: :accepted })
      end

      if section_id.present?
        students = students.joins(:enrollments)
                           .where(enrollments: { course_section_id: section_id, workflow_state: includes + [:active] })
      end
      students.to_a
    end
  end
  private :visible_students_for_speed_grader

  def visible_rubric_assessments_for(user, opts = {})
    return [] unless user && active_rubric_association?

    scope = rubric_association.rubric_assessments.preload(:assessor)

    if opts[:provisional_grader]
      scope = scope.for_provisional_grades.where(assessor_id: user.id)
    elsif opts[:provisional_moderator]
      scope = scope.for_provisional_grades
    else
      scope = scope.for_submissions
      unless rubric_association.grants_any_right?(user, :manage, :view_rubric_assessments)
        scope = scope.where(assessor_id: user.id)
      end
    end
    scope.to_a.sort_by { |a| [(a.assessment_type == "grading") ? CanvasSort::First : CanvasSort::Last, Canvas::ICU.collation_key(a.assessor_name)] }
  end

  # Takes a zipped file full of assignment comments/annotated assignments
  # and generates comments on each assignment's submission.  Quietly
  # ignore (for now) files that don't make sense to us.  The convention
  # for file naming (how we're sending it down to the teacher) is
  # last_name_first_name_user_id_attachment_id.
  # extension
  def generate_comments_from_files_later(attachment_data, user, attachment_id = nil)
    progress = Progress.create!(context: self, tag: "submissions_reupload") do |p|
      p.user = user
    end

    if attachment_id.present?
      attachment = user.attachments.find_by(id: attachment_id)
    end

    attachment ||= user.attachments.create!(attachment_data)
    progress.process_job(self, :generate_comments_from_files, {}, attachment, user, progress)
    progress
  end

  def generate_comments_from_files(_, attachment, commenter, progress)
    file = attachment.open
    zip_extractor = ZipExtractor.new(file.path)
    # Creates a list of hashes, each one with a :user, :filename, and :submission entry.
    @ignored_files = []

    assignment_student_group_names = active_groups.pluck(:name).map { |group_name| sanitize_user_name(group_name) }

    file_map = zip_extractor.unzip_files.filter_map { |f| infer_comment_context_from_filename(f, assignment_student_group_names) }
    files_for_user = file_map.group_by { |f| f[:user] }

    comments = []

    files_for_user.each do |user, files|
      attachments = files.map do |g|
        FileInContext.attach(self, g[:filename], display_name: g[:display_name])
      end

      comment_attr = {
        comment: t(:comment_from_files, { one: "See attached file", other: "See attached files" }, count: files.size),
        author: commenter,
        attachments: attachments,
      }

      group, students = group_students(user)
      comment_attr[:group_comment_id] = CanvasSlug.generate_securish_uuid if group

      find_or_create_submissions(students).each do |submission|
        hidden = submission.hide_grade_from_student?
        comments.push(submission.add_comment(comment_attr.merge(hidden: hidden)))
      end
    end

    results = { comments: [], ignored_files: @ignored_files }

    comments.each do |comment|
      attachments = comment.attachments.map do |comment_attachment|
        {
          display_name: comment_attachment.display_name,
          filename: comment_attachment.filename,
          id: comment_attachment.id
        }
      end

      comment_submission = comment.submission
      submission = {
        user_id: comment_submission.user_id,
        user_name: comment_submission.user.name,
        anonymous_id: comment_submission.anonymous_id
      }

      results[:comments].push({
                                attachments: attachments,
                                id: comment.id,
                                submission: submission
                              })
    end

    progress.set_results(results)
    attachment.destroy!
  end

  def submission_reupload_progress
    Progress.where(context_type: "Assignment", context_id: self, tag: "submissions_reupload").last
  end

  def group_category_name
    read_attribute(:group_category)
  end

  def maintain_group_category_attribute
    # keep this field up to date even though it's not used (group_category_name
    # exists solely for the migration that introduces the GroupCategory model).
    # this way group_category_name is correct if someone mistakenly uses it
    # (modulo category renaming in the GroupCategory model).
    write_attribute(:group_category, group_category&.name)
  end

  def has_group_category?
    group_category_id.present?
  end

  def assign_peer_review(reviewer, reviewee)
    reviewer_submission = find_or_create_submission(reviewer)
    reviewee_submission = find_or_create_submission(reviewee)
    reviewee_submission.assign_assessor(reviewer_submission)
  end

  def assign_peer_reviews
    return [] unless peer_review_count && peer_review_count > 0

    # there could be any conceivable configuration of peer reviews already
    # assigned when this method is called, since teachers can assign individual
    # reviews manually and change peer_review_count at any time. so we can't
    # make many assumptions. that's where most of the complexity here comes
    # from.
    peer_review_params = current_submissions_and_assessors
    res = []

    # for each submission that needs to do more assessments...
    # we sort the submissions randomly so that if there aren't enough
    # submissions still needing reviews, it's random who gets the duplicate
    # reviews.
    peer_review_params[:submissions].sort_by { rand }.each do |submission|
      existing = submission.assigned_assessments
      needed = peer_review_count - existing.size
      next if needed <= 0

      # candidate_set is all submissions for the assignment that this
      # submission isn't already assigned to review.
      candidate_set = current_candidate_set(peer_review_params, submission, existing)
      candidates = sorted_review_candidates(peer_review_params, submission, candidate_set)

      # pick the number needed
      assessees = candidates[0, needed]

      # if there aren't enough candidates, we'll just not assign as many as
      # peer_review_count would allow. this'll only happen if peer_review_count
      # >= the number of submissions.
      assessees.each do |to_assess|
        # make the assignment
        res << to_assess.assign_assessor(submission)
        peer_review_params[:assessor_id_map][to_assess.id] << submission.id
      end
    end

    # When all peer reviews have been assigned, indicate this on the assignment field.
    @next_auto_peer_review_date = next_auto_peer_review_date(Time.zone.now) if automatic_peer_reviews?
    unless @next_auto_peer_review_date
      self.peer_reviews_assigned = true
    end
    save
    res
  end

  def current_submissions_and_assessors
    # we track existing assessment requests, and the ones we create here, so
    # that we don't have to constantly re-query the db.
    student_ids = students_with_visibility(context.students.not_fake_student).pluck(:id)

    submissions = self.submissions.having_submission.include_assessment_requests
    submissions = submissions.due_in_past if automatic_peer_reviews? && peer_reviews_assign_at.blank?
    submissions = submissions.for_user(student_ids)

    { student_ids: student_ids,
      submissions: submissions,
      submission_ids: Set.new(submissions.pluck(:id)),
      assessor_id_map: submissions.to_h { |s| [s.id, s.assessment_requests.map(&:assessor_asset_id)] } }
  end

  def sorted_review_candidates(peer_review_params, current_submission, candidate_set)
    assessor_id_map = peer_review_params[:assessor_id_map]
    candidates_for_review = peer_review_params[:submissions].select do |c|
      candidate_set.include?(c.id)
    end
    candidates_for_review.sort_by do |c|
      [
        # prefer those who need reviews done
        (assessor_id_map[c.id].count < peer_review_count) ? CanvasSort::First : CanvasSort::Last,
        # then prefer those who are not reviewing this submission
        assessor_id_map[current_submission.id].include?(c.id) ? CanvasSort::Last : CanvasSort::First,
        # then prefer those who need the most reviews done (that way we don't run the risk of
        # getting stuck with a submission needing more reviews than there are available reviewers left)
        assessor_id_map[c.id].count,
        # then prefer those who are assigned fewer reviews at this point --
        # this helps avoid loops where everybody is reviewing those who are
        # reviewing them, leaving the final assignee out in the cold.
        c.assigned_assessments.size,
        # random sort, all else being equal.
        rand,
      ]
    end
  end

  def current_candidate_set(peer_review_params, current_submission, existing)
    candidate_set = peer_review_params[:submission_ids] - existing.map(&:asset_id)
    # don't assign to ourselves
    candidate_set.delete(current_submission.id)

    if group_category_id && !intra_group_peer_reviews
      if current_submission.group_id
        # don't assign to our group partners (assuming we have a group)
        group_ids = peer_review_params[:submissions].select { |s| candidate_set.include?(s.id) && current_submission.group_id == s.group_id }.map(&:id)
        candidate_set -= group_ids
      end
    elsif discussion_topic? && discussion_topic.group_category_id
      child_topic = discussion_topic.child_topic_for(current_submission.user)
      if child_topic
        other_member_ids = child_topic.discussion_entries.except(:order).active.distinct.pluck(:user_id)
        candidate_set &= peer_review_params[:submissions].select { |s| other_member_ids.include?(s.user_id) }.map(&:id)
      end
      # only assign to other members in the group discussion
    end
    candidate_set
  end

  def next_auto_peer_review_date(current_auto_peer_review_date = nil)
    if current_auto_peer_review_date.present?
      auto_peer_review_dates.detect do |date|
        date > current_auto_peer_review_date
      end
    else
      auto_peer_review_dates.first
    end
  end

  def auto_peer_review_dates
    # When a date is specified for assigning peer reviews, that is the ONLY
    # date that should be used.
    return [peer_reviews_assign_at] if peer_reviews_assign_at.present?

    # When the `due_at` on the assignment applies to some assignees, it should
    # be used as one of the dates for automatic peer review assignment.
    dates = []
    dates.push(due_at) unless due_at.blank? || only_visible_to_overrides?

    # Each unique override date is likely a time at which peer reviews will
    # need to be assigned.
    override_dates = assignment_overrides
                     .active
                     .where(due_at_overridden: true)
                     .where.not(due_at: nil)
                     .distinct
                     .pluck(:due_at)

    # Return all of the unique dates from above in chronological order.
    (dates + override_dates).sort.uniq
  end

  # TODO: on a future deploy, rename the column peer_reviews_due_at
  # to peer_reviews_assign_at
  def peer_reviews_assign_at
    peer_reviews_due_at
  end

  def peer_reviews_assign_at=(val)
    write_attribute(:peer_reviews_due_at, val)
  end

  def has_peer_reviews?
    peer_reviews
  end

  scope :include_submitted_count, lambda {
                                    select(
                                      "assignments.*, (SELECT COUNT(*) FROM #{Submission.quoted_table_name}
    WHERE assignments.id = submissions.assignment_id
    AND submissions.submission_type IS NOT NULL
    AND submissions.workflow_state <> 'deleted') AS submitted_count"
                                    )
                                  }

  scope :include_graded_count, lambda {
                                 select(
                                   "assignments.*, (SELECT COUNT(*) FROM #{Submission.quoted_table_name}
    WHERE assignments.id = submissions.assignment_id
    AND submissions.grade IS NOT NULL
    AND submissions.workflow_state <> 'deleted') AS graded_count"
                                 )
                               }

  scope :include_submittables, -> { preload(:quiz, :discussion_topic, :wiki_page) }

  scope :submittable, -> { where.not(submission_types: [nil, *OFFLINE_SUBMISSION_TYPES]) }
  scope :no_submittables, -> { where.not(submission_types: SUBMITTABLE_TYPES) }

  scope :with_submissions, -> { preload(:submissions) }

  scope :with_submissions_for_user, lambda { |user|
    joins(:submissions).where(submissions: { user_id: user })
  }

  scope :starting_with_title, lambda { |title|
    where("title ILIKE ?", "#{title}%")
  }

  scope :having_submissions_for_user, lambda { |user|
    with_submissions_for_user(user).merge(Submission.having_submission)
  }

  scope :by_assignment_group_id, lambda { |group_id|
    where(assignment_group_id: group_id.to_s)
  }

  # assignments only ever belong to courses, so we can reduce this to just IDs to simplify the db query
  scope :for_context_codes, lambda { |codes|
    ids = codes.filter_map do |code|
      type, id = parse_asset_string(code)
      next unless type == "Course"

      id
    end
    next none if ids.empty?

    for_course(ids)
  }
  scope :for_course, ->(course_id) { where(context_type: "Course", context_id: course_id) }
  scope :for_group_category, ->(group_category_id) { where(group_category_id: group_category_id) }

  scope :visible_to_students_in_course_with_da, lambda { |user_id, course_id|
    joins(:assignment_student_visibilities)
      .where(assignment_student_visibilities: { user_id: user_id, course_id: course_id })
  }

  # course_ids should be courses that restrict visibility based on overrides
  # ie: courses with differentiated assignments on or in which the user is not a teacher
  scope :filter_by_visibilities_in_given_courses, lambda { |user_ids, course_ids_that_have_da_enabled|
    if course_ids_that_have_da_enabled.blank?
      active
    else
      user_ids = Array.wrap(user_ids).join(",")
      course_ids = Array.wrap(course_ids_that_have_da_enabled).join(",")
      scope = joins(sanitize_sql([<<~SQL.squish, course_ids, user_ids]))
        LEFT OUTER JOIN #{AssignmentStudentVisibility.quoted_table_name} ON (
         assignment_student_visibilities.assignment_id = assignments.id
         AND assignment_student_visibilities.course_id IN (%s)
         AND assignment_student_visibilities.user_id IN (%s))
      SQL
      scope.where("(assignments.context_id NOT IN (?) AND assignments.workflow_state<>'deleted') OR (assignment_student_visibilities.assignment_id IS NOT NULL)", course_ids_that_have_da_enabled)
    end
  }

  scope :due_before, ->(date) { where("assignments.due_at<?", date) }

  scope :due_after, ->(date) { where("assignments.due_at>?", date) }
  scope :undated, -> { where(due_at: nil) }

  scope :with_just_calendar_attributes, lambda {
    select(((Assignment.column_names & CalendarEvent.column_names) + ["due_at", "assignment_group_id", "could_be_locked", "unlock_at", "lock_at", "submission_types", "(freeze_on_copy AND copied) AS frozen"] - ["cloned_item_id", "migration_id"]).join(", "))
  }

  scope :due_between, ->(start, ending) { where(due_at: start..ending) }

  # Return all assignments and their active overrides where either the
  # assignment or one of its overrides is due between start and ending.
  scope :due_between_with_overrides, lambda { |start, ending|
    overrides_subquery = AssignmentOverride.where("assignment_id=assignments.id")
                                           .where(due_at_overridden: true, due_at: start..ending)

    scope1 = where(due_at: start..ending)
    scope2 = where("EXISTS (?)", overrides_subquery)
    if group_values.present?
      # subquery strategy doesn't work with GROUP BY
      scope1.or(scope2)
    else
      scope1.union(
        scope2.merge(unscoped.where.not(due_at: start..ending).or(unscoped.where(due_at: nil))),
        from: true
      )
    end
  }

  scope :due_between_for_user, lambda { |start, ending, user|
    with_user_due_date(user).where(user_due_date: start..ending)
  }

  scope :with_user_due_date, lambda { |user|
    from("(SELECT s.cached_due_date AS user_due_date, a.*
          FROM #{Assignment.quoted_table_name} a
          INNER JOIN #{Submission.quoted_table_name} AS s ON s.assignment_id = a.id
          WHERE s.user_id = #{User.connection.quote(user.id_for_database)} AND s.workflow_state <> 'deleted') AS assignments")
  }

  scope :with_latest_due_date, lambda {
    from("(SELECT GREATEST(a.due_at, MAX(ao.due_at)) latest_due_date, a.*
          FROM #{Assignment.quoted_table_name} a
          LEFT JOIN #{AssignmentOverride.quoted_table_name} ao
          ON ao.assignment_id = a.id
          AND ao.due_at_overridden
          GROUP BY a.id) AS assignments")
  }

  scope :updated_after, lambda { |*args|
    if args.first
      where("assignments.updated_at IS NULL OR assignments.updated_at>?", args.first)
    else
      all
    end
  }

  scope :not_ignored_by, lambda { |user, purpose|
    where("NOT EXISTS (?)",
          Ignore.where(asset_type: "Assignment",
                       user_id: user,
                       purpose: purpose).where("asset_id=assignments.id"))
  }

  # This should only be used in the course drop down to show assignments needing a submission
  scope :need_submitting_info, lambda { |user_id, limit|
    chain = where("NOT EXISTS (SELECT 1 FROM #{Submission.quoted_table_name}
            WHERE assignment_id = assignments.id
            AND submissions.workflow_state <> 'deleted'
            AND (submission_type IS NOT NULL OR excused = ?)
            AND user_id = ?)", true, user_id)
            .limit(limit)
            .order("assignments.due_at")

    # select doesn't work with include() in rails3, and include(:context)
    # doesn't work because of the polymorphic association. So we'll preload
    # context for the assignments in a single query.
    chain.preload(:context)
  }

  scope :expecting_submission, lambda {
    where.not(submission_types: [nil, ""] + %w[none not_graded on_paper wiki_page])
  }

  scope :gradeable, -> { where.not(submission_types: %w[not_graded wiki_page]) }

  scope :active, -> { where.not(workflow_state: "deleted") }
  scope :before, ->(date) { where("assignments.created_at<?", date) }

  scope :not_locked, lambda {
    where("(assignments.unlock_at IS NULL OR assignments.unlock_at<:now) AND (assignments.lock_at IS NULL OR assignments.lock_at>:now)",
          now: Time.zone.now)
  }

  scope :unpublished, -> { where(workflow_state: "unpublished") }
  scope :published, -> { where(workflow_state: "published") }

  scope :duplicating_for_too_long, lambda {
    where(
      "workflow_state = 'duplicating' AND duplication_started_at < ?",
      Setting.get("quizzes_next_timeout_minutes", "15").to_i.minutes.ago
    )
  }

  scope :importing_for_too_long, lambda {
    where(
      "workflow_state = 'importing' AND importing_started_at < ?",
      Setting.get("quizzes_next_timeout_minutes", "15").to_i.minutes.ago
    )
  }

  scope :migrating_for_too_long, lambda {
    where(
      "workflow_state = 'migrating' AND duplication_started_at < ?",
      Setting.get("quizzes_next_timeout_minutes", "15").to_i.minutes.ago
    )
  }

  scope :quiz_lti, lambda {
    type_quiz_lti.where(submission_types: "external_tool")
  }

  scope :with_important_dates, lambda {
    joins("LEFT JOIN #{AssignmentOverride.quoted_table_name} ON assignment_overrides.assignment_id=assignments.id")
      .where(important_dates: true)
      .where(
        "assignments.due_at IS NOT NULL OR (assignment_overrides.due_at IS NOT NULL AND assignment_overrides.due_at_overridden)"
      )
  }

  def overdue?
    due_at && due_at <= Time.zone.now
  end

  def readable_submission_types
    return nil unless expects_submission? || expects_external_submission?

    res = (self.submission_types || "").split(",").filter_map { |s| readable_submission_type(s) }
    res.to_sentence(:or)
  end

  def annotated_document?
    !!submission_types&.match?(/student_annotation/)
  end

  def readable_submission_type(submission_type)
    case submission_type
    when "online_quiz"
      t "submission_types.a_quiz", "a quiz"
    when "online_upload"
      t "submission_types.a_file_upload", "a file upload"
    when "online_text_entry"
      t "submission_types.a_text_entry_box", "a text entry box"
    when "online_url"
      t "submission_types.a_website_url", "a website url"
    when "student_annotation"
      t "student_annotation", "a student annotation"
    when "discussion_topic"
      t "submission_types.a_discussion_post", "a discussion post"
    when "wiki_page"
      t "submission_types.a_content_page", "a content page"
    when "media_recording"
      t "submission_types.a_media_recording", "a media recording"
    when "on_paper"
      t "submission_types.on_paper", "on paper"
    when "external_tool"
      t "submission_types.external_tool", "an external tool"
    else
      nil
    end
  end
  protected :readable_submission_type

  def expects_submission?
    submission_types.present? &&
      !expects_external_submission? &&
      !%w[none not_graded wiki_page].include?(submission_types)
  end

  def expects_external_submission?
    %w[on_paper external_tool].include?(submission_types)
  end

  def non_digital_submission?
    ["on_paper", "none", "not_graded", ""].include?(submission_types.strip)
  end

  def allow_google_docs_submission?
    submission_types&.include?("online_upload")
  end

  def <=>(comparable)
    sort_key <=> comparable.sort_key
  end

  def sort_key
    # undated assignments go last
    [due_at || CanvasSort::Last, Canvas::ICU.collation_key(title)]
  end

  def special_class
    nil
  end

  def submission_action_string
    if submission_types == "online_quiz"
      t :submission_action_take_quiz, "Take %{title}", title: title
    elsif graded? && expects_submission?
      t :submission_action_turn_in_assignment, "Turn in %{title}", title: title
    else
      t "Complete %{title}", title: title
    end
  end

  # Infers the user, submission, and attachment from a filename
  def infer_comment_context_from_filename(fullpath, student_group_names = [])
    filename = File.basename(fullpath)
    # If the filename is like Richards_David_2_link.html, then there is no
    # useful attachment here.  The assignment was submitted as a URL and the
    # teacher commented directly with the gradebook.  Otherwise, grab that
    # last value and strip off everything after the first period.

    # remove group name from file name
    student_group_names.each { |group_name| filename.sub!("#{group_name}_", "") }

    split_filename = filename.split("_") - ["LATE"]

    attachment_id, user, submission = nil
    if split_filename.first == "anon"
      anon_id, attachment_id = split_filename[1, 2]
      submission = Submission.active.where(assignment_id: self, anonymous_id: anon_id).first
      user = submission&.user
    else
      # Expecting all context id from file name to be in the end not counting
      # uploaded_filename in case the file has number as name
      user_id, attachment_id = split_filename.grep(/^\d+$/).take(2)
      if user_id
        user = User.where(id: user_id).first
        submission = Submission.active.where(user_id: user_id, assignment_id: self).first
      end
    end

    attachment_id = nil if split_filename.last =~ /^link/ || filename =~ /^\._/
    attachment = Attachment.where(id: attachment_id).first if attachment_id

    if !attachment || !submission ||
       !attachment.grants_right?(user, :read) ||
       !submission.attachments.where(id: attachment_id).exists?
      @ignored_files << fullpath
      return nil
    end

    {
      user: user,
      submission: submission,
      filename: fullpath,
      display_name: attachment.display_name
    }
  end
  protected :infer_comment_context_from_filename

  FREEZABLE_ATTRIBUTES = %w[title description lock_at points_possible grading_type
                            submission_types assignment_group_id allowed_extensions
                            group_category_id notify_of_update peer_reviews workflow_state].freeze
  def frozen?
    !!(freeze_on_copy && copied &&
       PluginSetting.settings_for_plugin(:assignment_freezer))
  end

  # indicates complete frozenness for an assignment.
  # if the user can edit at least one of the attributes, it is not frozen to
  # them
  def frozen_for_user?(user)
    return true if user.blank?

    frozen? && !context.grants_right?(user, :manage_frozen_assignments)
  end

  def frozen_attributes_for_user(user)
    FREEZABLE_ATTRIBUTES.select do |freezable_attribute|
      att_frozen? freezable_attribute, user
    end
  end

  def att_frozen?(att, user = nil)
    return false unless frozen?

    if (settings = PluginSetting.settings_for_plugin(:assignment_freezer)) && Canvas::Plugin.value_to_boolean(settings[att.to_s])
      if user
        return !context.grants_right?(user, :manage_frozen_assignments)
      else
        return true
      end
    end

    false
  end

  def can_copy?(user)
    !att_frozen?("no_copying", user)
  end

  def frozen_atts_not_altered
    return if copying

    FREEZABLE_ATTRIBUTES.each do |att|
      next unless changes[att] && att_frozen?(att, @updating_user)

      errors.add(att,
                 t("errors.cannot_save_att",
                   "You don't have permission to edit the locked attribute %{att_name}",
                   att_name: att))
    end
  end

  # Suspend any callbacks that could lead to DueDateCacher running.  This means, for now, the
  # update_cached_due_dates callbacks on:
  # * Assignment
  # * AssignmentOverride and
  # * AssignmentOverrideStudent
  def self.suspend_due_date_caching(&block)
    Assignment.suspend_callbacks(:update_cached_due_dates) do
      AssignmentOverride.suspend_callbacks(:update_cached_due_dates) do
        AssignmentOverrideStudent.suspend_callbacks(:update_cached_due_dates, &block)
      end
    end
  end

  # Suspend callbacks that recalculate grading period grades
  def self.suspend_grading_period_grade_recalculation(&block)
    Assignment.suspend_callbacks(:update_grading_period_grades) do
      AssignmentOverride.suspend_callbacks(:update_grading_period_grades, &block)
    end
  end

  def update_cached_due_dates
    return unless update_cached_due_dates?

    clear_cache_key(:availability)
    quiz.clear_cache_key(:availability) if quiz?

    unless saved_by == :migration
      relevant_changes = saved_changes.slice(:due_at, :workflow_state, :only_visible_to_overrides, :anonymous_grading).inspect
      Rails.logger.debug "GRADES: recalculating because scope changed for Assignment #{global_id}: #{relevant_changes}"
      DueDateCacher.recompute(self, update_grades: true)
    end
  end

  def update_cached_due_dates?
    new_record? || just_created ||
      will_save_change_to_due_at? || saved_change_to_due_at? ||
      will_save_change_to_workflow_state? || saved_change_to_workflow_state? ||
      will_save_change_to_only_visible_to_overrides? ||
      saved_change_to_only_visible_to_overrides? ||
      will_save_change_to_moderated_grading? || saved_change_to_moderated_grading? ||
      will_save_change_to_anonymous_grading? || saved_change_to_anonymous_grading?
  end

  def update_due_date_smart_alerts
    unless saved_by == :migration
      if due_at.nil? || due_at < Time.zone.now
        ScheduledSmartAlert.find_by(context_type: self.class.name, context_id: id, alert_type: :due_date_reminder)&.destroy
      else
        ScheduledSmartAlert.upsert(
          context_type: self.class.name,
          context_id: id,
          alert_type: :due_date_reminder,
          due_at: due_at,
          root_account_id: root_account.id
        )
      end
    end
  end

  def apply_late_policy
    return if update_cached_due_dates? # DueDateCacher already re-applies late policy so we shouldn't
    return unless saved_change_to_grading_type?

    LatePolicyApplicator.for_assignment(self)
  end

  def gradeable?
    submission_types != "not_graded" && submission_types != "wiki_page"
  end
  alias_method :graded?, :gradeable?

  def gradeable_was?
    submission_types_was != "not_graded" && submission_types_was != "wiki_page"
  end

  def active?
    workflow_state != "deleted"
  end

  def available?
    if Rails.env.production?
      published?
    else
      raise "Assignment#available? is deprecated. Use #published?"
    end
  end

  def has_student_submissions?
    if !@has_student_submissions.nil?
      @has_student_submissions
    elsif attribute_present? :student_submission_count
      student_submission_count.to_i > 0
    else
      submissions.having_submission.where.not(user_id: nil).exists?
    end
  end
  attr_writer :has_student_submissions

  def group_category_deleted_with_submissions?
    group_category.try(:deleted_at?) && has_student_submissions?
  end

  def self.with_student_submission_count
    # need to make sure that Submission's table name is relative to the shard
    # this query will execute on
    all.primary_shard.activate do
      joins("LEFT OUTER JOIN #{Submission.quoted_table_name} s ON
             s.assignment_id = assignments.id AND
             s.submission_type IS NOT NULL AND
             s.workflow_state <> 'deleted'")
        .group("assignments.id")
        .select("assignments.*, count(s.assignment_id) AS student_submission_count")
    end
  end

  def needs_grading_count
    Assignments::NeedsGradingCountQuery.new(self).manual_count
  end

  def can_publish?
    return true if new_record?

    ["unpublished", "published"].include?(workflow_state)
  end

  def can_unpublish?
    return true if new_record?
    return @can_unpublish unless @can_unpublish.nil?

    @can_unpublish = !has_student_submissions?
  end
  attr_writer :can_unpublish

  def self.preload_can_unpublish(assignments, assmnt_ids_with_subs = nil)
    return unless assignments.any?

    assmnt_ids_with_subs ||= assignment_ids_with_submissions(assignments.map(&:id))
    assignments.each { |a| a.can_unpublish = !assmnt_ids_with_subs.include?(a.id) }
  end

  def self.assignment_ids_with_submissions(assignment_ids)
    Submission.from(sanitize_sql(["unnest('{?}'::int8[]) as subs (assignment_id)", assignment_ids]))
              .where("EXISTS (?)", Submission.active.having_submission.where("submissions.assignment_id=subs.assignment_id"))
              .distinct.pluck("subs.assignment_id")
  end

  # override so validations are called
  def publish
    self.workflow_state = "published"
    save
  end

  # override so validations are called
  def unpublish
    self.workflow_state = "unpublished"
    save
  end

  def unmute!
    return unless muted?
    return super unless !grades_published? && anonymous_grading?

    errors.add :muted, I18n.t("Anonymous moderated assignments cannot be unmuted until grades are posted")
    false
  end

  def excused_for?(user)
    s = submissions.where(user_id: user.id).first_or_initialize
    s.excused?
  end

  def in_closed_grading_period?
    return @in_closed_grading_period unless @in_closed_grading_period.nil?

    @in_closed_grading_period = if !context.grading_periods?
                                  false
                                elsif submissions.loaded?
                                  # no need to check grading_periods are loaded because of
                                  # submissions association preload(:grading_period)

                                  submissions_in_closed_gp = submissions.select do |submission|
                                    submission.grading_period.present? &&
                                      submission.grading_period.workflow_state == "active" &&
                                      submission.grading_period.closed?
                                  end

                                  return false if submissions_in_closed_gp.blank?

                                  # Only submissions from currently-enrolled students count when determining
                                  # whether this assignment has submissions in a closed grading period
                                  # (the student_enrollments scope returns only active students)
                                  course.student_enrollments
                                        .where(user_id: submissions_in_closed_gp.map(&:user_id))
                                        .exists?
                                else
                                  submissions.active
                                             .joins(:grading_period, { user: :enrollments })
                                             .merge(GradingPeriod.active.closed)
                                             .where(users: { enrollments: { course: course, type: "StudentEnrollment" } })
                                             .merge(Enrollment.active_or_pending)
                                             .exists?
                                end
  end

  # simply versioned models are always marked new_record, but for our purposes
  # they are not new. this ensures that assignment override caching works as
  # intended for versioned assignments
  def cache_key(*)
    new_record = @new_record
    @new_record = false if @simply_versioned_version_model
    super
  ensure
    @new_record = new_record if @simply_versioned_version_model
  end

  def supports_grade_by_question?
    return true if quiz.present?

    Account.site_admin.feature_enabled?(:new_quizzes_grade_by_question_in_speedgrader) && quiz_lti?
  end

  def quiz?
    submission_types == "online_quiz" && quiz.present?
  end

  def quiz_lti?
    external_tool? && !!external_tool_tag&.content&.try(:quiz_lti?)
  end

  def quiz_lti!
    setup_valid_quiz_lti_settings!
    tool = context.present? && context.quiz_lti_tool
    return unless tool

    self.submission_types = "external_tool"
    self.external_tool_tag_attributes = { content: tool, url: tool.url }
  end

  def discussion_topic?
    submission_types == "discussion_topic" && discussion_topic.present?
  end

  def wiki_page?
    submission_types == "wiki_page" && wiki_page.present?
  end

  def self.sis_grade_export_enabled?(context)
    context.feature_enabled?(:post_grades) ||
      Lti::AppLaunchCollator.any?(context, [:post_grades])
  end

  def run_if_overrides_changed!(student_ids = nil, updating_user = nil)
    relocked_modules = []
    relock_modules!(relocked_modules, student_ids)
    each_submission_type { |submission| submission&.relock_modules!(relocked_modules, student_ids) }

    update_grades = if only_visible_to_overrides?
                      Rails.logger.debug "GRADES: recalculating because assignment overrides on #{global_id} changed."
                      true
                    else
                      false
                    end

    DueDateCacher.recompute(self, update_grades: update_grades, executing_user: updating_user)
  end

  def run_if_overrides_changed_later!(student_ids: nil, updating_user: nil)
    return if self.class.suspended_callback?(:update_cached_due_dates, :save)

    clear_cache_key(:availability)
    quiz.clear_cache_key(:availability) if quiz?

    enqueuing_args = if student_ids
                       { strand: "assignment_overrides_changed_for_students_#{global_id}" }
                     else
                       { singleton: "assignment_overrides_changed_#{global_id}" }
                     end

    delay_if_production(**enqueuing_args).run_if_overrides_changed!(student_ids, updating_user)
  end

  def validate_overrides_for_sis(overrides)
    unless AssignmentUtil.sis_integration_settings_enabled?(context) && AssignmentUtil.due_date_required_for_account?(context)
      @skip_sis_due_date_validation = true
      return
    end
    raise ActiveRecord::RecordInvalid unless assignment_overrides_due_date_ok?(overrides)

    @skip_sis_due_date_validation = true
  end

  def lti_resource_link_id
    return nil if external_tool_tag.blank?

    ContextExternalTool.opaque_identifier_for(external_tool_tag, shard)
  end

  def permits_moderation?(user)
    return false unless user

    final_grader_id == user.id || context.account_membership_allows(user, :select_final_grade)
  end

  def available_moderators
    moderators = course.moderators
    return moderators if final_grader_id.blank?

    # This captures scenarios where a user is selected as the final grader
    # for an assignment, and then afterwards they are deactivated or concluded,
    # or their 'Select Final Grade' permission is revoked. In these cases, we
    # still want to keep that user as the moderator for the assignment (even
    # though that user will not be included in the course.moderators list)
    # because a workflow state (excluding a change to 'deleted') or permission
    # change should have no bearing on their moderator status (this is a
    # product decision).
    moderators << final_grader if moderators.exclude?(final_grader)
    moderators
  end

  def provisional_moderation_graders
    if final_grader_id.present?
      moderation_graders.with_slot_taken.where.not(user_id: final_grader_id)
    else
      moderation_graders.with_slot_taken
    end
  end

  def ordered_moderation_graders_with_slot_taken
    moderation_graders.with_slot_taken.order(:anonymous_id)
  end

  def moderation_grader_users_with_slot_taken
    User.joins(
      "INNER JOIN #{ModerationGrader.quoted_table_name} ON moderation_graders.user_id = users.id"
    ).merge(moderation_graders.with_slot_taken)
  end

  def anonymous_grader_identities_by_user_id
    # Response looks like: { user_id => { id: anonymous_id, name: anonymous_name } }
    @anonymous_grader_identities_by_user_id ||= anonymous_grader_identities(index_by: :user_id)
  end

  def anonymous_grader_identities_by_anonymous_id
    # Response looks like: { anonymous_id => { id: anonymous_id, name: anonymous_name } }
    @anonymous_grader_identities_by_anonymous_id ||= anonymous_grader_identities(index_by: :anonymous_id)
  end

  def instructor_selectable_states_by_provisional_grade_id
    @instructor_selectable_states_by_provisional_grade_id ||= instructor_selectable_states
  end

  def moderated_grader_limit_reached?
    moderated_grading? && provisional_moderation_graders.count >= grader_count
  end

  def can_be_moderated_grader?(user)
    return false unless context.grants_any_right?(user, :manage_grades, :view_all_grades)
    return true unless moderated_grader_limit_reached?

    # Final grader can always be a moderated grader, and existing moderated graders can re-grade
    final_grader_id == user.id || provisional_moderation_graders.where(user: user).exists?
  end

  def can_view_speed_grader?(user)
    context.allows_speed_grader? && context.grants_any_right?(user, :manage_grades, :view_all_grades)
  end

  def can_view_audit_trail?(user)
    auditable? && !muted? && grades_published? && context.grants_right?(user, :view_audit_trail)
  end

  def can_view_other_grader_identities?(user)
    return false unless context.grants_any_right?(user, :manage_grades, :view_all_grades)
    return true unless moderated_grading? && !grades_published?

    return grader_names_visible_to_final_grader? if final_grader_id == user.id
    return true if context.account_membership_allows(user, :select_final_grade)
    return false unless grader_comments_visible_to_graders?

    !graders_anonymous_to_graders?
  end

  def can_view_other_grader_comments?(user)
    return false unless context.grants_any_right?(user, :manage_grades, :view_all_grades)
    return true unless moderated_grading?

    return true if final_grader_id == user.id || context.account_membership_allows(user, :select_final_grade)

    grader_comments_visible_to_graders?
  end

  # This only checks whether this assignment allows score statistics to be shown.
  # You must also check submission.eligible_for_showing_score_statistics
  def can_view_score_statistics?(user)
    # The assignment must have points_possible > 0,
    return false unless points_possible.present? && points_possible > 0

    # Students can only see statistics when count >= 5 and not disabled by the instructor
    # Instructor can see statistics at any time.
    count = score_statistic&.count || 0
    context.grants_right?(user, :read_as_admin) || (count >= 5 && !context.hide_distribution_graphs)
  end

  def grader_ids_to_anonymous_ids
    @grader_ids_to_anonymous_ids ||= moderation_graders.each_with_object({}) do |grader, map|
      map[grader.user_id.to_s] = grader.anonymous_id
    end
  end

  # If you're going to be checking this for multiple assignments, you may want
  # to call .preload_unposted_anonymous_submissions on the lot of them first
  def anonymize_students?
    return false unless anonymous_grading?

    # Only anonymize students for moderated assignments if grades have not been published.
    return !grades_published? if moderated_grading?

    # Otherwise, only anonymize students if there's at least one active student with
    # an unposted submission.
    unposted_anonymous_submissions?
  end
  alias_method :anonymize_students, :anonymize_students?

  def unposted_anonymous_submissions?
    Assignment.preload_unposted_anonymous_submissions([self]) unless defined? @unposted_anonymous_submissions
    @unposted_anonymous_submissions
  end

  def can_view_student_names?(user)
    return false if anonymize_students?

    context.grants_any_right?(user, :manage_grades, :view_all_grades)
  end

  def create_moderation_grader(user, occupy_slot:)
    ensure_moderation_grader_slot_available(user) if occupy_slot

    existing_anonymous_ids = moderation_graders.pluck(:anonymous_id)
    new_anonymous_id = Anonymity.generate_id(existing_ids: existing_anonymous_ids)
    moderation_graders.create!(user: user, anonymous_id: new_anonymous_id, slot_taken: occupy_slot)
  end

  def user_is_moderation_grader?(user)
    moderation_grader_users.exists?(user)
  end

  # This is a helper method intended to ensure the number of provisional graders
  # for a moderated assignment doesn't exceed the prescribed maximum. Currently,
  # it is used for submitting grades, comments, and rubrics via SpeedGrader.
  # If the assignment is not moderated or the item is not provisional, this
  # method will simply execute the provided block without any additional checks.
  def ensure_grader_can_adjudicate(grader:, provisional: false, occupy_slot:)
    unless provisional && moderated_grading?
      yield if block_given?
      return
    end

    Assignment.transaction do
      # If we can't add a new grader, this will raise an error and abort
      # the transaction.
      moderation_grader = moderation_graders.find_by(user: grader)
      if moderation_grader.nil?
        create_moderation_grader(grader, occupy_slot: occupy_slot)
        filled_available_slot = occupy_slot
      elsif moderation_grader.slot_taken != occupy_slot
        if occupy_slot
          ensure_moderation_grader_slot_available(grader)
          filled_available_slot = true
        end
        moderation_grader.update!(slot_taken: occupy_slot)
      end

      yield if block_given?

      # If we added a grader, attempt to handle a potential race condition:
      # multiple new graders could have tried to add themselves simultaneously
      # when there weren't enough slots open for all of them. If we ended up
      # with too many provisional graders, throw an error to roll things back.
      if filled_available_slot && provisional_moderation_graders.count > grader_count
        raise MaxGradersReachedError
      end
    end
  end

  def effective_post_policy
    post_policy || course.default_post_policy
  end

  def post_manually?
    !!effective_post_policy&.post_manually?
  end

  def post_submissions(progress: nil, submission_ids: nil, skip_updating_timestamp: false, posting_params: nil, skip_muted_changed: false, skip_content_participation_refresh: true)
    submissions = if submission_ids.nil?
                    self.submissions.active
                  else
                    self.submissions.active.where(id: submission_ids)
                  end
    return if submissions.blank?

    submission_and_user_ids = submissions.pluck(:id, :user_id)
    submission_ids = submission_and_user_ids.map(&:first)
    user_ids = submission_and_user_ids.map(&:second)

    User.clear_cache_keys(user_ids, :submissions)
    unless skip_updating_timestamp
      update_time = Time.zone.now
      # broadcast_notifications will reload each submission individually; this
      # cuts down on unneeded work when possible. This makes the assumption
      # that only unposted submissions need notifications.
      previously_unposted_submissions = submissions.unposted.to_a
      submissions.update_all(posted_at: update_time, updated_at: update_time)

      previously_unposted_submissions.each do |submission|
        submission.grade_posting_in_progress = true
        submission.broadcast_notifications
        submission.grade_posting_in_progress = false
      end
    end

    submissions.in_workflow_state("graded").each(&:assignment_muted_changed) unless skip_muted_changed

    show_stream_items(submissions: submissions)
    course.recompute_student_scores(submissions.pluck(:user_id))
    update_muted_status!
    delay_if_production.recalculate_module_progressions(submission_ids)

    unless skip_content_participation_refresh
      submission_ids.each_slice(1000) do |submission_id_slice|
        ContentParticipation
          .where(content_type: "Submission", content_id: submission_id_slice, content_item: "grade", workflow_state: "read")
          .update_all(workflow_state: "unread")
      end
      course.refresh_content_participation_counts_for_users(user_ids)
    end

    progress.set_results(assignment_id: id, posted_at: update_time, user_ids: user_ids) if progress.present?
    broadcast_submissions_posted(posting_params) if posting_params.present?
  end

  def hide_submissions(progress: nil, submission_ids: nil, skip_updating_timestamp: false, skip_muted_changed: false, skip_content_participation_refresh: true)
    submissions = if submission_ids.nil?
                    self.submissions.active
                  else
                    self.submissions.active.where(id: submission_ids)
                  end
    return if submissions.blank?

    user_ids = submissions.pluck(:user_id)

    User.clear_cache_keys(user_ids, :submissions)
    submissions.update_all(posted_at: nil, updated_at: Time.zone.now) unless skip_updating_timestamp
    submissions.in_workflow_state("graded").each(&:assignment_muted_changed) unless skip_muted_changed
    course.refresh_content_participation_counts_for_users(user_ids) unless skip_content_participation_refresh
    hide_stream_items(submissions: submissions)
    course.recompute_student_scores(submissions.pluck(:user_id))
    update_muted_status!
    progress.set_results(assignment_id: id, posted_at: nil, user_ids: user_ids) if progress.present?
  end

  def broadcast_submissions_posted(posting_params)
    @posting_params_for_notifications = posting_params
    broadcast_notifications
    @posting_params_for_notifications = nil
  end

  def ensure_post_policy(post_manually:)
    # Anonymous assignments can never be set to automatically posted
    return if anonymous_grading? && !post_manually

    build_post_policy(course: course) if post_policy.blank?
    post_policy.update!(post_manually: post_manually)
  end

  def a2_enabled?
    return false unless course.feature_enabled?(:assignments_2_student)
    return false if external_tool? || quiz? || discussion_topic? || wiki_page? || (peer_reviews? && !course.feature_enabled?(:peer_reviews_for_a2))

    true
  end

  def self.disable_post_to_sis_if_grading_period_closed
    eligible_root_accounts = Account.root_accounts.active.select do |account|
      account.feature_enabled?(:disable_post_to_sis_when_grading_period_closed) &&
        account.feature_enabled?(:new_sis_integrations) &&
        account.disable_post_to_sis_when_grading_period_closed?
    end
    return unless eligible_root_accounts.any?

    # This method is currently set to be called every 5 minutes, but check for
    # grading periods that have closed within a somewhat larger interval to
    # avoid "missing" a given period if the periodic job doesn't run for a while.
    now = Time.zone.now
    look_back = Setting.get("disable_post_to_sis_on_grading_period", "60").to_i
    GradingPeriod.active.joins(:grading_period_group)
                 .where(close_date: look_back.minutes.ago(now)..now)
                 .where(grading_period_groups: { root_account: eligible_root_accounts }).find_each do |gp|
      gp.delay(
        singleton: "disable_post_to_sis_on_grading_period_#{gp.global_id}",
        n_strand: ["Assignment#disable_post_to_sis_if_grading_period_closed", Shard.global_id_for(gp.root_account_id)]
      ).disable_post_to_sis
    end
  end

  def self.from_secure_lti_params(secure_params)
    lti_context_id = Lti::Security.decoded_lti_assignment_id(secure_params)
    return nil if lti_context_id.blank?

    find_by(lti_context_id: lti_context_id)
  end

  def active_rubric_association?
    !!rubric_association&.active?
  end

  def can_reassign?(grader)
    (final_grader_id.nil? || final_grader_id == grader.id) && context.grants_right?(grader, :manage_grades)
  end

  def accepts_submission_type?(submission_type)
    if submission_type == "basic_lti_launch"
      submission_types =~ /online|external_tool/
    else
      submission_types_array.include?(submission_type)
    end
  end

  def anonymous_student_identities
    @anonymous_student_identities ||= all_submissions.active.order(Arel.sql('anonymous_id COLLATE "C" ASC')).order("md5(id::text) ASC").each_with_object({}).with_index(1) do |(identity, identities), student_number|
      identities[identity["user_id"]] = {
        name: I18n.t("Student %{student_number}", { student_number: student_number }),
        position: student_number
      }
    end
  end

  def hide_on_modules_view?
    ["duplicating", "failed_to_duplicate"].include?(workflow_state)
  end

  private

  def grading_type_requires_points?
    POINTED_GRADING_TYPES.include? grading_type
  end

  def set_muted
    self.muted = true
  end

  def anonymous_grader_identities(index_by:)
    return {} unless moderated_grading?

    ordered_moderation_graders_with_slot_taken.each_with_object({}).with_index(1) do |(moderation_grader, anonymous_identities), grader_number|
      anonymous_identities[moderation_grader.public_send(index_by)] = {
        name: I18n.t("Grader %{grader_number}", { grader_number: grader_number }),
        id: moderation_grader.anonymous_id
      }
    end
  end

  def ensure_moderation_grader_slot_available(user)
    if moderated_grader_limit_reached? && user.id != final_grader_id
      raise MaxGradersReachedError
    end
  end

  def mute_if_changed_to_anonymous
    return unless anonymous_grading_changed?

    self.muted = true if anonymous_grading?
  end

  def mute_if_changed_to_moderated
    return unless moderated_grading_changed?

    self.muted = true if moderated_grading?
  end

  def ensure_manual_posting_if_anonymous
    ensure_post_policy(post_manually: true) if saved_change_to_anonymous_grading?(from: false, to: true)
  end

  def ensure_manual_posting_if_moderated
    ensure_post_policy(post_manually: true) if saved_change_to_moderated_grading?(from: false, to: true)
  end

  def create_default_post_policy
    return if post_policy.present?

    post_manually = if course.default_post_policy.present?
                      course.default_post_policy.post_manually
                    else
                      false
                    end

    create_post_policy!(course: course, post_manually: post_manually)
  end

  def due_date_ok?
    # lock_at OR unlock_at can be empty
    if (unlock_at || lock_at) && due_at && !AssignmentUtil.in_date_range?(due_at, unlock_at, lock_at)
      errors.add(:due_at, I18n.t("must be between availability dates"))
      return false
    end
    unless @skip_sis_due_date_validation || AssignmentUtil.due_date_ok?(self)
      errors.add(:due_at, I18n.t("due_at", "cannot be blank when Post to Sis is checked"))
    end
  end

  def assignment_overrides_due_date_ok?(overrides = {})
    return true if @skip_sis_due_date_validation

    if AssignmentUtil.due_date_required?(self)
      overrides = gather_override_data(overrides)
      if overrides.count { |o| !!o[:due_at_overridden] && o[:due_at].blank? && o[:workflow_state] != "deleted" } > 0
        errors.add(:due_at, I18n.t("cannot be blank for any assignees when Post to Sis is checked"))
        return false
      end
    end
    true
  end

  def gather_override_data(overrides)
    overrides = overrides.values.reject(&:empty?).flatten if overrides.is_a?(Hash)
    overrides = overrides.map do |o|
      o = o.to_unsafe_h if o.is_a?(ActionController::Parameters)
      if o.is_a?(Hash) && o.key?(:due_at) && !o.key?(:due_at_overridden)
        o = o.merge(due_at_overridden: true) # default to true if provided by api
      end
      o
    end
    override_ids = overrides.pluck(:id).to_set
    assignment_overrides.reject { |o| override_ids.include? o[:id] } + overrides
  end

  def active_assignment_overrides?
    assignment_overrides.exists?
  end

  def assignment_name_length_ok?
    name_length = max_name_length

    # Due to the removal of the multiple `validates_length_of :title` validations we need this nil check
    # here to act as those validations so we can reduce the number of validations for this attribute
    # to just one single check
    return if nil? || self.title.nil?

    if self.title.to_s.length > name_length && self.grading_type != "not_graded"
      errors.add(:title, I18n.t("The title cannot be longer than %{length} characters", length: name_length))
    end
  end

  def annotatable_and_group_exclusivity_ok?
    return unless has_group_category? && annotated_document?

    errors.add(:annotatable_attachment_id, "must be blank when group_category_id is present")
    errors.add(:group_category_id, "must be blank when annotatable_attachment_id is present")
  end

  def grader_section_ok?
    return if grader_section.blank?

    if grader_section.workflow_state != "active" || grader_section.course_id != course.id
      errors.add(:grader_section, "must be active and in same course as assignment")
    end
  end

  def final_grader_ok?
    return unless final_grader_id_changed?
    return if final_grader_id.blank?

    if grader_section_id.present? && grader_section.instructor_enrollments.where(user_id: final_grader_id, workflow_state: "active").empty?
      errors.add(:final_grader, "must be enrolled in selected section")
    elsif course.participating_instructors.where(id: final_grader_id).empty?
      errors.add(:final_grader, "must be an instructor in this course")
    end
  end

  def allowed_extensions_length_ok?
    if allowed_extensions.present? && allowed_extensions.to_yaml.length > Assignment.maximum_string_length
      errors.add(:allowed_extensions, I18n.t("Value too long, allowed length is %{length}", length: Assignment.maximum_string_length))
    end
  end

  def clear_moderated_grading_attributes(assignment)
    return if assignment.frozen?

    assignment.final_grader_id = nil
    assignment.grader_count = 0
    assignment.grader_names_visible_to_final_grader = true
    assignment.grader_comments_visible_to_graders = true
    assignment.graders_anonymous_to_graders = false
  end

  def set_root_account_id
    self.root_account_id = root_account&.id
  end

  def setup_valid_quiz_lti_settings!
    self.peer_reviews = false
    self.peer_review_count = 0
    self.peer_reviews_due_at = nil
    self.peer_reviews_assigned = false
    self.automatic_peer_reviews = false
    self.anonymous_peer_reviews = false
    self.intra_group_peer_reviews = false
  end

  def instructor_selectable_states
    return {} unless moderated_grading?

    states = %w[inactive completed deleted invited]
    active_user_ids = course.instructors.where.not(enrollments: { workflow_state: states }).pluck(:id)
    provisional_grades.each_with_object({}) do |provisional_grade, hash|
      hash[provisional_grade.id] = active_user_ids.include?(provisional_grade.scorer_id)
    end
  end

  def sanitize_user_name(user_name)
    # necessary because we use /_\d+_/ to infer the user/attachment
    # ids when teachers upload graded submissions
    user_name.gsub!(/_(\d+)_/, '\1')
    user_name.gsub!(/^(\d+)$/, '\1')
    user_name.downcase
  end

  def mark_module_progressions_outdated
    progressions = ContextModuleProgression.for_course(context).where(current: true)
    progressions.in_batches(of: 10_000).update_all(current: false)
    User.where(id: progressions.pluck(:user_id)).touch_all
  end
end<|MERGE_RESOLUTION|>--- conflicted
+++ resolved
@@ -106,6 +106,8 @@
   serialize :lti_resource_link_custom_params, JSON
   attribute :lti_resource_link_lookup_uuid, :string, default: nil
   attribute :lti_resource_link_url, :string, default: nil
+  attribute :line_item_resource_id, :string, default: nil
+  attribute :line_item_tag, :string, default: nil
 
   has_many :submissions, -> { active.preload(:grading_period) }, inverse_of: :assignment
   has_many :all_submissions, class_name: "Submission", dependent: :delete_all
@@ -165,17 +167,11 @@
   scope :auditable, -> { anonymous.or(moderated) }
   scope :type_quiz_lti, lambda {
     all.primary_shard.activate do
-<<<<<<< HEAD
-      where("EXISTS (?)",
-            ContentTag.where("content_tags.context_id=assignments.id").where(context_type: "Assignment", content_type: "ContextExternalTool")
-                .where("EXISTS (?)", ContextExternalTool.where("context_external_tools.id=content_tags.content_id").quiz_lti.offset(0)).offset(0))
-=======
       # the offsets in this query are important hints to the PG query planner to execute this efficiently
       where(ContentTag.where("content_tags.context_id=assignments.id")
                       .where(context_type: "Assignment", content_type: "ContextExternalTool")
                       .where(ContextExternalTool.where("context_external_tools.id=content_tags.content_id").quiz_lti.offset(0).arel.exists)
                       .offset(0).arel.exists)
->>>>>>> 0c009032
     end
   }
   scope :not_type_quiz_lti, -> { where.not(id: type_quiz_lti) }
@@ -331,8 +327,12 @@
     result.ignores.clear
     result.moderated_grading_selections.clear
     result.grades_published_at = nil
-    %i[migration_id lti_context_id turnitin_id
-       discussion_topic integration_id integration_data].each do |attr|
+    %i[migration_id
+       lti_context_id
+       turnitin_id
+       discussion_topic
+       integration_id
+       integration_data].each do |attr|
       result.send(:"#{attr}=", nil)
     end
     result.peer_review_count = 0
@@ -996,11 +996,23 @@
     end
     self.peer_reviews_assigned = false if peer_reviews_due_at_changed?
     %i[
-      all_day could_be_locked grade_group_students_individually
-      anonymous_peer_reviews turnitin_enabled vericite_enabled
-      moderated_grading omit_from_final_grade freeze_on_copy
-      copied only_visible_to_overrides post_to_sis peer_reviews_assigned
-      peer_reviews automatic_peer_reviews muted intra_group_peer_reviews
+      all_day
+      could_be_locked
+      grade_group_students_individually
+      anonymous_peer_reviews
+      turnitin_enabled
+      vericite_enabled
+      moderated_grading
+      omit_from_final_grade
+      freeze_on_copy
+      copied
+      only_visible_to_overrides
+      post_to_sis
+      peer_reviews_assigned
+      peer_reviews
+      automatic_peer_reviews
+      muted
+      intra_group_peer_reviews
       anonymous_grading
     ].each { |attr| self[attr] = false if self[attr].nil? }
     self.graders_anonymous_to_graders = false unless grader_comments_visible_to_graders
@@ -1192,12 +1204,12 @@
           url: lti_resource_link_url
         )
 
-        li = line_items.create!(label: title, score_maximum: points_possible, resource_link: rl, coupled: true)
+        li = line_items.create!(label: title, score_maximum: points_possible, resource_link: rl, coupled: true, resource_id: line_item_resource_id, tag: line_item_tag)
         create_results_from_prior_grades(li)
       elsif saved_change_to_title? || saved_change_to_points_possible?
         line_items
           .find(&:assignment_line_item?)
-          &.update!(label: title, score_maximum: points_possible || 0)
+          &.update!(label: title, score_maximum: points_possible || 0, resource_id: line_item_resource_id, tag: line_item_tag)
       end
 
       if lti_1_3_external_tool_tag?(lti_1_3_tool) && !lti_resource_links.empty?
@@ -1679,16 +1691,16 @@
 
     # Ignore test student enrollments so that adding a test student doesn't
     # inadvertently flip a posted anonymous assignment back to unposted
-    assignment_ids_with_unposted_anonymous_submissions = Assignment
-                                                         .where(id: assignments, anonymous_grading: true)
-                                                         .where(
-                                                           "EXISTS (?)", Submission.active.unposted.joins(user: :enrollments)
-          .where("submissions.user_id = users.id")
-          .where("submissions.assignment_id = assignments.id")
-          .where("enrollments.course_id = assignments.context_id")
-          .merge(Enrollment.of_student_type.where(workflow_state: "active"))
-                                                         )
-                                                         .pluck(:id).to_set
+    assignment_ids_with_unposted_anonymous_submissions =
+      Assignment
+      .where(id: assignments, anonymous_grading: true)
+      .where(Submission.active.unposted.joins(user: :enrollments)
+            .where("submissions.user_id = users.id")
+            .where("submissions.assignment_id = assignments.id")
+            .where("enrollments.course_id = assignments.context_id")
+            .merge(Enrollment.of_student_type.where(workflow_state: "active"))
+            .arel.exists)
+      .pluck(:id).to_set
 
     assignments.each do |assignment|
       assignment.unposted_anonymous_submissions = assignment_ids_with_unposted_anonymous_submissions.include?(assignment.id)
@@ -3001,7 +3013,7 @@
                                            .where(due_at_overridden: true, due_at: start..ending)
 
     scope1 = where(due_at: start..ending)
-    scope2 = where("EXISTS (?)", overrides_subquery)
+    scope2 = where(overrides_subquery.arel.exists)
     if group_values.present?
       # subquery strategy doesn't work with GROUP BY
       scope1.or(scope2)
@@ -3042,10 +3054,10 @@
   }
 
   scope :not_ignored_by, lambda { |user, purpose|
-    where("NOT EXISTS (?)",
-          Ignore.where(asset_type: "Assignment",
-                       user_id: user,
-                       purpose: purpose).where("asset_id=assignments.id"))
+    where.not(Ignore.where(asset_type: "Assignment",
+                           user_id: user,
+                           purpose: purpose).where("asset_id=assignments.id")
+                       .arel.exists)
   }
 
   # This should only be used in the course drop down to show assignments needing a submission
@@ -3054,7 +3066,9 @@
             WHERE assignment_id = assignments.id
             AND submissions.workflow_state <> 'deleted'
             AND (submission_type IS NOT NULL OR excused = ?)
-            AND user_id = ?)", true, user_id)
+            AND user_id = ?)",
+                  true,
+                  user_id)
             .limit(limit)
             .order("assignments.due_at")
 
@@ -3064,8 +3078,8 @@
     chain.preload(:context)
   }
 
-  scope :expecting_submission, lambda {
-    where.not(submission_types: [nil, ""] + %w[none not_graded on_paper wiki_page])
+  scope :expecting_submission, lambda { |additional_excludes: []|
+    where.not(submission_types: [nil, ""] + Array(additional_excludes) + %w[none not_graded on_paper wiki_page])
   }
 
   scope :gradeable, -> { where.not(submission_types: %w[not_graded wiki_page]) }
@@ -3245,9 +3259,18 @@
   end
   protected :infer_comment_context_from_filename
 
-  FREEZABLE_ATTRIBUTES = %w[title description lock_at points_possible grading_type
-                            submission_types assignment_group_id allowed_extensions
-                            group_category_id notify_of_update peer_reviews workflow_state].freeze
+  FREEZABLE_ATTRIBUTES = %w[title
+                            description
+                            lock_at
+                            points_possible
+                            grading_type
+                            submission_types
+                            assignment_group_id
+                            allowed_extensions
+                            group_category_id
+                            notify_of_update
+                            peer_reviews
+                            workflow_state].freeze
   def frozen?
     !!(freeze_on_copy && copied &&
        PluginSetting.settings_for_plugin(:assignment_freezer))
@@ -3441,7 +3464,7 @@
 
   def self.assignment_ids_with_submissions(assignment_ids)
     Submission.from(sanitize_sql(["unnest('{?}'::int8[]) as subs (assignment_id)", assignment_ids]))
-              .where("EXISTS (?)", Submission.active.having_submission.where("submissions.assignment_id=subs.assignment_id"))
+              .where(Submission.active.having_submission.where("submissions.assignment_id=subs.assignment_id").arel.exists)
               .distinct.pluck("subs.assignment_id")
   end
 
