--- conflicted
+++ resolved
@@ -180,11 +180,7 @@
       # needs to be .each(&:destroy) instead of .update_all(:workflow_state =>
       # 'deleted') so that the override gets versioned properly
       active_assignment_overrides.
-<<<<<<< HEAD
-        scoped(:conditions => {:set_type => 'Group'}).
-=======
         where(:set_type => 'Group').
->>>>>>> dce95d23
         each { |o|
           o.dont_touch_assignment = true
           o.destroy
