--- conflicted
+++ resolved
@@ -2117,14 +2117,9 @@
   end
 
   def run_if_overrides_changed!
-<<<<<<< HEAD
-    self.relock_modules!
-    each_submission_type { |submission| submission.relock_modules! if submission }
-=======
     relocked_modules = []
     self.relock_modules!(relocked_modules)
     each_submission_type { |submission| submission.relock_modules!(relocked_modules) if submission }
->>>>>>> f6276e50
 
     if only_visible_to_overrides?
       Rails.logger.info "GRADES: recalculating because assignment overrides on #{global_id} changed."
