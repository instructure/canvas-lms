--- conflicted
+++ resolved
@@ -1008,10 +1008,7 @@
       vericite_enabled
       moderated_grading
       omit_from_final_grade
-<<<<<<< HEAD
-=======
       hide_in_gradebook
->>>>>>> 87563733
       freeze_on_copy
       copied
       only_visible_to_overrides
@@ -1215,11 +1212,6 @@
         li = line_items.create!(label: title, score_maximum: points_possible, resource_link: rl, coupled: true, resource_id: line_item_resource_id, tag: line_item_tag)
         create_results_from_prior_grades(li)
       elsif saved_change_to_title? || saved_change_to_points_possible?
-<<<<<<< HEAD
-        line_items
-          .find(&:assignment_line_item?)
-          &.update!(label: title, score_maximum: points_possible || 0, resource_id: line_item_resource_id, tag: line_item_tag)
-=======
         if (li = line_items.find(&:assignment_line_item?))
           li.label = title
           li.score_maximum = points_possible || 0
@@ -1227,7 +1219,6 @@
           li.resource_id = line_item_resource_id if line_item_resource_id
           li.save!
         end
->>>>>>> 87563733
       end
 
       if lti_1_3_external_tool_tag?(lti_1_3_tool) && !lti_resource_links.empty?
