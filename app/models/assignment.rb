--- conflicted
+++ resolved
@@ -1101,30 +1101,6 @@
     )
 
     avatar_methods = (avatars && !grade_as_group?) ? [:avatar_path] : []
-<<<<<<< HEAD
-    visible_students = context.students_visible_to(user).order_by_sortable_name.uniq
-
-    res[:context][:rep_for_student] = {}
-
-    students = if grade_as_group?
-                 group_category.groups.includes(:group_memberships => :user).map { |g|
-                   [g.name, g.users]
-                 }.map { |group_name, group_students|
-                   representative, *others = (group_students & visible_students)
-                   next unless representative
-
-                   representative.readonly!
-                   representative.name = group_name
-
-                   others.each { |s|
-                     res[:context][:rep_for_student][s.id] = representative.id
-                   }
-                   representative
-                 }.compact
-               else
-                 visible_students
-               end
-=======
 
     res[:context][:rep_for_student] = {}
 
@@ -1133,7 +1109,6 @@
         res[:context][:rep_for_student][s.id] = rep.id
       }
     end
->>>>>>> de48f2b4
 
     res[:context][:students] = students.map { |u|
       u.as_json(:include_root => false,
@@ -1191,8 +1166,6 @@
     has_group_category? && !grade_group_students_individually?
   end
 
-<<<<<<< HEAD
-=======
   # for group assignments, returns a single "student" for each
   # group's submission.  the students name will be changed to the group's
   # name.  for non-group assignments this just returns all visible users
@@ -1224,7 +1197,6 @@
     end
   end
 
->>>>>>> de48f2b4
   def visible_rubric_assessments_for(user)
     if self.rubric_association
       self.rubric_association.rubric_assessments.select{|a| a.grants_rights?(user, :read)[:read]}.sort_by{|a| [a.assessment_type == 'grading' ? '0' : '1', a.assessor_name] }
