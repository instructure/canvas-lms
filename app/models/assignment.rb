#
# Copyright (C) 2012 Instructure, Inc.
#
# This file is part of Canvas.
#
# Canvas is free software: you can redistribute it and/or modify it under
# the terms of the GNU Affero General Public License as published by the Free
# Software Foundation, version 3 of the License.
#
# Canvas is distributed in the hope that it will be useful, but WITHOUT ANY
# WARRANTY; without even the implied warranty of MERCHANTABILITY or FITNESS FOR
# A PARTICULAR PURPOSE. See the GNU Affero General Public License for more
# details.
#
# You should have received a copy of the GNU Affero General Public License along
# with this program. If not, see <http://www.gnu.org/licenses/>.
#

require 'set'

class Assignment < ActiveRecord::Base
  include Workflow
  include TextHelper
  include HasContentTags
  include CopyAuthorizedLinks
  include Mutable
  include ContextModuleItem

  attr_accessible :title, :name, :description, :due_at, :points_possible,
    :min_score, :max_score, :mastery_score, :grading_type, :submission_types,
    :assignment_group, :unlock_at, :lock_at, :group_category, :group_category_id,
    :peer_review_count, :peer_reviews_due_at, :peer_reviews_assign_at, :grading_standard_id,
    :peer_reviews, :automatic_peer_reviews, :grade_group_students_individually,
    :notify_of_update, :time_zone_edited, :turnitin_enabled, :turnitin_settings,
    :set_custom_field_values, :context, :position, :allowed_extensions,
    :external_tool_tag_attributes, :freeze_on_copy
  attr_accessor :original_id, :updating_user, :copying

  has_many :submissions, :class_name => 'Submission', :dependent => :destroy
  has_many :attachments, :as => :context, :dependent => :destroy
  has_one :quiz
  belongs_to :assignment_group
  has_one :discussion_topic, :conditions => ['discussion_topics.root_topic_id IS NULL'], :order => 'created_at'
  has_many :learning_outcome_tags, :as => :content, :class_name => 'ContentTag', :conditions => ['content_tags.tag_type = ? AND content_tags.workflow_state != ?', 'learning_outcome', 'deleted'], :include => :learning_outcome
  has_one :rubric_association, :as => :association, :conditions => ['rubric_associations.purpose = ?', "grading"], :order => :created_at, :include => :rubric
  has_one :rubric, :through => :rubric_association
  has_one :teacher_enrollment, :class_name => 'TeacherEnrollment', :foreign_key => 'course_id', :primary_key => 'context_id', :include => :user, :conditions => ['enrollments.workflow_state = ?', 'active']
  belongs_to :context, :polymorphic => true
  belongs_to :cloned_item
  belongs_to :grading_standard
  belongs_to :group_category
  has_many :assignment_reminders, :dependent => :destroy

  has_one :external_tool_tag, :class_name => 'ContentTag', :as => :context, :dependent => :destroy
  validates_associated :external_tool_tag, :if => :external_tool?
  accepts_nested_attributes_for :external_tool_tag, :reject_if => proc { |attrs|
    # only accept the url and new_tab params, the other accessible
    # params don't apply to an content tag being used as an external_tool_tag
    attrs.slice!(:url, :new_tab)
    false
  }
  before_validation do |assignment|
    if assignment.external_tool? && assignment.external_tool_tag
      assignment.external_tool_tag.context = assignment
      assignment.external_tool_tag.content_type = "ContextExternalTool"
    else
      assignment.external_tool_tag = nil
    end
  end

  def external_tool?
    self.submission_types == 'external_tool'
  end

  validates_presence_of :context_id
  validates_presence_of :context_type
  validates_length_of :title, :maximum => maximum_string_length, :allow_nil => true
  validates_length_of :description, :maximum => maximum_long_text_length, :allow_nil => true, :allow_blank => true
  validate :frozen_atts_not_altered, :if => :frozen?, :on => :update

  acts_as_list :scope => :assignment_group_id
  has_a_broadcast_policy
  simply_versioned :keep => 5
  sanitize_field :description, Instructure::SanitizeField::SANITIZE
  copy_authorized_links( :description) { [self.context, nil] }

  has_custom_fields :scopes => %w(root_account)

  def root_account
    context && context.root_account
  end

  def name=(val)
    self.title = val
  end

  serialize :turnitin_settings, Hash
  # file extensions allowed for online_upload submission
  serialize :allowed_extensions, Array

  def allowed_extensions=(new_value)
    if new_value.is_a?(String)
      # allow both comma and whitespace as separator, and remove the . if they
      # put it on.
      new_value = new_value.split(/[\s,]+/).map { |v| v.strip.gsub(/\A\./, '').downcase }
    end
    write_attribute(:allowed_extensions, new_value)
  end

  before_create :infer_state_from_course

  before_save   :set_old_assignment_group_id,
                :deliver_messages_if_publishing,
                :infer_grading_type,
                :process_if_quiz,
                :default_values,
                :update_submissions_if_details_changed,
                :maintain_group_category_attribute,
                :process_if_topic

  after_save    :update_grades_if_details_changed,
                :generate_reminders_if_changed,
                :touch_assignment_group,
                :touch_context,
                :update_grading_standard,
                :update_quiz_or_discussion_topic,
                :update_submissions_later,
                :clear_unannounced_grading_changes_if_just_unpublished,
                :schedule_do_auto_peer_review_job_if_automatic_peer_review,
                :delete_empty_abandoned_children,
                :remove_assignment_updated_flag

  def schedule_do_auto_peer_review_job_if_automatic_peer_review
    if peer_reviews && automatic_peer_reviews && !peer_reviews_assigned
      # handle if it has already come due, but has not yet been auto_peer_reviewed
      if due_at && due_at <= Time.now
        # do_auto_peer_review
      elsif due_at
        self.send_later_enqueue_args(:do_auto_peer_review, {
          :run_at => due_at,
          :singleton => Shard.default.activate { "assignment:auto_peer_review:#{self.id}" }
        })
      end
    end
    true
  end

  def do_auto_peer_review
    assign_peer_reviews if peer_reviews && automatic_peer_reviews && !peer_reviews_assigned && due_at && due_at <= Time.now
  end

  def touch_assignment_group
    AssignmentGroup.update_all({:updated_at => Time.now.utc}, {:id => self.assignment_group_id}) if self.assignment_group_id
    true
  end

  def update_student_submissions(old_points_possible, old_grading_type)
    submissions.graded.each do |submission|
      submission.grade = score_to_grade(submission.score)
      submission.save
    end
  end

  # if a teacher changes the settings for an assignment and students have
  # already been graded, then we need to update the "grade" column to
  # reflect the changes
  def update_submissions_if_details_changed
    if !new_record? && (points_possible_changed? || grading_type_changed? || grading_standard_id_changed?) && !submissions.graded.empty?
      send_later_if_production(:update_student_submissions, points_possible_was, grading_type_was)
    end
    true
  end

  def update_grades_if_details_changed
    if @points_possible_was != self.points_possible || @grades_affected || @muted_was != self.muted
      connection.after_transaction_commit { self.context.recompute_student_scores }
    end
    true
  end

  def create_in_turnitin
    return false unless self.context.turnitin_settings
    return true if self.turnitin_settings[:current]
    turnitin = Turnitin::Client.new(*self.context.turnitin_settings)
    res = turnitin.createOrUpdateAssignment(self, self.turnitin_settings)

    unless read_attribute(:turnitin_settings)
      self.turnitin_settings = Turnitin::Client.default_assignment_turnitin_settings
    end

    if res[:assignment_id]
      self.turnitin_settings[:created] = true
      self.turnitin_settings[:current] = true
      self.turnitin_settings.delete(:error)
    else
      self.turnitin_settings[:error] = res
    end
    self.save
    return self.turnitin_settings[:current]
  end

  def turnitin_settings
    read_attribute(:turnitin_settings) || Turnitin::Client.default_assignment_turnitin_settings
  end

  def turnitin_settings=(settings)
    settings = Turnitin::Client.normalize_assignment_turnitin_settings(settings)
    unless settings.blank?
      [:created, :error].each do |key|
        settings[key] = self.turnitin_settings[key] if self.turnitin_settings[key]
      end
    end
    write_attribute :turnitin_settings, settings
  end

  def default_values
    raise "Assignments can only be assigned to Course records" if self.context_type && self.context_type != "Course"
    self.context_code = "#{self.context_type.underscore}_#{self.context_id}"
    self.title ||= (self.assignment_group.default_assignment_name rescue nil) || "Assignment"
    self.grading_type = "pass_fail" if self.submission_types == "attendance"
    zoned_due_at = self.due_at && ActiveSupport::TimeWithZone.new(self.due_at.utc, (ActiveSupport::TimeZone.new(self.time_zone_edited) rescue nil) || Time.zone)
    if self.due_at_changed?
      if zoned_due_at && zoned_due_at.strftime("%H:%M") == '23:59'
        self.all_day = true
      elsif self.due_at && self.due_at_was && self.all_day && self.due_at.strftime("%H:%M") == self.due_at_was.strftime("%H:%M")
        self.all_day = true
      else
        self.all_day = false
      end
    end
    if !self.assignment_group || (self.assignment_group.deleted? && !self.deleted?)
      self.assignment_group = self.context.assignment_groups.active.first || self.context.assignment_groups.create!
    end
    self.mastery_score = [self.mastery_score, self.points_possible].min if self.mastery_score && self.points_possible
    self.all_day_date = (zoned_due_at.to_date rescue nil) if !self.all_day_date || self.due_at_changed? || self.all_day_date_changed?
    self.submission_types ||= "none"
    self.peer_reviews_assign_at = [self.due_at, self.peer_reviews_assign_at].compact.max
    @workflow_state_was = self.workflow_state_was
    @points_possible_was = self.points_possible_was
    @muted_was = self.muted_was
    @submission_types_was = self.submission_types_was
    @due_at_was = self.due_at_was
    self.points_possible = nil if self.submission_types == 'not_graded'
  end
  protected :default_values

  def attendance?
    submission_types == 'attendance'
  end

  def due_date
    self.all_day ? self.all_day_date : self.due_at
  end

  def clear_unannounced_grading_changes_if_just_unpublished
    if @workflow_state_was == 'published' && self.available?
      Submission.update_all({:changed_since_publish => false}, {:assignment_id => self.id})
    end
    true
  end

  def delete_empty_abandoned_children
    if @submission_types_was != self.submission_types
      unless self.submission_types == 'discussion_topic'
        self.discussion_topic.unlink_from(:assignment) if self.discussion_topic
      end
      unless self.submission_types == 'online_quiz'
        self.quiz.unlink_from(:assignment) if self.quiz
      end
    end
  end

  def turnitin_enabled?
    self.turnitin_enabled
  end

  attr_accessor :updated_submissions
  def update_submissions_later
    if @old_assignment_group_id != self.assignment_group_id
      AssignmentGroup.find_by_id(@old_assignment_group_id).try(:touch) if @old_assignment_group_id.present?
    end
    self.assignment_group.touch if self.assignment_group
    if @notify_graded_students_of_grading
      send_later_if_production(:update_submissions, true)
    elsif @points_possible_was != self.points_possible #|| self.published?
      send_later_if_production(:update_submissions)
    end
  end

  def update_submissions(just_published=false)
    @updated_submissions ||= []
    self.submissions.each do |submission|
      @updated_submissions << submission
      if just_published
        submission.assignment_just_published!
      else
        submission.save!
      end
    end
  end

  def update_quiz_or_discussion_topic
    return true if self.deleted?
    if self.submission_types == "online_quiz" && @saved_by != :quiz
      quiz = Quiz.find_by_assignment_id(self.id) || self.context.quizzes.build
      quiz.assignment_id = self.id
      quiz.title = self.title
      quiz.description = self.description
      quiz.due_at = self.due_at
      quiz.unlock_at = self.unlock_at
      quiz.lock_at = self.lock_at
      quiz.points_possible = self.points_possible
      quiz.assignment_group_id = self.assignment_group_id
      quiz.workflow_state = 'created' if quiz.deleted?
      quiz.saved_by = :assignment
      quiz.save
    elsif self.submission_types == "discussion_topic" && @saved_by != :discussion_topic
      topic = self.discussion_topic || self.context.discussion_topics.build
      topic.assignment_id = self.id
      topic.title = self.title
      topic.message = self.description
      topic.saved_by = :assignment
      topic.updated_at = Time.now
      topic.workflow_state = 'active' if topic.deleted?
      topic.save
      self.discussion_topic = topic
    end
  end
  attr_writer :saved_by

  def update_grading_standard
    self.grading_standard.save! if self.grading_standard
  end

  def context_module_action(user, action, points=nil)
    tags_to_update = self.context_module_tags.to_a
    if self.submission_types == 'discussion_topic' && self.discussion_topic
      tags_to_update += self.discussion_topic.context_module_tags
    elsif self.submission_types == 'online_quiz' && self.quiz
      tags_to_update += self.quiz.context_module_tags
    end
    tags_to_update.each { |tag| tag.context_module_action(user, action, points) }
  end

  set_broadcast_policy do |p|
    p.dispatch :assignment_due_date_changed
    p.to { participants }
    p.whenever { |record|
      !self.suppress_broadcast and
      record.context.state == :available and record.changed_in_states([:available,:published], :fields => :due_at) and
      record.prior_version && (record.due_at.to_i.divmod(60)[0]) != (record.prior_version.due_at.to_i.divmod(60)[0]) and
      record.created_at < 3.hours.ago
    }

    p.dispatch :assignment_changed
    p.to { participants }
    p.whenever { |record|
      !self.suppress_broadcast and
      !record.muted? and
      record.created_at < Time.now - (30*60) and
      record.context.state == :available and [:available, :published].include?(record.state) and
      record.prior_version and (record.points_possible != record.prior_version.points_possible || @assignment_changed)
    }

    p.dispatch :assignment_created
    p.to { participants }
    p.whenever { |record|
      !self.suppress_broadcast and
      record.context.state == :available and record.just_created
    }

    p.dispatch :assignment_graded
    p.to { @students_whose_grade_just_changed }
    p.whenever {|record|
      !self.suppress_broadcast and
      !record.muted? and
      @notify_affected_students_of_grading_change and
      record.context.state == :available and
      @students_whose_grade_just_changed and !@students_whose_grade_just_changed.empty?
    }

    p.dispatch :assignment_graded
    p.to { participants }
    p.whenever {|record|
      !self.suppress_broadcast and
      !record.muted? and
      @notify_all_students_of_grading and
      record.context.state == :available
    }

    p.dispatch :assignment_unmuted
    p.to { participants }
    p.whenever { |record|
      !self.suppress_broadcast and
      record.recently_unmuted
    }

  end

  def notify_of_update=(val)
    @assignment_changed = (val == '1' || val == true)
  end

  def notify_of_update
    false
  end

  def remove_assignment_updated_flag
    @assignment_changed = false
    true
  end

  attr_accessor :suppress_broadcast

  def deliver_messages_if_publishing
    @notify_graded_students_of_grading = false
    @notify_all_students_of_grading = false
    if self.workflow_state == 'published' && self.workflow_state_was == 'available'
      if self.previously_published
        @notify_graded_students_of_grading = true
      else
        @notify_all_students_of_grading = true
      end
    end
    self.previously_published = true if self.workflow_state == 'published' || self.workflow_state_was == 'published'
  end

  def points_uneditable?
    (self.submission_types == 'online_quiz') # && self.quiz && (self.quiz.edited? || self.quiz.available?))
  end

  workflow do
    state :available do
      event :publish, :transitions_to => :published
    end
    # 'published' means the grades have been published, and are now viewable to students
    state :published do
      event :unpublish, :transitions_to => :available
    end
    state :deleted
  end

  alias_method :destroy!, :destroy
  def destroy
    self.workflow_state = 'deleted'
    ContentTag.delete_for(self)
    @grades_affected = true
    self.save

    self.discussion_topic.destroy if self.discussion_topic && !self.discussion_topic.deleted?
    self.quiz.destroy if self.quiz && !self.quiz.deleted?
  end

  def time_zone_edited
    CGI::unescapeHTML(read_attribute(:time_zone_edited) || "")
  end

  def restore(from=nil)
    self.workflow_state = 'published'
    @grades_affected = true
    self.save
    self.discussion_topic.restore if self.discussion_topic && from != :discussion_topic
    self.quiz.restore if self.quiz && from != :quiz
  end

  def participants
    self.context.participants
  end

  def infer_state_from_course
    self.workflow_state = "published" if (self.context.publish_grades_immediately rescue false)
    if self.assignment_group_id.nil?
      self.context.require_assignment_group
      self.assignment_group = self.context.assignment_groups.active.first
    end
  end
  protected :infer_state_from_course

  attr_accessor :saved_by
  def process_if_quiz
    if self.submission_types == "online_quiz"
      self.points_possible = self.quiz.points_possible || 0.0 if self.quiz && self.quiz.available?
      if self.quiz && @saved_by != :quiz # save initiated by assignment, not quiz
        q = self.quiz
        q.due_at = self.due_at
        q.lock_at = self.lock_at
        q.unlock_at = self.unlock_at
        q.saved_by = :assignment
        q.save
      end
      if self.submission_types_changed? && self.submission_types_was != 'online_quiz'
        self.before_quiz_submission_types = self.submission_types_was
      end
    end
  end
  protected :process_if_quiz

  def process_if_topic
    if self.submission_types == "discussion_topic"
      #8569: discussion topics don't have lock-after date, so clear this on conversion 
      self.lock_at = nil
    end
    self
  end
  protected :process_if_topic

  def grading_scheme
    if self.grading_standard
      self.grading_standard.grading_scheme
    else
      GradingStandard.default_grading_scheme
    end
  end

  def infer_grading_type
    self.grading_type ||= "points"
  end

  def score_to_grade_percent(score=0.0)
    if self.points_possible > 0
      result = score.to_f / self.points_possible
      result = (result * 1000.0).round / 10.0
    else
      # there's not really any reasonable value we can set here -- if the
      # assignment is worth no points, any percentage is as valid as any other.
      score.to_f
    end
  end

  def score_to_grade(score=0.0, given_grade=nil)
    result = score.to_f
    if self.grading_type == "percent"
      result = score_to_grade_percent(score)
      result = "#{result}%"
    elsif self.grading_type == "pass_fail"
      if self.points_possible.to_f > 0.0
        passed = score.to_f == self.points_possible.to_f
      elsif given_grade
        # the score for a zero-point pass/fail assignment could be considered
        # either pass *or* fail, so look at what the current given grade is
        # instead
        passed = ["complete", "pass"].include?(given_grade)
      else
        passed = score.to_f > 0.0
      end
      result = passed ? "complete" : "incomplete"
    elsif self.grading_type == "letter_grade"
      if self.points_possible.to_f > 0.0
        score = score.to_f / self.points_possible.to_f
        result = GradingStandard.score_to_grade(self.grading_scheme, score * 100)
      elsif given_grade
        # the score for a zero-point letter_grade assignment could be considered
        # to be *any* grade, so look at what the current given grade is
        # instead of trying to calculate it
        result = given_grade
      else
        # there's not really any reasonable value we can set here -- if the
        # assignment is worth no points, and the grader didn't enter an
        # explicit letter grade, any letter grade is as valid as any other.
        result = GradingStandard.score_to_grade(self.grading_scheme, score.to_f)
      end
    end
    result.to_s
  end

  def self.interpret_grade(grade, points_possible, grading_scheme = nil)
    case grade.to_s
    when %r{%$}
      # interpret as a percentage
      percentage = grade.to_f / 100.0
      (points_possible * percentage * 100.0).round / 100.0
    when %r{[\d\.]+}
      # interpret as a numerical score
      (grade.to_f * 100.0).round / 100.0
    when "pass", "complete"
      points_possible.to_f
    when "fail", "incomplete"
      0.0
    else
      # try to treat it as a letter grade
      if grading_scheme && standard_based_score = GradingStandard.grade_to_score(grading_scheme, grade)
        ((points_possible || 0.0) * standard_based_score).round / 100.0
      else
        nil
      end
    end
  end

  def grade_to_score(grade=nil)
    return nil if grade.nil?
    grading_scheme = self.grading_type == "letter_grade" && self.grading_scheme
    parsed_grade = Assignment.interpret_grade(grade, points_possible, grading_scheme)

    case self.grading_type
    when "points", "percent", "letter_grade"
      score = parsed_grade
    when "pass_fail"
      # only allow full points or no points for pass_fail assignments
      score = case parsed_grade.to_f
      when points_possible
        points_possible
      when 0.0
        0.0
      else
        nil
      end
    when "not_graded"
      score = nil
    else
      raise "oops, we need to interpret a new grading_type. get coding."
    end
    score
  end

  def set_old_assignment_group_id
    @old_assignment_group_id = self.assignment_group_id_was
  end
  protected :set_old_assignment_group_id

  def infer_due_at
    # set to 11:59pm if it's 12:00am
    self.due_at += ((60 * 60 * 24) - 60) if self.due_at && self.due_at.hour == 0 && self.due_at.min == 0
  end

  def to_atom(opts={})
    extend ApplicationHelper
    author_name = self.context.present? ? self.context.name : t('atom_no_author', "No Author")
    Atom::Entry.new do |entry|
      entry.title     = t(:feed_entry_title, "Assignment: %{assignment}", :assignment => self.title) unless opts[:include_context]
      entry.title     = t(:feed_entry_title_with_course, "Assignment, %{course}: %{assignment}", :assignment => self.title, :course => self.context.name) if opts[:include_context]
      entry.authors  << Atom::Person.new(:name => author_name)
      entry.updated   = self.updated_at.utc
      entry.published = self.created_at.utc
      entry.id        = "tag:#{HostUrl.default_host},#{self.created_at.strftime("%Y-%m-%d")}:/assignments/#{self.feed_code}_#{self.due_at.strftime("%Y-%m-%d-%H-%M") rescue "none"}"
      entry.links    << Atom::Link.new(:rel => 'alternate',
                                    :href => "http://#{HostUrl.context_host(self.context)}/#{context_url_prefix}/assignments/#{self.id}")
      entry.content   = Atom::Content::Html.new(before_label(:due, "Due") + " #{datetime_string(self.due_at, :due_date)}<br/>#{self.description}<br/><br/>
        <div>
          #{self.description}
        </div>
      ")
    end
  end

  def start_at
    due_at
  end

  def end_at
    due_at
  end

  def context_prefix
    context_url_prefix
  end

  def to_ics(in_own_calendar=true)
    return CalendarEvent::IcalEvent.new(self).to_ics(in_own_calendar)
  end

  def all_day
    read_attribute(:all_day) || (self.new_record? && self.due_at && (self.due_at.strftime("%H:%M") == '23:59' || self.due_at.strftime("%H:%M") == '00:00'))
  end

  def locked_for?(user=nil, opts={})
    locked = false
    return false if opts[:check_policies] && self.grants_right?(user, nil, :update)
    Rails.cache.fetch(locked_cache_key(user), :expires_in => 1.minute) do
      locked = false
      if (self.unlock_at && self.unlock_at > Time.now)
        locked = {:asset_string => self.asset_string, :unlock_at => self.unlock_at}
      elsif (self.lock_at && self.lock_at <= Time.now)
        locked = {:asset_string => self.asset_string, :lock_at => self.lock_at}
      elsif self.could_be_locked && item = locked_by_module_item?(user, opts[:deep_check_if_needed])
        locked = {:asset_string => self.asset_string, :context_module => item.context_module.attributes}
      end
      locked
    end
  end

  def submission_types_array
    (self.submission_types || "").split(",")
  end

  def submittable_type?
    submission_types && self.submission_types != "" && self.submission_types != "none" && self.submission_types != 'not_graded' && self.submission_types != "online_quiz" && self.submission_types != 'discussion_topic' && self.submission_types != 'attendance' && self.submission_types != "external_tool"
  end

  def graded_count
    return read_attribute(:graded_count).to_i if read_attribute(:graded_count)
    Rails.cache.fetch(['graded_count', self].cache_key) do
      self.submissions.select(&:graded?).length
    end
  end

  def has_submitted_submissions?
    submitted_count > 0
  end

  def submitted_count
    return read_attribute(:submitted_count).to_i if read_attribute(:submitted_count)
    Rails.cache.fetch(['submitted_count', self].cache_key) do
      self.submissions.select{|s| s.has_submission? }.length
    end
  end

  set_policy do
    given { |user, session| self.cached_context_grants_right?(user, session, :read) }
    can :read and can :read_own_submission

    given { |user, session| self.submittable_type? &&
      self.cached_context_grants_right?(user, session, :participate_as_student) &&
      !self.locked_for?(user)
    }
    can :submit and can :attach_submission_comment_files

    given { |user, session| !self.locked_for?(user) &&
      (self.context.allow_student_assignment_edits rescue false) &&
      self.cached_context_grants_right?(user, session, :participate_as_student)
    }
    can :update_content

    given { |user, session| self.cached_context_grants_right?(user, session, :manage_grades) }
    can :update and can :update_content and can :grade and can :delete and can :create and can :read and can :attach_submission_comment_files

    given { |user, session| self.cached_context_grants_right?(user, session, :manage_assignments) }
    can :update and can :update_content and can :delete and can :create and can :read and can :attach_submission_comment_files
  end

  def filter_attributes_for_user(hash, user, session)
    if lock_info = self.locked_for?(user, :check_policies => true)
      hash.delete('description')
      hash['lock_info'] = lock_info
    end
  end

  def self.search(query)
    find(:all, :conditions => wildcard('title', 'description', query))
  end

  def grade_distribution(submissions = nil)
    submissions ||= self.submissions
    tally = 0
    cnt = 0
    scores = submissions.map{|s| s.score}.compact
    scores.each do |score|
      tally += score
      cnt += 1
    end
    high = scores.max
    low = scores.min
    mean = tally.to_f / cnt.to_f
    [high, low, mean]
  end

  # Everyone, students, TAs, teachers
  def participants
    context.participants
  end

  def notify_affected_students_of_grading_change!
    @notify_affected_students_of_grading_change = true
    self.save! if @students_whose_grade_just_changed && !@students_whose_grade_just_changed
    @notify_affected_students_of_grading_change = false
  end

  def set_default_grade(options={})
    score = self.grade_to_score(options[:default_grade])
    grade = self.score_to_grade(score)
    submissions_to_save = []
    @students_whose_grade_just_changed = []
    self.context.students.each do |student|
      submission = self.find_or_create_submission(student)
      if !submission.score || options[:overwrite_existing_grades]
        if submission.score != score
          submission.score = score
          submissions_to_save << submission
          @students_whose_grade_just_changed << student
        end
      end
    end

    changed_since_publish = !!self.available?
    Submission.update_all({:score => score, :grade => grade, :published_score => score, :published_grade => grade, :changed_since_publish => changed_since_publish, :workflow_state => 'graded', :graded_at => Time.now.utc}, {:id => submissions_to_save.map(&:id)} ) unless submissions_to_save.empty?

    self.context.recompute_student_scores 
    send_later_if_production(:multiple_module_actions, context.students.map(&:id), :scored, score)
  end

  def update_user_from_rubric(user, assessment)
    score = self.points_possible * (assessment.score / assessment.rubric.points_possible)
    self.grade_student(user, :grade => self.score_to_grade(score), :grader => assessment.assessor)
  end

  def title_with_id
    "#{title} (#{id})"
  end

  def self.title_and_id(str)
    if str =~ /\A(.*)\s\((\d+)\)\z/
      [$1, $2]
    else
      [str, nil]
    end
  end

  def group_students(student)
    group = nil
    students = [student]
    if self.has_group_category?
      group = self.group_category.group_for(student)
      students = (group.users & self.context.students) if group
    end
    [group, students]
  end

  def multiple_module_actions(student_ids, action, points=nil)
    students = self.context.students.find_all_by_id(student_ids).compact
    students.each do |user|
      self.context_module_action(user, action, points)
    end
  end

  def submission_for_student(user)
    self.submissions.find_or_initialize_by_user_id(user.id)
  end

  def grade_student(original_student, opts={})
    raise "Student is required" unless original_student
    raise "Student must be enrolled in the course as a student to be graded" unless original_student && self.context.students.include?(original_student)
    raise "Grader must be enrolled as a course admin" if opts[:grader] && !self.context.grants_right?(opts[:grader], nil, :manage_grades)
    opts.delete(:id)
    group_comment = opts.delete :group_comment
    group, students = group_students(original_student)
    grader = opts.delete :grader
    comment = {
      :comment => (opts.delete :comment),
      :attachments => (opts.delete :comment_attachments),
      :author => grader,
      :media_comment_id => (opts.delete :media_comment_id),
      :media_comment_type => (opts.delete :media_comment_type),
    }
    submissions = []
    tags = self.learning_outcome_tags.select{|t| !t.rubric_association_id }

    students.each do |student|
      submission_updated = false
      submission = self.find_or_create_submission(student) #submissions.find_or_create_by_user_id(student.id) #(:first, :conditions => {:assignment_id => self.id, :user_id => student.id})
      if student == original_student || !grade_group_students_individually
        previously_graded = submission.grade.present?
        submission.attributes = opts
        submission.assignment_id = self.id
        submission.user_id = student.id
        submission.grader_id = grader.try(:id)
        if !opts[:grade] || opts[:grade] == ""
          submission.score = nil
          submission.grade = nil
        end
        did_grade = false
        if submission.grade
          did_grade = true
          submission.score = self.grade_to_score(submission.grade)
        end
        if submission.score
          did_grade = true
          submission.grade = self.score_to_grade(submission.score, submission.grade)
        end
        submission.grade_matches_current_submission = true if did_grade
        submission_updated = true if submission.changed?
        submission.workflow_state = "graded" if submission.score_changed? || submission.grade_matches_current_submission
        submission.group = group
        submission.graded_at = Time.now if did_grade
        previously_graded ? submission.with_versioning(:explicit => true) { submission.save! } : submission.save!
        tags.each do |tag|
          tag.create_outcome_result(student, self, submission)
        end
      end
      submission.add_comment(comment) if comment && (group_comment == "1" || student == original_student)
      submissions << submission if group_comment == "1" || student == original_student || submission_updated
    end

    submissions
  end

  def hide_max_scores_for_assignments
    false
  end

  def hide_min_scores_for_assignments
    false
  end

  def self.find_or_create_submission(assignment_id, user_id)
    s = nil
    unique_constraint_retry do
      s = Submission.find_or_initialize_by_assignment_id_and_user_id(assignment_id, user_id)
      s.save_without_broadcast if s.new_record?
    end
    raise "bad" if s.new_record?
    s
  end

  def find_or_create_submission(user)
    user_id = user.is_a?(User) ? user.id : user
    Assignment.find_or_create_submission(self.id, user_id)
  end

  def find_asset_for_assessment(association, user_id)
    user = self.context.users.find_by_id(user_id)
    if association.purpose == "grading"
      user ? [self.find_or_create_submission(user), user] : [nil, nil]
    else
      [self, user]
    end
  end

  def find_submission(user)
    Submission.find_by_assignment_id_and_user_id(self.id, user.id)
  end

  # Update at this point is solely used for commenting on the submission
  def update_submission(original_student, opts={})
    raise "Student Required" unless original_student
    submission = submissions.find_by_user_id(original_student.id)
    res = []
    raise "No submission found for that student" unless submission
    group, students = group_students(original_student)
    opts[:author] ||= opts[:commenter] || opts[:user_id].present? && User.find_by_id(opts[:user_id])

    if opts[:comment] && opts[:assessment_request]
      # if there is no rubric the peer review is complete with just a comment
      opts[:assessment_request].complete unless opts[:assessment_request].rubric_association
    end

    students.each do |student|
      if (opts['comment'] && Canvas::Plugin.value_to_boolean(opts['group_comment'])) || student == original_student
        s = self.find_or_create_submission(student)
        s.assignment_id = self.id
        s.user_id = student.id
        s.group = group
        s.save! if s.changed?
        s.add_comment(opts)
        s.reload
        res << s
      end
    end
    res
  end

  def submit_homework(original_student, opts={})
    # Only allow a few fields to be submitted.  Cannot submit the grade of a
    # homework assignment, for instance.
    opts.keys.each { |k|
      opts.delete(k) unless [:body, :url, :attachments, :submission_type, :comment, :media_comment_id, :media_comment_type, :group_comment].include?(k.to_sym)
    }
    raise "Student Required" unless original_student
    raise "User must be enrolled in the course as a student to submit homework" unless context.student_enrollments.find(:first, :conditions => { :user_id => original_student.id })
    comment = opts.delete(:comment)
    group_comment = opts.delete(:group_comment)
    group, students = group_students(original_student)
    homeworks = []
    primary_homework = nil
    ts = Time.now.to_s
    submitted = case opts[:submission_type]
                when "online_text_entry"
                  opts[:body].present?
                when "online_url"
                  opts[:url].present?
                when "online_upload"
                  opts[:attachments].size > 0
                else
                  true
                end
    transaction do
      students.each do |student|
        Assignment.unique_constraint_retry do
          homework = Submission.find_or_initialize_by_assignment_id_and_user_id(self.id, student.id)
          homework.grade_matches_current_submission = homework.score ? false : true
          homework.attributes = opts.merge({
            :attachment => nil,
            :processed => false,
            :process_attempts => 0,
            :workflow_state => submitted ? "submitted" : "unsubmitted",
            :group => group
          })
          homework.submitted_at = Time.now

          homework.with_versioning(:explicit => true) do
            group ? homework.save_without_broadcast : homework.save!
          end
          homeworks << homework
          primary_homework = homework if student == original_student
        end
      end
    end
    primary_homework.broadcast_group_submission if group
    homeworks.each do |homework|
      context_module_action(homework.student, :submitted)
      homework.add_comment({:comment => comment, :author => original_student}) if comment && (group_comment || homework == primary_homework)
    end
    touch_context
    return primary_homework
  end

  def submissions_downloaded?
    self.submissions_downloads && self.submissions_downloads > 0
  end

  def as_json(options=nil)
    json = super(options)
    if json && json['assignment']
      # remove anything coming automatically from deprecated db column
      json['assignment'].delete('group_category')
      if self.group_category
        # put back version from association
        json['assignment']['group_category'] = self.group_category.name
      elsif self.read_attribute('group_category').present?
        # or failing that, version from query
        json['assignment']['group_category'] = self.read_attribute('group_category')
      end
    end
    json
  end

  def speed_grader_json(user, avatars=false)
    Attachment.skip_thumbnails = true
    submission_fields = [ :user_id, :id, :submitted_at, :workflow_state,
                          :grade, :grade_matches_current_submission,
                          :graded_at, :turnitin_data, :submission_type, :score,
                          :assignment_id, :submission_comments ]

<<<<<<< HEAD
    comment_fields = [:comment, :id, :author_name, :posted_at, :author_id,
=======
    comment_fields = [:comment, :id, :author_name, :created_at, :author_id,
>>>>>>> 0bb763a0
                      :media_comment_type, :media_comment_id,
                      :cached_attachments, :attachments]

    res = as_json(
      :include => {
        :context => { :only => :id },
        :rubric_association => { :except => {} }
      },
      :include_root => false
    )
    avatar_methods = avatars ? [:avatar_path] : []
    visible_students = context.students_visible_to(user).order_by_sortable_name.uniq
    res[:context][:students] = visible_students.
      map{|u| u.as_json(:include_root => false, :methods => avatar_methods, :only => [:name, :id])}
    res[:context][:active_course_sections] = context.sections_visible_to(user).
      map{|s| s.as_json(:include_root => false, :only => [:id, :name]) }
    res[:context][:enrollments] = context.enrollments_visible_to(user).
      map{|s| s.as_json(:include_root => false, :only => [:user_id, :course_section_id]) }
    res[:context][:quiz] = self.quiz.as_json(:include_root => false, :only => [:anonymous_submissions])
    res[:submissions] = submissions.scoped(:conditions => {:user_id => visible_students.map(&:id)}).map{|s|
      json = s.as_json(:include_root => false,
        :include => {
          :submission_comments => {
            :methods => avatar_methods,
            :only => comment_fields
          },
          :attachments => {
            :only => [:mime_class, :comment_id, :id, :submitter_id ]
          },
        },
        :methods => [:scribdable?, :scribd_doc, :submission_history],
        :only => submission_fields
      )
      if json['submission_history']
        json['submission_history'].map! do |s|
          s.as_json(
            :include => {
              :submission_comments => { :only => comment_fields }
            },
            :only => submission_fields,
            :methods => [:versioned_attachments]
          )
        end
      end
      json
    }
    res
  ensure
    Attachment.skip_thumbnails = nil
  end

  def visible_rubric_assessments_for(user)
    if self.rubric_association
      self.rubric_association.rubric_assessments.select{|a| a.grants_rights?(user, :read)[:read]}.sort_by{|a| [a.assessment_type == 'grading' ? '0' : '1', a.assessor_name] }
    end
  end

  # Takes a zipped file full of assignment comments/annotated assignments
  # and generates comments on each assignment's submission.  Quietly
  # ignore (for now) files that don't make sense to us.  The convention
  # for file naming (how we're sending it down to the teacher) is
  # last_name_first_name_user_id_attachment_id.
  # extension
  def generate_comments_from_files(filename, commenter)
    zip_extractor = ZipExtractor.new(filename)
    # Creates a list of hashes, each one with a :user, :filename, and :submission entry.
    @ignored_files = []
    file_map = zip_extractor.unzip_files.map { |f| infer_comment_context_from_filename(f) }.compact
    comment_map = partition_for_user(file_map)
    comments = []
    comment_map.each do |group|
      comment = t :comment_from_files, { :one => "See attached file", :other => "See attached files" }, :count => group.size
      submission = group.first[:submission]
      user = group.first[:user]
      attachments = group.map { |g| FileInContext.attach(self, g[:filename], g[:display_name]) }
      comments << submission.add_comment({:comment => comment, :author => commenter, :attachments => attachments, :hidden => self.muted?})
    end
    [comments.compact, @ignored_files]
  end

  def group_category_name
    self.read_attribute(:group_category)
  end

  def maintain_group_category_attribute
    # keep this field up to date even though it's not used (group_category_name
    # exists solely for the migration that introduces the GroupCategory model).
    # this way group_category_name is correct if someone mistakenly uses it
    # (modulo category renaming in the GroupCategory model).
    self.write_attribute(:group_category, self.group_category && self.group_category.name)
  end

  def has_group_category?
    self.group_category_id.present?
  end

  def assign_peer_review(reviewer, reviewee)
    reviewer_submission = self.find_or_create_submission(reviewer)
    reviewee_submission = self.find_or_create_submission(reviewee)
    reviewee_submission.assign_assessor(reviewer_submission)
  end

  def assign_peer_reviews
    return [] unless self.peer_review_count && self.peer_review_count > 0

    submissions = self.submissions.having_submission.include_assessment_requests
    student_ids = self.context.students.map(&:id)
    submissions = submissions.select{|s| student_ids.include?(s.user_id) }
    submission_ids = Set.new(submissions) { |s| s.id }

    # there could be any conceivable configuration of peer reviews already
    # assigned when this method is called, since teachers can assign individual
    # reviews manually and change peer_review_count at any time. so we can't
    # make many assumptions. that's where most of the complexity here comes
    # from.

    # we track existing assessment requests, and the ones we create here, so
    # that we don't have to constantly re-query the db.
    assessment_request_counts = {}
    submissions.each do |s|
      assessment_request_counts[s.id] = s.assessment_requests.size
    end
    res = []

    # for each submission that needs to do more assessments...
    # we sort the submissions randomly so that if there aren't enough
    # submissions still needing reviews, it's random who gets the duplicate
    # reviews.
    submissions.sort_by { rand }.each do |submission|
      existing = submission.assigned_assessments
      needed = self.peer_review_count - existing.size
      next if needed <= 0

      # candidate_set is all submissions for the assignment that this
      # submission isn't already assigned to review.
      candidate_set = submission_ids - existing.map { |a| a.asset_id }
      candidate_set.delete(submission.id) # don't assign to ourselves

      candidates = submissions.select { |c|
        candidate_set.include?(c.id)
      }.sort_by { |c|
        [
          # prefer those who still need more reviews done.
          assessment_request_counts[c.id] < self.peer_review_count ? 0 : 1,
          # then prefer those who are assigned fewer reviews at this point --
          # this helps avoid loops where everybody is reviewing those who are
          # reviewing them, leaving the final assignee out in the cold.
          c.assigned_assessments.size,
          # random sort, all else being equal.
          rand,
        ]
      }

      # pick the number needed
      assessees = candidates[0, needed]

      # if there aren't enough candidates, we'll just not assign as many as
      # peer_review_count would allow. this'll only happen if peer_review_count
      # >= the number of submissions.

      assessees.each do |to_assess|
        # make the assignment
        res << to_assess.assign_assessor(submission)
        assessment_request_counts[to_assess.id] += 1
      end
    end

    reviews_due_at = self.peer_reviews_assign_at || self.due_at
    if reviews_due_at && reviews_due_at < Time.now
      self.peer_reviews_assigned = true
    end
    self.save
    return res
  end

  # TODO: on a future deploy, rename the column peer_reviews_due_at
  # to peer_reviews_assign_at
  def peer_reviews_assign_at
    peer_reviews_due_at
  end

  def peer_reviews_assign_at=(val)
    write_attribute(:peer_reviews_due_at, val)
  end

  def has_peer_reviews?
    self.peer_reviews
  end

  def self.percent_considered_graded
    0.5
  end

  named_scope :include_submitted_count, lambda {
    {:select => "assignments.*, (SELECT COUNT(*) FROM submissions
      WHERE assignments.id = submissions.assignment_id
      AND submissions.submission_type IS NOT NULL) AS submitted_count"
    }
  }

  named_scope :include_graded_count, lambda {
    {:select => "assignments.*, (SELECT COUNT(*) FROM submissions
      WHERE assignments.id = submissions.assignment_id
      AND submissions.grade IS NOT NULL) AS graded_count"
    }
  }

  named_scope :include_quiz_and_topic, lambda {
    {:include => [:quiz, :discussion_topic] }
  }

  named_scope :no_graded_quizzes_or_topics, :conditions=>"submission_types NOT IN ('online_quiz', 'discussion_topic')"

  named_scope :with_submissions, lambda {
    {:include => :submissions }
  }

  named_scope :for_context_codes, lambda {|codes|
    {:conditions => ['assignments.context_code IN (?)', codes] }
  }

  named_scope :due_before, lambda{|date|
    {:conditions => ['assignments.due_at < ?', date] }
  }

  named_scope :due_after, lambda{|date|
    {:conditions => ['assignments.due_at > ?', date] }
  }
  named_scope :undated, :conditions => {:due_at => nil}

  named_scope :only_graded, :conditions => "submission_types != 'not_graded'"

  named_scope :with_just_calendar_attributes, lambda {
    { :select => ((Assignment.column_names & CalendarEvent.column_names) + ['due_at', 'assignment_group_id', 'could_be_locked', 'unlock_at', 'lock_at', 'submission_types', '(freeze_on_copy AND copied) AS frozen'] - ['cloned_item_id', 'migration_id']).join(", ") }
  }

  named_scope :due_between, lambda { |start, ending|
    { :conditions => { :due_at => (start)..(ending) } }
  }
  named_scope :updated_after, lambda { |*args|
    if args.first
      { :conditions => [ "assignments.updated_at IS NULL OR assignments.updated_at > ?", args.first ] }
    end
  }

  # This should only be used in the course drop down to show assignments needing a submission
  named_scope :need_submitting_info, lambda{|user_id, limit, ignored_ids|
    ignored_ids ||= []
          {:select => 'id, title, points_possible, due_at, context_id, context_type, submission_types, description, could_be_locked, needs_grading_count, ' +
          '(SELECT name FROM courses WHERE id = assignments.context_id) AS context_name',
          :conditions =>["(SELECT COUNT(id) FROM submissions
              WHERE assignment_id = assignments.id
              AND submission_type IS NOT NULL
              AND user_id = ?) = 0 #{ignored_ids.empty? ? "" : "AND id NOT IN (#{ignored_ids.join(',')})"}", user_id],
          :limit => limit,
          :order => 'due_at ASC'
    }
  }

  # This should only be used in the course drop down to show assignments not yet graded.
  named_scope :need_grading_info, lambda{|limit, ignore_ids|
    ignore_ids ||= []
    {
      :select => 'assignments.id, title, points_possible, due_at, context_id, context_type, submission_types, description, could_be_locked, ' +
                 '(SELECT name FROM courses WHERE id = assignments.context_id) AS context_name, needs_grading_count',
      :conditions => "needs_grading_count > 0 #{ignore_ids.empty? ? "" : "AND id NOT IN (#{ignore_ids.join(',')})"}",
      :limit => limit,
      :order=>'due_at ASC'
    }
  }

  named_scope :expecting_submission, :conditions=>"submission_types NOT IN ('', 'none', 'not_graded', 'on_paper') AND submission_types IS NOT NULL"

  named_scope :mismatched_reminders, lambda {
    {:conditions => ['assignments.due_at IS NOT NULL AND (assignments.reminders_created_for_due_at IS NULL or assignments.due_at != assignments.reminders_created_for_due_at)']}
  }

  named_scope :gradeable, lambda {
    {:conditions => ['assignments.submission_types != ?', 'not_graded'] }
  }

  named_scope :need_publishing, lambda {
    {:conditions => ['assignments.due_at < ? AND assignments.workflow_state = ?', 1.week.ago, 'available'] }
  }

  named_scope :active, :conditions => ['assignments.workflow_state != ?', 'deleted']
  named_scope :before, lambda{|date|
    {:conditions => ['assignments.created_at < ?', date]}
  }

  named_scope :not_locked, lambda {
    {:conditions => ['(assignments.unlock_at IS NULL OR assignments.unlock_at < :now) AND (assignments.lock_at IS NULL OR assignments.lock_at > :now)',
                     {:now => Time.zone.now}]}
  }

  def needs_publishing?
    self.due_at && self.due_at < 1.week.ago && self.available?
  end

  def generate_reminders_if_changed
    send_later(:generate_reminders!) if (@due_at_was != self.due_at || @submission_types_was != self.submission_types) && due_at && submittable_type?
    true
  end

  def generate_reminders!
    return false unless due_at
    due_user_ids = []
    grading_user_ids = []
    assignment_reminders.each do |r|
      res = r.update_for(self)
      if r.reminder_type == 'grading' && res
        grading_user_ids << r.user_id
      elsif r.reminder_type == 'due_at' && res
        due_user_ids << r.user_id
      end
    end
    if submittable_type?
      students = self.context.students
      needed_ids = students.map{|s| s.id} - due_user_ids
      students.select{|s| needed_ids.include?(s.id)}.each do |s|
        r = assignment_reminders.build(:user => s, :reminder_type => 'due_at')
        r.update_for(self)
      end
    end
    admins = self.context.instructors
    needed_ids = admins.map{|a| a.id} - grading_user_ids
    admins.select{|a| needed_ids.include?(a.id)}.each do |a|
      r = assignment_reminders.build(:user => a, :reminder_type => 'grading')
      r.update_for(self)
    end
    reminders_created_for_due_at = due_at
    save
  end

  def due_reminder_time_for(context, user)
    user.reminder_time_for_due_dates rescue nil
  end

  def grading_reminder_time_for(context, user)
    user.reminder_time_for_grading rescue nil
  end

  def reminder_teacher_to_publish!
    @remind_teacher_to_publish = true
    self.publishing_reminder_sent = true
    self.save!
    @remind_teacher_to_publish = false
  end

  def reminder_teacher_to_grade!
    @remind_teacher_to_grade = true
    self.save!
    @remind_teacher_to_grade = false
  end

  def overdue?
    due_at && due_at < Time.now
  end

  def readable_submission_types
    return nil unless self.expects_submission?
    res = (self.submission_types || "").split(",").map{|s| readable_submission_type(s) }.compact
    res.to_sentence(:or)
  end

  def readable_submission_type(submission_type)
    case submission_type
    when 'online_quiz'
      "a quiz"
    when 'online_upload'
      "a file upload"
    when 'online_text_entry'
      "a text entry box"
    when 'online_url'
      "a website url"
    when 'discussion_topic'
      "a discussion post"
    when 'media_recording'
      "a media recording"
    else
      nil
    end

  end
  protected :readable_submission_type

  CLONE_FOR_EXCLUDE_ATTRIBUTES = [:id, :assignment_group_id, :group_category, :peer_review_count, :peer_reviews_assigned, :reminders_created_for_due_at, :publishing_reminder_sent, :previously_published, :needs_grading_count]

  attr_accessor :clone_updated
  def clone_for(context, dup=nil, options={}) #migrate=true)
    options[:migrate] = true if options[:migrate] == nil
    if !self.cloned_item && !self.new_record?
      self.cloned_item ||= ClonedItem.create(:original_item => self)
      self.save!
    end
    existing = context.assignments.active.find_by_id(self.id)
    existing ||= context.assignments.active.find_by_cloned_item_id(self.cloned_item_id || 0)
    return existing if existing && !options[:overwrite]
    dup ||= Assignment.new
    dup = existing if existing && options[:overwrite]
    self.attributes.delete_if{|k,v| CLONE_FOR_EXCLUDE_ATTRIBUTES.include?(k.to_sym) }.each do |key, val|
      dup.send("#{key}=", val)
    end

    context.log_merge_result(t('warnings.group_assignment', "The Assignment \"%{assignment}\" was a group assignment, and you'll need to re-set the group settings for this new context", :assignment => self.title)) if self.has_group_category?
    context.log_merge_result(t('warnings.peer_assignment', "The Assignment \"%{assignment}\" was a peer review assignment, and you'll need to re-set the peer review settings for this new context", :assignment => self.title)) if self.peer_review_count && self.peer_review_count > 0

    dup.context = context
    dup.description = context.migrate_content_links(self.description, self.context) if options[:migrate]
    dup.saved_by = :quiz if options[:cloning_for_quiz]
    dup.saved_by = :discussion_topic if options[:cloning_for_topic]
    dup.save_without_broadcasting!
    if self.rubric_association
      old_association = self.rubric_association
      new_association = RubricAssociation.new(
        :rubric => old_association.rubric,
        :association => dup,
        :use_for_grading => old_association.use_for_grading,
        :title => old_association.title,
        :description => old_association.description,
        :summary_data => old_association.summary_data,
        :purpose => old_association.purpose,
        :url => old_association.url,
        :context => dup.context
      )
      new_association.save_without_broadcasting!
    end
    if self.submission_types == 'online_quiz' && self.quiz && !options[:cloning_for_quiz]
      new_quiz = Quiz.find_by_assignment_id(dup.id)
      new_quiz = self.quiz.clone_for(context, new_quiz, :cloning_for_assignment=>true)
      new_quiz.assignment_id = dup.id
      new_quiz.save! #_without_broadcasting!
    elsif self.submission_types == 'discussion_topic' && self.discussion_topic && !options[:cloning_for_topic]
      new_topic = DiscussionTopic.find_by_assignment_id(dup.id)
      new_topic = self.discussion_topic.clone_for(context, new_topic, :cloning_for_assignment=>true)
      new_topic.assignment_id = dup.id
      dup.submission_types = 'discussion_topic'
      new_topic.save!
    elsif self.submission_types == 'external_tool' && self.external_tool_tag
      tag = dup.build_external_tool_tag(:url => external_tool_tag.url, :new_tab => external_tool_tag.new_tab)
      tag.content_type = 'ContextExternalTool'
      tag.save
    end
    dup.assignment_group_id = context.merge_mapped_id(self.assignment_group) rescue nil
    if dup.assignment_group_id.nil? && self.assignment_group
      new_group = self.assignment_group.clone_for(context)
      new_group.save_without_broadcasting!
      dup.assignment_group = new_group
      context.map_merge(self.assignment_group, new_group)
    end
    context.log_merge_result(t('messages.assignment_created', "Assignment \"%{assignment}\" created", :assignment => self.title))
    context.may_have_links_to_migrate(dup)
    dup.updated_at = Time.now
    dup.clone_updated = true
    dup
  end

  def self.process_migration(data, migration)
    assignments = data['assignments'] ? data['assignments']: []
    to_import = migration.to_import 'assignments'
    assignments.each do |assign|
      if migration.import_object?("assignments", assign['migration_id'])
        begin
          import_from_migration(assign, migration.context)
        rescue
          migration.add_warning("Couldn't import the assignment \"#{assign[:title]}\"", $!)
        end
      end
    end
    migration_ids = assignments.map{|m| m['assignment_id'] }.compact
    conn = self.connection
    cases = []
    max = migration.context.assignments.map(&:position).compact.max || 0
    migration.context.assignments
    assignments.each_with_index{|m, idx| cases << " WHEN migration_id=#{conn.quote(m['assignment_id'])} THEN #{max + idx + 1} " if m['assignment_id'] }
    unless cases.empty?
      conn.execute("UPDATE assignments SET position=CASE #{cases.join(' ')} ELSE NULL END WHERE context_id=#{migration.context.id} AND context_type=#{conn.quote(migration.context.class.to_s)} AND migration_id IN (#{migration_ids.map{|id| conn.quote(id)}.join(',')})")
    end
  end


  def self.import_from_migration(hash, context, item=nil)
    hash = hash.with_indifferent_access
    return nil if hash[:migration_id] && hash[:assignments_to_import] && !hash[:assignments_to_import][hash[:migration_id]]
    item ||= find_by_context_type_and_context_id_and_id(context.class.to_s, context.id, hash[:id])
    item ||= find_by_context_type_and_context_id_and_migration_id(context.class.to_s, context.id, hash[:migration_id]) if hash[:migration_id]
    item ||= context.assignments.new #new(:context => context)
    item.title = hash[:title]
    item.migration_id = hash[:migration_id]
    item.workflow_state = 'available' if item.deleted?
    if hash[:instructions_in_html] == false
      self.extend TextHelper
    end
    description = ""
    description += hash[:instructions_in_html] == false ? ImportedHtmlConverter.convert_text(hash[:description] || "", context) : ImportedHtmlConverter.convert(hash[:description] || "", context)
    description += hash[:instructions_in_html] == false ? ImportedHtmlConverter.convert_text(hash[:instructions] || "", context) : ImportedHtmlConverter.convert(hash[:instructions] || "", context)
    description += Attachment.attachment_list_from_migration(context, hash[:attachment_ids])
    item.description = description

    if hash[:freeze_on_copy]
      item.freeze_on_copy = true
      item.copied = true
      item.copying = true
    end
    if !hash[:submission_types].blank?
      item.submission_types = hash[:submission_types]
    elsif ['discussion_topic'].include?(hash[:submission_format])
      item.submission_types = "discussion_topic"
    elsif ['online_upload','textwithattachments'].include?(hash[:submission_format])
      item.submission_types = "online_upload,online_text_entry"
    elsif ['online_text_entry'].include?(hash[:submission_format])
      item.submission_types = "online_text_entry"
    elsif ['webpage'].include?(hash[:submission_format])
      item.submission_types = "online_upload"
    elsif ['online_quiz'].include?(hash[:submission_format])
      item.submission_types = "online_quiz"
    elsif ['external_tool'].include?(hash[:submission_format])
      item.submission_types = "external_tool"
    end
    if item.submission_types == "online_quiz"
      item.saved_by = :quiz
    end
    if item.submission_types == "discussion_topic"
      item.saved_by = :discussion_topic
    end

    if hash[:grading_type]
      item.grading_type = hash[:grading_type]
      item.points_possible = hash[:points_possible]
    elsif grading = hash[:grading]
      hash[:due_at] ||= grading[:due_at] || grading[:due_date]
      hash[:assignment_group_migration_id] ||= grading[:assignment_group_migration_id]
      if grading[:grade_type] =~ /numeric|points/i
        item.points_possible = grading[:points_possible] ? grading[:points_possible].to_f : 10
      elsif grading[:grade_type] =~ /alphanumeric|letter_grade/i
        item.grading_type = "letter_grade"
        item.points_possible = grading[:points_possible] ? grading[:points_possible].to_f : 100
      elsif grading[:grade_type] == 'rubric'
        hash[:rubric_migration_id] ||= grading[:rubric_id]
      elsif grading[:grade_type] == 'not_graded'
        item.submission_types = 'not_graded'
      end
    end

    # Associating with a rubric or a quiz might cause item to get saved, no longer indicating
    # that it is a new record.  We need to know that below, where we add to the list of
    # imported items
    new_record = item.new_record?
    if hash[:rubric_migration_id]
      rubric = context.rubrics.find_by_migration_id(hash[:rubric_migration_id])
      if rubric
        assoc = rubric.associate_with(item, context, :purpose => 'grading')
        assoc.use_for_grading = !!hash[:rubric_use_for_grading] if hash.has_key?(:rubric_use_for_grading)
        assoc.hide_score_total = !!hash[:rubric_hide_score_total] if hash.has_key?(:rubric_hide_score_total)
        if hash[:saved_rubric_comments]
          assoc.summary_data ||= {}
          assoc.summary_data[:saved_comments] ||= {}
          assoc.summary_data[:saved_comments] = hash[:saved_rubric_comments]
        end
        assoc.save
      end
    end
    if hash[:grading_standard_migration_id]
      gs = context.grading_standards.find_by_migration_id(hash[:grading_standard_migration_id])
      item.grading_standard = gs if gs
    end
    if hash[:quiz_migration_id]
      if quiz = context.quizzes.find_by_migration_id(hash[:quiz_migration_id])
        # the quiz is published because it has an assignment
        quiz.assignment = item
        quiz.generate_quiz_data
        quiz.published_at = Time.now
        quiz.workflow_state = 'available'
        quiz.save
      end
    end
    if hash[:assignment_group_migration_id]
      item.assignment_group = context.assignment_groups.find_by_migration_id(hash[:assignment_group_migration_id])
    end
    item.assignment_group ||= context.assignment_groups.find_or_create_by_name(t :imported_assignments_group, "Imported Assignments")

    hash[:due_at] ||= hash[:due_date]
    [:due_at, :lock_at, :unlock_at, :peer_reviews_due_at].each do |key|
      item.send"#{key}=", Canvas::Migration::MigratorHelper.get_utc_time_from_timestamp(hash[key]) unless hash[key].nil?
    end

    [:turnitin_enabled, :peer_reviews_assigned, :peer_reviews,
     :automatic_peer_reviews, :anonymous_peer_reviews,
     :grade_group_students_individually, :allowed_extensions, :min_score,
     :max_score, :mastery_score, :position, :peer_review_count
    ].each do |prop|
      item.send("#{prop}=", hash[prop]) unless hash[prop].nil?
    end

    context.imported_migration_items << item if context.imported_migration_items && new_record
    item.save_without_broadcasting!

    if item.submission_types == 'external_tool'
      tag = item.create_external_tool_tag(:url => hash[:external_tool_url], :new_tab => hash[:external_tool_new_tab])
      tag.content_type = 'ContextExternalTool'
      if !tag.save
        context.add_migration_warning(t('errors.import.external_tool_url', "The url for the external tool assignment \"%{assignment_name}\" wasn't valid.", :assignment_name => item.title)) if tag.errors["url"]
        item.external_tool_tag = nil
      end
    end

    if context.respond_to?(:assignment_group_no_drop_assignments) && context.assignment_group_no_drop_assignments
      if group = context.assignment_group_no_drop_assignments[item.migration_id]
        AssignmentGroup.add_never_drop_assignment(group, item)
      end
    end

    item
  end

  def expects_submission?
    submission_types && submission_types.strip != "" && submission_types != "none" && submission_types != 'not_graded' && submission_types != "on_paper" && submission_types != 'external_tool'
  end

  def expects_external_submission?
    submission_types == 'on_paper' || submission_types == 'external_tool'
  end

  def allow_google_docs_submission?
    self.submission_types && 
      self.submission_types.match(/online_upload/) && 
      (self.allowed_extensions.blank? || self.allowed_extensions.grep(/doc|xls|ppt/).present?)
  end

  def <=>(comparable)
    sort_key <=> comparable.sort_key
  end

  def sort_key
    # undated assignments go last
    [due_at ? 0 : 1, due_at || 0, title]
  end

  def special_class; nil; end

  def submission_action_string
    if submission_types == "online_quiz"
      t :submission_action_take_quiz, "Take %{title}", :title => title
    else
      t :submission_action_turn_in_assignment, "Turn in %{title}", :title => title
    end
  end


    # Takes an array of hashes and groups them by their :user entry.  All
    # hashes must have a user entry.
    def partition_for_user(list)
      return [] if list.empty?
      index = list.first[:user]
      found, remainder = list.partition { |e| e[:user] == index }
      if remainder.empty?
        [found]
      else
        [found] + partition_for_user(remainder)
      end
    end
    protected :partition_for_user

  # Infers the user, submission, and attachment from a filename
  def infer_comment_context_from_filename(fullpath)
    filename = File.basename(fullpath)
    split_filename = filename.split('_')
    # If the filename is like Richards_David_2_link.html, then there is no
    # useful attachment here.  The assignment was submitted as a URL and the
    # teacher commented directly with the gradebook.  Otherwise, grab that
    # last value and strip off everything after the first period.
    user_id, attachment_id = split_filename.grep(/^\d+$/).take(2)
    attachment_id = nil if split_filename.last =~ /^link/ || filename =~ /^\._/

    if user_id
      user = User.find_by_id(user_id)
      submission = Submission.find_by_user_id_and_assignment_id(user_id, self.id)
    end
    attachment = Attachment.find_by_id(attachment_id) if attachment_id

    if !attachment || !submission
      @ignored_files << fullpath
      return nil
    end

    {
      :user => user,
      :submission => submission,
      :filename => fullpath,
      :display_name => attachment.display_name
    }
  end
  protected :infer_comment_context_from_filename

  FREEZABLE_ATTRIBUTES = %w{title description lock_at points_possible grading_type
                            submission_types assignment_group_id allowed_extensions
                            group_category_id notify_of_update peer_reviews workflow_state}
  def frozen?
    !!(self.freeze_on_copy && self.copied && PluginSetting.settings_for_plugin(:assignment_freezer))
  end

  def frozen_for_user?(user)
    frozen? && !self.context.grants_right?(user, :manage_frozen_assignments)
  end

  def att_frozen?(att, user=nil)
    return false unless frozen?
    if settings = PluginSetting.settings_for_plugin(:assignment_freezer)
      if Canvas::Plugin.value_to_boolean(settings[att.to_s])
        if user
          return !self.context.grants_right?(user, :manage_frozen_assignments)
        else
          return true
        end
      end
    end

    false
  end

  def can_copy?(user)
    !att_frozen?("no_copying", user)
  end

  def frozen_atts_not_altered
    return if self.copying
    FREEZABLE_ATTRIBUTES.each do |att|
      if self.changes[att] && att_frozen?(att, @updating_user)
        self.errors.add(att, t('errors.cannot_save_att', "You don't have permission to edit the locked attribute %{att_name}", :att_name => att))
      end
    end
  end

end<|MERGE_RESOLUTION|>--- conflicted
+++ resolved
@@ -1029,11 +1029,7 @@
                           :graded_at, :turnitin_data, :submission_type, :score,
                           :assignment_id, :submission_comments ]
 
-<<<<<<< HEAD
-    comment_fields = [:comment, :id, :author_name, :posted_at, :author_id,
-=======
     comment_fields = [:comment, :id, :author_name, :created_at, :author_id,
->>>>>>> 0bb763a0
                       :media_comment_type, :media_comment_id,
                       :cached_attachments, :attachments]
 
