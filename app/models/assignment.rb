# frozen_string_literal: true

#
# Copyright (C) 2011 - present Instructure, Inc.
#
# This file is part of Canvas.
#
# Canvas is free software: you can redistribute it and/or modify it under
# the terms of the GNU Affero General Public License as published by the Free
# Software Foundation, version 3 of the License.
#
# Canvas is distributed in the hope that it will be useful, but WITHOUT ANY
# WARRANTY; without even the implied warranty of MERCHANTABILITY or FITNESS FOR
# A PARTICULAR PURPOSE. See the GNU Affero General Public License for more
# details.
#
# You should have received a copy of the GNU Affero General Public License along
# with this program. If not, see <http://www.gnu.org/licenses/>.
#

require "atom"
require "canvas/draft_state_validations"
<<<<<<< HEAD
require_dependency "turnitin"
require_dependency "vericite"
=======
>>>>>>> ad9bb3d3

class Assignment < ActiveRecord::Base
  include Workflow
  include TextHelper
  include HasContentTags
  include CopyAuthorizedLinks
  include Mutable
  include ContextModuleItem
  include DatesOverridable
  include SearchTermHelper
  include Canvas::DraftStateValidations
  include TurnitinID
  include Plannable
  include DuplicatingObjects
  include LockedFor

  self.ignored_columns = %i[context_code]

  GRADING_TYPES = OpenStruct.new(
    {
      points: "points",
      percent: "percent",
      letter_grade: "letter_grade",
      gpa_scale: "gpa_scale",
      pass_fail: "pass_fail",
      not_graded: "not_graded"
    }
  )

  ALLOWED_GRADING_TYPES = GRADING_TYPES.to_h.values.freeze
  POINTED_GRADING_TYPES = [
    GRADING_TYPES.points,
    GRADING_TYPES.percent,
    GRADING_TYPES.letter_grade,
    GRADING_TYPES.gpa_scale
  ].freeze

  OFFLINE_SUBMISSION_TYPES = %i[on_paper external_tool none not_graded wiki_page].freeze
  SUBMITTABLE_TYPES = %w[online_quiz discussion_topic wiki_page].freeze
  LTI_EULA_SERVICE = "vnd.Canvas.Eula"
  AUDITABLE_ATTRIBUTES = %w[
    muted
    due_at
    points_possible
    anonymous_grading
    moderated_grading
    final_grader_id
    grader_count
    omit_from_final_grade
    grader_names_visible_to_final_grader
    grader_comments_visible_to_graders
    graders_anonymous_to_graders
    anonymous_instructor_annotations
  ].freeze

  DEFAULT_POINTS_POSSIBLE = 0

  attr_accessor :previous_id, :copying, :user_submitted, :grade_posting_in_progress, :unposted_anonymous_submissions
  attr_reader :assignment_changed, :posting_params_for_notifications
  attr_writer :updating_user

  include MasterCourses::Restrictor
  restrict_columns :content, [:title, :description]
  restrict_assignment_columns
  restrict_columns :state, [:workflow_state]

  attribute :lti_resource_link_custom_params, :string, default: nil
  # Serializing this as JSON vs a Hash allows us to distinguish between nil (no changes need to be made)
  # and an actual Hash to set custom params to, which could be an empty hash.
  serialize :lti_resource_link_custom_params, JSON
  attribute :lti_resource_link_lookup_uuid, :string, default: nil
  attribute :lti_resource_link_url, :string, default: nil

  has_many :submissions, -> { active.preload(:grading_period) }, inverse_of: :assignment
  has_many :all_submissions, class_name: "Submission", dependent: :delete_all
  has_many :observer_alerts, through: :all_submissions
  has_many :provisional_grades, through: :submissions
  belongs_to :annotatable_attachment, class_name: "Attachment"
  has_many :attachments, as: :context, inverse_of: :context, dependent: :destroy
  has_many :assignment_student_visibilities
  has_one :quiz, class_name: "Quizzes::Quiz"
  belongs_to :assignment_group
  has_one :discussion_topic, -> { where(root_topic_id: nil).order(:created_at) }
  has_one :wiki_page
  has_many :learning_outcome_alignments, -> { where("content_tags.tag_type='learning_outcome' AND content_tags.workflow_state<>'deleted'").preload(:learning_outcome) }, as: :content, inverse_of: :content, class_name: "ContentTag"
  has_one :rubric_association, -> { where(purpose: "grading").order(:created_at).preload(:rubric) }, as: :association, inverse_of: :association_object
  has_one :rubric, -> { merge(RubricAssociation.active) }, through: :rubric_association
  has_one :teacher_enrollment, -> { preload(:user).where(enrollments: { workflow_state: "active", type: "TeacherEnrollment" }) }, class_name: "TeacherEnrollment", foreign_key: "course_id", primary_key: "context_id"
  has_many :ignores, as: :asset
  has_many :moderated_grading_selections, class_name: "ModeratedGrading::Selection"
  belongs_to :context, polymorphic: [:course]
  delegate :moderated_grading_max_grader_count, to: :course
  belongs_to :grading_standard
  belongs_to :group_category

  belongs_to :grader_section, class_name: "CourseSection", optional: true
  belongs_to :final_grader, class_name: "User", optional: true

  belongs_to :duplicate_of, class_name: "Assignment", optional: true, inverse_of: :duplicates
  has_many :duplicates, class_name: "Assignment", inverse_of: :duplicate_of, foreign_key: "duplicate_of_id"

  has_many :assignment_configuration_tool_lookups, dependent: :delete_all
  has_many :tool_settings_context_external_tools, through: :assignment_configuration_tool_lookups, source: :tool, source_type: "ContextExternalTool"
  has_many :line_items, inverse_of: :assignment, class_name: "Lti::LineItem", dependent: :destroy

  has_one :external_tool_tag, class_name: "ContentTag", as: :context, inverse_of: :context, dependent: :destroy
  has_one :score_statistic, dependent: :destroy
  has_one :post_policy, dependent: :destroy, inverse_of: :assignment

  has_many :moderation_graders, inverse_of: :assignment
  has_many :moderation_grader_users, through: :moderation_graders, source: :user

  has_many :auditor_grade_change_records,
           class_name: "Auditors::ActiveRecord::GradeChangeRecord",
           dependent: :destroy,
           inverse_of: :assignment
  has_many :lti_resource_links,
           as: :context,
           inverse_of: :context,
           class_name: "Lti::ResourceLink",
           dependent: :destroy

  has_many :conditional_release_rules, class_name: "ConditionalRelease::Rule", dependent: :destroy, foreign_key: "trigger_assignment_id", inverse_of: :trigger_assignment
  has_many :conditional_release_associations, class_name: "ConditionalRelease::AssignmentSetAssociation", dependent: :destroy, inverse_of: :assignment

  scope :assigned_to_student, ->(student_id) { joins(:submissions).where(submissions: { user_id: student_id }) }
  scope :anonymous, -> { where(anonymous_grading: true) }
  scope :moderated, -> { where(moderated_grading: true) }
  scope :auditable, -> { anonymous.or(moderated) }
  scope :type_quiz_lti, lambda {
    all.primary_shard.activate do
      where("EXISTS (?)",
            ContentTag.where("content_tags.context_id=assignments.id").where(context_type: "Assignment", content_type: "ContextExternalTool")
                .where("EXISTS (?)", ContextExternalTool.where("context_external_tools.id=content_tags.content_id").quiz_lti.offset(0)).offset(0))
    end
  }
  scope :not_type_quiz_lti, -> { where.not(id: type_quiz_lti) }

  scope :exclude_muted_associations_for_user, lambda { |user|
    joins("LEFT JOIN #{Submission.quoted_table_name} ON submissions.user_id = #{User.connection.quote(user.id_for_database)} AND submissions.assignment_id = assignments.id")
      .joins("LEFT JOIN #{PostPolicy.quoted_table_name} pc on pc.assignment_id  = assignments.id")
      .where(" assignments.id IS NULL"\
             " OR submissions.posted_at IS NOT NULL"\
             " OR assignments.grading_type = 'not_graded'"\
             " OR pc.id IS NULL"\
             " OR (pc.id IS NOT NULL AND pc.post_manually = False)")
  }

  validates_associated :external_tool_tag, if: :external_tool?
  validate :group_category_changes_ok?
  validate :turnitin_changes_ok?
  validate :vericite_changes_ok?
  validate :anonymous_grading_changes_ok?
  validate :no_anonymous_group_assignments
  validate :due_date_ok?, unless: :active_assignment_overrides?
  validate :assignment_overrides_due_date_ok?
  validate :discussion_group_ok?
  validate :positive_points_possible?
  validate :reasonable_points_possible?
  validate :moderation_setting_ok?
  validate :assignment_name_length_ok?, unless: :deleted?
  validate :annotatable_and_group_exclusivity_ok?
  validate :allowed_extensions_length_ok?
  validates :lti_context_id, presence: true, uniqueness: true
  validates :grader_count, numericality: true
  validates :allowed_attempts, numericality: { greater_than: 0 }, unless: proc { |a| a.allowed_attempts == -1 }, allow_nil: true

  with_options unless: :moderated_grading? do
    validates :graders_anonymous_to_graders, absence: true
    validates :grader_section, absence: true
    validates :final_grader, absence: true
  end

  with_options if: -> { moderated_grading? } do
    validates :grader_count, numericality: { greater_than: 0 }
    validate :grader_section_ok?
    validate :final_grader_ok?
  end

  accepts_nested_attributes_for :external_tool_tag, update_only: true, reject_if: proc { |attrs|
    # only accept the url, link_settings, content_type, content_id and new_tab params
    # the other accessible params don't apply to an content tag being used as an external_tool_tag
    content = case attrs["content_type"]
              when "Lti::MessageHandler", "lti/message_handler"
                Lti::MessageHandler.find(attrs["content_id"].to_i)
              when "ContextExternalTool", "context_external_tool"
                ContextExternalTool.find(attrs["content_id"].to_i)
              end
    attrs[:content] = content if content
    attrs[:external_data] = JSON.parse(attrs[:external_data]) if attrs["external_data"].present? && attrs[:external_data].is_a?(String)
    attrs.slice!(:url, :new_tab, :content, :external_data, :link_settings)
    false
  }
  before_validation do |assignment|
    assignment.points_possible = nil unless assignment.graded?
    clear_moderated_grading_attributes(assignment) unless assignment.moderated_grading?
    assignment.lti_context_id ||= SecureRandom.uuid
    if assignment.external_tool? && assignment.external_tool_tag
      assignment.external_tool_tag.context = assignment
      assignment.external_tool_tag.content_type ||= "ContextExternalTool"
    else
      assignment.association(:external_tool_tag).reset
    end
    assignment.infer_grading_type
    true
  end

  # included to make it easier to work with api, which returns
  # sis_source_id as sis_assignment_id.
  alias_attribute :sis_assignment_id, :sis_source_id

  def context_code
    "#{context_type.downcase}_#{context_id}"
  end

  def positive_points_possible?
    return if points_possible.to_i >= 0
    return unless points_possible_changed?

    errors.add(
      :points_possible,
      I18n.t(
        "invalid_points_possible",
        "The value of possible points for this assignment must be zero or greater."
      )
    )
  end

  def reasonable_points_possible?
    return if points_possible.to_i < 1_000_000_000
    return unless points_possible_changed?

    errors.add(
      :points_possible,
      I18n.t(
        "The value of possible points for this assignment cannot exceed 999999999."
      )
    )
  end

  def get_potentially_conflicting_titles(title_base)
    assignment_titles = Assignment.active.for_course(context_id)
                                  .starting_with_title(title_base).pluck("title").to_set
    wiki_titles = if wiki_page
                    wiki_page.get_potentially_conflicting_titles(title_base)
                  else
                    [].to_set
                  end
    assignment_titles.union(wiki_titles)
  end

  # The relevant associations that are copied are:
  #
  # learning_outcome_alignments, rubric_association, wiki_page,
  # assignment_configuration_tool_lookups
  #
  # In the case of wiki_page, a new wiki_page will be created.  The underlying
  # rubric association, however, will simply point to the original rubric
  # rather than copying the rubric.
  #
  # Other has_ relations are not duplicated for various reasons.
  # These are:
  #
  # attachments, submissions, provisional_grades, lti stuff, discussion_topic
  # ignores, moderated_grading_selections, teacher_enrollment
  # TODO: Try to get more of that stuff duplicated
  def duplicate(opts = {})
    raise "This assignment can't be duplicated" unless can_duplicate?

    # Don't clone a new record
    return self if new_record?

    default_opts = {
      duplicate_wiki_page: true,
      duplicate_discussion_topic: true,
      duplicate_plagiarism_tool_association: true,
      copy_title: nil,
      user: nil
    }
    opts_with_default = default_opts.merge(opts)

    result = clone
    result.all_submissions.clear
    result.attachments.clear
    result.ignores.clear
    result.moderated_grading_selections.clear
    result.grades_published_at = nil
    %i[migration_id lti_context_id turnitin_id
       discussion_topic integration_id integration_data].each do |attr|
      result.send(:"#{attr}=", nil)
    end
    result.peer_review_count = 0
    result.peer_reviews_assigned = false

    # Default to the last position of all active assignments in the group.  Clients can still
    # override later.  Just helps to avoid duplicate positions.
    result.position = Assignment.active.where(assignment_group: assignment_group).maximum(:position) + 1
    result.title =
      opts_with_default[:copy_title] || get_copy_title(self, t("Copy"), title)

    if wiki_page && opts_with_default[:duplicate_wiki_page]
      result.wiki_page = wiki_page.duplicate({
                                               duplicate_assignment: false,
                                               copy_title: result.title
                                             })
    end

    if discussion_topic && opts_with_default[:duplicate_discussion_topic]
      result.discussion_topic = discussion_topic.duplicate({
                                                             duplicate_assignment: false,
                                                             copy_title: result.title,
                                                             user: opts_with_default[:user]
                                                           })
    end

    result.discussion_topic&.assignment = result

    if assignment_configuration_tool_lookups.present? && opts_with_default[:duplicate_plagiarism_tool_association]
      result.assignment_configuration_tool_lookups = [
        assignment_configuration_tool_lookups.first.dup
      ]
    end

    # Learning outcome alignments seem to get copied magically, possibly
    # through the rubric
    if active_rubric_association?
      result.rubric_association = rubric_association.clone
      result.rubric_association.skip_updating_points_possible = true
    end

    # Link the duplicated assignment to this assignment
    result.duplicate_of = self

    # If this assignment uses an external tool, duplicate that too, and mark
    # the assignment as "duplicating"
    if external_tool? && external_tool_tag.present?
      result.external_tool_tag = external_tool_tag.dup
      result.workflow_state = "duplicating"
      result.duplication_started_at = Time.zone.now
    else
      result.workflow_state = "unpublished"
    end

    result.post_to_sis = false

    result
  end

  def finish_duplicating
    return unless ["duplicating", "failed_to_duplicate"].include?(workflow_state)

    self.workflow_state =
      (duplicate_of&.workflow_state == "published" || !can_unpublish?) ? "published" : "unpublished"
  end

  def can_duplicate?
    return false if quiz?
    return false if external_tool_tag.present? && submission_types.include?("external_tool") && !quiz_lti?

    true
  end

  def ensure_points_possible!
    return if points_possible.present?
    return unless grading_type_requires_points?

    update!(points_possible: DEFAULT_POINTS_POSSIBLE)
  end

  def self.clean_up_duplicating_assignments
    duplicating_for_too_long.update_all(
      duplication_started_at: nil,
      workflow_state: "failed_to_duplicate",
      updated_at: Time.zone.now
    )
  end

  def self.clean_up_importing_assignments
    importing_for_too_long.update_all(
      importing_started_at: nil,
      workflow_state: "failed_to_import",
      updated_at: Time.zone.now
    )
  end

  def self.clean_up_migrating_assignments
    migrating_for_too_long.update_all(
      duplication_started_at: nil,
      workflow_state: "failed_to_migrate",
      updated_at: Time.zone.now
    )
  end

  def group_category_changes_ok?
    return unless group_category_id_changed?

    if has_submitted_submissions?
      errors.add :group_category_id,
                 I18n.t("The group category can't be changed because students have already submitted on this assignment")
    end

    if anonymous_grading? && !anonymous_grading_changed?
      errors.add :group_category_id, I18n.t("Anonymously graded assignments can't be group assignments")
    end
  end
  private :group_category_changes_ok?

  def turnitin_changes_ok?
    return unless turnitin_enabled_changed?

    if has_submitted_submissions?
      errors.add :turnitin_enabled,
                 I18n.t("The plagiarism platform settings can't be changed because students have already submitted on this assignment")
    end
  end
  private :turnitin_changes_ok?

  def vericite_changes_ok?
    return unless vericite_enabled_changed?

    if has_submitted_submissions?
      errors.add :vericite_enabled,
                 I18n.t("The plagiarism platform settings can't be changed because students have already submitted on this assignment")
    end
  end
  private :vericite_changes_ok?

  def anonymous_grading_changes_ok?
    return unless anonymous_grading_changed?

    if group_category.present? && !group_category_id_changed?
      errors.add :anonymous_grading, I18n.t("Group assignments can't be anonymously graded")
    end
  end
  private :anonymous_grading_changes_ok?

  def no_anonymous_group_assignments
    return unless group_category_id_changed? && anonymous_grading_changed?

    if group_category.present? && anonymous_grading?
      errors.add :base, I18n.t("Can't enable anonymous grading and group assignments together")
    end
  end
  private :no_anonymous_group_assignments

  def due_date_required?
    AssignmentUtil.due_date_required?(self)
  end

  def max_name_length
    if AssignmentUtil.assignment_name_length_required?(self)
      return AssignmentUtil.assignment_max_name_length(context)
    end

    Assignment.maximum_string_length
  end

  def secure_params
    body = {}
    body[:lti_assignment_id] = lti_context_id || SecureRandom.uuid
    body[:lti_assignment_description] = lti_safe_description
    Canvas::Security.create_jwt(body)
  end

  def discussion_group_ok?
    return unless new_record? || group_category_id_changed?
    return unless group_category_id && submission_types == "discussion_topic"

    errors.add :group_category_id, I18n.t("discussion_group_category_locked",
                                          "Group categories cannot be set directly on a discussion assignment, but should be set on the discussion instead")
  end

  def provisional_grades_exist?
    return false unless moderated_grading? || moderated_grading_changed?

    ModeratedGrading::ProvisionalGrade
      .where(submission_id: submissions.having_submission.select(:id))
      .where.not(score: nil).exists?
  end

  def graded_submissions_exist?
    return false unless graded?

    (graded_count > 0) || provisional_grades_exist?
  end

  def moderation_setting_ok?
    if moderated_grading_changed? && graded_submissions_exist?
      errors.add :moderated_grading, I18n.t("Moderated grading setting cannot be changed if graded submissions exist")
    end
    if (moderated_grading_changed? || new_record?) && moderated_grading?
      unless graded?
        errors.add :moderated_grading, I18n.t("Moderated grading setting cannot be enabled for ungraded assignments")
      end
      if has_group_category?
        errors.add :moderated_grading, I18n.t("Moderated grading setting cannot be enabled for group assignments")
      end
      if peer_reviews
        errors.add :moderated_grading, I18n.t("Moderated grading setting cannot be enabled for peer reviewed assignments")
      end
    end
  end

  def external_tool?
    submission_types == "external_tool"
  end

  validates :context_id, :context_type, :workflow_state, presence: true

  validates :title, presence: { if: :title_changed? }
  validates :description, length: { maximum: maximum_long_text_length, allow_blank: true }
  validate :frozen_atts_not_altered, if: :frozen?, on: :update
  validates :grading_type, inclusion: { in: ALLOWED_GRADING_TYPES }

  acts_as_list scope: :assignment_group
  simply_versioned keep: 5
  sanitize_field :description, CanvasSanitize::SANITIZE
  copy_authorized_links(:description) { [context, nil] }

  def root_account
    context&.root_account
  end

  def name
    title
  end

  def name=(val)
    self.title = val
  end

  serialize :integration_data, Hash

  serialize :turnitin_settings, Hash
  # file extensions allowed for online_upload submission
  serialize :allowed_extensions, Array

  def allowed_extensions=(new_value)
    # allow both comma and whitespace as separator
    new_value = new_value.split(/[\s,]+/) if new_value.is_a?(String)

    # remove the . if they put it on, and extra whitespace
    new_value.map! { |v| v.strip.delete_prefix(".").downcase } if new_value.is_a?(Array)

    write_attribute(:allowed_extensions, new_value)
  end

  before_save :ensure_post_to_sis_valid,
              :process_if_quiz,
              :default_values,
              :maintain_group_category_attribute,
              :validate_assignment_overrides,
              :mute_if_changed_to_anonymous,
              :mute_if_changed_to_moderated

  before_destroy :delete_observer_alerts

  def delete_observer_alerts
    until observer_alerts.limit(1_000).delete_all < 1_000; end
  end

  before_create :set_root_account_id, :set_muted

  after_save  :update_submissions_and_grades_if_details_changed,
              :update_grading_period_grades,
              :touch_assignment_group,
              :touch_context,
              :update_grading_standard,
              :update_submittable,
              :update_submissions_later,
              :delete_empty_abandoned_children,
              :update_cached_due_dates,
              :apply_late_policy,
              :update_line_items,
              :ensure_manual_posting_if_anonymous,
              :ensure_manual_posting_if_moderated,
              :create_default_post_policy

  after_save  :start_canvadocs_render, if: :saved_change_to_annotatable_attachment_id?
  after_save  :update_due_date_smart_alerts, if: :update_cached_due_dates?
  after_save  :mark_module_progressions_outdated, if: :update_cached_due_dates?

  after_commit :schedule_do_auto_peer_review_job_if_automatic_peer_review

  with_options if: -> { auditable? && @updating_user.present? } do
    after_create :create_assignment_created_audit_event!
    after_update :create_assignment_updated_audit_event!
    after_save :create_grades_posted_audit_event!, if: :saved_change_to_grades_published_at
  end

  has_a_broadcast_policy

  def create_assignment_created_audit_event!
    auditable_changes = AUDITABLE_ATTRIBUTES.each_with_object({}) do |attribute, map|
      map[attribute] = attributes[attribute] unless attributes[attribute].nil?
    end

    create_audit_event!(event_type: :assignment_created, payload: auditable_changes)
  end
  private :create_assignment_created_audit_event!

  def create_assignment_updated_audit_event!
    auditable_changes = if became_auditable?
                          AUDITABLE_ATTRIBUTES.each_with_object({}) do |attribute, map|
                            next if attributes[attribute].nil?

                            map[attribute] = if saved_changes.key?(attribute)
                                               saved_changes[attribute]
                                             else
                                               [attributes[attribute], attributes[attribute]]
                                             end
                          end
                        else
                          saved_changes.slice(*AUDITABLE_ATTRIBUTES)
                        end

    return if auditable_changes.empty?

    create_audit_event!(event_type: :assignment_updated, payload: auditable_changes)
  end
  private :create_assignment_updated_audit_event!

  def create_audit_event!(event_type:, payload:)
    AnonymousOrModerationEvent.create!(
      assignment: self,
      user: @updating_user,
      event_type: event_type,
      payload: payload
    )
  end
  private :create_audit_event!

  # track events when an assignment is anonymous or moderated grading also track when save_changes includes
  # anonymous_grading or moderated_grading grading see also: #became_auditable? for when an assignment's
  # anonymous/moderated grading setting has gone from disabled to enabled
  def auditable?
    anonymous_grading? ||
      moderated_grading? ||
      saved_change_to_anonymous_grading? ||
      saved_change_to_moderated_grading?
  end

  # saved_changes includes anonymous_grading or moderated grading changing from disabled to enabled
  def became_auditable?
    saved_change_to_anonymous_grading?(from: false, to: true) || saved_change_to_moderated_grading?(from: false, to: true)
  end
  private :became_auditable?

  def create_grades_posted_audit_event!
    return if @updating_user.nil?

    AnonymousOrModerationEvent.create!(
      assignment: self,
      event_type: :grades_posted,
      payload: saved_changes.slice(:grades_published_at),
      user: @updating_user
    )
  end
  private :create_grades_posted_audit_event!

  after_save :remove_assignment_updated_flag # this needs to be after has_a_broadcast_policy for the message to be sent

  def validate_assignment_overrides(opts = {})
    if opts[:force_override_destroy] || will_save_change_to_group_category_id?
      # needs to be .each(&:destroy) instead of .update_all(:workflow_state =>
      # 'deleted') so that the override gets versioned properly
      active_assignment_overrides
        .where(set_type: "Group")
        .each do |o|
          o.dont_touch_assignment = true
          o.destroy
        end
    end

    AssignmentOverrideStudent.clean_up_for_assignment(self)
  end

  def schedule_do_auto_peer_review_job_if_automatic_peer_review
    return unless needs_auto_peer_reviews_scheduled?

    # When saving the assignment set the @next_auto_peer_review_date variable,
    # use it as the run_at date for the next job. Otherwise, use the method
    # of the same name to get the next automatic peer review date based on
    # this assignment's configuration.
    run_at = @next_auto_peer_review_date || next_auto_peer_review_date
    return if run_at.blank?

    run_at = 1.minute.from_now if run_at < 1.minute.from_now # delay immediate run in case associated objects are still being saved
    delay(run_at: run_at,
          on_conflict: :overwrite,
          singleton: Shard.birth.activate { "assignment:auto_peer_review:#{id}" })
      .do_auto_peer_review
  end

  attr_accessor :skip_schedule_peer_reviews
  alias_method :skip_schedule_peer_reviews?, :skip_schedule_peer_reviews
  def needs_auto_peer_reviews_scheduled?
    !skip_schedule_peer_reviews? && peer_reviews? && automatic_peer_reviews? && !peer_reviews_assigned?
  end

  def do_auto_peer_review
    assign_peer_reviews if needs_auto_peer_reviews_scheduled?
  end

  def touch_assignment_group
    if saved_change_to_assignment_group_id? && assignment_group_id_before_last_save.present?
      AssignmentGroup.where(id: assignment_group_id_before_last_save).update_all(updated_at: Time.zone.now.utc)
    end
    AssignmentGroup.where(id: assignment_group_id).update_all(updated_at: Time.zone.now.utc) if assignment_group_id
    true
  end

  def update_student_submissions(updating_user)
    graded_at = Time.zone.now
    submissions.graded.preload(:user).find_each do |s|
      if grading_type == "pass_fail" && ["complete", "pass"].include?(s.grade)
        s.score = points_possible
      end
      s.grade = score_to_grade(s.score, s.grade)
      s.graded_at = graded_at
      s.assignment = self
      s.assignment_changed_not_sub = true
      s.grade_change_event_author_id = updating_user&.id
      s.grader = updating_user if updating_user

      # Skip the grade calculation for now. We'll do it at the end.
      s.skip_grade_calc = true
      s.with_versioning(explicit: true) { s.save! }
    end

    unless saved_by == :migration
      context.recompute_student_scores
    end
  end

  def needs_to_update_submissions?
    !id_before_last_save.nil? &&
      (saved_change_to_points_possible? || saved_change_to_grading_type? || saved_change_to_grading_standard_id?) &&
      submissions.graded.exists?
  end
  private :needs_to_update_submissions?

  def start_canvadocs_render
    return if annotatable_attachment.blank? || annotatable_attachment.canvadoc&.available?

    canvadocs_opts = { preferred_plugins: [Canvadocs::RENDER_PDFJS], wants_annotation: true }
    annotatable_attachment.submit_to_canvadocs(1, **canvadocs_opts)
  end
  private :start_canvadocs_render

  # if a teacher changes the settings for an assignment and students have
  # already been graded, then we need to update the "grade" column to
  # reflect the changes
  def update_submissions_and_grades_if_details_changed
    if needs_to_update_submissions?
      delay_if_production.update_student_submissions(@updating_user)
    else
      update_grades_if_details_changed
    end
    true
  end

  def needs_to_recompute_grade?
    !id_before_last_save.nil? && (
      saved_change_to_points_possible? ||
      saved_change_to_workflow_state? ||
      saved_change_to_assignment_group_id? ||
      saved_change_to_only_visible_to_overrides? ||
      saved_change_to_omit_from_final_grade?
    )
  end
  private :needs_to_recompute_grade?

  def update_grades_if_details_changed
    if needs_to_recompute_grade? && saved_by != :migration
      Rails.logger.debug "GRADES: recalculating because assignment #{global_id} changed. (#{saved_changes.inspect})"
      self.class.connection.after_transaction_commit { context.recompute_student_scores }
    end
    true
  end
  private :update_grades_if_details_changed

  def update_grading_period_grades
    return true unless saved_change_to_due_at? && !saved_change_to_id? && context.grading_periods? && saved_by != :migration

    grading_period_was = GradingPeriod.for_date_in_course(date: due_at_before_last_save, course: context)
    grading_period = GradingPeriod.for_date_in_course(date: due_at, course: context)
    return true if grading_period_was&.id == grading_period&.id

    if grading_period_was
      # recalculate just the old grading period's score
      context.recompute_student_scores(grading_period_id: grading_period_was.id, update_course_score: false)
    end

    unless needs_to_recompute_grade? || needs_to_update_submissions?
      # recalculate the new grading period's score. If the grading period group is
      # weighted, then we need to recalculate the overall course score too. (If
      # grading period is nil, make sure we pass true for `update_course_score`
      # so we can use a singleton job.)
      context.recompute_student_scores(
        grading_period_id: grading_period&.id,
        update_course_score: grading_period.blank? || grading_period.grading_period_group&.weighted?
      )
    end
    true
  end
  private :update_grading_period_grades

  def create_in_turnitin
    return false unless context.turnitin_settings
    return true if turnitin_settings[:current]

    turnitin = Turnitin::Client.new(*context.turnitin_settings)
    res = turnitin.createOrUpdateAssignment(self, turnitin_settings)

    # make sure the defaults get serialized
    self.turnitin_settings = turnitin_settings

    if res[:assignment_id]
      turnitin_settings[:created] = true
      turnitin_settings[:current] = true
      turnitin_settings.delete(:error)
    else
      turnitin_settings[:error] = res
    end
    save
    turnitin_settings[:current]
  end

  def turnitin_settings(settings = nil)
    if super().empty?
      # turnitin settings are overloaded for all plagiarism services as requested, so
      # alternative services can send in their own default settings, otherwise,
      # default to Turnitin settings
      if settings.nil?
        settings = Turnitin::Client.default_assignment_turnitin_settings
        default_originality = course.turnitin_originality if course
        settings[:originality_report_visibility] = default_originality if default_originality
      end
      settings
    else
      super()
    end
  end

  def turnitin_settings=(settings)
    settings = if vericite_enabled?
                 VeriCite::Client.normalize_assignment_vericite_settings(settings)
               else
                 Turnitin::Client.normalize_assignment_turnitin_settings(settings)
               end
    unless settings.blank?
      [:created, :error].each do |key|
        settings[key] = turnitin_settings[key] if turnitin_settings[key]
      end
    end
    write_attribute :turnitin_settings, settings
  end

  def create_in_vericite
    return false unless Canvas::Plugin.find(:vericite).try(:enabled?)
    return true if turnitin_settings[:current] && turnitin_settings[:vericite]

    vericite = VeriCite::Client.new
    res = vericite.createOrUpdateAssignment(self, turnitin_settings)

    # make sure the defaults get serialized
    self.turnitin_settings = turnitin_settings

    if res[:assignment_id]
      turnitin_settings[:created] = true
      turnitin_settings[:current] = true
      turnitin_settings[:vericite] = true
      turnitin_settings.delete(:error)
    else
      turnitin_settings[:error] = res
    end
    save
    turnitin_settings[:current]
  end

  def vericite_settings
    turnitin_settings(VeriCite::Client.default_assignment_vericite_settings)
  end

  def vericite_settings=(settings)
    settings = VeriCite::Client.normalize_assignment_vericite_settings(settings)
    unless settings.blank?
      [:created, :error].each do |key|
        settings[key] = turnitin_settings[key] if turnitin_settings[key]
      end
    end
    write_attribute :turnitin_settings, settings
  end

  def self.all_day_interpretation(opts = {})
    if opts[:due_at]
      if opts[:due_at] == opts[:due_at_was]
        # (comparison is modulo time zone) no real change, leave as was
        [opts[:all_day_was], opts[:all_day_date_was]]
      else
        # 'normal' case. compare due_at to fancy midnight and extract its
        # date-part
        [(opts[:due_at].strftime("%H:%M") == "23:59"), opts[:due_at].to_date]
      end
    else
      # no due at = all_day and all_day_date are irrelevant
      [false, nil]
    end
  end

  def self.remove_user_as_final_grader(user_id, course_id)
    strand_identifier = Course.find(course_id).root_account.global_id
    delay_if_production(strand: "Assignment.remove_user_as_final_grader:#{strand_identifier}",
                        priority: Delayed::LOW_PRIORITY)
      .remove_user_as_final_grader_immediately(user_id, course_id)
  end

  def self.remove_user_as_final_grader_immediately(user_id, course_id)
    Assignment.where(context_id: course_id, context_type: "Course", final_grader_id: user_id).find_each do |assignment|
      # going this route instead of doing an update_all so that we create a new
      # assignment version when this update happens
      assignment.update!(final_grader_id: nil)
    end
  end

  def ensure_post_to_sis_valid
    self.post_to_sis = false unless gradeable?
    true
  end
  private :ensure_post_to_sis_valid

  def default_values
    raise "Assignments can only be assigned to Course records" if context_type && context_type != "Course"

    self.title ||= (assignment_group.default_assignment_name rescue nil) || "Assignment"

    infer_all_day
    self.position = position_was if will_save_change_to_position? && position.nil? # don't allow setting to nil

    if !assignment_group || (assignment_group.deleted? && !deleted?)
      ensure_assignment_group(false)
    end
    self.submission_types ||= "none"
    if will_save_change_to_submission_types? && ["none", "on_paper"].include?(self.submission_types)
      self.allowed_attempts = nil
    end
    self.peer_reviews_assigned = false if peer_reviews_due_at_changed?
    %i[
      all_day could_be_locked grade_group_students_individually
      anonymous_peer_reviews turnitin_enabled vericite_enabled
      moderated_grading omit_from_final_grade freeze_on_copy
      copied only_visible_to_overrides post_to_sis peer_reviews_assigned
      peer_reviews automatic_peer_reviews muted intra_group_peer_reviews
      anonymous_grading
    ].each { |attr| self[attr] = false if self[attr].nil? }
    self.graders_anonymous_to_graders = false unless grader_comments_visible_to_graders
  end
  protected :default_values

  def ensure_assignment_group(do_save = true)
    return if assignment_group_id

    context.require_assignment_group
    self.assignment_group = context.assignment_groups.active.first
    if do_save
      GuardRail.activate(:primary) { save! }
    end
  end

  def attendance?
    submission_types == "attendance"
  end

  def due_date
    all_day ? all_day_date : due_at
  end

  def delete_empty_abandoned_children
    if saved_change_to_submission_types?
      each_submission_type do |submittable, type|
        unless self.submission_types == type.to_s
          submittable&.unlink!(:assignment)
        end
      end
    end
  end

  def update_submissions_later
    delay_if_production.update_submissions if saved_change_to_points_possible?
  end

  attr_accessor :updated_submissions # for testing

  def update_submissions
    @updated_submissions ||= []
    Submission.suspend_callbacks(:update_assignment, :touch_graders) do
      submissions.find_each do |submission|
        @updated_submissions << submission
        submission.save!
      end
    end
    context.clear_todo_list_cache(:admins) if context.is_a?(Course)
  end

  def update_submittable
    # If we're updating the assignment's muted status as part of posting
    # grades, don't bother doing this
    return true if deleted? || grade_posting_in_progress

    if self.submission_types == "online_quiz" && @saved_by != :quiz
      quiz = Quizzes::Quiz.where(assignment_id: self).first || context.quizzes.build
      quiz.assignment_id = id
      quiz.title = self.title
      quiz.description = description
      quiz.due_at = due_at
      quiz.unlock_at = unlock_at
      quiz.lock_at = lock_at
      quiz.points_possible = points_possible
      quiz.assignment_group_id = assignment_group_id
      quiz.workflow_state = "created" if quiz.deleted?
      quiz.saved_by = :assignment
      quiz.workflow_state = published? ? "available" : "unpublished"
      quiz.save if quiz.changed?
    elsif self.submission_types == "discussion_topic" && @saved_by != :discussion_topic
      topic = discussion_topic || context.discussion_topics.build(user: @updating_user)
      topic.message = description
      save_submittable(topic)
      self.discussion_topic = topic
    elsif context.conditional_release? &&
          self.submission_types == "wiki_page" && @saved_by != :wiki_page
      page = wiki_page || context.wiki_pages.build(user: @updating_user)
      save_submittable(page)
      self.wiki_page = page
    end
  end

  def save_submittable(submittable)
    submittable.assignment_id = id
    submittable.title = self.title
    submittable.saved_by = :assignment
    submittable.updated_at = Time.zone.now
    submittable.workflow_state = "active" if submittable.deleted?
    submittable.workflow_state = published? ? "active" : "unpublished"
    submittable.save
  end
  protected :save_submittable

  def update_grading_standard
    grading_standard&.save!
  end

  def all_context_module_tags
    all_tags = context_module_tags.to_a
    each_submission_type do |submission, _, short_type|
      all_tags.concat(submission.context_module_tags) if send("#{short_type}?")
    end
    all_tags
  end

  def context_module_action(user, action, points = nil)
    all_context_module_tags.each { |tag| tag.context_module_action(user, action, points) }
  end

  def recalculate_module_progressions(submission_ids)
    # recalculate the module progressions now that the assignment is unmuted
    submitted_scope = Submission.having_submission.or(Submission.graded)
    student_ids = submissions.merge(submitted_scope).where(id: submission_ids).pluck(:user_id)
    return if student_ids.blank?

    tags = all_context_module_tags
    return unless tags.any?

    modules = ContextModule.where(id: tags.map(&:context_module_id)).ordered.to_a.select do |mod|
      mod.completion_requirements&.any? { |req| req[:type] == "min_score" && tags.map(&:id).include?(req[:id]) }
    end
    return unless modules.any?

    modules.each do |mod|
      if mod.context_module_progressions.where(current: true, user_id: student_ids).update_all(current: false) > 0
        mod.delay_if_production(n_strand: ["evaluate_module_progressions", global_context_id],
                                singleton: "evaluate_module_progressions:#{mod.global_id}").evaluate_all_progressions
      end
    end
  end

  def prepare_for_ags_if_needed!(tool, use_tool: false)
    # Don't do anything unless the tool is AGS ready
    return unless tool&.use_1_3? && tool.developer_key.present?

    # The assignment is already AGS ready
    return if line_items.active.present?

    if use_tool
      # the 1.3 tool has already been loaded by
      # ContextExternalTool#prepare_for_ags, and this
      # method is about to get called for a large number
      # of assignments, so querying for the correct tool
      # each time is not a good idea.
      update_line_items(tool)
    else
      # the default usage of this method is "just-in-time"
      # which will be called with the currently-asssociated
      # tool for the assignment. but it's good to explicitly
      # find the tool again to confirm they match
      update_line_items
    end
  end

  def create_assignment_line_item!
    update_line_items
  end

  def update_line_items(lti_1_3_tool = nil)
    # TODO: Edits to existing Assignment<->Tool associations are (mostly) ignored
    #
    # A few key points as a result:
    #
    # - Adding a 1.3 Tool to an Assignment which did not _ever_ have one previously _is_ supported and will result
    # in LineItem+ResourceLink creation. But otherwise any attempt to add/edit/delete the Tool binding will have no
    # impact on associated LineItems and ResourceLinks, even if it means those associations are now stale.
    #
    # - Associated LineItems and ResourceLinks are never deleted b/c this could possibly result in grade loss (cascaded
    # delete from ResourceLink->LineItem->Result)
    #
    # - So in the case where a Tool association is abandoned or re-pointed to a different Tool, the Assignment's
    # previously created LineItems and ResourceLinks will still exist and will be anomalous. I.e. they will be bound to
    # a different tool than the Assignment.
    #
    # - Until this is resolved, clients trying to resolve an Assignment via ResourceLink->LineItem->Assignment chains
    # have to remember to also check that the Assignment's ContentTag is still associated with the same
    # ContextExternalTool as the ResourceLink. Also check Assignment.external_tool?.
    #
    # - Edits to assignment title and points_possible always propagate to the primary associated LineItem, even if the
    # currently bound Tool doesn't support LTI 1.3 or if the LineItem's ResourceLink doesn't agree with Assignment's
    # ContentTag on the currently bound tool. Presumably you always want correct data in the LineItem, regardless of
    # which Tool it's bound to.
    GuardRail.activate(:primary) do
      if lti_1_3_external_tool_tag?(lti_1_3_tool) && line_items.empty?
        rl = Lti::ResourceLink.create!(
          context: self,
          custom: validate_resource_link_custom_params,
          resource_link_uuid: lti_context_id,
          context_external_tool: lti_1_3_tool || tool_from_external_tool_tag,
          url: lti_resource_link_url
        )

        li = line_items.create!(label: title, score_maximum: points_possible, resource_link: rl, coupled: true)
        create_results_from_prior_grades(li)
      elsif saved_change_to_title? || saved_change_to_points_possible?
        line_items
          .find(&:assignment_line_item?)
          &.update!(label: title, score_maximum: points_possible || 0)
      end

      if lti_1_3_external_tool_tag?(lti_1_3_tool) && !lti_resource_links.empty?
        options = {}
        validated_params = validate_resource_link_custom_params
        # Check if they actually passed something that isn't just our default value of nil, such as an
        # empty string to signify they really want to set the custom params to nil, then format
        # it for storage.
        if !lti_resource_link_custom_params.nil? && validated_params != primary_resource_link.custom
          options[:custom] = validated_params
        end

        options[:lookup_uuid] = lti_resource_link_lookup_uuid unless lti_resource_link_lookup_uuid.nil?
        options[:url] = lti_resource_link_url if lti_resource_link_url

        return if options.empty?

        primary_resource_link.update!(options)
      end
    end
  end
  protected :update_line_items

  # This should only be called once, upon line item creation.
  # It ensures that any prior scores are reflected in the AGS Results API,
  # and creates results like they are created in the AGS Scores API.
  # It ignores any previous submission versions in favor of the most recent.
  def create_results_from_prior_grades(line_item)
    submissions.where.not(score: nil).each do |sub|
      line_item.results.create!(
        submission: sub,
        user: sub.user,
        created_at: Time.zone.now,
        updated_at: sub.graded_at,
        result_score: sub.score,
        result_maximum: points_possible || 0,
        extensions: {
          Lti::Result::AGS_EXT_SUBMISSION => { submitted_at: sub.submitted_at }
        }
      )
    end
  end
  protected :create_results_from_prior_grades

  def validate_resource_link_custom_params
    Lti::DeepLinkingUtil.validate_custom_params(lti_resource_link_custom_params)
  end
  private :validate_resource_link_custom_params

  def primary_resource_link
    @primary_resource_link ||= lti_resource_links.find_by(
      resource_link_uuid: lti_context_id,
      context: self
    )
  end

  def lti_1_3_external_tool_tag?(lti_1_3_tool)
    return false unless external_tool?
    return false unless external_tool_tag&.content_type == "ContextExternalTool"
    return lti_1_3_tool.use_1_3? if lti_1_3_tool

    # Lookup the tool and check if the LTI version is 1.3
    tool_from_external_tool_tag&.use_1_3?
  end
  private :lti_1_3_external_tool_tag?

  def tool_from_external_tool_tag
    @tool_from_external_tool_tag = ContextExternalTool.from_content_tag(
      external_tool_tag,
      context
    )
  end

  # call this to perform notifications on an Assignment that is not being saved
  # (useful when a batch of overrides associated with a new assignment have been saved)
  def do_notifications!(prior_version = nil, notify = false)
    # TODO: this will blow up if the group_category string is set on the
    # previous version, because it gets confused between the db string field
    # and the association.  one more reason to drop the db column
    prior_version ||= versions.previous(current_version.number).try(:model)
    self.notify_of_update = notify || false
    broadcast_notifications(prior_version || dup)
    remove_assignment_updated_flag
  end

  def course_broadcast_data
    context&.broadcast_data
  end

  set_broadcast_policy do |p|
    p.dispatch :assignment_due_date_changed
    p.to do |assignment|
      # everyone who is _not_ covered by an assignment override affecting due_at
      # (the AssignmentOverride records will take care of notifying those users)
      excluded_ids = participants_with_overridden_due_at.map(&:id).to_set
      BroadcastPolicies::AssignmentParticipants.new(assignment, excluded_ids).to
    end
    p.whenever do |assignment|
      BroadcastPolicies::AssignmentPolicy.new(assignment)
                                         .should_dispatch_assignment_due_date_changed?
    end
    p.data { course_broadcast_data }

    p.dispatch :assignment_changed
    p.to do |assignment|
      BroadcastPolicies::AssignmentParticipants.new(assignment).to
    end
    p.whenever do |assignment|
      BroadcastPolicies::AssignmentPolicy.new(assignment)
                                         .should_dispatch_assignment_changed?
    end
    p.data { course_broadcast_data }

    p.dispatch :assignment_created
    p.to do |assignment|
      BroadcastPolicies::AssignmentParticipants.new(assignment).to
    end
    p.whenever do |assignment|
      BroadcastPolicies::AssignmentPolicy.new(assignment)
                                         .should_dispatch_assignment_created?
    end
    p.data { course_broadcast_data }
    p.filter_asset_by_recipient do |assignment, user|
      assignment.overridden_for(user, skip_clone: true)
    end

    p.dispatch :submissions_posted
    p.to do |assignment|
      assignment.course.participating_instructors
    end
    p.whenever do |assignment|
      BroadcastPolicies::AssignmentPolicy.new(assignment)
                                         .should_dispatch_submissions_posted?
    end
    p.data do |record|
      if record.posting_params_for_notifications.present?
        record.posting_params_for_notifications.merge(course_broadcast_data)
      else
        course_broadcast_data
      end
    end
  end

  def notify_of_update=(val)
    @assignment_changed = Canvas::Plugin.value_to_boolean(val)
  end

  def notify_of_update
    false
  end

  def remove_assignment_updated_flag
    @assignment_changed = false
    true
  end

  def points_uneditable?
    (self.submission_types == "online_quiz") # && self.quiz && (self.quiz.edited? || self.quiz.available?))
  end

  workflow do
    state :published do
      event :unpublish, transitions_to: :unpublished
    end
    state :unpublished do
      event :publish, transitions_to: :published
    end
    state :duplicating do
      event :fail_to_duplicate, transitions_to: :failed_to_duplicate
    end
    state :failed_to_duplicate
    state :importing do
      event :finish_importing, transitions_to: :unpublished
      event :fail_to_import, transitions_to: :fail_to_import
    end
    state :fail_to_import
    state :migrating do
      event :finish_migrating, transitions_to: :unpublished
      event :fail_to_migrate, transitions_to: :failed_to_migrate
    end
    state :failed_to_migrate
    state :deleted
  end

  alias_method :destroy_permanently!, :destroy
  def destroy
    self.workflow_state = "deleted"
    ContentTag.delete_for(self)
    rubric_association.destroy if active_rubric_association?
    save!

    each_submission_type { |submission| submission.destroy if submission && !submission.deleted? }
    conditional_release_rules.destroy_all
    conditional_release_associations.destroy_all
    refresh_course_content_participation_counts

    ScheduledSmartAlert.where(context_type: "Assignment", context_id: id).destroy_all
    ScheduledSmartAlert.where(context_type: "AssignmentOverride", context_id: assignment_override_ids).destroy_all
  end

  def refresh_course_content_participation_counts
    progress = context.progresses.build(tag: "refresh_content_participation_counts")
    progress.save!
    progress.process_job(
      context,
      :refresh_content_participation_counts,
      { singleton: "refresh_content_participation_counts:#{context.global_id}" }
    )
  end

  def time_zone_edited
    CGI.unescapeHTML(read_attribute(:time_zone_edited) || "")
  end

  def restore(from = nil)
    self.workflow_state = has_student_submissions? ? "published" : "unpublished"
    save
    each_submission_type do |submission, _, short_type|
      submission.restore(:assignment) if from != short_type && submission
    end
    refresh_course_content_participation_counts
  end

  def participants_with_overridden_due_at
    Assignment.participants_with_overridden_due_at([self])
  end

  def self.participants_with_overridden_due_at(assignments)
    overridden_users = []

    AssignmentOverride.active.overriding_due_at.where(assignment_id: assignments).each do |o|
      overridden_users.concat(o.applies_to_students)
    end

    overridden_users.uniq!
    overridden_users
  end

  def students_with_visibility(scope = nil)
    scope ||= context.all_students.where("enrollments.workflow_state NOT IN ('inactive', 'rejected')")
    return scope unless differentiated_assignments_applies?

    scope.able_to_see_assignment_in_course_with_da(id, context.id)
  end

  attr_accessor :saved_by

  def process_if_quiz
    if self.submission_types == "online_quiz"
      self.points_possible = quiz.points_possible if quiz&.available?
      copy_attrs = %w[due_at lock_at unlock_at]
      if quiz && @saved_by != :quiz &&
         copy_attrs.any? { |attr| changes[attr] }
        copy_attrs.each { |attr| quiz.send "#{attr}=", send(attr) }
        quiz.saved_by = :assignment
        quiz.save
      end
    end
  end
  protected :process_if_quiz

  delegate :grading_scheme, to: :grading_standard_or_default

  def infer_grading_type
    self.grading_type = nil if grading_type.blank?
    self.grading_type = "pass_fail" if self.submission_types == "attendance"
    self.grading_type = "not_graded" if self.submission_types == "wiki_page"
    self.grading_type ||= "points"
  end

  def score_to_grade_percent(score = 0.0)
    if points_possible && points_possible > 0
      result = score.to_f / points_possible
      (result * 100.0).round(2)
    else
      # there's not really any reasonable value we can set here -- if the
      # assignment is worth no points, any percentage is as valid as any other.
      score.to_f
    end
  end

  def grading_standard_or_default
    grading_standard ||
      context.default_grading_standard ||
      GradingStandard.default_instance
  end

  def score_to_grade(score = 0.0, given_grade = nil)
    result = score.to_f
    case self.grading_type
    when "percent"
      result = "#{round_if_whole(score_to_grade_percent(score))}%"
    when "pass_fail"
      passed = if points_possible && points_possible > 0
                 score.to_f > 0
               elsif given_grade
                 given_grade == "complete" || given_grade == "pass"
               end
      result = passed ? "complete" : "incomplete"
    when "letter_grade", "gpa_scale"
      if points_possible.to_f > 0.0
        score = BigDecimal(score.to_s.presence || "0.0") / BigDecimal(points_possible.to_s)
        result = grading_standard_or_default.score_to_grade((score * 100).to_f)
      elsif given_grade
        # the score for a zero-point letter_grade assignment could be considered
        # to be *any* grade, so look at what the current given grade is
        # instead of trying to calculate it
        result = given_grade
      else
        # there's not really any reasonable value we can set here -- if the
        # assignment is worth no points, and the grader didn't enter an
        # explicit letter grade, any letter grade is as valid as any other.
        result = grading_standard_or_default.score_to_grade(score.to_f)
      end
    end
    round_if_whole(result).to_s
  end

  def interpret_grade(grade, prefer_points_over_scheme: false)
    case grade.to_s
    when /^[+-]?\d*\.?\d+%$/
      # interpret as a percentage
      percentage = grade.to_f / 100.0.to_d
      points_possible.to_f * percentage
    when /^[+-]?\d*\.?\d+$/
      if !prefer_points_over_scheme && uses_grading_standard && (standard_based_score = grading_standard_or_default.grade_to_score(grade))
        (points_possible || 0.0) * standard_based_score / 100.0
      else
        grade.to_f
      end
    when "pass", "complete"
      points_possible.to_f
    when "fail", "incomplete"
      0.0
    else
      # try to treat it as a letter grade
      if uses_grading_standard && (standard_based_score = grading_standard_or_default.grade_to_score(grade))
        ((points_possible || 0.0).to_d * standard_based_score.to_d / 100.0.to_d).to_f
      else
        nil
      end
    end
  end

  def grade_to_score(grade = nil, prefer_points_over_scheme: false)
    return nil if grade.blank?

    parsed_grade = interpret_grade(grade, prefer_points_over_scheme: prefer_points_over_scheme)
    case self.grading_type
    when *POINTED_GRADING_TYPES
      score = parsed_grade
    when "pass_fail"
      # only allow full points or no points for pass_fail assignments
      score = case parsed_grade.to_f
              when points_possible
                points_possible
              when 0.0
                0.0
              else
                nil
              end
    when "not_graded"
      score = nil
    else
      raise "oops, we need to interpret a new grading_type. get coding."
    end
    score
  end

  def uses_grading_standard
    ["letter_grade", "gpa_scale"].include? grading_type
  end

  def infer_times
    # set the time to 11:59 pm in the creator's time zone, if none given
    self.due_at = CanvasTime.fancy_midnight(due_at) if will_save_change_to_due_at?
    self.lock_at = CanvasTime.fancy_midnight(lock_at) if will_save_change_to_lock_at?
  end

  def infer_all_day(tz = nil)
    # make the comparison to "fancy midnight" and the date-part extraction in
    # the time zone that was active during editing
    time_zone = tz || (ActiveSupport::TimeZone.new(time_zone_edited) rescue nil) || Time.zone
    self.all_day, self.all_day_date = Assignment.all_day_interpretation(
      due_at: due_at ? due_at.in_time_zone(time_zone) : nil,
      due_at_was: due_at_was,
      all_day_was: all_day_was,
      all_day_date_was: all_day_date_was
    )
  end

  def to_atom(opts = {})
    extend ApplicationHelper
    author_name = context.present? ? context.name : t("atom_no_author", "No Author")
    Atom::Entry.new do |entry|
      entry.title     = t(:feed_entry_title, "Assignment: %{assignment}", assignment: self.title) unless opts[:include_context]
      entry.title     = t(:feed_entry_title_with_course, "Assignment, %{course}: %{assignment}", assignment: self.title, course: context.name) if opts[:include_context]
      entry.updated   = updated_at.utc
      entry.published = created_at.utc
      entry.id        = "tag:#{HostUrl.default_host},#{created_at.strftime("%Y-%m-%d")}:/assignments/#{feed_code}_#{due_at.strftime("%Y-%m-%d-%H-%M") rescue "none"}"
      entry.content   = Atom::Content::Html.new(before_label(:due, "Due") + " #{datetime_string(due_at, :due_date)}<br/>#{description}<br/><br/>
        <div>
          #{description}
        </div>
      ")
      entry.links << Atom::Link.new(rel: "alternate", href: direct_link)
      entry.authors << Atom::Person.new(name: author_name)
    end
  end

  def start_at
    due_at
  end

  def end_at
    due_at
  end

  def direct_link
    "http://#{HostUrl.context_host(context)}/#{context_url_prefix}/assignments/#{id}"
  end

  def context_prefix
    context_url_prefix
  end

  def to_ics(in_own_calendar: true, preloaded_attachments: {}, user: nil)
    CalendarEvent::IcalEvent.new(self).to_ics(in_own_calendar: in_own_calendar,
                                              preloaded_attachments: preloaded_attachments,
                                              include_description: include_description?(user))
  end

  def include_description?(user, lock_info = nil)
    return unless user

    lock_info = locked_for?(user, check_policies: true) if lock_info.nil?
    !lock_info || (lock_info[:can_view] && !lock_info[:context_module])
  end

  def all_day
    read_attribute(:all_day) || (new_record? && !!due_at && (due_at.strftime("%H:%M") == "23:59" || due_at.strftime("%H:%M") == "00:00"))
  end

  def self.preload_context_module_tags(assignments, include_context_modules: false)
    module_tags_include =
      if include_context_modules
        { context_module_tags: :context_module }
      else
        :context_module_tags
      end

    ActiveRecord::Associations.preload(assignments, [
                                         module_tags_include,
                                         :context, # necessary while wiki_page assignments behind feature flag
                                         { discussion_topic: :context_module_tags },
                                         { wiki_page: :context_module_tags },
                                         { quiz: :context_module_tags }
                                       ])
  end

  def self.preload_unposted_anonymous_submissions(assignments)
    # Don't do anything if there are no assignments OR unposted anonymous submissions are already preloaded
    if assignments.is_a?(Array) &&
       (assignments.empty? || assignments.all? { |a| !a.unposted_anonymous_submissions.nil? })
      return
    end

    # Ignore test student enrollments so that adding a test student doesn't
    # inadvertently flip a posted anonymous assignment back to unposted
    assignment_ids_with_unposted_anonymous_submissions = Assignment
                                                         .where(id: assignments, anonymous_grading: true)
                                                         .where(
                                                           "EXISTS (?)", Submission.active.unposted.joins(user: :enrollments)
          .where("submissions.user_id = users.id")
          .where("submissions.assignment_id = assignments.id")
          .where("enrollments.course_id = assignments.context_id")
          .merge(Enrollment.of_student_type.where(workflow_state: "active"))
                                                         )
                                                         .pluck(:id).to_set

    assignments.each do |assignment|
      assignment.unposted_anonymous_submissions = assignment_ids_with_unposted_anonymous_submissions.include?(assignment.id)
    end

    nil
  end

  def touch_on_unlock_if_necessary
    if unlock_at && Time.zone.now < unlock_at && (Time.zone.now + 1.hour) > unlock_at
      GuardRail.activate(:primary) do
        # Because of assignemnt overrides, an assignment can have the same global id but
        # a different unlock_at time, so include that in the singleton key so that different
        # unlock_at times are properly handled.
        singleton = "touch_on_unlock_assignment_#{global_id}_#{unlock_at}"
        delay(run_at: unlock_at, singleton: singleton).touch_assignment_and_submittable
      end
    end
  end

  def touch_assignment_and_submittable
    touch
    submittable_object&.touch
    if submittable_object.is_a?(DiscussionTopic) && submittable_object.root_topic?
      submittable_object.child_topics.touch_all
    end
  end

  def low_level_locked_for?(user, opts = {})
    return false if opts[:check_policies] && context.grants_right?(user, :read_as_admin)

    RequestCache.cache(locked_request_cache_key(user)) do
      locked = false
      assignment_for_user = overridden_for(user)
      if assignment_for_user.unlock_at && assignment_for_user.unlock_at > Time.zone.now
        locked = { object: assignment_for_user, unlock_at: assignment_for_user.unlock_at }
      elsif could_be_locked && (item = locked_by_module_item?(user, opts))
        locked = { object: self, module: item.context_module }
      elsif assignment_for_user.lock_at && assignment_for_user.lock_at < Time.zone.now
        locked = { object: assignment_for_user, lock_at: assignment_for_user.lock_at, can_view: true }
      else
        each_submission_type do |submission, _, short_type|
          next unless send("#{short_type}?")

          if (submission_locked = submission.low_level_locked_for?(user, opts.merge(skip_assignment: true)))
            locked = submission_locked
          end
          break
        end
      end
      assignment_for_user.touch_on_unlock_if_necessary
      locked
    end
  end

  def self.assignment_type?(type)
    %w[quiz attendance discussion_topic wiki_page external_tool].include? type.to_s
  end

  def self.get_submission_type(assignment_type)
    if assignment_type?(assignment_type)
      type = assignment_type.to_s
      type = "online_quiz" if type == "quiz"
      type = type.to_sym if assignment_type.is_a?(Symbol)
      type
    end
  end

  def submission_types_array
    (self.submission_types || "").split(",")
  end

  def submittable_type?
    submission_types && ![
      "",
      "none",
      "not_graded",
      "online_quiz",
      "discussion_topic",
      "wiki_page",
      "attendance"
    ].include?(self.submission_types)
  end

  def submittable_object
    case self.submission_types
    when "online_quiz"
      quiz
    when "discussion_topic"
      discussion_topic
    when "wiki_page"
      wiki_page
    end
  end

  def each_submission_type
    if block_given?
      submittable_types = %i[discussion_topic quiz]
      submittable_types << :wiki_page if context.try(:conditional_release?)
      submittable_types.each do |asg_type|
        submittable = send(asg_type)
        yield submittable, Assignment.get_submission_type(asg_type), asg_type
      end
    end
  end

  def graded_count
    return read_attribute(:graded_count).to_i if read_attribute(:graded_count)

    Rails.cache.fetch(["graded_count", self].cache_key) do
      submissions.graded.in_workflow_state("graded").count
    end
  end

  def submitted?(user: nil, submission: nil)
    submission = submissions.find_by(user: user) if submission.nil? && user.present?
    submission.present? && (non_digital_submission? || submission.has_submission?)
  end

  def has_submitted_submissions?
    return @has_submitted_submissions unless @has_submitted_submissions.nil?

    submitted_count > 0
  end
  attr_writer :has_submitted_submissions

  def submitted_count
    return read_attribute(:submitted_count).to_i if read_attribute(:submitted_count)

    Rails.cache.fetch(["submitted_count", self].cache_key) do
      submissions.having_submission.count
    end
  end

  set_policy do
    given { |user, session| context.grants_right?(user, session, :read) && published? }
    can :read and can :read_own_submission

    given do |user, session|
      (submittable_type? || submission_types == "discussion_topic") &&
        context.grants_right?(user, session, :participate_as_student) &&
        !locked_for?(user) &&
        visible_to_user?(user) &&
        !excused_for?(user)
    end
    can :submit

    given do |user, session|
      (submittable_type? || %w[discussion_topic online_quiz].include?(submission_types) ||
      (a2_enabled? && submission_types == "none")) &&
        context.grants_right?(user, session, :participate_as_student) &&
        visible_to_user?(user)
    end
    can :attach_submission_comment_files

    given { |user, session| context.grants_right?(user, session, :read_as_admin) }
    can :read

    given { |user, session| context.grants_right?(user, session, :manage_grades) }
    can :grade and
      can :attach_submission_comment_files and
      can :manage_files_add and
      can :manage_files_edit and
      can :manage_files_delete

    given do |user, session|
      !context.root_account.feature_enabled?(:granular_permissions_manage_assignments) &&
        context.grants_right?(user, session, :manage_assignments)
    end
    can :create and can :read

    given do |user, session|
      context.root_account.feature_enabled?(:granular_permissions_manage_assignments) &&
        context.grants_right?(user, session, :manage_assignments_add)
    end
    can :create and can :read

    given { |user, session| user_can_update?(user, session) }
    can :update

    given do |user, session|
      !context.root_account.feature_enabled?(:granular_permissions_manage_assignments) &&
        context.grants_right?(user, session, :manage_assignments) &&
        (context.account_membership_allows(user) ||
         !in_closed_grading_period?)
    end
    can :delete

    given do |user, session|
      context.root_account.feature_enabled?(:granular_permissions_manage_assignments) &&
        context.grants_right?(user, session, :manage_assignments_delete) &&
        (context.account_membership_allows(user) ||
         !in_closed_grading_period?)
    end
    can :delete
  end

  def user_can_update?(user, session = nil)
    return false unless context.grants_any_right?(user, session, :manage_assignments, :manage_assignments_edit)
    return true unless moderated_grading?

    # a moderated assignment may only be edited by the assignment's moderator (assuming one has
    # been specified) or by a user with the Select Final Grade permission.
    final_grader_id.blank? || context.grants_right?(user, :select_final_grade)
  end

  def user_can_read_grades?(user, session = nil)
    RequestCache.cache("user_can_read_grades", self, user, session) do
      context.grants_right?(user, session, :view_all_grades) ||
        (published? && context.grants_right?(user, session, :manage_grades))
    end
  end

  def filter_attributes_for_user(hash, user, _session)
    if (lock_info = locked_for?(user, check_policies: true))
      hash.delete("description") unless include_description?(user, lock_info)
      hash["lock_info"] = lock_info
    end
  end

  def participants(opts = {})
    return context.participants(opts) unless differentiated_assignments_applies?

    participants_with_visibility(opts)
  end

  def participants_with_visibility(opts = {})
    users = context.participating_admins

    student_scope = students_with_visibility(context.participating_students_by_date)
    student_scope = student_scope.where.not(id: opts[:excluded_user_ids]) if opts[:excluded_user_ids]
    applicable_students = student_scope.to_a
    users += applicable_students

    if opts[:include_observers]
      users += User.observing_students_in_course(applicable_students.map(&:id), context_id)
      users += User.observing_full_course(context.id)
    end

    users.uniq
  end

  def title_with_id
    "#{title} (#{id})"
  end

  def title_slug
    CanvasTextHelper.truncate_text(title, ellipsis: "")
  end

  def self.title_and_id(str)
    if str =~ /\A(.*)\s\((\d+)\)\z/
      [$1, $2]
    else
      [str, nil]
    end
  end

  def group_students(student)
    group = group_category.group_for(student) if has_group_category?
    students = if group
                 group.users
                      .joins(:enrollments)
                      .where(enrollments: { course_id: context })
                      .merge(Course.instance_exec(&Course.reflections["admin_visible_student_enrollments"].scope).only(:where))
                      .order("users.id") # this helps with preventing deadlock with other things that touch lots of users
                      .distinct
                      .to_a
               else
                 [student]
               end

    [group, students]
  end

  def multiple_module_actions(student_ids, action, points = nil)
    students = context.students.where(id: student_ids)
    students.each do |user|
      context_module_action(user, action, points)
    end
  end

  def submission_for_student(user)
    submission_for_student_id(user.id)
  end

  def submission_for_student_id(user_id)
    all_submissions.where(user_id: user_id).first_or_initialize
  end

  def compute_grade_and_score(grade, score, prefer_points_over_scheme: false)
    grade = nil if grade == ""

    if grade
      score = grade_to_score(grade, prefer_points_over_scheme: prefer_points_over_scheme)
    end
    if score
      grade = score_to_grade(score, grade)
    end
    [grade, score]
  end

  def grade_student(original_student, opts = {})
    raise GradeError, "Student is required" unless original_student
    unless context.includes_user?(original_student, context.admin_visible_student_enrollments) # allows inactive users to be graded
      raise GradeError, "Student must be enrolled in the course as a student to be graded"
    end
    raise GradeError, "Grader must be enrolled as a course admin" if opts[:grader] && !context.grants_right?(opts[:grader], :manage_grades)

    opts[:excused] = Canvas::Plugin.value_to_boolean(opts.delete(:excuse)) if opts.key? :excuse
    raise GradeError, "Cannot simultaneously grade and excuse an assignment" if opts[:excused] && (opts[:grade] || opts[:score])
    raise GradeError, "Provisional grades require a grader" if opts[:provisional] && opts[:grader].nil?

    opts.delete(:id)
    group, students = group_students(original_student)
    submissions = []
    grade_group_students = !(grade_group_students_individually || opts[:excused])

    # grading a student results in a teacher occupying a grader slot for that assignment if it is moderated.
    ensure_grader_can_adjudicate(grader: opts[:grader], provisional: opts[:provisional], occupy_slot: true) do
      if grade_group_students
        find_or_create_submissions(students, Submission.preload(:grading_period, :stream_item, :lti_result)) do |submission|
          submission.skip_grader_check = true if opts[:skip_grader_check]
          submission&.lti_result&.mark_reviewed!
          submissions << save_grade_to_submission(submission, original_student, group, opts)
        end
      else
        submission = find_or_create_submission(original_student, skip_grader_check: opts[:skip_grader_check])
        submission.skip_grader_check = true if opts[:skip_grader_check]
        submission&.lti_result&.mark_reviewed!
        submissions << save_grade_to_submission(submission, original_student, group, opts)
      end
    end

    submissions.compact
  end

  def tool_settings_resource_codes
    lookup = assignment_configuration_tool_lookups.first
    return {} unless lookup.present?

    lookup.resource_codes
  end

  def tool_settings_tool_name
    tool = tool_settings_tool
    return if tool.blank?
    if tool.instance_of? Lti::MessageHandler
      return tool_settings_tool.tool_proxy&.name
    end

    tool.name
  end

  def tool_settings_tool
    tool_settings_tools.first
  end

  def tool_settings_tool=(tool)
    self.tool_settings_tools = [tool] if tool_settings_tool != tool
  end

  def clear_tool_settings_tools
    assignment_configuration_tool_lookups.clear
  end

  def tool_settings_tools=(tools)
    clear_tool_settings_tools
    tools.each do |t|
      if t.instance_of? ContextExternalTool
        tool_settings_context_external_tools << t
      elsif t.instance_of? Lti::MessageHandler
        product_family = t.tool_proxy.product_family
        assignment_configuration_tool_lookups.new(
          tool_vendor_code: product_family.vendor_code,
          tool_product_code: product_family.product_code,
          tool_resource_type_code: t.resource_handler.resource_type_code,
          tool_type: "Lti::MessageHandler",
          context_type: t.tool_proxy.context_type
        )
      end
    end
  end
  protected :tool_settings_tools=

  def tool_settings_tools
    tool_settings_context_external_tools + tool_settings_message_handlers
  end
  protected :tool_settings_tools

  def tool_settings_message_handlers
    assignment_configuration_tool_lookups.where(tool_type: "Lti::MessageHandler").map(&:lti_tool)
  end
  private :tool_settings_message_handlers

  def associated_tool_proxy
    actl = assignment_configuration_tool_lookups.take
    actl&.associated_tool_proxy
  end

  def save_grade_to_submission(submission, original_student, group, opts)
    unless submission.grader_can_grade?
      error_details = submission.grading_error_message
      raise GradeError.new("Cannot grade this submission at this time: #{error_details}", :forbidden)
    end

    submission.skip_grade_calc = opts[:skip_grade_calc]

    previously_graded = submission.grade.present? || submission.excused?
    return if previously_graded && opts[:dont_overwrite_grade]
    return if submission.user != original_student && submission.excused?

    grader = opts[:grader]
    grade, score = compute_grade_and_score(opts[:grade], opts[:score], prefer_points_over_scheme: opts[:prefer_points_over_scheme])

    did_grade = false
    submission.attributes = opts.slice(:submission_type, :url, :body)

    # A moderated assignment cannot be assigned a score directly, but may be
    # (un)excused by a moderator or admin. Even though this isn't *really*
    # a grading action, it needs to be captured for auditing purposes.
    if !opts[:provisional] || permits_moderation?(grader)
      submission.grader = grader
      submission.excused = opts[:excused] && score.blank?
    end

    unless opts[:provisional]
      submission.grader = grader
      submission.grader_id = opts[:grader_id] if opts.key?(:grader_id)
      submission.grade = grade
      submission.graded_anonymously = opts[:graded_anonymously] if opts.key?(:graded_anonymously)
      submission.score = score

      changed_attributes = submission.changed_attributes
      # only mark excused changed if it was a changed attributes and did not go from nil -> false
      excused_changed = changed_attributes.key?(:excused) && !(changed_attributes[:excused].nil? && opts[:excused] == false)
      score_changed = changed_attributes.key?(:score)

      # return submission if excused did not change and score did not change
      if opts[:return_if_score_unchanged] && !excused_changed && !score_changed
        submission.score_unchanged = true
        return submission
      end

      did_grade = true if score.present? || submission.excused?
    end

    if did_grade
      submission.grade_matches_current_submission = true
      submission.regraded = true
      submission.graded_at = Time.zone.now
      submission.posted_at = submission.graded_at unless submission.posted_at.present? || post_manually?
    end
    submission.audit_grade_changes = did_grade || submission.excused_changed?

    if (submission.score_changed? ||
        submission.grade_matches_current_submission) &&
       ((submission.score && submission.grade) || submission.excused?)
      submission.workflow_state = "graded"
    end
    submission.group = group
    submission.grade_posting_in_progress = opts.fetch(:grade_posting_in_progress, false)
    previously_graded ? submission.with_versioning(explicit: true) { submission.save! } : submission.save!
    submission.audit_grade_changes = false

    if opts[:provisional]
      if !(score.present? || submission.excused) && opts[:grade] != ""
        raise GradeError.new(error_code: GradeError::PROVISIONAL_GRADE_INVALID_SCORE)
      end

      submission.find_or_create_provisional_grade!(
        grader,
        grade: grade,
        score: score,
        force_save: true,
        final: opts[:final],
        graded_anonymously: opts[:graded_anonymously]
      )
    end

    submission
  end
  private :save_grade_to_submission

  def find_or_create_submission(user, skip_grader_check: false)
    Assignment.unique_constraint_retry do
      s = all_submissions.where(user_id: user).first
      unless s
        s = submissions.build
        user.is_a?(User) ? s.user = user : s.user_id = user
        s.skip_grader_check = true if skip_grader_check
        s.save!
      end
      s
    end
  end

  def find_or_create_submissions(students, relation = nil)
    submissions = all_submissions.where(user_id: students)
    submissions = submissions.merge(relation) if relation
    submissions_hash = submissions.to_a.index_by(&:user_id)
    submissions = []
    students.each do |student|
      submission = submissions_hash[student.id]
      if submission
        submission.assignment = self
        submission.user = student
        yield submission if block_given?
      else
        begin
          transaction(requires_new: true) do
            submission = self.submissions.build(user: student)
            submission.assignment = self
            yield submission if block_given?
            submission.without_versioning(&:save) if submission.changed?
          end
        rescue ActiveRecord::RecordNotUnique
          submission = all_submissions.where(user_id: student).first
          raise unless submission

          submission.assignment = self
          submission.user = student
          yield submission if block_given?
        end
      end
      submissions << submission
    end
    submissions
  end

  def find_asset_for_assessment(association, user_or_user_id, opts = {})
    user = user_or_user_id.is_a?(User) ? user_or_user_id : context.users.where(id: user_or_user_id).first
    if association.purpose == "grading"
      if user
        sub = find_or_create_submission(user)
        if opts[:provisional_grader]
          [sub.find_or_create_provisional_grade!(opts[:provisional_grader], final: opts[:final]), user]
        else
          [sub, user]
        end
      else
        [nil, nil]
      end
    else
      [self, user]
    end
  end

  def update_submission_runner(original_student, opts = {})
    raise "Student Required" unless original_student

    group, students = group_students(original_student)
    opts[:author] ||= opts[:commenter] || (opts[:user_id].present? && User.find_by(id: opts[:user_id]))
    res = {
      comments: [],
      submissions: []
    }

    if opts[:comment] && opts[:assessment_request] && !opts[:assessment_request].active_rubric_association?
      # if there is no rubric the peer review is complete with just a comment
      opts[:assessment_request].complete
    end

    # commenting on a student submission results in a teacher occupying a
    # grader slot for that assignment if it is moderated.
    ensure_grader_can_adjudicate(grader: opts[:author], provisional: opts[:provisional], occupy_slot: true) do
      if opts[:comment] && Canvas::Plugin.value_to_boolean(opts[:group_comment])
        uuid = CanvasSlug.generate_securish_uuid
        find_or_create_submissions(students) do |submission|
          res[:comments] << save_comment_to_submission(submission, group, opts, uuid)
          res[:submissions] << submission
        end
      else
        submission = find_or_create_submission(original_student)
        res[:comments] << save_comment_to_submission(submission, group, opts)
        res[:submissions] << submission
      end
    end
    res
  end
  private :update_submission_runner

  def add_submission_comment(original_student, opts = {})
    comments = update_submission_runner(original_student, opts)[:comments]
    comments.compact # Possible no comments were added depending on opts
  end

  # Update at this point is solely used for commenting on the submission
  def update_submission(original_student, opts = {})
    update_submission_runner(original_student, opts)[:submissions]
  end

  def save_comment_to_submission(submission, group, opts, uuid = nil)
    # Only teachers (those who can manage grades) can have hidden comments
    unless opts.key?(:hidden)
      opts[:hidden] = submission.hide_grade_from_student? && context.grants_right?(opts[:author], :manage_grades)
    end
    submission.group = group
    submission.save! if submission.changed?
    opts[:group_comment_id] = uuid if group && uuid
    comment = submission.add_comment(opts)
    submission.reload
    comment
  end
  private :save_comment_to_submission

  SUBMIT_HOMEWORK_ATTRS = %w[
    body url submission_type media_comment_id media_comment_type submitted_at
  ].freeze
  ALLOWABLE_SUBMIT_HOMEWORK_OPTS = (SUBMIT_HOMEWORK_ATTRS +
                                    %w[comment group_comment attachments require_submission_type_is_valid resource_link_lookup_uuid student_id]).to_set

  def submit_homework(original_student, opts = {})
    raise "Student Required" unless original_student

    eula_timestamp = opts[:eula_agreement_timestamp]
    webhook_info = assignment_configuration_tool_lookups.take&.webhook_info
    should_add_proxy = false

    if opts[:proxied_student]
      current_user = original_student
      original_student = opts[:proxied_student]
      should_add_proxy = true
    end

    if opts[:submission_type] == "student_annotation"
      raise "Invalid Attachment" if opts[:annotatable_attachment_id].blank?
      raise "Invalid submission type" unless annotated_document?
      # Prevent the case where a user clicks Submit on a stale tab, expecting
      # to submit one set of work, only for another set to be submitted
      # instead.
      raise "Invalid Attachment" if opts[:annotatable_attachment_id].to_i != annotatable_attachment_id
    end

    # Only allow a few fields to be submitted.  Cannot submit the grade of a
    # homework assignment, for instance.
    opts.each_key do |k|
      opts.delete(k) unless ALLOWABLE_SUBMIT_HOMEWORK_OPTS.include?(k.to_s)
    end

    comment = opts.delete(:comment)
    group_comment = opts.delete(:group_comment)
    group, students = group_students(original_student)
    homeworks = []
    primary_homework = nil

    homework_attributes = submission_attributes(opts, group)
    homework_submitted_at = opts[:submitted_at] || Time.zone.now

    # move the following 2 lines out of the trnx
    # make the trnx simpler. The trnx will have fewer locks and rollbacks.
    homework_lti_user_id_hash = students.map do |student|
      [student.global_id, Lti::Asset.opaque_identifier_for(student)]
    end.to_h
    submissions = find_or_create_submissions(students, Submission.preload(:grading_period)).sort_by(&:id)

    transaction do
      submissions.each do |homework|
        homework.require_submission_type_is_valid = opts[:require_submission_type_is_valid].present?

        # clear out attributes from prior submissions
        if opts[:submission_type].present?
          SUBMIT_HOMEWORK_ATTRS.each { |attr| homework[attr] = nil }
          homework.attachment_ids = nil
          homework.late_policy_status = nil
          homework.seconds_late_override = nil
          homework.proxy_submitter_id = nil
        end

        student_id = homework.user.global_id
        is_primary_student = student_id == original_student.global_id
        homework.grade_matches_current_submission = homework.score ? false : true
        homework.attributes = homework_attributes
        homework.submitted_at = homework_submitted_at
        homework.lti_user_id = homework_lti_user_id_hash[student_id]
        homework.turnitin_data[:eula_agreement_timestamp] = eula_timestamp if eula_timestamp.present?
        homework.resource_link_lookup_uuid = opts[:resource_link_lookup_uuid]
        homework.proxy_submitter = current_user if should_add_proxy

        if webhook_info
          homework.turnitin_data[:webhook_info] = webhook_info
        else
          homework.turnitin_data.delete(:webhook_info)
        end

        if annotated_document?
          annotation_context = homework.annotation_context(draft: true)
        end

        homework.with_versioning(explicit: (homework.submission_type != "discussion_topic")) do
          if group
            Submission.suspend_callbacks(:delete_submission_drafts!) do
              is_primary_student ? homework.broadcast_group_submission : homework.save_without_broadcasting!
            end
          else
            homework.save!
            annotation_context.update!(submission_attempt: homework.attempt) if annotation_context.present?
          end
        end
        homeworks << homework
        primary_homework = homework if is_primary_student
      end
    end
    homeworks.each do |homework|
      context_module_action(homework.student, homework.workflow_state.to_sym)
      next unless comment && (group_comment || homework == primary_homework)

      hash = { comment: comment, author: original_student }
      hash[:group_comment_id] = CanvasSlug.generate_securish_uuid if group_comment && group
      homework.add_comment(hash)
    end
    touch_context
    primary_homework
  end

  def submission_attributes(opts, group)
    submitted = case opts[:submission_type]
                when "online_text_entry"
                  opts[:body].present?
                when "online_url", "basic_lti_launch"
                  opts[:url].present?
                when "online_upload"
                  !opts[:attachments].empty?
                else
                  true
                end

    opts.merge({
                 attachment: nil,
                 processed: false,
                 workflow_state: submitted ? "submitted" : "unsubmitted",
                 group: group
               })
  end

  def submissions_downloaded?
    submissions_downloads && submissions_downloads > 0
  end

  def serializable_hash(opts = {})
    super(opts.reverse_merge include_root: true)
  end

  def as_json(options = {})
    json = super(options)
    return json unless json

    if json["assignment"]
      # remove anything coming automatically from deprecated db column
      json["assignment"].delete("group_category")
      if group_category
        # put back version from association
        json["assignment"]["group_category"] = group_category.name
      elsif read_attribute("group_category").present?
        # or failing that, version from query
        json["assignment"]["group_category"] = read_attribute("group_category")
      end

      if json.dig("assignment", "rubric_association") && !active_rubric_association?
        json["assignment"].delete("rubric_association")
      end
    end

    if json["rubric_association"] && !active_rubric_association?
      json.delete("rubric_association")
    end

    json
  end

  def lti_safe_description
    description&.truncate(1000, omission: "... (truncated)")
  end

  def grades_published?
    !moderated_grading? || grades_published_at.present?
  end

  def sections_with_visibility(user)
    return context.active_course_sections unless differentiated_assignments_applies?

    visible_student_ids = visible_students_for_speed_grader(user: user).map(&:id)
    context.active_course_sections.joins(:student_enrollments)
           .where(enrollments: { user_id: visible_student_ids, type: "StudentEnrollment" }).distinct.reorder("name")
  end

  # quiz submission versions are too expensive to de-serialize so we have to
  # cap the number we will do
  def too_many_qs_versions?(student_submissions)
    qs_threshold = Setting.get("too_many_quiz_submission_versions", "150").to_i
    qs_ids = student_submissions.filter_map(&:quiz_submission_id)
    return false if qs_ids.empty?

    Version.shard(shard).from(Version
        .where(versionable_type: "Quizzes::QuizSubmission", versionable_id: qs_ids)
        .limit(qs_threshold)).count >= qs_threshold
  end

  # :including quiz submission versions won't work for records in the
  # database before namespace changes. This does a bulk pre-query to prevent
  # n+1 queries. replace this with an :include again after namespaced
  # polymorphic data is migrated
  def quiz_submission_versions(student_submissions, too_many_qs_versions)
    submissions_with_qs = student_submissions.select do |sub|
      quiz && sub.quiz_submission && !too_many_qs_versions
    end
    qs_versions = Version.where(versionable_type: "Quizzes::QuizSubmission",
                                versionable_id: submissions_with_qs.map(&:quiz_submission))
                         .order(:number)

    qs_versions.each_with_object({}) do |version, hash|
      hash[version.versionable_id] ||= []
      hash[version.versionable_id] << version
    end
  end

  def display_avatars?
    context.root_account.service_enabled?(:avatars) && !grade_as_group?
  end

  def grade_as_group?
    has_group_category? && !grade_group_students_individually?
  end

  # for group assignments, returns a single "student" for each
  # group's submission.  the students name will be changed to the group's
  # name.  for non-group assignments this just returns all visible users
  def representatives(user:, includes: [:inactive], group_id: nil, section_id: nil, &block)
    return visible_students_for_speed_grader(user: user, includes: includes, group_id: group_id, section_id: section_id) unless grade_as_group?

    submissions = self.submissions.to_a
    user_ids_with_submissions = submissions.select(&:has_submission?).map(&:user_id).to_set
    user_ids_with_turnitin_data = if turnitin_enabled?
                                    submissions.reject { |s| s.turnitin_data.blank? }.map(&:user_id).to_set
                                  else
                                    []
                                  end
    user_ids_with_vericite_data = if vericite_enabled?
                                    submissions
                                      .reject { |s| s.turnitin_data.blank? }
                                      .map(&:user_id).to_set
                                  else
                                    []
                                  end
    # this only includes users with a submission who are unexcused
    user_ids_who_arent_excused = submissions.reject(&:excused?).map(&:user_id).to_set

    enrollment_state =
      context.all_accepted_student_enrollments.pluck(:user_id, :workflow_state).to_h

    # prefer active over inactive, inactive over everything else
    enrollment_priority = { "active" => 1, "inactive" => 2 }
    enrollment_priority.default = 100

    visible_student_ids = visible_students_for_speed_grader(user: user, includes: includes).map(&:id).to_set

    reps_and_others = groups_and_ungrouped(user, includes: includes).filter_map do |group_name, group_info|
      group_students = group_info[:users]
      visible_group_students = group_students.select { |u| visible_student_ids.include?(u.id) }

      candidate_students = visible_group_students.select { |u| user_ids_who_arent_excused.include?(u.id) }
      candidate_students = visible_group_students if candidate_students.empty?
      candidate_students.sort_by! { |s| enrollment_priority[enrollment_state[s.id]] }

      representative   = candidate_students.detect { |u| user_ids_with_turnitin_data.include?(u.id) || user_ids_with_vericite_data.include?(u.id) }
      representative ||= candidate_students.detect { |u| user_ids_with_submissions.include?(u.id) }
      representative ||= candidate_students.first
      others = visible_group_students - [representative]
      next unless representative

      representative.readonly!
      representative.name = group_name
      representative.sortable_name = group_info[:sortable_name]
      representative.short_name = group_name

      [representative, others]
    end

    sorted_reps_with_others =
      Canvas::ICU.collate_by(reps_and_others) { |rep, _| rep.sortable_name }
    if block
      sorted_reps_with_others.each(&block)
    end
    sorted_reps_with_others.map(&:first)
  end

  def groups_and_ungrouped(user, includes: [])
    groups_and_users = group_category
                       .groups.active.preload(group_memberships: :user)
                       .map { |g| [g.name, { sortable_name: g.name, users: g.users }] }
    users_in_group = groups_and_users.flat_map { |_, group_info| group_info[:users] }
    groupless_users = visible_students_for_speed_grader(user: user, includes: includes) - users_in_group
    phony_groups = groupless_users.map do |u|
      sortable_name = users_in_group.empty? ? u.sortable_name : u.name
      [u.name, { sortable_name: sortable_name, users: [u] }]
    end
    groups_and_users + phony_groups
  end
  private :groups_and_ungrouped

  # using this method instead of students_with_visibility so we
  # can add the includes and students_visible_to/participating_students scopes.
  # group_id and section_id filters may optionally be supplied.
  def visible_students_for_speed_grader(user:, includes: [:inactive], group_id: nil, section_id: nil)
    @visible_students_for_speed_grader ||= {}
    @visible_students_for_speed_grader[[user.global_id, includes, group_id]] ||= begin
      student_scope = if user.present?
                        context.students_visible_to(user, include: includes)
                      else
                        context.participating_students
                      end
      students = students_with_visibility(student_scope).order_by_sortable_name.distinct
      if group_id.present?
        students = students.joins(:group_memberships)
                           .where(group_memberships: { group_id: group_id, workflow_state: :accepted })
      end

      if section_id.present?
        students = students.joins(:enrollments)
                           .where(enrollments: { course_section_id: section_id, workflow_state: includes + [:active] })
      end
      students.to_a
    end
  end
  private :visible_students_for_speed_grader

  def visible_rubric_assessments_for(user, opts = {})
    return [] unless user && active_rubric_association?

    scope = rubric_association.rubric_assessments.preload(:assessor)

    if opts[:provisional_grader]
      scope = scope.for_provisional_grades.where(assessor_id: user.id)
    elsif opts[:provisional_moderator]
      scope = scope.for_provisional_grades
    else
      scope = scope.for_submissions
      unless rubric_association.grants_any_right?(user, :manage, :view_rubric_assessments)
        scope = scope.where(assessor_id: user.id)
      end
    end
    scope.to_a.sort_by { |a| [a.assessment_type == "grading" ? CanvasSort::First : CanvasSort::Last, Canvas::ICU.collation_key(a.assessor_name)] }
  end

  # Takes a zipped file full of assignment comments/annotated assignments
  # and generates comments on each assignment's submission.  Quietly
  # ignore (for now) files that don't make sense to us.  The convention
  # for file naming (how we're sending it down to the teacher) is
  # last_name_first_name_user_id_attachment_id.
  # extension
  def generate_comments_from_files_later(attachment_data, user, attachment_id = nil)
    progress = Progress.create!(context: self, tag: "submissions_reupload") do |p|
      p.user = user
    end

    if attachment_id.present?
      attachment = user.attachments.find_by(id: attachment_id)
    end

    attachment ||= user.attachments.create!(attachment_data)
    progress.process_job(self, :generate_comments_from_files, {}, attachment, user, progress)
    progress
  end

  def generate_comments_from_files(_, attachment, commenter, progress)
    file = attachment.open
    zip_extractor = ZipExtractor.new(file.path)
    # Creates a list of hashes, each one with a :user, :filename, and :submission entry.
    @ignored_files = []
    file_map = zip_extractor.unzip_files.filter_map { |f| infer_comment_context_from_filename(f) }
    files_for_user = file_map.group_by { |f| f[:user] }

    comments = []

    files_for_user.each do |user, files|
      attachments = files.map do |g|
        FileInContext.attach(self, g[:filename], display_name: g[:display_name])
      end

      comment_attr = {
        comment: t(:comment_from_files, { one: "See attached file", other: "See attached files" }, count: files.size),
        author: commenter,
        attachments: attachments,
      }

      group, students = group_students(user)
      comment_attr[:group_comment_id] = CanvasSlug.generate_securish_uuid if group

      find_or_create_submissions(students).each do |submission|
        hidden = submission.hide_grade_from_student?
        comments.push(submission.add_comment(comment_attr.merge(hidden: hidden)))
      end
    end

    results = { comments: [], ignored_files: @ignored_files }

    comments.each do |comment|
      attachments = comment.attachments.map do |comment_attachment|
        {
          display_name: comment_attachment.display_name,
          filename: comment_attachment.filename,
          id: comment_attachment.id
        }
      end

      comment_submission = comment.submission
      submission = {
        user_id: comment_submission.user_id,
        user_name: comment_submission.user.name,
        anonymous_id: comment_submission.anonymous_id
      }

      results[:comments].push({
                                attachments: attachments,
                                id: comment.id,
                                submission: submission
                              })
    end

    progress.set_results(results)
    attachment.destroy!
  end

  def submission_reupload_progress
    Progress.where(context_type: "Assignment", context_id: self, tag: "submissions_reupload").last
  end

  def group_category_name
    read_attribute(:group_category)
  end

  def maintain_group_category_attribute
    # keep this field up to date even though it's not used (group_category_name
    # exists solely for the migration that introduces the GroupCategory model).
    # this way group_category_name is correct if someone mistakenly uses it
    # (modulo category renaming in the GroupCategory model).
    write_attribute(:group_category, group_category&.name)
  end

  def has_group_category?
    group_category_id.present?
  end

  def assign_peer_review(reviewer, reviewee)
    reviewer_submission = find_or_create_submission(reviewer)
    reviewee_submission = find_or_create_submission(reviewee)
    reviewee_submission.assign_assessor(reviewer_submission)
  end

  def assign_peer_reviews
    return [] unless peer_review_count && peer_review_count > 0

    # there could be any conceivable configuration of peer reviews already
    # assigned when this method is called, since teachers can assign individual
    # reviews manually and change peer_review_count at any time. so we can't
    # make many assumptions. that's where most of the complexity here comes
    # from.
    peer_review_params = current_submissions_and_assessors
    res = []

    # for each submission that needs to do more assessments...
    # we sort the submissions randomly so that if there aren't enough
    # submissions still needing reviews, it's random who gets the duplicate
    # reviews.
    peer_review_params[:submissions].sort_by { rand }.each do |submission|
      existing = submission.assigned_assessments
      needed = peer_review_count - existing.size
      next if needed <= 0

      # candidate_set is all submissions for the assignment that this
      # submission isn't already assigned to review.
      candidate_set = current_candidate_set(peer_review_params, submission, existing)
      candidates = sorted_review_candidates(peer_review_params, submission, candidate_set)

      # pick the number needed
      assessees = candidates[0, needed]

      # if there aren't enough candidates, we'll just not assign as many as
      # peer_review_count would allow. this'll only happen if peer_review_count
      # >= the number of submissions.
      assessees.each do |to_assess|
        # make the assignment
        res << to_assess.assign_assessor(submission)
        peer_review_params[:assessor_id_map][to_assess.id] << submission.id
      end
    end

    # When all peer reviews have been assigned, indicate this on the assignment field.
    @next_auto_peer_review_date = next_auto_peer_review_date(Time.zone.now) if automatic_peer_reviews?
    unless @next_auto_peer_review_date
      self.peer_reviews_assigned = true
    end
    save
    res
  end

  def current_submissions_and_assessors
    # we track existing assessment requests, and the ones we create here, so
    # that we don't have to constantly re-query the db.
    student_ids = students_with_visibility(context.students.not_fake_student).pluck(:id)

    submissions = self.submissions.having_submission.include_assessment_requests
    submissions = submissions.due_in_past if automatic_peer_reviews? && peer_reviews_assign_at.blank?
    submissions = submissions.for_user(student_ids)

    { student_ids: student_ids,
      submissions: submissions,
      submission_ids: Set.new(submissions.pluck(:id)),
      assessor_id_map: submissions.map { |s| [s.id, s.assessment_requests.map(&:assessor_asset_id)] }.to_h }
  end

  def sorted_review_candidates(peer_review_params, current_submission, candidate_set)
    assessor_id_map = peer_review_params[:assessor_id_map]
    candidates_for_review = peer_review_params[:submissions].select do |c|
      candidate_set.include?(c.id)
    end
    candidates_for_review.sort_by do |c|
      [
        # prefer those who need reviews done
        assessor_id_map[c.id].count < peer_review_count ? CanvasSort::First : CanvasSort::Last,
        # then prefer those who are not reviewing this submission
        assessor_id_map[current_submission.id].include?(c.id) ? CanvasSort::Last : CanvasSort::First,
        # then prefer those who need the most reviews done (that way we don't run the risk of
        # getting stuck with a submission needing more reviews than there are available reviewers left)
        assessor_id_map[c.id].count,
        # then prefer those who are assigned fewer reviews at this point --
        # this helps avoid loops where everybody is reviewing those who are
        # reviewing them, leaving the final assignee out in the cold.
        c.assigned_assessments.size,
        # random sort, all else being equal.
        rand,
      ]
    end
  end

  def current_candidate_set(peer_review_params, current_submission, existing)
    candidate_set = peer_review_params[:submission_ids] - existing.map(&:asset_id)
    # don't assign to ourselves
    candidate_set.delete(current_submission.id)

    if group_category_id && !intra_group_peer_reviews
      if current_submission.group_id
        # don't assign to our group partners (assuming we have a group)
        group_ids = peer_review_params[:submissions].select { |s| candidate_set.include?(s.id) && current_submission.group_id == s.group_id }.map(&:id)
        candidate_set -= group_ids
      end
    elsif discussion_topic? && discussion_topic.group_category_id
      child_topic = discussion_topic.child_topic_for(current_submission.user)
      if child_topic
        other_member_ids = child_topic.discussion_entries.except(:order).active.distinct.pluck(:user_id)
        candidate_set &= peer_review_params[:submissions].select { |s| other_member_ids.include?(s.user_id) }.map(&:id)
      end
      # only assign to other members in the group discussion
    end
    candidate_set
  end

  def next_auto_peer_review_date(current_auto_peer_review_date = nil)
    if current_auto_peer_review_date.present?
      auto_peer_review_dates.detect do |date|
        date > current_auto_peer_review_date
      end
    else
      auto_peer_review_dates.first
    end
  end

  def auto_peer_review_dates
    # When a date is specified for assigning peer reviews, that is the ONLY
    # date that should be used.
    return [peer_reviews_assign_at] if peer_reviews_assign_at.present?

    # When the `due_at` on the assignment applies to some assignees, it should
    # be used as one of the dates for automatic peer review assignment.
    dates = []
    dates.push(due_at) unless due_at.blank? || only_visible_to_overrides?

    # Each unique override date is likely a time at which peer reviews will
    # need to be assigned.
    override_dates = assignment_overrides
                     .active
                     .where(due_at_overridden: true)
                     .where.not(due_at: nil)
                     .distinct
                     .pluck(:due_at)

    # Return all of the unique dates from above in chronological order.
    (dates + override_dates).sort.uniq
  end

  # TODO: on a future deploy, rename the column peer_reviews_due_at
  # to peer_reviews_assign_at
  def peer_reviews_assign_at
    peer_reviews_due_at
  end

  def peer_reviews_assign_at=(val)
    write_attribute(:peer_reviews_due_at, val)
  end

  def has_peer_reviews?
    peer_reviews
  end

  scope :include_submitted_count, lambda {
                                    select(
                                      "assignments.*, (SELECT COUNT(*) FROM #{Submission.quoted_table_name}
    WHERE assignments.id = submissions.assignment_id
    AND submissions.submission_type IS NOT NULL
    AND submissions.workflow_state <> 'deleted') AS submitted_count"
                                    )
                                  }

  scope :include_graded_count, lambda {
                                 select(
                                   "assignments.*, (SELECT COUNT(*) FROM #{Submission.quoted_table_name}
    WHERE assignments.id = submissions.assignment_id
    AND submissions.grade IS NOT NULL
    AND submissions.workflow_state <> 'deleted') AS graded_count"
                                 )
                               }

  scope :include_submittables, -> { preload(:quiz, :discussion_topic, :wiki_page) }

  scope :submittable, -> { where.not(submission_types: [nil, *OFFLINE_SUBMISSION_TYPES]) }
  scope :no_submittables, -> { where.not(submission_types: SUBMITTABLE_TYPES) }

  scope :with_submissions, -> { preload(:submissions) }

  scope :with_submissions_for_user, lambda { |user|
    joins(:submissions).where(submissions: { user_id: user })
  }

  scope :starting_with_title, lambda { |title|
    where("title ILIKE ?", "#{title}%")
  }

  scope :having_submissions_for_user, lambda { |user|
    with_submissions_for_user(user).merge(Submission.having_submission)
  }

  scope :by_assignment_group_id, lambda { |group_id|
    where(assignment_group_id: group_id.to_s)
  }

  # assignments only ever belong to courses, so we can reduce this to just IDs to simplify the db query
  scope :for_context_codes, lambda { |codes|
    ids = codes.filter_map do |code|
      type, id = parse_asset_string(code)
      next unless type == "Course"

      id
    end
    next none if ids.empty?

    for_course(ids)
  }
  scope :for_course, ->(course_id) { where(context_type: "Course", context_id: course_id) }
  scope :for_group_category, ->(group_category_id) { where(group_category_id: group_category_id) }

  scope :visible_to_students_in_course_with_da, lambda { |user_id, course_id|
    joins(:assignment_student_visibilities)
      .where(assignment_student_visibilities: { user_id: user_id, course_id: course_id })
  }

  # course_ids should be courses that restrict visibility based on overrides
  # ie: courses with differentiated assignments on or in which the user is not a teacher
  scope :filter_by_visibilities_in_given_courses, lambda { |user_ids, course_ids_that_have_da_enabled|
    if course_ids_that_have_da_enabled.blank?
      active
    else
      user_ids = Array.wrap(user_ids).join(",")
      course_ids = Array.wrap(course_ids_that_have_da_enabled).join(",")
      scope = joins(sanitize_sql([<<~SQL.squish, course_ids, user_ids]))
        LEFT OUTER JOIN #{AssignmentStudentVisibility.quoted_table_name} ON (
         assignment_student_visibilities.assignment_id = assignments.id
         AND assignment_student_visibilities.course_id IN (%s)
         AND assignment_student_visibilities.user_id IN (%s))
      SQL
      scope.where("(assignments.context_id NOT IN (?) AND assignments.workflow_state<>'deleted') OR (assignment_student_visibilities.assignment_id IS NOT NULL)", course_ids_that_have_da_enabled)
    end
  }

  scope :due_before, ->(date) { where("assignments.due_at<?", date) }

  scope :due_after, ->(date) { where("assignments.due_at>?", date) }
  scope :undated, -> { where(due_at: nil) }

  scope :with_just_calendar_attributes, lambda {
    select(((Assignment.column_names & CalendarEvent.column_names) + ["due_at", "assignment_group_id", "could_be_locked", "unlock_at", "lock_at", "submission_types", "(freeze_on_copy AND copied) AS frozen"] - ["cloned_item_id", "migration_id"]).join(", "))
  }

  scope :due_between, ->(start, ending) { where(due_at: start..ending) }

  # Return all assignments and their active overrides where either the
  # assignment or one of its overrides is due between start and ending.
  scope :due_between_with_overrides, lambda { |start, ending|
    overrides_subquery = AssignmentOverride.where("assignment_id=assignments.id")
                                           .where(due_at_overridden: true, due_at: start..ending)

    scope1 = where(due_at: start..ending)
    scope2 = where("EXISTS (?)", overrides_subquery)
    if group_values.present?
      # subquery strategy doesn't work with GROUP BY
      scope1.or(scope2)
    else
      scope1.union(
        scope2.merge(unscoped.where.not(due_at: start..ending).or(unscoped.where(due_at: nil))),
        from: true
      )
    end
  }

  scope :due_between_for_user, lambda { |start, ending, user|
    with_user_due_date(user).where(user_due_date: start..ending)
  }

  scope :with_user_due_date, lambda { |user|
    from("(SELECT s.cached_due_date AS user_due_date, a.*
          FROM #{Assignment.quoted_table_name} a
          INNER JOIN #{Submission.quoted_table_name} AS s ON s.assignment_id = a.id
          WHERE s.user_id = #{User.connection.quote(user.id_for_database)} AND s.workflow_state <> 'deleted') AS assignments")
  }

  scope :with_latest_due_date, lambda {
    from("(SELECT GREATEST(a.due_at, MAX(ao.due_at)) latest_due_date, a.*
          FROM #{Assignment.quoted_table_name} a
          LEFT JOIN #{AssignmentOverride.quoted_table_name} ao
          ON ao.assignment_id = a.id
          AND ao.due_at_overridden
          GROUP BY a.id) AS assignments")
  }

  scope :updated_after, lambda { |*args|
    if args.first
      where("assignments.updated_at IS NULL OR assignments.updated_at>?", args.first)
    else
      all
    end
  }

  scope :not_ignored_by, lambda { |user, purpose|
    where("NOT EXISTS (?)",
          Ignore.where(asset_type: "Assignment",
                       user_id: user,
                       purpose: purpose).where("asset_id=assignments.id"))
  }

  # This should only be used in the course drop down to show assignments needing a submission
  scope :need_submitting_info, lambda { |user_id, limit|
    chain = where("NOT EXISTS (SELECT 1 FROM #{Submission.quoted_table_name}
            WHERE assignment_id = assignments.id
            AND submissions.workflow_state <> 'deleted'
            AND (submission_type IS NOT NULL OR excused = ?)
            AND user_id = ?)", true, user_id)
            .limit(limit)
            .order("assignments.due_at")

    # select doesn't work with include() in rails3, and include(:context)
    # doesn't work because of the polymorphic association. So we'll preload
    # context for the assignments in a single query.
    chain.preload(:context)
  }

  scope :expecting_submission, lambda {
    where.not(submission_types: [nil, ""] + %w[none not_graded on_paper wiki_page])
  }

  scope :gradeable, -> { where.not(submission_types: %w[not_graded wiki_page]) }

  scope :active, -> { where.not(workflow_state: "deleted") }
  scope :before, ->(date) { where("assignments.created_at<?", date) }

  scope :not_locked, lambda {
    where("(assignments.unlock_at IS NULL OR assignments.unlock_at<:now) AND (assignments.lock_at IS NULL OR assignments.lock_at>:now)",
          now: Time.zone.now)
  }

  scope :unpublished, -> { where(workflow_state: "unpublished") }
  scope :published, -> { where(workflow_state: "published") }

  scope :duplicating_for_too_long, lambda {
    where(
      "workflow_state = 'duplicating' AND duplication_started_at < ?",
      Setting.get("quizzes_next_timeout_minutes", "15").to_i.minutes.ago
    )
  }

  scope :importing_for_too_long, lambda {
    where(
      "workflow_state = 'importing' AND importing_started_at < ?",
      Setting.get("quizzes_next_timeout_minutes", "15").to_i.minutes.ago
    )
  }

  scope :migrating_for_too_long, lambda {
    where(
      "workflow_state = 'migrating' AND duplication_started_at < ?",
      Setting.get("quizzes_next_timeout_minutes", "15").to_i.minutes.ago
    )
  }

  scope :quiz_lti, lambda {
    type_quiz_lti.where(submission_types: "external_tool")
  }

  scope :with_important_dates, lambda {
    joins("LEFT JOIN #{AssignmentOverride.quoted_table_name} ON assignment_overrides.assignment_id=assignments.id")
      .where(important_dates: true)
      .where(
        "assignments.due_at IS NOT NULL OR (assignment_overrides.due_at IS NOT NULL AND assignment_overrides.due_at_overridden)"
      )
  }

  def overdue?
    due_at && due_at <= Time.zone.now
  end

  def readable_submission_types
    return nil unless expects_submission? || expects_external_submission?

    res = (self.submission_types || "").split(",").filter_map { |s| readable_submission_type(s) }
    res.to_sentence(:or)
  end

  def annotated_document?
    !!submission_types&.match?(/student_annotation/)
  end

  def readable_submission_type(submission_type)
    case submission_type
    when "online_quiz"
      t "submission_types.a_quiz", "a quiz"
    when "online_upload"
      t "submission_types.a_file_upload", "a file upload"
    when "online_text_entry"
      t "submission_types.a_text_entry_box", "a text entry box"
    when "online_url"
      t "submission_types.a_website_url", "a website url"
    when "student_annotation"
      t "student_annotation", "a student annotation"
    when "discussion_topic"
      t "submission_types.a_discussion_post", "a discussion post"
    when "wiki_page"
      t "submission_types.a_content_page", "a content page"
    when "media_recording"
      t "submission_types.a_media_recording", "a media recording"
    when "on_paper"
      t "submission_types.on_paper", "on paper"
    when "external_tool"
      t "submission_types.external_tool", "an external tool"
    else
      nil
    end
  end
  protected :readable_submission_type

  def expects_submission?
    submission_types.present? &&
      !expects_external_submission? &&
      !%w[none not_graded wiki_page].include?(submission_types)
  end

  def expects_external_submission?
    %w[on_paper external_tool].include?(submission_types)
  end

  def non_digital_submission?
    ["on_paper", "none", "not_graded", ""].include?(submission_types.strip)
  end

  def allow_google_docs_submission?
    submission_types&.include?("online_upload")
  end

  def <=>(comparable)
    sort_key <=> comparable.sort_key
  end

  def sort_key
    # undated assignments go last
    [due_at || CanvasSort::Last, Canvas::ICU.collation_key(title)]
  end

  def special_class
    nil
  end

  def submission_action_string
    if submission_types == "online_quiz"
      t :submission_action_take_quiz, "Take %{title}", title: title
    elsif graded? && expects_submission?
      t :submission_action_turn_in_assignment, "Turn in %{title}", title: title
    else
      t "Complete %{title}", title: title
    end
  end

  # Infers the user, submission, and attachment from a filename
  def infer_comment_context_from_filename(fullpath)
    filename = File.basename(fullpath)
    split_filename = filename.split("_") - ["LATE"]
    # If the filename is like Richards_David_2_link.html, then there is no
    # useful attachment here.  The assignment was submitted as a URL and the
    # teacher commented directly with the gradebook.  Otherwise, grab that
    # last value and strip off everything after the first period.

    attachment_id, user, submission = nil
    if split_filename.first == "anon"
      anon_id, attachment_id = split_filename[1, 2]
      submission = Submission.active.where(assignment_id: self, anonymous_id: anon_id).first
      user = submission&.user
    else
      user_id, attachment_id = split_filename.grep(/^\d+$/).take(2)
      if user_id
        user = User.where(id: user_id).first
        submission = Submission.active.where(user_id: user_id, assignment_id: self).first
      end
    end

    attachment_id = nil if split_filename.last =~ /^link/ || filename =~ /^\._/
    attachment = Attachment.where(id: attachment_id).first if attachment_id

    if !attachment || !submission ||
       !attachment.grants_right?(user, :read) ||
       !submission.attachments.where(id: attachment_id).exists?
      @ignored_files << fullpath
      return nil
    end

    {
      user: user,
      submission: submission,
      filename: fullpath,
      display_name: attachment.display_name
    }
  end
  protected :infer_comment_context_from_filename

  FREEZABLE_ATTRIBUTES = %w[title description lock_at points_possible grading_type
                            submission_types assignment_group_id allowed_extensions
                            group_category_id notify_of_update peer_reviews workflow_state].freeze
  def frozen?
    !!(freeze_on_copy && copied &&
       PluginSetting.settings_for_plugin(:assignment_freezer))
  end

  # indicates complete frozenness for an assignment.
  # if the user can edit at least one of the attributes, it is not frozen to
  # them
  def frozen_for_user?(user)
    return true if user.blank?

    frozen? && !context.grants_right?(user, :manage_frozen_assignments)
  end

  def frozen_attributes_for_user(user)
    FREEZABLE_ATTRIBUTES.select do |freezable_attribute|
      att_frozen? freezable_attribute, user
    end
  end

  def att_frozen?(att, user = nil)
    return false unless frozen?

    if (settings = PluginSetting.settings_for_plugin(:assignment_freezer)) && Canvas::Plugin.value_to_boolean(settings[att.to_s])
      if user
        return !context.grants_right?(user, :manage_frozen_assignments)
      else
        return true
      end
    end

    false
  end

  def can_copy?(user)
    !att_frozen?("no_copying", user)
  end

  def frozen_atts_not_altered
    return if copying

    FREEZABLE_ATTRIBUTES.each do |att|
      next unless changes[att] && att_frozen?(att, @updating_user)

      errors.add(att,
                 t("errors.cannot_save_att",
                   "You don't have permission to edit the locked attribute %{att_name}",
                   att_name: att))
    end
  end

  # Suspend any callbacks that could lead to DueDateCacher running.  This means, for now, the
  # update_cached_due_dates callbacks on:
  # * Assignment
  # * AssignmentOverride and
  # * AssignmentOverrideStudent
  def self.suspend_due_date_caching(&block)
    Assignment.suspend_callbacks(:update_cached_due_dates) do
      AssignmentOverride.suspend_callbacks(:update_cached_due_dates) do
        AssignmentOverrideStudent.suspend_callbacks(:update_cached_due_dates, &block)
      end
    end
  end

  # Suspend callbacks that recalculate grading period grades
  def self.suspend_grading_period_grade_recalculation(&block)
    Assignment.suspend_callbacks(:update_grading_period_grades) do
      AssignmentOverride.suspend_callbacks(:update_grading_period_grades, &block)
    end
  end

  attr_accessor :needs_update_cached_due_dates

  def update_cached_due_dates
    return unless update_cached_due_dates?

    clear_cache_key(:availability)
    quiz.clear_cache_key(:availability) if quiz?

    unless saved_by == :migration
      relevant_changes = saved_changes.slice(:due_at, :workflow_state, :only_visible_to_overrides, :anonymous_grading).inspect
      Rails.logger.debug "GRADES: recalculating because scope changed for Assignment #{global_id}: #{relevant_changes}"
      DueDateCacher.recompute(self, update_grades: true)
    end
  end

  def update_cached_due_dates?
    new_record? || just_created ||
      will_save_change_to_due_at? || saved_change_to_due_at? ||
      will_save_change_to_workflow_state? || saved_change_to_workflow_state? ||
      will_save_change_to_only_visible_to_overrides? ||
      saved_change_to_only_visible_to_overrides? ||
      will_save_change_to_moderated_grading? || saved_change_to_moderated_grading? ||
      will_save_change_to_anonymous_grading? || saved_change_to_anonymous_grading?
  end

  def update_due_date_smart_alerts
    unless saved_by == :migration
      if due_at.nil? || due_at < Time.zone.now
        ScheduledSmartAlert.find_by(context_type: self.class.name, context_id: id, alert_type: :due_date_reminder)&.destroy
      else
        ScheduledSmartAlert.upsert(
          context_type: self.class.name,
          context_id: id,
          alert_type: :due_date_reminder,
          due_at: due_at,
          root_account_id: root_account.id
        )
      end
    end
  end

  def apply_late_policy
    return if update_cached_due_dates? # DueDateCacher already re-applies late policy so we shouldn't
    return unless saved_change_to_grading_type?

    LatePolicyApplicator.for_assignment(self)
  end

  def gradeable?
    submission_types != "not_graded" && submission_types != "wiki_page"
  end
  alias_method :graded?, :gradeable?

  def gradeable_was?
    submission_types_was != "not_graded" && submission_types_was != "wiki_page"
  end

  def active?
    workflow_state != "deleted"
  end

  def available?
    if Rails.env.production?
      published?
    else
      raise "Assignment#available? is deprecated. Use #published?"
    end
  end

  def has_student_submissions?
    if !@has_student_submissions.nil?
      @has_student_submissions
    elsif attribute_present? :student_submission_count
      student_submission_count.to_i > 0
    else
      submissions.having_submission.where.not(user_id: nil).exists?
    end
  end
  attr_writer :has_student_submissions

  def group_category_deleted_with_submissions?
    group_category.try(:deleted_at?) && has_student_submissions?
  end

  def self.with_student_submission_count
    # need to make sure that Submission's table name is relative to the shard
    # this query will execute on
    all.primary_shard.activate do
      joins("LEFT OUTER JOIN #{Submission.quoted_table_name} s ON
             s.assignment_id = assignments.id AND
             s.submission_type IS NOT NULL AND
             s.workflow_state <> 'deleted'")
        .group("assignments.id")
        .select("assignments.*, count(s.assignment_id) AS student_submission_count")
    end
  end

  def needs_grading_count
    Assignments::NeedsGradingCountQuery.new(self).manual_count
  end

  def can_publish?
    return true if new_record?

    ["unpublished", "published"].include?(workflow_state)
  end

  def can_unpublish?
    return true if new_record?
    return @can_unpublish unless @can_unpublish.nil?

    @can_unpublish = !has_student_submissions?
  end
  attr_writer :can_unpublish

  def self.preload_can_unpublish(assignments, assmnt_ids_with_subs = nil)
    return unless assignments.any?

    assmnt_ids_with_subs ||= assignment_ids_with_submissions(assignments.map(&:id))
    assignments.each { |a| a.can_unpublish = !assmnt_ids_with_subs.include?(a.id) }
  end

  def self.assignment_ids_with_submissions(assignment_ids)
    Submission.from(sanitize_sql(["unnest('{?}'::int8[]) as subs (assignment_id)", assignment_ids]))
              .where("EXISTS (?)", Submission.active.having_submission.where("submissions.assignment_id=subs.assignment_id"))
              .distinct.pluck("subs.assignment_id")
  end

  # override so validations are called
  def publish
    self.workflow_state = "published"
    save
  end

  # override so validations are called
  def unpublish
    self.workflow_state = "unpublished"
    save
  end

  def unmute!
    return unless muted?
    return super unless !grades_published? && anonymous_grading?

    errors.add :muted, I18n.t("Anonymous moderated assignments cannot be unmuted until grades are posted")
    false
  end

  def excused_for?(user)
    s = submissions.where(user_id: user.id).first_or_initialize
    s.excused?
  end

  def in_closed_grading_period?
    return @in_closed_grading_period unless @in_closed_grading_period.nil?

    @in_closed_grading_period = if !context.grading_periods?
                                  false
                                elsif submissions.loaded?
                                  # no need to check grading_periods are loaded because of
                                  # submissions association preload(:grading_period)

                                  submissions_in_closed_gp = submissions.select do |submission|
                                    submission.grading_period.present? &&
                                      submission.grading_period.workflow_state == "active" &&
                                      submission.grading_period.closed?
                                  end

                                  return false if submissions_in_closed_gp.blank?

                                  # Only submissions from currently-enrolled students count when determining
                                  # whether this assignment has submissions in a closed grading period
                                  # (the student_enrollments scope returns only active students)
                                  course.student_enrollments
                                        .where(user_id: submissions_in_closed_gp.map(&:user_id))
                                        .exists?
                                else
                                  submissions.active
                                             .joins(:grading_period, { user: :enrollments })
                                             .merge(GradingPeriod.active.closed)
                                             .where(users: { enrollments: { course: course, type: "StudentEnrollment" } })
                                             .merge(Enrollment.active_or_pending)
                                             .exists?
                                end
  end

  # simply versioned models are always marked new_record, but for our purposes
  # they are not new. this ensures that assignment override caching works as
  # intended for versioned assignments
  def cache_key(*)
    new_record = @new_record
    @new_record = false if @simply_versioned_version_model
    super
  ensure
    @new_record = new_record if @simply_versioned_version_model
  end

  def supports_grade_by_question?
    return true if quiz.present?

    Account.site_admin.feature_enabled?(:new_quizzes_grade_by_question_in_speedgrader) && quiz_lti?
  end

  def quiz?
    submission_types == "online_quiz" && quiz.present?
  end

  def quiz_lti?
    external_tool? && !!external_tool_tag&.content&.try(:quiz_lti?)
  end

  def quiz_lti!
    setup_valid_quiz_lti_settings!
    tool = context.present? && context.quiz_lti_tool
    return unless tool

    self.submission_types = "external_tool"
    self.external_tool_tag_attributes = { content: tool, url: tool.url }
  end

  def discussion_topic?
    submission_types == "discussion_topic" && discussion_topic.present?
  end

  def wiki_page?
    submission_types == "wiki_page" && wiki_page.present?
  end

  def self.sis_grade_export_enabled?(context)
    context.feature_enabled?(:post_grades) ||
      Lti::AppLaunchCollator.any?(context, [:post_grades])
  end

  def run_if_overrides_changed!(student_ids = nil, updating_user = nil)
    relocked_modules = []
    relock_modules!(relocked_modules, student_ids)
    each_submission_type { |submission| submission&.relock_modules!(relocked_modules, student_ids) }

    update_grades = if only_visible_to_overrides?
                      Rails.logger.debug "GRADES: recalculating because assignment overrides on #{global_id} changed."
                      true
                    else
                      false
                    end

    DueDateCacher.recompute(self, update_grades: update_grades, executing_user: updating_user)
  end

  def run_if_overrides_changed_later!(student_ids: nil, updating_user: nil)
    return if self.class.suspended_callback?(:update_cached_due_dates, :save)

    clear_cache_key(:availability)
    quiz.clear_cache_key(:availability) if quiz?

    enqueuing_args = if student_ids
                       { strand: "assignment_overrides_changed_for_students_#{global_id}" }
                     else
                       { singleton: "assignment_overrides_changed_#{global_id}" }
                     end

    delay_if_production(**enqueuing_args).run_if_overrides_changed!(student_ids, updating_user)
  end

  def validate_overrides_for_sis(overrides)
    unless AssignmentUtil.sis_integration_settings_enabled?(context) && AssignmentUtil.due_date_required_for_account?(context)
      @skip_sis_due_date_validation = true
      return
    end
    raise ActiveRecord::RecordInvalid unless assignment_overrides_due_date_ok?(overrides)

    @skip_sis_due_date_validation = true
  end

  def lti_resource_link_id
    return nil if external_tool_tag.blank?

    ContextExternalTool.opaque_identifier_for(external_tool_tag, shard)
  end

  def permits_moderation?(user)
    return false unless user

    final_grader_id == user.id || context.account_membership_allows(user, :select_final_grade)
  end

  def available_moderators
    moderators = course.moderators
    return moderators if final_grader_id.blank?

    # This captures scenarios where a user is selected as the final grader
    # for an assignment, and then afterwards they are deactivated or concluded,
    # or their 'Select Final Grade' permission is revoked. In these cases, we
    # still want to keep that user as the moderator for the assignment (even
    # though that user will not be included in the course.moderators list)
    # because a workflow state (excluding a change to 'deleted') or permission
    # change should have no bearing on their moderator status (this is a
    # product decision).
    moderators << final_grader if moderators.exclude?(final_grader)
    moderators
  end

  def provisional_moderation_graders
    if final_grader_id.present?
      moderation_graders.with_slot_taken.where.not(user_id: final_grader_id)
    else
      moderation_graders.with_slot_taken
    end
  end

  def ordered_moderation_graders_with_slot_taken
    moderation_graders.with_slot_taken.order(:anonymous_id)
  end

  def moderation_grader_users_with_slot_taken
    User.joins(
      "INNER JOIN #{ModerationGrader.quoted_table_name} ON moderation_graders.user_id = users.id"
    ).merge(moderation_graders.with_slot_taken)
  end

  def anonymous_grader_identities_by_user_id
    # Response looks like: { user_id => { id: anonymous_id, name: anonymous_name } }
    @anonymous_grader_identities_by_user_id ||= anonymous_grader_identities(index_by: :user_id)
  end

  def anonymous_grader_identities_by_anonymous_id
    # Response looks like: { anonymous_id => { id: anonymous_id, name: anonymous_name } }
    @anonymous_grader_identities_by_anonymous_id ||= anonymous_grader_identities(index_by: :anonymous_id)
  end

  def instructor_selectable_states_by_provisional_grade_id
    @instructor_selectable_states_by_provisional_grade_id ||= instructor_selectable_states
  end

  def moderated_grader_limit_reached?
    moderated_grading? && provisional_moderation_graders.count >= grader_count
  end

  def can_be_moderated_grader?(user)
    return false unless context.grants_any_right?(user, :manage_grades, :view_all_grades)
    return true unless moderated_grader_limit_reached?

    # Final grader can always be a moderated grader, and existing moderated graders can re-grade
    final_grader_id == user.id || provisional_moderation_graders.where(user: user).exists?
  end

  def can_view_speed_grader?(user)
    context.allows_speed_grader? && context.grants_any_right?(user, :manage_grades, :view_all_grades)
  end

  def can_view_audit_trail?(user)
    auditable? && !muted? && grades_published? && context.grants_right?(user, :view_audit_trail)
  end

  def can_view_other_grader_identities?(user)
    return false unless context.grants_any_right?(user, :manage_grades, :view_all_grades)
    return true unless moderated_grading? && !grades_published?

    return grader_names_visible_to_final_grader? if final_grader_id == user.id
    return true if context.account_membership_allows(user, :select_final_grade)
    return false unless grader_comments_visible_to_graders?

    !graders_anonymous_to_graders?
  end

  def can_view_other_grader_comments?(user)
    return false unless context.grants_any_right?(user, :manage_grades, :view_all_grades)
    return true unless moderated_grading?

    return true if final_grader_id == user.id || context.account_membership_allows(user, :select_final_grade)

    grader_comments_visible_to_graders?
  end

  # This only checks whether this assignment allows score statistics to be shown.
  # You must also check submission.eligible_for_showing_score_statistics
  def can_view_score_statistics?(user)
    # The assignment must have points_possible > 0,
    return false unless points_possible.present? && points_possible > 0

    # Students can only see statistics when count >= 5 and not disabled by the instructor
    # Instructor can see statistics at any time.
    count = score_statistic&.count || 0
    context.grants_right?(user, :read_as_admin) || (count >= 5 && !context.hide_distribution_graphs)
  end

  def grader_ids_to_anonymous_ids
    @grader_ids_to_anonymous_ids ||= moderation_graders.each_with_object({}) do |grader, map|
      map[grader.user_id.to_s] = grader.anonymous_id
    end
  end

  # If you're going to be checking this for multiple assignments, you may want
  # to call .preload_unposted_anonymous_submissions on the lot of them first
  def anonymize_students?
    return false unless anonymous_grading?

    # Only anonymize students for moderated assignments if grades have not been published.
    return !grades_published? if moderated_grading?

    # Otherwise, only anonymize students if there's at least one active student with
    # an unposted submission.
    unposted_anonymous_submissions?
  end
  alias_method :anonymize_students, :anonymize_students?

  def unposted_anonymous_submissions?
    Assignment.preload_unposted_anonymous_submissions([self]) unless defined? @unposted_anonymous_submissions
    @unposted_anonymous_submissions
  end

  def can_view_student_names?(user)
    return false if anonymize_students?

    context.grants_any_right?(user, :manage_grades, :view_all_grades)
  end

  def create_moderation_grader(user, occupy_slot:)
    ensure_moderation_grader_slot_available(user) if occupy_slot

    existing_anonymous_ids = moderation_graders.pluck(:anonymous_id)
    new_anonymous_id = Anonymity.generate_id(existing_ids: existing_anonymous_ids)
    moderation_graders.create!(user: user, anonymous_id: new_anonymous_id, slot_taken: occupy_slot)
  end

  def user_is_moderation_grader?(user)
    moderation_grader_users.exists?(user)
  end

  # This is a helper method intended to ensure the number of provisional graders
  # for a moderated assignment doesn't exceed the prescribed maximum. Currently,
  # it is used for submitting grades, comments, and rubrics via SpeedGrader.
  # If the assignment is not moderated or the item is not provisional, this
  # method will simply execute the provided block without any additional checks.
  def ensure_grader_can_adjudicate(grader:, provisional: false, occupy_slot:)
    unless provisional && moderated_grading?
      yield if block_given?
      return
    end

    Assignment.transaction do
      # If we can't add a new grader, this will raise an error and abort
      # the transaction.
      moderation_grader = moderation_graders.find_by(user: grader)
      if moderation_grader.nil?
        create_moderation_grader(grader, occupy_slot: occupy_slot)
        filled_available_slot = occupy_slot
      elsif moderation_grader.slot_taken != occupy_slot
        if occupy_slot
          ensure_moderation_grader_slot_available(grader)
          filled_available_slot = true
        end
        moderation_grader.update!(slot_taken: occupy_slot)
      end

      yield if block_given?

      # If we added a grader, attempt to handle a potential race condition:
      # multiple new graders could have tried to add themselves simultaneously
      # when there weren't enough slots open for all of them. If we ended up
      # with too many provisional graders, throw an error to roll things back.
      if filled_available_slot && provisional_moderation_graders.count > grader_count
        raise MaxGradersReachedError
      end
    end
  end

  def effective_post_policy
    post_policy || course.default_post_policy
  end

  def post_manually?
    !!effective_post_policy&.post_manually?
  end

  def post_submissions(progress: nil, submission_ids: nil, skip_updating_timestamp: false, posting_params: nil, skip_muted_changed: false)
    submissions = if submission_ids.nil?
                    self.submissions.active
                  else
                    self.submissions.active.where(id: submission_ids)
                  end
    return if submissions.blank?

    submission_and_user_ids = submissions.pluck(:id, :user_id)
    submission_ids = submission_and_user_ids.map(&:first)
    user_ids = submission_and_user_ids.map(&:second)

    User.clear_cache_keys(user_ids, :submissions)
    unless skip_updating_timestamp
      update_time = Time.zone.now
      # broadcast_notifications will reload each submission individually; this
      # cuts down on unneeded work when possible. This makes the assumption
      # that only unposted submissions need notifications.
      previously_unposted_submissions = submissions.unposted.to_a
      submissions.update_all(posted_at: update_time, updated_at: update_time)

      previously_unposted_submissions.each do |submission|
        submission.grade_posting_in_progress = true
        submission.broadcast_notifications
        submission.grade_posting_in_progress = false
      end
    end

    submissions.in_workflow_state("graded").each(&:assignment_muted_changed) unless skip_muted_changed

    show_stream_items(submissions: submissions)
    course.recompute_student_scores(submissions.pluck(:user_id))
    update_muted_status!
    delay_if_production.recalculate_module_progressions(submission_ids)
    progress.set_results(assignment_id: id, posted_at: update_time, user_ids: user_ids) if progress.present?
    broadcast_submissions_posted(posting_params) if posting_params.present?
  end

  def hide_submissions(progress: nil, submission_ids: nil, skip_updating_timestamp: false, skip_muted_changed: false)
    submissions = if submission_ids.nil?
                    self.submissions.active
                  else
                    self.submissions.active.where(id: submission_ids)
                  end
    return if submissions.blank?

    user_ids = submissions.pluck(:user_id)

    User.clear_cache_keys(user_ids, :submissions)
    submissions.update_all(posted_at: nil, updated_at: Time.zone.now) unless skip_updating_timestamp
    submissions.in_workflow_state("graded").each(&:assignment_muted_changed) unless skip_muted_changed
    hide_stream_items(submissions: submissions)
    course.recompute_student_scores(submissions.pluck(:user_id))
    update_muted_status!
    progress.set_results(assignment_id: id, posted_at: nil, user_ids: user_ids) if progress.present?
  end

  def broadcast_submissions_posted(posting_params)
    @posting_params_for_notifications = posting_params
    broadcast_notifications
    @posting_params_for_notifications = nil
  end

  def ensure_post_policy(post_manually:)
    # Anonymous assignments can never be set to automatically posted
    return if anonymous_grading? && !post_manually

    build_post_policy(course: course) if post_policy.blank?
    post_policy.update!(post_manually: post_manually)
  end

  def a2_enabled?
    return false unless course.feature_enabled?(:assignments_2_student)
    return false if external_tool? || quiz? || discussion_topic? || wiki_page? || (peer_reviews? && !course.feature_enabled?(:peer_reviews_for_a2))

    true
  end

  def self.disable_post_to_sis_if_grading_period_closed
    eligible_root_accounts = Account.root_accounts.active.select do |account|
      account.feature_enabled?(:disable_post_to_sis_when_grading_period_closed) &&
        account.feature_enabled?(:new_sis_integrations) &&
        account.disable_post_to_sis_when_grading_period_closed?
    end
    return unless eligible_root_accounts.any?

    # This method is currently set to be called every 5 minutes, but check for
    # grading periods that have closed within a somewhat larger interval to
    # avoid "missing" a given period if the periodic job doesn't run for a while.
    now = Time.zone.now
    look_back = Setting.get("disable_post_to_sis_on_grading_period", "60").to_i
    GradingPeriod.active.joins(:grading_period_group)
                 .where(close_date: look_back.minutes.ago(now)..now)
                 .where(grading_period_groups: { root_account: eligible_root_accounts }).find_each do |gp|
      gp.delay(
        singleton: "disable_post_to_sis_on_grading_period_#{gp.global_id}",
        n_strand: ["Assignment#disable_post_to_sis_if_grading_period_closed", Shard.global_id_for(gp.root_account_id)]
      ).disable_post_to_sis
    end
  end

  def self.from_secure_lti_params(secure_params)
    lti_context_id = Lti::Security.decoded_lti_assignment_id(secure_params)
    return nil if lti_context_id.blank?

    find_by(lti_context_id: lti_context_id)
  end

  def active_rubric_association?
    !!rubric_association&.active?
  end

  def can_reassign?(grader)
    (final_grader_id.nil? || final_grader_id == grader.id) && context.grants_right?(grader, :manage_grades)
  end

  def accepts_submission_type?(submission_type)
    if submission_type == "basic_lti_launch"
      submission_types =~ /online|external_tool/
    else
      submission_types_array.include?(submission_type)
    end
  end

  def anonymous_student_identities
    @anonymous_student_identities ||= all_submissions.active.order(Arel.sql('anonymous_id COLLATE "C" ASC')).order("md5(id::text) ASC").each_with_object({}).with_index(1) do |(identity, identities), student_number|
      identities[identity["user_id"]] = {
        name: I18n.t("Student %{student_number}", { student_number: student_number }),
        position: student_number
      }
    end
  end

  private

  def grading_type_requires_points?
    POINTED_GRADING_TYPES.include? grading_type
  end

  def set_muted
    self.muted = true
  end

  def anonymous_grader_identities(index_by:)
    return {} unless moderated_grading?

    ordered_moderation_graders_with_slot_taken.each_with_object({}).with_index(1) do |(moderation_grader, anonymous_identities), grader_number|
      anonymous_identities[moderation_grader.public_send(index_by)] = {
        name: I18n.t("Grader %{grader_number}", { grader_number: grader_number }),
        id: moderation_grader.anonymous_id
      }
    end
  end

  def ensure_moderation_grader_slot_available(user)
    if moderated_grader_limit_reached? && user.id != final_grader_id
      raise MaxGradersReachedError
    end
  end

  def mute_if_changed_to_anonymous
    return unless anonymous_grading_changed?

    self.muted = true if anonymous_grading?
  end

  def mute_if_changed_to_moderated
    return unless moderated_grading_changed?

    self.muted = true if moderated_grading?
  end

  def ensure_manual_posting_if_anonymous
    ensure_post_policy(post_manually: true) if saved_change_to_anonymous_grading?(from: false, to: true)
  end

  def ensure_manual_posting_if_moderated
    ensure_post_policy(post_manually: true) if saved_change_to_moderated_grading?(from: false, to: true)
  end

  def create_default_post_policy
    return if post_policy.present?

    post_manually = if course.default_post_policy.present?
                      course.default_post_policy.post_manually
                    else
                      false
                    end

    create_post_policy!(course: course, post_manually: post_manually)
  end

  def due_date_ok?
    # lock_at OR unlock_at can be empty
    if (unlock_at || lock_at) && due_at && !AssignmentUtil.in_date_range?(due_at, unlock_at, lock_at)
      errors.add(:due_at, I18n.t("must be between availability dates"))
      return false
    end
    unless @skip_sis_due_date_validation || AssignmentUtil.due_date_ok?(self)
      errors.add(:due_at, I18n.t("due_at", "cannot be blank when Post to Sis is checked"))
    end
  end

  def assignment_overrides_due_date_ok?(overrides = {})
    return true if @skip_sis_due_date_validation

    if AssignmentUtil.due_date_required?(self)
      overrides = gather_override_data(overrides)
      if overrides.count { |o| !!o[:due_at_overridden] && o[:due_at].blank? && o[:workflow_state] != "deleted" } > 0
        errors.add(:due_at, I18n.t("cannot be blank for any assignees when Post to Sis is checked"))
        return false
      end
    end
    true
  end

  def gather_override_data(overrides)
    overrides = overrides.values.reject(&:empty?).flatten if overrides.is_a?(Hash)
    overrides = overrides.map do |o|
      o = o.to_unsafe_h if o.is_a?(ActionController::Parameters)
      if o.is_a?(Hash) && o.key?(:due_at) && !o.key?(:due_at_overridden)
        o = o.merge(due_at_overridden: true) # default to true if provided by api
      end
      o
    end
    override_ids = overrides.pluck(:id).to_set
    assignment_overrides.reject { |o| override_ids.include? o[:id] } + overrides
  end

  def active_assignment_overrides?
    assignment_overrides.exists?
  end

  def assignment_name_length_ok?
    name_length = max_name_length

    # Due to the removal of the multiple `validates_length_of :title` validations we need this nil check
    # here to act as those validations so we can reduce the number of validations for this attribute
    # to just one single check
    return if nil? || self.title.nil?

    if self.title.to_s.length > name_length && self.grading_type != "not_graded"
      errors.add(:title, I18n.t("The title cannot be longer than %{length} characters", length: name_length))
    end
  end

  def annotatable_and_group_exclusivity_ok?
    return unless has_group_category? && annotated_document?

    errors.add(:annotatable_attachment_id, "must be blank when group_category_id is present")
    errors.add(:group_category_id, "must be blank when annotatable_attachment_id is present")
  end

  def grader_section_ok?
    return if grader_section.blank?

    if grader_section.workflow_state != "active" || grader_section.course_id != course.id
      errors.add(:grader_section, "must be active and in same course as assignment")
    end
  end

  def final_grader_ok?
    return unless final_grader_id_changed?
    return if final_grader_id.blank?

    if grader_section_id.present? && grader_section.instructor_enrollments.where(user_id: final_grader_id, workflow_state: "active").empty?
      errors.add(:final_grader, "must be enrolled in selected section")
    elsif course.participating_instructors.where(id: final_grader_id).empty?
      errors.add(:final_grader, "must be an instructor in this course")
    end
  end

  def allowed_extensions_length_ok?
    if allowed_extensions.present? && allowed_extensions.to_yaml.length > Assignment.maximum_string_length
      errors.add(:allowed_extensions, I18n.t("Value too long, allowed length is %{length}", length: Assignment.maximum_string_length))
    end
  end

  def clear_moderated_grading_attributes(assignment)
    return if assignment.frozen?

    assignment.final_grader_id = nil
    assignment.grader_count = 0
    assignment.grader_names_visible_to_final_grader = true
    assignment.grader_comments_visible_to_graders = true
    assignment.graders_anonymous_to_graders = false
  end

  def set_root_account_id
    self.root_account_id = root_account&.id
  end

  def setup_valid_quiz_lti_settings!
    self.peer_reviews = false
    self.peer_review_count = 0
    self.peer_reviews_due_at = nil
    self.peer_reviews_assigned = false
    self.automatic_peer_reviews = false
    self.anonymous_peer_reviews = false
    self.intra_group_peer_reviews = false
  end

  def instructor_selectable_states
    return {} unless moderated_grading?

    states = %w[inactive completed deleted invited]
    active_user_ids = course.instructors.where.not(enrollments: { workflow_state: states }).pluck(:id)
    provisional_grades.each_with_object({}) do |provisional_grade, hash|
      hash[provisional_grade.id] = active_user_ids.include?(provisional_grade.scorer_id)
    end
  end

  def mark_module_progressions_outdated
    progressions = ContextModuleProgression.for_course(context).where(current: true)
    progressions.update_all(current: false)
    User.where(id: progressions.pluck(:user_id)).touch_all
  end
end<|MERGE_RESOLUTION|>--- conflicted
+++ resolved
@@ -20,11 +20,6 @@
 
 require "atom"
 require "canvas/draft_state_validations"
-<<<<<<< HEAD
-require_dependency "turnitin"
-require_dependency "vericite"
-=======
->>>>>>> ad9bb3d3
 
 class Assignment < ActiveRecord::Base
   include Workflow
