--- conflicted
+++ resolved
@@ -1230,11 +1230,7 @@
       opts[:assessment_request].complete unless opts[:assessment_request].rubric_association
     end
 
-<<<<<<< HEAD
-    if (opts['comment'] && Canvas::Plugin.value_to_boolean(opts['group_comment']))
-=======
     if opts[:comment] && Canvas::Plugin.value_to_boolean(opts[:group_comment])
->>>>>>> 5f517fdf
       uuid = CanvasSlug.generate_securish_uuid
       res = find_or_create_submissions(students) do |s|
         s.group = group
@@ -1274,7 +1270,6 @@
     group, students = group_students(original_student)
     homeworks = []
     primary_homework = nil
-    ts = Time.now.to_s
     submitted = case opts[:submission_type]
                 when "online_text_entry"
                   opts[:body].present?
@@ -1473,16 +1468,10 @@
         json.merge! provisional_grade.grade_attributes
       end
 
-<<<<<<< HEAD
-      json[:submission_comments] = (provisional_grade || sub).submission_comments.as_json(:include_root => false,
-                                                                                          :methods => submission_comment_methods,
-                                                                                          :only => comment_fields)
-=======
       comments = (provisional_grade || sub).submission_comments
       if grade_as_group?
         comments = comments.reject { |comment| comment.group_comment_id.nil? }
       end
->>>>>>> 5f517fdf
 
       json[:submission_comments] = comments.as_json(
         include_root: false,
@@ -2246,13 +2235,10 @@
       context.root_account.feature_enabled?(:bulk_sis_grade_export) ||
       Lti::AppLaunchCollator.any?(context, [:post_grades])
   end
-<<<<<<< HEAD
-=======
 
   def run_if_overrides_changed!
     self.relock_modules!
     self.discussion_topic.relock_modules! if self.discussion_topic
     self.quiz.relock_modules! if self.quiz
   end
->>>>>>> 5f517fdf
 end