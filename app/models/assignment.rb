--- conflicted
+++ resolved
@@ -3809,11 +3809,7 @@
   end
 
   def anonymous_student_identities
-<<<<<<< HEAD
-    @anonymous_student_identities ||= anonymous_student_identities_query.each_with_object({}).with_index(1) do |(identity, identities), student_number|
-=======
     @anonymous_student_identities ||= all_submissions.active.order(Arel.sql('anonymous_id COLLATE "C" ASC')).order("md5(id::text) ASC").each_with_object({}).with_index(1) do |(identity, identities), student_number|
->>>>>>> b7feed5f
       identities[identity["user_id"]] = {
         name: I18n.t("Student %{student_number}", { student_number: student_number }),
         position: student_number
@@ -3822,16 +3818,6 @@
   end
 
   private
-
-  def anonymous_student_identities_query
-    # COLLATE "C" to force case-sensitive sorting
-    ActiveRecord::Base.connection.select_all(<<~SQL.squish)
-      SELECT user_id
-      FROM #{Submission.quoted_table_name}
-      WHERE assignment_id = #{id} AND workflow_state <> 'deleted'
-      ORDER BY anonymous_id COLLATE "C" ASC, md5(id::text) ASC
-    SQL
-  end
 
   def set_muted
     self.muted = true
