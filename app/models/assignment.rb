--- conflicted
+++ resolved
@@ -19,24 +19,6 @@
 #
 
 class Assignment < AbstractAssignment
-<<<<<<< HEAD
-  # Returns the value to be stored in the polymorphic type column for Polymorphic Associations.
-  def self.polymorphic_name
-    "Assignment"
-  end
-
-  # Returns the value to be used for asset string prefixes.
-  def self.reflection_type_name
-    "assignment"
-  end
-
-  def self.serialization_root_key
-    "assignment"
-  end
-
-  def self.url_context_class
-    self
-=======
   validates :parent_assignment_id, :sub_assignment_tag, absence: true
 
   before_save :before_soft_delete, if: -> { will_save_change_to_workflow_state?(to: "deleted") }
@@ -111,6 +93,5 @@
 
   def governs_submittable?
     true
->>>>>>> 0d1b4c3f
   end
 end