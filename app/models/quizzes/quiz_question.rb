# frozen_string_literal: true

#
# Copyright (C) 2011 - present Instructure, Inc.
#
# This file is part of Canvas.
#
# Canvas is free software: you can redistribute it and/or modify it under
# the terms of the GNU Affero General Public License as published by the Free
# Software Foundation, version 3 of the License.
#
# Canvas is distributed in the hope that it will be useful, but WITHOUT ANY
# WARRANTY; without even the implied warranty of MERCHANTABILITY or FITNESS FOR
# A PARTICULAR PURPOSE. See the GNU Affero General Public License for more
# details.
#
# You should have received a copy of the GNU Affero General Public License along
# with this program. If not, see <http://www.gnu.org/licenses/>.
#

# A little note about QuizQuestions: they could be auto-generated by an
# AssessmentQuestion that belongs to a Bank. This happens when we're pulling
# out a certain question for the first time out of a bank (during submission
# generation, usually) in which case the callbacks that are normally necessary
# to do the wiring between the QQ and its source AQ are skipped entirely - keep
# this in mind if you're adding any new callbacks to the class.
#
# Also, generated QuizQuestions may not edit their source AssessmentQuestions.
#
# @see AssessmentQuestion#create_quiz_question()
# @see AssessmentQuestionBank#select_for_submission()
class Quizzes::QuizQuestion < ActiveRecord::Base
  extend RootAccountResolver

  self.table_name = "quiz_questions"

  include Workflow
  include LinkedAttachmentHandler

  attr_readonly :quiz_id
  belongs_to :quiz, class_name: "Quizzes::Quiz", inverse_of: :quiz_questions
  belongs_to :assessment_question
  belongs_to :quiz_group, class_name: "Quizzes::QuizGroup"
  has_many :attachment_associations, as: :context, inverse_of: :context

  Q_TEXT_ONLY = "text_only_question"
  Q_FILL_IN_MULTIPLE_BLANKS = "fill_in_multiple_blanks_question"
  Q_MULTIPLE_DROPDOWNS = "multiple_dropdowns_question"
  Q_CALCULATED = "calculated_question"

  before_save :validate_blank_questions
  before_save :infer_defaults
  before_save :create_assessment_question, unless: :generated?
  before_destroy :delete_assessment_question, unless: :generated?
  before_destroy :update_quiz
  validates :quiz_id, presence: true
  serialize :question_data
  after_save :update_quiz

  resolves_root_account through: :quiz

  include MasterCourses::CollectionRestrictor

  self.collection_owner_association = :quiz
  restrict_columns :content, %i[question_data position quiz_group_id workflow_state]

  workflow do
    state :active
    state :deleted
    # generated from an AssessmentQuestion inside a question bank
    state :generated
  end

  scope :active, -> { where("workflow_state='active' OR workflow_state IS NULL") }
  scope :generated, -> { where(workflow_state: "generated") }
  scope :not_deleted, -> { where.not(workflow_state: "deleted").or(where(workflow_state: nil)) }
  scope :without_assessment_question_association, -> { where(assessment_question_id: nil) }

  attr_accessor :force_attachment_associations_update
<<<<<<< HEAD

  def update_attachment_associations
    return unless attachment_associations_enabled?
=======

  QUESTION_DATA_HTML_FIELDS = %i[
    question_text
    comments_html
    correct_comments_html
    incorrect_comments_html
    neutral_comments_html
    text_after_answers
  ].freeze

  QUESTION_DATA_ANSWER_HTML_FIELDS = %i[
    html
    comments_html
  ].freeze

  def update_attachment_associations
    return unless attachment_associations_creation_enabled?
>>>>>>> cb9e0c9a
    return if !saved_change_to_attribute?(:question_data) && !force_attachment_associations_update

    all_html = []

    Quizzes::QuizQuestion::QUESTION_DATA_HTML_FIELDS.each do |field|
      all_html << question_data[field] if question_data[field].present?
    end

    question_data[:answers]&.each do |answer|
      to_check = answer[0].present? ? answer[1] : answer
      Quizzes::QuizQuestion::QUESTION_DATA_ANSWER_HTML_FIELDS.each do |field|
        all_html << to_check[field] if to_check[field].present?
      end
    end

    associate_attachments_to_rce_object(all_html.compact.join("\n"), updating_user)
  end

  def access_for_attachment_association?(user, session, _association, _location_param)
    quiz.grants_right?(user, session, :read) if user
  end

  def infer_defaults
    if !position && quiz
      self.position = if quiz_group
                        (quiz_group.quiz_questions.active.filter_map(&:position).max || 0) + 1
                      else
                        quiz.root_entries_max_position + 1
                      end
    end
  end

  protected :infer_defaults

  def update_quiz
    Quizzes::Quiz.mark_quiz_edited(quiz_id)
  end

  def check_restrictions?
    !generated? # allow updating through the bank even though it's technically locked... shhh don't tell anybody
  end

  # @param [Hash] data
  # @param [String] data[:regrade_option]
  #  If present, the question will be regraded.
  #  You must also pass in data[:regrade_user] if you pass this option.
  #
  #  See Quizzes::QuizRegrader::Answer::REGRADE_OPTIONS for a rundown of the
  #  possible values for this parameter.
  #
  # @param [User] data[:regrade_user]
  #  The user/teacher who's performing the regrade (e.g, updating the question).
  #  Note that this is NOT an id, but an actual instance of a User model.
  def question_data=(in_data)
    data = case in_data
           when String
             ActiveSupport::JSON.decode(in_data)
           when Hash
             in_data.with_indifferent_access
           else
             in_data
           end

    if valid_regrade_option?(data[:regrade_option])
      update_question_regrade(data[:regrade_option], data[:regrade_user])
    end

    return if data == question_data

    data = AssessmentQuestion.parse_question(data, assessment_question)
    data[:name] = data[:question_name]

    super(data.to_hash)
  end

  def question_data
    if (data = super) && data.instance_of?(Hash)
      data = self["question_data"] = data.with_indifferent_access
    end

    unless data.is_a?(Quizzes::QuizQuestion::QuestionData)
      data = Quizzes::QuizQuestion::QuestionData.new(data || ActiveSupport::HashWithIndifferentAccess.new)
    end

    unless data[:id].present? && !id
      data[:id] = id
    end

    data
  end

  def assessment_question=(aq)
    self.assessment_question_version = aq.version_number
    super
  end

  def delete_assessment_question
    if assessment_question&.editable_by?(self)
      assessment_question.destroy
    end
  end

  def create_assessment_question
    return if question_data&.is_type?(:text_only)

    aq = assessment_question || AssessmentQuestion.new

    if aq.editable_by?(self)
      aq.question_data = question_data
      aq.initial_context = quiz.context if quiz&.context
      aq.save! if aq.new_record?
    end

    self.assessment_question = aq

    true
  end

  def update_from_assessment_question!(assessment_question, quiz_group_id, duplicate_index)
    if assessment_question_version.blank? || assessment_question_version < assessment_question.version_number
      self.assessment_question = assessment_question
      self["question_data"] = assessment_question.question_data
    end
    self.quiz_group_id = quiz_group_id
    self.duplicate_index = duplicate_index

    if changed?
      # does not need copying or recreating; AQs are supposed to have only AQ-scoped attachments
      Quizzes::QuizQuestion.suspend_callbacks(:update_attachment_associations) do
        save!
      end
    end

    self
  end

  def validate_blank_questions
    return if question_data && !(question_data.is_type?(:fill_in_multiple_blanks) || question_data.is_type?(:short_answer))

    qd = question_data
    qd.answers = qd.answers.reject { |answer| answer["text"].empty? }
    self.question_data = qd
    question_data_will_change!
    true
  end

  def clone_for(quiz, dup = nil, **)
    dup ||= Quizzes::QuizQuestion.new
    attributes.except("id", "quiz_id", "quiz_group_id", "question_data").each do |key, val|
      dup.send(:"#{key}=", val)
    end
    data = question_data || ActiveSupport::HashWithIndifferentAccess.new
    data.delete(:id)
    # if options[:old_context] && options[:new_context]
    #   data = Quizzes::QuizQuestion.migrate_question_hash(data, options)
    # end
    dup["question_data"] = data
    dup.quiz_id = quiz.id
    dup
  end

  # QuizQuestion.data is used when creating and editing a quiz, but
  # once the quiz is "saved" then the "rendered" version of the
  # quiz is stored in Quizzes::Quiz.quiz_data.  Hence, the teacher can
  # be futzing with questions and groups and not affect
  # the quiz, as students see it.
  def data
    res = question_data || assessment_question&.question_data || Quizzes::QuizQuestion::QuestionData.new(ActiveSupport::HashWithIndifferentAccess.new)
    res[:assessment_question_id] = assessment_question_id
    res[:question_name] = t("#quizzes.quiz_question.defaults.question_name", "Question") if res[:question_name].blank?
    res[:id] = id

    res.to_hash
  end

  # All questions will be assigned to the given quiz_group, and will be
  # assigned as part of the root quiz if no group is given
  def self.update_all_positions!(questions, quiz_group = nil)
    return if questions.empty?

    group_id = quiz_group ? quiz_group.id : "NULL"
    updates = questions.map do |q|
      "WHEN id=#{q.id.to_i} THEN #{q.position.to_i}"
    end

    set = "quiz_group_id=#{group_id}, position=CASE #{updates.join(" ")} ELSE id END"
    where(id: questions).update_all(set)
  end

  alias_method :destroy_permanently!, :destroy

  def destroy
    self.workflow_state = "deleted"
    save
  end

  private

  def valid_regrade_option?(option)
    Quizzes::QuizRegrader::Answer::REGRADE_OPTIONS.include?(option)
  end

  def update_question_regrade(regrade_option, regrade_user)
    regrade = Quizzes::QuizRegrade.where(quiz_id: quiz.id, quiz_version: quiz.version_number).first_or_initialize
    if regrade.new_record?
      regrade.user = regrade_user
      regrade.save!
    end

    question_regrade = Quizzes::QuizQuestionRegrade.where(quiz_question_id: id, quiz_regrade_id: regrade.id).first_or_initialize
    question_regrade.quiz_regrade = regrade
    question_regrade.regrade_option = regrade_option
    question_regrade.save!
  end
end<|MERGE_RESOLUTION|>--- conflicted
+++ resolved
@@ -77,11 +77,6 @@
   scope :without_assessment_question_association, -> { where(assessment_question_id: nil) }
 
   attr_accessor :force_attachment_associations_update
-<<<<<<< HEAD
-
-  def update_attachment_associations
-    return unless attachment_associations_enabled?
-=======
 
   QUESTION_DATA_HTML_FIELDS = %i[
     question_text
@@ -99,7 +94,6 @@
 
   def update_attachment_associations
     return unless attachment_associations_creation_enabled?
->>>>>>> cb9e0c9a
     return if !saved_change_to_attribute?(:question_data) && !force_attachment_associations_update
 
     all_html = []
