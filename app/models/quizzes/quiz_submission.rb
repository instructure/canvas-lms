--- conflicted
+++ resolved
@@ -64,7 +64,7 @@
   before_create :assign_validation_token
 
   has_many :attachments, :as => :context, :dependent => :destroy
-  has_many :events, class_name: 'Quizzes::QuizSubmissionEvent', dependent: :destroy
+  has_many :events, class_name: 'Quizzes::QuizSubmissionEvent'
 
   # update the QuizSubmission's Submission to 'graded' when the QuizSubmission is marked as 'complete.' this
   # ensures that quiz submissions with essay questions don't show as graded in the SpeedGrader until the instructor
@@ -229,10 +229,14 @@
       # prevents the student from starting to take the quiz for the last
       # time, then opening a new tab and looking at the results from
       # a prior attempt)
-      !quiz.allowed_attempts || quiz.allowed_attempts < 1 || attempt > quiz.allowed_attempts || (completed? && attempt == quiz.allowed_attempts)
+      !quiz.allowed_attempts || quiz.allowed_attempts < 1 || attempt > quiz.allowed_attempts || last_attempt_completed?
     else
       true
     end
+  end
+
+  def last_attempt_completed?
+    completed? && quiz.allowed_attempts && attempt >= quiz.allowed_attempts
   end
 
   def self.needs_grading
@@ -250,18 +254,14 @@
 
   # There is also a needs_grading scope which needs to replicate this logic
   def needs_grading?(strict=false)
-    if strict && self.untaken? && self.overdue?(true)
-      true
-    elsif self.untaken? && self.end_at && self.end_at < Time.now
-      true
-    elsif self.completed? && !graded?
-      true
-    else
-      false
-    end
-  end
-
-  alias_method :overdue_and_needs_submission, :needs_grading?
+    overdue_and_needs_submission?(strict) || (self.completed? && !graded?)
+  end
+
+  def overdue_and_needs_submission?(strict=false)
+    (strict && self.untaken? && self.overdue?(true)) ||
+    (self.untaken? && self.end_at && self.end_at < Time.now)
+  end
+  alias_method :overdue_and_needs_submission, :overdue_and_needs_submission?
 
   def has_seen_results?
     !!self.has_seen_results
@@ -302,13 +302,9 @@
     new_params[:cnt] = (new_params[:cnt].to_i + 1) % 5
     snapshot!(params) if new_params[:cnt] == 1
 
-    connection.execute <<-SQL
-      UPDATE quiz_submissions
-         SET user_id=#{self.user_id || 'NULL'},
-             submission_data=#{connection.quote(new_params.to_yaml)}
-       WHERE workflow_state NOT IN ('complete', 'pending_review')
-         AND id=#{self.id}
-    SQL
+    self.class.where(id: self).
+        where("workflow_state NOT IN ('complete', 'pending_review')").
+        update_all(user_id: user_id, submission_data: new_params.to_yaml)
 
     record_answer(new_params)
 
@@ -318,6 +314,16 @@
   def record_answer(submission_data)
     extractor = Quizzes::LogAuditing::QuestionAnsweredEventExtractor.new
     extractor.create_event!(submission_data, self)
+  end
+
+  def record_creation_event
+    Quizzes::QuizSubmissionEvent.new.tap do |event|
+      event.event_type = Quizzes::QuizSubmissionEvent::EVT_SUBMISSION_CREATED
+      event.event_data = {"quiz_version" => self.quiz_version, "quiz_data" => self.quiz_data}
+      event.created_at = Time.zone.now
+      event.quiz_submission = self
+      event.attempt = self.attempt
+    end.save!
   end
 
   def sanitize_params(params)
@@ -366,7 +372,7 @@
   end
 
   def questions_as_object
-    self.quiz_data || {}
+    self.quiz_data || []
   end
 
   def quiz_question_ids
@@ -518,14 +524,11 @@
     self.score = final_score
     to_be_kept_score = final_score
     self.fudge_points = new_fudge
-<<<<<<< HEAD
-=======
 
     if self.workflow_state == "pending_review"
       self.workflow_state = "complete"
       self.has_seen_results = false
     end
->>>>>>> 111dec82
 
     if self.quiz && self.quiz.scoring_policy == "keep_highest"
       # exclude the score of the version we're curretly overwriting
@@ -618,11 +621,6 @@
       workflow_state: 'complete',
       has_seen_results: false
     })
-  end
-
-  def grade_submission(opts={})
-    warn '[DEPRECATED] Quizzes::QuizSubmission#grade_submission is deprecated, use Quizzes::SubmissionGrader#grade_submission'
-    Quizzes::SubmissionGrader.new(self).grade_submission(opts)
   end
 
   # Complete (e.g, turn-in) the quiz submission by doing the following:
@@ -669,7 +667,8 @@
     if self.quiz && self.user
       if self.score
         self.quiz.context_module_action(self.user, :scored, self.kept_score)
-      elsif self.finished_at
+      end
+      if self.finished_at
         self.quiz.context_module_action(self.user, :submitted)
       end
     end
