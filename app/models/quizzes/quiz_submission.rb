# frozen_string_literal: true

#
# Copyright (C) 2011 - present Instructure, Inc.
#
# This file is part of Canvas.
#
# Canvas is free software: you can redistribute it and/or modify it under
# the terms of the GNU Affero General Public License as published by the Free
# Software Foundation, version 3 of the License.
#
# Canvas is distributed in the hope that it will be useful, but WITHOUT ANY
# WARRANTY; without even the implied warranty of MERCHANTABILITY or FITNESS FOR
# A PARTICULAR PURPOSE. See the GNU Affero General Public License for more
# details.
#
# You should have received a copy of the GNU Affero General Public License along
# with this program. If not, see <http://www.gnu.org/licenses/>.
#

require 'sanitize'

class Quizzes::QuizSubmission < ActiveRecord::Base
  extend RootAccountResolver
  self.table_name = 'quiz_submissions'

  include Workflow

  attr_readonly :quiz_id, :user_id
  attr_accessor :grader_id

  GRACEFUL_FINISHED_AT_DRIFT_PERIOD = 5.minutes

  validates_presence_of :quiz_id
  validates_numericality_of :extra_time, greater_than_or_equal_to: 0,
                                         less_than_or_equal_to: 10080, # one week
                                         allow_nil: true
  validates_numericality_of :extra_attempts, greater_than_or_equal_to: 0,
                                             less_than_or_equal_to: 1000,
                                             allow_nil: true
  validates_numericality_of :quiz_points_possible, less_than_or_equal_to: 2000000000,
                                                   allow_nil: true

  before_validation :update_quiz_points_possible
  before_validation :rectify_finished_at_drift, :if => :end_at?
  belongs_to :quiz, class_name: 'Quizzes::Quiz'
  belongs_to :user
  belongs_to :submission, :touch => true
  before_save :update_kept_score
  before_save :sanitize_responses
  before_save :update_assignment_submission
  after_save :save_assignment_submission
  after_save :context_module_action
  before_create :assign_validation_token
  after_save :delete_ignores

  has_many :attachments, :as => :context, :inverse_of => :context, :dependent => :destroy
  has_many :events, class_name: 'Quizzes::QuizSubmissionEvent'

  resolves_root_account through: :quiz

  # update the QuizSubmission's Submission to 'graded' when the QuizSubmission is marked as 'complete.' this
  # ensures that quiz submissions with essay questions don't show as graded in the SpeedGrader until the instructor
  # has graded the essays.
  after_update :grade_submission!, if: :just_completed?

  def just_completed?
    submission_id? && saved_change_to_workflow_state? && completed?
  end

  def grade_submission!
    submission.update_attribute(:workflow_state, "graded")
  end

  after_update :update_planner_override

  def update_planner_override
    return unless self.saved_change_to_workflow_state?
    return unless self.workflow_state == "complete"

    PlannerHelper.complete_planner_override_for_quiz_submission(self)
  end

  serialize :quiz_data
  serialize :submission_data

  simply_versioned :automatic => false

  workflow do
    state :untaken do
      event :start_grading, :transitions_to => :pending_review
    end
    state :pending_review do
      event :complete, :transitions_to => :complete
      event :retake, :transitions_to => :untaken
    end
    state :complete do
      event :retake, :transitions_to => :untaken
    end
    state :settings_only do
      event :retake, :transitions_to => :untaken
    end
    state :preview
  end

  def unenrolled_user_can_read?(user, session)
    course = quiz.course
    !quiz.graded? && course.available? && course.unenrolled_user_can_read?(user, session)
  end

  set_policy do
    given { |user| user && user.id == self.user_id }
    can :read

    # allow anonymous users take ungraded quizzes from a public course
    given { |user, session| unenrolled_user_can_read?(user, session) }
    can :record_events

    given { |user| user && user.id == self.user_id && end_date_is_valid? }
    can :record_events

    given { |user| user && user.id == self.user_id && self.untaken? }
    can :update

    given { |user, session| self.quiz.grants_right?(user, session, :review_grades) }
    can :read

    given do |user|
      user &&
<<<<<<< HEAD
        self.quiz.context.observer_enrollments.where(user_id: user, associated_user_id: self.user_id, workflow_state: 'active').exists?
    }
=======
        quiz.context.observer_enrollments.where(user_id: user, associated_user_id: user_id, workflow_state: 'active').exists?
    end
>>>>>>> 2bda9f78
    can :read

    given { |user, session| quiz.context.grants_right?(user, session, :manage_grades) }
    can :update_scores and can :add_attempts and can :view_log
  end

  # override has_one relationship provided by simply_versioned
  def current_version_unidirectional
    versions.limit(1)
  end

  def sanitize_responses
    questions.select { |q| q['question_type'] == 'essay_question' }.each do |q|
      question_id = q['id']
      if graded?
        submission = submission_data.find { |s| s[:question_id] == question_id }
        submission[:text] = Sanitize.clean(submission[:text] || "", CanvasSanitize::SANITIZE) if submission
      else
        question_key = "question_#{question_id}"
        if submission_data[question_key]
          submission_data[question_key] = Sanitize.clean(submission_data[question_key] || "", CanvasSanitize::SANITIZE)
        end
      end
    end
    true
  end

  def question(id)
    questions.detect { |q| q[:id].to_i == id.to_i }
  end

  def has_question?(id)
    question(id).present?
  end

  def temporary_data
    raise "Cannot view temporary data for completed quiz" unless !self.completed?
    raise "Cannot view temporary data for completed quiz" if graded?

    res = (self.submission_data || {}).with_indifferent_access
    res
  end

  def question_answered?(id)
    keys = temporary_data.keys.select do |key|
      # find keys with answers for this question; skip question_x_marked and _read
<<<<<<< HEAD
      (key =~ /question_#{id}(_|$)/) && !(key =~ /_(marked|read)$/)
    }
=======
      (key =~ /question_#{id}(_|$)/) && key !~ /_(marked|read)$/
    end
>>>>>>> 2bda9f78

    if keys.present?
      all_present = keys.all? { |key| temporary_data[key].present? }
      all_zeroes = keys.length > 1 && keys.all? { |key| temporary_data[key] == '0' }

      all_present && !all_zeroes # all zeroes applies to multiple answer questions
    end
  end

  def data
    raise "Cannot view data for uncompleted quiz" unless self.completed?
    raise "Cannot view data for uncompleted quiz" if !graded?

    Utf8Cleaner.recursively_strip_invalid_utf8!(self.submission_data, true)
  end

  def results_visible?(user: nil)
    return true unless quiz.present?
    return true if quiz.grants_right?(user, :review_grades)
    return false if quiz.restrict_answers_for_concluded_course?(user: user)
    return false if quiz.one_time_results && has_seen_results?
    return false if quiz.hide_results == 'always'

    results_visible_for_attempt?
  end

  def results_visible_for_attempt?
    return true unless quiz.hide_results == 'until_after_last_attempt'

    # Visible if quiz has unlimited attempts (no way to get to last
    # attempts), if this attempt is higher than the allowed attempts
    # (once you get into extra attempts), or if this attempt is
    # the last attempt and has been taken (checking for completion
    # prevents the student from starting to take the quiz for the last
    # time, then opening a new tab and looking at the results from
    # a prior attempt)
    !quiz.allowed_attempts ||
      quiz.allowed_attempts < 1 ||
      attempt > quiz.allowed_attempts ||
      last_attempt_completed?
  end
  private :results_visible_for_attempt?

  def last_attempt_completed?
    completed? && quiz.allowed_attempts && attempt >= quiz.allowed_attempts
  end

  def self.needs_grading
    resp = where("(
         quiz_submissions.workflow_state = 'untaken'
         AND quiz_submissions.end_at < :time
       ) OR
       (
         quiz_submissions.workflow_state = 'completed'
         AND quiz_submissions.submission_data IS NOT NULL
       )", { time: Time.now }).to_a
    resp.select! { |qs| qs.needs_grading? }
    resp
  end

  # There is also a needs_grading scope which needs to replicate this logic
  def needs_grading?(strict = false)
    overdue_and_needs_submission?(strict) || (self.completed? && !graded?)
  end

  def overdue_and_needs_submission?(strict = false)
    return true if strict && self.untaken? && self.overdue?(true)

    if self.untaken? && self.end_at && self.end_at < Time.zone.now
      return true unless self.quiz&.timer_autosubmit_disabled?

      self.end_at_without_time_limit && self.end_at_without_time_limit < Time.zone.now
    else
      false
    end
  end
  alias_method :overdue_and_needs_submission, :overdue_and_needs_submission?

  def end_date_needs_recalculated?
    self.end_at == nil && !!quiz.time_limit
  end

  def end_date_is_valid?
    quiz.grants_right?(user, :submit) && !overdue_and_needs_submission?(true) && !end_date_needs_recalculated?
  end

  def has_seen_results?
    !!self.has_seen_results
  end

  def finished_in_words
    extend ActionView::Helpers::DateHelper
    started_at && finished_at && time_ago_in_words(Time.now - (finished_at - started_at))
  end

  def finished_at_fallback
    [self.end_at, Time.zone.now].compact.min
  end

  def points_possible_at_submission_time
    self.questions.map { |q| q[:points_possible].to_f }.compact.sum || 0
  end

  def questions
    Utf8Cleaner.recursively_strip_invalid_utf8!(self.quiz_data, true) || []
  end

  def backup_submission_data(params)
    raise "Only a hash value is accepted for backup_submission_data calls" unless params.is_a?(Hash) || params.is_a?(ActionController::Parameters)

    params = sanitize_params(params)

    new_params = if !graded? && self.submission_data[:attempt] == self.attempt
                   self.submission_data.deep_merge(params) rescue params
                 else
                   params
                 end

    new_params[:attempt] = self.attempt

    # take a snapshot every 5 other saves:
    new_params[:cnt] ||= 0
    new_params[:cnt] = (new_params[:cnt].to_i + 1) % 5
    snapshot!(params) if new_params[:cnt] == 1

    self.class.where(id: self)
        .where("workflow_state NOT IN ('complete', 'pending_review')")
        .update_all(user_id: user_id, submission_data: new_params)

    record_answer(new_params)

    new_params
  end

  def record_answer(submission_data)
    extractor = Quizzes::LogAuditing::QuestionAnsweredEventExtractor.new
    extractor.create_event!(submission_data, self)
  end

  def record_creation_event
    self.events.create!(
      event_type: Quizzes::QuizSubmissionEvent::EVT_SUBMISSION_CREATED,
      event_data: { "quiz_version" => self.quiz_version, "quiz_data" => self.quiz_data },
      created_at: Time.zone.now,
      attempt: self.attempt
    )
  end

  def sanitize_params(params)
    params = params.to_unsafe_h if params.is_a?(ActionController::Parameters) # clear the strong params

    # if the submission has already been graded
    if graded?
      return params.merge({ :_already_graded => true })
    end

    if quiz.cant_go_back?
      params.reject! do |param, _|
        question_being_answered = /\Aquestion_(?<question_id>\d+)/.match(param)
        next unless question_being_answered

        previously_read_marker = :"_question_#{question_being_answered[:question_id]}_read"

        submission_data[previously_read_marker]
      end
    end
    params
  end

  # Generate a snapshot of the QS representing its current state and answer data.
  #
  # Multiple snapshots can be taken for a single QS, and they're further scoped
  # to the QuizSubmission#attempt index.
  #
  # @param [Hash] submission_data
  #   Answer data the snapshot should represent.
  #
  # @param [Boolean] full_snapshot
  #   Set to true to indicate that the snapshot should represent both the QS's
  #   current answer data along with the passed in answer data (patched).
  #   This is useful for supporting incremental snapshots where you're only
  #   passing in the part of the answer data that has changed.
  #
  # @return [QuizSubmissionSnapshot]
  #   The latest, newly-created snapshot.
  def snapshot!(submission_data = {}, full_snapshot = false)
    snapshot_data = submission_data || {}

    if full_snapshot
      snapshot_data = self.sanitize_params(snapshot_data).stringify_keys
      snapshot_data.merge!(self.submission_data || {})
    end

    Quizzes::QuizSubmissionSnapshot.create({
                                             quiz_submission: self,
                                             attempt: self.attempt,
                                             data: snapshot_data
                                           })
  end

  def quiz_question_ids
    questions.map { |question| question["id"] }.compact
  end

  def quiz_questions
    Quizzes::QuizQuestion.where(id: quiz_question_ids).to_a
  end

  def update_quiz_points_possible
    self.quiz_points_possible = self.quiz && self.quiz.points_possible
  end

  # This callback attempts to handle a somewhat edge-case reported in CNVS-8463
  # where the quiz auto-submits while the browser tab is inactive, but that
  # time at which the submission is turned in may have happened *after* the
  # timer had elapsed (and is never consistent).. When that happened,
  # admins/teachers were confused that those students had gained extra time when
  # in fact they didn't, it's just that the JS stalled with submitting at the
  # right time.
  #
  # This will reduce such "drift" only if it appears to be incidental by testing
  # if it happened within a relatively small window of time; the reason for that
  # is that if #finished_at was set to something like 5 hours after time-out
  # then there may be something more sinister going on and we don't want the
  # callback to shadow it.
  #
  # Of course, this is purely guess-work and is not bullet-proof.
  def rectify_finished_at_drift
    if self.finished_at && self.end_at && self.finished_at > self.end_at
      drift = self.finished_at - self.end_at

      if drift <= GRACEFUL_FINISHED_AT_DRIFT_PERIOD.to_i
        self.finished_at = self.end_at
      end
    end
  end

  def update_kept_score
    return if self.manually_scored || @skip_after_save_score_updates

    if self.completed?
      if self.submission_data && !graded?
        Quizzes::SubmissionGrader.new(self).grade_submission
      end

      self.kept_score = score_to_keep
    end
  end

  # self.kept_score is basically a cached version of this computed property. it
  # is not cleared when a new quiz_submission version is created and it should
  # always be current.  it only really makes sense on the current object, and
  # so we do not bother updating kept_score in previous versions when they are
  # updated.
  def score_to_keep
    if self.quiz && self.quiz.scoring_policy == "keep_highest"
      highest_score_so_far
    elsif self.quiz && self.quiz.scoring_policy == "keep_average"
      average_score_so_far
    else # keep_latest
      latest_score
    end
  end

  def update_assignment_submission
    return if self.manually_scored || @skip_after_save_score_updates

    if self.quiz && self.quiz.for_assignment? && assignment && !self.submission && self.user_id
      self.submission = assignment.find_or_create_submission(self.user_id)
    end
    if self.completed? && self.submission
      @assignment_submission = self.submission
      @assignment_submission.score = self.kept_score if self.kept_score
      @assignment_submission.submitted_at = self.finished_at
      @assignment_submission.grade_matches_current_submission = true
      @assignment_submission.quiz_submission_id = self.id
      @assignment_submission.graded_at = [self.end_at, Time.zone.now].compact.min
      @assignment_submission.grader_id = self.grader_id || "-#{self.quiz_id}".to_i
      @assignment_submission.body = "user: #{self.user_id}, quiz: #{self.quiz_id}, score: #{self.score}, time: #{Time.now}"
      @assignment_submission.user_id = self.user_id
      @assignment_submission.submission_type = "online_quiz"
      @assignment_submission.saved_by = :quiz_submission

      unless @assignment_submission.posted? || @assignment_submission.assignment.post_manually?
        @assignment_submission.posted_at = @assignment_submission.graded_at
      end
    end
  end

  def save_assignment_submission
    @assignment_submission.save! if @assignment_submission
  end

  def scores_for_versions(exclude_version_id)
    versions = self.versions.reload.reject { |v| v.id == exclude_version_id } rescue []
    scores = {}
    scores[attempt] = self.score if self.score

    # only most recent version for each attempt - some have regraded a version
    versions.sort_by(&:number).reverse_each do |ver|
      scores[ver.model.attempt] ||= ver.model.score || 0.0
    end

    scores
  end
  private :scores_for_versions

  def average_score_so_far(exclude_version_id = nil)
    scores = scores_for_versions(exclude_version_id)
    (scores.values.sum.to_f / scores.size).round(2)
  end
  private :average_score_so_far

  def highest_score_so_far(exclude_version_id = nil)
    scores = scores_for_versions(exclude_version_id)
    scores.values.max
  end

  private :highest_score_so_far

  def latest_score
    # the current model's score is the latest, unless the quiz is currently in
    # progress, in which case it is nil
    s = self.score

    # otherwise, try to be the latest version's score, if possible
    if s.nil?
      v = versions.reload.current
      s = v.model.score if v.present?
    end

    s
  end

  private :latest_score

  # Adjust the fudge points so that the score is the given score
  # Used when the score is explicitly set by teacher instead of auto-calculating
  def set_final_score(final_score)
    version = self.versions.current # this gets us the most recent completed version
    return if final_score.blank? || version.blank?

    self.manually_scored = false
    @skip_after_save_score_updates = true
    serialized_model = version.model
    old_fudge = serialized_model.fudge_points || 0.0
    old_score = serialized_model.score
    base_score = old_score - old_fudge

    new_fudge = final_score - base_score
    self.score = final_score
    to_be_kept_score = final_score
    self.fudge_points = new_fudge

    if self.workflow_state == "pending_review"
      self.workflow_state = "complete"
      self.has_seen_results = false
    end

    if self.quiz && self.quiz.scoring_policy == "keep_highest"
      # exclude the score of the version we're curretly overwriting
      if to_be_kept_score < highest_score_so_far(version.id)
        self.manually_scored = true
      end
    end

    update_submission_version(version, [:score, :fudge_points, :manually_scored])

    # we might be in the middle of a new attempt, in which case we don't want
    # to overwrite the score and fudge points when we save
    self.reload if !self.completed?

    self.kept_score = to_be_kept_score
    self.without_versioning(&:save)
    @skip_after_save_score_updates = false
  end

  def time_left(hard: false)
    return unless end_at
    return (end_at - Time.zone.now).round unless hard && self.quiz&.timer_autosubmit_disabled?
    return (end_at_without_time_limit - Time.zone.now).round if end_at_without_time_limit
  end

  def less_than_allotted_time?
    self.started_at && self.end_at && self.quiz && self.quiz.time_limit && (self.end_at - self.started_at) < self.quiz.time_limit.minutes.to_i
  end

  def completed?
    self.complete? || self.pending_review?
  end

  def overdue?(strict = false)
    now = (Time.zone.now - ((strict ? 1 : 5) * 60))
    return false unless end_at && end_at.localtime < now

    if self.quiz&.timer_autosubmit_disabled?
      return false unless self.end_at_without_time_limit && self.end_at_without_time_limit.localtime < now
    end

    true
  end

  def extendable?
    !!(untaken? && quiz.time_limit && end_at && end_at.utc + 1.hour > Time.now.utc)
  end

  protected :update_assignment_submission

  def submitted_attempts
    attempts.version_models
  end

  def latest_submitted_attempt
    if completed?
      self
    else
      submitted_attempts.last
    end
  end

  def attempts
    Quizzes::QuizSubmissionHistory.new(self)
  end

  # Load the model for this quiz submission at a given attempt.
  #
  # @return [Quizzes::QuizSubmission|NilClass]
  #   The submission model at that attempt, or nil if there's no such attempt.
  def model_for_attempt(attempt)
    attempts.model_for(attempt)
  end

  def questions_regraded_since_last_attempt
    return if attempts.last.nil?

    version = attempts.last.versions.first
    quiz.questions_regraded_since(version.created_at)
  end

  def has_regrade?
    score_before_regrade.present?
  end

  def score_affected_by_regrade?
    score_before_regrade != kept_score
  end

  def attempts_left
    return -1 if self.quiz.allowed_attempts < 0

    [0, self.quiz.allowed_attempts - (self.attempt || 0) + (self.extra_attempts || 0)].max
  end

  def mark_completed
    Quizzes::QuizSubmission.where(:id => self).update_all({
                                                            workflow_state: 'complete',
                                                            has_seen_results: false
                                                          })
  end

  # Complete (e.g, turn-in) the quiz submission by doing the following:
  #
  #  - generating a (full) snapshot of the current state along with any
  #  additional answer data that you pass in
  #  - marking the QS as complete (see #workflow_state)
  #  - grading the QS (see SubmissionGrader#grade_submission)
  #
  # @param [Hash] submission_data
  #   Additional answer data to attach to the QS before completing it.
  #
  # @return [QuizSubmission] self
  def complete!(submission_data = {})
    self.snapshot!(submission_data, true)
    self.mark_completed
    Quizzes::SubmissionGrader.new(self).grade_submission
    self
  end

  def graded?
    self.submission_data.is_a?(Array)
  end

  # Updates a simply_versioned version instance in-place.  We want
  # a teacher to be able to come in and update points for an already-
  # taken quiz, even if it's a prior version of the submission. Thank you
  # simply_versioned for making this possible!
  def update_submission_version(version, attrs)
    version_data = YAML::load(version.yaml)
    version_data["submission_data"] = self.submission_data if attrs.include?(:submission_data)
    version_data["temporary_user_code"] = "was #{version_data['score']} until #{Time.now}"
    version_data["score"] = self.score if attrs.include?(:score)
    version_data["fudge_points"] = self.fudge_points if attrs.include?(:fudge_points)
    version_data["workflow_state"] = self.workflow_state if attrs.include?(:workflow_state)
    version_data["manually_scored"] = self.manually_scored if attrs.include?(:manually_scored)
    version.yaml = version_data.to_yaml
    res = version.save
    res
  end

  def context_module_action
    self.class.connection.after_transaction_commit do
      if self.quiz && self.user
        if self.score
          self.quiz.context_module_action(self.user, :scored, self.kept_score)
        end
        if self.finished_at
          self.quiz.context_module_action(self.user, :submitted, self.kept_score) # pass in the score so we don't accidentally unset a min_score requirement
        end
      end
    end
  end

  def update_scores(params)
    original_score = self.score
    original_workflow_state = self.workflow_state
    params = (params || {}).with_indifferent_access
    self.manually_scored = false
    self.grader_id = params[:grader_id]
    self.submission&.mark_unread(self.user)
    versions = self.versions
    version = versions.current
    version = versions.get(params[:submission_version_number]) if params[:submission_version_number]
    # note that self may not match versions.current, because we only save a new version on actual submit
    raise "Can't update submission scores unless it's completed" if !self.completed? && !params[:submission_version_number]

    data = version.model.submission_data || []
    res = []
    tally = 0
    completed_before_changes = self.completed?
    self.workflow_state = "complete"
    self.fudge_points = params[:fudge_points].to_f if params[:fudge_points] && params[:fudge_points] != ""
    tally += self.fudge_points if self.fudge_points
    data.each do |answer|
      unless answer.respond_to?(:with_indifferent_access)
        logger.error "submission = #{self.to_json}"
        logger.error "answer = #{answer.inspect}"
        raise "Quizzes::QuizSubmission.update_scores called on a quiz that appears to be in progress"
      end
      answer = answer.with_indifferent_access
      score = params["question_score_#{answer["question_id"]}".to_sym]
      answer["more_comments"] = params["question_comment_#{answer["question_id"]}".to_sym] if params["question_comment_#{answer["question_id"]}".to_sym]
      if score.present?
        begin
          float_score = score.to_f
        rescue
          float_score = nil
        end
        answer["points"] = float_score || answer["points"] || 0
        answer["correct"] = "defined" if answer["correct"] == "undefined" && float_score
      elsif score && score.empty?
        answer["points"] = 0
        answer["correct"] = "undefined"
      end
      if answer["correct"] == "undefined"
        question = quiz_data.find { |h| h[:id] == answer["question_id"] }
        self.workflow_state = "pending_review" if question && question["question_type"] != "text_only_question"
      end
      res << answer
      tally += answer["points"].to_f rescue 0
    end

    # Graded surveys always get the full points
    if quiz && quiz.graded_survey?
      self.score = quiz.points_possible
    else
      self.score = tally
    end

    self.submission_data = res

    # the interaction in here is messy

    # first we update the version we've been modifying, so that all versions are current.
    update_submission_version(version, [:submission_data, :score, :fudge_points, :workflow_state])

    if version.model.attempt != self.attempt || !completed_before_changes
      self.reload

      # score_to_keep should work regardless of the current model workflow_state and score
      # (ie even if the current model is an in-progress submission)
      self.kept_score = score_to_keep

      # if the current version is completed, then the normal save callbacks
      # will handle updating the submission. otherwise we need to set its score
      # here so that when it is touched by the association, it does not try to
      # sync an old score back to this quiz_submission
      if !self.completed? && self.submission
        s = self.submission
        s.score = self.kept_score
        s.grade_change_event_author_id = params[:grader_id]
        s.grade_matches_current_submission = true
        s.body = "user: #{self.user_id}, quiz: #{self.quiz_id}, score: #{self.kept_score}, time: #{Time.now}"
        s.saved_by = :quiz_submission
      end
    end

    # submission has to be saved with versioning
    # to help Auditors::GradeChange record grade_before correctly
    self.submission.with_versioning(explicit: true, &:save) if self.submission.present?
    self.without_versioning(&:save)

    self.reload
    grader = Quizzes::SubmissionGrader.new(self)
    if grader.outcomes_require_update(self, original_score, original_workflow_state)
      grader.track_outcomes(version.model.attempt)
    end
    true
  end

  def duration
    (self.finished_at || self.started_at) - self.started_at rescue 0
  end

  def time_spent
    return unless finished_at.present?

    (finished_at - started_at + (extra_time || 0)).round
  end

  scope :before, ->(date) { where("quiz_submissions.created_at<?", date) }
  scope :updated_after, lambda { |date|
    date ? where("quiz_submissions.updated_at>?", date) : all
  }
  scope :for_user_ids, ->(user_ids) { where(:user_id => user_ids) }
  scope :logged_out, -> { where("temporary_user_code is not null AND NOT was_preview") }
  scope :not_settings_only, -> { where("quiz_submissions.workflow_state<>'settings_only'") }
  scope :completed, -> { where(:workflow_state => %w(complete pending_review)) }

  # Excludes teacher preview submissions.
  #
  # You may still have to deal with StudentView submissions if you want
  # submissions made by students for real, which you can do by using the
  # for_user_ids scope and pass in quiz.context.all_real_student_ids.
  scope :not_preview, -> { where('was_preview IS NULL OR NOT was_preview') }

  # Excludes teacher preview and Student View submissions.
  scope :for_students, ->(quiz) { not_preview.for_user_ids(quiz.context.all_real_student_ids) }

  def course_broadcast_data
    quiz.context&.broadcast_data
  end

  has_a_broadcast_policy

  set_broadcast_policy do |p|
    # evizitei: These broadcast policies use templates designed for
    # submissions, not quiz submissions.  The necessary delegations
    # are at the bottom of this class.
    p.dispatch :submission_graded
<<<<<<< HEAD
    p.to { ([user] + User.observing_students_in_course(user, self.context)).uniq(&:id) }
    p.whenever { |q_sub|
=======
    p.to { ([user] + User.observing_students_in_course(user, context)).uniq(&:id) }
    p.whenever do |q_sub|
>>>>>>> 2bda9f78
      BroadcastPolicies::QuizSubmissionPolicy.new(q_sub)
                                             .should_dispatch_submission_graded?
    end
    p.data { course_broadcast_data }

    p.dispatch :submission_grade_changed
<<<<<<< HEAD
    p.to { ([user] + User.observing_students_in_course(user, self.context)).uniq(&:id) }
    p.whenever { |q_sub|
=======
    p.to { ([user] + User.observing_students_in_course(user, context)).uniq(&:id) }
    p.whenever do |q_sub|
>>>>>>> 2bda9f78
      BroadcastPolicies::QuizSubmissionPolicy.new(q_sub)
                                             .should_dispatch_submission_grade_changed?
    end
    p.data { course_broadcast_data }

    p.dispatch :submission_needs_grading
    p.to { teachers }
    p.whenever do |q_sub|
      BroadcastPolicies::QuizSubmissionPolicy.new(q_sub)
                                             .should_dispatch_submission_needs_grading?
    end
    p.data { course_broadcast_data }
  end

  def teachers
    quiz.context.instructors_in_charge_of(user)
  end

  def assign_validation_token
    self.validation_token = SecureRandom.hex(32)
  end

  def delete_ignores
    if completed?
      Ignore.where(asset_type: 'Quizzes::Quiz', asset_id: quiz_id, user_id: user_id, purpose: 'submitting').delete_all
    end
    true
  end

  def valid_token?(token)
    self.validation_token.blank? || self.validation_token == token
  end

  # TODO: this could probably be put in as a convenience method in simply_versioned
  def save_with_versioning!
    self.with_versioning(true) { self.save! }
  end

  # evizitei: these 3 delegations allow quiz submissions to be used in
  # templates designed for regular submissions.  Any additional functionality
  # put into those templates will need to be provided in both submissions and
  # quiz_submissions
  delegate :assignment_id, :assignment, :to => :quiz
  delegate :graded_at, :to => :submission
  delegate :context, :to => :quiz
  delegate :excused?, to: :submission, allow_nil: true

  # Determine whether the QS can be retried (ie, re-generated).
  #
  # A QS is determined to be retriable if:
  #
  #   - it's a settings_only? one
  #   - it's a preview? one
  #   - it's complete and still has attempts left to spare
  #   - it's complete and the quiz allows for unlimited attempts
  #
  # @return [Boolean]
  #   Whether the QS is retriable.
  def retriable?
    return true if self.preview?
    return true if self.settings_only?

    attempts_left = self.attempts_left || 0

    self.completed? && (attempts_left > 0 || self.quiz.unlimited_attempts?)
  end

  # Locate the Quiz Submission for this participant, regardless of them being
  # enrolled students, or anonymous participants.
  #
  # @return [Relation]
  #   The QS Relation, for the participant.
  def self.for_participant(participant)
    participant.anonymous? ?
        where(temporary_user_code: participant.user_code) :
        where(user_id: participant.user.id)
  end

  def ensure_question_reference_integrity!
    fixer = ::Quizzes::QuizSubmission::QuestionReferenceDataFixer.new
    fixer.run!(self)
  end

  def ensure_end_at_integrity!
    if end_date_needs_recalculated? && !!self.started_at
      self.end_at = quiz.build_submission_end_at(self)

      if self.untaken?
        self.save!
      else
        self.with_versioning(true, &:save!)
      end
    end
  end

  def due_at
    return quiz.due_at if submission.blank?

    submission.cached_due_date
  end

  # same as the instance method, but with a hash of attributes, instead
  # of an instance, so that you can avoid instantiating
  def self.late_from_attributes?(attributes, quiz, submission)
    return submission.late_policy_status == 'late' if submission&.late_policy_status.present?
    return false if attributes['finished_at'].blank?

    due_at = if submission.blank?
               quiz.due_at
             else
               submission.cached_due_date
             end
    return false if due_at.blank?

    check_time = attributes['finished_at'] - 60.seconds
    check_time > due_at
  end

  def posted?
    # Ungraded surveys and practice quizzes will not have associated Assignment
    # or Submission objects, and so results should always be shown to the student.
    quiz.ungraded? || !!submission&.posted?
  end

  def end_at_without_time_limit
    quiz.build_submission_end_at(self, false)
  end

  def filter_attributes_for_user(hash, user, session)
    if submission.present? && !submission.user_can_read_grade?(user, session)
      secret_keys = %w(score kept_score)
      hash.except!(*secret_keys)
    end
  end
end<|MERGE_RESOLUTION|>--- conflicted
+++ resolved
@@ -31,15 +31,15 @@
 
   GRACEFUL_FINISHED_AT_DRIFT_PERIOD = 5.minutes
 
-  validates_presence_of :quiz_id
-  validates_numericality_of :extra_time, greater_than_or_equal_to: 0,
+  validates :quiz_id, presence: true
+  validates :extra_time, numericality: { greater_than_or_equal_to: 0,
                                          less_than_or_equal_to: 10080, # one week
-                                         allow_nil: true
-  validates_numericality_of :extra_attempts, greater_than_or_equal_to: 0,
+                                         allow_nil: true }
+  validates :extra_attempts, numericality: { greater_than_or_equal_to: 0,
                                              less_than_or_equal_to: 1000,
-                                             allow_nil: true
-  validates_numericality_of :quiz_points_possible, less_than_or_equal_to: 2000000000,
-                                                   allow_nil: true
+                                             allow_nil: true }
+  validates :quiz_points_possible, numericality: { less_than_or_equal_to: 2000000000,
+                                                   allow_nil: true }
 
   before_validation :update_quiz_points_possible
   before_validation :rectify_finished_at_drift, :if => :end_at?
@@ -75,8 +75,8 @@
   after_update :update_planner_override
 
   def update_planner_override
-    return unless self.saved_change_to_workflow_state?
-    return unless self.workflow_state == "complete"
+    return unless saved_change_to_workflow_state?
+    return unless workflow_state == "complete"
 
     PlannerHelper.complete_planner_override_for_quiz_submission(self)
   end
@@ -109,31 +109,26 @@
   end
 
   set_policy do
-    given { |user| user && user.id == self.user_id }
+    given { |user| user && user.id == user_id }
     can :read
 
     # allow anonymous users take ungraded quizzes from a public course
     given { |user, session| unenrolled_user_can_read?(user, session) }
     can :record_events
 
-    given { |user| user && user.id == self.user_id && end_date_is_valid? }
+    given { |user| user && user.id == user_id && end_date_is_valid? }
     can :record_events
 
-    given { |user| user && user.id == self.user_id && self.untaken? }
+    given { |user| user && user.id == user_id && untaken? }
     can :update
 
-    given { |user, session| self.quiz.grants_right?(user, session, :review_grades) }
+    given { |user, session| quiz.grants_right?(user, session, :review_grades) }
     can :read
 
     given do |user|
       user &&
-<<<<<<< HEAD
-        self.quiz.context.observer_enrollments.where(user_id: user, associated_user_id: self.user_id, workflow_state: 'active').exists?
-    }
-=======
         quiz.context.observer_enrollments.where(user_id: user, associated_user_id: user_id, workflow_state: 'active').exists?
     end
->>>>>>> 2bda9f78
     can :read
 
     given { |user, session| quiz.context.grants_right?(user, session, :manage_grades) }
@@ -170,23 +165,17 @@
   end
 
   def temporary_data
-    raise "Cannot view temporary data for completed quiz" unless !self.completed?
+    raise "Cannot view temporary data for completed quiz" if completed?
     raise "Cannot view temporary data for completed quiz" if graded?
 
-    res = (self.submission_data || {}).with_indifferent_access
-    res
+    (submission_data || {}).with_indifferent_access
   end
 
   def question_answered?(id)
     keys = temporary_data.keys.select do |key|
       # find keys with answers for this question; skip question_x_marked and _read
-<<<<<<< HEAD
-      (key =~ /question_#{id}(_|$)/) && !(key =~ /_(marked|read)$/)
-    }
-=======
       (key =~ /question_#{id}(_|$)/) && key !~ /_(marked|read)$/
     end
->>>>>>> 2bda9f78
 
     if keys.present?
       all_present = keys.all? { |key| temporary_data[key].present? }
@@ -197,10 +186,10 @@
   end
 
   def data
-    raise "Cannot view data for uncompleted quiz" unless self.completed?
-    raise "Cannot view data for uncompleted quiz" if !graded?
-
-    Utf8Cleaner.recursively_strip_invalid_utf8!(self.submission_data, true)
+    raise "Cannot view data for uncompleted quiz" unless completed?
+    raise "Cannot view data for uncompleted quiz" unless graded?
+
+    Utf8Cleaner.recursively_strip_invalid_utf8!(submission_data, true)
   end
 
   def results_visible?(user: nil)
@@ -243,22 +232,22 @@
          quiz_submissions.workflow_state = 'completed'
          AND quiz_submissions.submission_data IS NOT NULL
        )", { time: Time.now }).to_a
-    resp.select! { |qs| qs.needs_grading? }
+    resp.select!(&:needs_grading?)
     resp
   end
 
   # There is also a needs_grading scope which needs to replicate this logic
   def needs_grading?(strict = false)
-    overdue_and_needs_submission?(strict) || (self.completed? && !graded?)
+    overdue_and_needs_submission?(strict) || (completed? && !graded?)
   end
 
   def overdue_and_needs_submission?(strict = false)
-    return true if strict && self.untaken? && self.overdue?(true)
-
-    if self.untaken? && self.end_at && self.end_at < Time.zone.now
-      return true unless self.quiz&.timer_autosubmit_disabled?
-
-      self.end_at_without_time_limit && self.end_at_without_time_limit < Time.zone.now
+    return true if strict && untaken? && overdue?(true)
+
+    if untaken? && end_at && end_at < Time.zone.now
+      return true unless quiz&.timer_autosubmit_disabled?
+
+      end_at_without_time_limit && end_at_without_time_limit < Time.zone.now
     else
       false
     end
@@ -266,7 +255,7 @@
   alias_method :overdue_and_needs_submission, :overdue_and_needs_submission?
 
   def end_date_needs_recalculated?
-    self.end_at == nil && !!quiz.time_limit
+    end_at.nil? && !!quiz.time_limit
   end
 
   def end_date_is_valid?
@@ -274,7 +263,7 @@
   end
 
   def has_seen_results?
-    !!self.has_seen_results
+    !!has_seen_results
   end
 
   def finished_in_words
@@ -283,15 +272,15 @@
   end
 
   def finished_at_fallback
-    [self.end_at, Time.zone.now].compact.min
+    [end_at, Time.zone.now].compact.min
   end
 
   def points_possible_at_submission_time
-    self.questions.map { |q| q[:points_possible].to_f }.compact.sum || 0
+    questions.filter_map { |q| q[:points_possible].to_f }.sum || 0
   end
 
   def questions
-    Utf8Cleaner.recursively_strip_invalid_utf8!(self.quiz_data, true) || []
+    Utf8Cleaner.recursively_strip_invalid_utf8!(quiz_data, true) || []
   end
 
   def backup_submission_data(params)
@@ -299,13 +288,13 @@
 
     params = sanitize_params(params)
 
-    new_params = if !graded? && self.submission_data[:attempt] == self.attempt
-                   self.submission_data.deep_merge(params) rescue params
+    new_params = if !graded? && submission_data[:attempt] == attempt
+                   submission_data.deep_merge(params) rescue params
                  else
                    params
                  end
 
-    new_params[:attempt] = self.attempt
+    new_params[:attempt] = attempt
 
     # take a snapshot every 5 other saves:
     new_params[:cnt] ||= 0
@@ -327,11 +316,11 @@
   end
 
   def record_creation_event
-    self.events.create!(
+    events.create!(
       event_type: Quizzes::QuizSubmissionEvent::EVT_SUBMISSION_CREATED,
-      event_data: { "quiz_version" => self.quiz_version, "quiz_data" => self.quiz_data },
+      event_data: { "quiz_version" => quiz_version, "quiz_data" => quiz_data },
       created_at: Time.zone.now,
-      attempt: self.attempt
+      attempt: attempt
     )
   end
 
@@ -376,19 +365,19 @@
     snapshot_data = submission_data || {}
 
     if full_snapshot
-      snapshot_data = self.sanitize_params(snapshot_data).stringify_keys
+      snapshot_data = sanitize_params(snapshot_data).stringify_keys
       snapshot_data.merge!(self.submission_data || {})
     end
 
     Quizzes::QuizSubmissionSnapshot.create({
                                              quiz_submission: self,
-                                             attempt: self.attempt,
+                                             attempt: attempt,
                                              data: snapshot_data
                                            })
   end
 
   def quiz_question_ids
-    questions.map { |question| question["id"] }.compact
+    questions.filter_map { |question| question["id"] }
   end
 
   def quiz_questions
@@ -396,7 +385,7 @@
   end
 
   def update_quiz_points_possible
-    self.quiz_points_possible = self.quiz && self.quiz.points_possible
+    self.quiz_points_possible = quiz && quiz.points_possible
   end
 
   # This callback attempts to handle a somewhat edge-case reported in CNVS-8463
@@ -415,20 +404,20 @@
   #
   # Of course, this is purely guess-work and is not bullet-proof.
   def rectify_finished_at_drift
-    if self.finished_at && self.end_at && self.finished_at > self.end_at
-      drift = self.finished_at - self.end_at
+    if finished_at && end_at && finished_at > end_at
+      drift = finished_at - end_at
 
       if drift <= GRACEFUL_FINISHED_AT_DRIFT_PERIOD.to_i
-        self.finished_at = self.end_at
+        self.finished_at = end_at
       end
     end
   end
 
   def update_kept_score
-    return if self.manually_scored || @skip_after_save_score_updates
-
-    if self.completed?
-      if self.submission_data && !graded?
+    return if manually_scored || @skip_after_save_score_updates
+
+    if completed?
+      if submission_data && !graded?
         Quizzes::SubmissionGrader.new(self).grade_submission
       end
 
@@ -442,9 +431,9 @@
   # so we do not bother updating kept_score in previous versions when they are
   # updated.
   def score_to_keep
-    if self.quiz && self.quiz.scoring_policy == "keep_highest"
+    if quiz && quiz.scoring_policy == "keep_highest"
       highest_score_so_far
-    elsif self.quiz && self.quiz.scoring_policy == "keep_average"
+    elsif quiz && quiz.scoring_policy == "keep_average"
       average_score_so_far
     else # keep_latest
       latest_score
@@ -452,21 +441,21 @@
   end
 
   def update_assignment_submission
-    return if self.manually_scored || @skip_after_save_score_updates
-
-    if self.quiz && self.quiz.for_assignment? && assignment && !self.submission && self.user_id
-      self.submission = assignment.find_or_create_submission(self.user_id)
-    end
-    if self.completed? && self.submission
-      @assignment_submission = self.submission
-      @assignment_submission.score = self.kept_score if self.kept_score
-      @assignment_submission.submitted_at = self.finished_at
+    return if manually_scored || @skip_after_save_score_updates
+
+    if quiz&.for_assignment? && assignment && !submission && user_id
+      self.submission = assignment.find_or_create_submission(user_id)
+    end
+    if completed? && submission
+      @assignment_submission = submission
+      @assignment_submission.score = kept_score if kept_score
+      @assignment_submission.submitted_at = finished_at
       @assignment_submission.grade_matches_current_submission = true
-      @assignment_submission.quiz_submission_id = self.id
-      @assignment_submission.graded_at = [self.end_at, Time.zone.now].compact.min
-      @assignment_submission.grader_id = self.grader_id || "-#{self.quiz_id}".to_i
-      @assignment_submission.body = "user: #{self.user_id}, quiz: #{self.quiz_id}, score: #{self.score}, time: #{Time.now}"
-      @assignment_submission.user_id = self.user_id
+      @assignment_submission.quiz_submission_id = id
+      @assignment_submission.graded_at = [end_at, Time.zone.now].compact.min
+      @assignment_submission.grader_id = grader_id || "-#{quiz_id}".to_i
+      @assignment_submission.body = "user: #{user_id}, quiz: #{quiz_id}, score: #{score}, time: #{Time.now}"
+      @assignment_submission.user_id = user_id
       @assignment_submission.submission_type = "online_quiz"
       @assignment_submission.saved_by = :quiz_submission
 
@@ -477,13 +466,13 @@
   end
 
   def save_assignment_submission
-    @assignment_submission.save! if @assignment_submission
+    @assignment_submission&.save!
   end
 
   def scores_for_versions(exclude_version_id)
     versions = self.versions.reload.reject { |v| v.id == exclude_version_id } rescue []
     scores = {}
-    scores[attempt] = self.score if self.score
+    scores[attempt] = score if score
 
     # only most recent version for each attempt - some have regraded a version
     versions.sort_by(&:number).reverse_each do |ver|
@@ -510,7 +499,7 @@
   def latest_score
     # the current model's score is the latest, unless the quiz is currently in
     # progress, in which case it is nil
-    s = self.score
+    s = score
 
     # otherwise, try to be the latest version's score, if possible
     if s.nil?
@@ -526,7 +515,7 @@
   # Adjust the fudge points so that the score is the given score
   # Used when the score is explicitly set by teacher instead of auto-calculating
   def set_final_score(final_score)
-    version = self.versions.current # this gets us the most recent completed version
+    version = versions.current # this gets us the most recent completed version
     return if final_score.blank? || version.blank?
 
     self.manually_scored = false
@@ -541,49 +530,47 @@
     to_be_kept_score = final_score
     self.fudge_points = new_fudge
 
-    if self.workflow_state == "pending_review"
+    if workflow_state == "pending_review"
       self.workflow_state = "complete"
       self.has_seen_results = false
     end
 
-    if self.quiz && self.quiz.scoring_policy == "keep_highest"
-      # exclude the score of the version we're curretly overwriting
-      if to_be_kept_score < highest_score_so_far(version.id)
-        self.manually_scored = true
-      end
-    end
-
-    update_submission_version(version, [:score, :fudge_points, :manually_scored])
+    # exclude the score of the version we're curretly overwriting
+    if quiz && quiz.scoring_policy == "keep_highest" && to_be_kept_score < highest_score_so_far(version.id)
+      self.manually_scored = true
+    end
+
+    update_submission_version(version, %i[score fudge_points manually_scored])
 
     # we might be in the middle of a new attempt, in which case we don't want
     # to overwrite the score and fudge points when we save
-    self.reload if !self.completed?
+    reload unless completed?
 
     self.kept_score = to_be_kept_score
-    self.without_versioning(&:save)
+    without_versioning(&:save)
     @skip_after_save_score_updates = false
   end
 
   def time_left(hard: false)
     return unless end_at
-    return (end_at - Time.zone.now).round unless hard && self.quiz&.timer_autosubmit_disabled?
+    return (end_at - Time.zone.now).round unless hard && quiz&.timer_autosubmit_disabled?
     return (end_at_without_time_limit - Time.zone.now).round if end_at_without_time_limit
   end
 
   def less_than_allotted_time?
-    self.started_at && self.end_at && self.quiz && self.quiz.time_limit && (self.end_at - self.started_at) < self.quiz.time_limit.minutes.to_i
+    started_at && end_at && quiz && quiz.time_limit && (end_at - started_at) < quiz.time_limit.minutes.to_i
   end
 
   def completed?
-    self.complete? || self.pending_review?
+    complete? || pending_review?
   end
 
   def overdue?(strict = false)
     now = (Time.zone.now - ((strict ? 1 : 5) * 60))
     return false unless end_at && end_at.localtime < now
 
-    if self.quiz&.timer_autosubmit_disabled?
-      return false unless self.end_at_without_time_limit && self.end_at_without_time_limit.localtime < now
+    if quiz&.timer_autosubmit_disabled? && !(end_at_without_time_limit && end_at_without_time_limit.localtime < now)
+      return false
     end
 
     true
@@ -635,9 +622,9 @@
   end
 
   def attempts_left
-    return -1 if self.quiz.allowed_attempts < 0
-
-    [0, self.quiz.allowed_attempts - (self.attempt || 0) + (self.extra_attempts || 0)].max
+    return -1 if quiz.allowed_attempts < 0
+
+    [0, quiz.allowed_attempts - (attempt || 0) + (extra_attempts || 0)].max
   end
 
   def mark_completed
@@ -659,14 +646,14 @@
   #
   # @return [QuizSubmission] self
   def complete!(submission_data = {})
-    self.snapshot!(submission_data, true)
-    self.mark_completed
+    snapshot!(submission_data, true)
+    mark_completed
     Quizzes::SubmissionGrader.new(self).grade_submission
     self
   end
 
   def graded?
-    self.submission_data.is_a?(Array)
+    submission_data.is_a?(Array)
   end
 
   # Updates a simply_versioned version instance in-place.  We want
@@ -674,54 +661,53 @@
   # taken quiz, even if it's a prior version of the submission. Thank you
   # simply_versioned for making this possible!
   def update_submission_version(version, attrs)
-    version_data = YAML::load(version.yaml)
-    version_data["submission_data"] = self.submission_data if attrs.include?(:submission_data)
+    version_data = YAML.load(version.yaml)
+    version_data["submission_data"] = submission_data if attrs.include?(:submission_data)
     version_data["temporary_user_code"] = "was #{version_data['score']} until #{Time.now}"
-    version_data["score"] = self.score if attrs.include?(:score)
-    version_data["fudge_points"] = self.fudge_points if attrs.include?(:fudge_points)
-    version_data["workflow_state"] = self.workflow_state if attrs.include?(:workflow_state)
-    version_data["manually_scored"] = self.manually_scored if attrs.include?(:manually_scored)
+    version_data["score"] = score if attrs.include?(:score)
+    version_data["fudge_points"] = fudge_points if attrs.include?(:fudge_points)
+    version_data["workflow_state"] = workflow_state if attrs.include?(:workflow_state)
+    version_data["manually_scored"] = manually_scored if attrs.include?(:manually_scored)
     version.yaml = version_data.to_yaml
-    res = version.save
-    res
+    version.save
   end
 
   def context_module_action
     self.class.connection.after_transaction_commit do
-      if self.quiz && self.user
-        if self.score
-          self.quiz.context_module_action(self.user, :scored, self.kept_score)
+      if quiz && user
+        if score
+          quiz.context_module_action(user, :scored, kept_score)
         end
-        if self.finished_at
-          self.quiz.context_module_action(self.user, :submitted, self.kept_score) # pass in the score so we don't accidentally unset a min_score requirement
+        if finished_at
+          quiz.context_module_action(user, :submitted, kept_score) # pass in the score so we don't accidentally unset a min_score requirement
         end
       end
     end
   end
 
   def update_scores(params)
-    original_score = self.score
-    original_workflow_state = self.workflow_state
+    original_score = score
+    original_workflow_state = workflow_state
     params = (params || {}).with_indifferent_access
     self.manually_scored = false
     self.grader_id = params[:grader_id]
-    self.submission&.mark_unread(self.user)
+    submission&.mark_unread(user)
     versions = self.versions
     version = versions.current
     version = versions.get(params[:submission_version_number]) if params[:submission_version_number]
-    # note that self may not match versions.current, because we only save a new version on actual submit
-    raise "Can't update submission scores unless it's completed" if !self.completed? && !params[:submission_version_number]
+    # NOTE: that self may not match versions.current, because we only save a new version on actual submit
+    raise "Can't update submission scores unless it's completed" if !completed? && !params[:submission_version_number]
 
     data = version.model.submission_data || []
     res = []
     tally = 0
-    completed_before_changes = self.completed?
+    completed_before_changes = completed?
     self.workflow_state = "complete"
     self.fudge_points = params[:fudge_points].to_f if params[:fudge_points] && params[:fudge_points] != ""
-    tally += self.fudge_points if self.fudge_points
+    tally += fudge_points if fudge_points
     data.each do |answer|
       unless answer.respond_to?(:with_indifferent_access)
-        logger.error "submission = #{self.to_json}"
+        logger.error "submission = #{to_json}"
         logger.error "answer = #{answer.inspect}"
         raise "Quizzes::QuizSubmission.update_scores called on a quiz that appears to be in progress"
       end
@@ -749,21 +735,21 @@
     end
 
     # Graded surveys always get the full points
-    if quiz && quiz.graded_survey?
-      self.score = quiz.points_possible
-    else
-      self.score = tally
-    end
+    self.score = if quiz && quiz.graded_survey?
+                   quiz.points_possible
+                 else
+                   tally
+                 end
 
     self.submission_data = res
 
     # the interaction in here is messy
 
     # first we update the version we've been modifying, so that all versions are current.
-    update_submission_version(version, [:submission_data, :score, :fudge_points, :workflow_state])
-
-    if version.model.attempt != self.attempt || !completed_before_changes
-      self.reload
+    update_submission_version(version, %i[submission_data score fudge_points workflow_state])
+
+    if version.model.attempt != attempt || !completed_before_changes
+      reload
 
       # score_to_keep should work regardless of the current model workflow_state and score
       # (ie even if the current model is an in-progress submission)
@@ -773,22 +759,22 @@
       # will handle updating the submission. otherwise we need to set its score
       # here so that when it is touched by the association, it does not try to
       # sync an old score back to this quiz_submission
-      if !self.completed? && self.submission
-        s = self.submission
-        s.score = self.kept_score
+      if !completed? && submission
+        s = submission
+        s.score = kept_score
         s.grade_change_event_author_id = params[:grader_id]
         s.grade_matches_current_submission = true
-        s.body = "user: #{self.user_id}, quiz: #{self.quiz_id}, score: #{self.kept_score}, time: #{Time.now}"
+        s.body = "user: #{user_id}, quiz: #{quiz_id}, score: #{kept_score}, time: #{Time.now}"
         s.saved_by = :quiz_submission
       end
     end
 
     # submission has to be saved with versioning
     # to help Auditors::GradeChange record grade_before correctly
-    self.submission.with_versioning(explicit: true, &:save) if self.submission.present?
-    self.without_versioning(&:save)
-
-    self.reload
+    submission.with_versioning(explicit: true, &:save) if submission.present?
+    without_versioning(&:save)
+
+    reload
     grader = Quizzes::SubmissionGrader.new(self)
     if grader.outcomes_require_update(self, original_score, original_workflow_state)
       grader.track_outcomes(version.model.attempt)
@@ -797,7 +783,7 @@
   end
 
   def duration
-    (self.finished_at || self.started_at) - self.started_at rescue 0
+    (finished_at || started_at) - started_at rescue 0
   end
 
   def time_spent
@@ -813,7 +799,7 @@
   scope :for_user_ids, ->(user_ids) { where(:user_id => user_ids) }
   scope :logged_out, -> { where("temporary_user_code is not null AND NOT was_preview") }
   scope :not_settings_only, -> { where("quiz_submissions.workflow_state<>'settings_only'") }
-  scope :completed, -> { where(:workflow_state => %w(complete pending_review)) }
+  scope :completed, -> { where(:workflow_state => %w[complete pending_review]) }
 
   # Excludes teacher preview submissions.
   #
@@ -836,26 +822,16 @@
     # submissions, not quiz submissions.  The necessary delegations
     # are at the bottom of this class.
     p.dispatch :submission_graded
-<<<<<<< HEAD
-    p.to { ([user] + User.observing_students_in_course(user, self.context)).uniq(&:id) }
-    p.whenever { |q_sub|
-=======
     p.to { ([user] + User.observing_students_in_course(user, context)).uniq(&:id) }
     p.whenever do |q_sub|
->>>>>>> 2bda9f78
       BroadcastPolicies::QuizSubmissionPolicy.new(q_sub)
                                              .should_dispatch_submission_graded?
     end
     p.data { course_broadcast_data }
 
     p.dispatch :submission_grade_changed
-<<<<<<< HEAD
-    p.to { ([user] + User.observing_students_in_course(user, self.context)).uniq(&:id) }
-    p.whenever { |q_sub|
-=======
     p.to { ([user] + User.observing_students_in_course(user, context)).uniq(&:id) }
     p.whenever do |q_sub|
->>>>>>> 2bda9f78
       BroadcastPolicies::QuizSubmissionPolicy.new(q_sub)
                                              .should_dispatch_submission_grade_changed?
     end
@@ -886,12 +862,12 @@
   end
 
   def valid_token?(token)
-    self.validation_token.blank? || self.validation_token == token
+    validation_token.blank? || validation_token == token
   end
 
   # TODO: this could probably be put in as a convenience method in simply_versioned
   def save_with_versioning!
-    self.with_versioning(true) { self.save! }
+    with_versioning(true) { save! }
   end
 
   # evizitei: these 3 delegations allow quiz submissions to be used in
@@ -915,12 +891,12 @@
   # @return [Boolean]
   #   Whether the QS is retriable.
   def retriable?
-    return true if self.preview?
-    return true if self.settings_only?
+    return true if preview?
+    return true if settings_only?
 
     attempts_left = self.attempts_left || 0
 
-    self.completed? && (attempts_left > 0 || self.quiz.unlimited_attempts?)
+    completed? && (attempts_left > 0 || quiz.unlimited_attempts?)
   end
 
   # Locate the Quiz Submission for this participant, regardless of them being
@@ -929,9 +905,11 @@
   # @return [Relation]
   #   The QS Relation, for the participant.
   def self.for_participant(participant)
-    participant.anonymous? ?
-        where(temporary_user_code: participant.user_code) :
-        where(user_id: participant.user.id)
+    if participant.anonymous?
+      where(temporary_user_code: participant.user_code)
+    else
+      where(user_id: participant.user.id)
+    end
   end
 
   def ensure_question_reference_integrity!
@@ -940,13 +918,13 @@
   end
 
   def ensure_end_at_integrity!
-    if end_date_needs_recalculated? && !!self.started_at
+    if end_date_needs_recalculated? && !!started_at
       self.end_at = quiz.build_submission_end_at(self)
 
-      if self.untaken?
-        self.save!
+      if untaken?
+        save!
       else
-        self.with_versioning(true, &:save!)
+        with_versioning(true, &:save!)
       end
     end
   end
@@ -986,7 +964,7 @@
 
   def filter_attributes_for_user(hash, user, session)
     if submission.present? && !submission.user_can_read_grade?(user, session)
-      secret_keys = %w(score kept_score)
+      secret_keys = %w[score kept_score]
       hash.except!(*secret_keys)
     end
   end
