#
# Copyright (C) 2011 - 2013 Instructure, Inc.
#
# This file is part of Canvas.
#
# Canvas is free software: you can redistribute it and/or modify it under
# the terms of the GNU Affero General Public License as published by the Free
# Software Foundation, version 3 of the License.
#
# Canvas is distributed in the hope that it will be useful, but WITHOUT ANY
# WARRANTY; without even the implied warranty of MERCHANTABILITY or FITNESS FOR
# A PARTICULAR PURPOSE. See the GNU Affero General Public License for more
# details.
#
# You should have received a copy of the GNU Affero General Public License along
# with this program. If not, see <http://www.gnu.org/licenses/>.
#
require 'canvas/draft_state_validations'

class Quizzes::Quiz < ActiveRecord::Base
  self.table_name = 'quizzes'

  include Workflow
  include HasContentTags
  include CopyAuthorizedLinks
  include ActionView::Helpers::SanitizeHelper
  extend ActionView::Helpers::SanitizeHelper::ClassMethods
  include ContextModuleItem
  include DatesOverridable
  include SearchTermHelper
  include Canvas::DraftStateValidations

  attr_accessible :title, :description, :points_possible, :assignment_id, :shuffle_answers,
    :show_correct_answers, :time_limit, :allowed_attempts, :scoring_policy, :quiz_type,
    :lock_at, :unlock_at, :due_at, :access_code, :anonymous_submissions, :assignment_group_id,
    :hide_results, :locked, :ip_filter, :require_lockdown_browser,
    :require_lockdown_browser_for_results, :context, :notify_of_update,
    :one_question_at_a_time, :cant_go_back, :show_correct_answers_at, :hide_correct_answers_at,
    :require_lockdown_browser_monitor, :lockdown_browser_monitor_data,
    :one_time_results, :only_visible_to_overrides

  attr_readonly :context_id, :context_type
  attr_accessor :notify_of_update

  has_many :quiz_questions, :dependent => :destroy, :order => 'position', class_name: 'Quizzes::QuizQuestion'
  has_many :quiz_submissions, :dependent => :destroy, :class_name => 'Quizzes::QuizSubmission'
  has_many :quiz_groups, :dependent => :destroy, :order => 'position', class_name: 'Quizzes::QuizGroup'
  has_many :quiz_statistics, :class_name => 'Quizzes::QuizStatistics', :order => 'created_at'
  has_many :attachments, :as => :context, :dependent => :destroy
  has_many :quiz_regrades, class_name: 'Quizzes::QuizRegrade'
  belongs_to :context, :polymorphic => true
  validates_inclusion_of :context_type, :allow_nil => true, :in => ['Course']
  belongs_to :assignment
  belongs_to :assignment_group

  def self.polymorphic_names
    [self.base_class.name, "Quiz"]
  end

  EXPORTABLE_ATTRIBUTES = [
<<<<<<< HEAD
    :id, :title, :description, :quiz_data, :points_possible, :context_id, 
    :context_type, :assignment_id, :workflow_state, :shuffle_answers, 
    :show_correct_answers, :time_limit, :allowed_attempts, :scoring_policy, 
    :quiz_type, :created_at, :updated_at, :lock_at, :unlock_at, :deleted_at, 
    :could_be_locked, :cloned_item_id, :unpublished_question_count, :due_at, 
    :question_count, :last_assignment_id, :published_at, :last_edited_at, 
    :anonymous_submissions, :assignment_group_id, :hide_results, :ip_filter, 
    :require_lockdown_browser, :require_lockdown_browser_for_results, 
    :one_question_at_a_time, :cant_go_back, :show_correct_answers_at, 
=======
    :id, :title, :description, :quiz_data, :points_possible, :context_id,
    :context_type, :assignment_id, :workflow_state, :shuffle_answers,
    :show_correct_answers, :time_limit, :allowed_attempts, :scoring_policy,
    :quiz_type, :created_at, :updated_at, :lock_at, :unlock_at, :deleted_at,
    :could_be_locked, :cloned_item_id, :unpublished_question_count, :due_at,
    :question_count, :last_assignment_id, :published_at, :last_edited_at,
    :anonymous_submissions, :assignment_group_id, :hide_results, :ip_filter,
    :require_lockdown_browser, :require_lockdown_browser_for_results,
    :one_question_at_a_time, :cant_go_back, :show_correct_answers_at,
>>>>>>> b6068abf
    :hide_correct_answers_at, :require_lockdown_browser_monitor, 
    :lockdown_browser_monitor_data, :only_visible_to_overrides
  ]

  EXPORTABLE_ASSOCIATIONS = [:quiz_questions, :quiz_submissions, :quiz_groups, :quiz_statistics, :attachments, :quiz_regrades, :context, :assignment, :assignment_group]

  validates_length_of :description, :maximum => maximum_long_text_length, :allow_nil => true, :allow_blank => true
  validates_length_of :title, :maximum => maximum_string_length, :allow_nil => true
  validates_presence_of :context_id
  validates_presence_of :context_type
  validates_numericality_of :points_possible, less_than_or_equal_to: 2000000000, allow_nil: true
  validate :validate_quiz_type, :if => :quiz_type_changed?
  validate :validate_ip_filter, :if => :ip_filter_changed?
  validate :validate_hide_results, :if => :hide_results_changed?
  validate :validate_correct_answer_visibility, :if => lambda { |quiz|
    quiz.show_correct_answers_at_changed? ||
      quiz.hide_correct_answers_at_changed?
  }
  sanitize_field :description, CanvasSanitize::SANITIZE
  copy_authorized_links(:description) { [self.context, nil] }

  before_save :generate_quiz_data_on_publish, :if => :needs_republish?
  before_save :build_assignment
  before_save :set_defaults
  before_save :flag_columns_that_need_republish
  after_save :update_assignment
  after_save :touch_context
  after_save :regrade_if_published

  serialize :quiz_data

  simply_versioned

  has_many :context_module_tags, :as => :content, :class_name => 'ContentTag', :conditions => "content_tags.tag_type='context_module' AND content_tags.workflow_state<>'deleted'", :include => {:context_module => [:content_tags]}

  # This callback is listed here in order for the :link_assignment_overrides
  # method to be called after the simply_versioned callbacks. We want the
  # overrides to reflect the most recent version of the quiz.
  # If we placed this before simply_versioned, the :link_assignment_overrides
  # method would fire first, meaning that the overrides would reflect the
  # last version of the assignment, because the next callback would be a
  # simply_versioned callback updating the version.
  after_save :link_assignment_overrides, :if => :assignment_id_changed?

  # override has_one relationship provided by simply_versioned
  def current_version_unidirectional
    versions.limit(1)
  end

  def infer_times
    # set the time to 11:59 pm in the creator's time zone, if none given
    self.due_at = CanvasTime.fancy_midnight(self.due_at)
    self.lock_at = CanvasTime.fancy_midnight(self.lock_at)
  end

  def set_defaults
    self.one_question_at_a_time = false if self.one_question_at_a_time == nil
    self.cant_go_back = false if self.cant_go_back == nil || self.one_question_at_a_time == false
    self.shuffle_answers = false if self.shuffle_answers == nil
    self.show_correct_answers = true if self.show_correct_answers == nil
    if !self.show_correct_answers
      self.show_correct_answers_at = nil
      self.hide_correct_answers_at = nil
    end
    self.allowed_attempts = 1 if self.allowed_attempts == nil
    self.scoring_policy = "keep_highest" if self.scoring_policy == nil
    self.due_at ||= self.lock_at if self.lock_at.present?
    self.ip_filter = nil if self.ip_filter && self.ip_filter.strip.empty?
    if !self.available? && !self.survey?
      self.points_possible = self.current_points_possible
    end
    self.title = t('#quizzes.quiz.default_title', "Unnamed Quiz") if self.title.blank?
    self.quiz_type ||= "assignment"
    self.last_assignment_id = self.assignment_id_was if self.assignment_id_was
    if (!graded? && self.assignment_id) || (self.assignment_id_was && self.assignment_id != self.assignment_id_was)
      @old_assignment_id = self.assignment_id_was
      @assignment_to_set = self.assignment
      self.assignment_id = nil
    end
    self.assignment_group_id ||= self.assignment.assignment_group_id if self.assignment
    self.question_count = self.question_count(true)
    @update_existing_submissions = true if self.for_assignment? && self.quiz_type_changed?
    @stored_questions = nil
  end

  # quizzes differ from other publishable objects in that they require we
  # generate quiz data and update time when we publish. This method makes it
  # harder to mess up (like someone setting using workflow_state directly)
  def generate_quiz_data_on_publish
    if workflow_state == 'available'
      self.generate_quiz_data
      self.published_at = Time.zone.now
    end
  end
  private :generate_quiz_data_on_publish

  # @return [Boolean] Whether the quiz has unsaved changes due for a republish.
  def needs_republish?
    # TODO: remove this conditional and the non-DS scenario once Draft State is
    # permanently turned on
    if context.feature_enabled?(:draft_state)
      return true if @publishing || workflow_state_changed?

    # pre-draft state we need ability to republish things. Since workflow_state
    # stays available, we need to flag when we're forcing to publish!
    else
      return true if @publishing
    end
  end

  # some attributes require us to republish for non-draft state
  # We can safely remove this when draft state is permanent
  def flag_columns_that_need_republish
    return if context.feature_enabled?(:draft_state)

    if shuffle_answers_changed? && !shuffle_answers
      self.last_edited_at = Time.now.utc
    end
  end

  protected :set_defaults

  def new_assignment_id?
    last_assignment_id != assignment_id
  end

  def link_assignment_overrides
    override_students = [assignment_override_students]
    overrides = [assignment_overrides]
    overrides_params = {:quiz_id => id, :quiz_version => version_number}

    if assignment
      override_students += [assignment.assignment_override_students]
      overrides += [assignment.assignment_overrides]
      overrides_params[:assignment_version] = assignment.version_number
      overrides_params[:assignment_id] = assignment_id
    end

    fields = [:assignment_version, :assignment_id, :quiz_version, :quiz_id]
    overrides.flatten.each do |override|
      fields.each do |field|
        override.send(:"#{field}=", overrides_params[field])
      end
      override.save!
    end

    override_students.each do |collection|
      collection.update_all(:assignment_id => assignment_id, :quiz_id => id)
    end
  end

  def build_assignment
    if (context.feature_enabled?(:draft_state) || self.available?) &&
      !self.assignment_id && self.graded? && ![:assignment, :clone, :migration].include?(@saved_by)
      assignment = self.assignment
      assignment ||= self.context.assignments.build(:title => self.title, :due_at => self.due_at, :submission_types => 'online_quiz')
      assignment.assignment_group_id = self.assignment_group_id
      assignment.only_visible_to_overrides = self.only_visible_to_overrides
      assignment.saved_by = :quiz
      if context.feature_enabled?(:draft_state) && !deleted?
        assignment.workflow_state = self.published? ? 'published' : 'unpublished'
      end
      assignment.save
      self.assignment_id = assignment.id
    end
  end

  def readable_type
    self.survey? ? t('#quizzes.quiz.types.survey', "Survey") : t('#quizzes.quiz.types.quiz', "Quiz")
  end

  def valid_ip?(ip)
    require 'ipaddr'
    ip_filter.split(/,/).any? do |filter|
      addr_range = ::IPAddr.new(filter) rescue nil
      addr = ::IPAddr.new(ip) rescue nil
      addr && addr_range && addr_range.include?(addr)
    end
  end

  def current_points_possible
    entries = self.root_entries
    possible = 0
    entries.each do |e|
      if e[:question_points]
        possible += (e[:question_points].to_f * e[:actual_pick_count])
      else
        possible += e[:points_possible].to_f unless e[:unsupported]
      end
    end
    possible = self.assignment.points_possible if entries.empty? && self.assignment
    possible
  end

  def set_unpublished_question_count
    entries = self.root_entries(true)
    cnt = 0
    entries.each do |e|
      if e[:question_points]
        cnt += e[:actual_pick_count]
      else
        cnt += 1 unless e[:unsupported]
      end
    end

    # TODO: this is hacky, but we don't want callbacks to run because we're in an after_save. Refactor.
    Quizzes::Quiz.where(:id => self).update_all(:unpublished_question_count => cnt)
    self.unpublished_question_count = cnt
  rescue
  end

  def for_assignment?
    self.assignment_id && self.assignment && self.assignment.submission_types == 'online_quiz'
  end

  def muted?
    self.assignment && self.assignment.muted?
  end

  alias_method :destroy!, :destroy

  def destroy
    self.workflow_state = 'deleted'
    self.deleted_at = Time.now.utc
    res = self.save!
    if self.for_assignment?
      self.assignment.destroy unless self.assignment.deleted?
    end
    res
  end

  def restore(from=nil)
    self.workflow_state = if self.has_student_submissions?
      "available"
    else
      "unpublished"
    end
    self.save
    self.assignment.restore(:quiz) if self.for_assignment?
  end

  def unlink_from(type)
    @saved_by = type
    if self.root_entries.empty? && !self.available?
      self.assignment = nil
      self.destroy
    else
      self.assignment = nil
      self.save
    end
  end

  def assignment_id=(val)
    @assignment_id_set = true
    write_attribute(:assignment_id, val)
  end

  def due_at=(val)
    val = val.in_time_zone.end_of_day if val.is_a?(Date)
    if val.is_a?(String)
      super(Time.zone.parse(val))
      infer_times unless val.match(/:/)
    else
      super(val)
    end
  end

  def assignment?
    self.quiz_type == 'assignment'
  end

  def survey?
    self.quiz_type == 'survey' || self.quiz_type == 'graded_survey'
  end

  def graded?
    self.quiz_type == 'assignment' || self.quiz_type == 'graded_survey'
  end

  def ungraded?
    !self.graded?
  end

  # Determine if the quiz should display the correct answers and the score points.
  # Takes into account the quiz settings, the user viewing and the submission to
  # be viewed.
  def show_correct_answers?(user, submission)
    show_at = self.show_correct_answers_at
    hide_at = self.hide_correct_answers_at

    # NOTE: We don't have a submission user when the teacher is previewing the
    # quiz and displaying the results'
    return true if self.grants_right?(user, :grade) &&
      (submission && submission.user && submission.user != user)

    return false if !self.show_correct_answers

    # If we're showing the results only one time, and are letting students
    # see their correct answers, don't take the showAt/hideAt dates into
    # consideration because we really want them to see the CAs just once,
    # no matter when they submit.
    return true if self.one_time_results

    # Are we past the date the correct answers should no longer be shown after?
    return false if hide_at.present? && Time.now > hide_at

    show_at.present? ? Time.now > show_at : true
  end

  def restrict_answers_for_concluded_course?
    course = self.context
    course.soft_concluded? && course.root_account.settings[:restrict_quiz_questions]
  end

  def update_existing_submissions
    # If the quiz suddenly changes from non-graded to graded,
    # then this will update the existing submissions to reflect quiz
    # scores in the gradebook.
    self.quiz_submissions.each { |s| s.save! }
  end

  attr_accessor :saved_by

  def update_assignment
    send_later_if_production(:set_unpublished_question_count) if self.id
    if !self.assignment_id && @old_assignment_id
      self.context_module_tags.each { |tag| tag.confirm_valid_module_requirements }
    end
    if !self.graded? && (@old_assignment_id || self.last_assignment_id)
      ::Assignment.where(:id => [@old_assignment_id, self.last_assignment_id].compact, :submission_types => 'online_quiz').update_all(:workflow_state => 'deleted', :updated_at => Time.now.utc)
      self.quiz_submissions.each do |qs|
        submission = qs.submission
        qs.submission = nil
        qs.save! if qs.changed?
        submission.try(:destroy)
      end
      ::ContentTag.delete_for(::Assignment.find(@old_assignment_id)) if @old_assignment_id
      ::ContentTag.delete_for(::Assignment.find(self.last_assignment_id)) if self.last_assignment_id
    end

    send_later_if_production(:update_existing_submissions) if @update_existing_submissions
    if (self.assignment || @assignment_to_set) && (@assignment_id_set || self.for_assignment?) && @saved_by != :assignment
      if !self.graded? && @old_assignment_id
      else
        Quizzes::Quiz.where("assignment_id=? AND id<>?", self.assignment_id, self).update_all(:workflow_state => 'deleted', :assignment_id => nil, :updated_at => Time.now.utc) if self.assignment_id
        self.assignment = @assignment_to_set if @assignment_to_set && !self.assignment
        a = self.assignment
        a.points_possible = self.points_possible
        a.description = self.description
        a.title = self.title
        a.due_at = self.due_at
        a.lock_at = self.lock_at
        a.unlock_at = self.unlock_at
        a.only_visible_to_overrides = self.only_visible_to_overrides
        a.submission_types = "online_quiz"
        a.assignment_group_id = self.assignment_group_id
        a.saved_by = :quiz
        a.workflow_state = 'published' if a.deleted?
        if context.feature_enabled?(:draft_state) && !deleted?
          a.workflow_state = self.published? ? 'published' : 'unpublished'
        end
        @notify_of_update ||= a.workflow_state_changed? && a.published?
        a.notify_of_update = @notify_of_update
        a.with_versioning(false) do
          @notify_of_update ? a.save : a.save_without_broadcasting!
        end
        self.assignment_id = a.id
        Quizzes::Quiz.where(:id => self).update_all(:assignment_id => a)
      end
    end
  end

  protected :update_assignment

  ##
  # when a quiz is updated, this method should be called to update the end_at
  # of all open quiz submissions. this ensures that students who are taking the
  # quiz when the time_limit is updated get the additional time added.
  def update_quiz_submission_end_at_times
    new_end_at = time_limit * 60.0

    update_sql = case ActiveRecord::Base.connection.adapter_name
                 when 'PostgreSQL'
                   "started_at + INTERVAL '+? seconds'"
                 when 'MySQL', 'Mysql2'
                   "started_at + INTERVAL ? SECOND"
                 when /sqlite/
                   "DATETIME(started_at, '+? seconds')"
                 end

    # only update quiz submissions that:
    # 1. belong to this quiz;
    # 2. haven't been started; and
    # 3. won't lose time through this change.
    where_clause = <<-END
      quiz_id = ? AND
      started_at IS NOT NULL AND
      finished_at IS NULL AND
    #{update_sql} > end_at
    END

    Quizzes::QuizSubmission.where(where_clause, self, new_end_at).update_all(["end_at = #{update_sql}", new_end_at])
  end

  workflow do
    state :created do
      event :did_edit, :transitions_to => :edited
    end

    state :edited do
      event :offer, :transitions_to => :available
    end

    state :available
    state :deleted
    state :unpublished
  end

  def root_entries_max_position
    question_max = self.active_quiz_questions.where(quiz_group_id: nil).maximum(:position)
    group_max = self.quiz_groups.maximum(:position)
    [question_max, group_max, 0].compact.max
  end

  def active_quiz_questions_without_group
    if self.quiz_questions.loaded?
      active_quiz_questions.select { |q| !q.quiz_group_id }
    else
      active_quiz_questions.where(quiz_group_id: nil).all
    end
  end

  def active_quiz_questions
    if self.quiz_questions.loaded?
      quiz_questions.select(&:active?)
    else
      quiz_questions.active
    end
  end

  # Returns the list of all "root" entries, either questions or question
  # groups for this quiz.  This is PRE-SAVED data.  Once the quiz has
  # been saved, all the data can be found in Quizzes::Quiz.quiz_data
  def root_entries(force_check=false)
    return @root_entries if @root_entries && !force_check
    result = []
    result.concat self.active_quiz_questions_without_group
    result.concat self.quiz_groups
    result = result.sort_by { |e| e.position || ::CanvasSort::Last }.map do |e|
      res = nil
      if e.is_a? Quizzes::QuizQuestion
        res = e.data
      else #it's a Quizzes::QuizGroup
        data = e.attributes.with_indifferent_access
        data[:entry_type] = "quiz_group"
        if e.assessment_question_bank_id
          data[:assessment_question_bank_id] = e.assessment_question_bank_id
          data[:questions] = []
        else
          data[:questions] = e.quiz_questions.active.sort_by { |q| q.position || ::CanvasSort::Last }.map(&:data)
        end
        data[:actual_pick_count] = e.actual_pick_count
        res = data
      end
      res[:position] = e.position.to_i
      res
    end
    @root_entries = result
  end


  # Returns the number of questions a student will see on the
  # SAVED version of the quiz
  def question_count(force_check=false)
    return read_attribute(:question_count) if !force_check && read_attribute(:question_count)
    question_count = 0
    self.stored_questions.each do |q|
      if q[:pick_count]
        question_count += q[:actual_pick_count] || q[:pick_count]
      else
        question_count += 1 unless q[:question_type] == "text_only_question"
      end
    end
    question_count || 0
  end

  def available_question_count
    published? ? question_count : unpublished_question_count
  end

  # Returns data for the SAVED version of the quiz.  That is, not
  # the version found by gathering relationships on the Quiz data models,
  # but the version being held in Quizzes::Quiz.quiz_data.  Caches the result
  # in @stored_questions.
  def stored_questions(hashes=nil)
    res = []
    return @stored_questions if @stored_questions && !hashes
    questions = hashes || self.quiz_data || []
    questions.each do |val|

      if val[:answers]
        val[:answers] = prepare_answers(val)
        val[:matches] = val[:matches].sort_by { |m| m[:text] || ::CanvasSort::First } if val[:matches]
      elsif val[:questions] # It's a Quizzes::QuizGroup
        if val[:assessment_question_bank_id]
          # It points to a question bank
          # question/answer/match shuffling happens when a submission is generated
        else #normal Quizzes::QuizGroup
          questions = []
          val[:questions].each do |question|
            if question[:answers]
              question[:answers] = prepare_answers(question)
              question[:matches] = question[:matches].sort_by { |m| m[:text] || ::CanvasSort::First } if question[:matches]
            end
            questions << question
          end
          questions = questions.sort_by { |q| rand }
          val[:questions] = questions
        end
      end
      res << val
    end
    @stored_questions = res
    res
  end

  def single_attempt?
    self.allowed_attempts == 1
  end

  def unlimited_attempts?
    self.allowed_attempts == -1
  end

  def generate_submission_question(q)
    @idx ||= 1
    q[:name] = t '#quizzes.quiz.question_name_counter', "Question %{question_number}", :question_number => @idx
    if q[:question_type] == 'text_only_question'
      q[:name] = t '#quizzes.quiz.default_text_only_question_name', "Spacer"
      @idx -= 1
    elsif q[:question_type] == 'fill_in_multiple_blanks_question'
      text = q[:question_text]
      variables = q[:answers].map { |a| a[:blank_id] }.uniq
      variables.each do |variable|
        variable_id = ::AssessmentQuestion.variable_id(variable)
        re = Regexp.new("\\[#{variable}\\]")
        text = text.sub(re, "<input class='question_input' type='text' autocomplete='off' style='width: 120px;' name='question_#{q[:id]}_#{variable_id}' value='{{question_#{q[:id]}_#{variable_id}}}' />")
      end
      q[:original_question_text] = q[:question_text]
      q[:question_text] = text
    elsif q[:question_type] == 'multiple_dropdowns_question'
      text = q[:question_text]
      variables = q[:answers].map { |a| a[:blank_id] }.uniq
      variables.each do |variable|
        variable_id = ::AssessmentQuestion.variable_id(variable)
        variable_answers = q[:answers].select { |a| a[:blank_id] == variable }
        options = variable_answers.map { |a| "<option value='#{a[:id]}'>#{CGI::escapeHTML(a[:text])}</option>" }
        select = "<select class='question_input' name='question_#{q[:id]}_#{variable_id}'><option value=''>#{ERB::Util.h(t('#quizzes.quiz.default_question_input', "[ Select ]"))}</option>#{options}</select>"
        re = Regexp.new("\\[#{variable}\\]")
        text = text.sub(re, select)
      end
      q[:original_question_text] = q[:question_text]
      q[:question_text] = text
      # on equation questions, pick one of the formulas, plug it in
      # and you should be able to treat it like a numerical_answer
      # question for all intents and purposes
    elsif q[:question_type] == 'calculated_question'
      text = q[:question_text]
      q[:answers] = [q[:answers].sort_by { |a| rand }.first].compact
      if q[:answers].first
        q[:answers].first[:variables].each do |variable|
          re = Regexp.new("\\[#{variable[:name]}\\]")
          text = text.gsub(re, variable[:value].to_s)
        end
      end
      q[:question_text] = text
    end
    q[:question_name] = q[:name]
    @idx += 1
    q
  end

  # Generates a submission for the specified user on this quiz, based
  # on the SAVED version of the quiz.  Does not consider permissions.
  def generate_submission(user, preview=false)
    submission = Quizzes::SubmissionManager.new(self).find_or_create_submission(user, preview)
    submission.retake
    submission.attempt = (submission.attempt + 1) rescue 1
    user_questions = []
    @idx = 1
    @stored_questions = nil
    @submission_questions = self.stored_questions
    if preview
      @submission_questions = self.stored_questions(generate_quiz_data(:persist => false))
    end

    exclude_ids = @submission_questions.map { |q| q[:assessment_question_id] }.compact
    @submission_questions.each do |q|
      if q[:pick_count] #Quizzes::QuizGroup
        if q[:assessment_question_bank_id]
          bank = ::AssessmentQuestionBank.find_by_id(q[:assessment_question_bank_id]) if q[:assessment_question_bank_id].present?
          if bank
            questions = bank.select_for_submission(q[:pick_count], exclude_ids)
            questions = questions.map { |aq| aq.data }
            questions.each do |question|
              if question[:answers]
                question[:answers] = prepare_answers(question)
                question[:matches] = question[:matches].sort_by { |m| m[:text] || ::CanvasSort::First } if question[:matches]
              end
              question[:points_possible] = q[:question_points]
              question[:published_at] = q[:published_at]
              user_questions << generate_submission_question(question)
            end
          end
        else
          questions = q[:questions].shuffle
          q[:pick_count].times do |i|
            if questions[i]
              question = questions[i]
              question[:points_possible] = q[:question_points]
              user_questions << generate_submission_question(question)
            end
          end
        end
      else #just a question
        user_questions << generate_submission_question(q)
      end
    end

    submission.score = nil
    submission.fudge_points = nil
    submission.quiz_data = user_questions
    submission.quiz_version = self.version_number
    submission.started_at = ::Time.now
    submission.score_before_regrade = nil
    submission.end_at = nil
    submission.end_at = submission.started_at + (self.time_limit.to_f * 60.0) if self.time_limit
    # Admins can take the full quiz whenever they want
    unless user.is_a?(::User) && self.grants_right?(user, :grade)
      submission.end_at = due_at if due_at && ::Time.now < due_at && (!submission.end_at || due_at < submission.end_at)
      submission.end_at = lock_at if lock_at && !submission.manually_unlocked && (!submission.end_at || lock_at < submission.end_at)
    end
    submission.end_at += (submission.extra_time * 60.0) if submission.end_at && submission.extra_time
    submission.finished_at = nil
    submission.submission_data = {}
    submission.workflow_state = 'preview' if preview
    submission.was_preview = preview
    if preview || submission.untaken?
      submission.save
    else
      submission.with_versioning(true, &:save!)
    end

    # Make sure the submission gets graded when it becomes overdue (if applicable)
    submission.grade_when_overdue unless preview || !submission.end_at
    submission

  end

  def generate_submission_for_participant(quiz_participant)
    identity = if quiz_participant.anonymous?
                 :user_code
               else
                 :user
               end

    generate_submission quiz_participant.send(identity), false
  end

  def prepare_answers(question)
    if answers = question[:answers]
      if shuffle_answers && Quizzes::Quiz.shuffleable_question_type?(question[:question_type])
        answers.sort_by { |a| rand }
      else
        answers
      end
    end
  end

  # Takes the PRE-SAVED version of the quiz and uses it to generate a
  # SAVED version.  That is, gathers the relationship entities from
  # the database and uses them to populate a static version that will
  # be held in Quizzes::Quiz.quiz_data
  def generate_quiz_data(opts={})
    entries = self.root_entries(true)
    possible = 0
    t = Time.now
    entries.each do |e|
      if e[:question_points] #QuizGroup
        possible += (e[:question_points].to_f * e[:actual_pick_count])
      else
        possible += e[:points_possible].to_f
      end
      e[:published_at] = t
    end
    data = entries
    if opts[:persist] != false
      self.quiz_data = data

      if !self.survey?
        self.points_possible = possible
      end
      self.allowed_attempts ||= 1
      check_if_submissions_need_review
    end
    data
  end

  def add_assessment_questions(assessment_questions, group=nil)
    questions = assessment_questions.map do |assessment_question|
      question = self.quiz_questions.build
      question.quiz_group_id = group.id if group && group.quiz_id == self.id
      question.write_attribute(:question_data, assessment_question.question_data)
      question.assessment_question = assessment_question
      question.assessment_question_version = assessment_question.version_number
      question.save
      question
    end
    questions.compact.uniq
  end

  def quiz_title
    result = self.title
    result = t('#quizzes.quiz.default_title', "Unnamed Quiz") if result == "undefined" || !result
    result = self.assignment.title if self.assignment
    result
  end

  alias_method :to_s, :quiz_title


  def locked_for?(user, opts={})
    return false if opts[:check_policies] && self.grants_right?(user, :update)
    ::Rails.cache.fetch(locked_cache_key(user), :expires_in => 1.minute) do
      locked = false
      quiz_for_user = self.overridden_for(user)
      if (quiz_for_user.unlock_at && quiz_for_user.unlock_at > Time.now)
        sub = user && quiz_submissions.find_by_user_id(user.id)
        if !sub || !sub.manually_unlocked
          locked = {:asset_string => self.asset_string, :unlock_at => quiz_for_user.unlock_at}
        end
      elsif (quiz_for_user.lock_at && quiz_for_user.lock_at <= Time.now)
        sub = user && quiz_submissions.find_by_user_id(user.id)
        if !sub || !sub.manually_unlocked
          locked = {:asset_string => self.asset_string, :lock_at => quiz_for_user.lock_at}
        end
      elsif !opts[:skip_assignment] && (self.for_assignment? && l = self.assignment.locked_for?(user, opts))
        sub = user && quiz_submissions.find_by_user_id(user.id)
        if !sub || !sub.manually_unlocked
          locked = l
        end
      elsif item = locked_by_module_item?(user, opts[:deep_check_if_needed])
        sub = user && quiz_submissions.find_by_user_id(user.id)
        if !sub || !sub.manually_unlocked
          locked = {:asset_string => self.asset_string, :context_module => item.context_module.attributes}
        end
      end

    locked
    end
  end

  def clear_locked_cache(user)
    super
    Rails.cache.delete(assignment.locked_cache_key(user)) if self.for_assignment?
  end

  def context_module_action(user, action, points=nil)
    tags_to_update = self.context_module_tags.to_a
    if self.assignment
      tags_to_update += self.assignment.context_module_tags
    end
    tags_to_update.each { |tag| tag.context_module_action(user, action, points) }
  end

  # virtual attribute
  def locked=(new_val)
    new_val = ::ActiveRecord::ConnectionAdapters::Column.value_to_boolean(new_val)
    if new_val
      #lock the quiz either until unlock_at, or indefinitely if unlock_at.nil?
      self.lock_at = Time.now
      self.unlock_at = [self.lock_at, self.unlock_at].min if self.unlock_at
    else
      # unlock the quiz
      self.unlock_at = Time.now
    end
  end

  def locked?
    (self.unlock_at && self.unlock_at > Time.now) ||
      (self.lock_at && self.lock_at <= Time.now)
  end

  def hide_results=(val)
    if (val.is_a?(Hash))
      if val[:last_attempt] == '1'
        val = 'until_after_last_attempt'
      elsif val[:never] != '1'
        val = 'always'
      else
        val = nil
      end
    end
    write_attribute(:hide_results, val)
  end

  def check_if_submissions_need_review
    self.quiz_submissions.each { |s| s.update_if_needs_review(self) }
  end

  def changed_significantly_since?(version_number)
    @significant_version ||= {}
    return @significant_version[version_number] if @significant_version[version_number]
    old_version = self.versions.get(version_number).model

    needs_review = false
    needs_review = true if old_version.points_possible != self.points_possible
    needs_review = true if (old_version.quiz_data || []).length != (self.quiz_data || []).length
    if !needs_review
      new_data = self.quiz_data
      old_data = old_version.quiz_data
      new_data.each_with_index do |q, i|
        needs_review = true if (q[:id] || q['id']) != (old_data[i][:id] || old_data[i]['id'])
      end
    end
    @significant_version[version_number] = needs_review
  end

  def migrate_content_links_by_hand(user)
    self.quiz_questions.active.each do |question|
      data = Quizzes::QuizQuestion.migrate_question_hash(question.question_data, :context => self.context, :user => user)
      question.write_attribute(:question_data, data)
      question.save
    end
    data = self.quiz_data
    if data
      data.each_with_index do |obj, idx|
        if obj[:answers]
          data[idx] = Quizzes::QuizQuestion.migrate_question_hash(data[idx], :context => self.context, :user => user)
        elsif val.questions
          questions = []
          obj[:questions].each do |question|
            questions << Quizzes::QuizQuestion.migrate_question_hash(question, :context => self.context, :user => user)
          end
          obj[:questions] = questions
          data[idx] = obj
        end
      end
    end
    self.quiz_data = data
  end

  def validate_quiz_type
    return if self.quiz_type.blank?
    unless valid_quiz_type_values.include?(self.quiz_type)
      errors.add(:invalid_quiz_type, t('#quizzes.quiz.errors.invalid_quiz_type', "Quiz type is not valid"))
    end
  end

  def valid_quiz_type_values
    %w[practice_quiz assignment graded_survey survey]
  end

  def validate_ip_filter
    return if self.ip_filter.blank?
    require 'ipaddr'
    begin
      self.ip_filter.split(/,/).each { |filter| ::IPAddr.new(filter) }
    rescue
      errors.add(:invalid_ip_filter, t('#quizzes.quiz.errors.invalid_ip_filter', "IP filter is not valid"))
    end
  end

  def validate_hide_results
    return if self.hide_results.blank?
    unless valid_hide_results_values.include?(self.hide_results)
      errors.add(:invalid_hide_results, t('#quizzes.quiz.errors.invalid_hide_results', "Hide results is not valid"))
    end
  end

  def valid_hide_results_values
    %w[always until_after_last_attempt until_after_due_date until_after_available_date]
  end

  def validate_correct_answer_visibility
    show_at = self.show_correct_answers_at
    hide_at = self.hide_correct_answers_at

    if show_at.present? && hide_at.present? && hide_at <= show_at
      errors.add(:show_correct_answers, 'bad_range')
    end
  end

  def strip_html_answers(question)
    return if !question || !question[:answers] || !(%w(multiple_choice_question multiple_answers_question).include? question[:question_type])
    for answer in question[:answers] do
      answer[:text] = strip_tags(answer[:html]) if !answer[:html].blank? && answer[:text].blank?
    end
  end

  def statistics(include_all_versions = true)
    quiz_statistics.build(
      :report_type => 'student_analysis',
      :includes_all_versions => include_all_versions
    ).report.generate
  end

  # finds or creates a QuizStatistics for the given report_type and
  # options
  def current_statistics_for(report_type, options = {})
    # item analysis always takes the first attempt (not necessarily the
    # most recent), thus we say it always cares about all versions
    options[:includes_all_versions] = true if report_type == 'item_analysis'

    quiz_stats_opts = {
      :report_type => report_type,
      :includes_all_versions => options[:includes_all_versions],
      :anonymous => anonymous_submissions?
    }

    last_quiz_activity = [
      published_at || created_at,
      quiz_submissions.completed.order("updated_at DESC").limit(1).pluck(:updated_at).first
    ].compact.max

    candidate_stats = quiz_statistics.report_type(report_type).where(quiz_stats_opts).last

    if candidate_stats.nil? || candidate_stats.created_at < last_quiz_activity
      quiz_statistics.create(quiz_stats_opts)
    else
      candidate_stats
    end
  end

  # Generate the CSV attachment of the current statistics for a given report
  # type.
  #
  # @param [Hash] options
  #   Options to pass to Quiz#current_statistics_for.
  #
  # @param [Boolean] [options.async=false]
  #   Pass true to generate the CSV in the background, otherwise this blocks.
  #
  # @return [Quizzes::QuizStatistics::Report]
  #   The QuizStatistics object that will ultimately contain the csv.
  def statistics_csv(report_type, options = {})
    current_statistics_for(report_type, options).tap do |stats|
      if options[:async]
        stats.generate_csv_in_background
      else
        stats.generate_csv
      end
    end
  end

  def unpublished_changes?
    self.last_edited_at && self.published_at && self.last_edited_at > self.published_at
  end

  def has_student_submissions?
    self.quiz_submissions.not_settings_only.where("user_id IS NOT NULL").exists?
  end

  # clear out all questions so that the quiz can be replaced. this is currently
  # used by the respondus API.
  # returns false if the quiz can't be safely replaced, for instance if anybody
  # has taken the quiz.
  def clear_for_replacement
    return false if has_student_submissions?

    self.question_count = 0
    self.quiz_questions.active.map(&:destroy)
    self.quiz_groups.destroy_all
    self.quiz_data = nil
    true
  end

  def self.process_migration(data, migration, question_data)
    # TODO: use Importers::QuizImporter directly. this class method
    # will eventually get removed. leaving here while plugins get updated
    Importers::QuizImporter.process_migration(data, migration, question_data)
  end

  def self.serialization_excludes
    [:access_code]
  end

  set_policy do
    given { |user, session| self.context.grants_right?(user, session, :manage_assignments) } #admins.include? user }
    can :read_statistics and can :manage and can :read and can :update and can :delete and can :create and can :submit

    given { |user, session| self.context.grants_right?(user, session, :manage_grades) } #admins.include? user }
    can :read_statistics and can :read and can :submit and can :grade

    given { |user| self.available? && self.context.try_rescue(:is_public) && !self.graded? }
    can :submit

    given do |user, session|
      (feature_enabled?(:draft_state) ? published? : true) &&
        context.grants_right?(user, session, :read)
    end
    can :read

    given { |user, session| self.context.grants_right?(user, session, :view_all_grades) }
    can :read_statistics and can :review_grades

    given do |user, session|
      available? &&
        context.grants_right?(user, session, :participate_as_student)
    end
    can :read and can :submit
  end

  scope :include_assignment, -> { includes(:assignment) }
  scope :before, lambda { |date| where("quizzes.created_at<?", date) }
  scope :active, -> { where("quizzes.workflow_state<>'deleted'") }
  scope :not_for_assignment, -> { where(:assignment_id => nil) }
  scope :available, -> { where("quizzes.workflow_state = 'available'") }

  def teachers
    context.teacher_enrollments.map(&:user)
  end

  def migrate_file_links
    Quizzes::QuizQuestionLinkMigrator.migrate_file_links_in_quiz(self)
  end

  def self.batch_migrate_file_links(ids)
    Quizzes::Quiz.where(:id => ids).each do |quiz|
      if quiz.migrate_file_links
        quiz.save
      end
    end
  end

  def self.lockdown_browser_plugin_enabled?
    Canvas::Plugin.all_for_tag(:lockdown_browser).any? { |p| Canvas::Plugin.value_to_boolean(p.settings[:enabled]) }
  end

  def lockdown_browser_use_lti_tool?
    Canvas::Plugin.all_for_tag(:lockdown_browser).any? { |p| Canvas::Plugin.value_to_boolean(p.settings[:use_lti_tool]) }
  end

  def require_lockdown_browser
    self[:require_lockdown_browser] && Quizzes::Quiz.lockdown_browser_plugin_enabled?
  end

  alias :require_lockdown_browser? :require_lockdown_browser

  def require_lockdown_browser_for_results
    self[:require_lockdown_browser_for_results] && Quizzes::Quiz.lockdown_browser_plugin_enabled?
  end

  alias :require_lockdown_browser_for_results? :require_lockdown_browser_for_results

  def require_lockdown_browser_monitor
    self[:require_lockdown_browser_monitor] && Quizzes::Quiz.lockdown_browser_plugin_enabled?
  end

  alias :require_lockdown_browser_monitor? :require_lockdown_browser_monitor

  def lockdown_browser_monitor_data
    self[:lockdown_browser_monitor_data]
  end

  def self.non_shuffled_questions
    ["true_false_question", "matching_question", "fill_in_multiple_blanks_question"]
  end

  def self.shuffleable_question_type?(question_type)
    !non_shuffled_questions.include?(question_type)
  end

  def access_code_key_for_user(user)
    # user might be nil (practice quiz in public course) and isn't really
    # necessary for this key anyway, but maintain backwards compat
    "quiz_#{id}_#{user.try(:id)}_entered_access_code"
  end

  def group_category_id
    assignment.try(:group_category_id)
  end

  def publish
    self.workflow_state = 'available'
  end

  def unpublish
    self.workflow_state = 'unpublished'
  end

  def publish!
    @publishing = true
    publish
    save!
    @publishing = false
    self
  end

  def unpublish!
    unpublish
    save!
    self
  end

  def can_unpublish?
    !has_student_submissions? &&
      (!assignment || !assignment.has_student_submissions?)
  end

  alias_method :unpublishable?, :can_unpublish?
  alias_method :unpublishable, :can_unpublish?

  # marks a quiz as having unpublished changes
  def self.mark_quiz_edited(id)
    where(:id => id).update_all(:last_edited_at => Time.now.utc)
  end

  def mark_edited!
    self.class.mark_quiz_edited(self.id)
  end

  def anonymous_survey?
    survey? && anonymous_submissions
  end

  def has_file_upload_question?
    return false unless quiz_data.present?
    !!quiz_data.detect { |data_hash| data_hash[:question_type] == 'file_upload_question' }
  end

  def draft_state
    state = self.workflow_state
    (state == 'available') ? 'active' : state
  end

  def active?
    draft_state == 'active'
  end

  alias_method :published?, :active?
  alias_method :published, :active?

  def unpublished?
    !published?
  end

  def regrade_if_published
    unless unpublished_changes?
      options = {
        quiz: self,
        version_number: self.version_number
      }
      if current_quiz_question_regrades.present?
        Quizzes::QuizRegrader::Regrader.send_later(:regrade!, options)
      end
    end
    true
  end

  def current_regrade
    Quizzes::QuizRegrade.where(quiz_id: id, quiz_version: version_number).
      where("quiz_question_regrades.regrade_option != 'disabled'").
      includes(:quiz_question_regrades => :quiz_question).first
  end

  def current_quiz_question_regrades
    current_regrade ? current_regrade.quiz_question_regrades : []
  end

  def questions_regraded_since(created_at)
    question_regrades = Set.new
    quiz_regrades.where("quiz_regrades.created_at > ? AND quiz_question_regrades.regrade_option != 'disabled'", created_at)
                 .includes(:quiz_question_regrades).each do |regrade|
      ids = regrade.quiz_question_regrades.map { |qqr| qqr.quiz_question_id }
      question_regrades.merge(ids)
    end
    question_regrades.count
  end

  # override for draft state
  def available?
    feature_enabled?(:draft_state) ? published? : workflow_state == 'available'
  end

  delegate :feature_enabled?, to: :context

  # The IP filters available for this Quiz, which is an aggregate of the Quiz's
  # active IP filter and all the IP filters defined in its account hierarchy.
  #
  # @return [Array<Hash>]
  #   The set of IP filters, with three accessible String attributes:
  #
  #     - :name => a unique name for the filter
  #     - :account => name of the scope the filter is defined in (Quiz or Account)
  #     - :filter => the actual filter value (IP address or a range of)
  #
  def available_ip_filters
    filters = []
    accounts = self.context.account.account_chain.uniq

    if self.ip_filter.present?
      filters << {
        name: t('#quizzes.quiz.current_filter', 'Current Filter'),
        account: self.title,
        filter: self.ip_filter
      }
    end

    accounts.each do |account|
      account_filters = account.settings[:ip_filters] || {}
      account_filters.sort_by(&:first).each do |key, filter|
        filters << {
          name: key,
          account: account.name,
          filter: filter
        }
      end
    end

    filters
  end

  def self.class_names
    %w(Quiz Quizzes::Quiz)
  end

  def self.reflection_type_name
    'quizzes:quiz'
  end

end<|MERGE_RESOLUTION|>--- conflicted
+++ resolved
@@ -58,17 +58,6 @@
   end
 
   EXPORTABLE_ATTRIBUTES = [
-<<<<<<< HEAD
-    :id, :title, :description, :quiz_data, :points_possible, :context_id, 
-    :context_type, :assignment_id, :workflow_state, :shuffle_answers, 
-    :show_correct_answers, :time_limit, :allowed_attempts, :scoring_policy, 
-    :quiz_type, :created_at, :updated_at, :lock_at, :unlock_at, :deleted_at, 
-    :could_be_locked, :cloned_item_id, :unpublished_question_count, :due_at, 
-    :question_count, :last_assignment_id, :published_at, :last_edited_at, 
-    :anonymous_submissions, :assignment_group_id, :hide_results, :ip_filter, 
-    :require_lockdown_browser, :require_lockdown_browser_for_results, 
-    :one_question_at_a_time, :cant_go_back, :show_correct_answers_at, 
-=======
     :id, :title, :description, :quiz_data, :points_possible, :context_id,
     :context_type, :assignment_id, :workflow_state, :shuffle_answers,
     :show_correct_answers, :time_limit, :allowed_attempts, :scoring_policy,
@@ -78,7 +67,6 @@
     :anonymous_submissions, :assignment_group_id, :hide_results, :ip_filter,
     :require_lockdown_browser, :require_lockdown_browser_for_results,
     :one_question_at_a_time, :cant_go_back, :show_correct_answers_at,
->>>>>>> b6068abf
     :hide_correct_answers_at, :require_lockdown_browser_monitor, 
     :lockdown_browser_monitor_data, :only_visible_to_overrides
   ]
