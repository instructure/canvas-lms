--- conflicted
+++ resolved
@@ -88,10 +88,6 @@
       end
     end
 
-<<<<<<< HEAD
-  def context_module_tags
-    ContentTag.where("content_id=? AND content_type IN ('Quiz', 'Quizzes::Quiz') AND tag_type='context_module' AND workflow_state<>'deleted'", self.id).includes(:context_module => [:content_tags])
-=======
   has_many :context_module_tags, :as => :content, :class_name => 'ContentTag', :conditions => "content_tags.tag_type='context_module' AND content_tags.workflow_state<>'deleted'", :include => {:context_module => [:content_tags]} do
     if CANVAS_RAILS2
       def construct_sql
@@ -110,7 +106,6 @@
         end
       end
     end
->>>>>>> b3125626
   end
 
   # This callback is listed here in order for the :link_assignment_overrides
