# frozen_string_literal: true

#
# Copyright (C) 2014 - present Instructure, Inc.
#
# This file is part of Canvas.
#
# Canvas is free software: you can redistribute it and/or modify it under
# the terms of the GNU Affero General Public License as published by the Free
# Software Foundation, version 3 of the License.
#
# Canvas is distributed in the hope that it will be useful, but WITHOUT ANY
# WARRANTY; without even the implied warranty of MERCHANTABILITY or FITNESS FOR
# A PARTICULAR PURPOSE. See the GNU Affero General Public License for more
# details.
#
# You should have received a copy of the GNU Affero General Public License along
# with this program. If not, see <http://www.gnu.org/licenses/>.

class Quizzes::QuizStatisticsService
  attr_accessor :quiz

  def initialize(quiz)
    self.quiz = quiz
  end

  # @param [Boolean] all_versions
  #   Describes if you want the statistics to represent all the submissions versions.
  #
  # @return [QuizStatisticsSerializer::Input]
  #   An object ready for API serialization containing (persisted) versions of
  #   the *latest* Student and Item analysis for the quiz.
  def generate_aggregate_statistics(all_versions, includes_sis_ids = true, options = {})
<<<<<<< HEAD

    Quizzes::QuizStatisticsSerializer::Input.new(quiz, options, *[
      quiz.current_statistics_for('student_analysis', {
        includes_all_versions: all_versions,
        includes_sis_ids: includes_sis_ids
      }),
      quiz.current_statistics_for('item_analysis')
    ])
=======
    Quizzes::QuizStatisticsSerializer::Input.new(quiz, options, quiz.current_statistics_for('student_analysis', {
                                                                                              includes_all_versions: all_versions,
                                                                                              includes_sis_ids: includes_sis_ids
                                                                                            }), quiz.current_statistics_for('item_analysis'))
>>>>>>> 2d51e8e7
  end
end<|MERGE_RESOLUTION|>--- conflicted
+++ resolved
@@ -31,20 +31,9 @@
   #   An object ready for API serialization containing (persisted) versions of
   #   the *latest* Student and Item analysis for the quiz.
   def generate_aggregate_statistics(all_versions, includes_sis_ids = true, options = {})
-<<<<<<< HEAD
-
-    Quizzes::QuizStatisticsSerializer::Input.new(quiz, options, *[
-      quiz.current_statistics_for('student_analysis', {
-        includes_all_versions: all_versions,
-        includes_sis_ids: includes_sis_ids
-      }),
-      quiz.current_statistics_for('item_analysis')
-    ])
-=======
     Quizzes::QuizStatisticsSerializer::Input.new(quiz, options, quiz.current_statistics_for('student_analysis', {
                                                                                               includes_all_versions: all_versions,
                                                                                               includes_sis_ids: includes_sis_ids
                                                                                             }), quiz.current_statistics_for('item_analysis'))
->>>>>>> 2d51e8e7
   end
 end