#
# Copyright (C) 2011 - 2014 Instructure, Inc.
#
# This file is part of Canvas.
#
# Canvas is free software: you can redistribute it and/or modify it under
# the terms of the GNU Affero General Public License as published by the Free
# Software Foundation, version 3 of the License.
#
# Canvas is distributed in the hope that it will be useful, but WITHOUT ANY
# WARRANTY; without even the implied warranty of MERCHANTABILITY or FITNESS FOR
# A PARTICULAR PURPOSE. See the GNU Affero General Public License for more
# details.
#
# You should have received a copy of the GNU Affero General Public License along
# with this program. If not, see <http://www.gnu.org/licenses/>.
#

module Quizzes::LogAuditing
  # @class EventAggregator
  #
  # Generate submission_data ready for use by a submission from a bunch of
  # answer-related events.
  class EventAggregator
    attr_reader :quiz

    def initialize(quiz)
      @quiz = quiz
    end

    # Main API for aggregating QuizSubmissionEvents
    #
    # @param [Integer] quiz_submission_id
    # @param [Integer] attempt_id
    # @param [Time] timestamp
    #   This is a timestamp which is used to filter out events. Any events
    #   which occurred after (inclusive) the given timestamp are excluded.
    #
    #  This queries the DB for the pertinent quiz submission events for the
    #  specified attempt and quiz submission.  It selects the events which are
    #  related to questions (question answers and question flags).  It also
    #  reduces the returned events to a conclusive set of events which describe
    #  the state of the quiz submission events up to and including the point in
    #  time corresponding to the provided timestamp.  These are returned in the
    #  form of submission data as would be stored in a QuizSubmission.
    #
    # @return [Hash] Submission data is returned
    #
    def run(quiz_submission_id, attempt, timestamp)
      sql_string = <<-SQL
        quiz_submission_id = :qs_id
        AND attempt = :attempt
        AND event_type IN(:filter)
        AND created_at <= :time
      SQL
      events = Quizzes::QuizSubmissionEvent.where(sql_string, {
        qs_id: quiz_submission_id,
        attempt: attempt,
        filter: [
          Quizzes::QuizSubmissionEvent::EVT_QUESTION_ANSWERED,
          Quizzes::QuizSubmissionEvent::EVT_QUESTION_FLAGGED
        ],
        time: timestamp
      }).order("created_at ASC")
      filtered_events, final_answers = pick_latest_distinct_events_and_answers(events)
      submission_data_hash = build_submission_data_from_events(filtered_events)
      submission_data_hash.merge build_submission_data_from_answers(final_answers)
    end

    private
    # constructs submission data from events, including the parsing of flagged
    # to indicate that they are 'marked' or 'flagged'
    def build_submission_data_from_events(events)
      events.reduce({}) do |submission_data, event|
        case event.event_type
        when Quizzes::QuizSubmissionEvent::EVT_QUESTION_FLAGGED
<<<<<<< HEAD
          response = {"question_#{event.event_data['quiz_question_id']}_marked"=> event.event_data['flagged'] }
        when Quizzes::QuizSubmissionEvent::EVT_QUESTION_ANSWERED
          answers.each do |question_id, answer|
            question = Quizzes::QuizQuestion.where(id: question_id).first
            if question.question_data["question_type"] != "text_only_question"
              serializer = Quizzes::QuizQuestion::AnswerSerializers.serializer_for(question)
              thing = serializer.serialize(answer).answer
              response.merge! thing
            end
          end
=======
          submission_data["question_#{event.event_data['quiz_question_id']}_marked"] = event.event_data['flagged']
>>>>>>> 56beb97e
        end
        submission_data
      end
    end

    # constructs submission data from events, including the parsing of flagged
    # to indicate that they are 'marked' or 'flagged'
    def build_submission_data_from_answers(answers)
      submission_data = {}
      answers.each do |question_id, answer|
        question = quiz.quiz_questions.find { |qq| qq.id == question_id.to_i }
        question = Quizzes::QuizQuestion.where(id: question_id).first unless question
        if question.question_data["question_type"] != "text_only_question"
          serializer = Quizzes::QuizQuestion::AnswerSerializers.serializer_for(question)
          thing = serializer.serialize(answer).answer
          submission_data.merge! thing
        end
      end
      submission_data
    end

    # Filter out the redundant or overwritten events, creating a minimal set
    # of events which only contain the results of the series of events
    def pick_latest_distinct_events_and_answers(events)
      kept_events = {}
      kept_answers = {}
      events.each do |event|
        case event.event_type
        when Quizzes::QuizSubmissionEvent::EVT_QUESTION_ANSWERED
          kept_events["#{event.event_type}_#{event.event_data.first['quiz_question_id']}"] = event
          event.event_data.each do |answer|
            kept_answers[answer['quiz_question_id']] = answer["answer"]
          end
        else
          kept_events["#{event.event_type}_#{event.event_data['quiz_question_id']}"] = event
        end
      end
      [kept_events.values, kept_answers]
    end
  end
end<|MERGE_RESOLUTION|>--- conflicted
+++ resolved
@@ -74,20 +74,7 @@
       events.reduce({}) do |submission_data, event|
         case event.event_type
         when Quizzes::QuizSubmissionEvent::EVT_QUESTION_FLAGGED
-<<<<<<< HEAD
-          response = {"question_#{event.event_data['quiz_question_id']}_marked"=> event.event_data['flagged'] }
-        when Quizzes::QuizSubmissionEvent::EVT_QUESTION_ANSWERED
-          answers.each do |question_id, answer|
-            question = Quizzes::QuizQuestion.where(id: question_id).first
-            if question.question_data["question_type"] != "text_only_question"
-              serializer = Quizzes::QuizQuestion::AnswerSerializers.serializer_for(question)
-              thing = serializer.serialize(answer).answer
-              response.merge! thing
-            end
-          end
-=======
           submission_data["question_#{event.event_data['quiz_question_id']}_marked"] = event.event_data['flagged']
->>>>>>> 56beb97e
         end
         submission_data
       end
