# frozen_string_literal: true

#
# Copyright (C) 2013 - present Instructure, Inc.
#
# This file is part of Canvas.
#
# Canvas is free software: you can redistribute it and/or modify it under
# the terms of the GNU Affero General Public License as published by the Free
# Software Foundation, version 3 of the License.
#
# Canvas is distributed in the hope that it will be useful, but WITHOUT ANY
# WARRANTY; without even the implied warranty of MERCHANTABILITY or FITNESS FOR
# A PARTICULAR PURPOSE. See the GNU Affero General Public License for more
# details.
#
# You should have received a copy of the GNU Affero General Public License along
# with this program. If not, see <http://www.gnu.org/licenses/>.
#

require 'csv'

class Quizzes::QuizStatistics::StudentAnalysis < Quizzes::QuizStatistics::Report
  CQS = CanvasQuizStatistics

  # The question_data attributes that we'll expose with the question statistics
  CQS_QuestionDataFields = %w[
    id
    question_type
    question_text
    position
  ].map(&:to_sym).freeze
  include HtmlTextHelper

  def readable_type
    t('#quizzes.quiz_statistics.types.student_analysis', 'Student Analysis')
  end

  class TemporaryUser < Struct.new(:id, :short_name)
  end

  # returns a blob of stats junk like this:
  # {
  #   :multiple_attempts_exist=>false,
  #   :submission_user_ids=>#<Set: {2, ...}>,
  #   :submission_logged_out_users=>#<Array: [<#Hash: {"id"=>"tmp_93920...", "short_name"=>"Anonymous User"}>]>,
  #   :unique_submission_count=>50,
  #   :submission_score_average=>5,
  #   :submission_score_high=>10,
  #   :submission_score_low=>0,
  #   :submission_duration_average=>124,
  #   :submission_score_stdev=>0,
  #   :submission_incorrect_count_average=>3,
  #   :submission_correct_count_average=>1,
  #   :questions=>
  #     [output of stats_for_question for every question in submission_data]
  def generate(legacy = true, options = {})
    submissions = submissions_for_statistics(options)
    # questions: questions from quiz#quiz_data
    # {1022=>
    # {"id"=>1022,
    #  "points_possible"=>1,
    #  "question_type"=>"numerical_question",
    #  "question_name"=>"Really Hard Question",
    #  "name"=>"Really Hard Question",
    #  "answers"=> [{"id"=>6782},...],
    #  "assessment_question_id"=>1022,
    # }, ...}
    questions = Hash[
      (quiz.quiz_data || []).map { |q| q[:questions] || q }
                            .flatten
                            .select { |q| q[:answers] }
                            .map { |q| [q[:id], q] }
    ]
    stats = {}
    found_ids = {}
    score_counter = Stats::Counter.new
    questions_hash = {}
    quiz_points = [quiz.current_points_possible.to_f, 1.0].max
    stats[:questions] = []
    stats[:multiple_attempts_exist] = submissions.any? { |s|
      s.attempt && s.attempt > 1
    }
    stats[:submission_user_ids] = Set.new
    stats[:submission_logged_out_users] = []
    stats[:submission_scores] = Hash.new(0)
    stats[:unique_submission_count] = 0
    temp_users = {}
    correct_cnt = incorrect_cnt = total_duration = 0
    submissions.each_with_index do |sub, index|
      # check for temporary user submissions
      if sub.user_id
        stats[:submission_user_ids] << sub.user_id if sub.user_id > 0
      else
        temp_user = TemporaryUser.new(sub.temporary_user_code, I18n.t(:logged_out_user, "Logged Out User %{user_counter}", :user_counter => index + 1))
        stats[:submission_logged_out_users] << temp_user
        temp_users[sub.temporary_user_code] = temp_user
      end
      if !found_ids[sub.id]
        percentile = (sub.score.to_f / quiz_points * 100).round
        stats[:unique_submission_count] += 1
        stats[:submission_scores][percentile] += 1
        found_ids[sub.id] = true
      end
      answers = sub.submission_data || []
      next unless answers.is_a?(Array)

      score_counter << sub.score.to_f
      correct_cnt += answers.count { |a| a[:correct] == true }
      incorrect_cnt += answers.count { |a| a[:correct] == false }
      total_duration += ((sub.finished_at - sub.started_at).to_i rescue 30)
      sub.quiz_data.each do |question|
        questions_hash[question[:id]] ||= question
      end
    end
    stats[:submission_score_average] = score_counter.mean
    stats[:submission_score_high] = score_counter.max
    stats[:submission_score_low] = score_counter.min
    stats[:submission_score_stdev] = score_counter.standard_deviation
    if submissions.size > 0
      stats[:submission_correct_count_average] = correct_cnt.to_f / submissions.size
      stats[:submission_incorrect_count_average] = incorrect_cnt.to_f / submissions.size
      stats[:submission_duration_average] = total_duration.to_f / submissions.size
    else
      stats[:submission_correct_count_average] =
        stats[:submission_incorrect_count_average] =
          stats[:submission_duration_average] = 0
    end

    assessment_questions = if questions_hash.any? { |_, q| q[:assessment_question_id] }
                             Hash[
                               AssessmentQuestion.where(:id => questions_hash.keys)
                                                 .map { |aq| [aq.id, aq] }
                             ]
                           else
                             {}
                           end
    responses_for_question = {}
    submissions.each do |s|
      s.submission_data.each do |a|
        q_id = a[:question_id]
        unless quiz.anonymous_survey?
          a[:user_id] = s.user_id || s.temporary_user_code
          a[:user_name] = s.user&.name || temp_users[s.temporary_user_code]&.short_name
        end
        responses_for_question[q_id] ||= []
        responses_for_question[q_id] << a
      end
    end

    questions_hash.keys.each do |id|
      obj = questions[id]
      unless obj
        obj = questions_hash[id]
        if obj[:assessment_question_id]
          aq_name = assessment_questions[obj[:assessment_question_id]].try(:name)
          obj[:name] = aq_name if aq_name
        end
      end
      if obj[:answers] && obj[:question_type] != 'text_only_question'
        stat = stats_for_question(obj, responses_for_question[obj[:id]], legacy)
        stat[:answers].each { |a| a.delete(:user_names) } if stat[:answers] && anonymous?
        stats[:questions] << ['question', stat]
      end
    end

    stats
  end

  def preload_attachments(submissions)
    ids = submissions.map(&:submission_data).flatten.compact.select do |hash|
      hash[:attachment_ids].present?
    end.map do |hash|
      hash[:attachment_ids]
    end.flatten
    @attachments = Hash[Attachment.where(:id => ids).map do |a|
      [a.id, a]
    end
    ]
  end

  def attachment_csv(answer)
    return "" unless answer && answer[:attachment_ids].present?

    attachment = @attachments[answer[:attachment_ids].first.to_i]

    if attachment.present?
      attachment.display_name
    else
      ''
    end
  end

  def to_csv
    include_root_accounts = quiz.context.root_account.trust_exists?
    csv = CSV.generate do |csv|
      context = quiz.context

      # write columns to csv
      columns = []
      columns << I18n.t('statistics.csv_columns.name', 'name') unless anonymous?
      columns << I18n.t('statistics.csv_columns.id', 'id') unless anonymous?
      columns << I18n.t('statistics.csv_columns.sis_id', 'sis_id') if !anonymous? && includes_sis_ids?
      columns << I18n.t('statistics.csv_columns.root_account', 'root_account') if !anonymous? && include_root_accounts
      columns << I18n.t('statistics.csv_columns.section', 'section')
      columns << I18n.t('statistics.csv_columns.section_id', 'section_id')
      columns << I18n.t('statistics.csv_columns.section_sis_id', 'section_sis_id') if includes_sis_ids?
      columns << I18n.t('statistics.csv_columns.submitted', 'submitted')
      columns << I18n.t('statistics.csv_columns.attempt', 'attempt') if includes_all_versions?
      first_question_index = columns.length
      submissions = submissions_for_statistics
      preload_attachments(submissions)
      found_question_ids = {}
      quiz_datas = [quiz.quiz_data] + submissions.map(&:quiz_data)
      quiz_datas.compact.each do |quiz_data|
        quiz_data.each do |question|
          next if question['entry_type'] == 'quiz_group'

          if !found_question_ids[question[:id]]
            columns << "#{question[:id]}: #{strip_tags(question[:question_text])}"
            columns << question[:points_possible]
            found_question_ids[question[:id]] = true
          end
        end
      end
      last_question_index = columns.length - 1
      columns << I18n.t('statistics.csv_columns.n_correct', 'n correct')
      columns << I18n.t('statistics.csv_columns.n_incorrect', 'n incorrect')
      columns << I18n.t('statistics.csv_columns.score', 'score')
      csv << columns

      # write rows to csv
      submissions.each_with_index do |submission, i|
        update_progress(i, submissions.size)
        row = []
        unless anonymous?
          if submission.user
            row << submission.user.name
            row << submission.user_id
            if includes_sis_ids?
              pseudonym = SisPseudonym.for(submission.user, quiz.context, type: :trusted)
              row << pseudonym.try(:sis_user_id)
            end
            row << (pseudonym && HostUrl.context_host(pseudonym.account)) if include_root_accounts
          else
            2.times do
              row << ''
            end
            row << '' if includes_sis_ids?
            row << '' if include_root_accounts
          end
        end
        section_name = []
        section_id = []
        section_sis_id = []
        context.student_enrollments.active.where(:user_id => submission.user_id).each do |enrollment|
          section_name << enrollment.course_section.name
          section_id << enrollment.course_section.id
          section_sis_id << enrollment.course_section.try(:sis_source_id)
        end
        row << section_name.join(", ")
        row << section_id.join(", ")
        row << section_sis_id.join(", ") if includes_sis_ids?
        row << submission.finished_at
        row << submission.attempt if includes_all_versions?
        columns[first_question_index..last_question_index].each do |id|
          next unless id.is_a?(String)

          id = id.to_i
          answer = submission.submission_data.detect { |a| a[:question_id] == id }
          question = submission.quiz_data.detect { |q| q[:id] == id }
          unless question
            # if this submission didn't answer this question, fill in with blanks
            row << ''
            row << ''
            next
          end
          strip_html_answers(question)
          answer_item = question && question[:answers]&.detect { |a| a[:id] == answer[:answer_id] }
          answer_item ||= answer
          if question[:question_type] == 'fill_in_multiple_blanks_question'
            blank_ids = question[:answers].map { |a| a[:blank_id] }.uniq
            row << blank_ids.map { |blank_id| answer["answer_for_#{blank_id}".to_sym].try(:gsub, /,/, '\,') }.compact.join(',')
          elsif question[:question_type] == 'multiple_answers_question'
            row << question[:answers].map { |a| answer["answer_#{a[:id]}".to_sym] == '1' ? a[:text].gsub(/,/, '\,') : nil }.compact.join(',')
          elsif question[:question_type] == 'multiple_dropdowns_question'
            blank_ids = question[:answers].map { |a| a[:blank_id] }.uniq
            answer_ids = blank_ids.map { |blank_id| answer["answer_for_#{blank_id}".to_sym] }
            row << answer_ids.map { |answer_id| (question[:answers].detect { |a| a[:id] == answer_id } || {})[:text].try(:gsub, /,/, '\,') }.compact.join(',')
          elsif question[:question_type] == 'calculated_question'
            list = question[:answers].take(1).flat_map do |ans|
              ans[:variables] && ans[:variables].map do |variable|
                [variable[:name], variable[:value].to_s].map { |str| str.gsub(/=>/, '\=>') }.join('=>')
              end
            end
            list << answer[:text]
            row << list.map { |str| (str || '').gsub(/,/, '\,') }.join(',')
          elsif question[:question_type] == 'matching_question'
            answer_ids = question[:answers].map { |a| a[:id] }
            answer_and_matches = answer_ids.map { |id| [id, answer["answer_#{id}".to_sym].to_i] }
            row << answer_and_matches.map { |id, match_id|
              res = []
              res << (question[:answers].detect { |a| a[:id] == id } || {})[:text]
              match = question[:matches].detect { |m| m[:match_id] == match_id } || question[:answers].detect { |m| m[:match_id] == match_id } || {}
              res << (match[:right] || match[:text])
<<<<<<< HEAD
              res.map { |s| (s || '').gsub(/\=>/, '\=>') }.join('=>').gsub(/,/, '\,')
            }.join(',')
=======
              res.map { |s| (s || '').gsub(/=>/, '\=>') }.join('=>').gsub(/,/, '\,')
            end.join(',')
>>>>>>> bc2f4e5f
          elsif question[:question_type] == 'numerical_question'
            row << (answer && answer[:text])
          elsif question[:question_type] == 'file_upload_question'

            row << attachment_csv(answer)
          else
            row << ((answer_item && answer_item[:text]) || '')
          end
          row.push(html_to_text(row.pop.to_s))
          row << (answer ? answer[:points] : "")
        end
        row << submission.submission_data.select { |a| a[:correct] }.length
        row << submission.submission_data.reject { |a| a[:correct] }.length
        row << submission.score
        csv << row
      end
    end
    csv
  end

  private

  def submissions_for_statistics(param_options = {})
    GuardRail.activate(:secondary) do
      scope = quiz.quiz_submissions.for_students(quiz)
      logged_out = quiz.quiz_submissions.logged_out

      if param_options[:section_ids].present?
        user_ids = Enrollment.active.where(course_section_id: param_options[:section_ids]).pluck(:user_id)
        scope = scope.where(user_id: user_ids)
        logged_out = logged_out.where(user_id: user_ids)
      end

      all_submissions = prep_submissions(scope)
      all_submissions + prep_submissions(logged_out)
    end
  end

  def prep_submissions(submissions)
    subs = submissions.preload(:versions).map do |qs|
      includes_all_versions? ? qs.attempts.version_models : qs.attempts.kept
    end
    subs = subs.flatten.compact.select do |s|
      s.completed? && s.submission_data.is_a?(Array)
    end
    subs.sort_by(&:updated_at).reverse
  end

  def strip_html_answers(question)
    return if !question || !question[:answers] || !(%w(multiple_choice_question multiple_answers_question).include? question[:question_type])

    for answer in question[:answers] do
      answer[:text] = strip_tags(answer[:html]) if !answer[:html].blank? && answer[:text].blank?
    end
  end

  # takes a question hash from Quiz/Submission#quiz_data, and a set of
  # responses (from Submission#submission_data)
  #
  # returns:
  # ["question",
  #  {"points_possible"=>1,
  #   "question_type"=>"multiple_choice_question",
  #   "question_name"=>"Some Question",
  #   "name"=>"Some Question",
  #   "question_text"=>"<p>Blah blah blah?</p>",
  #   "answers"=>
  #    [{"text"=>"blah",
  #      "comments"=>"",
  #      "weight"=>100,
  #      "id"=>8379,
  #      "responses"=>2,
  #      "user_ids"=>[2, 3]},
  #     {"text"=>"blarb",
  #      "weight"=>0,
  #      "id"=>8153,
  #      "responses"=>1,
  #      "user_ids"=>[1]}],
  #   "assessment_question_id"=>1017,
  #   "id"=>1017,
  #   "responses"=>3,
  #   "response_values"=>[...],
  #   "unexpected_response_values"=>[],
  #   "user_ids"=>[1,2,3],
  #   "multiple_responses"=>false}],
  def stats_for_question(question, responses, legacy = true)
    if !legacy && CQS.can_analyze?(question)
      output = {}

      # the gem expects all hash keys to be symbols:
      question = CQS::Util.deep_symbolize_keys(question.to_hash)
      responses = responses.map(&CQS::Util.method(:deep_symbolize_keys))

      output.merge! question.slice(*CQS_QuestionDataFields)
      output.merge! CQS.analyze(question, responses)

      return output
    end

    question[:responses] = 0
    question[:response_values] = []
    question[:unexpected_response_values] = []
    question[:user_ids] = []
    question[:answers].each { |a|
      a[:responses] = 0
      a[:user_ids] = []
    }
    strip_html_answers(question)

    question[:user_ids] = responses.map { |r| r[:user_id] }
    question[:response_values] = responses.map { |r| strip_tags(r[:text].to_s) }
    question[:responses] = responses.size

    question = Quizzes::QuizQuestion::Base.from_question_data(question).stats(responses)
    none = {
      :responses => question[:responses] - question[:answers].map { |a| a[:responses] || 0 }.sum,
      :id => "none",
      :weight => 0,
      :text => I18n.t('statistics.no_answer', "No Answer"),
      :user_ids => question[:user_ids] - question[:answers].map { |a| a[:user_ids] }.flatten
    } rescue nil
    question[:answers] << none if none && none[:responses] > 0
    question.to_hash.with_indifferent_access
  end
end<|MERGE_RESOLUTION|>--- conflicted
+++ resolved
@@ -193,7 +193,7 @@
 
   def to_csv
     include_root_accounts = quiz.context.root_account.trust_exists?
-    csv = CSV.generate do |csv|
+    CSV.generate do |csv|
       context = quiz.context
 
       # write columns to csv
@@ -297,19 +297,14 @@
             row << list.map { |str| (str || '').gsub(/,/, '\,') }.join(',')
           elsif question[:question_type] == 'matching_question'
             answer_ids = question[:answers].map { |a| a[:id] }
-            answer_and_matches = answer_ids.map { |id| [id, answer["answer_#{id}".to_sym].to_i] }
-            row << answer_and_matches.map { |id, match_id|
+            answer_and_matches = answer_ids.map { |aid| [aid, answer["answer_#{aid}".to_sym].to_i] }
+            row << answer_and_matches.map do |answer_id, match_id|
               res = []
-              res << (question[:answers].detect { |a| a[:id] == id } || {})[:text]
+              res << (question[:answers].detect { |a| a[:id] == answer_id } || {})[:text]
               match = question[:matches].detect { |m| m[:match_id] == match_id } || question[:answers].detect { |m| m[:match_id] == match_id } || {}
               res << (match[:right] || match[:text])
-<<<<<<< HEAD
-              res.map { |s| (s || '').gsub(/\=>/, '\=>') }.join('=>').gsub(/,/, '\,')
-            }.join(',')
-=======
               res.map { |s| (s || '').gsub(/=>/, '\=>') }.join('=>').gsub(/,/, '\,')
             end.join(',')
->>>>>>> bc2f4e5f
           elsif question[:question_type] == 'numerical_question'
             row << (answer && answer[:text])
           elsif question[:question_type] == 'file_upload_question'
@@ -327,7 +322,6 @@
         csv << row
       end
     end
-    csv
   end
 
   private
