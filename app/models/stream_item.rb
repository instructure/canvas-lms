--- conflicted
+++ resolved
@@ -388,15 +388,7 @@
           original_res = res
           res = original_res.clone
           res.id = original_res.id
-<<<<<<< HEAD
-          if CANVAS_RAILS2
-            res.root_discussion_entries.target = []
-          else
-            res.association(:root_discussion_entries).target = []
-          end
-=======
           res.association(:root_discussion_entries).target = []
->>>>>>> b6068abf
           res.user_has_posted = false
           res.readonly!
         end
