--- conflicted
+++ resolved
@@ -26,12 +26,12 @@
 
   has_many :stream_item_instances
   has_many :users, :through => :stream_item_instances
-  belongs_to :context, polymorphic: [:course, :account, :group, :assignment_override, :assignment]
-  belongs_to :asset, polymorphic: [
-    :collaboration, :conversation, :discussion_entry,
-    :discussion_topic, :message, :submission, :web_conference, :assessment_request
+  belongs_to :context, polymorphic: %i[course account group assignment_override assignment]
+  belongs_to :asset, polymorphic: %i[
+    collaboration conversation discussion_entry
+    discussion_topic message submission web_conference assessment_request
   ]
-  validates_presence_of :asset_type, :data
+  validates :asset_type, :data, presence: true
 
   after_destroy :destroy_stream_item_instances
   attr_accessor :unread, :participant, :invalidate_immediately
@@ -39,13 +39,13 @@
   before_save :ensure_notification_category
 
   def ensure_notification_category
-    if self.asset_type == 'Message'
+    if asset_type == 'Message'
       self.notification_category ||= get_notification_category
     end
   end
 
   def get_notification_category
-    self.read_attribute(:data)['notification_category'] || self.data.notification_category
+    read_attribute(:data)['notification_category'] || data.notification_category
   end
 
   def self.reconstitute_ar_object(type, data)
@@ -68,19 +68,19 @@
     when 'Submission'
       data['body'] = nil
     end
-    if data.has_key?('users')
+    if data.key?('users')
       users = data.delete('users')
       users = users.map { |user| reconstitute_ar_object('User', user) }
       res.association(:users).target = users
     end
-    if data.has_key?('participants')
+    if data.key?('participants')
       users = data.delete('participants')
       users = users.map { |user| reconstitute_ar_object('User', user) }
       res.instance_variable_set(:@participants, users)
     end
 
     # unnecessary after old stream items have expired
-    if res.is_a?(Conversation) && !data.has_key?('updated_at')
+    if res.is_a?(Conversation) && !data.key?('updated_at')
       data['updated_at'] = Time.now.utc
     end
 
@@ -100,7 +100,7 @@
 
   def data(viewing_user_id = nil)
     # reconstitute AR objects
-    @ar_data ||= self.shard.activate do
+    @ar_data ||= shard.activate do
       self.class.reconstitute_ar_object(asset_type, read_attribute(:data))
     end
     res = @ar_data
@@ -148,14 +148,14 @@
 
   def regenerate!(obj = nil)
     obj ||= asset
-    return nil if self.asset_type == 'Message' && self.asset_id.nil?
+    return nil if asset_type == 'Message' && asset_id.nil?
 
     if !obj || (obj.respond_to?(:workflow_state) && obj.workflow_state == 'deleted')
-      self.destroy
+      destroy
       return nil
     end
     res = generate_data(obj)
-    self.save
+    save
     res
   end
 
@@ -216,8 +216,8 @@
     else
       raise "Unexpected stream item type: #{object.class}"
     end
-    if self.context_type
-      res['context_short_name'] = Rails.cache.fetch(['short_name_lookup', "#{self.context_type.underscore}_#{self.context_id}"].cache_key) do
+    if context_type
+      res['context_short_name'] = Rails.cache.fetch(['short_name_lookup', "#{context_type.underscore}_#{context_id}"].cache_key) do
         self.context.short_name rescue ''
       end
     end
@@ -243,7 +243,7 @@
       return item if item
     end
 
-    item = self.new
+    item = new
     item.generate_data(object)
     StreamItem.unique_constraint_retry do |retry_count|
       retry_count == 0 ? item.save! : item = nil # if it fails just carry on - it got created somewhere else so grab it later
@@ -291,11 +291,9 @@
             :context_id => l_context_id,
           }
         end
-        if object.is_a?(Submission) && !object.posted?
-          # set the hidden flag if this submission is not posted
-          if (owner_insert = inserts.detect { |i| i[:user_id] == object.user_id })
-            owner_insert[:hidden] = true
-          end
+        # set the hidden flag if this submission is not posted
+        if object.is_a?(Submission) && !object.posted? && (owner_insert = inserts.detect { |i| i[:user_id] == object.user_id })
+          owner_insert[:hidden] = true
         end
 
         StreamItemInstance.unique_constraint_retry do
@@ -313,7 +311,7 @@
       end
     end
 
-    return [res]
+    [res]
   end
 
   def self.root_object(object)
@@ -408,16 +406,16 @@
     count
   end
 
-  scope :before, lambda { |id| where("id<?", id).order("updated_at DESC").limit(21) }
-  scope :after, lambda { |start_at| where("updated_at>?", start_at).order("updated_at DESC").limit(21) }
+  scope :before, ->(id) { where("id<?", id).order("updated_at DESC").limit(21) }
+  scope :after, ->(start_at) { where("updated_at>?", start_at).order("updated_at DESC").limit(21) }
 
   def associated_shards
     if self.context.try(:respond_to?, :associated_shards)
       self.context.associated_shards
-    elsif self.data.respond_to?(:associated_shards)
-      self.data.associated_shards
-    else
-      [self.shard]
+    elsif data.respond_to?(:associated_shards)
+      data.associated_shards
+    else
+      [shard]
     end
   end
 
@@ -460,9 +458,7 @@
         end
       end
     when Conversation
-      if res.latest_messages_from_stream_item
-        res.latest_messages_from_stream_item.select! { |m| m["participating_user_ids"].include?(viewing_user_id) }
-      end
+      res.latest_messages_from_stream_item&.select! { |m| m["participating_user_ids"].include?(viewing_user_id) }
     end
 
     res
@@ -471,17 +467,13 @@
   public
 
   def destroy_stream_item_instances
-<<<<<<< HEAD
-    self.stream_item_instances.shard(self).activate do |scope|
-=======
     stream_item_instances.preload(:context).shard(self).activate do |scope|
->>>>>>> 0c292493
       user_ids = scope.pluck(:user_id)
-      if !self.invalidate_immediately && user_ids.count > 100
+      if !invalidate_immediately && user_ids.count > 100
         StreamItemCache.delay_if_production(priority: Delayed::LOW_PRIORITY)
-                       .invalidate_all_recent_stream_items(user_ids, self.context_type, self.context_id)
+                       .invalidate_all_recent_stream_items(user_ids, context_type, context_id)
       else
-        StreamItemCache.invalidate_all_recent_stream_items(user_ids, self.context_type, self.context_id)
+        StreamItemCache.invalidate_all_recent_stream_items(user_ids, context_type, context_id)
       end
       scope.delete_all
       nil
