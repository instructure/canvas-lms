--- conflicted
+++ resolved
@@ -58,11 +58,7 @@
         when :assignment
           AssignmentStudentVisibility.visible_assignment_ids_in_course_by_user(opts)
         when :discussion
-<<<<<<< HEAD
-          DiscussionTopic.visible_ids_by_user(opts)
-=======
           DiscussionTopic.visible_ids_by_user(opts.merge(:item_type => item_type))
->>>>>>> 93ac9b52
         when :page
           WikiPage.visible_ids_by_user(opts)
         when :quiz
