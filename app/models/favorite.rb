# frozen_string_literal: true

#
# Copyright (C) 2011 - present Instructure, Inc.
#
# This file is part of Canvas.
#
# Canvas is free software: you can redistribute it and/or modify it under
# the terms of the GNU Affero General Public License as published by the Free
# Software Foundation, version 3 of the License.
#
# Canvas is distributed in the hope that it will be useful, but WITHOUT ANY
# WARRANTY; without even the implied warranty of MERCHANTABILITY or FITNESS FOR
# A PARTICULAR PURPOSE. See the GNU Affero General Public License for more
# details.
#
# You should have received a copy of the GNU Affero General Public License along
# with this program. If not, see <http://www.gnu.org/licenses/>.

class Favorite < ActiveRecord::Base
  belongs_to :context, polymorphic: [:course, :group]
  belongs_to :user
  belongs_to :root_account, class_name: "Account", inverse_of: :favorites
<<<<<<< HEAD
  validates_inclusion_of :context_type, :allow_nil => true, :in => ['Course', 'Group'].freeze
  scope :by, lambda { |type| where(:context_type => type) }
=======
  validates :context_type, inclusion: { :allow_nil => true, :in => ['Course', 'Group'].freeze }
  scope :by, ->(type) { where(:context_type => type) }
>>>>>>> 2bda9f78

  before_create :populate_root_account_id
  after_save :touch_user

  def touch_user
    self.class.connection.after_transaction_commit { user.touch }
  end

  def populate_root_account_id
    self.root_account = self.context.root_account
  end
end<|MERGE_RESOLUTION|>--- conflicted
+++ resolved
@@ -21,13 +21,8 @@
   belongs_to :context, polymorphic: [:course, :group]
   belongs_to :user
   belongs_to :root_account, class_name: "Account", inverse_of: :favorites
-<<<<<<< HEAD
-  validates_inclusion_of :context_type, :allow_nil => true, :in => ['Course', 'Group'].freeze
-  scope :by, lambda { |type| where(:context_type => type) }
-=======
   validates :context_type, inclusion: { :allow_nil => true, :in => ['Course', 'Group'].freeze }
   scope :by, ->(type) { where(:context_type => type) }
->>>>>>> 2bda9f78
 
   before_create :populate_root_account_id
   after_save :touch_user
@@ -37,6 +32,6 @@
   end
 
   def populate_root_account_id
-    self.root_account = self.context.root_account
+    self.root_account = context.root_account
   end
 end