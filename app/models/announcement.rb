# frozen_string_literal: true

#
# Copyright (C) 2011 - present Instructure, Inc.
#
# This file is part of Canvas.
#
# Canvas is free software: you can redistribute it and/or modify it under
# the terms of the GNU Affero General Public License as published by the Free
# Software Foundation, version 3 of the License.
#
# Canvas is distributed in the hope that it will be useful, but WITHOUT ANY
# WARRANTY; without even the implied warranty of MERCHANTABILITY or FITNESS FOR
# A PARTICULAR PURPOSE. See the GNU Affero General Public License for more
# details.
#
# You should have received a copy of the GNU Affero General Public License along
# with this program. If not, see <http://www.gnu.org/licenses/>.
#

class Announcement < DiscussionTopic
  belongs_to :context, polymorphic: [:course, :group]

  has_a_broadcast_policy
  include HasContentTags
  include Plannable

  sanitize_field :message, CanvasSanitize::SANITIZE

  before_save :infer_content
  before_save :respect_context_lock_rules
  after_save :create_observer_alerts_job
  validates :context_id, presence: true
  validates :context_type, presence: true
  validates :message, presence: true

  acts_as_list scope: { context: self, type: "Announcement" }

  scope :between, lambda { |start_date, end_date|
    where("COALESCE(unlock_at, delayed_post_at, posted_at, created_at) BETWEEN ? AND ?", start_date, end_date)
  }

  scope :ordered_between, lambda { |start_date, end_date|
    between(start_date, end_date).order(Arel.sql("COALESCE(unlock_at, delayed_post_at, posted_at, created_at) DESC"))
  }

  scope :ordered_between_by_context, lambda { |start_date, end_date|
    between(start_date, end_date).order(Arel.sql("context_id, COALESCE(unlock_at, delayed_post_at, posted_at, created_at) DESC"))
  }

  def validate_draft_state_change
    _old_draft_state, new_draft_state = changes["workflow_state"]
    errors.add :workflow_state, I18n.t("#announcements.error_draft_state", "This topic cannot be set to draft state because it is an announcement.") if new_draft_state == "unpublished"
  end

  def infer_content
    self.title ||= t(:no_title, "No Title")
  end
  protected :infer_content

  def respect_context_lock_rules
    self.locked = true if !locked? &&
                          context.is_a?(Course) &&
                          context.lock_all_announcements?
  end
  protected :respect_context_lock_rules

  def self.lock_from_course(course)
    Announcement.where(
      context_type: "Course",
      context_id: course,
      workflow_state: "active"
    ).update_all(locked: true)
  end

  def course_broadcast_data
    context&.broadcast_data
  end

  set_broadcast_policy! do
    dispatch :new_announcement
    to { users_with_permissions(active_participants_include_tas_and_teachers(true) - [user]) }
    whenever do |record|
      is_new_announcement = (record.just_created and !(record.post_delayed? || record.unpublished?)) || record.changed_state(:active, :unpublished)

      record.send_notification_for_context? && (is_new_announcement || record.notify_users)
    end
    data { course_broadcast_data }

    dispatch :announcement_created_by_you
    to { user }
    whenever do |record|
<<<<<<< HEAD
      is_new_announcement = (record.just_created and !(record.post_delayed? || record.unpublished?)) || record.changed_state(:active, :unpublished)
=======
      is_new_announcement = (record.just_created and !(record.post_delayed? || record.unpublished?)) ||
                            record.changed_state(:active, :unpublished) ||
                            record.changed_state(:active, :post_delayed)
>>>>>>> 37d6122c

      record.send_notification_for_context? && is_new_announcement
    end
    data { course_broadcast_data }
  end

  set_policy do
    given { |user| self.user.present? && self.user == user }
    can :update and can :read

    given { |user| self.user.present? && self.user == user && !comments_disabled? }
    can :reply

    given { |user| self.user.present? && self.user == user && discussion_entries.active.empty? }
    can :delete

    given do |user|
      grants_right?(user, :read) &&
        (context.is_a?(Group) ||
         (user &&
          (context.grants_right?(user, :read_as_admin) ||
           (context.is_a?(Course) &&
            context.includes_user?(user)))))
    end
    can :read_replies

    given { |user, session| context.grants_right?(user, session, :read_announcements) && visible_for?(user) }
    can :read

    given { |user, session| context.grants_right?(user, session, :post_to_forum) && !locked? && !comments_disabled? }
    can :reply

    given { |user, session| context.is_a?(Group) && context.grants_right?(user, session, :create_forum) }
    can :create

    given { |user, session| context.grants_all_rights?(user, session, :read_announcements, :moderate_forum) }
    can :update and can :read_as_admin and can :delete and can :create and can :read and can :attach

    given { |user, session| context.grants_all_rights?(user, session, :read_announcements, :moderate_forum) && !comments_disabled? }
    can :reply

    given do |user, session|
      allow_rating && (!only_graders_can_rate ||
                            context.grants_right?(user, session, :manage_grades))
    end
    can :rate
  end

  def is_announcement
    true
  end

  def homeroom_announcement?(context)
    context.is_a?(Course) && context.elementary_homeroom_course?
  end

  # no one should receive discussion entry notifications for announcements
  def subscribers
    []
  end

  def subscription_hold(_user, _session)
    :topic_is_announcement
  end

  def can_unpublish?(*)
    false
  end

  def published?
    true
  end

  def assignment
    nil
  end

  def create_observer_alerts_job
    return if !saved_changes.key?("workflow_state") || saved_changes["workflow_state"][1] != "active"
    return if context_type != "Course"

    create_observer_alerts if course.enrollments.active.of_observer_type.where.not(associated_user_id: nil).exists?
  end

  def create_observer_alerts
    course.enrollments.active.of_observer_type.where.not(associated_user_id: nil).find_each do |enrollment|
      observer = enrollment.user
      student = enrollment.associated_user
      next unless visible_for?(student)

      threshold = ObserverAlertThreshold.where(observer:, alert_type: "course_announcement", student:).first
      next unless threshold

      ObserverAlert.create!(observer:,
                            student:,
                            observer_alert_threshold: threshold,
                            context: self,
                            alert_type: "course_announcement",
                            action_date: updated_at,
                            title: I18n.t("Course announcement: \"%{title}\" in %{course_code}", {
                                            title: self.title,
                                            course_code: course.course_code
                                          }))
    end
  end
  handle_asynchronously :create_observer_alerts, priority: Delayed::LOW_PRIORITY, max_attempts: 1
end<|MERGE_RESOLUTION|>--- conflicted
+++ resolved
@@ -90,13 +90,9 @@
     dispatch :announcement_created_by_you
     to { user }
     whenever do |record|
-<<<<<<< HEAD
-      is_new_announcement = (record.just_created and !(record.post_delayed? || record.unpublished?)) || record.changed_state(:active, :unpublished)
-=======
       is_new_announcement = (record.just_created and !(record.post_delayed? || record.unpublished?)) ||
                             record.changed_state(:active, :unpublished) ||
                             record.changed_state(:active, :post_delayed)
->>>>>>> 37d6122c
 
       record.send_notification_for_context? && is_new_announcement
     end
