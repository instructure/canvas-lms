# frozen_string_literal: true

#
# Copyright (C) 2011 - present Instructure, Inc.
#
# This file is part of Canvas.
#
# Canvas is free software: you can redistribute it and/or modify it under
# the terms of the GNU Affero General Public License as published by the Free
# Software Foundation, version 3 of the License.
#
# Canvas is distributed in the hope that it will be useful, but WITHOUT ANY
# WARRANTY; without even the implied warranty of MERCHANTABILITY or FITNESS FOR
# A PARTICULAR PURPOSE. See the GNU Affero General Public License for more
# details.
#
# You should have received a copy of the GNU Affero General Public License along
# with this program. If not, see <http://www.gnu.org/licenses/>.
#

class Announcement < DiscussionTopic
  belongs_to :context, polymorphic: [:course, :group]

  has_a_broadcast_policy
  include HasContentTags
  include Plannable

  sanitize_field :message, CanvasSanitize::SANITIZE

  before_save :infer_content
  before_save :respect_context_lock_rules
  after_save :create_observer_alerts_job
  validates :context_id, presence: true
  validates :context_type, presence: true
  validates :message, presence: true

  acts_as_list scope: { context: self, type: "Announcement" }

  scope :between, lambda { |start_date, end_date|
    where("COALESCE(unlock_at, delayed_post_at, posted_at, created_at) BETWEEN ? AND ?", start_date, end_date)
  }

  scope :ordered_between, lambda { |start_date, end_date|
    between(start_date, end_date).order(Arel.sql("COALESCE(unlock_at, delayed_post_at, posted_at, created_at) DESC"))
  }

  scope :ordered_between_by_context, lambda { |start_date, end_date|
    between(start_date, end_date).order(Arel.sql("context_id, COALESCE(unlock_at, delayed_post_at, posted_at, created_at) DESC"))
  }

  scope :available_after, lambda { |available_after|
    where("lock_at IS NULL OR lock_at>?", available_after)
  }

  def validate_draft_state_change
    _old_draft_state, new_draft_state = changes["workflow_state"]
    errors.add :workflow_state, I18n.t("#announcements.error_draft_state", "This topic cannot be set to draft state because it is an announcement.") if new_draft_state == "unpublished"
  end

  def infer_content
    self.title ||= t(:no_title, "No Title")
  end
  protected :infer_content

  def respect_context_lock_rules
    self.locked = true if !locked? &&
                          context.is_a?(Course) &&
                          context.lock_all_announcements?
  end
  protected :respect_context_lock_rules

  def self.lock_from_course(course)
    Announcement.where(
      context_type: "Course",
      context_id: course,
      workflow_state: "active"
    ).update_all(locked: true)
  end

  def course_broadcast_data
    context&.broadcast_data
  end

  set_broadcast_policy! do
    dispatch :new_announcement
    to { users_with_permissions(active_participants_include_tas_and_teachers(true) - [user]) }
    whenever do |record|
      is_new_announcement = (record.previously_new_record? and !(record.post_delayed? || record.unpublished?)) || record.changed_state(:active, :unpublished)

      record.send_notification_for_context? && (is_new_announcement || record.notify_users)
    end
    data { course_broadcast_data }

    dispatch :announcement_created_by_you
    to { user }
    whenever do |record|
      is_new_announcement = (record.previously_new_record? and !(record.post_delayed? || record.unpublished?)) ||
                            record.changed_state(:active, :unpublished) ||
                            record.changed_state(:active, :post_delayed)

      record.send_notification_for_context? && (is_new_announcement || record.notify_users)
    end
    data { course_broadcast_data }
  end

  set_policy do
    given { |user| self.user.present? && self.user == user }
    can :update and can :read

    given { |user| self.user.present? && self.user == user && !comments_disabled? }
    can :reply

    given { |user| self.user.present? && self.user == user && discussion_entries.active.empty? }
    can :delete

    given do |user|
      grants_right?(user, :read) &&
        (context.is_a?(Group) ||
         (user &&
          (context.grants_right?(user, :read_as_admin) ||
           (context.is_a?(Course) &&
            context.includes_user?(user)))))
    end
    can :read_replies

    given { |user, session| context.grants_right?(user, session, :read_announcements) && visible_for?(user) }
    can :read

    given { |user, session| context.grants_right?(user, session, :post_to_forum) && !locked? && !comments_disabled? }
    can :reply

    given { |user, session| context.is_a?(Group) && context.grants_right?(user, session, :create_forum) }
    can :create

    given { |user, session| context.grants_all_rights?(user, session, :read_announcements, :moderate_forum) }
    can :update and can :read_as_admin and can :delete and can :create and can :read and can :attach

    given { |user, session| context.grants_all_rights?(user, session, :read_announcements, :moderate_forum) && !comments_disabled? }
    can :reply

    given do |user, session|
      allow_rating && (!only_graders_can_rate ||
                            context.grants_right?(user, session, :manage_grades))
    end
    can :rate
  end

  def is_announcement
    true
  end

  def homeroom_announcement?(context)
    context.is_a?(Course) && context.elementary_homeroom_course?
  end

  # no one should receive discussion entry notifications for announcements
  def subscribers
    []
  end

  def subscription_hold(_user, _session)
    :topic_is_announcement
  end

  def can_unpublish?(*)
    false
  end

  def published?
    true
  end

  def assignment
    nil
  end

  def show_in_search_for_user?(user)
    return false if locked? && !grants_right?(user, :read_as_admin)

    super
  end

  def create_observer_alerts_job
    return if !saved_changes.key?("workflow_state") || saved_changes["workflow_state"][1] != "active"
    return if context_type != "Course"

    create_observer_alerts if course.enrollments.active.of_observer_type.where.not(associated_user_id: nil).exists?
  end

  def create_observer_alerts
    course.enrollments.active.of_observer_type.where.not(associated_user_id: nil).find_each do |enrollment|
      observer = enrollment.user
      student = enrollment.associated_user
      next unless visible_for?(student)

      threshold = ObserverAlertThreshold.where(observer:, alert_type: "course_announcement", student:).first
      next unless threshold

      ObserverAlert.create!(observer:,
                            student:,
                            observer_alert_threshold: threshold,
                            context: self,
                            alert_type: "course_announcement",
                            action_date: updated_at,
                            title: I18n.t("Course announcement: \"%{title}\" in %{course_code}", {
                                            title: self.title,
                                            course_code: course.course_code
                                          }))
    end
  end
  handle_asynchronously :create_observer_alerts, priority: Delayed::LOW_PRIORITY, max_attempts: 1
<<<<<<< HEAD
=======

  private

  def create_participant
    super # Create participant for author (from DiscussionTopic)
    create_participants_for_course # Create participants for all course students
  end

  # Creates participant records for all enrolled users who don't already have them
  # This ensures proper read/unread tracking for announcements
  def create_participants_for_course
    return unless context.is_a?(Course)

    # Use query builder to efficiently find users without participant records
    # This avoids loading all participants into memory and uses SQL for filtering
    users_without_participants = User.joins(:enrollments)
                                     .where(enrollments: { course_id: context.id, workflow_state: "active" })
                                     .where.not(id: discussion_topic_participants.select(:user_id))
                                     .distinct
                                     .pluck(:id)

    return if users_without_participants.empty?

    bulk_insert_participants(users_without_participants)
  end

  def new_announcement_recipients
    potential_recipients = active_participants_include_tas_and_teachers(true).without(user)
    recipients = users_with_permissions(potential_recipients)
    recipients.reject do |u|
      locked_for = locked_for?(u, check_policies: true)
      locked_for && !locked_for[:can_view]
    end
  end
>>>>>>> 53aa8385
end<|MERGE_RESOLUTION|>--- conflicted
+++ resolved
@@ -209,8 +209,6 @@
     end
   end
   handle_asynchronously :create_observer_alerts, priority: Delayed::LOW_PRIORITY, max_attempts: 1
-<<<<<<< HEAD
-=======
 
   private
 
@@ -245,5 +243,4 @@
       locked_for && !locked_for[:can_view]
     end
   end
->>>>>>> 53aa8385
 end