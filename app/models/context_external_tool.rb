#
# Copyright (C) 2011 - present Instructure, Inc.
#
# This file is part of Canvas.
#
# Canvas is free software: you can redistribute it and/or modify it under
# the terms of the GNU Affero General Public License as published by the Free
# Software Foundation, version 3 of the License.
#
# Canvas is distributed in the hope that it will be useful, but WITHOUT ANY
# WARRANTY; without even the implied warranty of MERCHANTABILITY or FITNESS FOR
# A PARTICULAR PURPOSE. See the GNU Affero General Public License for more
# details.
#
# You should have received a copy of the GNU Affero General Public License along
# with this program. If not, see <http://www.gnu.org/licenses/>.
require 'redcarpet'

class ContextExternalTool < ActiveRecord::Base
  include Workflow
  include SearchTermHelper
  include PermissionsHelper

  has_many :content_tags, :as => :content
  has_many :context_external_tool_placements, :autosave => true

  belongs_to :context, polymorphic: [:course, :account]
  belongs_to :developer_key
  belongs_to :root_account, class_name: 'Account'

  include MasterCourses::Restrictor
  restrict_columns :content, [:name, :description]
  restrict_columns :settings, [:consumer_key, :shared_secret, :url, :domain, :settings]

  validates_presence_of :context_id, :context_type, :workflow_state
  validates_presence_of :name, :consumer_key, :shared_secret
  validates_length_of :name, :maximum => maximum_string_length
  validates_presence_of :config_url, :if => lambda { |t| t.config_type == "by_url" }
  validates_presence_of :config_xml, :if => lambda { |t| t.config_type == "by_xml" }
  validates_length_of :domain, :maximum => 253, :allow_blank => true
  validate :url_or_domain_is_set
  validate :validate_urls
  serialize :settings
  attr_accessor :config_type, :config_url, :config_xml

  before_save :infer_defaults, :validate_vendor_help_link
  after_save :touch_context, :check_global_navigation_cache, :clear_tool_domain_cache
  validate :check_for_xml_error

  scope :disabled, -> { where(workflow_state: DISABLED_STATE) }
  scope :quiz_lti, -> { where(tool_id: QUIZ_LTI) }

  CUSTOM_EXTENSION_KEYS = {
    :file_menu => [:accept_media_types].freeze,
    :editor_button => [:use_tray].freeze
  }.freeze

  DISABLED_STATE = 'disabled'.freeze
  QUIZ_LTI = 'Quizzes 2'.freeze
  ANALYTICS_2 = 'fd75124a-140e-470f-944c-114d2d93bb40'.freeze
  TOOL_FEATURE_MAPPING = { ANALYTICS_2 => :analytics_2 }.freeze
  PREFERRED_LTI_VERSION = '1_3'.freeze

  workflow do
    state :anonymous
    state :name_only
    state :email_only
    state :public
    state :deleted
    state DISABLED_STATE.to_sym # The tool's developer key is "off" but not deleted
  end

  set_policy do
    given { |user, session| self.context.grants_right?(user, session, :lti_add_edit) }
    can :read and can :update and can :delete and can :update_manually
  end

  Lti::ResourcePlacement::PLACEMENTS.each do |type|
    class_eval <<-RUBY, __FILE__, __LINE__ + 1
      def #{type}(setting=nil)
        # expose inactive placements to API
        extension_setting(:#{type}, setting) || extension_setting(:inactive_placements, :#{type})
      end

      def #{type}=(hash)
        set_extension_setting(:#{type}, hash)
      end
    RUBY
  end

  def self.tool_for_assignment(assignment)
    tag = assignment.external_tool_tag
    return unless tag
    launch_url = assignment.external_tool_tag.url
    self.find_external_tool(launch_url, assignment.context)
  end

  def deployment_id
    "#{self.id}:#{Lti::Asset.opaque_identifier_for(self.context)}"[0..254]
  end

  def content_migration_configured?
    settings.key?('content_migration') &&
      settings['content_migration'].is_a?(Hash) &&
      settings['content_migration'].key?('export_start_url') &&
      settings['content_migration'].key?('import_start_url')
  end

  def extension_setting(type, property = nil)
    val = calclulate_extension_setting(type, property)
    if val && property == :icon_url
      val = nil if (URI.parse(val) rescue nil).nil? # make sure it's a valid url
    end
    val
  end

  def calclulate_extension_setting(type, property = nil)
    return settings[property] unless type
    type = type.to_sym
    return settings[type] unless property && settings[type]
    settings[type][property] || settings[property] || extension_default_value(type, property)
  end

  def set_extension_setting(type, hash)
    if !hash || !hash.is_a?(Hash)
      settings.delete type
      return
    end

    hash = hash.with_indifferent_access
    hash[:enabled] = Canvas::Plugin.value_to_boolean(hash[:enabled]) if hash[:enabled]
    # merge with existing settings so that no caller can complain
    settings[type] = (settings[type] || {}).with_indifferent_access

    extension_keys = [
      :canvas_icon_class,
      :custom_fields,
      :default,
      :display_type,
      :enabled,
      :icon_svg_path_64,
      :icon_url,
      :message_type,
      :prefer_sis_email,
      :required_permissions,
      :selection_height,
      :selection_width,
      :text,
      :windowTarget,
      :url,
      :target_link_uri
    ]

    if custom_keys = CUSTOM_EXTENSION_KEYS[type]
      extension_keys += custom_keys
    end
    extension_keys += {
        :visibility => lambda{|v| %w{members admins}.include?(v)}
    }.to_a

    extension_keys.each do |key, validator|
      if hash.has_key?(key) && (!validator || validator.call(hash[key]))
        settings[type][key] = hash[key]
      end
    end

    # on deactivation, make sure placement data is kept
    if settings[type].key?(:enabled) && !settings[type][:enabled]
      settings[:inactive_placements] ||= {}.with_indifferent_access
      settings[:inactive_placements][type] ||= {}.with_indifferent_access
      settings[:inactive_placements][type].merge!(settings[type])
      settings.delete(type)
      return
    end

    # on reactivation, use the old placement data
    if settings[type][:enabled] && settings.dig(:inactive_placements, type)
      settings[type] = settings.dig(:inactive_placements, type).merge(settings[type])
      settings[:inactive_placements].delete(type)
      settings.delete(:inactive_placements) if settings[:inactive_placements].empty?
    end

    settings[type]
  end

  def has_placement?(type)
    # Only LTI 1.0 tools (no developer key) support default placements
    # (LTI 2 tools also, but those are not handled by this class)
    if developer_key_id.blank? &&
        Lti::ResourcePlacement::LEGACY_DEFAULT_PLACEMENTS.include?(type.to_s)
      !!(self.selectable && (self.domain || self.url))
    else
      self.context_external_tool_placements.to_a.any?{|p| p.placement_type == type.to_s}
    end
  end

  def can_be_rce_favorite?
    !self.editor_button.nil?
  end

  def is_rce_favorite_in_context?(context)
    context = context.context if context.is_a?(Group)
    context = context.account if context.is_a?(Course)
    rce_favorite_tool_ids = context.rce_favorite_tool_ids[:value]
    if rce_favorite_tool_ids
      rce_favorite_tool_ids.include?(self.global_id)
    else
      # TODO remove after the datafixup and this column is dropped
      self.is_rce_favorite
    end
  end

  def sync_placements!(placements)
    old_placements = self.context_external_tool_placements.pluck(:placement_type)
    placements_to_delete = Lti::ResourcePlacement::PLACEMENTS.map(&:to_s) - placements
    if placements_to_delete.any?
      self.context_external_tool_placements.where(placement_type: placements_to_delete).delete_all if self.persisted?
      self.context_external_tool_placements.reload if self.context_external_tool_placements.loaded?
    end
    (placements - old_placements).each do |new_placement|
      self.context_external_tool_placements.new(:placement_type => new_placement)
    end
  end
  private :sync_placements!

  def url_or_domain_is_set
    placements = Lti::ResourcePlacement::PLACEMENTS
    # url or domain (or url on canvas lti extension) is required
    if url.blank? && domain.blank? && placements.all?{|k| !settings[k] || (settings[k]['url'].blank? && settings[k]['target_link_uri'].blank?) }
      errors.add(:url, t('url_or_domain_required', "Either the url or domain should be set."))
      errors.add(:domain, t('url_or_domain_required', "Either the url or domain should be set."))
    end
  end

  def validate_urls
    (
      [url] + Lti::ResourcePlacement::PLACEMENTS.map do |p|
        settings[p]&.with_indifferent_access&.fetch('url', nil) ||
        settings[p]&.with_indifferent_access&.fetch('target_link_uri', nil)

      end
    ).
      compact.
      map { |u| validate_url(u) }
  end
  private :validate_urls

  def validate_url(u)
    u = URI.parse(u)
  rescue
    errors.add(:url,
      t('url_or_domain_no_valid', "Incorrect url for %{url}", url: u)
    )
  end
  private :validate_url

  def settings
    read_or_initialize_attribute(:settings, {})
  end

  def label_for(key, lang=nil)
    lang = lang.to_s if lang
    labels = settings[key] && settings[key][:labels]
    (labels && labels[lang]) ||
      (labels && lang && labels[lang.split('-').first]) ||
      (settings[key] && settings[key][:text]) ||
      default_label(lang)
  end

  def default_label(lang = nil)
    lang = lang.to_s if lang
    default_labels = settings[:labels]
    (default_labels && default_labels[lang]) ||
        (default_labels && lang && default_labels[lang.split('-').first]) ||
        settings[:text] || name || "External Tool"
  end

  def check_for_xml_error
    (@config_errors || []).each { |attr,msg|
      errors.add attr, msg
    }
  end
  protected :check_for_xml_error

  def readable_state
    workflow_state.titleize
  end

  def privacy_level=(val)
    if ['anonymous', 'name_only', 'email_only', 'public'].include?(val)
      self.workflow_state = val
    end
  end

  def privacy_level
    self.workflow_state
  end

  def custom_fields_string
    (settings[:custom_fields] || {}).map{|key, val|
      "#{key}=#{val}"
    }.sort.join("\n")
  end

  def vendor_help_link
    settings[:vendor_help_link]
  end

  def vendor_help_link=(val)
    settings[:vendor_help_link] = val
  end

  def validate_vendor_help_link
    return if self.vendor_help_link.blank?
    begin
      value, uri = CanvasHttp.validate_url(self.vendor_help_link)
      self.vendor_help_link = uri.to_s
    rescue URI::Error, ArgumentError
      self.vendor_help_link = nil
    end
  end

  def config_type=(val)
    @config_type = val
    process_extended_configuration
  end

  def config_xml=(val)
    @config_xml = val
    process_extended_configuration
  end

  def config_url=(val)
    @config_url = val
    process_extended_configuration
  end

  def process_extended_configuration
    return unless (config_type == 'by_url' && config_url) || (config_type == 'by_xml' && config_xml)
    tool_hash = nil
    @config_errors = []
    begin
       converter = CC::Importer::BLTIConverter.new
       if config_type == 'by_url'
         tool_hash = converter.retrieve_and_convert_blti_url(config_url)
       else
         tool_hash = converter.convert_blti_xml(config_xml)
       end
    rescue CC::Importer::BLTIConverter::CCImportError => e
       tool_hash = {:error => e.message}
    end

    error_field = config_type == 'by_xml' ? 'config_xml' : 'config_url'
    converter = CC::Importer::BLTIConverter.new
    tool_hash = if config_type == 'by_url'
                  uri = Addressable::URI.parse(config_url)
                  raise URI::Error unless uri.host
                  converter.retrieve_and_convert_blti_url(config_url)
                else
                  converter.convert_blti_xml(config_xml)
                end

    real_name = self.name
    if tool_hash[:error]
      @config_errors << [error_field, tool_hash[:error]]
    else
      Importers::ContextExternalToolImporter.import_from_migration(tool_hash, context, nil, self)
    end
    self.name = real_name unless real_name.blank?
  rescue CC::Importer::BLTIConverter::CCImportError => e
    @config_errors << [error_field, e.message]
  rescue URI::Error, CanvasHttp::Error
    @config_errors << [:config_url, "Invalid URL"]
  rescue ActiveRecord::RecordInvalid => e
    @config_errors += Array(e.record.errors)
  end

  def use_1_3?
    settings.fetch(:use_1_3, settings['use_1_3'])
  end

  def use_1_3=(bool)
    settings[:use_1_3] = bool
  end

  def uses_preferred_lti_version?
    !!send("use_#{PREFERRED_LTI_VERSION}?")
  end

  def active?
    ['deleted', 'disabled'].exclude? workflow_state
  end

  def self.find_custom_fields_from_string(str)
    return {} if str.nil?
    str.split(/[\r\n]+/).each_with_object({}) do |line, hash|
      key, val = line.split(/=/)
      hash[key] = val if key.present? && val.present?
    end
  end

  def custom_fields_string=(str)
    settings[:custom_fields] = ContextExternalTool.find_custom_fields_from_string(str)
  end

  def custom_fields=(hash)
    settings[:custom_fields] = hash if hash.is_a?(Hash)
  end

  def custom_fields
    settings[:custom_fields]
  end

  def icon_url=(i_url)
    settings[:icon_url] = i_url
  end

  def icon_url
    settings[:icon_url]
  end

  def canvas_icon_class=(i_url)
    settings[:canvas_icon_class] = i_url
  end

  def canvas_icon_class
    settings[:canvas_icon_class]
  end

  def text=(val)
    settings[:text] = val
  end

  def text
    settings[:text]
  end

  def oauth_compliant=(val)
    settings[:oauth_compliant] = Canvas::Plugin.value_to_boolean(val)
  end

  def oauth_compliant
    settings[:oauth_compliant]
  end

  def not_selectable
    !!read_attribute(:not_selectable)
  end

  def not_selectable=(bool)
    write_attribute(:not_selectable, Canvas::Plugin.value_to_boolean(bool))
  end

  def selectable
    !not_selectable
  end

  def shared_secret=(val)
    write_attribute(:shared_secret, val) unless val.blank?
  end

  def display_type(extension_type)
    extension_setting(extension_type, :display_type) || 'in_context'
  end

  def login_or_launch_url(extension_type: nil, content_tag_uri: nil)
    (use_1_3? && developer_key&.oidc_initiation_url) ||
    content_tag_uri ||
    (use_1_3? && extension_setting(extension_type, :target_link_uri)) ||
    extension_setting(extension_type, :url) ||
    url
  end

  def extension_default_value(type, property)
    case property
      when :url
        url
      when :target_link_uri
        url
      when :selection_width
        800
      when :selection_height
        400
      when :message_type
        if type == :resource_selection
          'resource_selection'
        else
          'basic-lti-launch-request'
        end
      else
        nil
    end
  end

  def self.normalize_sizes!(settings)
    settings[:selection_width] = settings[:selection_width].to_i if settings[:selection_width]
    settings[:selection_height] = settings[:selection_height].to_i if settings[:selection_height]

    Lti::ResourcePlacement::PLACEMENTS.each do |type|
      if settings[type]
        settings[type][:selection_width] = settings[type][:selection_width].to_i if settings[type][:selection_width]
        settings[type][:selection_height] = settings[type][:selection_height].to_i if settings[type][:selection_height]
      end
    end
  end

  def infer_defaults
    self.url = nil if url.blank?
    self.domain = nil if domain.blank?
    self.root_account ||= context.root_account
    self.is_rce_favorite &&= self.can_be_rce_favorite?
    ContextExternalTool.normalize_sizes!(self.settings)

    Lti::ResourcePlacement::PLACEMENTS.each do |type|
      next unless settings[type]
      next if settings[type].key? :enabled

      settings.delete(type) unless extension_setting(type, :url)
    end

    settings.delete(:editor_button) unless editor_button(:icon_url) || editor_button(:canvas_icon_class)

    sync_placements!(Lti::ResourcePlacement::PLACEMENTS.select{|type| !!settings[type]}.map(&:to_s))
    true
  end

  #This aggressively updates the domain on all URLs in this tool
  def change_domain!(new_domain)
    replace_host = lambda do |url, host|
      uri = Addressable::URI.parse(url)
      uri.host = host if uri.host
      uri.to_s
    end

    self.domain = new_domain if self.domain

    self.url = replace_host.call(self.url, new_domain) if self.url

    settings.keys.each do |setting|
      next if [:custom_fields, :environments].include? setting.to_sym
      if settings[setting].is_a?(Hash)
        settings[setting].keys.each do |property|
          if settings[setting][property] =~ URI::regexp
            settings[setting][property] = replace_host.call(settings[setting][property], new_domain)
          end
        end
      elsif settings[setting] =~ URI::regexp
        settings[setting] = replace_host.call(settings[setting], new_domain)
      end
    end
  end

  def self.standardize_url(url)
    return "" if url.blank?
    url = url.gsub(/[[:space:]]/, '')
    url = "http://" + url unless url.match(/:\/\//)
    res = Addressable::URI.parse(url).normalize
    res.query = res.query.split(/&/).sort.join('&') if !res.query.blank?
    res.to_s
  end

  alias_method :destroy_permanently!, :destroy
  def destroy
    self.workflow_state = 'deleted'
    save!
  end

  def include_email?
    email_only? || public?
  end

  def include_name?
    name_only? || public?
  end

  def precedence
    if domain
      # Somebody tell me if we should be expecting more than
      # 25 dots in a url host...
      25 - domain.split(/\./).length
    elsif url
      25
    else
      26
    end
  end

  def standard_url
    if !defined?(@standard_url)
      @standard_url = !self.url.blank? && ContextExternalTool.standardize_url(self.url)
    end
    @standard_url
  end

  def matches_url?(url, match_queries_exactly=true)
    if match_queries_exactly
      url = ContextExternalTool.standardize_url(url)
      return true if url == standard_url
    elsif standard_url.present?
      if !defined?(@url_params)
        res = Addressable::URI.parse(standard_url)
        @url_params = res.query.present? ? res.query.split(/&/) : []
      end
      res = Addressable::URI.parse(url).normalize
      res.query = res.query.split(/&/).select{|p| @url_params.include?(p)}.sort.join('&') if res.query.present?
      res.query = nil if res.query.blank?
      res.normalize!
      return true if res.to_s == standard_url
    end
  end

  def matches_tool_domain?(url)
    return false if domain.blank?
    url = ContextExternalTool.standardize_url(url)
    host = Addressable::URI.parse(url).normalize.host rescue nil
    d = domain.gsub(/http[s]?\:\/\//, '')
    !!(host && ('.' + host).match(/\.#{d}\z/))
end

  def matches_domain?(url)
    url = ContextExternalTool.standardize_url(url)
    host = Addressable::URI.parse(url).host
    if domain
      domain.downcase == host.downcase
    elsif standard_url
      Addressable::URI.parse(standard_url).host == host
    else
      false
    end
  end

  def duplicated_in_context?
    duplicate_tool = self.class.find_external_tool(url, context, nil, self.id)

    # If tool with same launch URL is found in the context
    return true if url.present? && duplicate_tool.present?

    # If tool with same domain is found in the context
    self.class.all_tools_for(context).where.not(id: id).where(domain: domain).present? && domain.present?
  end

  def check_for_duplication(verify_uniqueness)
    if duplicated_in_context? && verify_uniqueness
      errors.add(:tool_currently_installed, 'The tool is already installed in this context.')
    end
  end

  def self.from_content_tag(tag, context)
    return nil if tag.blank? || context.blank?

<<<<<<< HEAD
    # Always return the object from the hard
    # association if it is present
    return tag.content if tag.content.present?

    # If no hard association exists, lookup the
    # tool by the usual "find_external_tool"
    # method
=======
    # We can simply return the content if we
    # know it uses the preferred LTI version.
    # No need to go through the tool lookup logic.
    content = tag.content
    return content if content&.active? && content&.uses_preferred_lti_version?

    # Lookup the tool by the usual "find_external_tool"
    # method. Fall back on the tag's content if
    # no matches found.
>>>>>>> 04268ece
    find_external_tool(
      tag.url,
      context,
      tag.content_id
    )
  end

  def self.contexts_to_search(context)
    case context
    when Course
      [context] + context.account_chain
    when Group
      [context] + (context.context ? contexts_to_search(context.context) : context.account_chain)
    when Account
      context.account_chain
    when Assignment
      contexts_to_search(context.context)
    else
      []
    end
  end

  def self.all_tools_for(context, options={})
    placements =* options[:placements] || options[:type]
    contexts = []
    if options[:user]
      contexts << options[:user]
    end
    contexts.concat contexts_to_search(context)
    return nil if contexts.empty?

    context.shard.activate do
      scope = ContextExternalTool.shard(context.shard).polymorphic_where(context: contexts).active
      scope = scope.placements(*placements)
      scope = scope.selectable if Canvas::Plugin.value_to_boolean(options[:selectable])
      scope = scope.where(tool_id: options[:tool_ids]) if options[:tool_ids].present?
      if Canvas::Plugin.value_to_boolean(options[:only_visible])
        scope = scope.visible(options[:current_user], context, options[:session], options[:visibility_placements], scope)
      end
      scope.order(ContextExternalTool.best_unicode_collation_key('context_external_tools.name')).order(Arel.sql('context_external_tools.id'))
    end
  end

  def self.find_active_external_tool_by_consumer_key(consumer_key, context)
    self.active.where(:consumer_key => consumer_key).polymorphic_where(:context => contexts_to_search(context)).first
  end

  def self.find_external_tool_by_id(id, context)
    self.where(:id => id).polymorphic_where(:context => contexts_to_search(context)).first
  end

  # Order of precedence: Basic LTI defines precedence as first
  # checking for a match on domain.  Subdomains count as a match
  # on less-specific domains, but the most-specific domain will
  # match first.  So awesome.bob.example.com matches an
  # external_tool with example.com as the domain, but only if
  # there isn't another external_tool where awesome.bob.example.com
  # or bob.example.com is set as the domain.
  #
  # If there is no domain match then check for an exact url match
  # as configured by an admin.  If there is still no match
  # then check for a match on the current context (configured by
  # the teacher).
  #
  # Tools with exclude_tool_id as their ID will never be returned.
  def self.find_external_tool(url, context, preferred_tool_id=nil, exclude_tool_id=nil, preferred_client_id=nil)
    GuardRail.activate(:secondary) do
      contexts = contexts_to_search(context)
      preferred_tool = ContextExternalTool.active.where(id: preferred_tool_id).first if preferred_tool_id

      if preferred_tool && contexts.member?(preferred_tool.context) && (url == nil || preferred_tool.matches_domain?(url))
        return preferred_tool
      end

      return nil unless url

      query = ContextExternalTool.shard(context.shard).polymorphic_where(context: contexts).active
      query = query.where(developer_key_id: preferred_client_id) if preferred_client_id

      all_external_tools = query.to_a
      sorted_external_tools = all_external_tools.sort_by do |t|
        [contexts.index { |c| c.id == t.context_id && c.class.name == t.context_type }, t.precedence, t.id == preferred_tool_id ? CanvasSort::First : CanvasSort::Last]
      end

      search_options = { exclude_tool_id: exclude_tool_id }

      # Check for a tool that exactly matches the given URL
      match = find_tool_match(
        url,
        sorted_external_tools,
        -> (t, u) { t.matches_url?(u) },
        -> (t) { t.url.present? },
        search_options
      )

      # If exactly match doesn't work, try to match by ignoring extra query parameters
      match ||= find_tool_match(
        url,
        sorted_external_tools,
        -> (t, u) { t.matches_url?(u, false) },
        -> (t) { t.url.present? },
        search_options
      )

      # If still no matches, use domain matching to try to find a tool
      match ||= find_tool_match(
        url,
        sorted_external_tools,
        -> (t, _u) { t.matches_tool_domain?(url) },
        -> (t) { t.domain.present? },
        search_options
      )

      match
    end
  end

  # Given a collection of tools, finds the first tool that exactly
  # matches the given URL.
  #
  # If a preferred LTI version is specified, this method will use
  # LTI version as a tie-breaker.
  def self.find_tool_match(url, sorted_tool_collection, matcher, matcher_condition, opts)
    exclude_tool_id = opts[:exclude_tool_id]

    # Find tools that match the given matcher
    exact_matches = sorted_tool_collection.select do |tool|
      matcher_condition.call(tool) && matcher.call(tool, url) && tool.id != exclude_tool_id
    end

    # There was only a single match, so return it
    return exact_matches.first if exact_matches.count == 1

    version_match = find_exact_version_match(exact_matches)

    # There is no LTI version preference or no matching
    # version was found. Return the first matched tool
    return exact_matches.first if version_match.blank?

    # An LTI version is preferred and found, return it
    version_match
  end

  # Given a collection of tools, finds the first with the given LTI version
  # If no matches were detected, returns nil
  def self.find_exact_version_match(sorted_tool_collection)
    sorted_tool_collection.find { |t| t.uses_preferred_lti_version? }
  end

  scope :having_setting, lambda { |setting| setting ? joins(:context_external_tool_placements).
      where("context_external_tool_placements.placement_type = ?", setting) : all }

  scope :placements, lambda { |*placements|
    if placements.present?
      # Default placements are only applicable to LTI 1.0. Ignore
      # LTI 1.3 tools with developer_key_id IS NULL
      default_placement_sql = if (placements.map(&:to_s) & Lti::ResourcePlacement::LEGACY_DEFAULT_PLACEMENTS).present?
                          "(context_external_tools.developer_key_id IS NULL AND
                           context_external_tools.not_selectable IS NOT TRUE AND
                           ((COALESCE(context_external_tools.url, '') <> '' ) OR
                           (COALESCE(context_external_tools.domain, '') <> ''))) OR "
                        else
                          ''
                        end
      return none unless placements
      where(default_placement_sql + 'EXISTS (?)',
            ContextExternalToolPlacement.where(placement_type: placements).
        where("context_external_tools.id = context_external_tool_placements.context_external_tool_id"))
    else
      all
    end
  }

  scope :selectable, lambda { where("context_external_tools.not_selectable IS NOT TRUE") }

  scope :visible, lambda { |user, context, session, placements, current_scope=ContextExternalTool.all|
    if context.grants_right?(user, session, :read_as_admin)
      all
    elsif !placements
      none
    else
      allowed_visibility = ['public']
      allowed_visibility.push('members') if context.grants_any_right?(user, session, :participate_as_student, :read_as_admin)
      allowed_visibility.push('admins') if context.grants_right?(user, session, :read_as_admin)
      # To get at the visibility setting for each tool we need to use active record.  We will limit this to just the candidate tools using the current scope.
      valid_tools = current_scope.select{|cet|
        include_tool = false
        placements.each do |placement|
          tool_settings = cet.settings.with_indifferent_access
          # The tool must have no visibility settings, or else a visibility threshold met by the current user.
          if tool_settings[placement] && (!tool_settings[placement][:visibility] || allowed_visibility.include?(tool_settings[placement][:visibility]))
            include_tool = true
          end
          break if include_tool
        end
        include_tool
      }.pluck(:id)
      where(id: valid_tools)
    end
  }

  def self.find_for(id, context, type, raise_error=true)
    id = id[Api::ID_REGEX] if id.is_a?(String)
    unless id.present?
      if raise_error
        raise ActiveRecord::RecordNotFound
      else
        return nil
      end
    end

    context = context.context if context.is_a?(Group)

    tool = context.context_external_tools.having_setting(type).active.where(id: id).first
    tool ||= ContextExternalTool.having_setting(type).active.where(context_type: 'Account', context_id: context.account_chain_ids, id: id).first
    raise ActiveRecord::RecordNotFound if !tool && raise_error

    tool
  end
  scope :active, -> do
    where.not(workflow_state: ['deleted', 'disabled'])
  end

  def self.find_all_for(context, type)
    tools = []
    if !context.is_a?(Account) && context.respond_to?(:context_external_tools)
      tools += context.context_external_tools.having_setting(type.to_s)
    end
    tools += ContextExternalTool.having_setting(type.to_s).where(context_type: 'Account', context_id: context.account_chain_ids)
  end

  def self.serialization_excludes; [:shared_secret,:settings]; end

  # sets the custom fields from the main tool settings, and any on individual resource type settings
  def set_custom_fields(resource_type)
    hash = {}
    fields = [settings[:custom_fields] || {}]
    fields << (settings[resource_type.to_sym][:custom_fields] || {}) if resource_type && settings[resource_type.to_sym]
    fields.each do |field_set|
      field_set.each do |key, val|
        key = key.to_s.gsub(/[^\w]/, '_').downcase
        if key.match(/^custom_/)
          hash[key] = val
        else
          hash["custom_#{key}"] = val
        end
      end
    end
    hash
  end

  def resource_selection_settings
    settings[:resource_selection]
  end

  def opaque_identifier_for(asset, context: nil)
    ContextExternalTool.opaque_identifier_for(asset, self.shard, context: context)
  end

  def self.opaque_identifier_for(asset, shard, context: nil)
    shard.activate do
      lti_context_id = context_id_for(asset, shard)
      Lti::Asset.set_asset_context_id(asset, lti_context_id, context: context)
    end
  end

  def visible_with_permission_check?(launch_type, user, context, session=nil)
    return false unless self.class.visible?(self.extension_setting(launch_type, 'visibility'), user, context, session)
    permission_given?(launch_type, user, context, session)
  end

  def permission_given?(launch_type, user, context, session=nil)
    if (required_permissions_str = self.extension_setting(launch_type, 'required_permissions'))
      # if configured with a comma-separated string of permissions, will only show the link
      # if all permissions are granted
      required_permissions_str.split(",").map(&:to_sym).all? do |p|
        permission_given = context&.grants_right?(user, session, p)

        # Global navigation tools are always installed in the root account.
        # This means if the current user is using a course-based role, the
        # standard `grants_right?` call to the context (always the root account)
        # will always fail.
        #
        # If this is the scenario, check to see if the user has any active enrollments
        # in the account with the required permission. If they do, grant access.
        if !permission_given &&
          context.present? &&
          launch_type.to_s == Lti::ResourcePlacement::GLOBAL_NAVIGATION.to_s
        then
          permission_given = manageable_enrollments_by_permission(
            p,
            user.enrollments_for_account_and_sub_accounts(context.root_account)
          ).present?
        end

        permission_given
      end
    else
      true
    end
  end

  def quiz_lti?
    tool_id == QUIZ_LTI
  end

  def feature_flag_enabled?(context = nil)
    feature = TOOL_FEATURE_MAPPING[tool_id]
    !feature || (context || self.context).feature_enabled?(feature)
  end

  private

  def self.context_id_for(asset, shard)
    str = asset.asset_string.to_s
    raise "Empty value" if str.blank?
    Canvas::Security.hmac_sha1(str, shard.settings[:encryption_key])
  end

  def check_global_navigation_cache
    if self.context.is_a?(Account) && self.context.root_account?
      self.context.clear_cache_key(:global_navigation) # it's hard to know exactly _what_ changed so clear all initial global nav caches at once
    end
  end

  def clear_tool_domain_cache
    if self.saved_change_to_domain? || self.saved_change_to_url? || self.saved_change_to_workflow_state?
      self.context.clear_tool_domain_cache
    end
  end

  # because global navigation tool visibility can depend on a user having particular permissions now
  # this needs to expand from being a simple "admins/members" check to something more full-fledged
  # this will return a hash with the original visibility setting alone with a computed list of
  # all other permissions (as needed) granted by the current context so all users with the same
  # set of computed permissions will share the same global nav cache
  def self.global_navigation_granted_permissions(root_account:, user:, context:, session: nil)
    return {:original_visibility => 'members'} unless user
    permissions_hash = {}
    # still use the original visibility setting
    permissions_hash[:original_visibility] = Rails.cache.fetch_with_batched_keys(
      ['external_tools/global_navigation/visibility', root_account.asset_string].cache_key,
        batch_object: user, batched_keys: [:enrollments, :account_users]) do
      # let them see admin level tools if there are any courses they can manage
      if root_account.grants_right?(user, :manage_content) ||
        GuardRail.activate(:secondary) { Course.manageable_by_user(user.id, false).not_deleted.where(:root_account_id => root_account).exists? }
        'admins'
      else
        'members'
      end
    end
    required_permissions = self.global_navigation_permissions_to_check(root_account)
    required_permissions.each do |permission|
      # run permission checks against the context if any of the tools are configured to require them
      permissions_hash[permission] = context.grants_right?(user, session, permission)
    end
    permissions_hash
  end

  def self.global_navigation_permissions_to_check(root_account)
    # look at the list of tools that are configured for the account and see if any are asking for permissions checks
    Rails.cache.fetch_with_batched_keys("external_tools/global_navigation/permissions_to_check", batch_object: root_account, batched_keys: :global_navigation) do
      tools = self.all_global_navigation_tools(root_account)
      tools.map{|tool| tool.extension_setting(:global_navigation, 'required_permissions')&.split(",")&.map(&:to_sym)}.compact.flatten.uniq
    end
  end

  def self.all_global_navigation_tools(root_account)
    RequestCache.cache('global_navigation_tools', root_account) do # prevent re-querying
      root_account.context_external_tools.active.having_setting(:global_navigation).to_a
    end
  end

  def self.filtered_global_navigation_tools(root_account, granted_permissions)
    tools = self.all_global_navigation_tools(root_account)

    if granted_permissions[:original_visibility] != 'admins'
      # reject the admin only tools
      tools.reject!{|tool| tool.global_navigation[:visibility] == 'admins'}
    end
    # check against permissions if needed
    tools.select! do |tool|
      required_permissions_str = tool.extension_setting(:global_navigation, 'required_permissions')
      if required_permissions_str
        required_permissions_str.split(",").map(&:to_sym).all?{|p| granted_permissions[p]}
      else
        true
      end
    end
    tools
  end

  def self.key_for_granted_permissions(granted_permissions)
    Digest::MD5.hexdigest(granted_permissions.sort_by{|k, v| k.to_s}.flatten.join(",")) # for consistency's sake
  end

  # returns a key composed of the updated_at times for all the tools visible to someone with the granted_permissions
  # i.e. if it hasn't changed since the last time we rendered the erb template for the menu then we can re-use the same html
  def self.global_navigation_menu_render_cache_key(root_account, granted_permissions)
    # only re-render the menu if one of the global nav tools has changed
    perm_key = key_for_granted_permissions(granted_permissions)
    compiled_key = ['external_tools/global_navigation/compiled_tools_updated_at', root_account.global_asset_string, perm_key].cache_key

    # shameless plug for the cache register system:
    # batching with the :global_navigation key means that we can easily mark every one of these for recalculation
    # in the :check_global_navigation_cache callback instead of having to explicitly delete multiple keys
    # (which was fine when we only had two visibility settings but not when an infinite combination of permissions is in play)
    Rails.cache.fetch_with_batched_keys(compiled_key, batch_object: root_account, batched_keys: :global_navigation) do
      tools = self.filtered_global_navigation_tools(root_account, granted_permissions)
      Digest::MD5.hexdigest(tools.sort.map(&:cache_key).join('/'))
    end
  end

  def self.visible?(visibility, user, context, session = nil)
    visibility = visibility.to_s
    return true unless %w(public members admins).include?(visibility)
    return true if visibility == 'public'
    return true if visibility == 'members' &&
        context.grants_any_right?(user, session, :participate_as_student, :read_as_admin)
    return true if visibility == 'admins' && context.grants_right?(user, session, :read_as_admin)
    false
  end

  def self.editor_button_json(tools, context, user, session=nil)
    tools.select! {|tool| visible?(tool.editor_button['visibility'], user, context, session)}
    markdown = Redcarpet::Markdown.new(Redcarpet::Render::HTML.new({link_attributes: {target: '_blank'}}))
    tools.map do |tool|
      {
          :name => tool.label_for(:editor_button, I18n.locale),
          :id => tool.id,
          :favorite => tool.is_rce_favorite_in_context?(context),
          :url => tool.editor_button(:url),
          :icon_url => tool.editor_button(:icon_url),
          :canvas_icon_class => tool.editor_button(:canvas_icon_class),
          :width => tool.editor_button(:selection_width),
          :height => tool.editor_button(:selection_height),
          :use_tray => tool.editor_button(:use_tray) == "true",
          :description => if tool.description
                            Sanitize.clean(markdown.render(tool.description), CanvasSanitize::SANITIZE)
                          else
                            ""
                          end
      }
    end
  end
end<|MERGE_RESOLUTION|>--- conflicted
+++ resolved
@@ -648,15 +648,6 @@
   def self.from_content_tag(tag, context)
     return nil if tag.blank? || context.blank?
 
-<<<<<<< HEAD
-    # Always return the object from the hard
-    # association if it is present
-    return tag.content if tag.content.present?
-
-    # If no hard association exists, lookup the
-    # tool by the usual "find_external_tool"
-    # method
-=======
     # We can simply return the content if we
     # know it uses the preferred LTI version.
     # No need to go through the tool lookup logic.
@@ -666,12 +657,10 @@
     # Lookup the tool by the usual "find_external_tool"
     # method. Fall back on the tag's content if
     # no matches found.
->>>>>>> 04268ece
     find_external_tool(
       tag.url,
-      context,
-      tag.content_id
-    )
+      context
+    ) || tag.content
   end
 
   def self.contexts_to_search(context)
