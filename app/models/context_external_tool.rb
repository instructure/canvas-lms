# frozen_string_literal: true

#
# Copyright (C) 2011 - present Instructure, Inc.
#
# This file is part of Canvas.
#
# Canvas is free software: you can redistribute it and/or modify it under
# the terms of the GNU Affero General Public License as published by the Free
# Software Foundation, version 3 of the License.
#
# Canvas is distributed in the hope that it will be useful, but WITHOUT ANY
# WARRANTY; without even the implied warranty of MERCHANTABILITY or FITNESS FOR
# A PARTICULAR PURPOSE. See the GNU Affero General Public License for more
# details.
#
# You should have received a copy of the GNU Affero General Public License along
# with this program. If not, see <http://www.gnu.org/licenses/>.
require "redcarpet"

class ContextExternalTool < ActiveRecord::Base
  include Workflow
  include SearchTermHelper
  include PermissionsHelper

  has_many :content_tags, as: :content
  has_many :context_external_tool_placements, autosave: true
  has_many :lti_resource_links, class_name: "Lti::ResourceLink"
  has_many :progresses, as: :context, inverse_of: :context
  has_many :lti_notice_handlers, class_name: "Lti::NoticeHandler"
  has_many :lti_asset_processors, class_name: "Lti::AssetProcessor"
  has_many :lti_asset_processor_eula_acceptances, class_name: "Lti::AssetProcessorEulaAcceptance", inverse_of: :context_external_tool, dependent: :destroy

  belongs_to :context, polymorphic: [:course, :account]
  belongs_to :developer_key
  belongs_to :root_account, class_name: "Account"
  belongs_to :lti_registration, class_name: "Lti::Registration"

  include MasterCourses::Restrictor
  restrict_columns :content, [:name, :description]
  restrict_columns :settings, %i[consumer_key shared_secret url domain settings]

  validates :context_id, :context_type, :workflow_state, presence: true
  validates :name, :consumer_key, :shared_secret, presence: true
  validates :name, length: { maximum: maximum_string_length }
  validates :consumer_key, length: { maximum: 2048 }
  validates :config_url, presence: { if: ->(t) { t.config_type == "by_url" } }
  validates :config_xml, presence: { if: ->(t) { t.config_type == "by_xml" } }
  validates :domain, length: { maximum: 253, allow_blank: true }
  validates :lti_version, inclusion: { in: %w[1.1 1.3], message: ->(_object, _data) { t("%{value} is not a valid LTI version") } }
  validate :url_or_domain_is_set
  validate :validate_urls
  attr_reader :config_type, :config_url, :config_xml

  # handles both serialized Hashes and HashWithIndifferentAccesses
  # and always returns a HashWithIndifferentAccess
  #
  # would LOVE to rip this out and not store everything in `settings`
  class SettingsSerializer
    def self.load(value)
      return nil unless value

      obj = YAML.safe_load(value)
      if obj.respond_to? :with_indifferent_access
        return obj.with_indifferent_access
      end

      obj
    end

    def self.dump(value)
      YAML.dump(value)
    end
  end
  serialize :settings, coder: SettingsSerializer

  # add_identity_hash needs to calculate off of other data in the object, so it
  # should always be the last field change callback to run
  before_save :infer_defaults, :add_identity_hash
  after_save :touch_context, :check_global_navigation_cache, :clear_tool_domain_cache
  after_commit :update_unified_tool_id, if: :update_unified_tool_id?
  validate :check_for_xml_error

  scope :disabled, -> { where(workflow_state: DISABLED_STATE) }
  scope :quiz_lti, -> { where(tool_id: QUIZ_LTI) }

  STANDARD_EXTENSION_KEYS = [
    :canvas_icon_class,
    :custom_fields,
    :default,
    :display_type,
    :enabled,
    :icon_svg_path_64,
    :icon_url,
    :message_type,
    :prefer_sis_email,
    :required_permissions,
    :launch_height,
    :launch_width,
    :launch_method,
    :selection_height,
    :selection_width,
    :text,
    :labels,
    :windowTarget,
    :url,
    :target_link_uri,
    :root_account_only,
    [:visibility, ->(v) { %w[members admins public].include?(v) || v.nil? }].freeze,
  ].freeze

  CUSTOM_EXTENSION_KEYS = {
    file_menu: [:accept_media_types].freeze,
    editor_button: [:use_tray].freeze,
    submission_type_selection: [:description, :require_resource_selection].freeze,
  }.freeze

  DISABLED_STATE = "disabled"
  QUIZ_LTI = "Quizzes 2"
  ANALYTICS_2 = "fd75124a-140e-470f-944c-114d2d93bb40"
  ADMIN_ANALYTICS = "admin-analytics"
  TOOL_FEATURE_MAPPING = { ANALYTICS_2 => :analytics_2, ADMIN_ANALYTICS => :admin_analytics }.freeze
  PREFERRED_LTI_VERSION = "1_3"

  workflow do
    state :anonymous
    state :name_only
    state :email_only
    state :public
    state :deleted
    state DISABLED_STATE.to_sym # The tool's developer key is "off" but not deleted
  end

  set_policy do
    given do |user, session|
      context.grants_right?(user, session, :manage_lti_edit)
    end
    can :read and can :update and can :update_manually

    given do |user, session|
      context.grants_right?(user, session, :manage_lti_delete)
    end
    can :read and can :delete
  end

  def related_account
    account || course&.account
  end

  class << self
    # because global navigation tool visibility can depend on a user having particular permissions now
    # this needs to expand from being a simple "admins/members" check to something more full-fledged
    # this will return a hash with the original visibility setting alone with a computed list of
    # all other permissions (as needed) granted by the current context so all users with the same
    # set of computed permissions will share the same global nav cache
    def global_navigation_granted_permissions(root_account:, user:, context:, session: nil)
      return { original_visibility: "members" } unless user

      permissions_hash = {}
      # still use the original visibility setting
      permissions_hash[:original_visibility] = Rails.cache.fetch_with_batched_keys(
        ["external_tools/global_navigation/visibility", root_account.asset_string].cache_key,
        batch_object: user,
        batched_keys: [:enrollments, :account_users]
      ) do
        # let them see admin level tools if there are any courses they can manage
        if root_account.grants_any_right?(user, *RoleOverride::GRANULAR_MANAGE_COURSE_CONTENT_PERMISSIONS) ||
           GuardRail.activate(:secondary) { Course.manageable_by_user(user.id, false).not_deleted.where(root_account_id: root_account).exists? }
          "admins"
        else
          "members"
        end
      end
      required_permissions = global_navigation_permissions_to_check(root_account)
      required_permissions.each do |permission|
        # run permission checks against the context if any of the tools are configured to require them
        permissions_hash[permission] = context.grants_right?(user, session, permission)
      end
      permissions_hash
    end

    def filtered_global_navigation_tools(root_account, granted_permissions)
      tools = all_global_navigation_tools(root_account)

      if granted_permissions[:original_visibility] != "admins"
        # reject the admin only tools
        tools.reject! { |tool| tool.global_navigation[:visibility] == "admins" }
      end
      # check against permissions if needed
      tools.select! do |tool|
        required_permissions_str = tool.extension_setting(:global_navigation, "required_permissions")
        if required_permissions_str
          required_permissions_str.split(",").map(&:to_sym).all? { |p| granted_permissions[p] }
        else
          true
        end
      end
      tools
    end

    # returns a key composed of the updated_at times for all the tools visible to someone with the granted_permissions
    # i.e. if it hasn't changed since the last time we rendered the erb template for the menu then we can re-use the same html
    def global_navigation_menu_render_cache_key(root_account, granted_permissions)
      # only re-render the menu if one of the global nav tools has changed
      perm_key = key_for_granted_permissions(granted_permissions)
      compiled_key = ["external_tools/global_navigation/compiled_tools_updated_at", root_account.global_asset_string, perm_key].cache_key

      # shameless plug for the cache register system:
      # batching with the :global_navigation key means that we can easily mark every one of these for recalculation
      # in the :check_global_navigation_cache callback instead of having to explicitly delete multiple keys
      # (which was fine when we only had two visibility settings but not when an infinite combination of permissions is in play)
      Rails.cache.fetch_with_batched_keys(compiled_key, batch_object: root_account, batched_keys: :global_navigation) do
        tools = filtered_global_navigation_tools(root_account, granted_permissions)
        Digest::SHA256.hexdigest(tools.sort.map(&:cache_key).join("/"))
      end
    end

    def visible?(visibility, user, context, session = nil)
      visibility = visibility.to_s
      return true unless %w[public members admins].include?(visibility)
      return true if visibility == "public"
      return true if visibility == "members" &&
                     context.grants_any_right?(user, session, :participate_as_student, :read_as_admin)
      return true if visibility == "admins" && context.grants_right?(user, session, :read_as_admin)

      false
    end

    def editor_button_json(tools, context, user, session, default_tool_icon_base_url)
      tools.select! { |tool| visible?(tool.editor_button["visibility"], user, context, session) }
      markdown = Redcarpet::Markdown.new(Redcarpet::Render::HTML.new({ link_attributes: { target: "_blank" } }))
      on_by_default_ids = ContextExternalTool.on_by_default_ids
      tools.map do |tool|
        canvas_icon_class = tool.editor_button(:canvas_icon_class)
        icon_url = tool.editor_button(:icon_url)
        if canvas_icon_class.blank? && icon_url.blank?
          # Default tool icons are served by canvas; some users of this method
          # may need a full URL rather than path.
          icon_url = default_tool_icon_base_url + tool.default_icon_path
        end

        {
          name: tool.label_for(:editor_button, I18n.locale),
          id: tool.id,
          favorite: tool.is_rce_favorite_in_context?(context),
          url: tool.editor_button(:url),
          icon_url:,
          canvas_icon_class:,
          width: tool.editor_button(:selection_width),
          height: tool.editor_button(:selection_height),
          use_tray: tool.editor_button(:use_tray) == "true",
          on_by_default: tool.on_by_default?(on_by_default_ids),
          description: if tool.description
                         Sanitize.clean(markdown.render(tool.description), CanvasSanitize::SANITIZE)
                       else
                         ""
                       end
        }
      end
    end

    def on_by_default_ids
      Setting.get("rce_always_on_developer_key_ids", "").split(",").reject(&:empty?).map(&:to_i)
    end

    private

    def context_id_for(asset, shard)
      str = asset.asset_string.to_s
      raise "Empty value" if str.blank?

      Canvas::Security.hmac_sha1(str, shard.settings[:encryption_key])
    end

    def global_navigation_permissions_to_check(root_account)
      # look at the list of tools that are configured for the account and see if any are asking for permissions checks
      Rails.cache.fetch_with_batched_keys("external_tools/global_navigation/permissions_to_check", batch_object: root_account, batched_keys: :global_navigation) do
        tools = all_global_navigation_tools(root_account)
        tools.filter_map { |tool| tool.extension_setting(:global_navigation, "required_permissions")&.split(",")&.map(&:to_sym) }.flatten.uniq
      end
    end

    def all_global_navigation_tools(root_account)
      RequestCache.cache("global_navigation_tools", root_account) do # prevent re-querying
        Lti::ContextToolFinder.new(root_account, type: :global_navigation).all_tools_scope_union.to_unsorted_array
      end
    end

    def key_for_granted_permissions(granted_permissions)
      Digest::SHA256.hexdigest(granted_permissions.sort.flatten.join(",")) # for consistency's sake
    end
  end

  Lti::ResourcePlacement::PLACEMENTS.each do |type|
    class_eval <<~RUBY, __FILE__, __LINE__ + 1
      def #{type}(setting=nil)
        # expose inactive placements to API
        extension_setting(:#{type}, setting) || extension_setting(:inactive_placements, :#{type})
      end

      def #{type}=(hash)
        set_extension_setting(:#{type}, hash)
      end
    RUBY
  end

  def deployment_id
    "#{id}:#{Lti::V1p1::Asset.opaque_identifier_for(context)}"[0..254]
  end

  def content_migration_configured?
    settings.key?("content_migration") &&
      settings["content_migration"].is_a?(Hash) &&
      settings["content_migration"].key?("export_start_url") &&
      settings["content_migration"].key?("import_start_url")
  end

  def extension_setting(type, property = nil)
    val = calculate_extension_setting(type, property)
    if property == :icon_url
      # make sure it's a valid url
      begin
        URI.parse(val) if val
      rescue URI::InvalidURIError
        return nil
      end

      # account for beta and test overrides
      return url_with_environment_overrides(val)
    end

    val
  end

  def calculate_extension_setting(type, property = nil)
    return settings[property] unless type

    type = type.to_sym
    return setting_with_default_enabled(type) unless property && settings[type]

    settings[type][property] || settings[property] || extension_default_value(type, property)
  end

  def setting_with_default_enabled(type)
    return nil unless settings[type]
    return settings[type] unless Lti::ResourcePlacement::PLACEMENTS.include?(type)

    { enabled: true }.with_indifferent_access.merge(settings[type])
  end

  # Returns array of either <symbol type> or array [<symbol type>, <validator block>]
  def self.extension_keys_for_placement(type)
    extension_keys = STANDARD_EXTENSION_KEYS

    if (custom_keys = CUSTOM_EXTENSION_KEYS[type])
      extension_keys += custom_keys
    end

    extension_keys
  end

  def set_extension_setting(type, hash)
    if !hash || !hash.is_a?(Hash)
      settings.delete type
      remove_from_inactive_placements(type)
      return
    end

    hash = hash.with_indifferent_access
    hash[:enabled] = Canvas::Plugin.value_to_boolean(hash[:enabled]) if hash[:enabled]

    # merge with existing settings so that no caller can complain
    settings[type] = (settings[type] || {}).with_indifferent_access unless placement_inactive?(type)

    ContextExternalTool.extension_keys_for_placement(type).each do |key, validator|
      if hash.key?(key) && (!validator || validator.call(hash[key]))
        if placement_inactive?(type)
          settings[:inactive_placements][type][key] = hash[key]
        else
          settings[type][key] = hash[key]
        end
      end
    end

    # on deactivation, make sure placement data is kept
    if settings[type]&.key?(:enabled) && !settings[type][:enabled]
      # resource_selection is a default placement, which can only be overridden
      # by not_selectable, see scope :placements on line 826
      self.not_selectable = true if type == :resource_selection

      settings[:inactive_placements] ||= {}.with_indifferent_access
      settings[:inactive_placements][type] ||= {}.with_indifferent_access
      settings[:inactive_placements][type].merge!(settings[type])
      settings.delete(type)
      return
    end

    # on reactivation, use the old placement data
    old_placement_data = settings.dig(:inactive_placements, type)
    if old_placement_data&.include?(:enabled) && old_placement_data[:enabled]
      # resource_selection is a default placement, which can only be overridden
      # by not_selectable, see scope :placements on line 826
      self.not_selectable = false if type == :resource_selection

      settings[type] = old_placement_data
      remove_from_inactive_placements(type)
    end

    settings[type]&.compact!
  end

  def remove_from_inactive_placements(type)
    settings[:inactive_placements]&.delete(type)
    settings.delete(:inactive_placements) if settings[:inactive_placements] && settings[:inactive_placements].empty?
  end

  def placement_inactive?(type)
    settings.dig(:inactive_placements, type).present?
  end

  def has_placement?(type)
    # Only LTI 1.1 tools support default placements
    # (LTI 2 tools also, but those are not handled by this class)
    if lti_version == "1.1" &&
       Lti::ResourcePlacement::LEGACY_DEFAULT_PLACEMENTS.include?(type.to_s) &&
       !!(selectable && (domain || url))
      true
    else
      context_external_tool_placements.to_a.any? { |p| p.placement_type == type.to_s }
    end
  end

  def can_be_rce_favorite?
    !editor_button.nil?
  end

  def can_be_top_nav_favorite?
    has_placement? :top_navigation
  end

  def is_rce_favorite_in_context?(context)
    context = context.context if context.is_a?(Group)
    context = context.account if context.is_a?(Course)
    rce_favorite_tool_ids = context.rce_favorite_tool_ids[:value]
    if rce_favorite_tool_ids
      rce_favorite_tool_ids.include?(global_id)
    else
      # TODO: remove after the datafixup and this column is dropped
      is_rce_favorite
    end
  end

  def top_nav_favorite_in_context?(context)
    context = context.context if context.is_a?(Group)
    context = context.account if context.is_a?(Course)
    top_nav_favorite_tool_ids = context.top_nav_favorite_tool_ids[:value]
    !!top_nav_favorite_tool_ids&.include?(global_id)
  end

  def sync_placements!(placements)
    context_external_tool_placements.reload if context_external_tool_placements.loaded?
    old_placements = context_external_tool_placements.pluck(:placement_type)
    placements_to_delete = Lti::ResourcePlacement::PLACEMENTS.map(&:to_s) - placements
    if placements_to_delete.any?
      context_external_tool_placements.where(placement_type: placements_to_delete).delete_all if persisted?
      context_external_tool_placements.reload if context_external_tool_placements.loaded?
    end
    (placements - old_placements).each do |new_placement|
      context_external_tool_placements.new(placement_type: new_placement)
    end
  end
  private :sync_placements!

  def url_or_domain_is_set
    placements = Lti::ResourcePlacement::PLACEMENTS
    # url or domain (or url on canvas lti extension) is required
    if url.blank? && domain.blank? && placements.all? { |k| !settings[k] || (settings[k]["url"].blank? && settings[k]["target_link_uri"].blank?) }
      errors.add(:url, t("url_or_domain_required", "Either the url or domain should be set."))
      errors.add(:domain, t("url_or_domain_required", "Either the url or domain should be set."))
    end
  end

  def validate_urls
    (
      [url] + Lti::ResourcePlacement::PLACEMENTS.map do |p|
        settings[p]&.with_indifferent_access&.fetch("url", nil) ||
        settings[p]&.with_indifferent_access&.fetch("target_link_uri", nil)
      end
    )
      .compact
      .map { |u| validate_url(u) }
  end
  private :validate_urls

  def validate_url(u)
    u = URI.parse(u)
  rescue
    errors.add(:url,
               t("url_or_domain_no_valid", "Incorrect url for %{url}", url: u))
  end
  private :validate_url

  def settings
    self["settings"] ||= {}.with_indifferent_access
  end

  def label_for(key, lang = nil)
    lang = lang.to_s if lang
    labels = settings[key] && settings[key][:labels]
    (labels && labels[lang]) ||
      (labels && lang && labels[lang.split("-").first]) ||
      settings.dig(key, :text).presence ||
      default_label(lang)
  end

  def default_label(lang = nil)
    lang = lang.to_s if lang
    default_labels = settings[:labels]
    (default_labels && default_labels[lang]) ||
      (default_labels && lang && default_labels[lang.split("-").first]) ||
      settings[:text].presence || name || "External Tool"
  end

  def check_for_xml_error
    (@config_errors || []).each do |attr, msg|
      errors.add attr, msg
    end
  end
  protected :check_for_xml_error

  def readable_state
    workflow_state.titleize
  end

  # --- Privacy Level ---
  # See doc/lti_manual/16_privacy_level.md for a full explanation
  def privacy_level=(val)
    if %w[anonymous name_only email_only public].include?(val)
      self.workflow_state = val
    end
  end

  def privacy_level
    workflow_state
  end

  def include_email?
    email_only? || public?
  end

  def include_name?
    name_only? || public?
  end
  # --- End Privacy Level ---

  def custom_fields_string
    (settings[:custom_fields] || {}).map do |key, val|
      "#{key}=#{val}"
    end.sort.join("\n")
  end

  def config_type=(val)
    @config_type = val
    process_extended_configuration
  end

  def config_xml=(val)
    @config_xml = val
    process_extended_configuration
  end

  def config_url=(val)
    @config_url = val
    process_extended_configuration
  end

  def process_extended_configuration
    return unless (config_type == "by_url" && config_url) || (config_type == "by_xml" && config_xml)

    @config_errors = []
    error_field = (config_type == "by_xml") ? "config_xml" : "config_url"
    converter = CC::Importer::BLTIConverter.new
    tool_hash = if config_type == "by_url"
                  uri = Addressable::URI.parse(config_url)
                  raise URI::Error unless uri.host

                  converter.retrieve_and_convert_blti_url(config_url)
                else
                  converter.convert_blti_xml(config_xml)
                end

    real_name = name
    if tool_hash[:error]
      @config_errors << [error_field, tool_hash[:error]]
    else
      Importers::ContextExternalToolImporter.import_from_migration(tool_hash, context, nil, self)
    end
    self.name = real_name unless real_name.blank?
  rescue CC::Importer::BLTIConverter::CCImportError => e
    @config_errors << [error_field, e.message]
  rescue URI::Error, CanvasHttp::Error
    @config_errors << [:config_url, "Invalid URL"]
  rescue ActiveRecord::RecordInvalid => e
    @config_errors += Array(e.record.errors)
  end

  def use_1_3?
    lti_version == "1.3"
  end

  def use_1_3=(bool)
    self.lti_version = bool ? "1.3" : "1.1"
  end

  def uses_preferred_lti_version?
    !!send(:"use_#{PREFERRED_LTI_VERSION}?")
  end

  def active?
    ["deleted", "disabled"].exclude? workflow_state
  end

  def self.find_custom_fields_from_string(str)
    return {} if str.nil?

    str.split(/[\r\n]+/).each_with_object({}) do |line, hash|
      key, val = line.split("=")
      hash[key] = val if key.present? && val.present?
    end
  end

  def custom_fields_string=(str)
    settings[:custom_fields] = ContextExternalTool.find_custom_fields_from_string(str)
  end

  def custom_fields=(hash)
    settings[:custom_fields] = hash if hash.is_a?(Hash)
  end

  def custom_fields
    settings[:custom_fields]
  end

  def icon_url=(i_url)
    settings[:icon_url] = i_url
  end

  def icon_url
    url_with_environment_overrides(settings[:icon_url])
  end

  def canvas_icon_class=(i_url)
    settings[:canvas_icon_class] = i_url
  end

  def canvas_icon_class
    settings[:canvas_icon_class]
  end

  def text=(val)
    settings[:text] = val
  end

  def text
    settings[:text]
  end

  def oauth_compliant=(val)
    settings[:oauth_compliant] = Canvas::Plugin.value_to_boolean(val)
  end

  def oauth_compliant
    settings[:oauth_compliant]
  end

  def not_selectable=(bool)
    super(Canvas::Plugin.value_to_boolean(bool))
  end

  def selectable
    !not_selectable
  end

  def shared_secret=(val)
    super unless val.blank?
  end

  def display_type(extension_type)
    if ["global_navigation", "analytics_hub"].include?(extension_type.to_s)
      if Lti::AppUtil::TOOL_DISPLAY_TEMPLATES.key?(settings.dig(extension_type, :display_type))
        return extension_setting(extension_type, :display_type) || "full_width"
      else
        return "full_width"
      end
    end
    extension_setting(extension_type, :display_type) || "in_context"
  end

  def lti_1_3_login_url
    return nil unless use_1_3? && developer_key

    settings.dig("oidc_initiation_urls", shard.database_server.config[:region]) ||
      developer_key.oidc_initiation_url
  end

  def login_or_launch_url(extension_type: nil, preferred_launch_url: nil)
    lti_1_3_login_url || launch_url(extension_type:, preferred_launch_url:)
  end

  def launch_url(extension_type: nil, preferred_launch_url: nil)
    launch_url = preferred_launch_url ||
                 (use_1_3? && extension_setting(extension_type, :target_link_uri)) ||
                 extension_setting(extension_type, :url) ||
                 url

    url_with_environment_overrides(launch_url, include_launch_url: true)
  end

  # Modifies url based on `environments` overrides.
  # Only valid for 1.1 tools, and only in beta or test Instructure-hosted Canvas.
  # Only valid for tools that define overrides in the `environments` configuration
  # (see doc/api/file.tools_xml.md#test_env_settings for details).
  # Replaces the old behavior of rewriting tool urls/domain in the database during
  # a beta refresh.
  # launch_url overrides are only considered when include_launch_url: true is
  # provided, and are preferred over domain overrides. Query strings from the
  # base_url and launch_url override will be merged together.
  # @param base_url [String]
  def url_with_environment_overrides(base_url, include_launch_url: false)
    return base_url unless use_environment_overrides?

    override_url = environment_overrides_for(:launch_url)
    if override_url && include_launch_url
      base_query = Addressable::URI.parse(base_url)&.query_values
      return override_url if base_query.nil?

      override_uri = Addressable::URI.parse(override_url)
      override_uri.query_values = base_query.merge(override_uri&.query_values || {})
      return override_uri.to_s
    end

    override_domain = environment_overrides_for(:domain)
    if override_domain
      base_uri = Addressable::URI.parse(base_url)
      return base_url if base_uri.nil?
      return base_url unless base_uri.host

      begin
        base_uri.host = override_domain.chomp("/") # ignore trailing slash
      rescue Addressable::URI::InvalidURIError
        # account for domains with "http(s)://"
        override_uri = Addressable::URI.parse(override_domain)
        base_uri.host = override_uri.host
      end

      return base_uri.to_s
    end

    base_url
  end

  # Modifies domain based on `environments` overrides.
  # Only valid for 1.1 tools, and only in beta or test Instructure-hosted Canvas.
  # Only valid for tools that define overrides in the `environments` configuration
  # (see doc/api/file.tools_xml.md#test_env_settings for details).
  # Replaces the old behavior of rewriting tool domain in the database during
  # a beta refresh.
  def domain_with_environment_overrides
    return domain unless use_environment_overrides?

    override_domain = environment_overrides_for(:domain)
    return override_domain if override_domain

    domain
  end

  # Retrieve `environments` overrides for either :domain or :launch_url.
  # Prefers environment-specific overrides (eg `beta_domain`) over general
  # overrides (eg `domain`).
  def environment_overrides_for(key)
    return nil unless [:domain, :launch_url].include?(key.to_sym)

    env = ApplicationController.test_cluster_name
    settings.dig(:environments, "#{env}_#{key}").presence ||
      settings.dig(:environments, key).presence
  end

  def use_environment_overrides?
    return false if use_1_3?
    return false unless ApplicationController.test_cluster?
    return false if settings[:environments].blank?

    true
  end

  def extension_default_value(type, property)
    case property
    when :enabled
      true
    when :url, :target_link_uri
      url
    when :selection_width
      800
    when :selection_height
      400
    when :message_type
      if use_1_3? && type == :editor_button
        LtiAdvantage::Messages::DeepLinkingRequest::MESSAGE_TYPE
      elsif use_1_3?
        LtiAdvantage::Messages::ResourceLinkRequest::MESSAGE_TYPE
      elsif type == :resource_selection
        "resource_selection"
      else
        "basic-lti-launch-request"
      end
    else
      nil
    end
  end

  def self.normalize_sizes!(settings)
    settings[:selection_width] = settings[:selection_width].to_i if settings[:selection_width]
    settings[:selection_height] = settings[:selection_height].to_i if settings[:selection_height]

    Lti::ResourcePlacement::PLACEMENTS.each do |type|
      if settings[type]
        settings[type][:selection_width] = settings[type][:selection_width].to_i if settings[type][:selection_width]
        settings[type][:selection_height] = settings[type][:selection_height].to_i if settings[type][:selection_height]
      end
    end
  end

  def infer_defaults
    self.url = nil if url.blank?
    self.domain = nil if domain.blank?
    self.root_account ||= context.root_account
    self.is_rce_favorite &&= can_be_rce_favorite?
    ContextExternalTool.normalize_sizes!(settings)

    Lti::ResourcePlacement::PLACEMENTS.each do |type|
      next unless settings[type]
      next if settings[type].key? :enabled

      settings.delete(type) unless extension_setting(type, :url)
    end

    sync_placements!(Lti::ResourcePlacement::PLACEMENTS.select { |type| settings[type] }.map(&:to_s))
    true
  end

  # This aggressively updates the domain on all URLs in this tool
  def change_domain!(new_domain)
    replace_host = lambda do |url, host|
      uri = Addressable::URI.parse(url)
      uri.host = host if uri.host
      uri.to_s
    end

    self.domain = new_domain if domain

    self.url = replace_host.call(self.url, new_domain) if self.url

    settings.each_key do |setting|
      next if [:custom_fields, :environments].include? setting.to_sym

      case settings[setting]
      when Hash
        settings[setting].each do |property, value|
          if value.try(:match?, URI::DEFAULT_PARSER.make_regexp)
            settings[setting][property] = replace_host.call(value, new_domain)
          end
        end
      when URI::DEFAULT_PARSER.make_regexp
        settings[setting] = replace_host.call(settings[setting], new_domain)
      end
    end
  end

  def self.standardize_url(url)
    return nil if url.blank?

    url = url.gsub(/[[:space:]]/, "")
    url = "http://" + url unless url.include?("://")
    begin
      res = Addressable::URI.parse(url)&.normalize
      res.query = res.query.split("&").sort.join("&") if res&.query.present?
      res
    rescue Addressable::URI::InvalidURIError
      nil
    end
  end

  alias_method :destroy_permanently!, :destroy
  def destroy
    self.workflow_state = "deleted"
    save!
  end

  def precedence
    if domain
      # Somebody tell me if we should be expecting more than
      # 25 dots in a url host...
      25 - domain.split(".").length
    elsif url
      25
    else
      26
    end
  end

  def standard_url(use_environment_overrides = false)
    standard_url = ContextExternalTool.standardize_url(url)

    if use_environment_overrides
      ContextExternalTool.standardize_url(url_with_environment_overrides(standard_url.to_s, include_launch_url: true))
    else
      standard_url
    end
  end

  # Does the tool match the host of the given url?
  # Checks for batches on both domain and url
  #
  # This method checks both the domain and url
  # host when attempting to match host.
  def matches_host?(url, use_environment_overrides: false)
    standard_url = standard_url(use_environment_overrides)
    matches_tool_domain?(url) ||
      (standard_url.present? &&
        standard_url.host == ContextExternalTool.standardize_url(url)&.host)
  end

  def matches_url?(url, match_queries_exactly = true, use_environment_overrides: false)
    tool_url = standard_url(use_environment_overrides)
    if match_queries_exactly
      url = ContextExternalTool.standardize_url(url)
      url == tool_url
    elsif tool_url.present?
      @url_params ||= tool_url.query&.split("&") || []
      res = ContextExternalTool.standardize_url(url)
      return false if res.blank?

      if res.query.present?
        res.query = res.query.split("&").select { |p| @url_params.include?(p) }.sort.join("&")
      end

      res.normalize!
      res == tool_url
    end
  end

  # Returns true if the host of given url is the same or a subdomain of the tool domain.
  # Also requires the port numbers to match if present.
  # If the tool doesn't have a domain, returns false.
  def matches_tool_domain?(url, use_environment_overrides: false)
    domain = use_environment_overrides ? domain_with_environment_overrides : self.domain
    return false if domain.blank?

    url = ContextExternalTool.standardize_url(url)
    host = url&.host
    port = url&.port
    d = domain.downcase.gsub(%r{https?://}, "")
    !!(host && ("." + host + (port ? ":#{port}" : "")).match(/\.#{Regexp.escape(d)}\z/))
  end

  def duplicated_in_context?
    duplicate_tool = Lti::ToolFinder.from_url(url, context, exclude_tool_id: id)

    # If tool with same launch URL is found in the context
    return true if url.present? && duplicate_tool.present?

    # If tool with same domain is found in the context
    if domain.present?
      same_domain_diff_id = ContextExternalTool.where.not(id:).where(domain:)
      Lti::ContextToolFinder.all_tools_scope_union(context, base_scope: same_domain_diff_id).exists?
    else
      false
    end
  end

  def check_for_duplication(verify_uniqueness)
    if duplicated_in_context? && verify_uniqueness
      errors.add(:tool_currently_installed, "The tool is already installed in this context.")
    end
  end

  IDENTITY_FIELDS = %i[name
                       context_id
                       context_type
                       domain
                       url
                       consumer_key
                       shared_secret
                       description
                       workflow_state
                       settings].freeze

  def calculate_identity_hash
    props = [*slice(IDENTITY_FIELDS.excluding(:settings)).values, Utils::HashUtils.sort_nested_data(settings)]
    Digest::SHA2.new(256).hexdigest(props.to_json)
  end

  def add_identity_hash
    if identity_fields_changed?
      ident_hash = calculate_identity_hash
      self.identity_hash = ContextExternalTool.where(identity_hash: ident_hash).exists? ? "duplicate" : ident_hash
    end
  end

  def identity_fields_changed?
    IDENTITY_FIELDS.excluding(:settings).any? { |field| send(:"#{field}_changed?") } ||
      (Utils::HashUtils.sort_nested_data(settings_was) != Utils::HashUtils.sort_nested_data(settings))
  end

  def can_access_content_tag?(content_tag)
    return false unless content_tag.is_a?(ContentTag)
    return true if content_tag.content == self
    return false unless use_1_3? && developer_key

    # LTI 1.3: dev key ids match
    context = content_tag.context
    context = context.context if context.is_a?(Assignment)

<<<<<<< HEAD
    developer_key_id == ContextExternalTool.from_content_tag(content_tag, context)&.developer_key_id
=======
    developer_key_id == Lti::ToolFinder.from_content_tag(content_tag, context)&.developer_key_id
>>>>>>> e54868b5
  end

  def self.find_active_external_tool_by_consumer_key(consumer_key, context)
    active.where(consumer_key:, context: Lti::ContextToolFinder.contexts_to_search(context)).first
  end

  def self.find_active_external_tool_by_client_id(client_id, context)
    active.where(developer_key_id: client_id, context: Lti::ContextToolFinder.contexts_to_search(context)).first
  end

  def self.find_external_tool_by_id(id, context)
    where(id:, context: Lti::ContextToolFinder.contexts_to_search(context)).first
  end

  def self.find_external_tool_client_id(id, context)
    where(id:, context: Lti::ContextToolFinder.contexts_to_search(context)).pluck(:developer_key_id).map { Shard.global_id_for _1 }
<<<<<<< HEAD
  end

  def self.from_assignment(assignment)
    Lti::ToolFinder.from_assignment(assignment)
  end

  def self.from_content_tag(tag, context)
    Lti::ToolFinder.from_content_tag(tag, context)
  end

  def self.find_external_tool(
    url,
    context,
    preferred_tool_id = nil, exclude_tool_id = nil, preferred_client_id = nil,
    only_1_3: false,
    prefer_1_1: false
  )
    Lti::ToolFinder.from_url(
      url,
      context,
      preferred_tool_id:,
      exclude_tool_id:,
      preferred_client_id:,
      only_1_3:,
      prefer_1_1:
    )
=======
>>>>>>> e54868b5
  end

  scope :having_setting, lambda { |setting|
                           if setting
                             joins(:context_external_tool_placements)
                               .where(context_external_tool_placements: { placement_type: setting })
                           else
                             all
                           end
                         }

  scope :placements, lambda { |*placements|
    if placements.present?
      scope = ContextExternalTool.where(
        ContextExternalToolPlacement
          .where(placement_type: placements)
          .where("context_external_tools.id = context_external_tool_placements.context_external_tool_id").arel.exists
      )
      # Default placements are only applicable to LTI 1.1
      if placements.map(&:to_s).intersect?(Lti::ResourcePlacement::LEGACY_DEFAULT_PLACEMENTS)
        scope = ContextExternalTool
                .where(lti_version: "1.1", not_selectable: false)
                .merge(
                  ContextExternalTool.where("COALESCE(context_external_tools.url, '') <> ''")
                                     .or(ContextExternalTool.where("COALESCE(context_external_tools.domain, '') <> ''"))
                ).or(scope)
      end

      merge(scope)
    else
      all
    end
  }

  scope :selectable, -> { where("context_external_tools.not_selectable IS NOT TRUE") }

  scope :visible, lambda { |user, context, session, placements, current_scope = ContextExternalTool.default_scoped.all|
    if context.grants_right?(user, session, :read_as_admin)
      all
    elsif !placements
      none
    else
      allowed_visibility = ["public"]
      allowed_visibility.push("members") if context.grants_any_right?(user, session, :participate_as_student, :read_as_admin)
      allowed_visibility.push("admins") if context.grants_right?(user, session, :read_as_admin)
      # To get at the visibility setting for each tool we need to use active record.  We will limit this to just the candidate tools using the current scope.
      valid_tools = current_scope.select do |cet|
        include_tool = false
        placements.each do |placement|
          tool_settings = cet.settings.with_indifferent_access
          # The tool must have no visibility settings, or else a visibility threshold met by the current user.
          if tool_settings[placement] && (!tool_settings[placement][:visibility] || allowed_visibility.include?(tool_settings[placement][:visibility]))
            include_tool = true
          end
          break if include_tool
        end
        include_tool
      end.pluck(:id)
      where(id: valid_tools)
    end
  }

  def self.find_for(id, context, type, raise_error = true)
    id = id[Api::ID_REGEX] if id.is_a?(String)
    unless id.present?
      if raise_error
        raise ActiveRecord::RecordNotFound
      else
        return nil
      end
    end

    context = context.context if context.is_a?(Group)

    tool = context.context_external_tools.having_setting(type).active.where(id:).first
    tool ||= ContextExternalTool.having_setting(type).active.where(context_type: "Account", context_id: context.account_chain_ids, id:).first
    raise ActiveRecord::RecordNotFound if !tool && raise_error

    tool
  end

  scope :active, lambda {
    where.not(workflow_state: ["deleted", "disabled"])
  }

  scope :not_duplicate, lambda {
    where.not(identity_hash: "duplicate")
  }

  def self.serialization_excludes
    [:shared_secret, :settings]
  end

  # sets the custom fields from the main tool settings, and any on individual resource type settings
  def set_custom_fields(resource_type)
    hash = {}
    fields = [settings[:custom_fields] || {}]
    fields << (settings[resource_type.to_sym][:custom_fields] || {}) if resource_type && settings[resource_type.to_sym]
    fields.each do |field_set|
      field_set.each do |key, val|
        key = key.to_s.gsub(/[^\w]/, "_").downcase
        if key.match?(/^custom_/)
          hash[key] = val
        else
          hash["custom_#{key}"] = val
        end
      end
    end
    hash
  end

  def opaque_identifier_for(asset, context: nil)
    ContextExternalTool.opaque_identifier_for(asset, shard, context:)
  end

  def self.opaque_identifier_for(asset, shard, context: nil)
    return if asset.blank?

    shard.activate do
      lti_context_id = context_id_for(asset, shard)
      Lti::V1p1::Asset.set_asset_context_id(asset, lti_context_id, context:)
    end
  end

  def visible_with_permission_check?(launch_type, user, context, session = nil)
    return false unless self.class.visible?(extension_setting(launch_type, "visibility"), user, context, session)

    permission_given?(launch_type, user, context, session)
  end

  def permission_given?(launch_type, user, context, session = nil)
    if (required_permissions_str = extension_setting(launch_type, "required_permissions"))
      # if configured with a comma-separated string of permissions, will only show the link
      # if all permissions are granted
      required_permissions_str.split(",").map(&:to_sym).all? do |p|
        permission_given = context&.grants_right?(user, session, p)

        # Global navigation tools are always installed in the root account.
        # This means if the current user is using a course-based role, the
        # standard `grants_right?` call to the context (always the root account)
        # will always fail.
        #
        # If this is the scenario, check to see if the user has any active enrollments
        # in the account with the required permission. If they do, grant access.
        if !permission_given &&
           context.present? &&
           launch_type.to_s == Lti::ResourcePlacement::GLOBAL_NAVIGATION.to_s
          permission_given = manageable_enrollments_by_permission(
            p,
            user.enrollments_for_account_and_sub_accounts(context.root_account)
          ).present?
        end

        permission_given
      end
    else
      true
    end
  end

  def quiz_lti?
    tool_id == QUIZ_LTI
  end

  def feature_flag_enabled?(context = nil)
    feature = TOOL_FEATURE_MAPPING[tool_id]
    !feature || (context || self.context).feature_enabled?(feature)
  end

  # Add new types to this as we finish their migration methods
  # and they'll be automagically migrated.
  VALID_MIGRATION_TYPES = [Assignment, ContentTag, ExternalToolCollaboration].freeze

  # for helping tool providers upgrade from 1.1 to 1.3.
  # this method will upgrade all related content to 1.3,
  # only if this is a 1.3 tool and has a matching 1.1 tool.
  # since finding all content related to this tool is an
  # expensive operation (unavoidable N+1 for indirectly
  # related assignments, which are more rare), this is done
  # in a delayed job.
  # @see Lti::Migratable
  def migrate_content_to_1_3_if_needed!
    return unless use_1_3?

    # is there a 1.1 tool that matches this one?
    matching_1_1_tool = Lti::ToolFinder.from_url(url || domain, context, exclude_tool_id: id, prefer_1_1: true)

    return if matching_1_1_tool.nil? || matching_1_1_tool.use_1_3?

    delay_if_production(priority: Delayed::LOW_PRIORITY).migrate_content_to_1_3(matching_1_1_tool.id)
  end

  # Migrates all content associated with an LTI 1.1 tool to LTI 1.3.
  # Loads content in batches and kicks off smaller jobs that perform
  # the actual work of migrating the content.
  # @param [Integer] tool_id The id of the LTI 1.1 tool whose content we're migrating
  # @see Lti::Migratable
  def migrate_content_to_1_3(tool_id)
    tool_id ||= id

    # Counters for tracking migration progress
    total_batches = 0

    GuardRail.activate(:secondary) do
      VALID_MIGRATION_TYPES.each do |type|
        next unless type.include?(Lti::Migratable)

        type.scope_to_context(
          type.directly_associated_items(tool_id), context
        ).find_ids_in_batches do |ids|
          delay_if_production(
            priority: Delayed::LOW_PRIORITY,
            n_strand: ["ContextExternalTool#migrate_content_to_1_3", tool_id]
          ).prepare_direct_batch_for_migration(ids, type)
          total_batches += 1
        end

        type.scope_to_context(
          type.indirectly_associated_items(tool_id), context
        ).find_ids_in_batches do |ids|
          delay_if_production(
            priority: Delayed::LOW_PRIORITY,
            n_strand: ["ContextExternalTool#migrate_content_to_1_3", tool_id]
          ).prepare_indirect_batch_for_migration(tool_id, ids, type)
          total_batches += 1
        end
      end
    end

    prog = Progress.create!(context: self, tag: "migrate_content_to_1_3", workflow_state: "queued", results: { total_batches: total_batches + 1, tool_id: })

    delay_if_production(
      priority: Delayed::LOW_PRIORITY,
      n_strand: ["ContextExternalTool#migrate_content_to_1_3", tool_id]
    ).mark_migration_completed(prog.id)
  end

  def mark_migration_completed(prog_id)
    prog = Progress.find(prog_id)
    prog.update!(workflow_state: "completed")
  end

  # For the given content_type, migrates the direct batch
  # from 1.1 to 1.3 according to the types migration method.
  # @see Lti::Migratable
  def prepare_direct_batch_for_migration(ids, content_type)
    content_type.fetch_direct_batch(ids) do |item|
      prepare_content_for_migration(item)
    end
  end

  # For the given content_type, migrates the direct batch
  # from 1.1 to 1.3 according to the types migration method.
  # @see Lti::Migratable
  def prepare_indirect_batch_for_migration(tool_id, ids, content_type)
    content_type.fetch_indirect_batch(tool_id, id, ids) do |item|
      prepare_content_for_migration(item)
    end
  end

  def prepare_content_for_migration(content)
    GuardRail.activate(:primary) do
      content.migrate_to_1_3_if_needed!(self)
    end
  rescue ActiveRecord::RecordInvalid, PG::UniqueViolation => e
    Sentry.with_scope do |scope|
      scope.set_tags(content_id: content.global_id)
      scope.set_tags(content_type: content.class.name)
      scope.set_tags(tool_id: global_id)
      scope.set_tags(exception_class: e.class.name)
      scope.set_context(
        "exception",
        {
          name: e.class.name,
          message: e.message
        }
      )
      Sentry.capture_message("ContextExternalTool#prepare_content_for_migration", level: :warning)
    end
  end

  # The result of this method should correspond with conditional rendering of the ExternalMigrationInfo component
  def migrating?
    progresses.where.not(workflow_state: "completed").exists?
  end

  # Intended to return true only for Instructure-owned tools that have been
  # properly configured as "internal" tools. Used for some custom variable substitutions.
  # Will only return true if the launch_url's domain ends with a domain from the allowlist,
  # or exactly matches a domain from the allowlist.
  def internal_service?(launch_url)
    return false unless developer_key&.internal_service?
    return false unless launch_url

    begin
      domain = URI.parse(launch_url).host
    rescue URI::InvalidURIError
      # ignore
    end
    return false unless domain

    internal_tool_domain_allowlist.any? { |d| domain.end_with?(".#{d}") || domain == d }
  end

  # Used in ContextToolFinder
  def sort_key
    [Canvas::ICU.collation_key(name), global_id]
  end

<<<<<<< HEAD
  def associated_1_1_tool(context, launch_url = nil)
    Lti::ToolFinder.associated_1_1_tool(self, context, launch_url || url || domain)
  end

=======
>>>>>>> e54868b5
  # Icon for tools which don't provide one, based on the DeveloperKey or tool
  # id, and the tool name
  def default_icon_path
    Rails.application.routes.url_helpers.lti_tool_default_icon_path(
      name:
    )
  end

  def placement_allowed?(placement)
    return true unless Lti::ResourcePlacement::RESTRICTED_PLACEMENTS.include? placement.to_sym

    allowed_domains = Setting.get("#{placement}_allowed_launch_domains", "").split(",").map(&:strip).reject(&:empty?)
    allowed_dev_keys = Setting.get("#{placement}_allowed_dev_keys", "").split(",").map(&:strip).reject(&:empty?)

    allowed_dev_keys.include?(global_developer_key_id.to_s) ||
      allowed_domains.include?(domain) ||
      allowed_domains.any? do |allowed_domain|
        # wildcard domains: allowed_domain "*.foo.com" -> domain.end_with? ".foo.com"
        allowed_domain.start_with?("*.") && domain&.end_with?(allowed_domain[1..])
      end
  end

  def on_by_default?(on_by_default_ids)
    on_by_default_ids.include?(global_developer_key_id)
  end

  def asset_processor_eula_url
    Rails.application.routes.url_helpers.update_tool_eula_url(
      context_external_tool_id: id,
      host: context.root_account.environment_specific_domain
    ).delete_suffix("/deployment")
  end

  private

  # Locally and in OSS installations, this can be configured in config/dynamic_settings.yml.
  # Returns an array of strings, each listing a partial or full domain suffix that is considered "internal".
  # Domains should not have a preceding ".".
  # For example, ["instructure.com", "inscloudgate.net", "inseng.net"] in Instructure-deployed production Canvas.
  def internal_tool_domain_allowlist
    config = DynamicSettings.find("lti", default_ttl: 2.hours)["internal_tool_domain_allowlist"] || "[]"
    @internal_tool_domain_allowlist ||= YAML.safe_load(config)
  end

  def check_global_navigation_cache
    if context.is_a?(Account) && context.root_account?
      context.clear_cache_key(:global_navigation) # it's hard to know exactly _what_ changed so clear all initial global nav caches at once
    end
  end

  def clear_tool_domain_cache
    if saved_change_to_domain? || saved_change_to_url? || saved_change_to_workflow_state?
      context&.clear_tool_domain_cache
    end
  end

  def update_unified_tool_id
    unified_tool_id = if use_1_3? && (utid = developer_key.tool_configuration.unified_tool_id)
                        utid
                      else
                        LearnPlatform::GlobalApi.get_unified_tool_id(**params_for_unified_tool_id)
                      end
    update_column(:unified_tool_id, unified_tool_id) if unified_tool_id
  end
  handle_asynchronously :update_unified_tool_id, priority: Delayed::LOW_PRIORITY

  def params_for_unified_tool_id
    params = {
      lti_name: name,
      lti_tool_id: tool_id,
      lti_domain: domain,
      lti_version:,
      lti_url: url,
    }
    params[:lti_redirect_url] = settings.dig(:custom_fields, :url) if tool_id == "redirect"
    params
  end
  private :params_for_unified_tool_id

  def update_unified_tool_id?
    return false if workflow_state == "deleted"

    fields_for_utid = %w[tool_id name domain url settings]
    !!saved_changes.keys.intersect?(fields_for_utid)
  end
end<|MERGE_RESOLUTION|>--- conflicted
+++ resolved
@@ -1021,11 +1021,7 @@
     context = content_tag.context
     context = context.context if context.is_a?(Assignment)
 
-<<<<<<< HEAD
-    developer_key_id == ContextExternalTool.from_content_tag(content_tag, context)&.developer_key_id
-=======
     developer_key_id == Lti::ToolFinder.from_content_tag(content_tag, context)&.developer_key_id
->>>>>>> e54868b5
   end
 
   def self.find_active_external_tool_by_consumer_key(consumer_key, context)
@@ -1042,35 +1038,6 @@
 
   def self.find_external_tool_client_id(id, context)
     where(id:, context: Lti::ContextToolFinder.contexts_to_search(context)).pluck(:developer_key_id).map { Shard.global_id_for _1 }
-<<<<<<< HEAD
-  end
-
-  def self.from_assignment(assignment)
-    Lti::ToolFinder.from_assignment(assignment)
-  end
-
-  def self.from_content_tag(tag, context)
-    Lti::ToolFinder.from_content_tag(tag, context)
-  end
-
-  def self.find_external_tool(
-    url,
-    context,
-    preferred_tool_id = nil, exclude_tool_id = nil, preferred_client_id = nil,
-    only_1_3: false,
-    prefer_1_1: false
-  )
-    Lti::ToolFinder.from_url(
-      url,
-      context,
-      preferred_tool_id:,
-      exclude_tool_id:,
-      preferred_client_id:,
-      only_1_3:,
-      prefer_1_1:
-    )
-=======
->>>>>>> e54868b5
   end
 
   scope :having_setting, lambda { |setting|
@@ -1380,13 +1347,6 @@
     [Canvas::ICU.collation_key(name), global_id]
   end
 
-<<<<<<< HEAD
-  def associated_1_1_tool(context, launch_url = nil)
-    Lti::ToolFinder.associated_1_1_tool(self, context, launch_url || url || domain)
-  end
-
-=======
->>>>>>> e54868b5
   # Icon for tools which don't provide one, based on the DeveloperKey or tool
   # id, and the tool name
   def default_icon_path
