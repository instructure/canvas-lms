# frozen_string_literal: true

#
# Copyright (C) 2011 - present Instructure, Inc.
#
# This file is part of Canvas.
#
# Canvas is free software: you can redistribute it and/or modify it under
# the terms of the GNU Affero General Public License as published by the Free
# Software Foundation, version 3 of the License.
#
# Canvas is distributed in the hope that it will be useful, but WITHOUT ANY
# WARRANTY; without even the implied warranty of MERCHANTABILITY or FITNESS FOR
# A PARTICULAR PURPOSE. See the GNU Affero General Public License for more
# details.
#
# You should have received a copy of the GNU Affero General Public License along
# with this program. If not, see <http://www.gnu.org/licenses/>.
require "redcarpet"

class ContextExternalTool < ActiveRecord::Base
  include Workflow
  include SearchTermHelper
  include PermissionsHelper

  has_many :content_tags, as: :content
  has_many :context_external_tool_placements, autosave: true
  has_many :lti_resource_links, class_name: "Lti::ResourceLink"
  has_many :progresses, as: :context, inverse_of: :context
  has_many :lti_notice_handlers, class_name: "Lti::NoticeHandler"
  has_many :lti_asset_processors, class_name: "Lti::AssetProcessor"
  has_many :lti_asset_processor_eula_acceptances, class_name: "Lti::AssetProcessorEulaAcceptance", inverse_of: :context_external_tool, dependent: :destroy
  has_many :context_controls, class_name: "Lti::ContextControl", inverse_of: :deployment

  has_one :estimated_duration, dependent: :destroy, inverse_of: :external_tool

  belongs_to :context, polymorphic: [:course, :account]
  belongs_to :developer_key
  belongs_to :root_account, class_name: "Account"
  belongs_to :lti_registration, class_name: "Lti::Registration"

  include MasterCourses::Restrictor
  restrict_columns :content, [:name, :description]
  restrict_columns :settings, %i[consumer_key shared_secret url domain settings]

  validates :context_id, :context_type, :workflow_state, presence: true
  validates :name, :consumer_key, :shared_secret, presence: true
  validates :name, length: { maximum: maximum_string_length }
  validates :consumer_key, length: { maximum: 2048 }
  validates :config_url, presence: { if: ->(t) { t.config_type == "by_url" } }
  validates :config_xml, presence: { if: ->(t) { t.config_type == "by_xml" } }
  validates :domain, length: { maximum: 253, allow_blank: true }
  validates :lti_version, inclusion: { in: %w[1.1 1.3], message: ->(_object, _data) { t("%{value} is not a valid LTI version") } }
  validate :url_or_domain_is_set
  validate :validate_urls
  attr_reader :config_type, :config_url, :config_xml

  accepts_nested_attributes_for :estimated_duration, allow_destroy: true

  # handles both serialized Hashes and HashWithIndifferentAccesses
  # and always returns a HashWithIndifferentAccess
  #
  # would LOVE to rip this out and not store everything in `settings`
  class SettingsSerializer
    def self.load(value)
      return nil unless value

      obj = YAML.safe_load(value)
      if obj.respond_to? :with_indifferent_access
        return obj.with_indifferent_access
      end

      obj
    end

    def self.dump(value)
      YAML.dump(value)
    end
  end
  serialize :settings, coder: SettingsSerializer

  # add_identity_hash needs to calculate off of other data in the object, so it
  # should always be the last field change callback to run
  before_save :infer_defaults, :add_identity_hash
  after_destroy :soft_delete_associated_context_controls
  after_save :touch_context, :check_global_navigation_cache, :clear_tool_domain_cache
  after_commit :update_unified_tool_id, if: :update_unified_tool_id?
  validate :check_for_xml_error

  scope :disabled, -> { where(workflow_state: DISABLED_STATE) }
  scope :quiz_lti, -> { where(tool_id: QUIZ_LTI) }
  scope :lti_1_3, -> { where(lti_version: "1.3") }
  scope :lti_1_1, -> { where(lti_version: "1.1") }

  STANDARD_EXTENSION_KEYS = [
    :canvas_icon_class,
    :custom_fields,
    :default,
    :display_type,
    :enabled,
    :icon_svg_path_64,
    :icon_url,
    :message_type,
    :prefer_sis_email,
    :required_permissions,
    :launch_height,
    :launch_width,
    :launch_method,
    :selection_height,
    :selection_width,
    :text,
    :labels,
    :windowTarget,
    :url,
    :target_link_uri,
    :root_account_only,
    [:visibility, ->(v) { %w[members admins public].include?(v) || v.nil? }].freeze,
  ].freeze

  CUSTOM_EXTENSION_KEYS = {
    file_menu: [:accept_media_types].freeze,
    editor_button: [:use_tray].freeze,
    ActivityAssetProcessor: [:eula].freeze,
    submission_type_selection: [:description, :require_resource_selection].freeze,
  }.freeze

  DISABLED_STATE = "disabled"
  QUIZ_LTI = "Quizzes 2"
  ANALYTICS_2 = "fd75124a-140e-470f-944c-114d2d93bb40"
  ADMIN_ANALYTICS = "admin-analytics"
  PREFERRED_LTI_VERSION = "1_3"

  workflow do
    state :anonymous
    state :name_only
    state :email_only
    state :public
    state :deleted
    state DISABLED_STATE.to_sym # The tool's developer key is "off" but not deleted
  end

  set_policy do
    given do |user, session|
      context.grants_right?(user, session, :manage_lti_edit)
    end
    can :read and can :update and can :update_manually

    given do |user, session|
      context.grants_right?(user, session, :manage_lti_delete)
    end
    can :read and can :delete
  end

  def related_account
    account || course&.account
  end

  def available_in_context?(context)
    return true unless context.root_account.feature_enabled?(:lti_registrations_next)
    return true unless lti_registration

    control = Lti::ContextControl.nearest_control_for_registration(context, lti_registration, self)

    # If we don't have a control, log to Sentry so that we can fix it.
    # We expect there to be an automatically created control for each tool.
    if control.nil?
      Sentry.with_scope do |scope|
        scope.set_tags(context_id: context.global_id)
        scope.set_tags(lti_registration_id: lti_registration.global_id)
        scope.set_context("tool", global_id)
        Sentry.capture_message("ContextExternalTool#available_in_context", level: :warning)
      end
    end

    # Given that we expect to have auto-created a control for each tool, which should
    # have defaulted to "available," if we are missing a context control we assume that
    # the tool is available.
    control.nil? || control.available?
  end

  class << self
    # because global navigation tool visibility can depend on a user having particular permissions now
    # this needs to expand from being a simple "admins/members" check to something more full-fledged
    # this will return a hash with the original visibility setting alone with a computed list of
    # all other permissions (as needed) granted by the current context so all users with the same
    # set of computed permissions will share the same global nav cache
    def global_navigation_granted_permissions(root_account:, user:, context:, session: nil)
      return { original_visibility: "members" } unless user

      permissions_hash = {}
      # still use the original visibility setting
      permissions_hash[:original_visibility] = Rails.cache.fetch_with_batched_keys(
        ["external_tools/global_navigation/visibility", root_account.asset_string].cache_key,
        batch_object: user,
        batched_keys: [:enrollments, :account_users]
      ) do
        # let them see admin level tools if there are any courses they can manage
        if root_account.grants_any_right?(user, *RoleOverride::GRANULAR_MANAGE_COURSE_CONTENT_PERMISSIONS) ||
           GuardRail.activate(:secondary) { Course.manageable_by_user(user.id, false).not_deleted.where(root_account_id: root_account).exists? }
          "admins"
        else
          "members"
        end
      end
      required_permissions = global_navigation_permissions_to_check(root_account)
      required_permissions.each do |permission|
        # run permission checks against the context if any of the tools are configured to require them
        permissions_hash[permission] = context.grants_right?(user, session, permission)
      end
      permissions_hash
    end

    def filtered_global_navigation_tools(root_account, granted_permissions)
      tools = all_global_navigation_tools(root_account)

      if granted_permissions[:original_visibility] != "admins"
        # reject the admin only tools
        tools.reject! { |tool| tool.global_navigation[:visibility] == "admins" }
      end
      # check against permissions if needed
      tools.select! do |tool|
        required_permissions_str = tool.extension_setting(:global_navigation, "required_permissions")
        if required_permissions_str
          required_permissions_str.split(",").map(&:to_sym).all? { |p| granted_permissions[p] }
        else
          true
        end
      end
      tools
    end

    # returns a key composed of the updated_at times for all the tools visible to someone with the granted_permissions
    # i.e. if it hasn't changed since the last time we rendered the erb template for the menu then we can re-use the same html
    def global_navigation_menu_render_cache_key(root_account, granted_permissions)
      # only re-render the menu if one of the global nav tools has changed
      perm_key = key_for_granted_permissions(granted_permissions)
      compiled_key = ["external_tools/global_navigation/compiled_tools_updated_at", root_account.global_asset_string, perm_key].cache_key

      # shameless plug for the cache register system:
      # batching with the :global_navigation key means that we can easily mark every one of these for recalculation
      # in the :check_global_navigation_cache callback instead of having to explicitly delete multiple keys
      # (which was fine when we only had two visibility settings but not when an infinite combination of permissions is in play)
      Rails.cache.fetch_with_batched_keys(compiled_key, batch_object: root_account, batched_keys: :global_navigation) do
        tools = filtered_global_navigation_tools(root_account, granted_permissions)
        Digest::SHA256.hexdigest(tools.sort.map(&:cache_key).join("/"))
      end
    end

    def visible?(visibility, user, context, session = nil)
      visibility = visibility.to_s
      return true unless %w[public members admins].include?(visibility)
      return true if visibility == "public"
      return true if visibility == "members" &&
                     context.grants_any_right?(user, session, :participate_as_student, :read_as_admin)
      return true if visibility == "admins" && context.grants_right?(user, session, :read_as_admin)

      false
    end

    def editor_button_json(tools, context, user, session, default_tool_icon_base_url)
      tools.select! { |tool| visible?(tool.editor_button["visibility"], user, context, session) }
      markdown = Redcarpet::Markdown.new(Redcarpet::Render::HTML.new({ link_attributes: { target: "_blank" } }))
      on_by_default_ids = ContextExternalTool.on_by_default_ids
      tools.map do |tool|
        canvas_icon_class = tool.editor_button(:canvas_icon_class)
        icon_url = tool.editor_button(:icon_url)
        if canvas_icon_class.blank? && icon_url.blank?
          # Default tool icons are served by canvas; some users of this method
          # may need a full URL rather than path.
          icon_url = default_tool_icon_base_url + tool.default_icon_path
        end

        {
          name: tool.label_for(:editor_button, I18n.locale),
          id: tool.id,
          favorite: tool.is_rce_favorite_in_context?(context),
          url: tool.editor_button(:url),
          icon_url:,
          canvas_icon_class:,
          width: tool.editor_button(:selection_width),
          height: tool.editor_button(:selection_height),
          use_tray: tool.editor_button(:use_tray) == "true",
          on_by_default: tool.on_by_default?(on_by_default_ids),
          description: if tool.description
                         Sanitize.clean(markdown.render(tool.description), CanvasSanitize::SANITIZE)
                       else
                         ""
                       end
        }
      end
    end

    def on_by_default_ids
      Setting.get("rce_always_on_developer_key_ids", "").split(",").reject(&:empty?).map(&:to_i)
    end

    private

    def context_id_for(asset, shard)
      str = asset.asset_string.to_s
      raise "Empty value" if str.blank?

      Canvas::Security.hmac_sha1(str, shard.settings[:encryption_key])
    end

    def global_navigation_permissions_to_check(root_account)
      # look at the list of tools that are configured for the account and see if any are asking for permissions checks
      Rails.cache.fetch_with_batched_keys("external_tools/global_navigation/permissions_to_check", batch_object: root_account, batched_keys: :global_navigation) do
        tools = all_global_navigation_tools(root_account)
        tools.filter_map { |tool| tool.extension_setting(:global_navigation, "required_permissions")&.split(",")&.map(&:to_sym) }.flatten.uniq
      end
    end

    def all_global_navigation_tools(root_account)
      RequestCache.cache("global_navigation_tools", root_account) do # prevent re-querying
        Lti::ContextToolFinder.new(root_account, type: :global_navigation).all_tools_scope_union.to_unsorted_array
      end
    end

    def key_for_granted_permissions(granted_permissions)
      Digest::SHA256.hexdigest(granted_permissions.sort.flatten.join(",")) # for consistency's sake
    end
  end

  Lti::ResourcePlacement::PLACEMENTS.each do |type|
    class_eval <<~RUBY, __FILE__, __LINE__ + 1
      def #{type}(setting=nil)
        # expose inactive placements to API
        extension_setting(:#{type}, setting) || extension_setting(:inactive_placements, :#{type})
      end

      def #{type}=(hash)
        set_extension_setting(:#{type}, hash)
      end
    RUBY
  end

  def deployment_id
    "#{id}:#{Lti::V1p1::Asset.opaque_identifier_for(context)}"[0..254]
  end

  def content_migration_configured?
    settings.key?("content_migration") &&
      settings["content_migration"].is_a?(Hash) &&
      settings["content_migration"].key?("export_start_url") &&
      settings["content_migration"].key?("import_start_url")
  end

  def extension_setting(type, property = nil)
    val = calculate_extension_setting(type, property)

    if property == :icon_url
      # make sure it's a valid url
      begin
        URI.parse(val) if val
      rescue URI::InvalidURIError
        return nil
      end

      # account for beta and test overrides
      return url_with_environment_overrides(val)
    end

    val
  end

  def calculate_extension_setting(type, property = nil)
    return settings[property] unless type

    type = type.to_sym
    return setting_with_default_enabled(type) unless property && settings[type]

    settings[type][property] || settings[property] || extension_default_value(type, property)
  end

  def setting_with_default_enabled(type)
    return nil unless settings[type]
    return settings[type] unless Lti::ResourcePlacement::PLACEMENTS.include?(type)

    { enabled: true }.with_indifferent_access.merge(settings[type])
  end

  # Returns array of either <symbol type> or array [<symbol type>, <validator block>]
  def self.extension_keys_for_placement(type)
    extension_keys = STANDARD_EXTENSION_KEYS

    if (custom_keys = CUSTOM_EXTENSION_KEYS[type])
      extension_keys += custom_keys
    end

    extension_keys
  end

  def set_extension_setting(type, hash)
    if !hash || !hash.is_a?(Hash)
      settings.delete type
      remove_from_inactive_placements(type)
      return
    end

    hash = hash.with_indifferent_access
    hash[:enabled] = Canvas::Plugin.value_to_boolean(hash[:enabled]) if hash[:enabled]

    # merge with existing settings so that no caller can complain
    settings[type] = (settings[type] || {}).with_indifferent_access unless placement_inactive?(type)

    ContextExternalTool.extension_keys_for_placement(type).each do |key, validator|
      if hash.key?(key) && (!validator || validator.call(hash[key]))
        if placement_inactive?(type)
          settings[:inactive_placements][type][key] = hash[key]
        else
          settings[type][key] = hash[key]
        end
      end
    end

    # on deactivation, make sure placement data is kept
    if settings[type]&.key?(:enabled) && !settings[type][:enabled]
      # resource_selection is a default placement, which can only be overridden
      # by not_selectable, see scope :placements on line 826
      self.not_selectable = true if type == :resource_selection

      settings[:inactive_placements] ||= {}.with_indifferent_access
      settings[:inactive_placements][type] ||= {}.with_indifferent_access
      settings[:inactive_placements][type].merge!(settings[type])
      settings.delete(type)
      return
    end

    # on reactivation, use the old placement data
    old_placement_data = settings.dig(:inactive_placements, type)
    if old_placement_data&.include?(:enabled) && old_placement_data[:enabled]
      # resource_selection is a default placement, which can only be overridden
      # by not_selectable, see scope :placements on line 826
      self.not_selectable = false if type == :resource_selection

      settings[type] = old_placement_data
      remove_from_inactive_placements(type)
    end

    settings[type]&.compact!
  end

  def remove_from_inactive_placements(type)
    settings[:inactive_placements]&.delete(type)
    settings.delete(:inactive_placements) if settings[:inactive_placements] && settings[:inactive_placements].empty?
  end

  def placement_inactive?(type)
    settings.dig(:inactive_placements, type).present?
  end

  def has_placement?(type)
    # Only LTI 1.1 tools support default placements
    # (LTI 2 tools also, but those are not handled by this class)
    if lti_version == "1.1" &&
       Lti::ResourcePlacement::LEGACY_DEFAULT_PLACEMENTS.include?(type.to_s) &&
       !!(selectable && (domain || url))
      true
    else
      context_external_tool_placements.to_a.any? { |p| p.placement_type == type.to_s }
    end
  end

  def can_be_rce_favorite?
    !editor_button.nil?
  end

  def can_be_top_nav_favorite?
    has_placement? :top_navigation
  end

  def is_rce_favorite_in_context?(context)
    context = context.context if context.is_a?(Group)
    context = context.account if context.is_a?(Course)
    rce_favorite_tool_ids = context.rce_favorite_tool_ids[:value]
    if rce_favorite_tool_ids
      rce_favorite_tool_ids.include?(global_id)
    else
      # TODO: remove after the datafixup and this column is dropped
      is_rce_favorite
    end
  end

  def top_nav_favorite_in_context?(context)
    context = context.context if context.is_a?(Group)
    context = context.account if context.is_a?(Course)
    top_nav_favorite_tool_ids = context.top_nav_favorite_tool_ids[:value]
    !!top_nav_favorite_tool_ids&.include?(global_id)
  end

  def sync_placements!(placements)
    context_external_tool_placements.reload if context_external_tool_placements.loaded?
    old_placements = context_external_tool_placements.pluck(:placement_type)
    placements_to_delete = Lti::ResourcePlacement::PLACEMENTS.map(&:to_s) - placements
    if placements_to_delete.any?
      context_external_tool_placements.where(placement_type: placements_to_delete).delete_all if persisted?
      context_external_tool_placements.reload if context_external_tool_placements.loaded?
    end
    (placements - old_placements).each do |new_placement|
      context_external_tool_placements.new(placement_type: new_placement)
    end
  end
  private :sync_placements!

  def url_or_domain_is_set
    placements = Lti::ResourcePlacement::PLACEMENTS
    # url or domain (or url on canvas lti extension) is required
    if url.blank? && domain.blank? && placements.all? { |k| !settings[k] || (settings[k]["url"].blank? && settings[k]["target_link_uri"].blank?) }
      errors.add(:url, t("url_or_domain_required", "Either the url or domain should be set."))
      errors.add(:domain, t("url_or_domain_required", "Either the url or domain should be set."))
    end
  end

  def validate_urls
    (
      [url] + Lti::ResourcePlacement::PLACEMENTS.map do |p|
        settings[p]&.with_indifferent_access&.fetch("url", nil) ||
        settings[p]&.with_indifferent_access&.fetch("target_link_uri", nil)
      end
    )
      .compact
      .map { |u| validate_url(u) }
  end
  private :validate_urls

  def validate_url(u)
    u = URI.parse(u)
  rescue
    errors.add(:url,
               t("url_or_domain_no_valid", "Incorrect url for %{url}", url: u))
  end
  private :validate_url

  def settings
    self["settings"] ||= {}.with_indifferent_access
  end

  def label_for(key, lang = nil)
    lang = lang.to_s if lang
    labels = settings[key] && settings[key][:labels]
    (labels && labels[lang]) ||
      (labels && lang && labels[lang.split("-").first]) ||
      settings.dig(key, :text).presence ||
      default_label(lang)
  end

  def default_label(lang = nil)
    lang = lang.to_s if lang
    default_labels = settings[:labels]
    (default_labels && default_labels[lang]) ||
      (default_labels && lang && default_labels[lang.split("-").first]) ||
      settings[:text].presence || name || "External Tool"
  end

  def check_for_xml_error
    (@config_errors || []).each do |attr, msg|
      errors.add attr, msg
    end
  end
  protected :check_for_xml_error

  def readable_state
    workflow_state.titleize
  end

  # --- Privacy Level ---
  # See doc/lti_manual/16_privacy_level.md for a full explanation
  def privacy_level=(val)
    if %w[anonymous name_only email_only public].include?(val)
      self.workflow_state = val
    end
  end

  def privacy_level
    workflow_state
  end

  def include_email?
    email_only? || public?
  end

  def include_name?
    name_only? || public?
  end
  # --- End Privacy Level ---

  def custom_fields_string
    (settings[:custom_fields] || {}).map do |key, val|
      "#{key}=#{val}"
    end.sort.join("\n")
  end

  def config_type=(val)
    @config_type = val
    process_extended_configuration
  end

  def config_xml=(val)
    @config_xml = val
    process_extended_configuration
  end

  def config_url=(val)
    @config_url = val
    process_extended_configuration
  end

  def process_extended_configuration
    return unless (config_type == "by_url" && config_url) || (config_type == "by_xml" && config_xml)

    @config_errors = []
    error_field = (config_type == "by_xml") ? "config_xml" : "config_url"
    converter = CC::Importer::BLTIConverter.new
    tool_hash = if config_type == "by_url"
                  uri = Addressable::URI.parse(config_url)
                  raise URI::Error unless uri.host

                  converter.retrieve_and_convert_blti_url(config_url)
                else
                  converter.convert_blti_xml(config_xml)
                end

    real_name = name
    if tool_hash[:error]
      @config_errors << [error_field, tool_hash[:error]]
    else
      Importers::ContextExternalToolImporter.import_from_migration(tool_hash, context, nil, self)
    end
    self.name = real_name unless real_name.blank?
  rescue CC::Importer::BLTIConverter::CCImportError => e
    @config_errors << [error_field, e.message]
  rescue URI::Error, CanvasHttp::Error
    @config_errors << [:config_url, "Invalid URL"]
  rescue ActiveRecord::RecordInvalid => e
    @config_errors += Array(e.record.errors)
  end

  def use_1_3?
    lti_version == "1.3"
  end

  def use_1_3=(bool)
    self.lti_version = bool ? "1.3" : "1.1"
  end

  def uses_preferred_lti_version?
    !!send(:"use_#{PREFERRED_LTI_VERSION}?")
  end

  def active?
    ["deleted", "disabled"].exclude? workflow_state
  end

  def self.find_custom_fields_from_string(str)
    return {} if str.nil?

    str.split(/[\r\n]+/).each_with_object({}) do |line, hash|
      key, val = line.split("=")
      hash[key] = val if key.present? && val.present?
    end
  end

  def custom_fields_string=(str)
    settings[:custom_fields] = ContextExternalTool.find_custom_fields_from_string(str)
  end

  def custom_fields=(hash)
    settings[:custom_fields] = hash if hash.is_a?(Hash)
  end

  def custom_fields
    settings[:custom_fields]
  end

  def icon_url=(i_url)
    settings[:icon_url] = i_url
  end

  def icon_url
    url_with_environment_overrides(settings[:icon_url])
  end

  def canvas_icon_class=(i_url)
    settings[:canvas_icon_class] = i_url
  end

  def canvas_icon_class
    settings[:canvas_icon_class]
  end

  def text=(val)
    settings[:text] = val
  end

  def text
    settings[:text]
  end

  def oauth_compliant=(val)
    settings[:oauth_compliant] = Canvas::Plugin.value_to_boolean(val)
  end

  def oauth_compliant
    settings[:oauth_compliant]
  end

  def not_selectable=(bool)
    super(Canvas::Plugin.value_to_boolean(bool))
  end

  def selectable
    !not_selectable
  end

  def shared_secret=(val)
    super unless val.blank?
  end

  def display_type(extension_type)
    if ["global_navigation", "analytics_hub"].include?(extension_type.to_s)
      if Lti::AppUtil::TOOL_DISPLAY_TEMPLATES.key?(settings.dig(extension_type, :display_type))
        return extension_setting(extension_type, :display_type) || "full_width"
      else
        return "full_width"
      end
    end
    extension_setting(extension_type, :display_type) || "in_context"
  end

  def lti_1_3_login_url
    return nil unless use_1_3? && developer_key

    settings.dig("oidc_initiation_urls", shard.database_server.config[:region]) ||
      developer_key.oidc_initiation_url
  end

  def login_or_launch_url(extension_type: nil, preferred_launch_url: nil)
    lti_1_3_login_url || launch_url(extension_type:, preferred_launch_url:)
  end

  def launch_url(extension_type: nil, preferred_launch_url: nil)
    launch_url = preferred_launch_url ||
                 (use_1_3? && extension_setting(extension_type, :target_link_uri)) ||
                 extension_setting(extension_type, :url) ||
                 url

    url_with_environment_overrides(launch_url, include_launch_url: true)
  end

  # Modifies url based on `environments` overrides.
  # Only valid for 1.1 tools, and only in beta or test Instructure-hosted Canvas.
  # Only valid for tools that define overrides in the `environments` configuration
  # (see doc/api/file.tools_xml.md#test_env_settings for details).
  # Replaces the old behavior of rewriting tool urls/domain in the database during
  # a beta refresh.
  # launch_url overrides are only considered when include_launch_url: true is
  # provided, and are preferred over domain overrides. Query strings from the
  # base_url and launch_url override will be merged together.
  # @param base_url [String]
  def url_with_environment_overrides(base_url, include_launch_url: false)
    return base_url unless use_environment_overrides?

    override_url = environment_overrides_for(:launch_url)
    if override_url && include_launch_url
      base_query = Addressable::URI.parse(base_url)&.query_values
      return override_url if base_query.nil?

      override_uri = Addressable::URI.parse(override_url)
      override_uri.query_values = base_query.merge(override_uri&.query_values || {})
      return override_uri.to_s
    end

    override_domain = environment_overrides_for(:domain)
    if override_domain
      base_uri = Addressable::URI.parse(base_url)
      return base_url if base_uri.nil?
      return base_url unless base_uri.host

      begin
        base_uri.host = override_domain.chomp("/") # ignore trailing slash
      rescue Addressable::URI::InvalidURIError
        # account for domains with "http(s)://"
        override_uri = Addressable::URI.parse(override_domain)
        base_uri.host = override_uri.host
      end

      return base_uri.to_s
    end

    base_url
  end

  # Modifies domain based on `environments` overrides.
  # Only valid for 1.1 tools, and only in beta or test Instructure-hosted Canvas.
  # Only valid for tools that define overrides in the `environments` configuration
  # (see doc/api/file.tools_xml.md#test_env_settings for details).
  # Replaces the old behavior of rewriting tool domain in the database during
  # a beta refresh.
  def domain_with_environment_overrides
    return domain unless use_environment_overrides?

    override_domain = environment_overrides_for(:domain)
    return override_domain if override_domain

    domain
  end

  # Retrieve `environments` overrides for either :domain or :launch_url.
  # Prefers environment-specific overrides (eg `beta_domain`) over general
  # overrides (eg `domain`).
  def environment_overrides_for(key)
    return nil unless [:domain, :launch_url].include?(key.to_sym)

    env = ApplicationController.test_cluster_name
    settings.dig(:environments, "#{env}_#{key}").presence ||
      settings.dig(:environments, key).presence
  end

  def use_environment_overrides?
    return false if use_1_3?
    return false unless ApplicationController.test_cluster?
    return false if settings[:environments].blank?

    true
  end

  def extension_default_value(type, property)
    case property
    when :enabled
      true
    when :url, :target_link_uri
      url
    when :selection_width
      800
    when :selection_height
      400
    when :message_type
      if use_1_3? && type == :editor_button
        LtiAdvantage::Messages::DeepLinkingRequest::MESSAGE_TYPE
      elsif use_1_3?
        LtiAdvantage::Messages::ResourceLinkRequest::MESSAGE_TYPE
      elsif type == :resource_selection
        "resource_selection"
      else
        "basic-lti-launch-request"
      end
    else
      nil
    end
  end

  def self.normalize_sizes!(settings)
    settings[:selection_width] = settings[:selection_width].to_i if settings[:selection_width]
    settings[:selection_height] = settings[:selection_height].to_i if settings[:selection_height]

    Lti::ResourcePlacement::PLACEMENTS.each do |type|
      if settings[type]
        settings[type][:selection_width] = settings[type][:selection_width].to_i if settings[type][:selection_width]
        settings[type][:selection_height] = settings[type][:selection_height].to_i if settings[type][:selection_height]
      end
    end
  end

  def infer_defaults
    self.url = nil if url.blank?
    self.domain = nil if domain.blank?
    self.root_account ||= context.root_account
    self.is_rce_favorite &&= can_be_rce_favorite?
    ContextExternalTool.normalize_sizes!(settings)

    Lti::ResourcePlacement::PLACEMENTS.each do |type|
      next unless settings[type]
      next if settings[type].key? :enabled

      settings.delete(type) unless extension_setting(type, :url)
    end

    sync_placements!(Lti::ResourcePlacement::PLACEMENTS.select { |type| settings[type] }.map(&:to_s))
    true
  end

  # This aggressively updates the domain on all URLs in this tool
  def change_domain!(new_domain)
    replace_host = lambda do |url, host|
      uri = Addressable::URI.parse(url)
      uri.host = host if uri.host
      uri.to_s
    end

    self.domain = new_domain if domain

    self.url = replace_host.call(self.url, new_domain) if self.url

    settings.each_key do |setting|
      next if [:custom_fields, :environments].include? setting.to_sym

      case settings[setting]
      when Hash
        settings[setting].each do |property, value|
          if value.try(:match?, URI::DEFAULT_PARSER.make_regexp)
            settings[setting][property] = replace_host.call(value, new_domain)
          end
        end
      when URI::DEFAULT_PARSER.make_regexp
        settings[setting] = replace_host.call(settings[setting], new_domain)
      end
    end
  end

  def self.standardize_url(url)
    return nil if url.blank?

    url = url.gsub(/[[:space:]]/, "")
    url = "http://" + url unless url.include?("://")
    begin
      res = Addressable::URI.parse(url)&.normalize
      res.query = res.query.split("&").sort.join("&") if res&.query.present?
      res
    rescue Addressable::URI::InvalidURIError
      nil
    end
  end

  alias_method :destroy_permanently!, :destroy
  def destroy
    self.workflow_state = "deleted"
    # update all the associated context_control's workflow_state to deleted
    Lti::ContextControl
      .where(deployment_id: id)
      .update_all(workflow_state: "deleted")
    save!
  end

  def precedence
    if domain
      # Somebody tell me if we should be expecting more than
      # 25 dots in a url host...
      25 - domain.split(".").length
    elsif url
      25
    else
      26
    end
  end

  def standard_url(use_environment_overrides = false)
    standard_url = ContextExternalTool.standardize_url(url)

    if use_environment_overrides
      ContextExternalTool.standardize_url(url_with_environment_overrides(standard_url.to_s, include_launch_url: true))
    else
      standard_url
    end
  end

  # Does the tool match the host of the given url?
  # Checks for batches on both domain and url
  #
  # This method checks both the domain and url
  # host when attempting to match host.
  def matches_host?(url, use_environment_overrides: false)
    standard_url = standard_url(use_environment_overrides)
    matches_tool_domain?(url) ||
      (standard_url.present? &&
        standard_url.host == ContextExternalTool.standardize_url(url)&.host)
  end

  def matches_url?(url, match_queries_exactly = true, use_environment_overrides: false)
    tool_url = standard_url(use_environment_overrides)
    if match_queries_exactly
      url = ContextExternalTool.standardize_url(url)
      url == tool_url
    elsif tool_url.present?
      @url_params ||= tool_url.query&.split("&") || []
      res = ContextExternalTool.standardize_url(url)
      return false if res.blank?

      if res.query.present?
        res.query = res.query.split("&").select { |p| @url_params.include?(p) }.sort.join("&")
      end

      res.normalize!
      res == tool_url
    end
  end

  # Returns true if the host of given url is the same or a subdomain of the tool domain.
  # Also requires the port numbers to match if present.
  # If the tool doesn't have a domain, returns false.
  def matches_tool_domain?(url, use_environment_overrides: false)
    domain = use_environment_overrides ? domain_with_environment_overrides : self.domain
    return false if domain.blank?

    url = ContextExternalTool.standardize_url(url)
    host = url&.host
    port = url&.port
    d = domain.downcase.gsub(%r{https?://}, "")
    !!(host && ("." + host + (port ? ":#{port}" : "")).match(/\.#{Regexp.escape(d)}\z/))
  end

  def duplicated_in_context?
    duplicate_tool = Lti::ToolFinder.from_url(url, context, exclude_tool_id: id)

    # If tool with same launch URL is found in the context
    return true if url.present? && duplicate_tool.present?

    # If tool with same domain is found in the context
    if domain.present?
      same_domain_diff_id = ContextExternalTool.where.not(id:).where(domain:)
      Lti::ContextToolFinder.all_tools_scope_union(context, base_scope: same_domain_diff_id).exists?
    else
      false
    end
  end

  def check_for_duplication
    if duplicated_in_context?
      errors.add(:tool_currently_installed, "The tool is already installed in this context.")
    end
  end

  IDENTITY_FIELDS = %i[name
                       context_id
                       context_type
                       domain
                       url
                       consumer_key
                       shared_secret
                       description
                       workflow_state
                       settings].freeze

  def calculate_identity_hash
    props = [*slice(IDENTITY_FIELDS.excluding(:settings)).values, Utils::HashUtils.sort_nested_data(settings)]
    Digest::SHA2.new(256).hexdigest(props.to_json)
  end

  def add_identity_hash
    if identity_fields_changed?
      ident_hash = calculate_identity_hash
      self.identity_hash = ContextExternalTool.where(identity_hash: ident_hash).exists? ? "duplicate" : ident_hash
    end
  end

  def identity_fields_changed?
    IDENTITY_FIELDS.excluding(:settings).any? { |field| send(:"#{field}_changed?") } ||
      (Utils::HashUtils.sort_nested_data(settings_was) != Utils::HashUtils.sort_nested_data(settings))
  end

  def can_access_content_tag?(content_tag)
    return false unless content_tag.is_a?(ContentTag)
    return true if content_tag.content == self
    return false unless use_1_3? && developer_key

    # LTI 1.3: dev key ids match
    context = content_tag.context
    context = context.context if context.is_a?(Assignment)

    developer_key_id == Lti::ToolFinder.from_content_tag(content_tag, context)&.developer_key_id
  end

  scope :placements, lambda { |*placements|
    if placements.present?
      scope = ContextExternalTool.where(
        ContextExternalToolPlacement
          .where(placement_type: placements)
          .where("context_external_tools.id = context_external_tool_placements.context_external_tool_id").arel.exists
      )
      # Default placements are only applicable to LTI 1.1
      if placements.map(&:to_s).intersect?(Lti::ResourcePlacement::LEGACY_DEFAULT_PLACEMENTS)
        scope = ContextExternalTool
                .where(lti_version: "1.1", not_selectable: false)
                .merge(
                  ContextExternalTool.where("COALESCE(context_external_tools.url, '') <> ''")
                                     .or(ContextExternalTool.where("COALESCE(context_external_tools.domain, '') <> ''"))
                ).or(scope)
      end

      merge(scope)
    else
      all
    end
  }

  scope :selectable, -> { where("context_external_tools.not_selectable IS NOT TRUE") }

  scope :visible, lambda { |user, context, session, placements, current_scope = ContextExternalTool.default_scoped.all|
    if context.grants_right?(user, session, :read_as_admin)
      all
    elsif !placements
      none
    else
      allowed_visibility = ["public"]
      allowed_visibility.push("members") if context.grants_any_right?(user, session, :participate_as_student, :read_as_admin)
      allowed_visibility.push("admins") if context.grants_right?(user, session, :read_as_admin)
      # To get at the visibility setting for each tool we need to use active record.  We will limit this to just the candidate tools using the current scope.
      valid_tools = current_scope.select do |cet|
        include_tool = false
        placements.each do |placement|
          tool_settings = cet.settings.with_indifferent_access
          # The tool must have no visibility settings, or else a visibility threshold met by the current user.
          if tool_settings[placement] && (!tool_settings[placement][:visibility] || allowed_visibility.include?(tool_settings[placement][:visibility]))
            include_tool = true
          end
          break if include_tool
        end
        include_tool
      end.pluck(:id)
      where(id: valid_tools)
    end
  }

  scope :active, lambda {
    where.not(workflow_state: ["deleted", "disabled"])
  }

  scope :not_duplicate, lambda {
    where.not(identity_hash: "duplicate")
  }

  def self.serialization_excludes
    [:shared_secret, :settings]
  end

  # sets the custom fields from the main tool settings, and any on individual resource type settings
  def set_custom_fields(resource_type)
    hash = {}
    fields = [settings[:custom_fields] || {}]
    fields << (settings[resource_type.to_sym][:custom_fields] || {}) if resource_type && settings[resource_type.to_sym]
    fields.each do |field_set|
      field_set.each do |key, val|
        key = key.to_s.gsub(/[^\w]/, "_").downcase
        if key.match?(/^custom_/)
          hash[key] = val
        else
          hash["custom_#{key}"] = val
        end
      end
    end
    hash
  end

  def opaque_identifier_for(asset, context: nil)
    ContextExternalTool.opaque_identifier_for(asset, shard, context:)
  end

  # Invalidate the navigation cache for this tool if it has a placement
  # in the user, course, or account navigation.
  # This should be called when a tool is updated or deleted.
  # @param tool [ContextExternalTool] The tool to check for placements
  # @param domain_root_account [Account] The root account to invalidate the cache for
  # @return [void]
  def self.invalidate_nav_tabs_cache(tool, domain_root_account)
    if tool.has_placement?(:user_navigation) || tool.has_placement?(:course_navigation) || tool.has_placement?(:account_navigation)
      Lti::NavigationCache.new(domain_root_account).invalidate_cache_key
    end
  end

  def self.opaque_identifier_for(asset, shard, context: nil)
    return if asset.blank?

    shard.activate do
      lti_context_id = context_id_for(asset, shard)
      Lti::V1p1::Asset.set_asset_context_id(asset, lti_context_id, context:)
    end
  end

  def visible_with_permission_check?(launch_type, user, context, session = nil)
    return false unless self.class.visible?(extension_setting(launch_type, "visibility"), user, context, session)

    permission_given?(launch_type, user, context, session)
  end

  def permission_given?(launch_type, user, context, session = nil)
    if (required_permissions_str = extension_setting(launch_type, "required_permissions"))
      # if configured with a comma-separated string of permissions, will only show the link
      # if all permissions are granted
      required_permissions_str.split(",").map(&:to_sym).all? do |p|
        permission_given = context&.grants_right?(user, session, p)

        # Global navigation tools are always installed in the root account.
        # This means if the current user is using a course-based role, the
        # standard `grants_right?` call to the context (always the root account)
        # will always fail.
        #
        # If this is the scenario, check to see if the user has any active enrollments
        # in the account with the required permission. If they do, grant access.
        if !permission_given &&
           context.present? &&
           launch_type.to_s == Lti::ResourcePlacement::GLOBAL_NAVIGATION.to_s
          permission_given = manageable_enrollments_by_permission(
            p,
            user.enrollments_for_account_and_sub_accounts(context.root_account)
          ).present?
        end

        permission_given
      end
    else
      true
    end
  end

  def quiz_lti?
    tool_id == QUIZ_LTI
  end

  def feature_flag_enabled?(context = nil)
    context ||= self.context

    if tool_id == ANALYTICS_2
      context.feature_enabled?(:analytics_2) && !context.feature_enabled?(:analytics_2_lti_13_enabled)
    elsif tool_id == ADMIN_ANALYTICS
      if context.is_a?(Course)
        context.feature_enabled?(:analytics_2_lti_13_enabled) && context.feature_enabled?(:analytics_2)
      else
        context.feature_enabled?(:admin_analytics)
      end
    else
      true
    end
  end

  # Add new types to this as we finish their migration methods
  # and they'll be automagically migrated.
  VALID_MIGRATION_TYPES = [Assignment, ContentTag, ExternalToolCollaboration].freeze

  # for helping tool providers upgrade from 1.1 to 1.3.
  # this method will upgrade all related content to 1.3,
  # only if this is a 1.3 tool and has a matching 1.1 tool.
  # since finding all content related to this tool is an
  # expensive operation (unavoidable N+1 for indirectly
  # related assignments, which are more rare), this is done
  # in a delayed job.
  # @see Lti::Migratable
  def migrate_content_to_1_3_if_needed!
    return unless use_1_3?

    # is there a 1.1 tool that matches this one?
    matching_1_1_tool = Lti::ToolFinder.from_url(url || domain, context, exclude_tool_id: id, prefer_1_1: true)

    return if matching_1_1_tool.nil? || matching_1_1_tool.use_1_3?

    delay_if_production(priority: Delayed::LOW_PRIORITY).migrate_content_to_1_3(matching_1_1_tool.id)
  end

  # Migrates all content associated with an LTI 1.1 tool to LTI 1.3.
  # Loads content in batches and kicks off smaller jobs that perform
  # the actual work of migrating the content.
  # @param [Integer] tool_id The id of the LTI 1.1 tool whose content we're migrating
  # @see Lti::Migratable
  def migrate_content_to_1_3(tool_id)
    tool_id ||= id

    # Counters for tracking migration progress
    total_batches = 0

    GuardRail.activate(:secondary) do
      VALID_MIGRATION_TYPES.each do |type|
        next unless type.include?(Lti::Migratable)

        type.scope_to_context(
          type.directly_associated_items(tool_id), context
        ).find_ids_in_batches do |ids|
          delay_if_production(
            priority: Delayed::LOW_PRIORITY,
            n_strand: ["ContextExternalTool#migrate_content_to_1_3", tool_id]
          ).prepare_direct_batch_for_migration(ids, type)
          total_batches += 1
        end

        type.scope_to_context(
          type.indirectly_associated_items(tool_id), context
        ).find_ids_in_batches do |ids|
          delay_if_production(
            priority: Delayed::LOW_PRIORITY,
            n_strand: ["ContextExternalTool#migrate_content_to_1_3", tool_id]
          ).prepare_indirect_batch_for_migration(tool_id, ids, type)
          total_batches += 1
        end
      end
    end

    prog = Progress.create!(context: self, tag: "migrate_content_to_1_3", workflow_state: "queued", results: { total_batches: total_batches + 1, tool_id: })

    delay_if_production(
      priority: Delayed::LOW_PRIORITY,
      n_strand: ["ContextExternalTool#migrate_content_to_1_3", tool_id]
    ).mark_migration_completed(prog.id)
  end

  def mark_migration_completed(prog_id)
    prog = Progress.find(prog_id)
    prog.update!(workflow_state: "completed")
  end

  # For the given content_type, migrates the direct batch
  # from 1.1 to 1.3 according to the types migration method.
  # @see Lti::Migratable
  def prepare_direct_batch_for_migration(ids, content_type)
    content_type.fetch_direct_batch(ids) do |item|
      prepare_content_for_migration(item)
    end
  end

  # For the given content_type, migrates the direct batch
  # from 1.1 to 1.3 according to the types migration method.
  # @see Lti::Migratable
  def prepare_indirect_batch_for_migration(tool_id, ids, content_type)
    content_type.fetch_indirect_batch(tool_id, id, ids) do |item|
      prepare_content_for_migration(item)
    end
  end

  def prepare_content_for_migration(content)
    GuardRail.activate(:primary) do
      content.migrate_to_1_3_if_needed!(self)
    end
  rescue ActiveRecord::RecordInvalid, PG::UniqueViolation => e
    Sentry.with_scope do |scope|
      scope.set_tags(content_id: content.global_id)
      scope.set_tags(content_type: content.class.name)
      scope.set_tags(tool_id: global_id)
      scope.set_tags(exception_class: e.class.name)
      scope.set_context(
        "exception",
        {
          name: e.class.name,
          message: e.message
        }
      )
      Sentry.capture_message("ContextExternalTool#prepare_content_for_migration", level: :warning)
    end
  end

  # The result of this method should correspond with conditional rendering of the ExternalMigrationInfo component
  def migrating?
    progresses.where.not(workflow_state: "completed").exists?
  end

  # Intended to return true only for Instructure-owned tools that have been
  # properly configured as "internal" tools. Used for some custom variable substitutions.
  # Will only return true if the launch_url's domain ends with a domain from the allowlist,
  # or exactly matches a domain from the allowlist.
  def internal_service?(launch_url)
    return false unless developer_key&.internal_service?
    return false unless launch_url

    begin
      domain = URI.parse(launch_url).host
    rescue URI::InvalidURIError
      # ignore
    end
    return false unless domain

    internal_tool_domain_allowlist.any? { |d| domain.end_with?(".#{d}") || domain == d }
  end

  # Used in ContextToolFinder
  def sort_key
    [Canvas::ICU.collation_key(name), global_id]
  end

  # Icon for tools which don't provide one, based on the DeveloperKey or tool
  # id, and the tool name
  def default_icon_path
    Rails.application.routes.url_helpers.lti_tool_default_icon_path(
      name:
    )
  end

  def placement_allowed?(placement)
    return true unless Lti::ResourcePlacement::RESTRICTED_PLACEMENTS.include? placement.to_sym

    allowed_domains = Setting.get("#{placement}_allowed_launch_domains", "").split(",").map(&:strip).reject(&:empty?)
    allowed_dev_keys = Setting.get("#{placement}_allowed_dev_keys", "").split(",").map(&:strip).reject(&:empty?)

    allowed_dev_keys.include?(global_developer_key_id.to_s) ||
      allowed_domains.include?(domain) ||
      allowed_domains.any? do |allowed_domain|
        # wildcard domains: allowed_domain "*.foo.com" -> domain.end_with? ".foo.com"
        allowed_domain.start_with?("*.") && domain&.end_with?(allowed_domain[1..])
      end
  end

  def on_by_default?(on_by_default_ids)
    on_by_default_ids.include?(global_developer_key_id)
  end

  def asset_processor_eula_url
    Rails.application.routes.url_helpers.update_tool_eula_url(
      context_external_tool_id: id,
      host: context.root_account.environment_specific_domain
    ).delete_suffix("/deployment")
  end

  def eula_settings
    extension_setting(:ActivityAssetProcessor, :eula)
  end

<<<<<<< HEAD
=======
  def eula_enabled?
    !!eula_settings&.dig("enabled")
  end

>>>>>>> 1593bcca
  def eula_launch_url
    eula_settings&.dig("target_link_uri")&.to_s || launch_url
  end

  def eula_custom_fields
    eula_settings&.dig("custom_fields")&.transform_values(&:to_s) || {}
  end

  private

  # Locally and in OSS installations, this can be configured in config/dynamic_settings.yml.
  # Returns an array of strings, each listing a partial or full domain suffix that is considered "internal".
  # Domains should not have a preceding ".".
  # For example, ["instructure.com", "inscloudgate.net", "inseng.net"] in Instructure-deployed production Canvas.
  def internal_tool_domain_allowlist
    config = DynamicSettings.find("lti", default_ttl: 2.hours)["internal_tool_domain_allowlist"] || "[]"
    @internal_tool_domain_allowlist ||= YAML.safe_load(config)
  end

  def check_global_navigation_cache
    if context.is_a?(Account) && context.root_account?
      context.clear_cache_key(:global_navigation) # it's hard to know exactly _what_ changed so clear all initial global nav caches at once
    end
  end

  def clear_tool_domain_cache
    if saved_change_to_domain? || saved_change_to_url? || saved_change_to_workflow_state?
      context&.clear_tool_domain_cache
    end
  end

  def update_unified_tool_id
    unified_tool_id = if use_1_3? && (utid = developer_key.tool_configuration.unified_tool_id)
                        utid
                      else
                        LearnPlatform::GlobalApi.get_unified_tool_id(**params_for_unified_tool_id)
                      end
    update_column(:unified_tool_id, unified_tool_id) if unified_tool_id
  end
  handle_asynchronously :update_unified_tool_id, priority: Delayed::LOW_PRIORITY

  def params_for_unified_tool_id
    params = {
      lti_name: name,
      lti_tool_id: tool_id,
      lti_domain: domain,
      lti_version:,
      lti_url: url,
    }
    params[:lti_redirect_url] = settings.dig(:custom_fields, :url) if tool_id == "redirect"
    params
  end
  private :params_for_unified_tool_id

  def update_unified_tool_id?
    return false if workflow_state == "deleted"

    fields_for_utid = %w[tool_id name domain url settings]
    !!saved_changes.keys.intersect?(fields_for_utid)
  end

  def soft_delete_associated_context_controls
    context_controls.active.in_batches.update_all(workflow_state: "deleted", updated_at: Time.current)
  end
end<|MERGE_RESOLUTION|>--- conflicted
+++ resolved
@@ -1399,13 +1399,10 @@
     extension_setting(:ActivityAssetProcessor, :eula)
   end
 
-<<<<<<< HEAD
-=======
   def eula_enabled?
     !!eula_settings&.dig("enabled")
   end
 
->>>>>>> 1593bcca
   def eula_launch_url
     eula_settings&.dig("target_link_uri")&.to_s || launch_url
   end
