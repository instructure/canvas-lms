# frozen_string_literal: true

#
# Copyright (C) 2011 - present Instructure, Inc.
#
# This file is part of Canvas.
#
# Canvas is free software: you can redistribute it and/or modify it under
# the terms of the GNU Affero General Public License as published by the Free
# Software Foundation, version 3 of the License.
#
# Canvas is distributed in the hope that it will be useful, but WITHOUT ANY
# WARRANTY; without even the implied warranty of MERCHANTABILITY or FITNESS FOR
# A PARTICULAR PURPOSE. See the GNU Affero General Public License for more
# details.
#
# You should have received a copy of the GNU Affero General Public License along
# with this program. If not, see <http://www.gnu.org/licenses/>.
require "redcarpet"

class ContextExternalTool < ActiveRecord::Base
  include Workflow
  include SearchTermHelper
  include PermissionsHelper

  has_many :content_tags, as: :content
  has_many :context_external_tool_placements, autosave: true
  has_many :lti_resource_links, class_name: "Lti::ResourceLink"

  belongs_to :context, polymorphic: [:course, :account]
  belongs_to :developer_key
  belongs_to :root_account, class_name: "Account"

  include MasterCourses::Restrictor
  restrict_columns :content, [:name, :description]
  restrict_columns :settings, %i[consumer_key shared_secret url domain settings]

  validates :context_id, :context_type, :workflow_state, presence: true
  validates :name, :consumer_key, :shared_secret, presence: true
  validates :name, length: { maximum: maximum_string_length }
  validates :consumer_key, length: { maximum: 2048 }
  validates :config_url, presence: { if: ->(t) { t.config_type == "by_url" } }
  validates :config_xml, presence: { if: ->(t) { t.config_type == "by_xml" } }
  validates :domain, length: { maximum: 253, allow_blank: true }
  validates :lti_version, inclusion: { in: %w[1.1 1.3], message: -> { t("%{value} is not a valid LTI version") } }
  validate :url_or_domain_is_set
  validate :validate_urls
  attr_reader :config_type, :config_url, :config_xml

  # handles both serialized Hashes and HashWithIndifferentAccesses
  # and always returns a HashWithIndifferentAccess
  #
  # would LOVE to rip this out and not store everything in `settings`
  class SettingsSerializer
    def self.load(value)
      return nil unless value

      obj = YAML.safe_load(value)
      if obj.respond_to? :with_indifferent_access
        return obj.with_indifferent_access
      end

      obj
    end

    def self.dump(value)
      YAML.dump(value)
    end
  end
  serialize :settings, SettingsSerializer

  # add_identity_hash needs to calculate off of other data in the object, so it
  # should always be the last field change callback to run
  before_save :infer_defaults, :validate_vendor_help_link, :add_identity_hash
  after_save :touch_context, :check_global_navigation_cache, :clear_tool_domain_cache
  validate :check_for_xml_error

  scope :disabled, -> { where(workflow_state: DISABLED_STATE) }
  scope :quiz_lti, -> { where(tool_id: QUIZ_LTI) }

  STANDARD_EXTENSION_KEYS = [
    :canvas_icon_class,
    :custom_fields,
    :default,
    :display_type,
    :enabled,
    :icon_svg_path_64,
    :icon_url,
    :message_type,
    :prefer_sis_email,
    :required_permissions,
    :launch_height,
    :launch_width,
    :selection_height,
    :selection_width,
    :text,
    :labels,
    :windowTarget,
    :url,
    :target_link_uri,
    :root_account_only,
    [:visibility, ->(v) { %w[members admins public].include?(v) || v.nil? }].freeze,
  ].freeze

  CUSTOM_EXTENSION_KEYS = {
    file_menu: [:accept_media_types].freeze,
    editor_button: [:use_tray].freeze
  }.freeze

  DISABLED_STATE = "disabled"
  QUIZ_LTI = "Quizzes 2"
  ANALYTICS_2 = "fd75124a-140e-470f-944c-114d2d93bb40"
  ADMIN_ANALYTICS = "admin-analytics"
  TOOL_FEATURE_MAPPING = { ANALYTICS_2 => :analytics_2, ADMIN_ANALYTICS => :admin_analytics }.freeze
  PREFERRED_LTI_VERSION = "1_3"

  workflow do
    state :anonymous
    state :name_only
    state :email_only
    state :public
    state :deleted
    state DISABLED_STATE.to_sym # The tool's developer key is "off" but not deleted
  end

  set_policy do
    #################### Begin legacy permission block #########################
    given do |user, session|
      !context.root_account.feature_enabled?(:granular_permissions_manage_lti) &&
        context.grants_right?(user, session, :lti_add_edit)
    end
    can :read and can :update and can :delete and can :update_manually
    ##################### End legacy permission block ##########################

    given do |user, session|
      context.root_account.feature_enabled?(:granular_permissions_manage_lti) &&
        context.grants_right?(user, session, :manage_lti_edit)
    end
    can :read and can :update and can :update_manually

    given do |user, session|
      context.root_account.feature_enabled?(:granular_permissions_manage_lti) &&
        context.grants_right?(user, session, :manage_lti_delete)
    end
    can :read and can :delete
  end

  class << self
    # because global navigation tool visibility can depend on a user having particular permissions now
    # this needs to expand from being a simple "admins/members" check to something more full-fledged
    # this will return a hash with the original visibility setting alone with a computed list of
    # all other permissions (as needed) granted by the current context so all users with the same
    # set of computed permissions will share the same global nav cache
    def global_navigation_granted_permissions(root_account:, user:, context:, session: nil)
      return { original_visibility: "members" } unless user

      permissions_hash = {}
      # still use the original visibility setting
      permissions_hash[:original_visibility] = Rails.cache.fetch_with_batched_keys(
        ["external_tools/global_navigation/visibility", root_account.asset_string].cache_key,
        batch_object: user,
        batched_keys: [:enrollments, :account_users]
      ) do
        # let them see admin level tools if there are any courses they can manage
        if root_account.grants_any_right?(user, :manage_content, *RoleOverride::GRANULAR_MANAGE_COURSE_CONTENT_PERMISSIONS) ||
           GuardRail.activate(:secondary) { Course.manageable_by_user(user.id, false).not_deleted.where(root_account_id: root_account).exists? }
          "admins"
        else
          "members"
        end
      end
      required_permissions = global_navigation_permissions_to_check(root_account)
      required_permissions.each do |permission|
        # run permission checks against the context if any of the tools are configured to require them
        permissions_hash[permission] = context.grants_right?(user, session, permission)
      end
      permissions_hash
    end

    def filtered_global_navigation_tools(root_account, granted_permissions)
      tools = all_global_navigation_tools(root_account)

      if granted_permissions[:original_visibility] != "admins"
        # reject the admin only tools
        tools.reject! { |tool| tool.global_navigation[:visibility] == "admins" }
      end
      # check against permissions if needed
      tools.select! do |tool|
        required_permissions_str = tool.extension_setting(:global_navigation, "required_permissions")
        if required_permissions_str
          required_permissions_str.split(",").map(&:to_sym).all? { |p| granted_permissions[p] }
        else
          true
        end
      end
      tools
    end

    # returns a key composed of the updated_at times for all the tools visible to someone with the granted_permissions
    # i.e. if it hasn't changed since the last time we rendered the erb template for the menu then we can re-use the same html
    def global_navigation_menu_render_cache_key(root_account, granted_permissions)
      # only re-render the menu if one of the global nav tools has changed
      perm_key = key_for_granted_permissions(granted_permissions)
      compiled_key = ["external_tools/global_navigation/compiled_tools_updated_at", root_account.global_asset_string, perm_key].cache_key

      # shameless plug for the cache register system:
      # batching with the :global_navigation key means that we can easily mark every one of these for recalculation
      # in the :check_global_navigation_cache callback instead of having to explicitly delete multiple keys
      # (which was fine when we only had two visibility settings but not when an infinite combination of permissions is in play)
      Rails.cache.fetch_with_batched_keys(compiled_key, batch_object: root_account, batched_keys: :global_navigation) do
        tools = filtered_global_navigation_tools(root_account, granted_permissions)
        Digest::SHA256.hexdigest(tools.sort.map(&:cache_key).join("/"))
      end
    end

    def visible?(visibility, user, context, session = nil)
      visibility = visibility.to_s
      return true unless %w[public members admins].include?(visibility)
      return true if visibility == "public"
      return true if visibility == "members" &&
                     context.grants_any_right?(user, session, :participate_as_student, :read_as_admin)
      return true if visibility == "admins" && context.grants_right?(user, session, :read_as_admin)

      false
    end

    def editor_button_json(tools, context, user, session = nil)
      tools.select! { |tool| visible?(tool.editor_button["visibility"], user, context, session) }
      markdown = Redcarpet::Markdown.new(Redcarpet::Render::HTML.new({ link_attributes: { target: "_blank" } }))
      tools.map do |tool|
        {
          name: tool.label_for(:editor_button, I18n.locale),
          id: tool.id,
          favorite: tool.is_rce_favorite_in_context?(context),
          url: tool.editor_button(:url),
          icon_url: tool.editor_button(:icon_url),
          canvas_icon_class: tool.editor_button(:canvas_icon_class),
          width: tool.editor_button(:selection_width),
          height: tool.editor_button(:selection_height),
          use_tray: tool.editor_button(:use_tray) == "true",
          description: if tool.description
                         Sanitize.clean(markdown.render(tool.description), CanvasSanitize::SANITIZE)
                       else
                         ""
                       end
        }
      end
    end

    private

    def context_id_for(asset, shard)
      str = asset.asset_string.to_s
      raise "Empty value" if str.blank?

      Canvas::Security.hmac_sha1(str, shard.settings[:encryption_key])
    end

    def global_navigation_permissions_to_check(root_account)
      # look at the list of tools that are configured for the account and see if any are asking for permissions checks
      Rails.cache.fetch_with_batched_keys("external_tools/global_navigation/permissions_to_check", batch_object: root_account, batched_keys: :global_navigation) do
        tools = all_global_navigation_tools(root_account)
        tools.filter_map { |tool| tool.extension_setting(:global_navigation, "required_permissions")&.split(",")&.map(&:to_sym) }.flatten.uniq
      end
    end

    def all_global_navigation_tools(root_account)
      RequestCache.cache("global_navigation_tools", root_account) do # prevent re-querying
        Lti::ContextToolFinder.new(root_account, type: :global_navigation).all_tools_scope_union.to_unsorted_array
      end
    end

    def key_for_granted_permissions(granted_permissions)
      Digest::SHA256.hexdigest(granted_permissions.sort.flatten.join(",")) # for consistency's sake
    end
  end

  Lti::ResourcePlacement::PLACEMENTS.each do |type|
    class_eval <<~RUBY, __FILE__, __LINE__ + 1
      def #{type}(setting=nil)
        # expose inactive placements to API
        extension_setting(:#{type}, setting) || extension_setting(:inactive_placements, :#{type})
      end

      def #{type}=(hash)
        set_extension_setting(:#{type}, hash)
      end
    RUBY
  end

  def deployment_id
    "#{id}:#{Lti::Asset.opaque_identifier_for(context)}"[0..254]
  end

  def content_migration_configured?
    settings.key?("content_migration") &&
      settings["content_migration"].is_a?(Hash) &&
      settings["content_migration"].key?("export_start_url") &&
      settings["content_migration"].key?("import_start_url")
  end

  def extension_setting(type, property = nil)
    val = calculate_extension_setting(type, property)
    if property == :icon_url
      # make sure it's a valid url
      return nil if val && (URI.parse(val) rescue nil).nil?

      # account for beta and test overrides
      return url_with_environment_overrides(val)
    end

    val
  end

  def calculate_extension_setting(type, property = nil)
    return settings[property] unless type

    type = type.to_sym
    return setting_with_default_enabled(type) unless property && settings[type]

    settings[type][property] || settings[property] || extension_default_value(type, property)
  end

  def setting_with_default_enabled(type)
    return nil unless settings[type]
    return settings[type] unless Lti::ResourcePlacement::PLACEMENTS.include?(type)

    { enabled: true }.with_indifferent_access.merge(settings[type])
  end

  # Returns array of either <symbol type> or array [<symbol type>, <validator block>]
  def self.extension_keys_for_placement(type)
    extension_keys = STANDARD_EXTENSION_KEYS

    if (custom_keys = CUSTOM_EXTENSION_KEYS[type])
      extension_keys += custom_keys
    end

    extension_keys
  end

  def set_extension_setting(type, hash)
    if !hash || !hash.is_a?(Hash)
      settings.delete type
      remove_from_inactive_placements(type)
      return
    end

    hash = hash.with_indifferent_access
    hash[:enabled] = Canvas::Plugin.value_to_boolean(hash[:enabled]) if hash[:enabled]

    # merge with existing settings so that no caller can complain
    settings[type] = (settings[type] || {}).with_indifferent_access unless placement_inactive?(type)

    ContextExternalTool.extension_keys_for_placement(type).each do |key, validator|
      if hash.key?(key) && (!validator || validator.call(hash[key]))
        if placement_inactive?(type)
          settings[:inactive_placements][type][key] = hash[key]
        else
          settings[type][key] = hash[key]
        end
      end
    end

    # on deactivation, make sure placement data is kept
    if settings[type]&.key?(:enabled) && !settings[type][:enabled]
      # resource_selection is a default placement, which can only be overridden
      # by not_selectable, see scope :placements on line 826
      self.not_selectable = true if type == :resource_selection

      settings[:inactive_placements] ||= {}.with_indifferent_access
      settings[:inactive_placements][type] ||= {}.with_indifferent_access
      settings[:inactive_placements][type].merge!(settings[type])
      settings.delete(type)
      return
    end

    # on reactivation, use the old placement data
    old_placement_data = settings.dig(:inactive_placements, type)
    if old_placement_data&.include?(:enabled) && old_placement_data[:enabled]
      # resource_selection is a default placement, which can only be overridden
      # by not_selectable, see scope :placements on line 826
      self.not_selectable = false if type == :resource_selection

      settings[type] = old_placement_data
      remove_from_inactive_placements(type)
    end

    settings[type]&.compact!
  end

  def remove_from_inactive_placements(type)
    settings[:inactive_placements]&.delete(type)
    settings.delete(:inactive_placements) if settings[:inactive_placements] && settings[:inactive_placements].empty?
  end

  def placement_inactive?(type)
    settings.dig(:inactive_placements, type).present?
  end

  def has_placement?(type)
    # Only LTI 1.1 tools support default placements
    # (LTI 2 tools also, but those are not handled by this class)
    if lti_version == "1.1" &&
       Lti::ResourcePlacement::LEGACY_DEFAULT_PLACEMENTS.include?(type.to_s) &&
       !!(selectable && (domain || url))
      true
    else
      context_external_tool_placements.to_a.any? { |p| p.placement_type == type.to_s }
    end
  end

  def can_be_rce_favorite?
    !editor_button.nil?
  end

  def is_rce_favorite_in_context?(context)
    context = context.context if context.is_a?(Group)
    context = context.account if context.is_a?(Course)
    rce_favorite_tool_ids = context.rce_favorite_tool_ids[:value]
    if rce_favorite_tool_ids
      rce_favorite_tool_ids.include?(global_id)
    else
      # TODO: remove after the datafixup and this column is dropped
      is_rce_favorite
    end
  end

  def sync_placements!(placements)
    context_external_tool_placements.reload if context_external_tool_placements.loaded?
    old_placements = context_external_tool_placements.pluck(:placement_type)
    placements_to_delete = Lti::ResourcePlacement::PLACEMENTS.map(&:to_s) - placements
    if placements_to_delete.any?
      context_external_tool_placements.where(placement_type: placements_to_delete).delete_all if persisted?
      context_external_tool_placements.reload if context_external_tool_placements.loaded?
    end
    (placements - old_placements).each do |new_placement|
      context_external_tool_placements.new(placement_type: new_placement)
    end
  end
  private :sync_placements!

  def url_or_domain_is_set
    placements = Lti::ResourcePlacement::PLACEMENTS
    # url or domain (or url on canvas lti extension) is required
    if url.blank? && domain.blank? && placements.all? { |k| !settings[k] || (settings[k]["url"].blank? && settings[k]["target_link_uri"].blank?) }
      errors.add(:url, t("url_or_domain_required", "Either the url or domain should be set."))
      errors.add(:domain, t("url_or_domain_required", "Either the url or domain should be set."))
    end
  end

  def validate_urls
    (
      [url] + Lti::ResourcePlacement::PLACEMENTS.map do |p|
        settings[p]&.with_indifferent_access&.fetch("url", nil) ||
        settings[p]&.with_indifferent_access&.fetch("target_link_uri", nil)
      end
    )
      .compact
      .map { |u| validate_url(u) }
  end
  private :validate_urls

  def validate_url(u)
    u = URI.parse(u)
  rescue
    errors.add(:url,
               t("url_or_domain_no_valid", "Incorrect url for %{url}", url: u))
  end
  private :validate_url

  def settings
    read_or_initialize_attribute(:settings, {}.with_indifferent_access)
  end

  def label_for(key, lang = nil)
    lang = lang.to_s if lang
    labels = settings[key] && settings[key][:labels]
    (labels && labels[lang]) ||
      (labels && lang && labels[lang.split("-").first]) ||
      (settings[key] && settings[key][:text]) ||
      default_label(lang)
  end

  def default_label(lang = nil)
    lang = lang.to_s if lang
    default_labels = settings[:labels]
    (default_labels && default_labels[lang]) ||
      (default_labels && lang && default_labels[lang.split("-").first]) ||
      settings[:text] || name || "External Tool"
  end

  def check_for_xml_error
    (@config_errors || []).each do |attr, msg|
      errors.add attr, msg
    end
  end
  protected :check_for_xml_error

  def readable_state
    workflow_state.titleize
  end

  # --- Privacy Level ---
  # See doc/lti_manual/16_privacy_level.md for a full explanation
  def privacy_level=(val)
    if %w[anonymous name_only email_only public].include?(val)
      self.workflow_state = val
    end
  end

  def privacy_level
    workflow_state
  end

  def include_email?
    email_only? || public?
  end

  def include_name?
    name_only? || public?
  end
  # --- End Privacy Level ---

  def custom_fields_string
    (settings[:custom_fields] || {}).map do |key, val|
      "#{key}=#{val}"
    end.sort.join("\n")
  end

  def vendor_help_link
    settings[:vendor_help_link]
  end

  def vendor_help_link=(val)
    settings[:vendor_help_link] = val
  end

  def validate_vendor_help_link
    return if vendor_help_link.blank?

    begin
      _value, uri = CanvasHttp.validate_url(vendor_help_link)
      self.vendor_help_link = uri.to_s
    rescue URI::Error, ArgumentError
      self.vendor_help_link = nil
    end
  end

  def config_type=(val)
    @config_type = val
    process_extended_configuration
  end

  def config_xml=(val)
    @config_xml = val
    process_extended_configuration
  end

  def config_url=(val)
    @config_url = val
    process_extended_configuration
  end

  def process_extended_configuration
    return unless (config_type == "by_url" && config_url) || (config_type == "by_xml" && config_xml)

    @config_errors = []
    error_field = (config_type == "by_xml") ? "config_xml" : "config_url"
    converter = CC::Importer::BLTIConverter.new
    tool_hash = if config_type == "by_url"
                  uri = Addressable::URI.parse(config_url)
                  raise URI::Error unless uri.host

                  converter.retrieve_and_convert_blti_url(config_url)
                else
                  converter.convert_blti_xml(config_xml)
                end

    real_name = name
    if tool_hash[:error]
      @config_errors << [error_field, tool_hash[:error]]
    else
      Importers::ContextExternalToolImporter.import_from_migration(tool_hash, context, nil, self)
    end
    self.name = real_name unless real_name.blank?
  rescue CC::Importer::BLTIConverter::CCImportError => e
    @config_errors << [error_field, e.message]
  rescue URI::Error, CanvasHttp::Error
    @config_errors << [:config_url, "Invalid URL"]
  rescue ActiveRecord::RecordInvalid => e
    @config_errors += Array(e.record.errors)
  end

  def use_1_3?
    lti_version == "1.3"
  end

  def use_1_3=(bool)
    self.lti_version = bool ? "1.3" : "1.1"
  end

  def uses_preferred_lti_version?
    !!send(:"use_#{PREFERRED_LTI_VERSION}?")
  end

  def active?
    ["deleted", "disabled"].exclude? workflow_state
  end

  def self.find_custom_fields_from_string(str)
    return {} if str.nil?

    str.split(/[\r\n]+/).each_with_object({}) do |line, hash|
      key, val = line.split("=")
      hash[key] = val if key.present? && val.present?
    end
  end

  def custom_fields_string=(str)
    settings[:custom_fields] = ContextExternalTool.find_custom_fields_from_string(str)
  end

  def custom_fields=(hash)
    settings[:custom_fields] = hash if hash.is_a?(Hash)
  end

  def custom_fields
    settings[:custom_fields]
  end

  def icon_url=(i_url)
    settings[:icon_url] = i_url
  end

  def icon_url
    url_with_environment_overrides(settings[:icon_url])
  end

  def canvas_icon_class=(i_url)
    settings[:canvas_icon_class] = i_url
  end

  def canvas_icon_class
    settings[:canvas_icon_class]
  end

  def text=(val)
    settings[:text] = val
  end

  def text
    settings[:text]
  end

  def oauth_compliant=(val)
    settings[:oauth_compliant] = Canvas::Plugin.value_to_boolean(val)
  end

  def oauth_compliant
    settings[:oauth_compliant]
  end

  def not_selectable
    !!read_attribute(:not_selectable)
  end

  def not_selectable=(bool)
    write_attribute(:not_selectable, Canvas::Plugin.value_to_boolean(bool))
  end

  def selectable
    !not_selectable
  end

  def shared_secret=(val)
    write_attribute(:shared_secret, val) unless val.blank?
  end

  def display_type(extension_type)
    extension_setting(extension_type, :display_type) || "in_context"
  end

  def lti_1_3_login_url
    return nil unless use_1_3? && developer_key

    settings.dig("oidc_initiation_urls", shard.database_server.config[:region]) ||
      developer_key.oidc_initiation_url
  end

  def login_or_launch_url(extension_type: nil, preferred_launch_url: nil)
    lti_1_3_login_url || launch_url(extension_type:, preferred_launch_url:)
  end

  def launch_url(extension_type: nil, preferred_launch_url: nil)
    launch_url = preferred_launch_url ||
                 (use_1_3? && extension_setting(extension_type, :target_link_uri)) ||
                 extension_setting(extension_type, :url) ||
                 url

    url_with_environment_overrides(launch_url, include_launch_url: true)
  end

  # Modifies url based on `environments` overrides.
  # Only valid for 1.1 tools, and only in beta or test Instructure-hosted Canvas.
  # Only valid for tools that define overrides in the `environments` configuration
  # (see doc/api/file.tools_xml.md#test_env_settings for details).
  # Replaces the old behavior of rewriting tool urls/domain in the database during
  # a beta refresh.
  # launch_url overrides are only considered when include_launch_url: true is
  # provided, and are preferred over domain overrides. Query strings from the
  # base_url and launch_url override will be merged together.
  # @param base_url [String]
  def url_with_environment_overrides(base_url, include_launch_url: false)
    return base_url unless use_environment_overrides?

    override_url = environment_overrides_for(:launch_url)
    if override_url && include_launch_url
      base_query = Addressable::URI.parse(base_url)&.query_values
      return override_url if base_query.nil?

      override_uri = Addressable::URI.parse(override_url)
      override_uri.query_values = base_query.merge(override_uri&.query_values || {})
      return override_uri.to_s
    end

    override_domain = environment_overrides_for(:domain)
    if override_domain
      base_uri = Addressable::URI.parse(base_url)
      return base_url if base_uri.nil?
      return base_url unless base_uri.host

      begin
        base_uri.host = override_domain.chomp("/") # ignore trailing slash
      rescue Addressable::URI::InvalidURIError
        # account for domains with "http(s)://"
        override_uri = Addressable::URI.parse(override_domain)
        base_uri.host = override_uri.host
      end

      return base_uri.to_s
    end

    base_url
  end

  # Modifies domain based on `environments` overrides.
  # Only valid for 1.1 tools, and only in beta or test Instructure-hosted Canvas.
  # Only valid for tools that define overrides in the `environments` configuration
  # (see doc/api/file.tools_xml.md#test_env_settings for details).
  # Replaces the old behavior of rewriting tool domain in the database during
  # a beta refresh.
  def domain_with_environment_overrides
    return domain unless use_environment_overrides?

    override_domain = environment_overrides_for(:domain)
    return override_domain if override_domain

    domain
  end

  # Retrieve `environments` overrides for either :domain or :launch_url.
  # Prefers environment-specific overrides (eg `beta_domain`) over general
  # overrides (eg `domain`).
  def environment_overrides_for(key)
    return nil unless [:domain, :launch_url].include?(key.to_sym)

    env = ApplicationController.test_cluster_name
    settings.dig(:environments, "#{env}_#{key}").presence ||
      settings.dig(:environments, key).presence
  end

  def use_environment_overrides?
    return false if use_1_3?
    return false unless ApplicationController.test_cluster?
    return false if settings[:environments].blank?

    true
  end

  def extension_default_value(type, property)
    case property
    when :enabled
      true
    when :url, :target_link_uri
      url
    when :selection_width
      800
    when :selection_height
      400
    when :message_type
      if type == :resource_selection
        "resource_selection"
      else
        "basic-lti-launch-request"
      end
    else
      nil
    end
  end

  def self.normalize_sizes!(settings)
    settings[:selection_width] = settings[:selection_width].to_i if settings[:selection_width]
    settings[:selection_height] = settings[:selection_height].to_i if settings[:selection_height]

    Lti::ResourcePlacement::PLACEMENTS.each do |type|
      if settings[type]
        settings[type][:selection_width] = settings[type][:selection_width].to_i if settings[type][:selection_width]
        settings[type][:selection_height] = settings[type][:selection_height].to_i if settings[type][:selection_height]
      end
    end
  end

  def infer_defaults
    self.url = nil if url.blank?
    self.domain = nil if domain.blank?
    self.root_account ||= context.root_account
    self.is_rce_favorite &&= can_be_rce_favorite?
    ContextExternalTool.normalize_sizes!(settings)

    Lti::ResourcePlacement::PLACEMENTS.each do |type|
      next unless settings[type]
      next if settings[type].key? :enabled

      settings.delete(type) unless extension_setting(type, :url)
    end

    settings.delete(:editor_button) unless editor_button(:icon_url) || editor_button(:canvas_icon_class)

    sync_placements!(Lti::ResourcePlacement::PLACEMENTS.select { |type| settings[type] }.map(&:to_s))
    true
  end

  # This aggressively updates the domain on all URLs in this tool
  def change_domain!(new_domain)
    replace_host = lambda do |url, host|
      uri = Addressable::URI.parse(url)
      uri.host = host if uri.host
      uri.to_s
    end

    self.domain = new_domain if domain

    self.url = replace_host.call(self.url, new_domain) if self.url

    settings.each_key do |setting|
      next if [:custom_fields, :environments].include? setting.to_sym

      case settings[setting]
      when Hash
        settings[setting].each do |property, value|
          if value.try(:match?, URI::DEFAULT_PARSER.make_regexp)
            settings[setting][property] = replace_host.call(value, new_domain)
          end
        end
      when URI::DEFAULT_PARSER.make_regexp
        settings[setting] = replace_host.call(settings[setting], new_domain)
      end
    end
  end

  def self.standardize_url(url)
    return nil if url.blank?

    url = url.gsub(/[[:space:]]/, "")
    url = "http://" + url unless url.include?("://")
    begin
      res = Addressable::URI.parse(url)&.normalize
      res.query = res.query.split("&").sort.join("&") if res&.query.present?
      res
    rescue Addressable::URI::InvalidURIError
      nil
    end
  end

  alias_method :destroy_permanently!, :destroy
  def destroy
    self.workflow_state = "deleted"
    save!
  end

  def precedence
    if domain
      # Somebody tell me if we should be expecting more than
      # 25 dots in a url host...
      25 - domain.split(".").length
    elsif url
      25
    else
      26
    end
  end

  def standard_url(use_environment_overrides = false)
    standard_url = ContextExternalTool.standardize_url(url)

    if use_environment_overrides
      ContextExternalTool.standardize_url(url_with_environment_overrides(standard_url.to_s, include_launch_url: true))
    else
      standard_url
    end
  end

  # Does the tool match the host of the given url?
  # Checks for batches on both domain and url
  #
  # This method checks both the domain and url
  # host when attempting to match host.
  def matches_host?(url, use_environment_overrides: false)
    standard_url = standard_url(use_environment_overrides)
    matches_tool_domain?(url) ||
      (standard_url.present? &&
        standard_url.host == ContextExternalTool.standardize_url(url)&.host)
  end

  def matches_url?(url, match_queries_exactly = true, use_environment_overrides: false)
    tool_url = standard_url(use_environment_overrides)
    if match_queries_exactly
      url = ContextExternalTool.standardize_url(url)
      url == tool_url
    elsif tool_url.present?
      @url_params ||= tool_url.query&.split("&") || []
      res = ContextExternalTool.standardize_url(url)
      return false if res.blank?

      if res.query.present?
        res.query = res.query.split("&").select { |p| @url_params.include?(p) }.sort.join("&")
      end

      res.normalize!
      res == tool_url
    end
  end

  # Returns true if the host of given url is the same or a subdomain of the tool domain.
  # Also requires the port numbers to match if present.
  # If the tool doesn't have a domain, returns false.
  def matches_tool_domain?(url, use_environment_overrides: false)
    domain = use_environment_overrides ? domain_with_environment_overrides : self.domain
    return false if domain.blank?

    url = ContextExternalTool.standardize_url(url)
    host = url&.host
    port = url&.port
    d = domain.downcase.gsub(%r{https?://}, "")
    !!(host && ("." + host + (port ? ":#{port}" : "")).match(/\.#{Regexp.escape(d)}\z/))
  end

  def duplicated_in_context?
    duplicate_tool = self.class.find_external_tool(url, context, nil, id)

    # If tool with same launch URL is found in the context
    return true if url.present? && duplicate_tool.present?

    # If tool with same domain is found in the context
    if domain.present?
      same_domain_diff_id = ContextExternalTool.where.not(id:).where(domain:)
      Lti::ContextToolFinder.all_tools_scope_union(context, base_scope: same_domain_diff_id).exists?
    else
      false
    end
  end

  def check_for_duplication(verify_uniqueness)
    if duplicated_in_context? && verify_uniqueness
      errors.add(:tool_currently_installed, "The tool is already installed in this context.")
    end
  end

  IDENTITY_FIELDS = %i[name
                       context_id
                       context_type
                       domain
                       url
                       consumer_key
                       shared_secret
                       description
                       workflow_state
                       settings].freeze

  def calculate_identity_hash
    props = [*slice(IDENTITY_FIELDS.excluding(:settings)).values, Utils::HashUtils.sort_nested_data(settings)]
    Digest::SHA2.new(256).hexdigest(props.to_json)
  end

  def add_identity_hash
    if identity_fields_changed?
      ident_hash = calculate_identity_hash
      self.identity_hash = ContextExternalTool.where(identity_hash: ident_hash).exists? ? "duplicate" : ident_hash
    end
  end

  def identity_fields_changed?
    IDENTITY_FIELDS.excluding(:settings).any? { |field| send(:"#{field}_changed?") } ||
      (Utils::HashUtils.sort_nested_data(settings_was) != Utils::HashUtils.sort_nested_data(settings))
  end

  def self.from_assignment(assignment)
    tag = assignment.external_tool_tag
    return unless tag

    from_content_tag(tag, assignment.context)
  end

  def self.from_content_tag(tag, context)
    return nil if tag.blank? || context.blank?

    # We can simply return the content if we
    # know it uses the preferred LTI version.
    # No need to go through the tool lookup logic.
    content = tag.content
    return content if content&.active? && content&.uses_preferred_lti_version?

    # Lookup the tool by the usual "find_external_tool"
    # method. Fall back on the tag's content if
    # no matches found.
    find_external_tool(
      tag.url,
      context,
      content&.id
    )
  end

  def self.contexts_to_search(context, include_federated_parent: false)
    case context
    when Course
      [:self, :account_chain]
    when Group
      if context.context
        [:self, :recursive]
      else
        [:self, :account_chain]
      end
    when Account
      [:account_chain]
    when Assignment
      [:recursive]
    else
      []
    end.flat_map do |component|
      case component
      when :self
        context
      when :recursive
        contexts_to_search(context.context, include_federated_parent:)
      when :account_chain
        inc_fp = include_federated_parent &&
                 Account.site_admin.feature_enabled?(:lti_tools_from_federated_parents) &&
                 !context.root_account.primary_settings_root_account?
        context.account_chain(include_federated_parent: inc_fp)
      end
    end
  end

  def self.find_active_external_tool_by_consumer_key(consumer_key, context)
    active.where(consumer_key:, context: contexts_to_search(context)).first
  end

  def self.find_active_external_tool_by_client_id(client_id, context)
    active.where(developer_key_id: client_id, context: contexts_to_search(context)).first
  end

  def self.find_external_tool_by_id(id, context)
    where(id:, context: contexts_to_search(context)).first
  end

  # Order of precedence: Basic LTI defines precedence as first
  # checking for a match on domain.  Subdomains count as a match
  # on less-specific domains, but the most-specific domain will
  # match first.  So awesome.bob.example.com matches an
  # external_tool with example.com as the domain, but only if
  # there isn't another external_tool where awesome.bob.example.com
  # or bob.example.com is set as the domain.
  #
  # If there is no domain match then check for an exact url match
  # as configured by an admin.  If there is still no match
  # then check for a match on the current context (configured by
  # the teacher).
  #
  # Tools with exclude_tool_id as their ID will never be returned.
  def self.find_external_tool(
    url,
    context,
    preferred_tool_id = nil, exclude_tool_id = nil, preferred_client_id = nil,
    only_1_3: false,
    prefer_1_1: false
  )
    GuardRail.activate(:secondary) do
      preferred_tool = ContextExternalTool.where(id: preferred_tool_id).first if preferred_tool_id # don't raise an exception if it's not found
      original_client_id = preferred_tool&.developer_key_id
      can_use_preferred_tool = preferred_tool&.active? && contexts_to_search(context).member?(preferred_tool.context)

      # always use the preferred_tool_id if url isn't provided
      return preferred_tool if url.blank? && can_use_preferred_tool
      return nil unless url

      sorted_external_tools = find_and_order_tools(
        context:,
        preferred_tool_id:,
        exclude_tool_id:,
        preferred_client_id:,
        original_client_id:,
        only_1_3:,
        prefer_1_1:
      )

      # Check for a tool that exactly matches the given URL
      match = find_matching_tool(url, sorted_external_tools)

      # always use the preferred tool id *unless* the preferred tool is a 1.1 tool
      # and the matched tool is a 1.3 tool, since 1.3 is the preferred version of a tool
      if can_use_preferred_tool && preferred_tool.matches_host?(url)
        if match&.use_1_3? && !preferred_tool.use_1_3?
          return match
        end

        return preferred_tool
      end

      match
    end
  end

  # Sorts all tools in the context chain by a variety of criteria in SQL
  # as opposed to in memory, in order to make it easier to find a tool that matches
  # the given URL.
  #
  # Criteria:
  # * closer contexts preferred (Course over Account over Root Account etc)
  # * more specific subdomains preferred (sub.domain.instructure.com over instructure.com)
  # * LTI 1.3 tools preferred over 1.1 tools
  # * if preferred_tool_id is provided, moves that tool to the front
  # * if preferred_client_id is provided, only retrieves tools that came from that developer key
  # * if exclude_tool_id is provided, does not retrieve that tool
  #
  # Theoretically once this method is done, the very first tool to match the URL will be
  # the right tool, making it possible to eventually perform the rest of the URL matching
  # in SQL as well.
  def self.find_and_order_tools(
    context:,
    preferred_tool_id: nil, exclude_tool_id: nil, preferred_client_id: nil,
    original_client_id: nil,
    only_1_3: false,
    prefer_1_1: false
  )
    context.shard.activate do
      preferred_tool_id = Shard.integral_id_for(preferred_tool_id)
      contexts = contexts_to_search(context)
      context_order = contexts.map.with_index { |c, i| "(#{c.id},'#{c.class.polymorphic_name}',#{i})" }.join(",")

      preferred_version = prefer_1_1 ? "1.1" : "1.3" # Hack required for one Turnitin case :( see git blame

      order_clauses = [
        # prefer 1.3 tools (unless told otherwise)
        sort_by_sql_string("lti_version = '#{preferred_version}'"),
        # prefer tools that are not duplicates
        sort_by_sql_string("identity_hash != 'duplicate'"),
        # prefer tools from closer contexts
        "context_order.ordering",
        # prefer tools with more subdomains
        precedence_sql_string
      ]
      # move preferred tool to the front when requested, and only if the id
      # is in an actual id format
      if preferred_tool_id
        order_clauses << sort_by_sql_string("#{quoted_table_name}.id = #{preferred_tool_id}")
      end

      # prefer tools from the original developer key when requested,
      # and over other order clauses like context
      prefer_original_client_id = context.root_account.feature_enabled?(:lti_find_external_tool_prefer_original_client_id)
      if prefer_original_client_id && (original_client_id = Shard.integral_id_for(original_client_id))
        order_clauses.prepend(sort_by_sql_string("developer_key_id = #{original_client_id}"))
      end

      query = ContextExternalTool.where(context: contexts).active
      query = query.where(lti_version: "1.3") if only_1_3
      query = query.where(developer_key_id: preferred_client_id) if preferred_client_id
      query = query.where.not(id: exclude_tool_id) if exclude_tool_id

      query.joins(sanitize_sql("INNER JOIN (values #{context_order}) as context_order (context_id, class, ordering)
        ON #{quoted_table_name}.context_id = context_order.context_id AND #{quoted_table_name}.context_type = context_order.class"))
           .order(Arel.sql(sanitize_sql_for_order(order_clauses.join(","))))
    end
  end

  # replicates the ContextExternalTool.precedence method, in SQL for an order clause.
  # prefer tools that have more specific subdomains
  def self.precedence_sql_string
    <<~SQL.squish
      CASE WHEN domain IS NOT NULL
        THEN 25 - ARRAY_LENGTH(STRING_TO_ARRAY(domain, '.'), 1)
        ELSE CASE WHEN url IS NOT NULL
          THEN 25
          ELSE 26
        END
      END
    SQL
  end

  # Used in an SQL order clause to push tools that match the condition to the front of the relation.
  def self.sort_by_sql_string(condition)
    "CASE WHEN #{condition} THEN 1 ELSE 2 END"
  end

  # Given a collection of tools, finds the first tool that matches the given conditions.
  #
  # First only loads non-duplicate tools into memory for matching, then will load
  # all tools if necessary.
  def self.find_tool_match(tool_collection, matcher, matcher_condition)
    possible_match = tool_collection.not_duplicate.find do |tool|
      matcher_condition.call(tool) && matcher.call(tool)
    end

    # an LTI 1.1 non-duplicate match means we still need to search
    # all tools since a 1.3 match with 'duplicate' identity_hash
    # still takes precedence
    return possible_match if possible_match&.use_1_3?

    tool_collection.find do |tool|
      matcher_condition.call(tool) && matcher.call(tool)
    end
  end

  def self.find_matching_tool(url, sorted_external_tools)
    # Check for a tool that exactly matches the given URL
    match = find_tool_match(
      sorted_external_tools,
      ->(t) { t.matches_url?(url) },
      ->(t) { t.url.present? }
    )

    # If exactly match doesn't work, try to match by ignoring extra query parameters
    match ||= find_tool_match(
      sorted_external_tools,
      ->(t) { t.matches_url?(url, false) },
      ->(t) { t.url.present? }
    )

    # Check for any 1.3 tools that might match on domain
    domain_match = find_tool_match(
      sorted_external_tools,
      ->(t) { t.matches_tool_domain?(url) },
      ->(t) { t.domain.present? }
    )

    # Prefer 1.3 domain match over 1.1 url match to make
    # sure 1.3 tool gets launched during upgrade
    if match.blank? || (!match.use_1_3? && domain_match&.use_1_3?)
      match = domain_match
    end

    # repeat matches with environment-specific url and domain overrides
    # and we haven't been able to find anything yet
    if ApplicationController.test_cluster? &&
<<<<<<< HEAD
       Account.site_admin.feature_enabled?(:dynamic_lti_environment_overrides) &&
=======
>>>>>>> 1bd50e80
       match.blank?
      match ||= find_tool_match(
        sorted_external_tools,
        ->(t) { t.matches_url?(url, use_environment_overrides: true) },
        ->(t) { t.url.present? }
      )

      match ||= find_tool_match(
        sorted_external_tools,
        ->(t) { t.matches_url?(url, false, use_environment_overrides: true) },
        ->(t) { t.url.present? }
      )

      domain_match = find_tool_match(
        sorted_external_tools,
        ->(t) { t.matches_tool_domain?(url, use_environment_overrides: true) },
        ->(t) { t.domain.present? }
      )
      # Prefer 1.3 domain match over 1.1 url match to make
      # sure 1.3 tool gets launched during upgrade
      if match.blank? || (!match.use_1_3? && domain_match&.use_1_3?)
        match = domain_match
      end

    end
    match
  end

  scope :having_setting, lambda { |setting|
                           if setting
                             joins(:context_external_tool_placements)
                               .where(context_external_tool_placements: { placement_type: setting })
                           else
                             all
                           end
                         }

  scope :placements, lambda { |*placements|
    if placements.present?
      scope = ContextExternalTool.where(
        ContextExternalToolPlacement
          .where(placement_type: placements)
          .where("context_external_tools.id = context_external_tool_placements.context_external_tool_id").arel.exists
      )
      # Default placements are only applicable to LTI 1.1
      if placements.map(&:to_s).intersect?(Lti::ResourcePlacement::LEGACY_DEFAULT_PLACEMENTS)
        scope = ContextExternalTool
                .where(lti_version: "1.1", not_selectable: [nil, false])
                .merge(
                  ContextExternalTool.where("COALESCE(context_external_tools.url, '') <> ''")
                                     .or(ContextExternalTool.where("COALESCE(context_external_tools.domain, '') <> ''"))
                ).or(scope)
      end

      merge(scope)
    else
      all
    end
  }

  scope :selectable, -> { where("context_external_tools.not_selectable IS NOT TRUE") }

  scope :visible, lambda { |user, context, session, placements, current_scope = ContextExternalTool.default_scoped.all|
    if context.grants_right?(user, session, :read_as_admin)
      all
    elsif !placements
      none
    else
      allowed_visibility = ["public"]
      allowed_visibility.push("members") if context.grants_any_right?(user, session, :participate_as_student, :read_as_admin)
      allowed_visibility.push("admins") if context.grants_right?(user, session, :read_as_admin)
      # To get at the visibility setting for each tool we need to use active record.  We will limit this to just the candidate tools using the current scope.
      valid_tools = current_scope.select do |cet|
        include_tool = false
        placements.each do |placement|
          tool_settings = cet.settings.with_indifferent_access
          # The tool must have no visibility settings, or else a visibility threshold met by the current user.
          if tool_settings[placement] && (!tool_settings[placement][:visibility] || allowed_visibility.include?(tool_settings[placement][:visibility]))
            include_tool = true
          end
          break if include_tool
        end
        include_tool
      end.pluck(:id)
      where(id: valid_tools)
    end
  }

  def self.find_for(id, context, type, raise_error = true)
    id = id[Api::ID_REGEX] if id.is_a?(String)
    unless id.present?
      if raise_error
        raise ActiveRecord::RecordNotFound
      else
        return nil
      end
    end

    context = context.context if context.is_a?(Group)

    tool = context.context_external_tools.having_setting(type).active.where(id:).first
    tool ||= ContextExternalTool.having_setting(type).active.where(context_type: "Account", context_id: context.account_chain_ids, id:).first
    raise ActiveRecord::RecordNotFound if !tool && raise_error

    tool
  end

  scope :active, lambda {
    where.not(workflow_state: ["deleted", "disabled"])
  }

  scope :not_duplicate, lambda {
    where.not(identity_hash: "duplicate")
  }

  def self.find_all_for(context, type)
    tools = []
    if !context.is_a?(Account) && context.respond_to?(:context_external_tools)
      tools += context.context_external_tools.having_setting(type.to_s)
    end
    tools + ContextExternalTool.having_setting(type.to_s).where(context_type: "Account", context_id: context.account_chain_ids)
  end

  def self.serialization_excludes
    [:shared_secret, :settings]
  end

  # sets the custom fields from the main tool settings, and any on individual resource type settings
  def set_custom_fields(resource_type)
    hash = {}
    fields = [settings[:custom_fields] || {}]
    fields << (settings[resource_type.to_sym][:custom_fields] || {}) if resource_type && settings[resource_type.to_sym]
    fields.each do |field_set|
      field_set.each do |key, val|
        key = key.to_s.gsub(/[^\w]/, "_").downcase
        if key.match?(/^custom_/)
          hash[key] = val
        else
          hash["custom_#{key}"] = val
        end
      end
    end
    hash
  end

  def opaque_identifier_for(asset, context: nil)
    ContextExternalTool.opaque_identifier_for(asset, shard, context:)
  end

  def self.opaque_identifier_for(asset, shard, context: nil)
    return if asset.blank?

    shard.activate do
      lti_context_id = context_id_for(asset, shard)
      Lti::Asset.set_asset_context_id(asset, lti_context_id, context:)
    end
  end

  def visible_with_permission_check?(launch_type, user, context, session = nil)
    return false unless self.class.visible?(extension_setting(launch_type, "visibility"), user, context, session)

    permission_given?(launch_type, user, context, session)
  end

  def permission_given?(launch_type, user, context, session = nil)
    if (required_permissions_str = extension_setting(launch_type, "required_permissions"))
      # if configured with a comma-separated string of permissions, will only show the link
      # if all permissions are granted
      required_permissions_str.split(",").map(&:to_sym).all? do |p|
        permission_given = context&.grants_right?(user, session, p)

        # Global navigation tools are always installed in the root account.
        # This means if the current user is using a course-based role, the
        # standard `grants_right?` call to the context (always the root account)
        # will always fail.
        #
        # If this is the scenario, check to see if the user has any active enrollments
        # in the account with the required permission. If they do, grant access.
        if !permission_given &&
           context.present? &&
           launch_type.to_s == Lti::ResourcePlacement::GLOBAL_NAVIGATION.to_s
          permission_given = manageable_enrollments_by_permission(
            p,
            user.enrollments_for_account_and_sub_accounts(context.root_account)
          ).present?
        end

        permission_given
      end
    else
      true
    end
  end

  def quiz_lti?
    tool_id == QUIZ_LTI
  end

  def feature_flag_enabled?(context = nil)
    feature = TOOL_FEATURE_MAPPING[tool_id]
    !feature || (context || self.context).feature_enabled?(feature)
  end

  # Add new types to this as we finish their migration methods
  # and they'll be automagically migrated.
  VALID_MIGRATION_TYPES = [Assignment, ContentTag].freeze

  # for helping tool providers upgrade from 1.1 to 1.3.
  # this method will upgrade all related content to 1.3,
  # only if this is a 1.3 tool and has a matching 1.1 tool.
  # since finding all content related to this tool is an
  # expensive operation (unavoidable N+1 for indirectly
  # related assignments, which are more rare), this is done
  # in a delayed job.
  # @see Lti::Migratable
  def migrate_content_to_1_3_if_needed!
    return unless use_1_3?

    # is there a 1.1 tool that matches this one?
    matching_1_1_tool = self.class.find_external_tool(url || domain, context, nil, id, prefer_1_1: true)
    return if matching_1_1_tool.nil? || matching_1_1_tool.use_1_3?

    delay_if_production(priority: Delayed::LOW_PRIORITY).migrate_content_to_1_3(matching_1_1_tool.id)
  end

  # Migrates all content associated with an LTI 1.1 tool to LTI 1.3.
  # Loads content in batches and kicks off smaller jobs that perform
  # the actual work of migrating the content.
  # @param [Integer] tool_id The id of the LTI 1.1 tool whose content we're migrating
  # @see Lti::Migratable
  def migrate_content_to_1_3(tool_id)
    tool_id ||= id
    GuardRail.activate(:secondary) do
      VALID_MIGRATION_TYPES.each do |type|
        next unless type.include?(Lti::Migratable)

        type.directly_associated_items(tool_id, context).find_ids_in_batches do |ids|
          delay_if_production(
            priority: Delayed::LOW_PRIORITY,
            n_strand: ["ContextExternalTool#migrate_content_to_1_3", tool_id]
          ).prepare_direct_batch_for_migration(ids, type)
        end
        type.indirectly_associated_items(tool_id, context).find_ids_in_batches do |ids|
          delay_if_production(
            priority: Delayed::LOW_PRIORITY,
            n_strand: ["ContextExternalTool#migrate_content_to_1_3", tool_id]
          ).prepare_indirect_batch_for_migration(tool_id, ids, type)
        end
      end
    end
  end

  # For the given content_type, migrates the direct batch
  # from 1.1 to 1.3 according to the types migration method.
  # @see Lti::Migratable
  def prepare_direct_batch_for_migration(ids, content_type)
    content_type.fetch_direct_batch(ids).each do |item|
      prepare_content_for_migration(item)
    end
  end

  # For the given content_type, migrates the direct batch
  # from 1.1 to 1.3 according to the types migration method.
  # @see Lti::Migratable
  def prepare_indirect_batch_for_migration(tool_id, ids, content_type)
    content_type.fetch_indirect_batch(tool_id, id, ids).each do |item|
      prepare_content_for_migration(item)
    end
  end

  def prepare_content_for_migration(content)
    content.migrate_to_1_3_if_needed!(self)
  rescue ActiveRecord::RecordInvalid, PG::UniqueViolation => e
    Sentry.with_scope do |scope|
      scope.set_tags(content_id: content.global_id)
      scope.set_tags(content_type: content.class.name)
      scope.set_tags(tool_id: global_id)
      scope.set_tags(exception_class: e.class.name)
      scope.set_context(
        "exception",
        {
          name: e.class.name,
          message: e.message
        }
      )
      Sentry.capture_message("ContextExternalTool#prepare_content_for_migration", level: :warning)
    end
  end

  # Intended to return true only for Instructure-owned tools that have been
  # properly configured as "internal" tools. Used for some custom variable substitutions.
  # Will only return true if the launch_url's domain ends with a domain from the allowlist,
  # or exactly matches a domain from the allowlist.
  def internal_service?(launch_url)
    return false unless developer_key&.internal_service?
    return false unless launch_url

    domain = URI.parse(launch_url).host rescue nil
    return false unless domain

    internal_tool_domain_allowlist.any? { |d| domain.end_with?(".#{d}") || domain == d }
  end

  # Used in ContextToolFinder
  def sort_key
    [Canvas::ICU.collation_key(name), global_id]
  end

  def self.associated_1_1_tool(tool, context, launch_url)
    return nil unless launch_url && tool.use_1_3?

    # Finding tools is expensive and this relationship doesn't change very often, so
    # it's worth it to maintain this possibly "incorrect" relationship for 5 minutes.
    id = Rails.cache.fetch([tool.global_asset_string, context.global_asset_string, launch_url.slice(0..1024)].cache_key, expires_in: 5.minutes) do
      # Rails themselves recommends against caching ActiveRecord models directly
      # https://guides.rubyonrails.org/caching_with_rails.html#avoid-caching-instances-of-active-record-objects
      GuardRail.activate(:secondary) do
        sorted_external_tools = context.shard.activate do
          contexts = contexts_to_search(context)
          context_order = contexts.map.with_index { |c, i| "(#{c.id},'#{c.class.polymorphic_name}',#{i})" }.join(",")

          order_clauses = [
            # prefer tools that are not duplicates
            sort_by_sql_string("identity_hash != 'duplicate'"),
            # prefer tools from closer contexts
            "context_order.ordering",
            # prefer tools with more subdomains
            precedence_sql_string
          ]
          query = ContextExternalTool.where(context: contexts, lti_version: "1.1")
          query.joins(sanitize_sql("INNER JOIN (values #{context_order}) as context_order (context_id, class, ordering)
          ON #{quoted_table_name}.context_id = context_order.context_id AND #{quoted_table_name}.context_type = context_order.class"))
               .order(Arel.sql(sanitize_sql_for_order(order_clauses.join(","))))
        end

        find_matching_tool(launch_url, sorted_external_tools)&.id
      end
    end

    ContextExternalTool.find_by(id:)
  end

  def associated_1_1_tool(context, launch_url = nil)
    ContextExternalTool.associated_1_1_tool(self, context, launch_url || url || domain)
  end

  private

  # Locally and in OSS installations, this can be configured in config/dynamic_settings.yml.
  # Returns an array of strings, each listing a partial or full domain suffix that is considered "internal".
  # Domains should not have a preceding ".".
  # For example, ["instructure.com", "inscloudgate.net", "inseng.net"] in Instructure-deployed production Canvas.
  def internal_tool_domain_allowlist
    config = DynamicSettings.find("lti", default_ttl: 2.hours)["internal_tool_domain_allowlist"] || "[]"
    @internal_tool_domain_allowlist ||= YAML.safe_load(config)
  end

  def check_global_navigation_cache
    if context.is_a?(Account) && context.root_account?
      context.clear_cache_key(:global_navigation) # it's hard to know exactly _what_ changed so clear all initial global nav caches at once
    end
  end

  def clear_tool_domain_cache
    if saved_change_to_domain? || saved_change_to_url? || saved_change_to_workflow_state?
      context.clear_tool_domain_cache
    end
  end
end<|MERGE_RESOLUTION|>--- conflicted
+++ resolved
@@ -1253,10 +1253,6 @@
     # repeat matches with environment-specific url and domain overrides
     # and we haven't been able to find anything yet
     if ApplicationController.test_cluster? &&
-<<<<<<< HEAD
-       Account.site_admin.feature_enabled?(:dynamic_lti_environment_overrides) &&
-=======
->>>>>>> 1bd50e80
        match.blank?
       match ||= find_tool_match(
         sorted_external_tools,
