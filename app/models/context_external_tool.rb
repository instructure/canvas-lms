# frozen_string_literal: true

#
# Copyright (C) 2011 - present Instructure, Inc.
#
# This file is part of Canvas.
#
# Canvas is free software: you can redistribute it and/or modify it under
# the terms of the GNU Affero General Public License as published by the Free
# Software Foundation, version 3 of the License.
#
# Canvas is distributed in the hope that it will be useful, but WITHOUT ANY
# WARRANTY; without even the implied warranty of MERCHANTABILITY or FITNESS FOR
# A PARTICULAR PURPOSE. See the GNU Affero General Public License for more
# details.
#
# You should have received a copy of the GNU Affero General Public License along
# with this program. If not, see <http://www.gnu.org/licenses/>.
require "redcarpet"

class ContextExternalTool < ActiveRecord::Base
  include Workflow
  include SearchTermHelper
  include PermissionsHelper

  has_many :content_tags, as: :content
  has_many :context_external_tool_placements, autosave: true
  has_many :lti_resource_links, class_name: "Lti::ResourceLink"
  has_many :progresses, as: :context, inverse_of: :context

  belongs_to :context, polymorphic: [:course, :account]
  belongs_to :developer_key
  belongs_to :root_account, class_name: "Account"

  include MasterCourses::Restrictor
  restrict_columns :content, [:name, :description]
  restrict_columns :settings, %i[consumer_key shared_secret url domain settings]

  validates :context_id, :context_type, :workflow_state, presence: true
  validates :name, :consumer_key, :shared_secret, presence: true
  validates :name, length: { maximum: maximum_string_length }
  validates :consumer_key, length: { maximum: 2048 }
  validates :config_url, presence: { if: ->(t) { t.config_type == "by_url" } }
  validates :config_xml, presence: { if: ->(t) { t.config_type == "by_xml" } }
  validates :domain, length: { maximum: 253, allow_blank: true }
  validates :lti_version, inclusion: { in: %w[1.1 1.3], message: -> { t("%{value} is not a valid LTI version") } }
  validate :url_or_domain_is_set
  validate :validate_urls
  attr_reader :config_type, :config_url, :config_xml

  # handles both serialized Hashes and HashWithIndifferentAccesses
  # and always returns a HashWithIndifferentAccess
  #
  # would LOVE to rip this out and not store everything in `settings`
  class SettingsSerializer
    def self.load(value)
      return nil unless value

      obj = YAML.safe_load(value)
      if obj.respond_to? :with_indifferent_access
        return obj.with_indifferent_access
      end

      obj
    end

    def self.dump(value)
      YAML.dump(value)
    end
  end
  serialize :settings, coder: SettingsSerializer

  # add_identity_hash needs to calculate off of other data in the object, so it
  # should always be the last field change callback to run
  before_save :infer_defaults, :validate_vendor_help_link, :add_identity_hash
  after_save :touch_context, :check_global_navigation_cache, :clear_tool_domain_cache
  after_commit :update_unified_tool_id, if: :update_unified_tool_id?
  validate :check_for_xml_error

  scope :disabled, -> { where(workflow_state: DISABLED_STATE) }
  scope :quiz_lti, -> { where(tool_id: QUIZ_LTI) }

  STANDARD_EXTENSION_KEYS = [
    :canvas_icon_class,
    :custom_fields,
    :default,
    :display_type,
    :enabled,
    :icon_svg_path_64,
    :icon_url,
    :message_type,
    :prefer_sis_email,
    :required_permissions,
    :launch_height,
    :launch_width,
    :launch_method,
    :selection_height,
    :selection_width,
    :text,
    :labels,
    :windowTarget,
    :url,
    :target_link_uri,
    :root_account_only,
    [:visibility, ->(v) { %w[members admins public].include?(v) || v.nil? }].freeze,
  ].freeze

  CUSTOM_EXTENSION_KEYS = {
    file_menu: [:accept_media_types].freeze,
    editor_button: [:use_tray].freeze,
    submission_type_selection: [:description, :require_resource_selection].freeze,
  }.freeze

  DISABLED_STATE = "disabled"
  QUIZ_LTI = "Quizzes 2"
  ANALYTICS_2 = "fd75124a-140e-470f-944c-114d2d93bb40"
  ADMIN_ANALYTICS = "admin-analytics"
  TOOL_FEATURE_MAPPING = { ANALYTICS_2 => :analytics_2, ADMIN_ANALYTICS => :admin_analytics }.freeze
  PREFERRED_LTI_VERSION = "1_3"

  workflow do
    state :anonymous
    state :name_only
    state :email_only
    state :public
    state :deleted
    state DISABLED_STATE.to_sym # The tool's developer key is "off" but not deleted
  end

  set_policy do
    #################### Begin legacy permission block #########################
    given do |user, session|
      !context.root_account.feature_enabled?(:granular_permissions_manage_lti) &&
        context.grants_right?(user, session, :lti_add_edit)
    end
    can :read and can :update and can :delete and can :update_manually
    ##################### End legacy permission block ##########################

    given do |user, session|
      context.root_account.feature_enabled?(:granular_permissions_manage_lti) &&
        context.grants_right?(user, session, :manage_lti_edit)
    end
    can :read and can :update and can :update_manually

    given do |user, session|
      context.root_account.feature_enabled?(:granular_permissions_manage_lti) &&
        context.grants_right?(user, session, :manage_lti_delete)
    end
    can :read and can :delete
  end

  class << self
    # because global navigation tool visibility can depend on a user having particular permissions now
    # this needs to expand from being a simple "admins/members" check to something more full-fledged
    # this will return a hash with the original visibility setting alone with a computed list of
    # all other permissions (as needed) granted by the current context so all users with the same
    # set of computed permissions will share the same global nav cache
    def global_navigation_granted_permissions(root_account:, user:, context:, session: nil)
      return { original_visibility: "members" } unless user

      permissions_hash = {}
      # still use the original visibility setting
      permissions_hash[:original_visibility] = Rails.cache.fetch_with_batched_keys(
        ["external_tools/global_navigation/visibility", root_account.asset_string].cache_key,
        batch_object: user,
        batched_keys: [:enrollments, :account_users]
      ) do
        # let them see admin level tools if there are any courses they can manage
        if root_account.grants_any_right?(user, :manage_content, *RoleOverride::GRANULAR_MANAGE_COURSE_CONTENT_PERMISSIONS) ||
           GuardRail.activate(:secondary) { Course.manageable_by_user(user.id, false).not_deleted.where(root_account_id: root_account).exists? }
          "admins"
        else
          "members"
        end
      end
      required_permissions = global_navigation_permissions_to_check(root_account)
      required_permissions.each do |permission|
        # run permission checks against the context if any of the tools are configured to require them
        permissions_hash[permission] = context.grants_right?(user, session, permission)
      end
      permissions_hash
    end

    def filtered_global_navigation_tools(root_account, granted_permissions)
      tools = all_global_navigation_tools(root_account)

      if granted_permissions[:original_visibility] != "admins"
        # reject the admin only tools
        tools.reject! { |tool| tool.global_navigation[:visibility] == "admins" }
      end
      # check against permissions if needed
      tools.select! do |tool|
        required_permissions_str = tool.extension_setting(:global_navigation, "required_permissions")
        if required_permissions_str
          required_permissions_str.split(",").map(&:to_sym).all? { |p| granted_permissions[p] }
        else
          true
        end
      end
      tools
    end

    # returns a key composed of the updated_at times for all the tools visible to someone with the granted_permissions
    # i.e. if it hasn't changed since the last time we rendered the erb template for the menu then we can re-use the same html
    def global_navigation_menu_render_cache_key(root_account, granted_permissions)
      # only re-render the menu if one of the global nav tools has changed
      perm_key = key_for_granted_permissions(granted_permissions)
      compiled_key = ["external_tools/global_navigation/compiled_tools_updated_at", root_account.global_asset_string, perm_key].cache_key

      # shameless plug for the cache register system:
      # batching with the :global_navigation key means that we can easily mark every one of these for recalculation
      # in the :check_global_navigation_cache callback instead of having to explicitly delete multiple keys
      # (which was fine when we only had two visibility settings but not when an infinite combination of permissions is in play)
      Rails.cache.fetch_with_batched_keys(compiled_key, batch_object: root_account, batched_keys: :global_navigation) do
        tools = filtered_global_navigation_tools(root_account, granted_permissions)
        Digest::SHA256.hexdigest(tools.sort.map(&:cache_key).join("/"))
      end
    end

    def visible?(visibility, user, context, session = nil)
      visibility = visibility.to_s
      return true unless %w[public members admins].include?(visibility)
      return true if visibility == "public"
      return true if visibility == "members" &&
                     context.grants_any_right?(user, session, :participate_as_student, :read_as_admin)
      return true if visibility == "admins" && context.grants_right?(user, session, :read_as_admin)

      false
    end

    def editor_button_json(tools, context, user, session, default_tool_icon_base_url)
      tools.select! { |tool| visible?(tool.editor_button["visibility"], user, context, session) }
      markdown = Redcarpet::Markdown.new(Redcarpet::Render::HTML.new({ link_attributes: { target: "_blank" } }))
      on_by_default_ids = ContextExternalTool.on_by_default_ids
      tools.map do |tool|
        canvas_icon_class = tool.editor_button(:canvas_icon_class)
        icon_url = tool.editor_button(:icon_url)
        if canvas_icon_class.blank? && icon_url.blank?
          # Default tool icons are served by canvas; some users of this method
          # may need a full URL rather than path.
          icon_url = default_tool_icon_base_url + tool.default_icon_path
        end

        {
          name: tool.label_for(:editor_button, I18n.locale),
          id: tool.id,
          favorite: tool.is_rce_favorite_in_context?(context),
          url: tool.editor_button(:url),
          icon_url:,
          canvas_icon_class:,
          width: tool.editor_button(:selection_width),
          height: tool.editor_button(:selection_height),
          use_tray: tool.editor_button(:use_tray) == "true",
          on_by_default: tool.on_by_default?(on_by_default_ids),
          description: if tool.description
                         Sanitize.clean(markdown.render(tool.description), CanvasSanitize::SANITIZE)
                       else
                         ""
                       end
        }
      end
    end

    def on_by_default_ids
      Setting.get("rce_always_on_developer_key_ids", "").split(",").reject(&:empty?).map(&:to_i)
    end

    private

    def context_id_for(asset, shard)
      str = asset.asset_string.to_s
      raise "Empty value" if str.blank?

      Canvas::Security.hmac_sha1(str, shard.settings[:encryption_key])
    end

    def global_navigation_permissions_to_check(root_account)
      # look at the list of tools that are configured for the account and see if any are asking for permissions checks
      Rails.cache.fetch_with_batched_keys("external_tools/global_navigation/permissions_to_check", batch_object: root_account, batched_keys: :global_navigation) do
        tools = all_global_navigation_tools(root_account)
        tools.filter_map { |tool| tool.extension_setting(:global_navigation, "required_permissions")&.split(",")&.map(&:to_sym) }.flatten.uniq
      end
    end

    def all_global_navigation_tools(root_account)
      RequestCache.cache("global_navigation_tools", root_account) do # prevent re-querying
        Lti::ContextToolFinder.new(root_account, type: :global_navigation).all_tools_scope_union.to_unsorted_array
      end
    end

    def key_for_granted_permissions(granted_permissions)
      Digest::SHA256.hexdigest(granted_permissions.sort.flatten.join(",")) # for consistency's sake
    end
  end

  Lti::ResourcePlacement::PLACEMENTS.each do |type|
    class_eval <<~RUBY, __FILE__, __LINE__ + 1
      def #{type}(setting=nil)
        # expose inactive placements to API
        extension_setting(:#{type}, setting) || extension_setting(:inactive_placements, :#{type})
      end

      def #{type}=(hash)
        set_extension_setting(:#{type}, hash)
      end
    RUBY
  end

  def deployment_id
    "#{id}:#{Lti::Asset.opaque_identifier_for(context)}"[0..254]
  end

  def content_migration_configured?
    settings.key?("content_migration") &&
      settings["content_migration"].is_a?(Hash) &&
      settings["content_migration"].key?("export_start_url") &&
      settings["content_migration"].key?("import_start_url")
  end

  def extension_setting(type, property = nil)
    val = calculate_extension_setting(type, property)
    if property == :icon_url
      # make sure it's a valid url
      return nil if val && (URI.parse(val) rescue nil).nil?

      # account for beta and test overrides
      return url_with_environment_overrides(val)
    end

    val
  end

  def calculate_extension_setting(type, property = nil)
    return settings[property] unless type

    type = type.to_sym
    return setting_with_default_enabled(type) unless property && settings[type]

    settings[type][property] || settings[property] || extension_default_value(type, property)
  end

  def setting_with_default_enabled(type)
    return nil unless settings[type]
    return settings[type] unless Lti::ResourcePlacement::PLACEMENTS.include?(type)

    { enabled: true }.with_indifferent_access.merge(settings[type])
  end

  # Returns array of either <symbol type> or array [<symbol type>, <validator block>]
  def self.extension_keys_for_placement(type)
    extension_keys = STANDARD_EXTENSION_KEYS

    if (custom_keys = CUSTOM_EXTENSION_KEYS[type])
      extension_keys += custom_keys
    end

    extension_keys
  end

  def set_extension_setting(type, hash)
    if !hash || !hash.is_a?(Hash)
      settings.delete type
      remove_from_inactive_placements(type)
      return
    end

    hash = hash.with_indifferent_access
    hash[:enabled] = Canvas::Plugin.value_to_boolean(hash[:enabled]) if hash[:enabled]

    # merge with existing settings so that no caller can complain
    settings[type] = (settings[type] || {}).with_indifferent_access unless placement_inactive?(type)

    ContextExternalTool.extension_keys_for_placement(type).each do |key, validator|
      if hash.key?(key) && (!validator || validator.call(hash[key]))
        if placement_inactive?(type)
          settings[:inactive_placements][type][key] = hash[key]
        else
          settings[type][key] = hash[key]
        end
      end
    end

    # on deactivation, make sure placement data is kept
    if settings[type]&.key?(:enabled) && !settings[type][:enabled]
      # resource_selection is a default placement, which can only be overridden
      # by not_selectable, see scope :placements on line 826
      self.not_selectable = true if type == :resource_selection

      settings[:inactive_placements] ||= {}.with_indifferent_access
      settings[:inactive_placements][type] ||= {}.with_indifferent_access
      settings[:inactive_placements][type].merge!(settings[type])
      settings.delete(type)
      return
    end

    # on reactivation, use the old placement data
    old_placement_data = settings.dig(:inactive_placements, type)
    if old_placement_data&.include?(:enabled) && old_placement_data[:enabled]
      # resource_selection is a default placement, which can only be overridden
      # by not_selectable, see scope :placements on line 826
      self.not_selectable = false if type == :resource_selection

      settings[type] = old_placement_data
      remove_from_inactive_placements(type)
    end

    settings[type]&.compact!
  end

  def remove_from_inactive_placements(type)
    settings[:inactive_placements]&.delete(type)
    settings.delete(:inactive_placements) if settings[:inactive_placements] && settings[:inactive_placements].empty?
  end

  def placement_inactive?(type)
    settings.dig(:inactive_placements, type).present?
  end

  def has_placement?(type)
    # Only LTI 1.1 tools support default placements
    # (LTI 2 tools also, but those are not handled by this class)
    if lti_version == "1.1" &&
       Lti::ResourcePlacement::LEGACY_DEFAULT_PLACEMENTS.include?(type.to_s) &&
       !!(selectable && (domain || url))
      true
    else
      context_external_tool_placements.to_a.any? { |p| p.placement_type == type.to_s }
    end
  end

  def can_be_rce_favorite?
    !editor_button.nil?
  end

  def can_be_top_nav_favorite?
    has_placement? :top_navigation
  end

  def is_rce_favorite_in_context?(context)
    context = context.context if context.is_a?(Group)
    context = context.account if context.is_a?(Course)
    rce_favorite_tool_ids = context.rce_favorite_tool_ids[:value]
    if rce_favorite_tool_ids
      rce_favorite_tool_ids.include?(global_id)
    else
      # TODO: remove after the datafixup and this column is dropped
      is_rce_favorite
    end
  end

  def top_nav_favorite_in_context?(context)
    context = context.context if context.is_a?(Group)
    context = context.account if context.is_a?(Course)
    top_nav_favorite_tool_ids = context.top_nav_favorite_tool_ids[:value]
    !!top_nav_favorite_tool_ids&.include?(global_id)
  end

  def sync_placements!(placements)
    context_external_tool_placements.reload if context_external_tool_placements.loaded?
    old_placements = context_external_tool_placements.pluck(:placement_type)
    placements_to_delete = Lti::ResourcePlacement::PLACEMENTS.map(&:to_s) - placements
    if placements_to_delete.any?
      context_external_tool_placements.where(placement_type: placements_to_delete).delete_all if persisted?
      context_external_tool_placements.reload if context_external_tool_placements.loaded?
    end
    (placements - old_placements).each do |new_placement|
      context_external_tool_placements.new(placement_type: new_placement)
    end
  end
  private :sync_placements!

  def url_or_domain_is_set
    placements = Lti::ResourcePlacement::PLACEMENTS
    # url or domain (or url on canvas lti extension) is required
    if url.blank? && domain.blank? && placements.all? { |k| !settings[k] || (settings[k]["url"].blank? && settings[k]["target_link_uri"].blank?) }
      errors.add(:url, t("url_or_domain_required", "Either the url or domain should be set."))
      errors.add(:domain, t("url_or_domain_required", "Either the url or domain should be set."))
    end
  end

  def validate_urls
    (
      [url] + Lti::ResourcePlacement::PLACEMENTS.map do |p|
        settings[p]&.with_indifferent_access&.fetch("url", nil) ||
        settings[p]&.with_indifferent_access&.fetch("target_link_uri", nil)
      end
    )
      .compact
      .map { |u| validate_url(u) }
  end
  private :validate_urls

  def validate_url(u)
    u = URI.parse(u)
  rescue
    errors.add(:url,
               t("url_or_domain_no_valid", "Incorrect url for %{url}", url: u))
  end
  private :validate_url

  def settings
    self["settings"] ||= {}.with_indifferent_access
  end

  def label_for(key, lang = nil)
    lang = lang.to_s if lang
    labels = settings[key] && settings[key][:labels]
    (labels && labels[lang]) ||
      (labels && lang && labels[lang.split("-").first]) ||
      settings.dig(key, :text).presence ||
      default_label(lang)
  end

  def default_label(lang = nil)
    lang = lang.to_s if lang
    default_labels = settings[:labels]
    (default_labels && default_labels[lang]) ||
      (default_labels && lang && default_labels[lang.split("-").first]) ||
      settings[:text].presence || name || "External Tool"
  end

  def check_for_xml_error
    (@config_errors || []).each do |attr, msg|
      errors.add attr, msg
    end
  end
  protected :check_for_xml_error

  def readable_state
    workflow_state.titleize
  end

  # --- Privacy Level ---
  # See doc/lti_manual/16_privacy_level.md for a full explanation
  def privacy_level=(val)
    if %w[anonymous name_only email_only public].include?(val)
      self.workflow_state = val
    end
  end

  def privacy_level
    workflow_state
  end

  def include_email?
    email_only? || public?
  end

  def include_name?
    name_only? || public?
  end
  # --- End Privacy Level ---

  def custom_fields_string
    (settings[:custom_fields] || {}).map do |key, val|
      "#{key}=#{val}"
    end.sort.join("\n")
  end

  def vendor_help_link
    settings[:vendor_help_link]
  end

  def vendor_help_link=(val)
    settings[:vendor_help_link] = val
  end

  def validate_vendor_help_link
    return if vendor_help_link.blank?

    begin
      _value, uri = CanvasHttp.validate_url(vendor_help_link)
      self.vendor_help_link = uri.to_s
    rescue URI::Error, ArgumentError
      self.vendor_help_link = nil
    end
  end

  def config_type=(val)
    @config_type = val
    process_extended_configuration
  end

  def config_xml=(val)
    @config_xml = val
    process_extended_configuration
  end

  def config_url=(val)
    @config_url = val
    process_extended_configuration
  end

  def process_extended_configuration
    return unless (config_type == "by_url" && config_url) || (config_type == "by_xml" && config_xml)

    @config_errors = []
    error_field = (config_type == "by_xml") ? "config_xml" : "config_url"
    converter = CC::Importer::BLTIConverter.new
    tool_hash = if config_type == "by_url"
                  uri = Addressable::URI.parse(config_url)
                  raise URI::Error unless uri.host

                  converter.retrieve_and_convert_blti_url(config_url)
                else
                  converter.convert_blti_xml(config_xml)
                end

    real_name = name
    if tool_hash[:error]
      @config_errors << [error_field, tool_hash[:error]]
    else
      Importers::ContextExternalToolImporter.import_from_migration(tool_hash, context, nil, self)
    end
    self.name = real_name unless real_name.blank?
  rescue CC::Importer::BLTIConverter::CCImportError => e
    @config_errors << [error_field, e.message]
  rescue URI::Error, CanvasHttp::Error
    @config_errors << [:config_url, "Invalid URL"]
  rescue ActiveRecord::RecordInvalid => e
    @config_errors += Array(e.record.errors)
  end

  def use_1_3?
    lti_version == "1.3"
  end

  def use_1_3=(bool)
    self.lti_version = bool ? "1.3" : "1.1"
  end

  def uses_preferred_lti_version?
    !!send(:"use_#{PREFERRED_LTI_VERSION}?")
  end

  def active?
    ["deleted", "disabled"].exclude? workflow_state
  end

  def self.find_custom_fields_from_string(str)
    return {} if str.nil?

    str.split(/[\r\n]+/).each_with_object({}) do |line, hash|
      key, val = line.split("=")
      hash[key] = val if key.present? && val.present?
    end
  end

  def custom_fields_string=(str)
    settings[:custom_fields] = ContextExternalTool.find_custom_fields_from_string(str)
  end

  def custom_fields=(hash)
    settings[:custom_fields] = hash if hash.is_a?(Hash)
  end

  def custom_fields
    settings[:custom_fields]
  end

  def icon_url=(i_url)
    settings[:icon_url] = i_url
  end

  def icon_url
    url_with_environment_overrides(settings[:icon_url])
  end

  def canvas_icon_class=(i_url)
    settings[:canvas_icon_class] = i_url
  end

  def canvas_icon_class
    settings[:canvas_icon_class]
  end

  def text=(val)
    settings[:text] = val
  end

  def text
    settings[:text]
  end

  def oauth_compliant=(val)
    settings[:oauth_compliant] = Canvas::Plugin.value_to_boolean(val)
  end

  def oauth_compliant
    settings[:oauth_compliant]
  end

  def not_selectable=(bool)
    super(Canvas::Plugin.value_to_boolean(bool))
  end

  def selectable
    !not_selectable
  end

  def shared_secret=(val)
    super unless val.blank?
  end

  def display_type(extension_type)
<<<<<<< HEAD
    if extension_type.to_s == "global_navigation"
=======
    if ["global_navigation", "analytics_hub"].include?(extension_type.to_s)
>>>>>>> f00ce2da
      if Lti::AppUtil::TOOL_DISPLAY_TEMPLATES.key?(settings.dig(extension_type, :display_type))
        return extension_setting(extension_type, :display_type) || "full_width"
      else
        return "full_width"
      end
    end
    extension_setting(extension_type, :display_type) || "in_context"
  end

  def lti_1_3_login_url
    return nil unless use_1_3? && developer_key

    settings.dig("oidc_initiation_urls", shard.database_server.config[:region]) ||
      developer_key.oidc_initiation_url
  end

  def login_or_launch_url(extension_type: nil, preferred_launch_url: nil)
    lti_1_3_login_url || launch_url(extension_type:, preferred_launch_url:)
  end

  def launch_url(extension_type: nil, preferred_launch_url: nil)
    launch_url = preferred_launch_url ||
                 (use_1_3? && extension_setting(extension_type, :target_link_uri)) ||
                 extension_setting(extension_type, :url) ||
                 url

    url_with_environment_overrides(launch_url, include_launch_url: true)
  end

  # Modifies url based on `environments` overrides.
  # Only valid for 1.1 tools, and only in beta or test Instructure-hosted Canvas.
  # Only valid for tools that define overrides in the `environments` configuration
  # (see doc/api/file.tools_xml.md#test_env_settings for details).
  # Replaces the old behavior of rewriting tool urls/domain in the database during
  # a beta refresh.
  # launch_url overrides are only considered when include_launch_url: true is
  # provided, and are preferred over domain overrides. Query strings from the
  # base_url and launch_url override will be merged together.
  # @param base_url [String]
  def url_with_environment_overrides(base_url, include_launch_url: false)
    return base_url unless use_environment_overrides?

    override_url = environment_overrides_for(:launch_url)
    if override_url && include_launch_url
      base_query = Addressable::URI.parse(base_url)&.query_values
      return override_url if base_query.nil?

      override_uri = Addressable::URI.parse(override_url)
      override_uri.query_values = base_query.merge(override_uri&.query_values || {})
      return override_uri.to_s
    end

    override_domain = environment_overrides_for(:domain)
    if override_domain
      base_uri = Addressable::URI.parse(base_url)
      return base_url if base_uri.nil?
      return base_url unless base_uri.host

      begin
        base_uri.host = override_domain.chomp("/") # ignore trailing slash
      rescue Addressable::URI::InvalidURIError
        # account for domains with "http(s)://"
        override_uri = Addressable::URI.parse(override_domain)
        base_uri.host = override_uri.host
      end

      return base_uri.to_s
    end

    base_url
  end

  # Modifies domain based on `environments` overrides.
  # Only valid for 1.1 tools, and only in beta or test Instructure-hosted Canvas.
  # Only valid for tools that define overrides in the `environments` configuration
  # (see doc/api/file.tools_xml.md#test_env_settings for details).
  # Replaces the old behavior of rewriting tool domain in the database during
  # a beta refresh.
  def domain_with_environment_overrides
    return domain unless use_environment_overrides?

    override_domain = environment_overrides_for(:domain)
    return override_domain if override_domain

    domain
  end

  # Retrieve `environments` overrides for either :domain or :launch_url.
  # Prefers environment-specific overrides (eg `beta_domain`) over general
  # overrides (eg `domain`).
  def environment_overrides_for(key)
    return nil unless [:domain, :launch_url].include?(key.to_sym)

    env = ApplicationController.test_cluster_name
    settings.dig(:environments, "#{env}_#{key}").presence ||
      settings.dig(:environments, key).presence
  end

  def use_environment_overrides?
    return false if use_1_3?
    return false unless ApplicationController.test_cluster?
    return false if settings[:environments].blank?

    true
  end

  def extension_default_value(type, property)
    case property
    when :enabled
      true
    when :url, :target_link_uri
      url
    when :selection_width
      800
    when :selection_height
      400
    when :message_type
      if use_1_3? && type == :editor_button
        LtiAdvantage::Messages::DeepLinkingRequest::MESSAGE_TYPE
      elsif use_1_3?
        LtiAdvantage::Messages::ResourceLinkRequest::MESSAGE_TYPE
      elsif type == :resource_selection
        "resource_selection"
      else
        "basic-lti-launch-request"
      end
    else
      nil
    end
  end

  def self.normalize_sizes!(settings)
    settings[:selection_width] = settings[:selection_width].to_i if settings[:selection_width]
    settings[:selection_height] = settings[:selection_height].to_i if settings[:selection_height]

    Lti::ResourcePlacement::PLACEMENTS.each do |type|
      if settings[type]
        settings[type][:selection_width] = settings[type][:selection_width].to_i if settings[type][:selection_width]
        settings[type][:selection_height] = settings[type][:selection_height].to_i if settings[type][:selection_height]
      end
    end
  end

  def infer_defaults
    self.url = nil if url.blank?
    self.domain = nil if domain.blank?
    self.root_account ||= context.root_account
    self.is_rce_favorite &&= can_be_rce_favorite?
    ContextExternalTool.normalize_sizes!(settings)

    Lti::ResourcePlacement::PLACEMENTS.each do |type|
      next unless settings[type]
      next if settings[type].key? :enabled

      settings.delete(type) unless extension_setting(type, :url)
    end

    sync_placements!(Lti::ResourcePlacement::PLACEMENTS.select { |type| settings[type] }.map(&:to_s))
    true
  end

  # This aggressively updates the domain on all URLs in this tool
  def change_domain!(new_domain)
    replace_host = lambda do |url, host|
      uri = Addressable::URI.parse(url)
      uri.host = host if uri.host
      uri.to_s
    end

    self.domain = new_domain if domain

    self.url = replace_host.call(self.url, new_domain) if self.url

    settings.each_key do |setting|
      next if [:custom_fields, :environments].include? setting.to_sym

      case settings[setting]
      when Hash
        settings[setting].each do |property, value|
          if value.try(:match?, URI::DEFAULT_PARSER.make_regexp)
            settings[setting][property] = replace_host.call(value, new_domain)
          end
        end
      when URI::DEFAULT_PARSER.make_regexp
        settings[setting] = replace_host.call(settings[setting], new_domain)
      end
    end
  end

  def self.standardize_url(url)
    return nil if url.blank?

    url = url.gsub(/[[:space:]]/, "")
    url = "http://" + url unless url.include?("://")
    begin
      res = Addressable::URI.parse(url)&.normalize
      res.query = res.query.split("&").sort.join("&") if res&.query.present?
      res
    rescue Addressable::URI::InvalidURIError
      nil
    end
  end

  alias_method :destroy_permanently!, :destroy
  def destroy
    self.workflow_state = "deleted"
    save!
  end

  def precedence
    if domain
      # Somebody tell me if we should be expecting more than
      # 25 dots in a url host...
      25 - domain.split(".").length
    elsif url
      25
    else
      26
    end
  end

  def standard_url(use_environment_overrides = false)
    standard_url = ContextExternalTool.standardize_url(url)

    if use_environment_overrides
      ContextExternalTool.standardize_url(url_with_environment_overrides(standard_url.to_s, include_launch_url: true))
    else
      standard_url
    end
  end

  # Does the tool match the host of the given url?
  # Checks for batches on both domain and url
  #
  # This method checks both the domain and url
  # host when attempting to match host.
  def matches_host?(url, use_environment_overrides: false)
    standard_url = standard_url(use_environment_overrides)
    matches_tool_domain?(url) ||
      (standard_url.present? &&
        standard_url.host == ContextExternalTool.standardize_url(url)&.host)
  end

  def matches_url?(url, match_queries_exactly = true, use_environment_overrides: false)
    tool_url = standard_url(use_environment_overrides)
    if match_queries_exactly
      url = ContextExternalTool.standardize_url(url)
      url == tool_url
    elsif tool_url.present?
      @url_params ||= tool_url.query&.split("&") || []
      res = ContextExternalTool.standardize_url(url)
      return false if res.blank?

      if res.query.present?
        res.query = res.query.split("&").select { |p| @url_params.include?(p) }.sort.join("&")
      end

      res.normalize!
      res == tool_url
    end
  end

  # Returns true if the host of given url is the same or a subdomain of the tool domain.
  # Also requires the port numbers to match if present.
  # If the tool doesn't have a domain, returns false.
  def matches_tool_domain?(url, use_environment_overrides: false)
    domain = use_environment_overrides ? domain_with_environment_overrides : self.domain
    return false if domain.blank?

    url = ContextExternalTool.standardize_url(url)
    host = url&.host
    port = url&.port
    d = domain.downcase.gsub(%r{https?://}, "")
    !!(host && ("." + host + (port ? ":#{port}" : "")).match(/\.#{Regexp.escape(d)}\z/))
  end

  def duplicated_in_context?
    duplicate_tool = self.class.find_external_tool(url, context, nil, id)

    # If tool with same launch URL is found in the context
    return true if url.present? && duplicate_tool.present?

    # If tool with same domain is found in the context
    if domain.present?
      same_domain_diff_id = ContextExternalTool.where.not(id:).where(domain:)
      Lti::ContextToolFinder.all_tools_scope_union(context, base_scope: same_domain_diff_id).exists?
    else
      false
    end
  end

  def check_for_duplication(verify_uniqueness)
    if duplicated_in_context? && verify_uniqueness
      errors.add(:tool_currently_installed, "The tool is already installed in this context.")
    end
  end

  IDENTITY_FIELDS = %i[name
                       context_id
                       context_type
                       domain
                       url
                       consumer_key
                       shared_secret
                       description
                       workflow_state
                       settings].freeze

  def calculate_identity_hash
    props = [*slice(IDENTITY_FIELDS.excluding(:settings)).values, Utils::HashUtils.sort_nested_data(settings)]
    Digest::SHA2.new(256).hexdigest(props.to_json)
  end

  def add_identity_hash
    if identity_fields_changed?
      ident_hash = calculate_identity_hash
      self.identity_hash = ContextExternalTool.where(identity_hash: ident_hash).exists? ? "duplicate" : ident_hash
    end
  end

  def identity_fields_changed?
    IDENTITY_FIELDS.excluding(:settings).any? { |field| send(:"#{field}_changed?") } ||
      (Utils::HashUtils.sort_nested_data(settings_was) != Utils::HashUtils.sort_nested_data(settings))
  end

  def self.from_assignment(assignment)
    tag = assignment.external_tool_tag
    return unless tag

    from_content_tag(tag, assignment.context)
  end

  def self.from_content_tag(tag, context)
    return nil if tag.blank? || context.blank?

    # We can simply return the content if we
    # know it uses the preferred LTI version.
    # No need to go through the tool lookup logic.
    content = tag.content
    return content if content&.active? && content&.uses_preferred_lti_version?

    # Lookup the tool by the usual "find_external_tool"
    # method. Fall back on the tag's content if
    # no matches found.
    find_external_tool(
      tag.url,
      context,
      content&.id
    )
  end

  def self.contexts_to_search(context, include_federated_parent: false)
    case context
    when Course
      [:self, :account_chain]
    when Group
      if context.context
        [:self, :recursive]
      else
        [:self, :account_chain]
      end
    when Account
      [:account_chain]
    when Assignment
      [:recursive]
    else
      []
    end.flat_map do |component|
      case component
      when :self
        context
      when :recursive
        contexts_to_search(context.context, include_federated_parent:)
      when :account_chain
        inc_fp = include_federated_parent &&
                 Account.site_admin.feature_enabled?(:lti_tools_from_federated_parents) &&
                 !context.root_account.primary_settings_root_account?
        context.account_chain(include_federated_parent: inc_fp)
      end
    end
  end

  def self.find_active_external_tool_by_consumer_key(consumer_key, context)
    active.where(consumer_key:, context: contexts_to_search(context)).first
  end

  def self.find_active_external_tool_by_client_id(client_id, context)
    active.where(developer_key_id: client_id, context: contexts_to_search(context)).first
  end

  def self.find_external_tool_by_id(id, context)
    where(id:, context: contexts_to_search(context)).first
  end

  def self.find_external_tool_client_id(id, context)
    where(id:, context: contexts_to_search(context)).pluck(:developer_key_id).map { Shard.global_id_for _1 }
  end

  # Order of precedence: Basic LTI defines precedence as first
  # checking for a match on domain.  Subdomains count as a match
  # on less-specific domains, but the most-specific domain will
  # match first.  So awesome.bob.example.com matches an
  # external_tool with example.com as the domain, but only if
  # there isn't another external_tool where awesome.bob.example.com
  # or bob.example.com is set as the domain.
  #
  # If there is no domain match then check for an exact url match
  # as configured by an admin.  If there is still no match
  # then check for a match on the current context (configured by
  # the teacher).
  #
  # Tools with exclude_tool_id as their ID will never be returned.
  def self.find_external_tool(
    url,
    context,
    preferred_tool_id = nil, exclude_tool_id = nil, preferred_client_id = nil,
    only_1_3: false,
    prefer_1_1: false
  )
    GuardRail.activate(:secondary) do
      preferred_tool = ContextExternalTool.where(id: preferred_tool_id).first if preferred_tool_id # don't raise an exception if it's not found
      original_client_id = preferred_tool&.developer_key_id
      can_use_preferred_tool = preferred_tool&.active? && contexts_to_search(context).member?(preferred_tool.context)

      # always use the preferred_tool_id if url isn't provided
      return preferred_tool if url.blank? && can_use_preferred_tool
      return nil unless url

      sorted_external_tools = find_and_order_tools(
        context:,
        preferred_tool_id:,
        exclude_tool_id:,
        preferred_client_id:,
        original_client_id:,
        only_1_3:,
        prefer_1_1:
      )

      # Check for a tool that exactly matches the given URL
      match = find_matching_tool(url, sorted_external_tools)

      # always use the preferred tool id *unless* the preferred tool is a 1.1 tool
      # and the matched tool is a 1.3 tool, since 1.3 is the preferred version of a tool
      if can_use_preferred_tool && preferred_tool.matches_host?(url)
        if match&.use_1_3? && !preferred_tool.use_1_3?
          return match
        end

        return preferred_tool
      end

      match
    end
  end

  # Sorts all tools in the context chain by a variety of criteria in SQL
  # as opposed to in memory, in order to make it easier to find a tool that matches
  # the given URL.
  #
  # Criteria:
  # * closer contexts preferred (Course over Account over Root Account etc)
  # * more specific subdomains preferred (sub.domain.instructure.com over instructure.com)
  # * LTI 1.3 tools preferred over 1.1 tools
  # * if preferred_tool_id is provided, moves that tool to the front
  # * if preferred_client_id is provided, only retrieves tools that came from that developer key
  # * if exclude_tool_id is provided, does not retrieve that tool
  #
  # Theoretically once this method is done, the very first tool to match the URL will be
  # the right tool, making it possible to eventually perform the rest of the URL matching
  # in SQL as well.
  def self.find_and_order_tools(
    context:,
    preferred_tool_id: nil, exclude_tool_id: nil, preferred_client_id: nil,
    original_client_id: nil,
    only_1_3: false,
    prefer_1_1: false
  )
    context.shard.activate do
      preferred_tool_id = Shard.integral_id_for(preferred_tool_id)
      contexts = contexts_to_search(context)
      context_order = contexts.map.with_index { |c, i| "(#{c.id},'#{c.class.polymorphic_name}',#{i})" }.join(",")

      preferred_version = prefer_1_1 ? "1.1" : "1.3" # Hack required for one Turnitin case :( see git blame

      order_clauses = [
        # prefer 1.3 tools (unless told otherwise)
        sort_by_sql_string("lti_version = '#{preferred_version}'"),
        # prefer tools that are not duplicates
        sort_by_sql_string("identity_hash != 'duplicate'"),
        # prefer tools from closer contexts
        "context_order.ordering",
        # prefer tools with more subdomains
        precedence_sql_string
      ]
      # move preferred tool to the front when requested, and only if the id
      # is in an actual id format
      if preferred_tool_id
        order_clauses << sort_by_sql_string("#{quoted_table_name}.id = #{preferred_tool_id}")
      end

      # prefer tools from the original developer key when requested,
      # and over other order clauses like context
      prefer_original_client_id = context.root_account.feature_enabled?(:lti_find_external_tool_prefer_original_client_id)
      if prefer_original_client_id && (original_client_id = Shard.integral_id_for(original_client_id))
        order_clauses.prepend(sort_by_sql_string("developer_key_id = #{original_client_id}"))
      end

      query = ContextExternalTool.where(context: contexts).active
      query = query.where(lti_version: "1.3") if only_1_3
      query = query.where(developer_key_id: preferred_client_id) if preferred_client_id
      query = query.where.not(id: exclude_tool_id) if exclude_tool_id

      query.joins(sanitize_sql("INNER JOIN (values #{context_order}) as context_order (context_id, class, ordering)
        ON #{quoted_table_name}.context_id = context_order.context_id AND #{quoted_table_name}.context_type = context_order.class"))
           .order(Arel.sql(sanitize_sql_for_order(order_clauses.join(","))))
    end
  end

  # replicates the ContextExternalTool.precedence method, in SQL for an order clause.
  # prefer tools that have more specific subdomains
  def self.precedence_sql_string
    <<~SQL.squish
      CASE WHEN domain IS NOT NULL
        THEN 25 - ARRAY_LENGTH(STRING_TO_ARRAY(domain, '.'), 1)
        ELSE CASE WHEN url IS NOT NULL
          THEN 25
          ELSE 26
        END
      END
    SQL
  end

  # Used in an SQL order clause to push tools that match the condition to the front of the relation.
  def self.sort_by_sql_string(condition)
    "CASE WHEN #{condition} THEN 1 ELSE 2 END"
  end

  # Given a collection of tools, finds the first tool that matches the given conditions.
  #
  # First only loads non-duplicate tools into memory for matching, then will load
  # all tools if necessary.
  def self.find_tool_match(tool_collection, matcher, matcher_condition)
    possible_match = tool_collection.not_duplicate.find do |tool|
      matcher_condition.call(tool) && matcher.call(tool)
    end

    # an LTI 1.1 non-duplicate match means we still need to search
    # all tools since a 1.3 match with 'duplicate' identity_hash
    # still takes precedence
    return possible_match if possible_match&.use_1_3?

    tool_collection.find do |tool|
      matcher_condition.call(tool) && matcher.call(tool)
    end
  end

  def self.find_matching_tool(url, sorted_external_tools)
    # Check for a tool that exactly matches the given URL
    match = find_tool_match(
      sorted_external_tools,
      ->(t) { t.matches_url?(url) },
      ->(t) { t.url.present? }
    )

    # If exactly match doesn't work, try to match by ignoring extra query parameters
    match ||= find_tool_match(
      sorted_external_tools,
      ->(t) { t.matches_url?(url, false) },
      ->(t) { t.url.present? }
    )

    # If still no matches, use domain matching to try to find a tool
    match ||= find_tool_match(
      sorted_external_tools,
      ->(t) { t.matches_tool_domain?(url) },
      ->(t) { t.domain.present? }
    )

    # repeat matches with environment-specific url and domain overrides
    if ApplicationController.test_cluster?
      match ||= find_tool_match(
        sorted_external_tools,
        ->(t) { t.matches_url?(url, use_environment_overrides: true) },
        ->(t) { t.url.present? }
      )

      match ||= find_tool_match(
        sorted_external_tools,
        ->(t) { t.matches_url?(url, false, use_environment_overrides: true) },
        ->(t) { t.url.present? }
      )

      match ||= find_tool_match(
        sorted_external_tools,
        ->(t) { t.matches_tool_domain?(url, use_environment_overrides: true) },
        ->(t) { t.domain.present? }
      )
    end
    match
  end

  scope :having_setting, lambda { |setting|
                           if setting
                             joins(:context_external_tool_placements)
                               .where(context_external_tool_placements: { placement_type: setting })
                           else
                             all
                           end
                         }

  scope :placements, lambda { |*placements|
    if placements.present?
      scope = ContextExternalTool.where(
        ContextExternalToolPlacement
          .where(placement_type: placements)
          .where("context_external_tools.id = context_external_tool_placements.context_external_tool_id").arel.exists
      )
      # Default placements are only applicable to LTI 1.1
      if placements.map(&:to_s).intersect?(Lti::ResourcePlacement::LEGACY_DEFAULT_PLACEMENTS)
        scope = ContextExternalTool
                .where(lti_version: "1.1", not_selectable: false)
                .merge(
                  ContextExternalTool.where("COALESCE(context_external_tools.url, '') <> ''")
                                     .or(ContextExternalTool.where("COALESCE(context_external_tools.domain, '') <> ''"))
                ).or(scope)
      end

      merge(scope)
    else
      all
    end
  }

  scope :selectable, -> { where("context_external_tools.not_selectable IS NOT TRUE") }

  scope :visible, lambda { |user, context, session, placements, current_scope = ContextExternalTool.default_scoped.all|
    if context.grants_right?(user, session, :read_as_admin)
      all
    elsif !placements
      none
    else
      allowed_visibility = ["public"]
      allowed_visibility.push("members") if context.grants_any_right?(user, session, :participate_as_student, :read_as_admin)
      allowed_visibility.push("admins") if context.grants_right?(user, session, :read_as_admin)
      # To get at the visibility setting for each tool we need to use active record.  We will limit this to just the candidate tools using the current scope.
      valid_tools = current_scope.select do |cet|
        include_tool = false
        placements.each do |placement|
          tool_settings = cet.settings.with_indifferent_access
          # The tool must have no visibility settings, or else a visibility threshold met by the current user.
          if tool_settings[placement] && (!tool_settings[placement][:visibility] || allowed_visibility.include?(tool_settings[placement][:visibility]))
            include_tool = true
          end
          break if include_tool
        end
        include_tool
      end.pluck(:id)
      where(id: valid_tools)
    end
  }

  def self.find_for(id, context, type, raise_error = true)
    id = id[Api::ID_REGEX] if id.is_a?(String)
    unless id.present?
      if raise_error
        raise ActiveRecord::RecordNotFound
      else
        return nil
      end
    end

    context = context.context if context.is_a?(Group)

    tool = context.context_external_tools.having_setting(type).active.where(id:).first
    tool ||= ContextExternalTool.having_setting(type).active.where(context_type: "Account", context_id: context.account_chain_ids, id:).first
    raise ActiveRecord::RecordNotFound if !tool && raise_error

    tool
  end

  scope :active, lambda {
    where.not(workflow_state: ["deleted", "disabled"])
  }

  scope :not_duplicate, lambda {
    where.not(identity_hash: "duplicate")
  }

  def self.find_all_for(context, type)
    tools = []
    if !context.is_a?(Account) && context.respond_to?(:context_external_tools)
      tools += context.context_external_tools.having_setting(type.to_s)
    end
    tools + ContextExternalTool.having_setting(type.to_s).where(context_type: "Account", context_id: context.account_chain_ids)
  end

  def self.serialization_excludes
    [:shared_secret, :settings]
  end

  # sets the custom fields from the main tool settings, and any on individual resource type settings
  def set_custom_fields(resource_type)
    hash = {}
    fields = [settings[:custom_fields] || {}]
    fields << (settings[resource_type.to_sym][:custom_fields] || {}) if resource_type && settings[resource_type.to_sym]
    fields.each do |field_set|
      field_set.each do |key, val|
        key = key.to_s.gsub(/[^\w]/, "_").downcase
        if key.match?(/^custom_/)
          hash[key] = val
        else
          hash["custom_#{key}"] = val
        end
      end
    end
    hash
  end

  def opaque_identifier_for(asset, context: nil)
    ContextExternalTool.opaque_identifier_for(asset, shard, context:)
  end

  def self.opaque_identifier_for(asset, shard, context: nil)
    return if asset.blank?

    shard.activate do
      lti_context_id = context_id_for(asset, shard)
      Lti::Asset.set_asset_context_id(asset, lti_context_id, context:)
    end
  end

  def visible_with_permission_check?(launch_type, user, context, session = nil)
    return false unless self.class.visible?(extension_setting(launch_type, "visibility"), user, context, session)

    permission_given?(launch_type, user, context, session)
  end

  def permission_given?(launch_type, user, context, session = nil)
    if (required_permissions_str = extension_setting(launch_type, "required_permissions"))
      # if configured with a comma-separated string of permissions, will only show the link
      # if all permissions are granted
      required_permissions_str.split(",").map(&:to_sym).all? do |p|
        permission_given = context&.grants_right?(user, session, p)

        # Global navigation tools are always installed in the root account.
        # This means if the current user is using a course-based role, the
        # standard `grants_right?` call to the context (always the root account)
        # will always fail.
        #
        # If this is the scenario, check to see if the user has any active enrollments
        # in the account with the required permission. If they do, grant access.
        if !permission_given &&
           context.present? &&
           launch_type.to_s == Lti::ResourcePlacement::GLOBAL_NAVIGATION.to_s
          permission_given = manageable_enrollments_by_permission(
            p,
            user.enrollments_for_account_and_sub_accounts(context.root_account)
          ).present?
        end

        permission_given
      end
    else
      true
    end
  end

  def quiz_lti?
    tool_id == QUIZ_LTI
  end

  def feature_flag_enabled?(context = nil)
    feature = TOOL_FEATURE_MAPPING[tool_id]
    !feature || (context || self.context).feature_enabled?(feature)
  end

  # Add new types to this as we finish their migration methods
  # and they'll be automagically migrated.
  VALID_MIGRATION_TYPES = [Assignment, ContentTag, ExternalToolCollaboration].freeze

  # for helping tool providers upgrade from 1.1 to 1.3.
  # this method will upgrade all related content to 1.3,
  # only if this is a 1.3 tool and has a matching 1.1 tool.
  # since finding all content related to this tool is an
  # expensive operation (unavoidable N+1 for indirectly
  # related assignments, which are more rare), this is done
  # in a delayed job.
  # @see Lti::Migratable
  def migrate_content_to_1_3_if_needed!
    return unless use_1_3?

    # is there a 1.1 tool that matches this one?
    matching_1_1_tool = self.class.find_external_tool(url || domain, context, nil, id, prefer_1_1: true)

    return if matching_1_1_tool.nil? || matching_1_1_tool.use_1_3?

    delay_if_production(priority: Delayed::LOW_PRIORITY).migrate_content_to_1_3(matching_1_1_tool.id)
  end

  # Migrates all content associated with an LTI 1.1 tool to LTI 1.3.
  # Loads content in batches and kicks off smaller jobs that perform
  # the actual work of migrating the content.
  # @param [Integer] tool_id The id of the LTI 1.1 tool whose content we're migrating
  # @see Lti::Migratable
  def migrate_content_to_1_3(tool_id)
    tool_id ||= id

    # Counters for tracking migration progress
    total_batches = 0

    GuardRail.activate(:secondary) do
      VALID_MIGRATION_TYPES.each do |type|
        next unless type.include?(Lti::Migratable)

        type.scope_to_context(
          type.directly_associated_items(tool_id), context
        ).find_ids_in_batches do |ids|
          delay_if_production(
            priority: Delayed::LOW_PRIORITY,
            n_strand: ["ContextExternalTool#migrate_content_to_1_3", tool_id]
          ).prepare_direct_batch_for_migration(ids, type)
          total_batches += 1
        end

        type.scope_to_context(
          type.indirectly_associated_items(tool_id), context
        ).find_ids_in_batches do |ids|
          delay_if_production(
            priority: Delayed::LOW_PRIORITY,
            n_strand: ["ContextExternalTool#migrate_content_to_1_3", tool_id]
          ).prepare_indirect_batch_for_migration(tool_id, ids, type)
          total_batches += 1
        end
      end
    end

    prog = Progress.create!(context: self, tag: "migrate_content_to_1_3", workflow_state: "queued", results: { total_batches: total_batches + 1, tool_id: })

    delay_if_production(
      priority: Delayed::LOW_PRIORITY,
      n_strand: ["ContextExternalTool#migrate_content_to_1_3", tool_id]
    ).mark_migration_completed(prog.id)
  end

  def mark_migration_completed(prog_id)
    prog = Progress.find(prog_id)
    prog.update!(workflow_state: "completed")
  end

  # For the given content_type, migrates the direct batch
  # from 1.1 to 1.3 according to the types migration method.
  # @see Lti::Migratable
  def prepare_direct_batch_for_migration(ids, content_type)
    content_type.fetch_direct_batch(ids) do |item|
      prepare_content_for_migration(item)
    end
  end

  # For the given content_type, migrates the direct batch
  # from 1.1 to 1.3 according to the types migration method.
  # @see Lti::Migratable
  def prepare_indirect_batch_for_migration(tool_id, ids, content_type)
    content_type.fetch_indirect_batch(tool_id, id, ids) do |item|
      prepare_content_for_migration(item)
    end
  end

  def prepare_content_for_migration(content)
    GuardRail.activate(:primary) do
      content.migrate_to_1_3_if_needed!(self)
    end
  rescue ActiveRecord::RecordInvalid, PG::UniqueViolation => e
    Sentry.with_scope do |scope|
      scope.set_tags(content_id: content.global_id)
      scope.set_tags(content_type: content.class.name)
      scope.set_tags(tool_id: global_id)
      scope.set_tags(exception_class: e.class.name)
      scope.set_context(
        "exception",
        {
          name: e.class.name,
          message: e.message
        }
      )
      Sentry.capture_message("ContextExternalTool#prepare_content_for_migration", level: :warning)
    end
  end

  # The result of this method should correspond with conditional rendering of the ExternalMigrationInfo component
  def migrating?
    progresses.where.not(workflow_state: "completed").exists?
  end

  # Intended to return true only for Instructure-owned tools that have been
  # properly configured as "internal" tools. Used for some custom variable substitutions.
  # Will only return true if the launch_url's domain ends with a domain from the allowlist,
  # or exactly matches a domain from the allowlist.
  def internal_service?(launch_url)
    return false unless developer_key&.internal_service?
    return false unless launch_url

    domain = URI.parse(launch_url).host rescue nil
    return false unless domain

    internal_tool_domain_allowlist.any? { |d| domain.end_with?(".#{d}") || domain == d }
  end

  # Used in ContextToolFinder
  def sort_key
    [Canvas::ICU.collation_key(name), global_id]
  end

  def self.associated_1_1_tool(tool, context, launch_url)
    return nil unless launch_url && tool.use_1_3?

    # Finding tools is expensive and this relationship doesn't change very often, so
    # it's worth it to maintain this possibly "incorrect" relationship for 5 minutes.
    id = Rails.cache.fetch([tool.global_asset_string, context.global_asset_string, launch_url.slice(0..1024)].cache_key, expires_in: 5.minutes) do
      # Rails themselves recommends against caching ActiveRecord models directly
      # https://guides.rubyonrails.org/caching_with_rails.html#avoid-caching-instances-of-active-record-objects
      GuardRail.activate(:secondary) do
        sorted_external_tools = context.shard.activate do
          contexts = contexts_to_search(context)
          context_order = contexts.map.with_index { |c, i| "(#{c.id},'#{c.class.polymorphic_name}',#{i})" }.join(",")

          order_clauses = [
            # prefer tools that are not duplicates
            sort_by_sql_string("identity_hash != 'duplicate'"),
            # prefer tools from closer contexts
            "context_order.ordering",
            # prefer tools with more subdomains
            precedence_sql_string
          ]
          query = ContextExternalTool.where(context: contexts, lti_version: "1.1")
          query.joins(sanitize_sql("INNER JOIN (values #{context_order}) as context_order (context_id, class, ordering)
          ON #{quoted_table_name}.context_id = context_order.context_id AND #{quoted_table_name}.context_type = context_order.class"))
               .order(Arel.sql(sanitize_sql_for_order(order_clauses.join(","))))
        end

        find_matching_tool(launch_url, sorted_external_tools)&.id
      end
    end

    ContextExternalTool.find_by(id:)
  end

  def associated_1_1_tool(context, launch_url = nil)
    ContextExternalTool.associated_1_1_tool(self, context, launch_url || url || domain)
  end

  # Icon for tools which don't provide one, based on the DeveloperKey or tool
  # id, and the tool name
  def default_icon_path
    Rails.application.routes.url_helpers.lti_tool_default_icon_path(
      id: global_developer_key_id || global_id,
      name:
    )
  end

  def placement_allowed?(placement)
    return true unless Lti::ResourcePlacement::RESTRICTED_PLACEMENTS.include? placement.to_sym

    allowed_domains = Setting.get("#{placement}_allowed_launch_domains", "").split(",").map(&:strip).reject(&:empty?)
    allowed_dev_keys = Setting.get("#{placement}_allowed_dev_keys", "").split(",").map(&:strip).reject(&:empty?)

    allowed_dev_keys.include?(global_developer_key_id.to_s) ||
      allowed_domains.include?(domain) ||
      allowed_domains.any? do |allowed_domain|
        # wildcard domains: allowed_domain "*.foo.com" -> domain.end_with? ".foo.com"
        allowed_domain.start_with?("*.") && domain.end_with?(allowed_domain[1..])
      end
  end

  def on_by_default?(on_by_default_ids)
    on_by_default_ids.include?(global_developer_key_id)
  end

  private

  # Locally and in OSS installations, this can be configured in config/dynamic_settings.yml.
  # Returns an array of strings, each listing a partial or full domain suffix that is considered "internal".
  # Domains should not have a preceding ".".
  # For example, ["instructure.com", "inscloudgate.net", "inseng.net"] in Instructure-deployed production Canvas.
  def internal_tool_domain_allowlist
    config = DynamicSettings.find("lti", default_ttl: 2.hours)["internal_tool_domain_allowlist"] || "[]"
    @internal_tool_domain_allowlist ||= YAML.safe_load(config)
  end

  def check_global_navigation_cache
    if context.is_a?(Account) && context.root_account?
      context.clear_cache_key(:global_navigation) # it's hard to know exactly _what_ changed so clear all initial global nav caches at once
    end
  end

  def clear_tool_domain_cache
    if saved_change_to_domain? || saved_change_to_url? || saved_change_to_workflow_state?
      context&.clear_tool_domain_cache
    end
  end

  def update_unified_tool_id
    return unless context.root_account.feature_enabled?(:update_unified_tool_id)

    unified_tool_id = if use_1_3? && (utid = developer_key.tool_configuration.unified_tool_id)
                        utid
                      else
                        LearnPlatform::GlobalApi.get_unified_tool_id(**params_for_unified_tool_id)
                      end
    update_column(:unified_tool_id, unified_tool_id) if unified_tool_id
  end
  handle_asynchronously :update_unified_tool_id, priority: Delayed::LOW_PRIORITY

  def params_for_unified_tool_id
    params = {
      lti_name: name,
      lti_tool_id: tool_id,
      lti_domain: domain,
      lti_version:,
      lti_url: url,
    }
    params[:lti_redirect_url] = settings.dig(:custom_fields, :url) if tool_id == "redirect"
    params
  end
  private :params_for_unified_tool_id

  def update_unified_tool_id?
    return false if workflow_state == "deleted"

    fields_for_utid = %w[tool_id name domain url settings]
    !!saved_changes.keys.intersect?(fields_for_utid)
  end
end<|MERGE_RESOLUTION|>--- conflicted
+++ resolved
@@ -703,11 +703,7 @@
   end
 
   def display_type(extension_type)
-<<<<<<< HEAD
-    if extension_type.to_s == "global_navigation"
-=======
     if ["global_navigation", "analytics_hub"].include?(extension_type.to_s)
->>>>>>> f00ce2da
       if Lti::AppUtil::TOOL_DISPLAY_TEMPLATES.key?(settings.dig(extension_type, :display_type))
         return extension_setting(extension_type, :display_type) || "full_width"
       else
