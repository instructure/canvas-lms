# frozen_string_literal: true

#
# Copyright (C) 2011 - present Instructure, Inc.
#
# This file is part of Canvas.
#
# Canvas is free software: you can redistribute it and/or modify it under
# the terms of the GNU Affero General Public License as published by the Free
# Software Foundation, version 3 of the License.
#
# Canvas is distributed in the hope that it will be useful, but WITHOUT ANY
# WARRANTY; without even the implied warranty of MERCHANTABILITY or FITNESS FOR
# A PARTICULAR PURPOSE. See the GNU Affero General Public License for more
# details.
#
# You should have received a copy of the GNU Affero General Public License along
# with this program. If not, see <http://www.gnu.org/licenses/>.
require "redcarpet"

class ContextExternalTool < ActiveRecord::Base
  include Workflow
  include SearchTermHelper
  include PermissionsHelper

  has_many :content_tags, as: :content
  has_many :context_external_tool_placements, autosave: true
  has_many :lti_resource_links, class_name: "Lti::ResourceLink"
  has_many :progresses, as: :context, inverse_of: :context
  has_many :lti_notice_handlers, class_name: "Lti::NoticeHandler"
  has_many :lti_asset_processors, class_name: "Lti::AssetProcessor"
  has_many :lti_asset_processor_eula_acceptances, class_name: "Lti::AssetProcessorEulaAcceptance", inverse_of: :context_external_tool, dependent: :destroy
  has_many :context_controls, class_name: "Lti::ContextControl", inverse_of: :deployment

  has_one :estimated_duration, dependent: :destroy, inverse_of: :external_tool

  belongs_to :context, polymorphic: [:course, :account]
  belongs_to :developer_key
  belongs_to :root_account, class_name: "Account"
  belongs_to :lti_registration, class_name: "Lti::Registration"

  include MasterCourses::Restrictor
  restrict_columns :content, [:name, :description]
  restrict_columns :settings, %i[consumer_key shared_secret url domain settings]

  validates :context_id, :context_type, :workflow_state, presence: true
  validates :name, :consumer_key, :shared_secret, presence: true
  validates :name, length: { maximum: maximum_string_length }
  validates :consumer_key, length: { maximum: 2048 }
  validates :config_url, presence: { if: ->(t) { t.config_type == "by_url" } }
  validates :config_xml, presence: { if: ->(t) { t.config_type == "by_xml" } }
  validates :domain, length: { maximum: 253, allow_blank: true }
  validates :lti_version, inclusion: { in: %w[1.1 1.3], message: ->(_object, _data) { t("%{value} is not a valid LTI version") } }
  validate :url_or_domain_is_set
  validate :validate_urls
  attr_reader :config_type, :config_url, :config_xml

  accepts_nested_attributes_for :estimated_duration, allow_destroy: true

  # handles both serialized Hashes and HashWithIndifferentAccesses
  # and always returns a HashWithIndifferentAccess
  #
  # would LOVE to rip this out and not store everything in `settings`
  class SettingsSerializer
    def self.load(value)
      return nil unless value

      obj = YAML.safe_load(value)
      if obj.respond_to? :with_indifferent_access
        return obj.with_indifferent_access
      end

      obj
    end

    def self.dump(value)
      YAML.dump(value)
    end
  end
  serialize :settings, coder: SettingsSerializer

  # add_identity_hash needs to calculate off of other data in the object, so it
  # should always be the last field change callback to run
  before_save :infer_defaults, :add_identity_hash
  after_destroy :soft_delete_associated_context_controls
  after_save :touch_context, :check_global_navigation_cache, :clear_tool_domain_cache
  after_commit :update_unified_tool_id, if: :update_unified_tool_id?
  validate :check_for_xml_error

  scope :disabled, -> { where(workflow_state: DISABLED_STATE) }
  scope :quiz_lti, -> { where(tool_id: QUIZ_LTI) }
  scope :lti_1_3, -> { where(lti_version: "1.3") }
  scope :lti_1_1, -> { where(lti_version: "1.1") }

  STANDARD_EXTENSION_KEYS = [
    :canvas_icon_class,
    :custom_fields,
    :default,
    :display_type,
    :enabled,
    :icon_svg_path_64,
    :icon_url,
    :message_type,
    :prefer_sis_email,
    :required_permissions,
    :launch_height,
    :launch_width,
    :launch_method,
    :selection_height,
    :selection_width,
    :text,
    :labels,
    :windowTarget,
    :url,
    :target_link_uri,
    :root_account_only,
    [:visibility, ->(v) { %w[members admins public].include?(v) || v.nil? }].freeze,
  ].freeze

  CUSTOM_EXTENSION_KEYS = {
    file_menu: [:accept_media_types].freeze,
    editor_button: [:use_tray].freeze,
    ActivityAssetProcessor: [:eula].freeze,
    submission_type_selection: [:description, :require_resource_selection].freeze,
  }.freeze

  DISABLED_STATE = "disabled"
  QUIZ_LTI = "Quizzes 2"
  ANALYTICS_2 = "fd75124a-140e-470f-944c-114d2d93bb40"
  ADMIN_ANALYTICS = "admin-analytics"
  PREFERRED_LTI_VERSION = "1_3"

  workflow do
    state :anonymous
    state :name_only
    state :email_only
    state :public
    state :deleted
    state DISABLED_STATE.to_sym # The tool's developer key is "off" but not deleted
  end

  set_policy do
    given do |user, session|
      context.grants_right?(user, session, :manage_lti_edit)
    end
    can :read and can :update and can :update_manually

    given do |user, session|
      context.grants_right?(user, session, :manage_lti_delete)
    end
    can :read and can :delete
  end

  def related_account
    account || course&.account
  end

  def available_in_context?(context)
    return true unless context.root_account.feature_enabled?(:lti_registrations_next)
    return true unless lti_registration

    control = Lti::ContextControl.nearest_control_for_registration(context, lti_registration, self)

    # If we don't have a control, log to Sentry so that we can fix it.
    # We expect there to be an automatically created control for each tool.
    if control.nil?
      Sentry.with_scope do |scope|
        scope.set_tags(context_id: context.global_id)
        scope.set_tags(lti_registration_id: lti_registration.global_id)
        scope.set_context("tool", global_id)
        Sentry.capture_message("ContextExternalTool#available_in_context", level: :warning)
      end
    end

    # Given that we expect to have auto-created a control for each tool, which should
    # have defaulted to "available," if we are missing a context control we assume that
    # the tool is available.
    control.nil? || control.available?
  end

  class << self
    # because global navigation tool visibility can depend on a user having particular permissions now
    # this needs to expand from being a simple "admins/members" check to something more full-fledged
    # this will return a hash with the original visibility setting alone with a computed list of
    # all other permissions (as needed) granted by the current context so all users with the same
    # set of computed permissions will share the same global nav cache
    def global_navigation_granted_permissions(root_account:, user:, context:, session: nil)
      return { original_visibility: "members" } unless user

      permissions_hash = {}
      # still use the original visibility setting
      permissions_hash[:original_visibility] = Rails.cache.fetch_with_batched_keys(
        ["external_tools/global_navigation/visibility", root_account.asset_string].cache_key,
        batch_object: user,
        batched_keys: [:enrollments, :account_users]
      ) do
        # let them see admin level tools if there are any courses they can manage
        if root_account.grants_any_right?(user, *RoleOverride::GRANULAR_MANAGE_COURSE_CONTENT_PERMISSIONS) ||
           GuardRail.activate(:secondary) { Course.manageable_by_user(user.id, false).not_deleted.where(root_account_id: root_account).exists? }
          "admins"
        else
          "members"
        end
      end
      required_permissions = global_navigation_permissions_to_check(root_account)
      required_permissions.each do |permission|
        # run permission checks against the context if any of the tools are configured to require them
        permissions_hash[permission] = context.grants_right?(user, session, permission)
      end
      permissions_hash
    end

    def filtered_global_navigation_tools(root_account, granted_permissions)
      tools = all_global_navigation_tools(root_account)

      if granted_permissions[:original_visibility] != "admins"
        # reject the admin only tools
        tools.reject! { |tool| tool.global_navigation[:visibility] == "admins" }
      end
      # check against permissions if needed
      tools.select! do |tool|
        required_permissions_str = tool.extension_setting(:global_navigation, "required_permissions")
        if required_permissions_str
          required_permissions_str.split(",").map(&:to_sym).all? { |p| granted_permissions[p] }
        else
          true
        end
      end
      tools
    end

    # returns a key composed of the updated_at times for all the tools visible to someone with the granted_permissions
    # i.e. if it hasn't changed since the last time we rendered the erb template for the menu then we can re-use the same html
    def global_navigation_menu_render_cache_key(root_account, granted_permissions)
      # only re-render the menu if one of the global nav tools has changed
      perm_key = key_for_granted_permissions(granted_permissions)
      compiled_key = ["external_tools/global_navigation/compiled_tools_updated_at", root_account.global_asset_string, perm_key].cache_key

      # shameless plug for the cache register system:
      # batching with the :global_navigation key means that we can easily mark every one of these for recalculation
      # in the :check_global_navigation_cache callback instead of having to explicitly delete multiple keys
      # (which was fine when we only had two visibility settings but not when an infinite combination of permissions is in play)
      Rails.cache.fetch_with_batched_keys(compiled_key, batch_object: root_account, batched_keys: :global_navigation) do
        tools = filtered_global_navigation_tools(root_account, granted_permissions)
        Digest::SHA256.hexdigest(tools.sort.map(&:cache_key).join("/"))
      end
    end

    def visible?(visibility, user, context, session = nil)
      visibility = visibility.to_s
      return true unless %w[public members admins].include?(visibility)
      return true if visibility == "public"
      return true if visibility == "members" &&
                     context.grants_any_right?(user, session, :participate_as_student, :read_as_admin)
      return true if visibility == "admins" && context.grants_right?(user, session, :read_as_admin)

      false
    end

    def editor_button_json(tools, context, user, session, default_tool_icon_base_url)
      tools.select! { |tool| visible?(tool.editor_button["visibility"], user, context, session) }
      markdown = Redcarpet::Markdown.new(Redcarpet::Render::HTML.new({ link_attributes: { target: "_blank" } }))
      on_by_default_ids = ContextExternalTool.on_by_default_ids
      tools.map do |tool|
        canvas_icon_class = tool.editor_button(:canvas_icon_class)
        icon_url = tool.editor_button(:icon_url)
        if canvas_icon_class.blank? && icon_url.blank?
          # Default tool icons are served by canvas; some users of this method
          # may need a full URL rather than path.
          icon_url = default_tool_icon_base_url + tool.default_icon_path
        end

        {
          name: tool.label_for(:editor_button, I18n.locale),
          id: tool.id,
          favorite: tool.is_rce_favorite_in_context?(context),
          url: tool.editor_button(:url),
          icon_url:,
          canvas_icon_class:,
          width: tool.editor_button(:selection_width),
          height: tool.editor_button(:selection_height),
          use_tray: tool.editor_button(:use_tray) == "true",
          on_by_default: tool.on_by_default?(on_by_default_ids),
          description: if tool.description
                         Sanitize.clean(markdown.render(tool.description), CanvasSanitize::SANITIZE)
                       else
                         ""
                       end
        }
      end
    end

    def on_by_default_ids
      Setting.get("rce_always_on_developer_key_ids", "").split(",").reject(&:empty?).map(&:to_i)
    end

    private

    def context_id_for(asset, shard)
      str = asset.asset_string.to_s
      raise "Empty value" if str.blank?

      Canvas::Security.hmac_sha1(str, shard.settings[:encryption_key])
    end

    def global_navigation_permissions_to_check(root_account)
      # look at the list of tools that are configured for the account and see if any are asking for permissions checks
      Rails.cache.fetch_with_batched_keys("external_tools/global_navigation/permissions_to_check", batch_object: root_account, batched_keys: :global_navigation) do
        tools = all_global_navigation_tools(root_account)
        tools.filter_map { |tool| tool.extension_setting(:global_navigation, "required_permissions")&.split(",")&.map(&:to_sym) }.flatten.uniq
      end
    end

    def all_global_navigation_tools(root_account)
      RequestCache.cache("global_navigation_tools", root_account) do # prevent re-querying
        Lti::ContextToolFinder.new(root_account, type: :global_navigation).all_tools_scope_union.to_unsorted_array
      end
    end

    def key_for_granted_permissions(granted_permissions)
      Digest::SHA256.hexdigest(granted_permissions.sort.flatten.join(",")) # for consistency's sake
    end
  end

  Lti::ResourcePlacement::PLACEMENTS.each do |type|
    class_eval <<~RUBY, __FILE__, __LINE__ + 1
      def #{type}(setting=nil)
        # expose inactive placements to API
        extension_setting(:#{type}, setting) || extension_setting(:inactive_placements, :#{type})
      end

      def #{type}=(hash)
        set_extension_setting(:#{type}, hash)
      end
    RUBY
  end

  def deployment_id
    "#{id}:#{Lti::V1p1::Asset.opaque_identifier_for(context)}"[0..254]
  end

  def content_migration_configured?
    settings.key?("content_migration") &&
      settings["content_migration"].is_a?(Hash) &&
      settings["content_migration"].key?("export_start_url") &&
      settings["content_migration"].key?("import_start_url")
  end

  def extension_setting(type, property = nil)
    val = calculate_extension_setting(type, property)

    if property == :icon_url
      # make sure it's a valid url
      begin
        URI.parse(val) if val
      rescue URI::InvalidURIError
        return nil
      end

      # account for beta and test overrides
      return url_with_environment_overrides(val)
    end

    val
  end

  def calculate_extension_setting(type, property = nil)
    return settings[property] unless type

    type = type.to_sym
    return setting_with_default_enabled(type) unless property && settings[type]

    settings[type][property] || settings[property] || extension_default_value(type, property)
  end

  def setting_with_default_enabled(type)
    return nil unless settings[type]
    return settings[type] unless Lti::ResourcePlacement::PLACEMENTS.include?(type)

    { enabled: true }.with_indifferent_access.merge(settings[type])
  end

  # Returns array of either <symbol type> or array [<symbol type>, <validator block>]
  def self.extension_keys_for_placement(type)
    extension_keys = STANDARD_EXTENSION_KEYS

    if (custom_keys = CUSTOM_EXTENSION_KEYS[type])
      extension_keys += custom_keys
    end

    extension_keys
  end

  def set_extension_setting(type, hash)
    if !hash || !hash.is_a?(Hash)
      settings.delete type
      remove_from_inactive_placements(type)
      return
    end

    hash = hash.with_indifferent_access
    hash[:enabled] = Canvas::Plugin.value_to_boolean(hash[:enabled]) if hash[:enabled]

    # merge with existing settings so that no caller can complain
    settings[type] = (settings[type] || {}).with_indifferent_access unless placement_inactive?(type)

    ContextExternalTool.extension_keys_for_placement(type).each do |key, validator|
      if hash.key?(key) && (!validator || validator.call(hash[key]))
        if placement_inactive?(type)
          settings[:inactive_placements][type][key] = hash[key]
        else
          settings[type][key] = hash[key]
        end
      end
    end

    # on deactivation, make sure placement data is kept
    if settings[type]&.key?(:enabled) && !settings[type][:enabled]
      # resource_selection is a default placement, which can only be overridden
      # by not_selectable, see scope :placements on line 826
      self.not_selectable = true if type == :resource_selection

      settings[:inactive_placements] ||= {}.with_indifferent_access
      settings[:inactive_placements][type] ||= {}.with_indifferent_access
      settings[:inactive_placements][type].merge!(settings[type])
      settings.delete(type)
      return
    end

    # on reactivation, use the old placement data
    old_placement_data = settings.dig(:inactive_placements, type)
    if old_placement_data&.include?(:enabled) && old_placement_data[:enabled]
      # resource_selection is a default placement, which can only be overridden
      # by not_selectable, see scope :placements on line 826
      self.not_selectable = false if type == :resource_selection

      settings[type] = old_placement_data
      remove_from_inactive_placements(type)
    end

    settings[type]&.compact!
  end

  def remove_from_inactive_placements(type)
    settings[:inactive_placements]&.delete(type)
    settings.delete(:inactive_placements) if settings[:inactive_placements] && settings[:inactive_placements].empty?
  end

  def placement_inactive?(type)
    settings.dig(:inactive_placements, type).present?
  end

  def has_placement?(type)
    # Only LTI 1.1 tools support default placements
    # (LTI 2 tools also, but those are not handled by this class)
    if lti_version == "1.1" &&
       Lti::ResourcePlacement::LEGACY_DEFAULT_PLACEMENTS.include?(type.to_s) &&
       !!(selectable && (domain || url))
      true
    else
      context_external_tool_placements.to_a.any? { |p| p.placement_type == type.to_s }
    end
  end

  def can_be_rce_favorite?
    !editor_button.nil?
  end

  def can_be_top_nav_favorite?
    has_placement? :top_navigation
  end

  def is_rce_favorite_in_context?(context)
    context = context.context if context.is_a?(Group)
    context = context.account if context.is_a?(Course)
    rce_favorite_tool_ids = context.rce_favorite_tool_ids[:value]
    if rce_favorite_tool_ids
      rce_favorite_tool_ids.include?(global_id)
    else
      # TODO: remove after the datafixup and this column is dropped
      is_rce_favorite
    end
  end

  def top_nav_favorite_in_context?(context)
    context = context.context if context.is_a?(Group)
    context = context.account if context.is_a?(Course)
    top_nav_favorite_tool_ids = context.top_nav_favorite_tool_ids[:value]
    !!top_nav_favorite_tool_ids&.include?(global_id)
  end

  def sync_placements!(placements)
    context_external_tool_placements.reload if context_external_tool_placements.loaded?
    old_placements = context_external_tool_placements.pluck(:placement_type)
    placements_to_delete = Lti::ResourcePlacement::PLACEMENTS.map(&:to_s) - placements
    if placements_to_delete.any?
      context_external_tool_placements.where(placement_type: placements_to_delete).delete_all if persisted?
      context_external_tool_placements.reload if context_external_tool_placements.loaded?
    end
    (placements - old_placements).each do |new_placement|
      context_external_tool_placements.new(placement_type: new_placement)
    end
  end
  private :sync_placements!

  def url_or_domain_is_set
    placements = Lti::ResourcePlacement::PLACEMENTS
    # url or domain (or url on canvas lti extension) is required
    if url.blank? && domain.blank? && placements.all? { |k| !settings[k] || (settings[k]["url"].blank? && settings[k]["target_link_uri"].blank?) }
      errors.add(:url, t("url_or_domain_required", "Either the url or domain should be set."))
      errors.add(:domain, t("url_or_domain_required", "Either the url or domain should be set."))
    end
  end

  def validate_urls
    (
      [url] + Lti::ResourcePlacement::PLACEMENTS.map do |p|
        settings[p]&.with_indifferent_access&.fetch("url", nil) ||
        settings[p]&.with_indifferent_access&.fetch("target_link_uri", nil)
      end
    )
      .compact
      .map { |u| validate_url(u) }
  end
  private :validate_urls

  def validate_url(u)
    u = URI.parse(u)
  rescue
    errors.add(:url,
               t("url_or_domain_no_valid", "Incorrect url for %{url}", url: u))
  end
  private :validate_url

  def settings
    self["settings"] ||= {}.with_indifferent_access
  end

  def label_for(key, lang = nil)
    lang = lang.to_s if lang
    labels = settings[key] && settings[key][:labels]
    (labels && labels[lang]) ||
      (labels && lang && labels[lang.split("-").first]) ||
      settings.dig(key, :text).presence ||
      default_label(lang)
  end

  def default_label(lang = nil)
    lang = lang.to_s if lang
    default_labels = settings[:labels]
    (default_labels && default_labels[lang]) ||
      (default_labels && lang && default_labels[lang.split("-").first]) ||
      settings[:text].presence || name || "External Tool"
  end

  def check_for_xml_error
    (@config_errors || []).each do |attr, msg|
      errors.add attr, msg
    end
  end
  protected :check_for_xml_error

  def readable_state
    workflow_state.titleize
  end

  # --- Privacy Level ---
  # See doc/lti_manual/16_privacy_level.md for a full explanation
  def privacy_level=(val)
    if %w[anonymous name_only email_only public].include?(val)
      self.workflow_state = val
    end
  end

  def privacy_level
    workflow_state
  end

  def include_email?
    email_only? || public?
  end

  def include_name?
    name_only? || public?
  end
  # --- End Privacy Level ---

  def custom_fields_string
    (settings[:custom_fields] || {}).map do |key, val|
      "#{key}=#{val}"
    end.sort.join("\n")
  end

  def config_type=(val)
    @config_type = val
    process_extended_configuration
  end

  def config_xml=(val)
    @config_xml = val
    process_extended_configuration
  end

  def config_url=(val)
    @config_url = val
    process_extended_configuration
  end

  def process_extended_configuration
    return unless (config_type == "by_url" && config_url) || (config_type == "by_xml" && config_xml)

    @config_errors = []
    error_field = (config_type == "by_xml") ? "config_xml" : "config_url"
    converter = CC::Importer::BLTIConverter.new
    tool_hash = if config_type == "by_url"
                  uri = Addressable::URI.parse(config_url)
                  raise URI::Error unless uri.host

                  converter.retrieve_and_convert_blti_url(config_url)
                else
                  converter.convert_blti_xml(config_xml)
                end

    real_name = name
    if tool_hash[:error]
      @config_errors << [error_field, tool_hash[:error]]
    else
      Importers::ContextExternalToolImporter.import_from_migration(tool_hash, context, nil, self)
    end
    self.name = real_name unless real_name.blank?
  rescue CC::Importer::BLTIConverter::CCImportError => e
    @config_errors << [error_field, e.message]
  rescue URI::Error, CanvasHttp::Error
    @config_errors << [:config_url, "Invalid URL"]
  rescue ActiveRecord::RecordInvalid => e
    @config_errors += Array(e.record.errors)
  end

  def use_1_3?
    lti_version == "1.3"
  end

  def use_1_3=(bool)
    self.lti_version = bool ? "1.3" : "1.1"
  end

  def uses_preferred_lti_version?
    !!send(:"use_#{PREFERRED_LTI_VERSION}?")
  end

  def active?
    ["deleted", "disabled"].exclude? workflow_state
  end

  def self.find_custom_fields_from_string(str)
    return {} if str.nil?

    str.split(/[\r\n]+/).each_with_object({}) do |line, hash|
      key, val = line.split("=")
      hash[key] = val if key.present? && val.present?
    end
  end

  def custom_fields_string=(str)
    settings[:custom_fields] = ContextExternalTool.find_custom_fields_from_string(str)
  end

  def custom_fields=(hash)
    settings[:custom_fields] = hash if hash.is_a?(Hash)
  end

  def custom_fields
    settings[:custom_fields]
  end

  def icon_url=(i_url)
    settings[:icon_url] = i_url
  end

  def icon_url
    url_with_environment_overrides(settings[:icon_url])
  end

  def canvas_icon_class=(i_url)
    settings[:canvas_icon_class] = i_url
  end

  def canvas_icon_class
    settings[:canvas_icon_class]
  end

  def text=(val)
    settings[:text] = val
  end

  def text
    settings[:text]
  end

  def oauth_compliant=(val)
    settings[:oauth_compliant] = Canvas::Plugin.value_to_boolean(val)
  end

  def oauth_compliant
    settings[:oauth_compliant]
  end

  def not_selectable=(bool)
    super(Canvas::Plugin.value_to_boolean(bool))
  end

  def selectable
    !not_selectable
  end

  def shared_secret=(val)
    super unless val.blank?
  end

  def display_type(extension_type)
    if ["global_navigation", "analytics_hub"].include?(extension_type.to_s)
      if Lti::AppUtil::TOOL_DISPLAY_TEMPLATES.key?(settings.dig(extension_type, :display_type))
        return extension_setting(extension_type, :display_type) || "full_width"
      else
        return "full_width"
      end
    end
    extension_setting(extension_type, :display_type) || "in_context"
  end

  def lti_1_3_login_url
    return nil unless use_1_3? && developer_key

    settings.dig("oidc_initiation_urls", shard.database_server.config[:region]) ||
      developer_key.oidc_initiation_url
  end

  def login_or_launch_url(extension_type: nil, preferred_launch_url: nil)
    lti_1_3_login_url || launch_url(extension_type:, preferred_launch_url:)
  end

  def launch_url(extension_type: nil, preferred_launch_url: nil)
    launch_url = preferred_launch_url ||
                 (use_1_3? && extension_setting(extension_type, :target_link_uri)) ||
                 extension_setting(extension_type, :url) ||
                 url

    url_with_environment_overrides(launch_url, include_launch_url: true)
  end

  # Modifies url based on `environments` overrides.
  # Only valid for 1.1 tools, and only in beta or test Instructure-hosted Canvas.
  # Only valid for tools that define overrides in the `environments` configuration
  # (see doc/api/file.tools_xml.md#test_env_settings for details).
  # Replaces the old behavior of rewriting tool urls/domain in the database during
  # a beta refresh.
  # launch_url overrides are only considered when include_launch_url: true is
  # provided, and are preferred over domain overrides. Query strings from the
  # base_url and launch_url override will be merged together.
  # @param base_url [String]
  def url_with_environment_overrides(base_url, include_launch_url: false)
    return base_url unless use_environment_overrides?

    override_url = environment_overrides_for(:launch_url)
    if override_url && include_launch_url
      base_query = Addressable::URI.parse(base_url)&.query_values
      return override_url if base_query.nil?

      override_uri = Addressable::URI.parse(override_url)
      override_uri.query_values = base_query.merge(override_uri&.query_values || {})
      return override_uri.to_s
    end

    override_domain = environment_overrides_for(:domain)
    if override_domain
      base_uri = Addressable::URI.parse(base_url)
      return base_url if base_uri.nil?
      return base_url unless base_uri.host

      begin
        base_uri.host = override_domain.chomp("/") # ignore trailing slash
      rescue Addressable::URI::InvalidURIError
        # account for domains with "http(s)://"
        override_uri = Addressable::URI.parse(override_domain)
        base_uri.host = override_uri.host
      end

      return base_uri.to_s
    end

    base_url
  end

  # Modifies domain based on `environments` overrides.
  # Only valid for 1.1 tools, and only in beta or test Instructure-hosted Canvas.
  # Only valid for tools that define overrides in the `environments` configuration
  # (see doc/api/file.tools_xml.md#test_env_settings for details).
  # Replaces the old behavior of rewriting tool domain in the database during
  # a beta refresh.
  def domain_with_environment_overrides
    return domain unless use_environment_overrides?

    override_domain = environment_overrides_for(:domain)
    return override_domain if override_domain

    domain
  end

  # Retrieve `environments` overrides for either :domain or :launch_url.
  # Prefers environment-specific overrides (eg `beta_domain`) over general
  # overrides (eg `domain`).
  def environment_overrides_for(key)
    return nil unless [:domain, :launch_url].include?(key.to_sym)

    env = ApplicationController.test_cluster_name
    settings.dig(:environments, "#{env}_#{key}").presence ||
      settings.dig(:environments, key).presence
  end

  def use_environment_overrides?
    return false if use_1_3?
    return false unless ApplicationController.test_cluster?
    return false if settings[:environments].blank?

    true
  end

  def extension_default_value(type, property)
    case property
    when :enabled
      true
    when :url, :target_link_uri
      url
    when :selection_width
      800
    when :selection_height
      400
    when :message_type
      if use_1_3? && type == :editor_button
        LtiAdvantage::Messages::DeepLinkingRequest::MESSAGE_TYPE
      elsif use_1_3?
        LtiAdvantage::Messages::ResourceLinkRequest::MESSAGE_TYPE
      elsif type == :resource_selection
        "resource_selection"
      else
        "basic-lti-launch-request"
      end
    else
      nil
    end
  end

  def self.normalize_sizes!(settings)
    settings[:selection_width] = settings[:selection_width].to_i if settings[:selection_width]
    settings[:selection_height] = settings[:selection_height].to_i if settings[:selection_height]

    Lti::ResourcePlacement::PLACEMENTS.each do |type|
      if settings[type]
        settings[type][:selection_width] = settings[type][:selection_width].to_i if settings[type][:selection_width]
        settings[type][:selection_height] = settings[type][:selection_height].to_i if settings[type][:selection_height]
      end
    end
  end

  def infer_defaults
    self.url = nil if url.blank?
    self.domain = nil if domain.blank?
    self.root_account ||= context.root_account
    self.is_rce_favorite &&= can_be_rce_favorite?
    ContextExternalTool.normalize_sizes!(settings)

    Lti::ResourcePlacement::PLACEMENTS.each do |type|
      next unless settings[type]
      next if settings[type].key? :enabled

      settings.delete(type) unless extension_setting(type, :url)
    end

    sync_placements!(Lti::ResourcePlacement::PLACEMENTS.select { |type| settings[type] }.map(&:to_s))
    true
  end

  # This aggressively updates the domain on all URLs in this tool
  def change_domain!(new_domain)
    replace_host = lambda do |url, host|
      uri = Addressable::URI.parse(url)
      uri.host = host if uri.host
      uri.to_s
    end

    self.domain = new_domain if domain

    self.url = replace_host.call(self.url, new_domain) if self.url

    settings.each_key do |setting|
      next if [:custom_fields, :environments].include? setting.to_sym

      case settings[setting]
      when Hash
        settings[setting].each do |property, value|
          if value.try(:match?, URI::DEFAULT_PARSER.make_regexp)
            settings[setting][property] = replace_host.call(value, new_domain)
          end
        end
      when URI::DEFAULT_PARSER.make_regexp
        settings[setting] = replace_host.call(settings[setting], new_domain)
      end
    end
  end

  def self.standardize_url(url)
    return nil if url.blank?

    url = url.gsub(/[[:space:]]/, "")
    url = "http://" + url unless url.include?("://")
    begin
      res = Addressable::URI.parse(url)&.normalize
      res.query = res.query.split("&").sort.join("&") if res&.query.present?
      res
    rescue Addressable::URI::InvalidURIError
      nil
    end
  end

  alias_method :destroy_permanently!, :destroy
  def destroy
    self.workflow_state = "deleted"
    # update all the associated context_control's workflow_state to deleted
    Lti::ContextControl
      .where(deployment_id: id)
      .update_all(workflow_state: "deleted")
    save!
  end

  def precedence
    if domain
      # Somebody tell me if we should be expecting more than
      # 25 dots in a url host...
      25 - domain.split(".").length
    elsif url
      25
    else
      26
    end
  end

  def standard_url(use_environment_overrides = false)
    standard_url = ContextExternalTool.standardize_url(url)

    if use_environment_overrides
      ContextExternalTool.standardize_url(url_with_environment_overrides(standard_url.to_s, include_launch_url: true))
    else
      standard_url
    end
  end

  # Does the tool match the host of the given url?
  # Checks for batches on both domain and url
  #
  # This method checks both the domain and url
  # host when attempting to match host.
  def matches_host?(url, use_environment_overrides: false)
    standard_url = standard_url(use_environment_overrides)
    matches_tool_domain?(url) ||
      (standard_url.present? &&
        standard_url.host == ContextExternalTool.standardize_url(url)&.host)
  end

  def matches_url?(url, match_queries_exactly = true, use_environment_overrides: false)
    tool_url = standard_url(use_environment_overrides)
    if match_queries_exactly
      url = ContextExternalTool.standardize_url(url)
      url == tool_url
    elsif tool_url.present?
      @url_params ||= tool_url.query&.split("&") || []
      res = ContextExternalTool.standardize_url(url)
      return false if res.blank?

      if res.query.present?
        res.query = res.query.split("&").select { |p| @url_params.include?(p) }.sort.join("&")
      end

      res.normalize!
      res == tool_url
    end
  end

  # Returns true if the host of given url is the same or a subdomain of the tool domain.
  # Also requires the port numbers to match if present.
  # If the tool doesn't have a domain, returns false.
  def matches_tool_domain?(url, use_environment_overrides: false)
    domain = use_environment_overrides ? domain_with_environment_overrides : self.domain
    return false if domain.blank?

    url = ContextExternalTool.standardize_url(url)
    host = url&.host
    port = url&.port
    d = domain.downcase.gsub(%r{https?://}, "")
    !!(host && ("." + host + (port ? ":#{port}" : "")).match(/\.#{Regexp.escape(d)}\z/))
  end

  def duplicated_in_context?
    duplicate_tool = Lti::ToolFinder.from_url(url, context, exclude_tool_id: id)

    # If tool with same launch URL is found in the context
    return true if url.present? && duplicate_tool.present?

    # If tool with same domain is found in the context
    if domain.present?
      same_domain_diff_id = ContextExternalTool.where.not(id:).where(domain:)
      Lti::ContextToolFinder.all_tools_scope_union(context, base_scope: same_domain_diff_id).exists?
    else
      false
    end
  end

  def check_for_duplication
    if duplicated_in_context?
      errors.add(:tool_currently_installed, "The tool is already installed in this context.")
    end
  end

  IDENTITY_FIELDS = %i[name
                       context_id
                       context_type
                       domain
                       url
                       consumer_key
                       shared_secret
                       description
                       workflow_state
                       settings].freeze

  def calculate_identity_hash
    props = [*slice(IDENTITY_FIELDS.excluding(:settings)).values, Utils::HashUtils.sort_nested_data(settings)]
    Digest::SHA2.new(256).hexdigest(props.to_json)
  end

  def add_identity_hash
    if identity_fields_changed?
      ident_hash = calculate_identity_hash
      self.identity_hash = ContextExternalTool.where(identity_hash: ident_hash).exists? ? "duplicate" : ident_hash
    end
  end

  def identity_fields_changed?
    IDENTITY_FIELDS.excluding(:settings).any? { |field| send(:"#{field}_changed?") } ||
      (Utils::HashUtils.sort_nested_data(settings_was) != Utils::HashUtils.sort_nested_data(settings))
  end

  def can_access_content_tag?(content_tag)
    return false unless content_tag.is_a?(ContentTag)
    return true if content_tag.content == self
    return false unless use_1_3? && developer_key

    # LTI 1.3: dev key ids match
    context = content_tag.context
    context = context.context if context.is_a?(Assignment)

    developer_key_id == Lti::ToolFinder.from_content_tag(content_tag, context)&.developer_key_id
  end

  scope :placements, lambda { |*placements|
    if placements.present?
      scope = ContextExternalTool.where(
        ContextExternalToolPlacement
          .where(placement_type: placements)
          .where("context_external_tools.id = context_external_tool_placements.context_external_tool_id").arel.exists
      )
      # Default placements are only applicable to LTI 1.1
      if placements.map(&:to_s).intersect?(Lti::ResourcePlacement::LEGACY_DEFAULT_PLACEMENTS)
        scope = ContextExternalTool
                .where(lti_version: "1.1", not_selectable: false)
                .merge(
                  ContextExternalTool.where("COALESCE(context_external_tools.url, '') <> ''")
                                     .or(ContextExternalTool.where("COALESCE(context_external_tools.domain, '') <> ''"))
                ).or(scope)
      end

      merge(scope)
    else
      all
    end
  }

  scope :selectable, -> { where("context_external_tools.not_selectable IS NOT TRUE") }

  scope :visible, lambda { |user, context, session, placements, current_scope = ContextExternalTool.default_scoped.all|
    if context.grants_right?(user, session, :read_as_admin)
      all
    elsif !placements
      none
    else
      allowed_visibility = ["public"]
      allowed_visibility.push("members") if context.grants_any_right?(user, session, :participate_as_student, :read_as_admin)
      allowed_visibility.push("admins") if context.grants_right?(user, session, :read_as_admin)
      # To get at the visibility setting for each tool we need to use active record.  We will limit this to just the candidate tools using the current scope.
      valid_tools = current_scope.select do |cet|
        include_tool = false
        placements.each do |placement|
          tool_settings = cet.settings.with_indifferent_access
          # The tool must have no visibility settings, or else a visibility threshold met by the current user.
          if tool_settings[placement] && (!tool_settings[placement][:visibility] || allowed_visibility.include?(tool_settings[placement][:visibility]))
            include_tool = true
          end
          break if include_tool
        end
        include_tool
      end.pluck(:id)
      where(id: valid_tools)
    end
  }

  scope :active, lambda {
    where.not(workflow_state: ["deleted", "disabled"])
  }

  scope :not_duplicate, lambda {
    where.not(identity_hash: "duplicate")
  }

  def self.serialization_excludes
    [:shared_secret, :settings]
  end

  # sets the custom fields from the main tool settings, and any on individual resource type settings
  def set_custom_fields(resource_type)
    hash = {}
    fields = [settings[:custom_fields] || {}]
    fields << (settings[resource_type.to_sym][:custom_fields] || {}) if resource_type && settings[resource_type.to_sym]
    fields.each do |field_set|
      field_set.each do |key, val|
        key = key.to_s.gsub(/[^\w]/, "_").downcase
        if key.match?(/^custom_/)
          hash[key] = val
        else
          hash["custom_#{key}"] = val
        end
      end
    end
    hash
  end

  def opaque_identifier_for(asset, context: nil)
    ContextExternalTool.opaque_identifier_for(asset, shard, context:)
  end

  # Invalidate the navigation cache for this tool if it has a placement
  # in the user, course, or account navigation.
  # This should be called when a tool is updated or deleted.
  # @param tool [ContextExternalTool] The tool to check for placements
  # @param domain_root_account [Account] The root account to invalidate the cache for
  # @return [void]
  def self.invalidate_nav_tabs_cache(tool, domain_root_account)
    if tool.has_placement?(:user_navigation) || tool.has_placement?(:course_navigation) || tool.has_placement?(:account_navigation)
      Lti::NavigationCache.new(domain_root_account).invalidate_cache_key
    end
  end

  def self.opaque_identifier_for(asset, shard, context: nil)
    return if asset.blank?

    shard.activate do
      lti_context_id = context_id_for(asset, shard)
      Lti::V1p1::Asset.set_asset_context_id(asset, lti_context_id, context:)
    end
  end

  def visible_with_permission_check?(launch_type, user, context, session = nil)
    return false unless self.class.visible?(extension_setting(launch_type, "visibility"), user, context, session)

    permission_given?(launch_type, user, context, session)
  end

  def permission_given?(launch_type, user, context, session = nil)
    if (required_permissions_str = extension_setting(launch_type, "required_permissions"))
      # if configured with a comma-separated string of permissions, will only show the link
      # if all permissions are granted
      required_permissions_str.split(",").map(&:to_sym).all? do |p|
        permission_given = context&.grants_right?(user, session, p)

        # Global navigation tools are always installed in the root account.
        # This means if the current user is using a course-based role, the
        # standard `grants_right?` call to the context (always the root account)
        # will always fail.
        #
        # If this is the scenario, check to see if the user has any active enrollments
        # in the account with the required permission. If they do, grant access.
        if !permission_given &&
           context.present? &&
           launch_type.to_s == Lti::ResourcePlacement::GLOBAL_NAVIGATION.to_s
          permission_given = manageable_enrollments_by_permission(
            p,
            user.enrollments_for_account_and_sub_accounts(context.root_account)
          ).present?
        end

        permission_given
      end
    else
      true
    end
  end

  def quiz_lti?
    tool_id == QUIZ_LTI
  end

  def feature_flag_enabled?(context = nil)
    context ||= self.context

    if tool_id == ANALYTICS_2
      context.feature_enabled?(:analytics_2) && !context.feature_enabled?(:analytics_2_lti_13_enabled)
    elsif tool_id == ADMIN_ANALYTICS
      if context.is_a?(Course)
        context.feature_enabled?(:analytics_2_lti_13_enabled) && context.feature_enabled?(:analytics_2)
      else
        context.feature_enabled?(:admin_analytics)
      end
    else
      true
    end
  end

  # Add new types to this as we finish their migration methods
  # and they'll be automagically migrated.
  VALID_MIGRATION_TYPES = [Assignment, ContentTag, ExternalToolCollaboration].freeze

  # for helping tool providers upgrade from 1.1 to 1.3.
  # this method will upgrade all related content to 1.3,
  # only if this is a 1.3 tool and has a matching 1.1 tool.
  # since finding all content related to this tool is an
  # expensive operation (unavoidable N+1 for indirectly
  # related assignments, which are more rare), this is done
  # in a delayed job.
  # @see Lti::Migratable
  def migrate_content_to_1_3_if_needed!
    return unless use_1_3?

    # is there a 1.1 tool that matches this one?
    matching_1_1_tool = Lti::ToolFinder.from_url(url || domain, context, exclude_tool_id: id, prefer_1_1: true)

    return if matching_1_1_tool.nil? || matching_1_1_tool.use_1_3?

    delay_if_production(priority: Delayed::LOW_PRIORITY).migrate_content_to_1_3(matching_1_1_tool.id)
  end

  # Migrates all content associated with an LTI 1.1 tool to LTI 1.3.
  # Loads content in batches and kicks off smaller jobs that perform
  # the actual work of migrating the content.
  # @param [Integer] tool_id The id of the LTI 1.1 tool whose content we're migrating
  # @see Lti::Migratable
  def migrate_content_to_1_3(tool_id)
    tool_id ||= id

    # Counters for tracking migration progress
    total_batches = 0

    GuardRail.activate(:secondary) do
      VALID_MIGRATION_TYPES.each do |type|
        next unless type.include?(Lti::Migratable)

        type.scope_to_context(
          type.directly_associated_items(tool_id), context
        ).find_ids_in_batches do |ids|
          delay_if_production(
            priority: Delayed::LOW_PRIORITY,
            n_strand: ["ContextExternalTool#migrate_content_to_1_3", tool_id]
          ).prepare_direct_batch_for_migration(ids, type)
          total_batches += 1
        end

        type.scope_to_context(
          type.indirectly_associated_items(tool_id), context
        ).find_ids_in_batches do |ids|
          delay_if_production(
            priority: Delayed::LOW_PRIORITY,
            n_strand: ["ContextExternalTool#migrate_content_to_1_3", tool_id]
          ).prepare_indirect_batch_for_migration(tool_id, ids, type)
          total_batches += 1
        end
      end
    end

    prog = Progress.create!(context: self, tag: "migrate_content_to_1_3", workflow_state: "queued", results: { total_batches: total_batches + 1, tool_id: })

    delay_if_production(
      priority: Delayed::LOW_PRIORITY,
      n_strand: ["ContextExternalTool#migrate_content_to_1_3", tool_id]
    ).mark_migration_completed(prog.id)
  end

  def mark_migration_completed(prog_id)
    prog = Progress.find(prog_id)
    prog.update!(workflow_state: "completed")
  end

  # For the given content_type, migrates the direct batch
  # from 1.1 to 1.3 according to the types migration method.
  # @see Lti::Migratable
  def prepare_direct_batch_for_migration(ids, content_type)
    content_type.fetch_direct_batch(ids) do |item|
      prepare_content_for_migration(item)
    end
  end

  # For the given content_type, migrates the direct batch
  # from 1.1 to 1.3 according to the types migration method.
  # @see Lti::Migratable
  def prepare_indirect_batch_for_migration(tool_id, ids, content_type)
    content_type.fetch_indirect_batch(tool_id, id, ids) do |item|
      prepare_content_for_migration(item)
    end
  end

  def prepare_content_for_migration(content)
    GuardRail.activate(:primary) do
      content.migrate_to_1_3_if_needed!(self)
    end
  rescue ActiveRecord::RecordInvalid, PG::UniqueViolation => e
    Sentry.with_scope do |scope|
      scope.set_tags(content_id: content.global_id)
      scope.set_tags(content_type: content.class.name)
      scope.set_tags(tool_id: global_id)
      scope.set_tags(exception_class: e.class.name)
      scope.set_context(
        "exception",
        {
          name: e.class.name,
          message: e.message
        }
      )
      Sentry.capture_message("ContextExternalTool#prepare_content_for_migration", level: :warning)
    end
  end

  # The result of this method should correspond with conditional rendering of the ExternalMigrationInfo component
  def migrating?
    progresses.where.not(workflow_state: "completed").exists?
  end

  # Intended to return true only for Instructure-owned tools that have been
  # properly configured as "internal" tools. Used for some custom variable substitutions.
  # Will only return true if the launch_url's domain ends with a domain from the allowlist,
  # or exactly matches a domain from the allowlist.
  def internal_service?(launch_url)
    return false unless developer_key&.internal_service?
    return false unless launch_url

    begin
      domain = URI.parse(launch_url).host
    rescue URI::InvalidURIError
      # ignore
    end
    return false unless domain

    internal_tool_domain_allowlist.any? { |d| domain.end_with?(".#{d}") || domain == d }
  end

  # Used in ContextToolFinder
  def sort_key
    [Canvas::ICU.collation_key(name), global_id]
  end

  # Icon for tools which don't provide one, based on the DeveloperKey or tool
  # id, and the tool name
  def default_icon_path
    Rails.application.routes.url_helpers.lti_tool_default_icon_path(
      name:
    )
  end

  def placement_allowed?(placement)
    return true unless Lti::ResourcePlacement::RESTRICTED_PLACEMENTS.include? placement.to_sym

    allowed_domains = Setting.get("#{placement}_allowed_launch_domains", "").split(",").map(&:strip).reject(&:empty?)
    allowed_dev_keys = Setting.get("#{placement}_allowed_dev_keys", "").split(",").map(&:strip).reject(&:empty?)

    allowed_dev_keys.include?(global_developer_key_id.to_s) ||
      allowed_domains.include?(domain) ||
      allowed_domains.any? do |allowed_domain|
        # wildcard domains: allowed_domain "*.foo.com" -> domain.end_with? ".foo.com"
        allowed_domain.start_with?("*.") && domain&.end_with?(allowed_domain[1..])
      end
  end

  def on_by_default?(on_by_default_ids)
    on_by_default_ids.include?(global_developer_key_id)
  end

  def asset_processor_eula_url
    Rails.application.routes.url_helpers.update_tool_eula_url(
      context_external_tool_id: id,
      host: context.root_account.environment_specific_domain
    ).delete_suffix("/deployment")
  end

<<<<<<< HEAD
  def eula_launch_url
    extension_setting(:ActivityAssetProcessor, :eula)&.dig("target_link_uri") || launch_url
=======
  def eula_settings
    extension_setting(:ActivityAssetProcessor, :eula)
  end

  def eula_launch_url
    eula_settings&.dig("target_link_uri")&.to_s || launch_url
  end

  def eula_custom_fields
    eula_settings&.dig("custom_fields")&.transform_values(&:to_s) || {}
>>>>>>> 5493525b
  end

  private

  # Locally and in OSS installations, this can be configured in config/dynamic_settings.yml.
  # Returns an array of strings, each listing a partial or full domain suffix that is considered "internal".
  # Domains should not have a preceding ".".
  # For example, ["instructure.com", "inscloudgate.net", "inseng.net"] in Instructure-deployed production Canvas.
  def internal_tool_domain_allowlist
    config = DynamicSettings.find("lti", default_ttl: 2.hours)["internal_tool_domain_allowlist"] || "[]"
    @internal_tool_domain_allowlist ||= YAML.safe_load(config)
  end

  def check_global_navigation_cache
    if context.is_a?(Account) && context.root_account?
      context.clear_cache_key(:global_navigation) # it's hard to know exactly _what_ changed so clear all initial global nav caches at once
    end
  end

  def clear_tool_domain_cache
    if saved_change_to_domain? || saved_change_to_url? || saved_change_to_workflow_state?
      context&.clear_tool_domain_cache
    end
  end

  def update_unified_tool_id
    unified_tool_id = if use_1_3? && (utid = developer_key.tool_configuration.unified_tool_id)
                        utid
                      else
                        LearnPlatform::GlobalApi.get_unified_tool_id(**params_for_unified_tool_id)
                      end
    update_column(:unified_tool_id, unified_tool_id) if unified_tool_id
  end
  handle_asynchronously :update_unified_tool_id, priority: Delayed::LOW_PRIORITY

  def params_for_unified_tool_id
    params = {
      lti_name: name,
      lti_tool_id: tool_id,
      lti_domain: domain,
      lti_version:,
      lti_url: url,
    }
    params[:lti_redirect_url] = settings.dig(:custom_fields, :url) if tool_id == "redirect"
    params
  end
  private :params_for_unified_tool_id

  def update_unified_tool_id?
    return false if workflow_state == "deleted"

    fields_for_utid = %w[tool_id name domain url settings]
    !!saved_changes.keys.intersect?(fields_for_utid)
  end

  def soft_delete_associated_context_controls
    context_controls.active.in_batches.update_all(workflow_state: "deleted", updated_at: Time.current)
  end
end<|MERGE_RESOLUTION|>--- conflicted
+++ resolved
@@ -1395,10 +1395,6 @@
     ).delete_suffix("/deployment")
   end
 
-<<<<<<< HEAD
-  def eula_launch_url
-    extension_setting(:ActivityAssetProcessor, :eula)&.dig("target_link_uri") || launch_url
-=======
   def eula_settings
     extension_setting(:ActivityAssetProcessor, :eula)
   end
@@ -1409,7 +1405,6 @@
 
   def eula_custom_fields
     eula_settings&.dig("custom_fields")&.transform_values(&:to_s) || {}
->>>>>>> 5493525b
   end
 
   private
