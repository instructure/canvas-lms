--- conflicted
+++ resolved
@@ -34,12 +34,12 @@
   restrict_columns :content, [:name, :description]
   restrict_columns :settings, [:consumer_key, :shared_secret, :url, :domain, :settings]
 
-  validates_presence_of :context_id, :context_type, :workflow_state
-  validates_presence_of :name, :consumer_key, :shared_secret
-  validates_length_of :name, :maximum => maximum_string_length
-  validates_presence_of :config_url, :if => lambda { |t| t.config_type == "by_url" }
-  validates_presence_of :config_xml, :if => lambda { |t| t.config_type == "by_xml" }
-  validates_length_of :domain, :maximum => 253, :allow_blank => true
+  validates :context_id, :context_type, :workflow_state, presence: true
+  validates :name, :consumer_key, :shared_secret, presence: true
+  validates :name, length: { :maximum => maximum_string_length }
+  validates :config_url, presence: { :if => lambda { |t| t.config_type == "by_url" } }
+  validates :config_xml, presence: { :if => lambda { |t| t.config_type == "by_xml" } }
+  validates :domain, length: { :maximum => 253, :allow_blank => true }
   validate :url_or_domain_is_set
   validate :validate_urls
   serialize :settings
@@ -146,7 +146,7 @@
 
     def visible?(visibility, user, context, session = nil)
       visibility = visibility.to_s
-      return true unless %w(public members admins).include?(visibility)
+      return true unless %w[public members admins].include?(visibility)
       return true if visibility == 'public'
       return true if visibility == 'members' &&
                      context.grants_any_right?(user, session, :participate_as_student, :read_as_admin)
@@ -191,7 +191,7 @@
       # look at the list of tools that are configured for the account and see if any are asking for permissions checks
       Rails.cache.fetch_with_batched_keys("external_tools/global_navigation/permissions_to_check", batch_object: root_account, batched_keys: :global_navigation) do
         tools = all_global_navigation_tools(root_account)
-        tools.map { |tool| tool.extension_setting(:global_navigation, 'required_permissions')&.split(",")&.map(&:to_sym) }.compact.flatten.uniq
+        tools.filter_map { |tool| tool.extension_setting(:global_navigation, 'required_permissions')&.split(",")&.map(&:to_sym) }.flatten.uniq
       end
     end
 
@@ -207,7 +207,7 @@
   end
 
   Lti::ResourcePlacement::PLACEMENTS.each do |type|
-    class_eval <<-RUBY, __FILE__, __LINE__ + 1
+    class_eval <<~RUBY, __FILE__, __LINE__ + 1
       def #{type}(setting=nil)
         # expose inactive placements to API
         extension_setting(:#{type}, setting) || extension_setting(:inactive_placements, :#{type})
@@ -265,13 +265,12 @@
   def set_extension_setting(type, hash)
     if !hash || !hash.is_a?(Hash)
       settings.delete type
+      remove_from_inactive_placements(type)
       return
     end
 
     hash = hash.with_indifferent_access
     hash[:enabled] = Canvas::Plugin.value_to_boolean(hash[:enabled]) if hash[:enabled]
-    # merge with existing settings so that no caller can complain
-    settings[type] = (settings[type] || {}).with_indifferent_access
 
     extension_keys = [
       :canvas_icon_class,
@@ -296,17 +295,24 @@
       extension_keys += custom_keys
     end
     extension_keys += {
-      :visibility => lambda { |v| %w{members admins public}.include?(v) || v.nil? }
+      :visibility => lambda { |v| %w[members admins public].include?(v) || v.nil? }
     }.to_a
 
+    # merge with existing settings so that no caller can complain
+    settings[type] = (settings[type] || {}).with_indifferent_access unless placement_inactive?(type)
+
     extension_keys.each do |key, validator|
-      if hash.has_key?(key) && (!validator || validator.call(hash[key]))
-        settings[type][key] = hash[key]
+      if hash.key?(key) && (!validator || validator.call(hash[key]))
+        if placement_inactive?(type)
+          settings[:inactive_placements][type][key] = hash[key]
+        else
+          settings[type][key] = hash[key]
+        end
       end
     end
 
     # on deactivation, make sure placement data is kept
-    if settings[type].key?(:enabled) && !settings[type][:enabled]
+    if settings[type]&.key?(:enabled) && !settings[type][:enabled]
       # resource_selection is a default placement, which can only be overridden
       # by not_selectable, see scope :placements on line 826
       self.not_selectable = true if type == :resource_selection
@@ -319,17 +325,26 @@
     end
 
     # on reactivation, use the old placement data
-    if settings[type][:enabled] && settings.dig(:inactive_placements, type)
+    old_placement_data = settings.dig(:inactive_placements, type)
+    if old_placement_data&.include?(:enabled) && old_placement_data[:enabled]
       # resource_selection is a default placement, which can only be overridden
       # by not_selectable, see scope :placements on line 826
       self.not_selectable = false if type == :resource_selection
 
-      settings[type] = settings.dig(:inactive_placements, type).merge(settings[type])
-      settings[:inactive_placements].delete(type)
-      settings.delete(:inactive_placements) if settings[:inactive_placements].empty?
-    end
-
-    settings[type].compact!
+      settings[type] = old_placement_data
+      remove_from_inactive_placements(type)
+    end
+
+    settings[type]&.compact!
+  end
+
+  def remove_from_inactive_placements(type)
+    settings[:inactive_placements]&.delete(type)
+    settings.delete(:inactive_placements) if settings[:inactive_placements] && settings[:inactive_placements].empty?
+  end
+
+  def placement_inactive?(type)
+    settings.dig(:inactive_placements, type).present?
   end
 
   def has_placement?(type)
@@ -491,11 +506,11 @@
     @config_errors = []
     begin
       converter = CC::Importer::BLTIConverter.new
-      if config_type == 'by_url'
-        tool_hash = converter.retrieve_and_convert_blti_url(config_url)
-      else
-        tool_hash = converter.convert_blti_xml(config_xml)
-      end
+      tool_hash = if config_type == 'by_url'
+                    converter.retrieve_and_convert_blti_url(config_url)
+                  else
+                    converter.convert_blti_xml(config_xml)
+                  end
     rescue CC::Importer::BLTIConverter::CCImportError => e
       tool_hash = { :error => e.message }
     end
@@ -546,7 +561,7 @@
     return {} if str.nil?
 
     str.split(/[\r\n]+/).each_with_object({}) do |line, hash|
-      key, val = line.split(/=/)
+      key, val = line.split("=")
       hash[key] = val if key.present? && val.present?
     end
   end
@@ -672,7 +687,7 @@
 
     settings.delete(:editor_button) unless editor_button(:icon_url) || editor_button(:canvas_icon_class)
 
-    sync_placements!(Lti::ResourcePlacement::PLACEMENTS.select { |type| !!settings[type] }.map(&:to_s))
+    sync_placements!(Lti::ResourcePlacement::PLACEMENTS.select { |type| settings[type] }.map(&:to_s))
     true
   end
 
@@ -691,19 +706,14 @@
     settings.each_key do |setting|
       next if [:custom_fields, :environments].include? setting.to_sym
 
-<<<<<<< HEAD
-      if settings[setting].is_a?(Hash)
-        settings[setting].keys.each do |property|
-=======
       case settings[setting]
       when Hash
         settings[setting].each_key do |property|
->>>>>>> 118dd2ea
           if settings[setting][property].match?(URI::DEFAULT_PARSER.make_regexp)
             settings[setting][property] = replace_host.call(settings[setting][property], new_domain)
           end
         end
-      elsif settings[setting].match?(URI::DEFAULT_PARSER.make_regexp)
+      when URI::DEFAULT_PARSER.make_regexp
         settings[setting] = replace_host.call(settings[setting], new_domain)
       end
     end
@@ -715,7 +725,7 @@
     url = url.gsub(/[[:space:]]/, '')
     url = "http://" + url unless url.include?('://')
     res = Addressable::URI.parse(url).normalize
-    res.query = res.query.split(/&/).sort.join('&') if !res.query.blank?
+    res.query = res.query.split("&").sort.join('&') unless res.query.blank?
     res.to_s
   end
 
@@ -737,7 +747,7 @@
     if domain
       # Somebody tell me if we should be expecting more than
       # 25 dots in a url host...
-      25 - domain.split(/\./).length
+      25 - domain.split(".").length
     elsif url
       25
     else
@@ -746,7 +756,7 @@
   end
 
   def standard_url
-    if !defined?(@standard_url)
+    unless defined?(@standard_url)
       @standard_url = !self.url.blank? && ContextExternalTool.standardize_url(self.url)
     end
     @standard_url
@@ -775,12 +785,12 @@
       url = ContextExternalTool.standardize_url(url)
       return true if url == standard_url
     elsif standard_url.present?
-      if !defined?(@url_params)
+      unless defined?(@url_params)
         res = Addressable::URI.parse(standard_url)
-        @url_params = res.query.present? ? res.query.split(/&/) : []
+        @url_params = res.query.present? ? res.query.split("&") : []
       end
       res = Addressable::URI.parse(url).normalize
-      res.query = res.query.split(/&/).select { |p| @url_params.include?(p) }.sort.join('&') if res.query.present?
+      res.query = res.query.split("&").select { |p| @url_params.include?(p) }.sort.join('&') if res.query.present?
       res.query = nil if res.query.blank?
       res.normalize!
       return true if res.to_s == standard_url
@@ -793,7 +803,7 @@
     url = ContextExternalTool.standardize_url(url)
     host = Addressable::URI.parse(url).normalize.host rescue nil
     port = Addressable::URI.parse(url).normalize.port rescue nil
-    d = domain.downcase.gsub(/http[s]?:\/\//, '')
+    d = domain.downcase.gsub(%r{https?://}, '')
     !!(host && ('.' + host + (port ? ":#{port}" : '')).match(/\.#{d}\z/))
   end
 
@@ -801,7 +811,7 @@
     url = ContextExternalTool.standardize_url(url)
     host = Addressable::URI.parse(url).host
     if domain
-      domain.downcase == host.downcase
+      domain.casecmp?(host)
     elsif standard_url
       Addressable::URI.parse(standard_url).host == host
     else
@@ -995,21 +1005,16 @@
   # Given a collection of tools, finds the first with the given LTI version
   # If no matches were detected, returns nil
   def self.find_exact_version_match(sorted_tool_collection)
-    sorted_tool_collection.find { |t| t.uses_preferred_lti_version? }
+    sorted_tool_collection.find(&:uses_preferred_lti_version?)
   end
 
   scope :having_setting, lambda { |setting|
-<<<<<<< HEAD
-                           setting ? joins(:context_external_tool_placements)
-                             .where("context_external_tool_placements.placement_type = ?", setting) : all
-=======
                            if setting
                              joins(:context_external_tool_placements)
                                .where(context_external_tool_placements: { placement_type: setting })
                            else
                              all
                            end
->>>>>>> 118dd2ea
                          }
 
   scope :placements, lambda { |*placements|
@@ -1092,7 +1097,9 @@
     tools + ContextExternalTool.having_setting(type.to_s).where(context_type: 'Account', context_id: context.account_chain_ids)
   end
 
-  def self.serialization_excludes; [:shared_secret, :settings]; end
+  def self.serialization_excludes
+    [:shared_secret, :settings]
+  end
 
   # sets the custom fields from the main tool settings, and any on individual resource type settings
   def set_custom_fields(resource_type)
@@ -1102,7 +1109,7 @@
     fields.each do |field_set|
       field_set.each do |key, val|
         key = key.to_s.gsub(/[^\w]/, '_').downcase
-        if key.match(/^custom_/)
+        if key.match?(/^custom_/)
           hash[key] = val
         else
           hash["custom_#{key}"] = val
@@ -1208,9 +1215,10 @@
     scope = Assignment.active.joins(:external_tool_tag)
 
     # limit to assignments in the tool's context
-    if context.is_a? Course
+    case context
+    when Course
       scope = scope.where(context_id: context.id)
-    elsif context.is_a? Account
+    when Account
       scope = scope.where(root_account_id: root_account_id, content_tags: { root_account_id: root_account_id })
     end
 
