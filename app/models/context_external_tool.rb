# frozen_string_literal: true

#
# Copyright (C) 2011 - present Instructure, Inc.
#
# This file is part of Canvas.
#
# Canvas is free software: you can redistribute it and/or modify it under
# the terms of the GNU Affero General Public License as published by the Free
# Software Foundation, version 3 of the License.
#
# Canvas is distributed in the hope that it will be useful, but WITHOUT ANY
# WARRANTY; without even the implied warranty of MERCHANTABILITY or FITNESS FOR
# A PARTICULAR PURPOSE. See the GNU Affero General Public License for more
# details.
#
# You should have received a copy of the GNU Affero General Public License along
# with this program. If not, see <http://www.gnu.org/licenses/>.
require "redcarpet"

class ContextExternalTool < ActiveRecord::Base
  include Workflow
  include SearchTermHelper
  include PermissionsHelper

  has_many :content_tags, as: :content
  has_many :context_external_tool_placements, autosave: true
  has_many :lti_resource_links, class_name: "Lti::ResourceLink"

  belongs_to :context, polymorphic: [:course, :account]
  belongs_to :developer_key
  belongs_to :root_account, class_name: "Account"

  include MasterCourses::Restrictor
  restrict_columns :content, [:name, :description]
  restrict_columns :settings, %i[consumer_key shared_secret url domain settings]

  validates :context_id, :context_type, :workflow_state, presence: true
  validates :name, :consumer_key, :shared_secret, presence: true
  validates :name, length: { maximum: maximum_string_length }
  validates :consumer_key, length: { maximum: 2048 }
  validates :config_url, presence: { if: ->(t) { t.config_type == "by_url" } }
  validates :config_xml, presence: { if: ->(t) { t.config_type == "by_xml" } }
  validates :domain, length: { maximum: 253, allow_blank: true }
  validates :lti_version, inclusion: { in: %w[1.1 1.3], message: -> { t("%{value} is not a valid LTI version") } }
  validate :url_or_domain_is_set
  validate :validate_urls
  attr_reader :config_type, :config_url, :config_xml

  # handles both serialized Hashes and HashWithIndifferentAccesses
  # and always returns a HashWithIndifferentAccess
  #
  # would LOVE to rip this out and not store everything in `settings`
  class SettingsSerializer
    def self.load(value)
      return nil unless value

      obj = YAML.safe_load(value)
      if obj.respond_to? :with_indifferent_access
        return obj.with_indifferent_access
      end

      obj
    end

    def self.dump(value)
      YAML.dump(value)
    end
  end
  serialize :settings, coder: SettingsSerializer

  # add_identity_hash needs to calculate off of other data in the object, so it
  # should always be the last field change callback to run
  before_save :infer_defaults, :validate_vendor_help_link, :add_identity_hash
  after_save :touch_context, :check_global_navigation_cache, :clear_tool_domain_cache
  validate :check_for_xml_error

  scope :disabled, -> { where(workflow_state: DISABLED_STATE) }
  scope :quiz_lti, -> { where(tool_id: QUIZ_LTI) }

  STANDARD_EXTENSION_KEYS = [
    :canvas_icon_class,
    :custom_fields,
    :default,
    :display_type,
    :enabled,
    :icon_svg_path_64,
    :icon_url,
    :message_type,
    :prefer_sis_email,
    :required_permissions,
    :launch_height,
    :launch_width,
    :launch_method,
    :selection_height,
    :selection_width,
    :text,
    :labels,
    :windowTarget,
    :url,
    :target_link_uri,
    :root_account_only,
    [:visibility, ->(v) { %w[members admins public].include?(v) || v.nil? }].freeze,
  ].freeze

  CUSTOM_EXTENSION_KEYS = {
    file_menu: [:accept_media_types].freeze,
    editor_button: [:use_tray].freeze,
    submission_type_selection: [:description, :require_resource_selection].freeze,
  }.freeze

  DISABLED_STATE = "disabled"
  QUIZ_LTI = "Quizzes 2"
  ANALYTICS_2 = "fd75124a-140e-470f-944c-114d2d93bb40"
  ADMIN_ANALYTICS = "admin-analytics"
  TOOL_FEATURE_MAPPING = { ANALYTICS_2 => :analytics_2, ADMIN_ANALYTICS => :admin_analytics }.freeze
  PREFERRED_LTI_VERSION = "1_3"

  workflow do
    state :anonymous
    state :name_only
    state :email_only
    state :public
    state :deleted
    state DISABLED_STATE.to_sym # The tool's developer key is "off" but not deleted
  end

  set_policy do
    #################### Begin legacy permission block #########################
    given do |user, session|
      !context.root_account.feature_enabled?(:granular_permissions_manage_lti) &&
        context.grants_right?(user, session, :lti_add_edit)
    end
    can :read and can :update and can :delete and can :update_manually
    ##################### End legacy permission block ##########################

    given do |user, session|
      context.root_account.feature_enabled?(:granular_permissions_manage_lti) &&
        context.grants_right?(user, session, :manage_lti_edit)
    end
    can :read and can :update and can :update_manually

    given do |user, session|
      context.root_account.feature_enabled?(:granular_permissions_manage_lti) &&
        context.grants_right?(user, session, :manage_lti_delete)
    end
    can :read and can :delete
  end

  class << self
    # because global navigation tool visibility can depend on a user having particular permissions now
    # this needs to expand from being a simple "admins/members" check to something more full-fledged
    # this will return a hash with the original visibility setting alone with a computed list of
    # all other permissions (as needed) granted by the current context so all users with the same
    # set of computed permissions will share the same global nav cache
    def global_navigation_granted_permissions(root_account:, user:, context:, session: nil)
      return { original_visibility: "members" } unless user

      permissions_hash = {}
      # still use the original visibility setting
      permissions_hash[:original_visibility] = Rails.cache.fetch_with_batched_keys(
        ["external_tools/global_navigation/visibility", root_account.asset_string].cache_key,
        batch_object: user,
        batched_keys: [:enrollments, :account_users]
      ) do
        # let them see admin level tools if there are any courses they can manage
        if root_account.grants_any_right?(user, :manage_content, *RoleOverride::GRANULAR_MANAGE_COURSE_CONTENT_PERMISSIONS) ||
           GuardRail.activate(:secondary) { Course.manageable_by_user(user.id, false).not_deleted.where(root_account_id: root_account).exists? }
          "admins"
        else
          "members"
        end
      end
      required_permissions = global_navigation_permissions_to_check(root_account)
      required_permissions.each do |permission|
        # run permission checks against the context if any of the tools are configured to require them
        permissions_hash[permission] = context.grants_right?(user, session, permission)
      end
      permissions_hash
    end

    def filtered_global_navigation_tools(root_account, granted_permissions)
      tools = all_global_navigation_tools(root_account)

      if granted_permissions[:original_visibility] != "admins"
        # reject the admin only tools
        tools.reject! { |tool| tool.global_navigation[:visibility] == "admins" }
      end
      # check against permissions if needed
      tools.select! do |tool|
        required_permissions_str = tool.extension_setting(:global_navigation, "required_permissions")
        if required_permissions_str
          required_permissions_str.split(",").map(&:to_sym).all? { |p| granted_permissions[p] }
        else
          true
        end
      end
      tools
    end

    # returns a key composed of the updated_at times for all the tools visible to someone with the granted_permissions
    # i.e. if it hasn't changed since the last time we rendered the erb template for the menu then we can re-use the same html
    def global_navigation_menu_render_cache_key(root_account, granted_permissions)
      # only re-render the menu if one of the global nav tools has changed
      perm_key = key_for_granted_permissions(granted_permissions)
      compiled_key = ["external_tools/global_navigation/compiled_tools_updated_at", root_account.global_asset_string, perm_key].cache_key

      # shameless plug for the cache register system:
      # batching with the :global_navigation key means that we can easily mark every one of these for recalculation
      # in the :check_global_navigation_cache callback instead of having to explicitly delete multiple keys
      # (which was fine when we only had two visibility settings but not when an infinite combination of permissions is in play)
      Rails.cache.fetch_with_batched_keys(compiled_key, batch_object: root_account, batched_keys: :global_navigation) do
        tools = filtered_global_navigation_tools(root_account, granted_permissions)
        Digest::SHA256.hexdigest(tools.sort.map(&:cache_key).join("/"))
      end
    end

    def visible?(visibility, user, context, session = nil)
      visibility = visibility.to_s
      return true unless %w[public members admins].include?(visibility)
      return true if visibility == "public"
      return true if visibility == "members" &&
                     context.grants_any_right?(user, session, :participate_as_student, :read_as_admin)
      return true if visibility == "admins" && context.grants_right?(user, session, :read_as_admin)

      false
    end

    def editor_button_json(tools, context, user, session, default_tool_icon_base_url)
      tools.select! { |tool| visible?(tool.editor_button["visibility"], user, context, session) }
      markdown = Redcarpet::Markdown.new(Redcarpet::Render::HTML.new({ link_attributes: { target: "_blank" } }))
      always_on_ids = Setting.get("rce_always_on_developer_key_ids", "").split(",").map(&:to_i)
      tools.map do |tool|
        canvas_icon_class = tool.editor_button(:canvas_icon_class)
        icon_url = tool.editor_button(:icon_url)
        if canvas_icon_class.blank? && icon_url.blank?
          # Default tool icons are served by canvas; some users of this method
          # may need a full URL rather than path.
          icon_url = default_tool_icon_base_url + tool.default_icon_path
        end

        {
          name: tool.label_for(:editor_button, I18n.locale),
          id: tool.id,
          favorite: tool.is_rce_favorite_in_context?(context),
          url: tool.editor_button(:url),
          icon_url:,
          canvas_icon_class:,
          width: tool.editor_button(:selection_width),
          height: tool.editor_button(:selection_height),
          use_tray: tool.editor_button(:use_tray) == "true",
          always_on: always_on_ids.include?(tool.global_developer_key_id),
          description: if tool.description
                         Sanitize.clean(markdown.render(tool.description), CanvasSanitize::SANITIZE)
                       else
                         ""
                       end
        }
      end
    end

    private

    def context_id_for(asset, shard)
      str = asset.asset_string.to_s
      raise "Empty value" if str.blank?

      Canvas::Security.hmac_sha1(str, shard.settings[:encryption_key])
    end

    def global_navigation_permissions_to_check(root_account)
      # look at the list of tools that are configured for the account and see if any are asking for permissions checks
      Rails.cache.fetch_with_batched_keys("external_tools/global_navigation/permissions_to_check", batch_object: root_account, batched_keys: :global_navigation) do
        tools = all_global_navigation_tools(root_account)
        tools.filter_map { |tool| tool.extension_setting(:global_navigation, "required_permissions")&.split(",")&.map(&:to_sym) }.flatten.uniq
      end
    end

    def all_global_navigation_tools(root_account)
      RequestCache.cache("global_navigation_tools", root_account) do # prevent re-querying
        Lti::ContextToolFinder.new(root_account, type: :global_navigation).all_tools_scope_union.to_unsorted_array
      end
    end

    def key_for_granted_permissions(granted_permissions)
      Digest::SHA256.hexdigest(granted_permissions.sort.flatten.join(",")) # for consistency's sake
    end
  end

  Lti::ResourcePlacement::PLACEMENTS.each do |type|
    class_eval <<~RUBY, __FILE__, __LINE__ + 1
      def #{type}(setting=nil)
        # expose inactive placements to API
        extension_setting(:#{type}, setting) || extension_setting(:inactive_placements, :#{type})
      end

      def #{type}=(hash)
        set_extension_setting(:#{type}, hash)
      end
    RUBY
  end

  def deployment_id
    "#{id}:#{Lti::Asset.opaque_identifier_for(context)}"[0..254]
  end

  def content_migration_configured?
    settings.key?("content_migration") &&
      settings["content_migration"].is_a?(Hash) &&
      settings["content_migration"].key?("export_start_url") &&
      settings["content_migration"].key?("import_start_url")
  end

  def extension_setting(type, property = nil)
    val = calculate_extension_setting(type, property)
    if property == :icon_url
      # make sure it's a valid url
      return nil if val && (URI.parse(val) rescue nil).nil?

      # account for beta and test overrides
      return url_with_environment_overrides(val)
    end

    val
  end

  def calculate_extension_setting(type, property = nil)
    return settings[property] unless type

    type = type.to_sym
    return setting_with_default_enabled(type) unless property && settings[type]

    settings[type][property] || settings[property] || extension_default_value(type, property)
  end

  def setting_with_default_enabled(type)
    return nil unless settings[type]
    return settings[type] unless Lti::ResourcePlacement::PLACEMENTS.include?(type)

    { enabled: true }.with_indifferent_access.merge(settings[type])
  end

  # Returns array of either <symbol type> or array [<symbol type>, <validator block>]
  def self.extension_keys_for_placement(type)
    extension_keys = STANDARD_EXTENSION_KEYS

    if (custom_keys = CUSTOM_EXTENSION_KEYS[type])
      extension_keys += custom_keys
    end

    extension_keys
  end

  def set_extension_setting(type, hash)
    if !hash || !hash.is_a?(Hash)
      settings.delete type
      remove_from_inactive_placements(type)
      return
    end

    hash = hash.with_indifferent_access
    hash[:enabled] = Canvas::Plugin.value_to_boolean(hash[:enabled]) if hash[:enabled]

    # merge with existing settings so that no caller can complain
    settings[type] = (settings[type] || {}).with_indifferent_access unless placement_inactive?(type)

    ContextExternalTool.extension_keys_for_placement(type).each do |key, validator|
      if hash.key?(key) && (!validator || validator.call(hash[key]))
        if placement_inactive?(type)
          settings[:inactive_placements][type][key] = hash[key]
        else
          settings[type][key] = hash[key]
        end
      end
    end

    # on deactivation, make sure placement data is kept
    if settings[type]&.key?(:enabled) && !settings[type][:enabled]
      # resource_selection is a default placement, which can only be overridden
      # by not_selectable, see scope :placements on line 826
      self.not_selectable = true if type == :resource_selection

      settings[:inactive_placements] ||= {}.with_indifferent_access
      settings[:inactive_placements][type] ||= {}.with_indifferent_access
      settings[:inactive_placements][type].merge!(settings[type])
      settings.delete(type)
      return
    end

    # on reactivation, use the old placement data
    old_placement_data = settings.dig(:inactive_placements, type)
    if old_placement_data&.include?(:enabled) && old_placement_data[:enabled]
      # resource_selection is a default placement, which can only be overridden
      # by not_selectable, see scope :placements on line 826
      self.not_selectable = false if type == :resource_selection

      settings[type] = old_placement_data
      remove_from_inactive_placements(type)
    end

    settings[type]&.compact!
  end

  def remove_from_inactive_placements(type)
    settings[:inactive_placements]&.delete(type)
    settings.delete(:inactive_placements) if settings[:inactive_placements] && settings[:inactive_placements].empty?
  end

  def placement_inactive?(type)
    settings.dig(:inactive_placements, type).present?
  end

  def has_placement?(type)
    # Only LTI 1.1 tools support default placements
    # (LTI 2 tools also, but those are not handled by this class)
    if lti_version == "1.1" &&
       Lti::ResourcePlacement::LEGACY_DEFAULT_PLACEMENTS.include?(type.to_s) &&
       !!(selectable && (domain || url))
      true
    else
      context_external_tool_placements.to_a.any? { |p| p.placement_type == type.to_s }
    end
  end

  def can_be_rce_favorite?
    !editor_button.nil?
  end

  def can_be_top_nav_favorite?
    has_placement? :top_navigation
  end

  def is_rce_favorite_in_context?(context)
    context = context.context if context.is_a?(Group)
    context = context.account if context.is_a?(Course)
    rce_favorite_tool_ids = context.rce_favorite_tool_ids[:value]
    if rce_favorite_tool_ids
      rce_favorite_tool_ids.include?(global_id)
    else
      # TODO: remove after the datafixup and this column is dropped
      is_rce_favorite
    end
  end

  def top_nav_favorite_in_context?(context)
    context = context.context if context.is_a?(Group)
    context = context.account if context.is_a?(Course)
    top_nav_favorite_tool_ids = context.top_nav_favorite_tool_ids[:value]
    !!top_nav_favorite_tool_ids&.include?(global_id)
  end

  def sync_placements!(placements)
    context_external_tool_placements.reload if context_external_tool_placements.loaded?
    old_placements = context_external_tool_placements.pluck(:placement_type)
    placements_to_delete = Lti::ResourcePlacement::PLACEMENTS.map(&:to_s) - placements
    if placements_to_delete.any?
      context_external_tool_placements.where(placement_type: placements_to_delete).delete_all if persisted?
      context_external_tool_placements.reload if context_external_tool_placements.loaded?
    end
    (placements - old_placements).each do |new_placement|
      context_external_tool_placements.new(placement_type: new_placement)
    end
  end
  private :sync_placements!

  def url_or_domain_is_set
    placements = Lti::ResourcePlacement::PLACEMENTS
    # url or domain (or url on canvas lti extension) is required
    if url.blank? && domain.blank? && placements.all? { |k| !settings[k] || (settings[k]["url"].blank? && settings[k]["target_link_uri"].blank?) }
      errors.add(:url, t("url_or_domain_required", "Either the url or domain should be set."))
      errors.add(:domain, t("url_or_domain_required", "Either the url or domain should be set."))
    end
  end

  def validate_urls
    (
      [url] + Lti::ResourcePlacement::PLACEMENTS.map do |p|
        settings[p]&.with_indifferent_access&.fetch("url", nil) ||
        settings[p]&.with_indifferent_access&.fetch("target_link_uri", nil)
      end
    )
      .compact
      .map { |u| validate_url(u) }
  end
  private :validate_urls

  def validate_url(u)
    u = URI.parse(u)
  rescue
    errors.add(:url,
               t("url_or_domain_no_valid", "Incorrect url for %{url}", url: u))
  end
  private :validate_url

  def settings
    read_or_initialize_attribute(:settings, {}.with_indifferent_access)
  end

  def label_for(key, lang = nil)
    lang = lang.to_s if lang
    labels = settings[key] && settings[key][:labels]
    (labels && labels[lang]) ||
      (labels && lang && labels[lang.split("-").first]) ||
      (settings[key] && settings[key][:text]) ||
      default_label(lang)
  end

  def default_label(lang = nil)
    lang = lang.to_s if lang
    default_labels = settings[:labels]
    (default_labels && default_labels[lang]) ||
      (default_labels && lang && default_labels[lang.split("-").first]) ||
      settings[:text] || name || "External Tool"
  end

  def check_for_xml_error
    (@config_errors || []).each do |attr, msg|
      errors.add attr, msg
    end
  end
  protected :check_for_xml_error

  def readable_state
    workflow_state.titleize
  end

  # --- Privacy Level ---
  # See doc/lti_manual/16_privacy_level.md for a full explanation
  def privacy_level=(val)
    if %w[anonymous name_only email_only public].include?(val)
      self.workflow_state = val
    end
  end

  def privacy_level
    workflow_state
  end

  def include_email?
    email_only? || public?
  end

  def include_name?
    name_only? || public?
  end
  # --- End Privacy Level ---

  def custom_fields_string
    (settings[:custom_fields] || {}).map do |key, val|
      "#{key}=#{val}"
    end.sort.join("\n")
  end

  def vendor_help_link
    settings[:vendor_help_link]
  end

  def vendor_help_link=(val)
    settings[:vendor_help_link] = val
  end

  def validate_vendor_help_link
    return if vendor_help_link.blank?

    begin
      _value, uri = CanvasHttp.validate_url(vendor_help_link)
      self.vendor_help_link = uri.to_s
    rescue URI::Error, ArgumentError
      self.vendor_help_link = nil
    end
  end

  def config_type=(val)
    @config_type = val
    process_extended_configuration
  end

  def config_xml=(val)
    @config_xml = val
    process_extended_configuration
  end

  def config_url=(val)
    @config_url = val
    process_extended_configuration
  end

  def process_extended_configuration
    return unless (config_type == "by_url" && config_url) || (config_type == "by_xml" && config_xml)

    @config_errors = []
    error_field = (config_type == "by_xml") ? "config_xml" : "config_url"
    converter = CC::Importer::BLTIConverter.new
    tool_hash = if config_type == "by_url"
                  uri = Addressable::URI.parse(config_url)
                  raise URI::Error unless uri.host

                  converter.retrieve_and_convert_blti_url(config_url)
                else
                  converter.convert_blti_xml(config_xml)
                end

    real_name = name
    if tool_hash[:error]
      @config_errors << [error_field, tool_hash[:error]]
    else
      Importers::ContextExternalToolImporter.import_from_migration(tool_hash, context, nil, self)
    end
    self.name = real_name unless real_name.blank?
  rescue CC::Importer::BLTIConverter::CCImportError => e
    @config_errors << [error_field, e.message]
  rescue URI::Error, CanvasHttp::Error
    @config_errors << [:config_url, "Invalid URL"]
  rescue ActiveRecord::RecordInvalid => e
    @config_errors += Array(e.record.errors)
  end

  def use_1_3?
    lti_version == "1.3"
  end

  def use_1_3=(bool)
    self.lti_version = bool ? "1.3" : "1.1"
  end

  def uses_preferred_lti_version?
    !!send(:"use_#{PREFERRED_LTI_VERSION}?")
  end

  def active?
    ["deleted", "disabled"].exclude? workflow_state
  end

  def self.find_custom_fields_from_string(str)
    return {} if str.nil?

    str.split(/[\r\n]+/).each_with_object({}) do |line, hash|
      key, val = line.split("=")
      hash[key] = val if key.present? && val.present?
    end
  end

  def custom_fields_string=(str)
    settings[:custom_fields] = ContextExternalTool.find_custom_fields_from_string(str)
  end

  def custom_fields=(hash)
    settings[:custom_fields] = hash if hash.is_a?(Hash)
  end

  def custom_fields
    settings[:custom_fields]
  end

  def icon_url=(i_url)
    settings[:icon_url] = i_url
  end

  def icon_url
    url_with_environment_overrides(settings[:icon_url])
  end

  def canvas_icon_class=(i_url)
    settings[:canvas_icon_class] = i_url
  end

  def canvas_icon_class
    settings[:canvas_icon_class]
  end

  def text=(val)
    settings[:text] = val
  end

  def text
    settings[:text]
  end

  def oauth_compliant=(val)
    settings[:oauth_compliant] = Canvas::Plugin.value_to_boolean(val)
  end

  def oauth_compliant
    settings[:oauth_compliant]
  end

  def not_selectable=(bool)
    write_attribute(:not_selectable, Canvas::Plugin.value_to_boolean(bool))
  end

  def selectable
    !not_selectable
  end

  def shared_secret=(val)
    write_attribute(:shared_secret, val) unless val.blank?
  end

  def display_type(extension_type)
    extension_setting(extension_type, :display_type) || "in_context"
  end

  def lti_1_3_login_url
    return nil unless use_1_3? && developer_key

    settings.dig("oidc_initiation_urls", shard.database_server.config[:region]) ||
      developer_key.oidc_initiation_url
  end

  def login_or_launch_url(extension_type: nil, preferred_launch_url: nil)
    lti_1_3_login_url || launch_url(extension_type:, preferred_launch_url:)
  end

  def launch_url(extension_type: nil, preferred_launch_url: nil)
    launch_url = preferred_launch_url ||
                 (use_1_3? && extension_setting(extension_type, :target_link_uri)) ||
                 extension_setting(extension_type, :url) ||
                 url

    url_with_environment_overrides(launch_url, include_launch_url: true)
  end

  # Modifies url based on `environments` overrides.
  # Only valid for 1.1 tools, and only in beta or test Instructure-hosted Canvas.
  # Only valid for tools that define overrides in the `environments` configuration
  # (see doc/api/file.tools_xml.md#test_env_settings for details).
  # Replaces the old behavior of rewriting tool urls/domain in the database during
  # a beta refresh.
  # launch_url overrides are only considered when include_launch_url: true is
  # provided, and are preferred over domain overrides. Query strings from the
  # base_url and launch_url override will be merged together.
  # @param base_url [String]
  def url_with_environment_overrides(base_url, include_launch_url: false)
    return base_url unless use_environment_overrides?

    override_url = environment_overrides_for(:launch_url)
    if override_url && include_launch_url
      base_query = Addressable::URI.parse(base_url)&.query_values
      return override_url if base_query.nil?

      override_uri = Addressable::URI.parse(override_url)
      override_uri.query_values = base_query.merge(override_uri&.query_values || {})
      return override_uri.to_s
    end

    override_domain = environment_overrides_for(:domain)
    if override_domain
      base_uri = Addressable::URI.parse(base_url)
      return base_url if base_uri.nil?
      return base_url unless base_uri.host

      begin
        base_uri.host = override_domain.chomp("/") # ignore trailing slash
      rescue Addressable::URI::InvalidURIError
        # account for domains with "http(s)://"
        override_uri = Addressable::URI.parse(override_domain)
        base_uri.host = override_uri.host
      end

      return base_uri.to_s
    end

    base_url
  end

  # Modifies domain based on `environments` overrides.
  # Only valid for 1.1 tools, and only in beta or test Instructure-hosted Canvas.
  # Only valid for tools that define overrides in the `environments` configuration
  # (see doc/api/file.tools_xml.md#test_env_settings for details).
  # Replaces the old behavior of rewriting tool domain in the database during
  # a beta refresh.
  def domain_with_environment_overrides
    return domain unless use_environment_overrides?

    override_domain = environment_overrides_for(:domain)
    return override_domain if override_domain

    domain
  end

  # Retrieve `environments` overrides for either :domain or :launch_url.
  # Prefers environment-specific overrides (eg `beta_domain`) over general
  # overrides (eg `domain`).
  def environment_overrides_for(key)
    return nil unless [:domain, :launch_url].include?(key.to_sym)

    env = ApplicationController.test_cluster_name
    settings.dig(:environments, "#{env}_#{key}").presence ||
      settings.dig(:environments, key).presence
  end

  def use_environment_overrides?
    return false if use_1_3?
    return false unless ApplicationController.test_cluster?
    return false if settings[:environments].blank?

    true
  end

  def extension_default_value(type, property)
    case property
    when :enabled
      true
    when :url, :target_link_uri
      url
    when :selection_width
      800
    when :selection_height
      400
    when :message_type
      if use_1_3? && type == :editor_button
        LtiAdvantage::Messages::DeepLinkingRequest::MESSAGE_TYPE
      elsif use_1_3?
        LtiAdvantage::Messages::ResourceLinkRequest::MESSAGE_TYPE
      elsif type == :resource_selection
        "resource_selection"
      else
        "basic-lti-launch-request"
      end
    else
      nil
    end
  end

  def self.normalize_sizes!(settings)
    settings[:selection_width] = settings[:selection_width].to_i if settings[:selection_width]
    settings[:selection_height] = settings[:selection_height].to_i if settings[:selection_height]

    Lti::ResourcePlacement::PLACEMENTS.each do |type|
      if settings[type]
        settings[type][:selection_width] = settings[type][:selection_width].to_i if settings[type][:selection_width]
        settings[type][:selection_height] = settings[type][:selection_height].to_i if settings[type][:selection_height]
      end
    end
  end

  def infer_defaults
    self.url = nil if url.blank?
    self.domain = nil if domain.blank?
    self.root_account ||= context.root_account
    self.is_rce_favorite &&= can_be_rce_favorite?
    ContextExternalTool.normalize_sizes!(settings)

    Lti::ResourcePlacement::PLACEMENTS.each do |type|
      next unless settings[type]
      next if settings[type].key? :enabled

      settings.delete(type) unless extension_setting(type, :url)
    end

    sync_placements!(Lti::ResourcePlacement::PLACEMENTS.select { |type| settings[type] }.map(&:to_s))
    true
  end

  # This aggressively updates the domain on all URLs in this tool
  def change_domain!(new_domain)
    replace_host = lambda do |url, host|
      uri = Addressable::URI.parse(url)
      uri.host = host if uri.host
      uri.to_s
    end

    self.domain = new_domain if domain

    self.url = replace_host.call(self.url, new_domain) if self.url

    settings.each_key do |setting|
      next if [:custom_fields, :environments].include? setting.to_sym

      case settings[setting]
      when Hash
        settings[setting].each do |property, value|
          if value.try(:match?, URI::DEFAULT_PARSER.make_regexp)
            settings[setting][property] = replace_host.call(value, new_domain)
          end
        end
      when URI::DEFAULT_PARSER.make_regexp
        settings[setting] = replace_host.call(settings[setting], new_domain)
      end
    end
  end

  def self.standardize_url(url)
    return nil if url.blank?

    url = url.gsub(/[[:space:]]/, "")
    url = "http://" + url unless url.include?("://")
    begin
      res = Addressable::URI.parse(url)&.normalize
      res.query = res.query.split("&").sort.join("&") if res&.query.present?
      res
    rescue Addressable::URI::InvalidURIError
      nil
    end
  end

  alias_method :destroy_permanently!, :destroy
  def destroy
    self.workflow_state = "deleted"
    save!
  end

  def precedence
    if domain
      # Somebody tell me if we should be expecting more than
      # 25 dots in a url host...
      25 - domain.split(".").length
    elsif url
      25
    else
      26
    end
  end

  def standard_url(use_environment_overrides = false)
    standard_url = ContextExternalTool.standardize_url(url)

    if use_environment_overrides
      ContextExternalTool.standardize_url(url_with_environment_overrides(standard_url.to_s, include_launch_url: true))
    else
      standard_url
    end
  end

  # Does the tool match the host of the given url?
  # Checks for batches on both domain and url
  #
  # This method checks both the domain and url
  # host when attempting to match host.
  def matches_host?(url, use_environment_overrides: false)
    standard_url = standard_url(use_environment_overrides)
    matches_tool_domain?(url) ||
      (standard_url.present? &&
        standard_url.host == ContextExternalTool.standardize_url(url)&.host)
  end

  def matches_url?(url, match_queries_exactly = true, use_environment_overrides: false)
    tool_url = standard_url(use_environment_overrides)
    if match_queries_exactly
      url = ContextExternalTool.standardize_url(url)
      url == tool_url
    elsif tool_url.present?
      @url_params ||= tool_url.query&.split("&") || []
      res = ContextExternalTool.standardize_url(url)
      return false if res.blank?

      if res.query.present?
        res.query = res.query.split("&").select { |p| @url_params.include?(p) }.sort.join("&")
      end

      res.normalize!
      res == tool_url
    end
  end

  # Returns true if the host of given url is the same or a subdomain of the tool domain.
  # Also requires the port numbers to match if present.
  # If the tool doesn't have a domain, returns false.
  def matches_tool_domain?(url, use_environment_overrides: false)
    domain = use_environment_overrides ? domain_with_environment_overrides : self.domain
    return false if domain.blank?

    url = ContextExternalTool.standardize_url(url)
    host = url&.host
    port = url&.port
    d = domain.downcase.gsub(%r{https?://}, "")
    !!(host && ("." + host + (port ? ":#{port}" : "")).match(/\.#{Regexp.escape(d)}\z/))
  end

  def duplicated_in_context?
    duplicate_tool = self.class.find_external_tool(url, context, nil, id)

    # If tool with same launch URL is found in the context
    return true if url.present? && duplicate_tool.present?

    # If tool with same domain is found in the context
    if domain.present?
      same_domain_diff_id = ContextExternalTool.where.not(id:).where(domain:)
      Lti::ContextToolFinder.all_tools_scope_union(context, base_scope: same_domain_diff_id).exists?
    else
      false
    end
  end

  def check_for_duplication(verify_uniqueness)
    if duplicated_in_context? && verify_uniqueness
      errors.add(:tool_currently_installed, "The tool is already installed in this context.")
    end
  end

  IDENTITY_FIELDS = %i[name
                       context_id
                       context_type
                       domain
                       url
                       consumer_key
                       shared_secret
                       description
                       workflow_state
                       settings].freeze

  def calculate_identity_hash
    props = [*slice(IDENTITY_FIELDS.excluding(:settings)).values, Utils::HashUtils.sort_nested_data(settings)]
    Digest::SHA2.new(256).hexdigest(props.to_json)
  end

  def add_identity_hash
    if identity_fields_changed?
      ident_hash = calculate_identity_hash
      self.identity_hash = ContextExternalTool.where(identity_hash: ident_hash).exists? ? "duplicate" : ident_hash
    end
  end

  def identity_fields_changed?
    IDENTITY_FIELDS.excluding(:settings).any? { |field| send(:"#{field}_changed?") } ||
      (Utils::HashUtils.sort_nested_data(settings_was) != Utils::HashUtils.sort_nested_data(settings))
  end

  def self.from_assignment(assignment)
    tag = assignment.external_tool_tag
    return unless tag

    from_content_tag(tag, assignment.context)
  end

  def self.from_content_tag(tag, context)
    return nil if tag.blank? || context.blank?

    # We can simply return the content if we
    # know it uses the preferred LTI version.
    # No need to go through the tool lookup logic.
    content = tag.content
    return content if content&.active? && content&.uses_preferred_lti_version?

    # Lookup the tool by the usual "find_external_tool"
    # method. Fall back on the tag's content if
    # no matches found.
    find_external_tool(
      tag.url,
      context,
      content&.id
    )
  end

  def self.contexts_to_search(context, include_federated_parent: false)
    case context
    when Course
      [:self, :account_chain]
    when Group
      if context.context
        [:self, :recursive]
      else
        [:self, :account_chain]
      end
    when Account
      [:account_chain]
    when Assignment
      [:recursive]
    else
      []
    end.flat_map do |component|
      case component
      when :self
        context
      when :recursive
        contexts_to_search(context.context, include_federated_parent:)
      when :account_chain
        inc_fp = include_federated_parent &&
                 Account.site_admin.feature_enabled?(:lti_tools_from_federated_parents) &&
                 !context.root_account.primary_settings_root_account?
        context.account_chain(include_federated_parent: inc_fp)
      end
    end
  end

  def self.find_active_external_tool_by_consumer_key(consumer_key, context)
    active.where(consumer_key:, context: contexts_to_search(context)).first
  end

  def self.find_active_external_tool_by_client_id(client_id, context)
    active.where(developer_key_id: client_id, context: contexts_to_search(context)).first
  end

  def self.find_external_tool_by_id(id, context)
    where(id:, context: contexts_to_search(context)).first
  end

  # Order of precedence: Basic LTI defines precedence as first
  # checking for a match on domain.  Subdomains count as a match
  # on less-specific domains, but the most-specific domain will
  # match first.  So awesome.bob.example.com matches an
  # external_tool with example.com as the domain, but only if
  # there isn't another external_tool where awesome.bob.example.com
  # or bob.example.com is set as the domain.
  #
  # If there is no domain match then check for an exact url match
  # as configured by an admin.  If there is still no match
  # then check for a match on the current context (configured by
  # the teacher).
  #
  # Tools with exclude_tool_id as their ID will never be returned.
  def self.find_external_tool(
    url,
    context,
    preferred_tool_id = nil, exclude_tool_id = nil, preferred_client_id = nil,
    only_1_3: false,
    prefer_1_1: false
  )
    GuardRail.activate(:secondary) do
      preferred_tool = ContextExternalTool.where(id: preferred_tool_id).first if preferred_tool_id # don't raise an exception if it's not found
      original_client_id = preferred_tool&.developer_key_id
      can_use_preferred_tool = preferred_tool&.active? && contexts_to_search(context).member?(preferred_tool.context)

      # always use the preferred_tool_id if url isn't provided
      return preferred_tool if url.blank? && can_use_preferred_tool
      return nil unless url

      sorted_external_tools = find_and_order_tools(
        context:,
        preferred_tool_id:,
        exclude_tool_id:,
        preferred_client_id:,
        original_client_id:,
        only_1_3:,
        prefer_1_1:
      )

      # Check for a tool that exactly matches the given URL
      match = find_matching_tool(url, sorted_external_tools)

      # always use the preferred tool id *unless* the preferred tool is a 1.1 tool
      # and the matched tool is a 1.3 tool, since 1.3 is the preferred version of a tool
      if can_use_preferred_tool && preferred_tool.matches_host?(url)
        if match&.use_1_3? && !preferred_tool.use_1_3?
          return match
        end

        return preferred_tool
      end

      match
    end
  end

  # Sorts all tools in the context chain by a variety of criteria in SQL
  # as opposed to in memory, in order to make it easier to find a tool that matches
  # the given URL.
  #
  # Criteria:
  # * closer contexts preferred (Course over Account over Root Account etc)
  # * more specific subdomains preferred (sub.domain.instructure.com over instructure.com)
  # * LTI 1.3 tools preferred over 1.1 tools
  # * if preferred_tool_id is provided, moves that tool to the front
  # * if preferred_client_id is provided, only retrieves tools that came from that developer key
  # * if exclude_tool_id is provided, does not retrieve that tool
  #
  # Theoretically once this method is done, the very first tool to match the URL will be
  # the right tool, making it possible to eventually perform the rest of the URL matching
  # in SQL as well.
  def self.find_and_order_tools(
    context:,
    preferred_tool_id: nil, exclude_tool_id: nil, preferred_client_id: nil,
    original_client_id: nil,
    only_1_3: false,
    prefer_1_1: false
  )
    context.shard.activate do
      preferred_tool_id = Shard.integral_id_for(preferred_tool_id)
      contexts = contexts_to_search(context)
      context_order = contexts.map.with_index { |c, i| "(#{c.id},'#{c.class.polymorphic_name}',#{i})" }.join(",")

      preferred_version = prefer_1_1 ? "1.1" : "1.3" # Hack required for one Turnitin case :( see git blame

      order_clauses = [
        # prefer 1.3 tools (unless told otherwise)
        sort_by_sql_string("lti_version = '#{preferred_version}'"),
        # prefer tools that are not duplicates
        sort_by_sql_string("identity_hash != 'duplicate'"),
        # prefer tools from closer contexts
        "context_order.ordering",
        # prefer tools with more subdomains
        precedence_sql_string
      ]
      # move preferred tool to the front when requested, and only if the id
      # is in an actual id format
      if preferred_tool_id
        order_clauses << sort_by_sql_string("#{quoted_table_name}.id = #{preferred_tool_id}")
      end

      # prefer tools from the original developer key when requested,
      # and over other order clauses like context
      prefer_original_client_id = context.root_account.feature_enabled?(:lti_find_external_tool_prefer_original_client_id)
      if prefer_original_client_id && (original_client_id = Shard.integral_id_for(original_client_id))
        order_clauses.prepend(sort_by_sql_string("developer_key_id = #{original_client_id}"))
      end

      query = ContextExternalTool.where(context: contexts).active
      query = query.where(lti_version: "1.3") if only_1_3
      query = query.where(developer_key_id: preferred_client_id) if preferred_client_id
      query = query.where.not(id: exclude_tool_id) if exclude_tool_id

      query.joins(sanitize_sql("INNER JOIN (values #{context_order}) as context_order (context_id, class, ordering)
        ON #{quoted_table_name}.context_id = context_order.context_id AND #{quoted_table_name}.context_type = context_order.class"))
           .order(Arel.sql(sanitize_sql_for_order(order_clauses.join(","))))
    end
  end

  # replicates the ContextExternalTool.precedence method, in SQL for an order clause.
  # prefer tools that have more specific subdomains
  def self.precedence_sql_string
    <<~SQL.squish
      CASE WHEN domain IS NOT NULL
        THEN 25 - ARRAY_LENGTH(STRING_TO_ARRAY(domain, '.'), 1)
        ELSE CASE WHEN url IS NOT NULL
          THEN 25
          ELSE 26
        END
      END
    SQL
  end

  # Used in an SQL order clause to push tools that match the condition to the front of the relation.
  def self.sort_by_sql_string(condition)
    "CASE WHEN #{condition} THEN 1 ELSE 2 END"
  end

  # Given a collection of tools, finds the first tool that matches the given conditions.
  #
  # First only loads non-duplicate tools into memory for matching, then will load
  # all tools if necessary.
  def self.find_tool_match(tool_collection, matcher, matcher_condition)
    possible_match = tool_collection.not_duplicate.find do |tool|
      matcher_condition.call(tool) && matcher.call(tool)
    end

    # an LTI 1.1 non-duplicate match means we still need to search
    # all tools since a 1.3 match with 'duplicate' identity_hash
    # still takes precedence
    return possible_match if possible_match&.use_1_3?

    tool_collection.find do |tool|
      matcher_condition.call(tool) && matcher.call(tool)
    end
  end

  def self.find_matching_tool(url, sorted_external_tools)
    # Check for a tool that exactly matches the given URL
    match = find_tool_match(
      sorted_external_tools,
      ->(t) { t.matches_url?(url) },
      ->(t) { t.url.present? }
    )

    # If exactly match doesn't work, try to match by ignoring extra query parameters
    match ||= find_tool_match(
      sorted_external_tools,
      ->(t) { t.matches_url?(url, false) },
      ->(t) { t.url.present? }
    )

    # If still no matches, use domain matching to try to find a tool
    match ||= find_tool_match(
      sorted_external_tools,
      ->(t) { t.matches_tool_domain?(url) },
      ->(t) { t.domain.present? }
    )

    # repeat matches with environment-specific url and domain overrides
    if ApplicationController.test_cluster?
      match ||= find_tool_match(
        sorted_external_tools,
        ->(t) { t.matches_url?(url, use_environment_overrides: true) },
        ->(t) { t.url.present? }
      )

      match ||= find_tool_match(
        sorted_external_tools,
        ->(t) { t.matches_url?(url, false, use_environment_overrides: true) },
        ->(t) { t.url.present? }
      )

      match ||= find_tool_match(
        sorted_external_tools,
        ->(t) { t.matches_tool_domain?(url, use_environment_overrides: true) },
        ->(t) { t.domain.present? }
      )
    end
    match
  end

  scope :having_setting, lambda { |setting|
                           if setting
                             joins(:context_external_tool_placements)
                               .where(context_external_tool_placements: { placement_type: setting })
                           else
                             all
                           end
                         }

  scope :placements, lambda { |*placements|
    if placements.present?
      scope = ContextExternalTool.where(
        ContextExternalToolPlacement
          .where(placement_type: placements)
          .where("context_external_tools.id = context_external_tool_placements.context_external_tool_id").arel.exists
      )
      # Default placements are only applicable to LTI 1.1
      if placements.map(&:to_s).intersect?(Lti::ResourcePlacement::LEGACY_DEFAULT_PLACEMENTS)
        scope = ContextExternalTool
                .where(lti_version: "1.1", not_selectable: false)
                .merge(
                  ContextExternalTool.where("COALESCE(context_external_tools.url, '') <> ''")
                                     .or(ContextExternalTool.where("COALESCE(context_external_tools.domain, '') <> ''"))
                ).or(scope)
      end

      merge(scope)
    else
      all
    end
  }

  scope :selectable, -> { where("context_external_tools.not_selectable IS NOT TRUE") }

  scope :visible, lambda { |user, context, session, placements, current_scope = ContextExternalTool.default_scoped.all|
    if context.grants_right?(user, session, :read_as_admin)
      all
    elsif !placements
      none
    else
      allowed_visibility = ["public"]
      allowed_visibility.push("members") if context.grants_any_right?(user, session, :participate_as_student, :read_as_admin)
      allowed_visibility.push("admins") if context.grants_right?(user, session, :read_as_admin)
      # To get at the visibility setting for each tool we need to use active record.  We will limit this to just the candidate tools using the current scope.
      valid_tools = current_scope.select do |cet|
        include_tool = false
        placements.each do |placement|
          tool_settings = cet.settings.with_indifferent_access
          # The tool must have no visibility settings, or else a visibility threshold met by the current user.
          if tool_settings[placement] && (!tool_settings[placement][:visibility] || allowed_visibility.include?(tool_settings[placement][:visibility]))
            include_tool = true
          end
          break if include_tool
        end
        include_tool
      end.pluck(:id)
      where(id: valid_tools)
    end
  }

  def self.find_for(id, context, type, raise_error = true)
    id = id[Api::ID_REGEX] if id.is_a?(String)
    unless id.present?
      if raise_error
        raise ActiveRecord::RecordNotFound
      else
        return nil
      end
    end

    context = context.context if context.is_a?(Group)

    tool = context.context_external_tools.having_setting(type).active.where(id:).first
    tool ||= ContextExternalTool.having_setting(type).active.where(context_type: "Account", context_id: context.account_chain_ids, id:).first
    raise ActiveRecord::RecordNotFound if !tool && raise_error

    tool
  end

  scope :active, lambda {
    where.not(workflow_state: ["deleted", "disabled"])
  }

  scope :not_duplicate, lambda {
    where.not(identity_hash: "duplicate")
  }

  def self.find_all_for(context, type)
    tools = []
    if !context.is_a?(Account) && context.respond_to?(:context_external_tools)
      tools += context.context_external_tools.having_setting(type.to_s)
    end
    tools + ContextExternalTool.having_setting(type.to_s).where(context_type: "Account", context_id: context.account_chain_ids)
  end

  def self.serialization_excludes
    [:shared_secret, :settings]
  end

  # sets the custom fields from the main tool settings, and any on individual resource type settings
  def set_custom_fields(resource_type)
    hash = {}
    fields = [settings[:custom_fields] || {}]
    fields << (settings[resource_type.to_sym][:custom_fields] || {}) if resource_type && settings[resource_type.to_sym]
    fields.each do |field_set|
      field_set.each do |key, val|
        key = key.to_s.gsub(/[^\w]/, "_").downcase
        if key.match?(/^custom_/)
          hash[key] = val
        else
          hash["custom_#{key}"] = val
        end
      end
    end
    hash
  end

  def opaque_identifier_for(asset, context: nil)
    ContextExternalTool.opaque_identifier_for(asset, shard, context:)
  end

  def self.opaque_identifier_for(asset, shard, context: nil)
    return if asset.blank?

    shard.activate do
      lti_context_id = context_id_for(asset, shard)
      Lti::Asset.set_asset_context_id(asset, lti_context_id, context:)
    end
  end

  def visible_with_permission_check?(launch_type, user, context, session = nil)
    return false unless self.class.visible?(extension_setting(launch_type, "visibility"), user, context, session)

    permission_given?(launch_type, user, context, session)
  end

  def permission_given?(launch_type, user, context, session = nil)
    if (required_permissions_str = extension_setting(launch_type, "required_permissions"))
      # if configured with a comma-separated string of permissions, will only show the link
      # if all permissions are granted
      required_permissions_str.split(",").map(&:to_sym).all? do |p|
        permission_given = context&.grants_right?(user, session, p)

        # Global navigation tools are always installed in the root account.
        # This means if the current user is using a course-based role, the
        # standard `grants_right?` call to the context (always the root account)
        # will always fail.
        #
        # If this is the scenario, check to see if the user has any active enrollments
        # in the account with the required permission. If they do, grant access.
        if !permission_given &&
           context.present? &&
           launch_type.to_s == Lti::ResourcePlacement::GLOBAL_NAVIGATION.to_s
          permission_given = manageable_enrollments_by_permission(
            p,
            user.enrollments_for_account_and_sub_accounts(context.root_account)
          ).present?
        end

        permission_given
      end
    else
      true
    end
  end

  def quiz_lti?
    tool_id == QUIZ_LTI
  end

  def feature_flag_enabled?(context = nil)
    feature = TOOL_FEATURE_MAPPING[tool_id]
    !feature || (context || self.context).feature_enabled?(feature)
  end

  # Add new types to this as we finish their migration methods
  # and they'll be automagically migrated.
  VALID_MIGRATION_TYPES = [Assignment, ContentTag, ExternalToolCollaboration].freeze

  # for helping tool providers upgrade from 1.1 to 1.3.
  # this method will upgrade all related content to 1.3,
  # only if this is a 1.3 tool and has a matching 1.1 tool.
  # since finding all content related to this tool is an
  # expensive operation (unavoidable N+1 for indirectly
  # related assignments, which are more rare), this is done
  # in a delayed job.
  # @see Lti::Migratable
  def migrate_content_to_1_3_if_needed!
    return unless use_1_3?

    # is there a 1.1 tool that matches this one?
    matching_1_1_tool = self.class.find_external_tool(url || domain, context, nil, id, prefer_1_1: true)
    return if matching_1_1_tool.nil? || matching_1_1_tool.use_1_3?

    delay_if_production(priority: Delayed::LOW_PRIORITY).migrate_content_to_1_3(matching_1_1_tool.id)
  end

  # Migrates all content associated with an LTI 1.1 tool to LTI 1.3.
  # Loads content in batches and kicks off smaller jobs that perform
  # the actual work of migrating the content.
  # @param [Integer] tool_id The id of the LTI 1.1 tool whose content we're migrating
  # @see Lti::Migratable
  def migrate_content_to_1_3(tool_id)
    tool_id ||= id
    GuardRail.activate(:secondary) do
      VALID_MIGRATION_TYPES.each do |type|
        next unless type.include?(Lti::Migratable)

        type.scope_to_context(
          type.directly_associated_items(tool_id), context
        ).find_ids_in_batches do |ids|
          delay_if_production(
            priority: Delayed::LOW_PRIORITY,
            n_strand: ["ContextExternalTool#migrate_content_to_1_3", tool_id]
          ).prepare_direct_batch_for_migration(ids, type)
        end
        type.scope_to_context(
          type.indirectly_associated_items(tool_id), context
        ).find_ids_in_batches do |ids|
          delay_if_production(
            priority: Delayed::LOW_PRIORITY,
            n_strand: ["ContextExternalTool#migrate_content_to_1_3", tool_id]
          ).prepare_indirect_batch_for_migration(tool_id, ids, type)
        end
      end
    end
  end

  # For the given content_type, migrates the direct batch
  # from 1.1 to 1.3 according to the types migration method.
  # @see Lti::Migratable
  def prepare_direct_batch_for_migration(ids, content_type)
    content_type.fetch_direct_batch(ids) do |item|
      prepare_content_for_migration(item)
    end
  end

  # For the given content_type, migrates the direct batch
  # from 1.1 to 1.3 according to the types migration method.
  # @see Lti::Migratable
  def prepare_indirect_batch_for_migration(tool_id, ids, content_type)
    content_type.fetch_indirect_batch(tool_id, id, ids) do |item|
      prepare_content_for_migration(item)
    end
  end

  def prepare_content_for_migration(content)
    GuardRail.activate(:primary) do
      content.migrate_to_1_3_if_needed!(self)
    end
  rescue ActiveRecord::RecordInvalid, PG::UniqueViolation => e
    Sentry.with_scope do |scope|
      scope.set_tags(content_id: content.global_id)
      scope.set_tags(content_type: content.class.name)
      scope.set_tags(tool_id: global_id)
      scope.set_tags(exception_class: e.class.name)
      scope.set_context(
        "exception",
        {
          name: e.class.name,
          message: e.message
        }
      )
      Sentry.capture_message("ContextExternalTool#prepare_content_for_migration", level: :warning)
    end
  end

  # Intended to return true only for Instructure-owned tools that have been
  # properly configured as "internal" tools. Used for some custom variable substitutions.
  # Will only return true if the launch_url's domain ends with a domain from the allowlist,
  # or exactly matches a domain from the allowlist.
  def internal_service?(launch_url)
    return false unless developer_key&.internal_service?
    return false unless launch_url

    domain = URI.parse(launch_url).host rescue nil
    return false unless domain

    internal_tool_domain_allowlist.any? { |d| domain.end_with?(".#{d}") || domain == d }
  end

  # Used in ContextToolFinder
  def sort_key
    [Canvas::ICU.collation_key(name), global_id]
  end

  def self.associated_1_1_tool(tool, context, launch_url)
    return nil unless launch_url && tool.use_1_3?

    # Finding tools is expensive and this relationship doesn't change very often, so
    # it's worth it to maintain this possibly "incorrect" relationship for 5 minutes.
    id = Rails.cache.fetch([tool.global_asset_string, context.global_asset_string, launch_url.slice(0..1024)].cache_key, expires_in: 5.minutes) do
      # Rails themselves recommends against caching ActiveRecord models directly
      # https://guides.rubyonrails.org/caching_with_rails.html#avoid-caching-instances-of-active-record-objects
      GuardRail.activate(:secondary) do
        sorted_external_tools = context.shard.activate do
          contexts = contexts_to_search(context)
          context_order = contexts.map.with_index { |c, i| "(#{c.id},'#{c.class.polymorphic_name}',#{i})" }.join(",")

          order_clauses = [
            # prefer tools that are not duplicates
            sort_by_sql_string("identity_hash != 'duplicate'"),
            # prefer tools from closer contexts
            "context_order.ordering",
            # prefer tools with more subdomains
            precedence_sql_string
          ]
          query = ContextExternalTool.where(context: contexts, lti_version: "1.1")
          query.joins(sanitize_sql("INNER JOIN (values #{context_order}) as context_order (context_id, class, ordering)
          ON #{quoted_table_name}.context_id = context_order.context_id AND #{quoted_table_name}.context_type = context_order.class"))
               .order(Arel.sql(sanitize_sql_for_order(order_clauses.join(","))))
        end

        find_matching_tool(launch_url, sorted_external_tools)&.id
      end
    end

    ContextExternalTool.find_by(id:)
  end

  def associated_1_1_tool(context, launch_url = nil)
    ContextExternalTool.associated_1_1_tool(self, context, launch_url || url || domain)
  end

  # Icon for tools which don't provide one, based on the DeveloperKey or tool
  # id, and the tool name
  def default_icon_path
    Rails.application.routes.url_helpers.lti_tool_default_icon_path(
      id: global_developer_key_id || global_id,
      name:
    )
  end

  def placement_allowed?(placement)
    return true unless Lti::ResourcePlacement::RESTRICTED_PLACEMENTS.include? placement.to_sym

    allowed_domains = Setting.get("#{placement}_allowed_launch_domains", "").split(",").map(&:strip).reject(&:empty?)
    allowed_dev_keys = Setting.get("#{placement}_allowed_dev_keys", "").split(",").map(&:strip).reject(&:empty?)

<<<<<<< HEAD
=======
    allowed_dev_keys.include?(global_developer_key_id.to_s) ||
      allowed_domains.include?(domain) ||
      allowed_domains.any? do |allowed_domain|
        # wildcard domains: allowed_domain "*.foo.com" -> domain.end_with? ".foo.com"
        allowed_domain.start_with?("*.") && domain.end_with?(allowed_domain[1..])
      end
  end

>>>>>>> 2099f615
  private

  # Locally and in OSS installations, this can be configured in config/dynamic_settings.yml.
  # Returns an array of strings, each listing a partial or full domain suffix that is considered "internal".
  # Domains should not have a preceding ".".
  # For example, ["instructure.com", "inscloudgate.net", "inseng.net"] in Instructure-deployed production Canvas.
  def internal_tool_domain_allowlist
    config = DynamicSettings.find("lti", default_ttl: 2.hours)["internal_tool_domain_allowlist"] || "[]"
    @internal_tool_domain_allowlist ||= YAML.safe_load(config)
  end

  def check_global_navigation_cache
    if context.is_a?(Account) && context.root_account?
      context.clear_cache_key(:global_navigation) # it's hard to know exactly _what_ changed so clear all initial global nav caches at once
    end
  end

  def clear_tool_domain_cache
    if saved_change_to_domain? || saved_change_to_url? || saved_change_to_workflow_state?
      context.clear_tool_domain_cache
    end
  end
end<|MERGE_RESOLUTION|>--- conflicted
+++ resolved
@@ -1627,8 +1627,6 @@
     allowed_domains = Setting.get("#{placement}_allowed_launch_domains", "").split(",").map(&:strip).reject(&:empty?)
     allowed_dev_keys = Setting.get("#{placement}_allowed_dev_keys", "").split(",").map(&:strip).reject(&:empty?)
 
-<<<<<<< HEAD
-=======
     allowed_dev_keys.include?(global_developer_key_id.to_s) ||
       allowed_domains.include?(domain) ||
       allowed_domains.any? do |allowed_domain|
@@ -1637,7 +1635,6 @@
       end
   end
 
->>>>>>> 2099f615
   private
 
   # Locally and in OSS installations, this can be configured in config/dynamic_settings.yml.
