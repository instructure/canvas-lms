# frozen_string_literal: true

#
# Copyright (C) 2014 - present Instructure, Inc.
#
# This file is part of Canvas.
#
# Canvas is free software: you can redistribute it and/or modify it under
# the terms of the GNU Affero General Public License as published by the Free
# Software Foundation, version 3 of the License.
#
# Canvas is distributed in the hope that it will be useful, but WITHOUT ANY
# WARRANTY; without even the implied warranty of MERCHANTABILITY or FITNESS FOR
# A PARTICULAR PURPOSE. See the GNU Affero General Public License for more
# details.
#
# You should have received a copy of the GNU Affero General Public License along
# with this program. If not, see <http://www.gnu.org/licenses/>.

class Attachments::S3Storage
  attr_reader :attachment

  def self.key
    :s3
  end

  def initialize(attachment)
    @attachment = attachment
  end

  def bucket
    attachment.bucket
  end

  def exists?
    attachment.s3object.exists?
  end

  def change_namespace(old_full_filename)
    # copying rather than moving to avoid unhappy accidents
    # note that GC of the S3 bucket isn't yet implemented,
    # so there's a bit of a cost here
    return if attachment.instfs_hosted?
    if !exists?
      if !attachment.size
        attachment.size = bucket.object(old_full_filename).content_length
      end
      options = { acl: attachment.attachment_options[:s3_access] }
      if attachment.size >= 5.gigabytes
        options[:multipart_copy] = true
        options[:content_length] = attachment.size
      end
      bucket.object(old_full_filename).copy_to(bucket.object(attachment.full_filename), options)
    end
  end

  def initialize_ajax_upload_params(local_upload_url, s3_success_url, options)
    {
        :upload_url => bucket.url,
        :file_param => 'file',
        :success_url => s3_success_url,
        :upload_params => cred_params(options[:datetime])
    }
  end

  def amend_policy_conditions(policy, datetime:)
    policy['conditions'].unshift({'bucket' => bucket.name})
    cred_params(datetime).each do |k, v|
      policy['conditions'] << { k => v }
    end
    policy
  end

  def cred_params(datetime)
    access_key = bucket.client.config.access_key_id
    day_string = datetime[0,8]
    region = bucket.client.config.region
    credential = "#{access_key}/#{day_string}/#{region}/s3/aws4_request"
    {
      'x-amz-credential' => credential,
      'x-amz-algorithm' => "AWS4-HMAC-SHA256",
      'x-amz-date' => datetime
    }
  end

  def shared_secret(datetime)
    config = bucket.client.config
<<<<<<< HEAD
    sha256 = OpenSSL::Digest::SHA256.new
    date_key = OpenSSL::HMAC.digest(sha256, "AWS4#{config.secret_access_key}", datetime[0,8])
=======
    sha256 = OpenSSL::Digest.new('SHA256')
    date_key = OpenSSL::HMAC.digest(sha256, "AWS4#{config.secret_access_key}", datetime[0, 8])
>>>>>>> 2d51e8e7
    date_region_key = OpenSSL::HMAC.digest(sha256, date_key, config.region)
    date_region_service_key = OpenSSL::HMAC.digest(sha256, date_region_key, "s3")
    OpenSSL::HMAC.digest(sha256, date_region_service_key, "aws4_request")
  end

  def sign_policy(policy_encoded, datetime)
    signature = OpenSSL::HMAC.hexdigest(
      OpenSSL::Digest.new('sha256'), shared_secret(datetime), policy_encoded
    )
    ['x-amz-signature', signature]
  end

  def open(opts, &block)
    # TODO: !need_local_file -- net/http and thus AWS::S3::S3Object don't
    # natively support streaming the response, except when a block is given.
    # so without Fibers, there's not a great way to return an IO-like object
    # that streams the response. A separate thread, I guess. Bleck. Need to
    # investigate other options.
    if opts[:temp_folder].present? && !File.exist?(opts[:temp_folder])
      FileUtils.mkdir_p(opts[:temp_folder])
    end
    tempfile = attachment.create_tempfile(opts) do |file|
      attachment.s3object.get(response_target: file)
    end

    if block_given?
      File.open(tempfile.path, 'rb') do |file|
        chunk = file.read(64000)
        while chunk
          yield chunk
          chunk = file.read(64000)
        end
      end
    end

    tempfile
  end
end<|MERGE_RESOLUTION|>--- conflicted
+++ resolved
@@ -41,6 +41,7 @@
     # note that GC of the S3 bucket isn't yet implemented,
     # so there's a bit of a cost here
     return if attachment.instfs_hosted?
+
     if !exists?
       if !attachment.size
         attachment.size = bucket.object(old_full_filename).content_length
@@ -56,15 +57,15 @@
 
   def initialize_ajax_upload_params(local_upload_url, s3_success_url, options)
     {
-        :upload_url => bucket.url,
-        :file_param => 'file',
-        :success_url => s3_success_url,
-        :upload_params => cred_params(options[:datetime])
+      :upload_url => bucket.url,
+      :file_param => 'file',
+      :success_url => s3_success_url,
+      :upload_params => cred_params(options[:datetime])
     }
   end
 
   def amend_policy_conditions(policy, datetime:)
-    policy['conditions'].unshift({'bucket' => bucket.name})
+    policy['conditions'].unshift({ 'bucket' => bucket.name })
     cred_params(datetime).each do |k, v|
       policy['conditions'] << { k => v }
     end
@@ -73,7 +74,7 @@
 
   def cred_params(datetime)
     access_key = bucket.client.config.access_key_id
-    day_string = datetime[0,8]
+    day_string = datetime[0, 8]
     region = bucket.client.config.region
     credential = "#{access_key}/#{day_string}/#{region}/s3/aws4_request"
     {
@@ -85,13 +86,8 @@
 
   def shared_secret(datetime)
     config = bucket.client.config
-<<<<<<< HEAD
-    sha256 = OpenSSL::Digest::SHA256.new
-    date_key = OpenSSL::HMAC.digest(sha256, "AWS4#{config.secret_access_key}", datetime[0,8])
-=======
     sha256 = OpenSSL::Digest.new('SHA256')
     date_key = OpenSSL::HMAC.digest(sha256, "AWS4#{config.secret_access_key}", datetime[0, 8])
->>>>>>> 2d51e8e7
     date_region_key = OpenSSL::HMAC.digest(sha256, date_key, config.region)
     date_region_service_key = OpenSSL::HMAC.digest(sha256, date_region_key, "s3")
     OpenSSL::HMAC.digest(sha256, date_region_service_key, "aws4_request")
