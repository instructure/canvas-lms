--- conflicted
+++ resolved
@@ -106,17 +106,6 @@
     return false unless verifier.is_a?(String)
 
     # Support for legacy verifiers.
-<<<<<<< HEAD
-    if ActiveSupport::SecurityUtils.secure_compare(verifier, attachment.uuid)
-      InstStatsd::Statsd.increment("attachments.legacy_verifier_success")
-      return true
-    elsif verifier.length == attachment.uuid.length && attachment.related_attachments.where(uuid: verifier).exists?
-      # if we have a uuid-sized verifier that doesn't match, see whether it matches a related attachment
-      # (meaning another copy of the same file, to deal with a question bank migration issue in which
-      # the source file's verifier remains in the URL)
-      InstStatsd::Statsd.increment("attachments.related_verifier_success")
-      return true
-=======
     unless root_account.feature_enabled?(:disable_file_verifier_access)
       if ActiveSupport::SecurityUtils.secure_compare(verifier, attachment.uuid)
         InstStatsd::Statsd.increment("attachments.legacy_verifier_success")
@@ -128,7 +117,6 @@
         InstStatsd::Statsd.increment("attachments.related_verifier_success")
         return true
       end
->>>>>>> 438cae6b
     end
 
     body = decode_verifier(verifier)
