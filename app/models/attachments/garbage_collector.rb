--- conflicted
+++ resolved
@@ -108,13 +108,8 @@
     # Once you're confident and don't want to revert, clean up the DB rows
     def delete_rows
       raise "Cannot delete rows in dry_run mode" if dry_run
-<<<<<<< HEAD
-      while deleted_scope.where.not(:root_attachment_id => nil).limit(1000).delete_all > 0; end
-      while deleted_scope.limit(1000).delete_all > 0; end
-=======
       deleted_scope.where.not(root_attachment_id: nil).in_batches.delete_all
       deleted_scope.in_batches.delete_all
->>>>>>> 43158271
     end
 
     private
