--- conflicted
+++ resolved
@@ -116,10 +116,7 @@
                                   user_id: user_ids).where.not(user_id: c.enrollments.where.not(id: batch).pluck(:user_id))
       next unless gms.exists?
 
-<<<<<<< HEAD
-=======
       gms = gms.to_a.reject { |gm| active_user_course_tuples_for(sis_batch).include?([gm.user_id, c.id]) } if sis_batch&.generated_diff.present?
->>>>>>> aa91a358
       rollback = SisBatchRollBackData.build_dependent_data(sis_batch:, contexts: gms, updated_state: "deleted", batch_mode_delete: batch_mode)
       data.push(*rollback)
       leader_change_groups = Group.joins(:group_memberships).where(group_memberships: { id: gms }, leader_id: user_ids)
