--- conflicted
+++ resolved
@@ -52,16 +52,11 @@
       # cache some data before the destroy that is needed after the destroy
       @invited_user_ids = Enrollment.where(id: batch, workflow_state: 'invited').distinct.pluck(:user_id)
       @students = Enrollment.of_student_type.where(id: batch).preload({ user: :linked_observers }, :root_account).to_a
-<<<<<<< HEAD
-      @students.each { |e| e.workflow_state = 'deleted'; e.readonly! }
-      @user_course_tuples = Enrollment.where(id: batch).active.select(%i(user_id course_id)).distinct.to_a
-=======
       @students.each do |e|
         e.workflow_state = 'deleted'
         e.readonly!
       end
       @user_course_tuples = Enrollment.where(id: batch).active.select(%i[user_id course_id]).distinct.to_a
->>>>>>> 2bda9f78
       @user_ids = Enrollment.where(id: batch).order(:user_id).distinct.pluck(:user_id)
       @courses = Course.where(id: Enrollment.where(id: batch).select(:course_id).distinct).to_a
       @root_account = @courses.first.root_account
@@ -163,7 +158,7 @@
   def self.touch_all_graders_if_needed(students)
     courses_to_touch_admins = students.map(&:course_id).uniq
     admin_ids = Enrollment.where(course_id: courses_to_touch_admins,
-                                 type: ['TeacherEnrollment', 'TaEnrollment', 'DesignerEnrollment'])
+                                 type: %w[TeacherEnrollment TaEnrollment DesignerEnrollment])
                           .active.distinct.order(:user_id).pluck(:user_id)
     User.clear_cache_keys(admin_ids, :todo_list)
   end
