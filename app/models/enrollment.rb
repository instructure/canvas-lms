# frozen_string_literal: true

#
# Copyright (C) 2011 - present Instructure, Inc.
#
# This file is part of Canvas.
#
# Canvas is free software: you can redistribute it and/or modify it under
# the terms of the GNU Affero General Public License as published by the Free
# Software Foundation, version 3 of the License.
#
# Canvas is distributed in the hope that it will be useful, but WITHOUT ANY
# WARRANTY; without even the implied warranty of MERCHANTABILITY or FITNESS FOR
# A PARTICULAR PURPOSE. See the GNU Affero General Public License for more
# details.
#
# You should have received a copy of the GNU Affero General Public License along
# with this program. If not, see <http://www.gnu.org/licenses/>.
#

require 'atom'

class Enrollment < ActiveRecord::Base
  SIS_TYPES = {
    'TeacherEnrollment' => 'teacher',
    'TaEnrollment' => 'ta',
    'DesignerEnrollment' => 'designer',
    'StudentEnrollment' => 'student',
    'ObserverEnrollment' => 'observer'
  }

  include Workflow

  belongs_to :course, inverse_of: :enrollments
  belongs_to :course_section, inverse_of: :enrollments
  belongs_to :root_account, class_name: 'Account', inverse_of: :enrollments
  belongs_to :user, inverse_of: :enrollments
  belongs_to :sis_pseudonym, class_name: 'Pseudonym', inverse_of: :sis_enrollments
  belongs_to :associated_user, :class_name => 'User'

  belongs_to :role
  include Role::AssociationHelper

  has_one :enrollment_state, :dependent => :destroy, inverse_of: :enrollment

  has_many :role_overrides, :as => :context, :inverse_of => :context
  has_many :pseudonyms, :primary_key => :user_id, :foreign_key => :user_id
  has_many :course_account_associations, :foreign_key => 'course_id', :primary_key => 'course_id'
  has_many :scores, -> { active }

<<<<<<< HEAD
  validates_presence_of :user_id, :course_id, :type, :root_account_id, :course_section_id, :workflow_state, :role_id
  validates_inclusion_of :limit_privileges_to_course_section, :in => [true, false]
  validates_inclusion_of :associated_user_id, :in => [nil],
                                              :unless => lambda { |enrollment| enrollment.type == 'ObserverEnrollment' },
                                              :message => "only ObserverEnrollments may have an associated_user_id"
  validate :cant_observe_self, :if => lambda { |enrollment| enrollment.type == 'ObserverEnrollment' }
=======
  validates :user_id, :course_id, :type, :root_account_id, :course_section_id, :workflow_state, :role_id, presence: true
  validates :limit_privileges_to_course_section, inclusion: { :in => [true, false] }
  validates :associated_user_id, inclusion: { :in => [nil],
                                              :unless => ->(enrollment) { enrollment.type == 'ObserverEnrollment' },
                                              :message => "only ObserverEnrollments may have an associated_user_id" }
  validate :cant_observe_self, :if => ->(enrollment) { enrollment.type == 'ObserverEnrollment' }
>>>>>>> 2bda9f78

  validate :valid_role?
  validate :valid_course?
  validate :not_template_course?
  validate :valid_section?
  validate :not_student_view

  # update bulk destroy if changing or adding an after save
  before_save :assign_uuid
  before_validation :assert_section
  after_save :recalculate_enrollment_state
  after_save :update_user_account_associations_if_necessary
  before_save :audit_groups_for_deleted_enrollments
  before_validation :ensure_role_id
  after_create :create_linked_enrollments
  after_create :create_enrollment_state
  after_save :copy_scores_from_existing_enrollment, if: :need_to_copy_scores?
  after_save :clear_email_caches
  after_save :cancel_future_appointments
  after_save :update_linked_enrollments
  after_save :set_update_cached_due_dates
  after_save :touch_graders_if_needed
  after_save :reset_notifications_cache
  after_save :dispatch_invitations_later
  after_save :add_to_favorites_later
  after_commit :update_cached_due_dates
  after_save :update_assignment_overrides_if_needed
  after_create :needs_grading_count_updated, if: :active_student?
  after_update :needs_grading_count_updated, if: :active_student_changed?

  after_commit :sync_microsoft_group
  scope :microsoft_sync_relevant, -> { active_or_pending.accepted.not_fake }

  attr_accessor :already_enrolled, :need_touch_user, :skip_touch_user

  scope :current, -> { joins(:course).where(QueryBuilder.new(:active).conditions).readonly(false) }
  scope :current_and_invited, -> { joins(:course).where(QueryBuilder.new(:current_and_invited).conditions).readonly(false) }
  scope :current_and_future, -> { joins(:course).where(QueryBuilder.new(:current_and_future).conditions).readonly(false) }
  scope :concluded, -> { joins(:course).where(QueryBuilder.new(:completed).conditions).readonly(false) }
  scope :current_and_concluded, -> { joins(:course).where(QueryBuilder.new(:current_and_concluded).conditions).readonly(false) }

  def ensure_role_id
    self.role_id ||= self.role.id
  end

  def cant_observe_self
    self.errors.add(:associated_user_id, "Cannot observe yourself") if self.user_id == self.associated_user_id
  end

  def valid_course?
    if !deleted? && course.deleted?
      self.errors.add(:course_id, "is not a valid course")
    end
  end

  def not_template_course?
    if course.template?
      self.errors.add(:course_id, "is a template course")
    end
  end

  def valid_section?
    unless deleted? || course_section.active?
      self.errors.add(:course_section_id, "is not a valid section")
    end
  end

  def not_student_view
    if type != 'StudentViewEnrollment' && (new_record? || association(:user).loaded?) &&
       user.fake_student?
      self.errors.add(:user_id, "cannot add a student view student in a regular role")
    end
  end

  def valid_role?
    return true if self.deleted? || role.built_in?

    unless self.role.base_role_type == self.type
      self.errors.add(:role_id, "is not valid for the enrollment type")
    end

    unless self.course.account.valid_role?(role)
      self.errors.add(:role_id, "is not an available role for this course's account")
    end
  end

  def self.get_built_in_role_for_type(enrollment_type, root_account_id:)
    role = Role.get_built_in_role("StudentEnrollment", root_account_id: root_account_id) if enrollment_type == "StudentViewEnrollment"
    role ||= Role.get_built_in_role(enrollment_type, root_account_id: root_account_id)
    role
  end

  def default_role
    Enrollment.get_built_in_role_for_type(self.type, root_account_id: self.course.root_account_id)
  end

  # see #active_student?
  def self.active_student_conditions
    "(enrollments.type IN ('StudentEnrollment', 'StudentViewEnrollment') AND enrollments.workflow_state = 'active')"
  end

  # see .active_student_conditions
  def active_student?(was = false)
    suffix = was ? "_before_last_save" : ""

    %w[StudentEnrollment StudentViewEnrollment].include?(send("type#{suffix}")) &&
      send("workflow_state#{suffix}") == "active"
  end

  def active_student_changed?
    active_student? != active_student?(:was)
  end

  def clear_needs_grading_count_cache
    Assignment
      .where(context_id: course_id, context_type: 'Course')
      .where("EXISTS (?) AND NOT EXISTS (?)",
             Submission.where(user_id: user_id)
               .where("assignment_id=assignments.id")
               .where("#{Submission.needs_grading_conditions} OR
            (workflow_state = 'deleted' AND submission_type IS NOT NULL AND
            (score IS NULL OR NOT grade_matches_current_submission OR
            (submission_type = 'online_quiz' AND quiz_submission_id IS NOT NULL)))"),
             Enrollment.where(Enrollment.active_student_conditions)
               .where(user_id: user_id, course_id: course_id)
               .where("id<>?", self))
      .clear_cache_keys(:needs_grading)
  end

  def needs_grading_count_updated
    self.class.connection.after_transaction_commit do
      clear_needs_grading_count_cache
    end
  end

  include StickySisFields
  are_sis_sticky :start_at, :end_at

  has_a_broadcast_policy

  set_broadcast_policy do |p|
    p.dispatch :enrollment_invitation
<<<<<<< HEAD
    p.to { self.user }
    p.whenever { |record|
=======
    p.to { user }
    p.whenever do |record|
>>>>>>> 2bda9f78
      !record.self_enrolled &&
        record.course &&
        record.user.registered? &&
        !record.observer? &&
        ((record.invited? && (record.just_created || record.saved_change_to_workflow_state?)) || @re_send_confirmation)
    end

    p.dispatch :enrollment_registration
<<<<<<< HEAD
    p.to { self.user.communication_channel }
    p.whenever { |record|
=======
    p.to { user.communication_channel }
    p.whenever do |record|
>>>>>>> 2bda9f78
      !record.self_enrolled &&
        record.course &&
        !record.user.registered? &&
        ((record.invited? && (record.just_created || record.saved_change_to_workflow_state?)) || @re_send_confirmation)
    end

    p.dispatch :enrollment_notification
<<<<<<< HEAD
    p.to { self.user }
    p.whenever { |record|
=======
    p.to { user }
    p.whenever do |record|
>>>>>>> 2bda9f78
      !record.self_enrolled &&
        record.course &&
        !record.course.created? &&
        !record.observer? &&
        record.just_created && record.active?
    end

    p.dispatch :enrollment_accepted
<<<<<<< HEAD
    p.to { self.course.participating_admins.restrict_to_sections([self.course_section_id]) - [self.user] }
    p.whenever { |record|
=======
    p.to { course.participating_admins.restrict_to_sections([course_section_id]) - [user] }
    p.whenever do |record|
>>>>>>> 2bda9f78
      record.course &&
        !record.observer? &&
        !record.just_created && (record.changed_state(:active, :invited) || record.changed_state(:active, :creation_pending))
    end
  end

  def dispatch_invitations_later
    # if in an invited state but not frd "invited?" because of future date restrictions, send it later
    if (self.just_created || self.saved_change_to_workflow_state? || @re_send_confirmation) && self.workflow_state == 'invited' && self.inactive? && self.available_at &&
       !self.self_enrolled && !(self.observer? && self.user.registered?)
      # this won't work if they invite them and then change the course/term/section dates _afterwards_ so hopefully people don't do that
      delay(run_at: self.available_at, singleton: "send_enrollment_invitations_#{global_id}").re_send_confirmation_if_invited!
    end
  end

  scope :active, -> { where("enrollments.workflow_state<>'deleted'") }

  scope :admin, lambda {
                  select(:course_id)
                    .joins(:course)
                    .where("enrollments.type IN ('TeacherEnrollment','TaEnrollment', 'DesignerEnrollment') AND (courses.workflow_state IN ('created', 'claimed') OR (enrollments.workflow_state='active' AND courses.workflow_state='available'))")
                }

  scope :instructor, lambda {
                       select(:course_id)
                         .joins(:course)
                         .where("enrollments.type IN ('TeacherEnrollment','TaEnrollment') AND (courses.workflow_state IN ('created', 'claimed') OR (enrollments.workflow_state='active' AND courses.workflow_state='available'))")
                     }

  scope :of_student_type, -> { where(:type => "StudentEnrollment") }

  scope :of_admin_type, -> { where(:type => ['TeacherEnrollment', 'TaEnrollment', 'DesignerEnrollment']) }

  scope :of_instructor_type, -> { where(:type => ['TeacherEnrollment', 'TaEnrollment']) }

  scope :of_content_admins, -> { where(:type => ['TeacherEnrollment', 'DesignerEnrollment']) }

  scope :of_observer_type, -> { where(:type => "ObserverEnrollment") }

  scope :not_of_observer_type, -> { where.not(:type => "ObserverEnrollment") }

  scope :student, lambda {
                    select(:course_id)
                      .joins(:course)
                      .where(:type => 'StudentEnrollment', :workflow_state => 'active', :courses => { :workflow_state => 'available' })
                  }

  scope :student_in_claimed_or_available, lambda {
                                            select(:course_id)
                                              .joins(:course)
                                              .where(:type => 'StudentEnrollment', :workflow_state => 'active', :courses => { :workflow_state => ['available', 'claimed', 'created'] })
                                          }

  scope :all_student, lambda {
                        eager_load(:course)
                          .where("(enrollments.type = 'StudentEnrollment'
              AND enrollments.workflow_state IN ('invited', 'active', 'completed')
              AND courses.workflow_state IN ('available', 'completed')) OR
              (enrollments.type = 'StudentViewEnrollment'
              AND enrollments.workflow_state = 'active'
              AND courses.workflow_state != 'deleted')")
                      }

  scope :not_deleted, lambda {
    joins(:course)
      .where("(courses.workflow_state<>'deleted') AND (enrollments.workflow_state<>'deleted')")
  }

  scope :not_fake, -> { where("enrollments.type<>'StudentViewEnrollment'") }

  def self.readable_types
    # with enough use, even translations can add up
    RequestCache.cache('enrollment_readable_types') do
      {
        'TeacherEnrollment' => t('#enrollment.roles.teacher', "Teacher"),
        'TaEnrollment' => t('#enrollment.roles.ta', "TA"),
        'DesignerEnrollment' => t('#enrollment.roles.designer', "Designer"),
        'StudentEnrollment' => t('#enrollment.roles.student', "Student"),
        'StudentViewEnrollment' => t('#enrollment.roles.student', "Student"),
        'ObserverEnrollment' => t('#enrollment.roles.observer', "Observer")
      }
    end
  end

  def self.readable_type(type)
    readable_types[type] || readable_types['StudentEnrollment']
  end

  def self.sis_type(type)
    SIS_TYPES[type] || SIS_TYPES['StudentEnrollment']
  end

  def sis_type
    Enrollment.sis_type(self.type)
  end

  def sis_role
    (!self.role.built_in? && self.role.name) || Enrollment.sis_type(self.type)
  end

  def self.valid_types
    SIS_TYPES.keys
  end

  def self.valid_type?(type)
    SIS_TYPES.has_key?(type)
  end

  def reload(options = nil)
    @enrollment_dates = nil
    super
  end

  def should_update_user_account_association?
    self.id_before_last_save.nil? || self.saved_change_to_course_id? || self.saved_change_to_course_section_id? ||
      self.saved_change_to_root_account_id? || being_restored?
  end

  def update_user_account_associations_if_necessary
    return if self.fake_student?

    if id_before_last_save.nil? || being_restored?
      return if %w{creation_pending deleted}.include?(self.user.workflow_state)

      associations = User.calculate_account_associations_from_accounts([self.course.account_id, self.course_section.course.account_id, self.course_section.nonxlist_course.try(:account_id)].compact.uniq)
      self.user.update_account_associations(:incremental => true, :precalculated_associations => associations)
    elsif should_update_user_account_association?
      self.user.update_account_associations_later
    end
  end
  protected :update_user_account_associations_if_necessary

  def other_section_enrollment_exists?
    # If other active sessions that the user is enrolled in exist.
    self.course.student_enrollments.where.not(:workflow_state => ['deleted', 'rejected']).for_user(self.user).where.not(id: self.id).exists?
  end

  def audit_groups_for_deleted_enrollments
    # did the student cease to be enrolled in a non-deleted state in a section?
    had_section = self.course_section_id_was.present?
    deleted_states = ['deleted', 'rejected']
    was_active = !deleted_states.include?(self.workflow_state_was)
    is_deleted = deleted_states.include?(self.workflow_state)
    return unless had_section && was_active &&
                  (self.course_section_id_changed? || is_deleted)

    # what section the user is abandoning, and the section they're moving to
    # (if it's in the same course and the enrollment's not deleted)
    section = CourseSection.find(self.course_section_id_was)

    # ok, consider groups the user is in from the abandoned section's course
    self.user.groups.preload(:group_category).where(
      :context_type => 'Course', :context_id => section.course_id
    ).each do |group|
      # check group deletion criteria if either enrollment is not a deletion
      # or it may be a deletion/unenrollment from a section but not from the course as a whole (still enrolled in another section)
      if !is_deleted || other_section_enrollment_exists?
        # don't bother unless the group's category has section restrictions
        next unless group.group_category && group.group_category.restricted_self_signup?

        # skip if the user is the only user in the group. there's no one to have
        # a conflicting section.
        next unless group.users.where.not(id: self.user_id).exists?

        # check if the group has the section the user is abandoning as a common
        # section (from CourseSection#common_to_users? view, the enrollment is
        # still there since it queries the db directly and we haven't saved yet);
        # if not, dropping the section is not necessary
        next unless section.common_to_users?(group.users)
      end

      # at this point, the group is restricted, there's more than one user and
      # it appears that the group is common to the section being left by the user so
      # remove the user from the group. Or the student was only enrolled in one section and
      # by leaving the section he/she is completely leaving the course so remove the
      # user from any group related to the course.
      membership = group.group_memberships.where(user_id: self.user_id).first
      membership.destroy if membership
    end
  end
  protected :audit_groups_for_deleted_enrollments

  def observers
    student? ? user.linked_observers.active.linked_through_root_account(self.root_account) : []
  end

  def create_linked_enrollments
    observers.each do |observer|
      create_linked_enrollment_for(observer)
    end
  end

  def update_linked_enrollments(restore: false)
    observers.each do |observer|
      enrollment = restore ? linked_enrollment_for(observer) : active_linked_enrollment_for(observer)
      if enrollment
        enrollment.update_from(self)
      elsif restore || (self.saved_change_to_workflow_state? && ['inactive', 'deleted'].include?(self.workflow_state_before_last_save))
        create_linked_enrollment_for(observer)
      end
    end
  end

  def create_linked_enrollment_for(observer)
    # we don't want to create a new observer enrollment if one exists
    self.class.unique_constraint_retry do
      enrollment = linked_enrollment_for(observer)
      return true if enrollment && !enrollment.deleted?
      return false unless observer.can_be_enrolled_in_course?(course)

      enrollment ||= observer.observer_enrollments.build
      enrollment.associated_user_id = user_id
      enrollment.shard = shard if enrollment.new_record?
      enrollment.update_from(self, !!@skip_broadcasts)
    end
  end

  def linked_enrollment_for(observer)
    observer.observer_enrollments.where(
      :associated_user_id => user_id,
      :course_section_id => course_section_id_before_last_save || course_section_id
    )
            .shard(Shard.shard_for(course_id)).first
  end

  def active_linked_enrollment_for(observer)
    enrollment = linked_enrollment_for(observer)
    # we don't want to "undelete" observer enrollments that have been
    # explicitly deleted
    return nil if enrollment && enrollment.deleted? && workflow_state_before_last_save != 'deleted'

    enrollment
  end

  # This is Part 1 of the update_cached_due_dates callback.  It sets @update_cached_due_dates which determines
  # whether or not the update_cached_due_dates after_commit callback runs after this record has been committed.
  # This split allows us to suspend this callback and affect the update_cached_due_dates callback since after_commit
  # callbacks aren't being suspended properly.  We suspend this callback during some bulk operations.
  def set_update_cached_due_dates
    @update_cached_due_dates = saved_change_to_workflow_state? && (student? || fake_student?) && course
  end

  def update_cached_due_dates
    if @update_cached_due_dates
      update_grades = being_restored?(to_state: 'active') ||
                      being_restored?(to_state: 'inactive') ||
                      saved_change_to_id?
      DueDateCacher.recompute_users_for_course(user_id, course, nil, update_grades: update_grades)
    end
  end

  def update_from(other, skip_broadcasts = false)
    self.course_id = other.course_id
    if self.type == 'ObserverEnrollment' && other.workflow_state == 'invited'
      self.workflow_state = 'active'
    else
      self.workflow_state = other.workflow_state
    end
    self.start_at = other.start_at
    self.end_at = other.end_at
    self.course_section_id = other.course_section_id
    self.root_account_id = other.root_account_id
    self.skip_touch_user = other.skip_touch_user
    if skip_broadcasts
      save_without_broadcasting!
    else
      save!
    end
  end

  def clear_email_caches
    if self.saved_change_to_workflow_state? && (self.workflow_state_before_last_save == 'invited' || self.workflow_state == 'invited')
      if Enrollment.cross_shard_invitations?
        Shard.birth.activate do
          self.user.communication_channels.email.unretired.each { |cc| Rails.cache.delete([cc.path, 'all_invited_enrollments2'].cache_key) }
        end
      else
        self.user.communication_channels.email.unretired.each { |cc| Rails.cache.delete([cc.path, 'invited_enrollments2'].cache_key) }
      end
    end
  end

  def cancel_future_appointments
    if saved_change_to_workflow_state? && %w{completed deleted}.include?(workflow_state)
      unless self.course.current_enrollments.where(:user_id => self.user_id).exists? # ignore if they have another still valid enrollment
        course.appointment_participants.active.current.for_context_codes(user.asset_string).update_all(:workflow_state => 'deleted')
      end
    end
  end

  def conclude
    self.workflow_state = "completed"
    self.completed_at = Time.now
    self.save
  end

  def unconclude
    self.workflow_state = 'active'
    self.completed_at = nil
    self.save
  end

  def deactivate
    self.workflow_state = "inactive"
    self.save
  end

  def reactivate
    self.workflow_state = "active"
    self.save
  end

  def defined_by_sis?
    !!self.sis_batch_id
  end

  def assigned_observer?
    self.observer? && self.associated_user_id
  end

  def participating?
    self.state_based_on_date == :active
  end

  def participating_student?
    self.student? && self.participating?
  end

  def participating_observer?
    self.observer? && self.participating?
  end

  def participating_teacher?
    self.teacher? && self.participating?
  end

  def participating_ta?
    self.ta? && self.participating?
  end

  def participating_instructor?
    self.instructor? && self.participating?
  end

  def participating_designer?
    self.designer? && self.participating?
  end

  def participating_admin?
    self.admin? && self.participating?
  end

  def participating_content_admin?
    self.content_admin? && self.participating?
  end

  def associated_user_name
    self.associated_user && self.associated_user.short_name
  end

  def assert_section
    self.course_section = self.course.default_section if !self.course_section_id && self.course
    self.root_account_id ||= self.course.root_account_id rescue nil
  end

  def course_name(display_user = nil)
    self.course.nickname_for(display_user) || t('#enrollment.default_course_name', "Course")
  end

  def short_name(length = nil, display_user = nil)
    return @short_name if @short_name

    @short_name = self.course_section.display_name if self.course_section && self.root_account && self.root_account.show_section_name_as_course_name
    @short_name ||= self.course_name(display_user)
    @short_name = @short_name[0..length] if length
    @short_name
  end

  def long_name(display_user = nil)
    return @long_name if @long_name

    @long_name = self.course_name(display_user)
    @long_name = t('#enrollment.with_section', "%{course_name}, %{section_name}", :course_name => @long_name, :section_name => self.course_section.display_name) if self.course_section && self.course_section.display_name && self.course_section.display_name != self.course_name(display_user)
    @long_name
  end

  TYPE_RANKS = {
    :default => ['TeacherEnrollment', 'TaEnrollment', 'DesignerEnrollment', 'StudentEnrollment', 'StudentViewEnrollment', 'ObserverEnrollment'],
    :student => ['StudentEnrollment', 'TeacherEnrollment', 'TaEnrollment', 'DesignerEnrollment', 'StudentViewEnrollment', 'ObserverEnrollment']
  }
  TYPE_RANK_HASHES = Hash[TYPE_RANKS.map { |k, v| [k, rank_hash(v)] }]
  def self.type_rank_sql(order = :default)
    # don't call rank_sql during class load
    rank_sql(TYPE_RANKS[order], 'enrollments.type')
  end

  def rank_sortable(order = :default)
    TYPE_RANK_HASHES[order][self.class.to_s]
  end

  STATE_RANK = ['active', ['invited', 'creation_pending'], 'completed', 'inactive', 'rejected', 'deleted']
  STATE_RANK_HASH = rank_hash(STATE_RANK)
  def self.state_rank_sql
    # don't call rank_sql during class load
    @state_rank_sql ||= rank_sql(STATE_RANK, 'enrollments.workflow_state')
  end

  def state_sortable
    STATE_RANK_HASH[state.to_s]
  end

  STATE_BY_DATE_RANK = ['active', ['invited', 'creation_pending', 'pending_active', 'pending_invited'], 'completed', 'inactive', 'rejected', 'deleted']
  STATE_BY_DATE_RANK_HASH = rank_hash(STATE_BY_DATE_RANK)
  def self.state_by_date_rank_sql
    @state_by_date_rank_sql ||= rank_sql(STATE_BY_DATE_RANK, 'enrollment_states.state')
                                .sub(/^CASE/, "CASE WHEN enrollment_states.restricted_access THEN #{STATE_BY_DATE_RANK.index('inactive')}") # pretend restricted access is the same as inactive
  end

  def state_with_date_sortable
    STATE_RANK_HASH[state_based_on_date.to_s]
  end

  def accept!
    res = accept
    raise "can't accept" unless res

    res
  end

  def accept(force = false)
    GuardRail.activate(:primary) do
      return false unless force || invited?

      if update_attribute(:workflow_state, 'active')
        if self.type == 'StudentEnrollment'
          Enrollment.recompute_final_score_in_singleton(self.user_id, self.course_id)
        end
        true
      end
    end
  end

  def reset_notifications_cache
    if self.saved_change_to_workflow_state?
      StreamItemCache.invalidate_recent_stream_items(self.user_id, "Course", self.course_id)
    end
  end

  def add_to_favorites_later
    if self.saved_change_to_workflow_state? && self.workflow_state == 'active'
      self.class.connection.after_transaction_commit do
        delay_if_production(priority: Delayed::LOW_PRIORITY).add_to_favorites
      end
    end
  end

  def self.batch_add_to_favorites(enrollment_ids)
    Enrollment.where(:id => enrollment_ids).each(&:add_to_favorites)
  end

  def add_to_favorites
    # this method was written by Alan Smithee
    self.user.shard.activate do
      if user.favorites.where(:context_type => 'Course').exists? # only add a favorite if they've ever favorited anything even if it's no longer in effect
        Favorite.unique_constraint_retry do
          user.favorites.where(:context_type => 'Course', :context_id => course).first_or_create!
        end
      end
    end
  end

  workflow do
    state :invited do
      event :reject, :transitions_to => :rejected
      event :complete, :transitions_to => :completed
    end

    state :creation_pending do
      event :invite, :transitions_to => :invited
    end

    state :active do
      event :reject, :transitions_to => :rejected
      event :complete, :transitions_to => :completed
    end

    state :deleted
    state :rejected do
      event :unreject, :transitions_to => :invited
    end
    state :completed

    # Inactive is a "hard" state, i.e. tuition not paid
    state :inactive
  end

  def enrollment_dates
    Canvas::Builders::EnrollmentDateBuilder.preload([self]) unless @enrollment_dates
    @enrollment_dates
  end

  def enrollment_state
    raise "cannot call enrollment_state on a new record" if new_record?

    result = super
    unless result
      association(:enrollment_state).reload
      result = super
    end
    result.enrollment = self # ensure reverse association
    result
  end

  def create_enrollment_state
    self.enrollment_state =
      self.shard.activate do
        GuardRail.activate(:primary) do
          EnrollmentState.unique_constraint_retry do
            EnrollmentState.where(:enrollment_id => self).first_or_create
          end
        end
      end
  end

  def recalculate_enrollment_state
    if (self.saved_changes.keys & %w{workflow_state start_at end_at}).any?
      @enrollment_dates = nil
      self.enrollment_state.state_is_current = false
      self.enrollment_state.is_direct_recalculation = true
    end
    self.enrollment_state.skip_touch_user ||= self.skip_touch_user
    self.enrollment_state.ensure_current_state
  end

  def state_based_on_date
    RequestCache.cache('enrollment_state_based_on_date', self, self.workflow_state, self.saved_changes?) do
      if %w{invited active completed}.include?(self.workflow_state)
        self.enrollment_state.get_effective_state
      else
        self.workflow_state.to_sym
      end
    end
  end

  def readable_state_based_on_date
    # when view restrictions are in place, the effective state_based_on_date is :inactive, but
    # to admins we should show that they are :completed or :pending
    self.enrollment_state.get_display_state
  end

  def available_at
    if self.enrollment_state.pending?
      self.enrollment_state.state_valid_until
    end
  end

  def view_restrictable?
    (self.student? && !self.fake_student?) || self.observer?
  end

  def restrict_past_view?
    self.view_restrictable? && RequestCache.cache('restrict_student_past_view', self.global_course_id) do
      self.course.restrict_student_past_view?
    end
  end

  def restrict_future_view?
    self.view_restrictable? && RequestCache.cache('restrict_student_future_view', self.global_course_id) do
      self.course.restrict_student_future_view?
    end
  end

  def restrict_future_listing?
    self.enrollment_state.pending? &&
      (self.enrollment_state.restricted_access? || (!self.admin? && self.course.unpublished?)) &&
      self.course.account.restrict_student_future_listing[:value]
  end

  def active?
    state_based_on_date == :active
  end

  def inactive?
    state_based_on_date == :inactive
  end

  def hard_inactive?
    workflow_state == 'inactive'
  end

  def invited?
    state_based_on_date == :invited
  end

  def accepted?
    state_based_on_date == :accepted
  end

  def completed?
    self.enrollment_state.get_display_state == :completed
  end

  def explicitly_completed?
    state == :completed
  end

  def completed_at
    if (date = self.read_attribute(:completed_at))
      date
    elsif !new_record? && completed?
      self.enrollment_state.state_started_at
    end
  end

  alias_method :destroy_permanently!, :destroy
  def destroy
    self.workflow_state = 'deleted'
    result = self.save
    if result
      self.user.try(:update_account_associations)
      scores.update_all(updated_at: Time.zone.now, workflow_state: :deleted)

      Assignment.remove_user_as_final_grader(user_id, course_id) if remove_user_as_final_grader?
    end
    result
  end

  def restore
    self.workflow_state = 'active'
    self.completed_at = nil
    self.save
    true
  end

  def re_send_confirmation!
    @re_send_confirmation = true
    self.save
    @re_send_confirmation = false
    true
  end

  def re_send_confirmation_if_invited!
    self.re_send_confirmation! if self.invited?
  end

  def has_permission_to?(action)
    @permission_lookup ||= {}
    unless @permission_lookup.has_key? action
      @permission_lookup[action] = RoleOverride.enabled_for?(course, action, self.role_id, nil)
    end
    @permission_lookup[action].include?(:self)
  end

  def base_role_name
    self.class.to_s
  end

  # Determine if a user has permissions to conclude this enrollment.
  #
  # user    - The user requesting permission to conclude/delete enrollment.
  # context - The current context, e.g. course or section.
  # session - The current user's session (pass nil if not available).
  #
  # return Boolean
  def can_be_concluded_by(user, context, session)
    can_remove = [StudentEnrollment].include?(self.class) &&
                 context.grants_right?(user, session, :manage_students) &&
                 context.id == ((context.is_a? Course) ? self.course_id : self.course_section_id)
    can_remove || context.grants_right?(user, session, manage_admin_users_perm)
  end

  # Determine if a user has permissions to delete this enrollment.
  #
  # user    - The user requesting permission to conclude/delete enrollment.
  # context - The current context, e.g. course or section.
  # session - The current user's session (pass nil if not available).
  #
  # return Boolean
  def can_be_deleted_by(user, context, session)
    return context.grants_right?(user, session, :use_student_view) if fake_student?

    if self.root_account.feature_enabled? :granular_permissions_manage_users
      can_remove = can_delete_via_granular(user, session, context)
      can_remove &&= self.user_id != user.id || context.account.grants_right?(user, session, :allow_course_admin_actions)
    else
      can_remove = context.grants_right?(user, session, :manage_admin_users) && !student?
      can_remove ||= [StudentEnrollment, ObserverEnrollment].include?(self.class) && context.grants_right?(user, session, :manage_students)
      can_remove &&= self.user_id != user.id || context.account.grants_right?(user, session, :manage_admin_users)
    end
    can_remove && context.id == (context.is_a?(Course) ? self.course_id : self.course_section_id)
  end

  def pending?
    self.invited? || self.creation_pending?
  end

  def email
    self.user.email rescue t('#enrollment.default_email', "No Email")
  end

  def user_name
    read_attribute(:user_name) || self.user.name rescue t('#enrollment.default_user_name', "Unknown User")
  end

  def context
    @context ||= course
  end

  def context_id
    @context_id ||= course_id
  end

  def can_switch_to?(type)
    case type
    when 'ObserverEnrollment',
         'StudentEnrollment'
      ['TeacherEnrollment', 'TaEnrollment', 'DesignerEnrollment'].include?(self.type)
    when 'TaEnrollment'
      ['TeacherEnrollment'].include?(self.type)
    else
      false
    end
  end

  def self.workflow_readable_type(state)
    case state.to_s
    when 'active'
      t('#enrollment.workflow.active', "Active")
    when 'completed'
      t('#enrollment.workflow.completed', "Completed")
    when 'deleted'
      t('#enrollment.workflow.deleted', "Deleted")
    when 'invited'
      t('#enrollment.workflow.invited', "Invited")
    when 'pending', 'creation_pending'
      t('#enrollment.workflow.pending', "Pending")
    when 'rejected'
      t('#enrollment.workflow.rejected', "Rejected")
    when 'inactive'
      t('#enrollment.workflow.inactive', "Inactive")
    end
  end

  def readable_role_name
    self.role.built_in? ? self.readable_type : self.role.name
  end

  def readable_type
    Enrollment.readable_type(self.class.to_s)
  end

  # This is called to recompute the users' cached scores for a given course
  # when:
  #
  # * The user is merged with another user; the scores are recomputed for the
  #   new user in each of his/her courses.
  #
  # * An assignment's default grade is changed; all users in the assignment's
  #   course have their scores for that course recomputed.
  #
  # * A course is merged into another, a section is crosslisted/uncrosslisted,
  #   or a section is otherwise moved between courses; scores are recomputed
  #   for all users in the target course.
  #
  # * A course's group_weighting_scheme is changed; scores are recomputed for
  #   all users in the course.
  #
  # * Assignments are reordered (since an assignment may change groups, which
  #   may have weights); scores are recomputed for all users in the associated
  #   course.
  #
  # * An assignment's points_possible is changed; scores are recomputed for all
  #   users in the associated course.
  #
  # * An assignment group's rules or group_weight are changed; scores are
  #   recomputed for all users in the associated course.
  #
  # * A submission's score is changed; scores for the submission owner in the
  #   associated course are recomputed.
  #
  # * An assignment is deleted/undeleted
  #
  # * An enrollment is accepted (to address the scenario where a student
  #   is transferred from one section to another, and final grades need
  #   to be transferred)
  #
  # If some new feature comes up that affects calculation of a user's score,
  # please add appropriate calls to this so that the cached values don't get
  # stale! And once you've added the call, add the condition to the comment
  # here for future enlightenment.

  def self.recompute_final_score(*args, **kwargs)
    GradeCalculator.recompute_final_score(*args, **kwargs)
  end

  # This method is intended to not duplicate work for a single user.
  def self.recompute_final_score_in_singleton(user_id, course_id, **opts)
    # Guard against getting more than one user_id
    raise ArgumentError, "Cannot call with more than one user" if Array(user_id).size > 1

    delay_if_production(singleton: "Enrollment.recompute_final_score:#{user_id}:#{course_id}:#{opts[:grading_period_id]}",
                        max_attempts: 10)
      .recompute_final_score(user_id, course_id, **opts)
  end

  def self.recompute_due_dates_and_scores(user_id)
    Course.where(:id => StudentEnrollment.where(user_id: user_id).distinct.pluck(:course_id)).each do |course|
      DueDateCacher.recompute_users_for_course([user_id], course, nil, update_grades: true)
    end
  end

  def self.recompute_final_scores(user_id)
    StudentEnrollment.where(user_id: user_id).distinct.pluck(:course_id).each do |course_id|
      recompute_final_score_in_singleton(user_id, course_id)
    end
  end

  def computed_current_grade(id_opts = nil)
    cached_score_or_grade(:current, :grade, :posted, id_opts)
  end

  def computed_final_grade(id_opts = nil)
    cached_score_or_grade(:final, :grade, :posted, id_opts)
  end

  def computed_current_score(id_opts = nil)
    cached_score_or_grade(:current, :score, :posted, id_opts)
  end

  def computed_final_score(id_opts = nil)
    cached_score_or_grade(:final, :score, :posted, id_opts)
  end

  def effective_current_grade(id_opts = nil)
    score = find_score(id_opts)

    if score&.overridden? && course.allow_final_grade_override?
      score.effective_final_grade
    else
      computed_current_grade(id_opts)
    end
  end

  def effective_current_score(id_opts = nil)
    score = find_score(id_opts)

    if score&.overridden? && course.allow_final_grade_override?
      score.effective_final_score
    else
      computed_current_score(id_opts)
    end
  end

  def effective_final_grade(id_opts = nil)
    score = find_score(id_opts)

    if score&.overridden? && course.allow_final_grade_override?
      score.effective_final_grade
    else
      computed_final_grade(id_opts)
    end
  end

  def effective_final_score(id_opts = nil)
    score = find_score(id_opts)

    if score&.overridden? && course.allow_final_grade_override?
      score.effective_final_score
    else
      computed_final_score(id_opts)
    end
  end

  def override_grade(id_opts = nil)
    return nil unless course.allow_final_grade_override? && course.grading_standard_enabled?

    score = find_score(id_opts)
    score.effective_final_grade if score&.override_score
  end

  def override_score(id_opts = nil)
    return nil unless course.allow_final_grade_override?

    score = find_score(id_opts)
    score&.override_score
  end

  def computed_current_points(id_opts = nil)
    find_score(id_opts)&.current_points
  end

  def unposted_current_points(id_opts = nil)
    find_score(id_opts)&.unposted_current_points
  end

  def unposted_current_grade(id_opts = nil)
    cached_score_or_grade(:current, :grade, :unposted, id_opts)
  end

  def unposted_final_grade(id_opts = nil)
    cached_score_or_grade(:final, :grade, :unposted, id_opts)
  end

  def unposted_current_score(id_opts = nil)
    cached_score_or_grade(:current, :score, :unposted, id_opts)
  end

  def unposted_final_score(id_opts = nil)
    cached_score_or_grade(:final, :score, :unposted, id_opts)
  end

  def cached_score_or_grade(current_or_final, score_or_grade, posted_or_unposted, id_opts = nil)
    score = find_score(id_opts)
    method = +"#{current_or_final}_#{score_or_grade}"
    method.prepend("unposted_") if posted_or_unposted == :unposted
    score&.send(method)
  end
  private :cached_score_or_grade

  def find_score(id_opts = nil)
    id_opts ||= Score.params_for_course
    valid_keys = %i(course_score grading_period grading_period_id assignment_group assignment_group_id)
    return nil if id_opts.except(*valid_keys).any?

    result = if scores.loaded?
               scores.detect { |score| score.attributes >= id_opts.with_indifferent_access }
             else
               scores.where(id_opts).first
             end
    if result
      result.enrollment = self
      # have to go through gymnastics to force-preload a has_one :through without causing a db transaction
      if association(:course).loaded?
        assn = result.association(:course)
        assn.target = course
      end
    end
    result
  end

  def graded_at
    score = find_score
    if score.present?
      score.updated_at
    else
      # TODO: drop the graded_at column after the data fixup to populate
      # the scores table completes
      read_attribute(:graded_at)
    end
  end

  def self.typed_enrollment(type)
    return nil unless ['StudentEnrollment', 'StudentViewEnrollment', 'TeacherEnrollment', 'TaEnrollment', 'ObserverEnrollment', 'DesignerEnrollment'].include?(type)

    type.constantize
  end

  # overridden to return true in appropriate subclasses
  def student?
    false
  end

  def fake_student?
    false
  end

  def student_with_conditions?(include_future:, include_fake_student:)
    return false unless student? || fake_student?

    if include_fake_student
      include_future || participating?
    else
      include_future ? student? : participating_student?
    end
  end

  def observer?
    false
  end

  def teacher?
    false
  end

  def ta?
    false
  end

  def designer?
    false
  end

  def instructor?
    teacher? || ta?
  end

  def admin?
    instructor? || designer?
  end

  def content_admin?
    teacher? || designer?
  end

  def to_atom
    Atom::Entry.new do |entry|
      entry.title     = t('#enrollment.title', "%{user_name} in %{course_name}", :user_name => self.user_name, :course_name => self.course_name)
      entry.updated   = self.updated_at
      entry.published = self.created_at
      entry.links << Atom::Link.new(:rel => 'alternate',
                                    :href => "/courses/#{self.course.id}/enrollments/#{self.id}")
    end
  end

  set_policy do
    given { |user, session| self.course.grants_any_right?(user, session, :manage_students, manage_admin_users_perm, :read_roster) }
    can :read

    given { |user| self.user == user }
    can :read and can :read_grades

<<<<<<< HEAD
    given { |user, session|
      self.course.students_visible_to(user, include: :priors).where(:id => self.user_id).exists? &&
        self.course.grants_any_right?(user, session, :manage_grades, :view_all_grades)
    }
=======
    given do |user, session|
      course.students_visible_to(user, include: :priors).where(:id => user_id).exists? &&
        course.grants_any_right?(user, session, :manage_grades, :view_all_grades)
    end
>>>>>>> 2bda9f78
    can :read and can :read_grades

    given { |user| course.observer_enrollments.where(user_id: user, associated_user_id: self.user_id).exists? }
    can :read and can :read_grades

    given { |user, session| self.course.grants_right?(user, session, :participate_as_student) && self.user.show_user_services }
    can :read_services

    # read_services says this person has permission to see what web services this enrollment has linked to their account
    given { |user, session| self.grants_right?(user, session, :read) && self.user.show_user_services }
    can :read_services
  end

  scope :before, lambda { |date|
    where("enrollments.created_at<?", date)
  }

  scope :for_user, ->(user) { where(:user_id => user) }

  scope :for_courses_with_user_name, lambda { |courses|
    where(:course_id => courses)
      .joins(:user)
      .select("user_id, course_id, users.name AS user_name")
  }
  scope :invited, -> { where(:workflow_state => 'invited') }
  scope :accepted, -> { where("enrollments.workflow_state<>'invited'") }
  scope :active_or_pending, -> { where("enrollments.workflow_state NOT IN ('rejected', 'completed', 'deleted', 'inactive')") }
  scope :all_active_or_pending, -> { where("enrollments.workflow_state NOT IN ('rejected', 'completed', 'deleted')") } # includes inactive

  scope :active_by_date, -> { joins(:enrollment_state).where("enrollment_states.state = 'active'") }
<<<<<<< HEAD
  scope :invited_by_date, -> {
                            joins(:enrollment_state).where("enrollment_states.restricted_access = ?", false)
                                                    .where("enrollment_states.state IN ('invited', 'pending_invited')")
                          }
  scope :active_or_pending_by_date, -> {
                                      joins(:enrollment_state).where("enrollment_states.restricted_access = ?", false)
                                                              .where("enrollment_states.state IN ('active', 'invited', 'pending_invited', 'pending_active')")
                                    }
  scope :invited_or_pending_by_date, -> {
                                       joins(:enrollment_state).where("enrollment_states.restricted_access = ?", false)
                                                               .where("enrollment_states.state IN ('invited', 'pending_invited', 'pending_active')")
                                     }
  scope :completed_by_date, -> {
                              joins(:enrollment_state).where("enrollment_states.restricted_access = ?", false)
                                                      .where("enrollment_states.state = ?", "completed")
                            }
  scope :not_inactive_by_date, -> {
                                 joins(:enrollment_state).where("enrollment_states.restricted_access = ?", false)
=======
  scope :invited_by_date, lambda {
                            joins(:enrollment_state).where(enrollment_states: { restricted_access: false })
                                                    .where("enrollment_states.state IN ('invited', 'pending_invited')")
                          }
  scope :active_or_pending_by_date, lambda {
                                      joins(:enrollment_state).where(enrollment_states: { restricted_access: false })
                                                              .where("enrollment_states.state IN ('active', 'invited', 'pending_invited', 'pending_active')")
                                    }
  scope :invited_or_pending_by_date, lambda {
                                       joins(:enrollment_state).where(enrollment_states: { restricted_access: false })
                                                               .where("enrollment_states.state IN ('invited', 'pending_invited', 'pending_active')")
                                     }
  scope :completed_by_date,
        -> { joins(:enrollment_state).where(enrollment_states: { restricted_access: false, state: "completed" }) }
  scope :not_inactive_by_date, lambda {
                                 joins(:enrollment_state).where(enrollment_states: { restricted_access: false })
>>>>>>> 2bda9f78
                                                         .where("enrollment_states.state IN ('active', 'invited', 'completed', 'pending_invited', 'pending_active')")
                               }

  scope :active_or_pending_by_date_ignoring_access, lambda {
                                                      joins(:enrollment_state)
                                                        .where("enrollment_states.state IN ('active', 'invited', 'pending_invited', 'pending_active')")
                                                    }
  scope :not_inactive_by_date_ignoring_access, lambda {
                                                 joins(:enrollment_state)
                                                   .where("enrollment_states.state IN ('active', 'invited', 'completed', 'pending_invited', 'pending_active')")
                                               }
  scope :new_or_active_by_date, lambda {
                                  joins(:enrollment_state)
                                    .where("enrollment_states.state IN ('active', 'invited', 'pending_invited', 'pending_active', 'creation_pending')")
                                }

  scope :currently_online, -> { joins(:pseudonyms).where("pseudonyms.last_request_at>?", 5.minutes.ago) }
  # this returns enrollments for creation_pending users; should always be used in conjunction with the invited scope
  scope :for_email, lambda { |email|
    joins(:user => :communication_channels)
      .where("users.workflow_state='creation_pending' AND communication_channels.workflow_state='unconfirmed' AND path_type='email' AND LOWER(path)=LOWER(?)", email)
      .select("enrollments.*")
      .readonly(false)
  }
  def self.cached_temporary_invitations(email)
    if Enrollment.cross_shard_invitations?
      Shard.birth.activate do
        Rails.cache.fetch([email, 'all_invited_enrollments2'].cache_key) do
          Shard.with_each_shard(CommunicationChannel.associated_shards(email)) do
            Enrollment.invited.for_email(email).to_a
          end
        end
      end
    else
      Rails.cache.fetch([email, 'invited_enrollments2'].cache_key) do
        Enrollment.invited.for_email(email).to_a
      end
    end
  end

  def self.order_by_sortable_name
    clause = User.sortable_name_order_by_clause('users')
    scope = self.order(clause)
    if scope.select_values.present?
      scope = scope.select(clause)
    else
      scope = scope.select(self.arel_table[Arel.star])
    end
    scope
  end

  def self.top_enrollment_by(key, rank_order = :default)
    raise "top_enrollment_by_user must be scoped" unless all.where_clause.present?

    key = key.to_s
    order(Arel.sql("#{key}, #{type_rank_sql(rank_order)}")).distinct_on(key)
  end

  def assign_uuid
    # DON'T use ||=, because that will cause an immediate save to the db if it
    # doesn't already exist
    self.uuid = CanvasSlug.generate_securish_uuid if !read_attribute(:uuid)
  end
  protected :assign_uuid

  def uuid
    if !read_attribute(:uuid)
      self.update_attribute(:uuid, CanvasSlug.generate_securish_uuid)
    end
    read_attribute(:uuid)
  end

  def self.limit_privileges_to_course_section!(course, user, limit)
    course.shard.activate do
      Enrollment.where(:course_id => course, :user_id => user).each do |enrollment|
        enrollment.limit_privileges_to_course_section = !!limit
        enrollment.save!
      end
    end
    user.clear_cache_key(:enrollments)
  end

  def self.course_user_state(course, uuid)
    Rails.cache.fetch(['user_state', course, uuid].cache_key) do
      enrollment = course.enrollments.where(uuid: uuid).first
      if enrollment
        {
          :enrollment_state => enrollment.workflow_state,
          :user_state => enrollment.user.state,
          :is_admin => enrollment.admin?
        }
      else
        nil
      end
    end
  end

  def self.serialization_excludes; [:uuid, :computed_final_score, :computed_current_score]; end

  # enrollment term per-section is deprecated; a section's term is inherited from the
  # course it is currently tied to
  def enrollment_term
    self.course.enrollment_term
  end

  def effective_start_at
    # try and use the enrollment dates logic first, since it knows about
    # overrides, etc. but if it doesn't find anything, start guessing by
    # looking at the enrollment, section, course, then term. if we still didn't
    # find it, fall back to the section or course creation date.
    enrollment_dates.map(&:first).compact.min ||
      start_at ||
      (course_section && course_section.start_at) ||
      course.start_at ||
      (course.enrollment_term && course.enrollment_term.start_at) ||
      (course_section && course_section.created_at) ||
      course.created_at
  end

  def effective_end_at
    # try and use the enrollment dates logic first, since it knows about
    # overrides, etc. but if it doesn't find anything, start guessing by
    # looking at the enrollment, section, course, then term.
    enrollment_dates.map(&:last).compact.max ||
      end_at ||
      (course_section && course_section.end_at) ||
      course.conclude_at ||
      (course.enrollment_term && course.enrollment_term.end_at)
  end

  def self.cross_shard_invitations?
    false
  end

  def total_activity_time
    self.read_attribute(:total_activity_time).to_i
  end

  def touch_graders_if_needed
    if !active_student? && active_student?(:was) && self.course.submissions.where(:user_id => self.user_id).exists?
      self.class.connection.after_transaction_commit do
        self.course.admins.clear_cache_keys(:todo_list)
      end
    end
  end

  def update_assignment_overrides_if_needed
    assignment_scope = Assignment.where(context_id: self.course_id, context_type: 'Course')
    override_scope = AssignmentOverrideStudent.where(user_id: self.user_id)

    if being_deleted? && !enrollments_exist_for_user_in_course?
      return unless (assignment_ids = assignment_scope.pluck(:id)).any?

      # this is handled in after_commit :update_cached_due_dates
      AssignmentOverrideStudent.suspend_callbacks(:update_cached_due_dates) do
        override_scope.where(assignment_id: assignment_ids).find_each(&:destroy)
      end
    end

    if being_accepted?
      return unless ConditionalRelease::Service.enabled_in_context?(self.course)

      # Deleted student overrides associated with assignments with a Mastery Path override
      releases = override_scope.where(workflow_state: 'deleted')
                               .where(assignment: assignment_scope)
                               .joins(assignment: :assignment_overrides)
                               .where(assignment_overrides: {
                                        set_type: AssignmentOverride::SET_TYPE_NOOP,
                                        set_id: AssignmentOverride::NOOP_MASTERY_PATHS,
                                        workflow_state: 'active'
                                      }).distinct
      return unless releases.exists?

      # Add parent join to reduce duplication, which are used in both cases below
      releases = releases
                 .joins("INNER JOIN #{AssignmentOverride.quoted_table_name} parent ON assignment_override_students.assignment_override_id = parent.id")
      # Restore student overrides associated with an active assignment override
      releases.where('parent.workflow_state = \'active\'').update(workflow_state: 'active')
      # Restore student overrides and assignment overrides if assignment override is deleted
      releases.preload(:assignment_override).where('parent.workflow_state = \'deleted\'').find_each do |release|
        release.update(workflow_state: 'active')
        release.assignment_override.update(workflow_state: 'active')
      end
    end
  end

  def section_or_course_date_in_past?
    if self.course_section&.end_at
      self.course_section.end_at < Time.zone.now
    elsif self.course.conclude_at
      self.course.conclude_at < Time.zone.now
    end
  end

  def student_or_fake_student?
    ['StudentEnrollment', 'StudentViewEnrollment'].include?(type)
  end

  def allows_favoriting?
    !(self.course.elementary_subject_course? || self.course.elementary_homeroom_course?) || teacher? || ta? || designer? || self.user.roles(self.root_account).include?('teacher')
  end

  private

  def enrollments_exist_for_user_in_course?
    Enrollment.active.where(user_id: self.user_id, course_id: self.course_id).exists?
  end

  def copy_scores_from_existing_enrollment
    Score.where(enrollment_id: self).each(&:destroy_permanently!)
    other_enrollment_of_same_type.scores.each { |score| score.dup.update!(enrollment: self) }
  end

  def need_to_copy_scores?
    return false unless saved_change_to_id? || being_restored?

    student_or_fake_student? && other_enrollment_of_same_type.present?
  end

  def other_enrollment_of_same_type
    return @other_enrollment_of_same_type if defined?(@other_enrollment_of_same_type)

    @other_enrollment_of_same_type = other_enrollments_of_type(type).first
  end

  def other_enrollments_of_type(types)
    Enrollment.where(
      course_id: course,
      user_id: user,
      type: Array.wrap(types)
    ).where.not(id: id).where.not(workflow_state: :deleted)
  end

  def manage_admin_users_perm
    self.root_account.feature_enabled?(:granular_permissions_manage_users) ? :allow_course_admin_actions : :manage_admin_users
  end

  def can_delete_via_granular(user, session, context)
    (self.teacher? && context.grants_right?(user, session, :remove_teacher_from_course)) ||
      (self.ta? && context.grants_right?(user, session, :remove_ta_from_course)) ||
      (self.designer? && context.grants_right?(user, session, :remove_designer_from_course)) ||
      (self.observer? && context.grants_right?(user, session, :remove_observer_from_course)) ||
      (self.student? && context.grants_right?(user, session, :remove_student_from_course))
  end

  def remove_user_as_final_grader?
    instructor? &&
      !other_enrollments_of_type(['TaEnrollment', 'TeacherEnrollment']).exists?
  end

  def being_accepted?
    saved_change_to_workflow_state? && workflow_state == 'active' && workflow_state_before_last_save == 'invited'
  end

  def being_restored?(to_state: workflow_state)
    saved_change_to_workflow_state? && workflow_state_before_last_save == 'deleted' && workflow_state == to_state
  end

  def being_reactivated?
    saved_change_to_workflow_state? && workflow_state != 'deleted' && workflow_state_before_last_save == 'inactive'
  end

  def being_uncompleted?
    saved_change_to_workflow_state? && workflow_state != 'deleted' && workflow_state_before_last_save == 'completed'
  end

  def being_deleted?
    workflow_state == 'deleted' && workflow_state_before_last_save != 'deleted'
  end

  def sync_microsoft_group
    return if self.type == 'StudentViewEnrollment'
    return unless self.root_account.feature_enabled?(:microsoft_group_enrollments_syncing)
    return unless self.root_account.settings[:microsoft_sync_enabled]

    MicrosoftSync::Group.not_deleted.find_by(course_id: course_id)&.enqueue_future_partial_sync self
  end
end<|MERGE_RESOLUTION|>--- conflicted
+++ resolved
@@ -27,7 +27,7 @@
     'DesignerEnrollment' => 'designer',
     'StudentEnrollment' => 'student',
     'ObserverEnrollment' => 'observer'
-  }
+  }.freeze
 
   include Workflow
 
@@ -48,21 +48,12 @@
   has_many :course_account_associations, :foreign_key => 'course_id', :primary_key => 'course_id'
   has_many :scores, -> { active }
 
-<<<<<<< HEAD
-  validates_presence_of :user_id, :course_id, :type, :root_account_id, :course_section_id, :workflow_state, :role_id
-  validates_inclusion_of :limit_privileges_to_course_section, :in => [true, false]
-  validates_inclusion_of :associated_user_id, :in => [nil],
-                                              :unless => lambda { |enrollment| enrollment.type == 'ObserverEnrollment' },
-                                              :message => "only ObserverEnrollments may have an associated_user_id"
-  validate :cant_observe_self, :if => lambda { |enrollment| enrollment.type == 'ObserverEnrollment' }
-=======
   validates :user_id, :course_id, :type, :root_account_id, :course_section_id, :workflow_state, :role_id, presence: true
   validates :limit_privileges_to_course_section, inclusion: { :in => [true, false] }
   validates :associated_user_id, inclusion: { :in => [nil],
                                               :unless => ->(enrollment) { enrollment.type == 'ObserverEnrollment' },
                                               :message => "only ObserverEnrollments may have an associated_user_id" }
   validate :cant_observe_self, :if => ->(enrollment) { enrollment.type == 'ObserverEnrollment' }
->>>>>>> 2bda9f78
 
   validate :valid_role?
   validate :valid_course?
@@ -105,47 +96,47 @@
   scope :current_and_concluded, -> { joins(:course).where(QueryBuilder.new(:current_and_concluded).conditions).readonly(false) }
 
   def ensure_role_id
-    self.role_id ||= self.role.id
+    self.role_id ||= role.id
   end
 
   def cant_observe_self
-    self.errors.add(:associated_user_id, "Cannot observe yourself") if self.user_id == self.associated_user_id
+    errors.add(:associated_user_id, "Cannot observe yourself") if user_id == associated_user_id
   end
 
   def valid_course?
     if !deleted? && course.deleted?
-      self.errors.add(:course_id, "is not a valid course")
+      errors.add(:course_id, "is not a valid course")
     end
   end
 
   def not_template_course?
     if course.template?
-      self.errors.add(:course_id, "is a template course")
+      errors.add(:course_id, "is a template course")
     end
   end
 
   def valid_section?
     unless deleted? || course_section.active?
-      self.errors.add(:course_section_id, "is not a valid section")
+      errors.add(:course_section_id, "is not a valid section")
     end
   end
 
   def not_student_view
     if type != 'StudentViewEnrollment' && (new_record? || association(:user).loaded?) &&
        user.fake_student?
-      self.errors.add(:user_id, "cannot add a student view student in a regular role")
+      errors.add(:user_id, "cannot add a student view student in a regular role")
     end
   end
 
   def valid_role?
-    return true if self.deleted? || role.built_in?
-
-    unless self.role.base_role_type == self.type
-      self.errors.add(:role_id, "is not valid for the enrollment type")
-    end
-
-    unless self.course.account.valid_role?(role)
-      self.errors.add(:role_id, "is not an available role for this course's account")
+    return true if deleted? || role.built_in?
+
+    unless role.base_role_type == type
+      errors.add(:role_id, "is not valid for the enrollment type")
+    end
+
+    unless course.account.valid_role?(role)
+      errors.add(:role_id, "is not an available role for this course's account")
     end
   end
 
@@ -156,7 +147,7 @@
   end
 
   def default_role
-    Enrollment.get_built_in_role_for_type(self.type, root_account_id: self.course.root_account_id)
+    Enrollment.get_built_in_role_for_type(type, root_account_id: course.root_account_id)
   end
 
   # see #active_student?
@@ -205,13 +196,8 @@
 
   set_broadcast_policy do |p|
     p.dispatch :enrollment_invitation
-<<<<<<< HEAD
-    p.to { self.user }
-    p.whenever { |record|
-=======
     p.to { user }
     p.whenever do |record|
->>>>>>> 2bda9f78
       !record.self_enrolled &&
         record.course &&
         record.user.registered? &&
@@ -220,13 +206,8 @@
     end
 
     p.dispatch :enrollment_registration
-<<<<<<< HEAD
-    p.to { self.user.communication_channel }
-    p.whenever { |record|
-=======
     p.to { user.communication_channel }
     p.whenever do |record|
->>>>>>> 2bda9f78
       !record.self_enrolled &&
         record.course &&
         !record.user.registered? &&
@@ -234,13 +215,8 @@
     end
 
     p.dispatch :enrollment_notification
-<<<<<<< HEAD
-    p.to { self.user }
-    p.whenever { |record|
-=======
     p.to { user }
     p.whenever do |record|
->>>>>>> 2bda9f78
       !record.self_enrolled &&
         record.course &&
         !record.course.created? &&
@@ -249,13 +225,8 @@
     end
 
     p.dispatch :enrollment_accepted
-<<<<<<< HEAD
-    p.to { self.course.participating_admins.restrict_to_sections([self.course_section_id]) - [self.user] }
-    p.whenever { |record|
-=======
     p.to { course.participating_admins.restrict_to_sections([course_section_id]) - [user] }
     p.whenever do |record|
->>>>>>> 2bda9f78
       record.course &&
         !record.observer? &&
         !record.just_created && (record.changed_state(:active, :invited) || record.changed_state(:active, :creation_pending))
@@ -264,10 +235,10 @@
 
   def dispatch_invitations_later
     # if in an invited state but not frd "invited?" because of future date restrictions, send it later
-    if (self.just_created || self.saved_change_to_workflow_state? || @re_send_confirmation) && self.workflow_state == 'invited' && self.inactive? && self.available_at &&
-       !self.self_enrolled && !(self.observer? && self.user.registered?)
+    if (just_created || saved_change_to_workflow_state? || @re_send_confirmation) && workflow_state == 'invited' && inactive? && available_at &&
+       !self_enrolled && !(observer? && user.registered?)
       # this won't work if they invite them and then change the course/term/section dates _afterwards_ so hopefully people don't do that
-      delay(run_at: self.available_at, singleton: "send_enrollment_invitations_#{global_id}").re_send_confirmation_if_invited!
+      delay(run_at: available_at, singleton: "send_enrollment_invitations_#{global_id}").re_send_confirmation_if_invited!
     end
   end
 
@@ -287,7 +258,7 @@
 
   scope :of_student_type, -> { where(:type => "StudentEnrollment") }
 
-  scope :of_admin_type, -> { where(:type => ['TeacherEnrollment', 'TaEnrollment', 'DesignerEnrollment']) }
+  scope :of_admin_type, -> { where(:type => %w[TeacherEnrollment TaEnrollment DesignerEnrollment]) }
 
   scope :of_instructor_type, -> { where(:type => ['TeacherEnrollment', 'TaEnrollment']) }
 
@@ -306,7 +277,7 @@
   scope :student_in_claimed_or_available, lambda {
                                             select(:course_id)
                                               .joins(:course)
-                                              .where(:type => 'StudentEnrollment', :workflow_state => 'active', :courses => { :workflow_state => ['available', 'claimed', 'created'] })
+                                              .where(:type => 'StudentEnrollment', :workflow_state => 'active', :courses => { :workflow_state => %w[available claimed created] })
                                           }
 
   scope :all_student, lambda {
@@ -349,11 +320,11 @@
   end
 
   def sis_type
-    Enrollment.sis_type(self.type)
+    Enrollment.sis_type(type)
   end
 
   def sis_role
-    (!self.role.built_in? && self.role.name) || Enrollment.sis_type(self.type)
+    (!role.built_in? && role.name) || Enrollment.sis_type(type)
   end
 
   def self.valid_types
@@ -361,7 +332,7 @@
   end
 
   def self.valid_type?(type)
-    SIS_TYPES.has_key?(type)
+    SIS_TYPES.key?(type)
   end
 
   def reload(options = nil)
@@ -370,55 +341,55 @@
   end
 
   def should_update_user_account_association?
-    self.id_before_last_save.nil? || self.saved_change_to_course_id? || self.saved_change_to_course_section_id? ||
-      self.saved_change_to_root_account_id? || being_restored?
+    id_before_last_save.nil? || saved_change_to_course_id? || saved_change_to_course_section_id? ||
+      saved_change_to_root_account_id? || being_restored?
   end
 
   def update_user_account_associations_if_necessary
-    return if self.fake_student?
+    return if fake_student?
 
     if id_before_last_save.nil? || being_restored?
-      return if %w{creation_pending deleted}.include?(self.user.workflow_state)
-
-      associations = User.calculate_account_associations_from_accounts([self.course.account_id, self.course_section.course.account_id, self.course_section.nonxlist_course.try(:account_id)].compact.uniq)
-      self.user.update_account_associations(:incremental => true, :precalculated_associations => associations)
+      return if %w[creation_pending deleted].include?(user.workflow_state)
+
+      associations = User.calculate_account_associations_from_accounts([course.account_id, course_section.course.account_id, course_section.nonxlist_course.try(:account_id)].compact.uniq)
+      user.update_account_associations(:incremental => true, :precalculated_associations => associations)
     elsif should_update_user_account_association?
-      self.user.update_account_associations_later
+      user.update_account_associations_later
     end
   end
   protected :update_user_account_associations_if_necessary
 
   def other_section_enrollment_exists?
     # If other active sessions that the user is enrolled in exist.
-    self.course.student_enrollments.where.not(:workflow_state => ['deleted', 'rejected']).for_user(self.user).where.not(id: self.id).exists?
+    course.student_enrollments.where.not(:workflow_state => ['deleted', 'rejected']).for_user(user).where.not(id: id).exists?
   end
 
   def audit_groups_for_deleted_enrollments
     # did the student cease to be enrolled in a non-deleted state in a section?
-    had_section = self.course_section_id_was.present?
+    had_section = course_section_id_was.present?
     deleted_states = ['deleted', 'rejected']
-    was_active = !deleted_states.include?(self.workflow_state_was)
-    is_deleted = deleted_states.include?(self.workflow_state)
+    was_active = !deleted_states.include?(workflow_state_was)
+    is_deleted = deleted_states.include?(workflow_state)
     return unless had_section && was_active &&
-                  (self.course_section_id_changed? || is_deleted)
+                  (course_section_id_changed? || is_deleted)
 
     # what section the user is abandoning, and the section they're moving to
     # (if it's in the same course and the enrollment's not deleted)
-    section = CourseSection.find(self.course_section_id_was)
+    section = CourseSection.find(course_section_id_was)
 
     # ok, consider groups the user is in from the abandoned section's course
-    self.user.groups.preload(:group_category).where(
+    user.groups.preload(:group_category).where(
       :context_type => 'Course', :context_id => section.course_id
     ).each do |group|
       # check group deletion criteria if either enrollment is not a deletion
       # or it may be a deletion/unenrollment from a section but not from the course as a whole (still enrolled in another section)
       if !is_deleted || other_section_enrollment_exists?
         # don't bother unless the group's category has section restrictions
-        next unless group.group_category && group.group_category.restricted_self_signup?
+        next unless group.group_category&.restricted_self_signup?
 
         # skip if the user is the only user in the group. there's no one to have
         # a conflicting section.
-        next unless group.users.where.not(id: self.user_id).exists?
+        next unless group.users.where.not(id: user_id).exists?
 
         # check if the group has the section the user is abandoning as a common
         # section (from CourseSection#common_to_users? view, the enrollment is
@@ -432,14 +403,14 @@
       # remove the user from the group. Or the student was only enrolled in one section and
       # by leaving the section he/she is completely leaving the course so remove the
       # user from any group related to the course.
-      membership = group.group_memberships.where(user_id: self.user_id).first
-      membership.destroy if membership
+      membership = group.group_memberships.where(user_id: user_id).first
+      membership&.destroy
     end
   end
   protected :audit_groups_for_deleted_enrollments
 
   def observers
-    student? ? user.linked_observers.active.linked_through_root_account(self.root_account) : []
+    student? ? user.linked_observers.active.linked_through_root_account(root_account) : []
   end
 
   def create_linked_enrollments
@@ -453,7 +424,7 @@
       enrollment = restore ? linked_enrollment_for(observer) : active_linked_enrollment_for(observer)
       if enrollment
         enrollment.update_from(self)
-      elsif restore || (self.saved_change_to_workflow_state? && ['inactive', 'deleted'].include?(self.workflow_state_before_last_save))
+      elsif restore || (saved_change_to_workflow_state? && ['inactive', 'deleted'].include?(workflow_state_before_last_save))
         create_linked_enrollment_for(observer)
       end
     end
@@ -485,7 +456,7 @@
     enrollment = linked_enrollment_for(observer)
     # we don't want to "undelete" observer enrollments that have been
     # explicitly deleted
-    return nil if enrollment && enrollment.deleted? && workflow_state_before_last_save != 'deleted'
+    return nil if enrollment&.deleted? && workflow_state_before_last_save != 'deleted'
 
     enrollment
   end
@@ -509,11 +480,11 @@
 
   def update_from(other, skip_broadcasts = false)
     self.course_id = other.course_id
-    if self.type == 'ObserverEnrollment' && other.workflow_state == 'invited'
-      self.workflow_state = 'active'
-    else
-      self.workflow_state = other.workflow_state
-    end
+    self.workflow_state = if type == 'ObserverEnrollment' && other.workflow_state == 'invited'
+                            'active'
+                          else
+                            other.workflow_state
+                          end
     self.start_at = other.start_at
     self.end_at = other.end_at
     self.course_section_id = other.course_section_id
@@ -527,109 +498,108 @@
   end
 
   def clear_email_caches
-    if self.saved_change_to_workflow_state? && (self.workflow_state_before_last_save == 'invited' || self.workflow_state == 'invited')
+    if saved_change_to_workflow_state? && (workflow_state_before_last_save == 'invited' || workflow_state == 'invited')
       if Enrollment.cross_shard_invitations?
         Shard.birth.activate do
-          self.user.communication_channels.email.unretired.each { |cc| Rails.cache.delete([cc.path, 'all_invited_enrollments2'].cache_key) }
+          user.communication_channels.email.unretired.each { |cc| Rails.cache.delete([cc.path, 'all_invited_enrollments2'].cache_key) }
         end
       else
-        self.user.communication_channels.email.unretired.each { |cc| Rails.cache.delete([cc.path, 'invited_enrollments2'].cache_key) }
+        user.communication_channels.email.unretired.each { |cc| Rails.cache.delete([cc.path, 'invited_enrollments2'].cache_key) }
       end
     end
   end
 
   def cancel_future_appointments
-    if saved_change_to_workflow_state? && %w{completed deleted}.include?(workflow_state)
-      unless self.course.current_enrollments.where(:user_id => self.user_id).exists? # ignore if they have another still valid enrollment
-        course.appointment_participants.active.current.for_context_codes(user.asset_string).update_all(:workflow_state => 'deleted')
-      end
+    if saved_change_to_workflow_state? && %w[completed deleted].include?(workflow_state) &&
+       !course.current_enrollments.where(:user_id => user_id).exists? # ignore if they have another still valid enrollment
+      course.appointment_participants.active.current.for_context_codes(user.asset_string).update_all(:workflow_state => 'deleted')
     end
   end
 
   def conclude
     self.workflow_state = "completed"
     self.completed_at = Time.now
-    self.save
+    save
   end
 
   def unconclude
     self.workflow_state = 'active'
     self.completed_at = nil
-    self.save
+    save
   end
 
   def deactivate
     self.workflow_state = "inactive"
-    self.save
+    save
   end
 
   def reactivate
     self.workflow_state = "active"
-    self.save
+    save
   end
 
   def defined_by_sis?
-    !!self.sis_batch_id
+    !!sis_batch_id
   end
 
   def assigned_observer?
-    self.observer? && self.associated_user_id
+    observer? && associated_user_id
   end
 
   def participating?
-    self.state_based_on_date == :active
+    state_based_on_date == :active
   end
 
   def participating_student?
-    self.student? && self.participating?
+    student? && participating?
   end
 
   def participating_observer?
-    self.observer? && self.participating?
+    observer? && participating?
   end
 
   def participating_teacher?
-    self.teacher? && self.participating?
+    teacher? && participating?
   end
 
   def participating_ta?
-    self.ta? && self.participating?
+    ta? && participating?
   end
 
   def participating_instructor?
-    self.instructor? && self.participating?
+    instructor? && participating?
   end
 
   def participating_designer?
-    self.designer? && self.participating?
+    designer? && participating?
   end
 
   def participating_admin?
-    self.admin? && self.participating?
+    admin? && participating?
   end
 
   def participating_content_admin?
-    self.content_admin? && self.participating?
+    content_admin? && participating?
   end
 
   def associated_user_name
-    self.associated_user && self.associated_user.short_name
+    associated_user&.short_name
   end
 
   def assert_section
-    self.course_section = self.course.default_section if !self.course_section_id && self.course
-    self.root_account_id ||= self.course.root_account_id rescue nil
+    self.course_section = course.default_section if !course_section_id && course
+    self.root_account_id ||= course.root_account_id rescue nil
   end
 
   def course_name(display_user = nil)
-    self.course.nickname_for(display_user) || t('#enrollment.default_course_name', "Course")
+    course.nickname_for(display_user) || t('#enrollment.default_course_name', "Course")
   end
 
   def short_name(length = nil, display_user = nil)
     return @short_name if @short_name
 
-    @short_name = self.course_section.display_name if self.course_section && self.root_account && self.root_account.show_section_name_as_course_name
-    @short_name ||= self.course_name(display_user)
+    @short_name = course_section.display_name if course_section && root_account && root_account.show_section_name_as_course_name
+    @short_name ||= course_name(display_user)
     @short_name = @short_name[0..length] if length
     @short_name
   end
@@ -637,16 +607,16 @@
   def long_name(display_user = nil)
     return @long_name if @long_name
 
-    @long_name = self.course_name(display_user)
-    @long_name = t('#enrollment.with_section', "%{course_name}, %{section_name}", :course_name => @long_name, :section_name => self.course_section.display_name) if self.course_section && self.course_section.display_name && self.course_section.display_name != self.course_name(display_user)
+    @long_name = course_name(display_user)
+    @long_name = t('#enrollment.with_section', "%{course_name}, %{section_name}", :course_name => @long_name, :section_name => course_section.display_name) if course_section&.display_name && course_section.display_name != course_name(display_user)
     @long_name
   end
 
   TYPE_RANKS = {
-    :default => ['TeacherEnrollment', 'TaEnrollment', 'DesignerEnrollment', 'StudentEnrollment', 'StudentViewEnrollment', 'ObserverEnrollment'],
-    :student => ['StudentEnrollment', 'TeacherEnrollment', 'TaEnrollment', 'DesignerEnrollment', 'StudentViewEnrollment', 'ObserverEnrollment']
-  }
-  TYPE_RANK_HASHES = Hash[TYPE_RANKS.map { |k, v| [k, rank_hash(v)] }]
+    :default => %w[TeacherEnrollment TaEnrollment DesignerEnrollment StudentEnrollment StudentViewEnrollment ObserverEnrollment],
+    :student => %w[StudentEnrollment TeacherEnrollment TaEnrollment DesignerEnrollment StudentViewEnrollment ObserverEnrollment]
+  }.freeze
+  TYPE_RANK_HASHES = TYPE_RANKS.transform_values { |v| rank_hash(v) }
   def self.type_rank_sql(order = :default)
     # don't call rank_sql during class load
     rank_sql(TYPE_RANKS[order], 'enrollments.type')
@@ -656,7 +626,7 @@
     TYPE_RANK_HASHES[order][self.class.to_s]
   end
 
-  STATE_RANK = ['active', ['invited', 'creation_pending'], 'completed', 'inactive', 'rejected', 'deleted']
+  STATE_RANK = ['active', ['invited', 'creation_pending'], 'completed', 'inactive', 'rejected', 'deleted'].freeze
   STATE_RANK_HASH = rank_hash(STATE_RANK)
   def self.state_rank_sql
     # don't call rank_sql during class load
@@ -667,7 +637,7 @@
     STATE_RANK_HASH[state.to_s]
   end
 
-  STATE_BY_DATE_RANK = ['active', ['invited', 'creation_pending', 'pending_active', 'pending_invited'], 'completed', 'inactive', 'rejected', 'deleted']
+  STATE_BY_DATE_RANK = ['active', %w[invited creation_pending pending_active pending_invited], 'completed', 'inactive', 'rejected', 'deleted'].freeze
   STATE_BY_DATE_RANK_HASH = rank_hash(STATE_BY_DATE_RANK)
   def self.state_by_date_rank_sql
     @state_by_date_rank_sql ||= rank_sql(STATE_BY_DATE_RANK, 'enrollment_states.state')
@@ -690,8 +660,8 @@
       return false unless force || invited?
 
       if update_attribute(:workflow_state, 'active')
-        if self.type == 'StudentEnrollment'
-          Enrollment.recompute_final_score_in_singleton(self.user_id, self.course_id)
+        if type == 'StudentEnrollment'
+          Enrollment.recompute_final_score_in_singleton(user_id, course_id)
         end
         true
       end
@@ -699,13 +669,13 @@
   end
 
   def reset_notifications_cache
-    if self.saved_change_to_workflow_state?
-      StreamItemCache.invalidate_recent_stream_items(self.user_id, "Course", self.course_id)
+    if saved_change_to_workflow_state?
+      StreamItemCache.invalidate_recent_stream_items(user_id, "Course", course_id)
     end
   end
 
   def add_to_favorites_later
-    if self.saved_change_to_workflow_state? && self.workflow_state == 'active'
+    if saved_change_to_workflow_state? && workflow_state == 'active'
       self.class.connection.after_transaction_commit do
         delay_if_production(priority: Delayed::LOW_PRIORITY).add_to_favorites
       end
@@ -718,7 +688,7 @@
 
   def add_to_favorites
     # this method was written by Alan Smithee
-    self.user.shard.activate do
+    user.shard.activate do
       if user.favorites.where(:context_type => 'Course').exists? # only add a favorite if they've ever favorited anything even if it's no longer in effect
         Favorite.unique_constraint_retry do
           user.favorites.where(:context_type => 'Course', :context_id => course).first_or_create!
@@ -771,7 +741,7 @@
 
   def create_enrollment_state
     self.enrollment_state =
-      self.shard.activate do
+      shard.activate do
         GuardRail.activate(:primary) do
           EnrollmentState.unique_constraint_retry do
             EnrollmentState.where(:enrollment_id => self).first_or_create
@@ -781,21 +751,21 @@
   end
 
   def recalculate_enrollment_state
-    if (self.saved_changes.keys & %w{workflow_state start_at end_at}).any?
+    if (saved_changes.keys & %w[workflow_state start_at end_at]).any?
       @enrollment_dates = nil
-      self.enrollment_state.state_is_current = false
-      self.enrollment_state.is_direct_recalculation = true
-    end
-    self.enrollment_state.skip_touch_user ||= self.skip_touch_user
-    self.enrollment_state.ensure_current_state
+      enrollment_state.state_is_current = false
+      enrollment_state.is_direct_recalculation = true
+    end
+    enrollment_state.skip_touch_user ||= skip_touch_user
+    enrollment_state.ensure_current_state
   end
 
   def state_based_on_date
-    RequestCache.cache('enrollment_state_based_on_date', self, self.workflow_state, self.saved_changes?) do
-      if %w{invited active completed}.include?(self.workflow_state)
-        self.enrollment_state.get_effective_state
+    RequestCache.cache('enrollment_state_based_on_date', self, workflow_state, saved_changes?) do
+      if %w[invited active completed].include?(workflow_state)
+        enrollment_state.get_effective_state
       else
-        self.workflow_state.to_sym
+        workflow_state.to_sym
       end
     end
   end
@@ -803,35 +773,35 @@
   def readable_state_based_on_date
     # when view restrictions are in place, the effective state_based_on_date is :inactive, but
     # to admins we should show that they are :completed or :pending
-    self.enrollment_state.get_display_state
+    enrollment_state.get_display_state
   end
 
   def available_at
-    if self.enrollment_state.pending?
-      self.enrollment_state.state_valid_until
+    if enrollment_state.pending?
+      enrollment_state.state_valid_until
     end
   end
 
   def view_restrictable?
-    (self.student? && !self.fake_student?) || self.observer?
+    (student? && !fake_student?) || observer?
   end
 
   def restrict_past_view?
-    self.view_restrictable? && RequestCache.cache('restrict_student_past_view', self.global_course_id) do
-      self.course.restrict_student_past_view?
+    view_restrictable? && RequestCache.cache('restrict_student_past_view', global_course_id) do
+      course.restrict_student_past_view?
     end
   end
 
   def restrict_future_view?
-    self.view_restrictable? && RequestCache.cache('restrict_student_future_view', self.global_course_id) do
-      self.course.restrict_student_future_view?
+    view_restrictable? && RequestCache.cache('restrict_student_future_view', global_course_id) do
+      course.restrict_student_future_view?
     end
   end
 
   def restrict_future_listing?
-    self.enrollment_state.pending? &&
-      (self.enrollment_state.restricted_access? || (!self.admin? && self.course.unpublished?)) &&
-      self.course.account.restrict_student_future_listing[:value]
+    enrollment_state.pending? &&
+      (enrollment_state.restricted_access? || (!admin? && course.unpublished?)) &&
+      course.account.restrict_student_future_listing[:value]
   end
 
   def active?
@@ -855,7 +825,7 @@
   end
 
   def completed?
-    self.enrollment_state.get_display_state == :completed
+    enrollment_state.get_display_state == :completed
   end
 
   def explicitly_completed?
@@ -863,19 +833,19 @@
   end
 
   def completed_at
-    if (date = self.read_attribute(:completed_at))
+    if (date = read_attribute(:completed_at))
       date
     elsif !new_record? && completed?
-      self.enrollment_state.state_started_at
+      enrollment_state.state_started_at
     end
   end
 
   alias_method :destroy_permanently!, :destroy
   def destroy
     self.workflow_state = 'deleted'
-    result = self.save
+    result = save
     if result
-      self.user.try(:update_account_associations)
+      user.try(:update_account_associations)
       scores.update_all(updated_at: Time.zone.now, workflow_state: :deleted)
 
       Assignment.remove_user_as_final_grader(user_id, course_id) if remove_user_as_final_grader?
@@ -886,24 +856,24 @@
   def restore
     self.workflow_state = 'active'
     self.completed_at = nil
-    self.save
+    save
     true
   end
 
   def re_send_confirmation!
     @re_send_confirmation = true
-    self.save
+    save
     @re_send_confirmation = false
     true
   end
 
   def re_send_confirmation_if_invited!
-    self.re_send_confirmation! if self.invited?
+    re_send_confirmation! if invited?
   end
 
   def has_permission_to?(action)
     @permission_lookup ||= {}
-    unless @permission_lookup.has_key? action
+    unless @permission_lookup.key? action
       @permission_lookup[action] = RoleOverride.enabled_for?(course, action, self.role_id, nil)
     end
     @permission_lookup[action].include?(:self)
@@ -923,7 +893,7 @@
   def can_be_concluded_by(user, context, session)
     can_remove = [StudentEnrollment].include?(self.class) &&
                  context.grants_right?(user, session, :manage_students) &&
-                 context.id == ((context.is_a? Course) ? self.course_id : self.course_section_id)
+                 context.id == ((context.is_a? Course) ? course_id : course_section_id)
     can_remove || context.grants_right?(user, session, manage_admin_users_perm)
   end
 
@@ -937,27 +907,27 @@
   def can_be_deleted_by(user, context, session)
     return context.grants_right?(user, session, :use_student_view) if fake_student?
 
-    if self.root_account.feature_enabled? :granular_permissions_manage_users
+    if root_account.feature_enabled? :granular_permissions_manage_users
       can_remove = can_delete_via_granular(user, session, context)
-      can_remove &&= self.user_id != user.id || context.account.grants_right?(user, session, :allow_course_admin_actions)
+      can_remove &&= user_id != user.id || context.account.grants_right?(user, session, :allow_course_admin_actions)
     else
       can_remove = context.grants_right?(user, session, :manage_admin_users) && !student?
       can_remove ||= [StudentEnrollment, ObserverEnrollment].include?(self.class) && context.grants_right?(user, session, :manage_students)
-      can_remove &&= self.user_id != user.id || context.account.grants_right?(user, session, :manage_admin_users)
-    end
-    can_remove && context.id == (context.is_a?(Course) ? self.course_id : self.course_section_id)
+      can_remove &&= user_id != user.id || context.account.grants_right?(user, session, :manage_admin_users)
+    end
+    can_remove && context.id == (context.is_a?(Course) ? course_id : course_section_id)
   end
 
   def pending?
-    self.invited? || self.creation_pending?
+    invited? || creation_pending?
   end
 
   def email
-    self.user.email rescue t('#enrollment.default_email', "No Email")
+    user.email rescue t('#enrollment.default_email', "No Email")
   end
 
   def user_name
-    read_attribute(:user_name) || self.user.name rescue t('#enrollment.default_user_name', "Unknown User")
+    read_attribute(:user_name) || user.name rescue t('#enrollment.default_user_name', "Unknown User")
   end
 
   def context
@@ -972,7 +942,7 @@
     case type
     when 'ObserverEnrollment',
          'StudentEnrollment'
-      ['TeacherEnrollment', 'TaEnrollment', 'DesignerEnrollment'].include?(self.type)
+      %w[TeacherEnrollment TaEnrollment DesignerEnrollment].include?(self.type)
     when 'TaEnrollment'
       ['TeacherEnrollment'].include?(self.type)
     else
@@ -1000,7 +970,7 @@
   end
 
   def readable_role_name
-    self.role.built_in? ? self.readable_type : self.role.name
+    role.built_in? ? readable_type : role.name
   end
 
   def readable_type
@@ -1177,7 +1147,7 @@
 
   def find_score(id_opts = nil)
     id_opts ||= Score.params_for_course
-    valid_keys = %i(course_score grading_period grading_period_id assignment_group assignment_group_id)
+    valid_keys = %i[course_score grading_period grading_period_id assignment_group assignment_group_id]
     return nil if id_opts.except(*valid_keys).any?
 
     result = if scores.loaded?
@@ -1208,7 +1178,7 @@
   end
 
   def self.typed_enrollment(type)
-    return nil unless ['StudentEnrollment', 'StudentViewEnrollment', 'TeacherEnrollment', 'TaEnrollment', 'ObserverEnrollment', 'DesignerEnrollment'].include?(type)
+    return nil unless %w[StudentEnrollment StudentViewEnrollment TeacherEnrollment TaEnrollment ObserverEnrollment DesignerEnrollment].include?(type)
 
     type.constantize
   end
@@ -1262,42 +1232,35 @@
 
   def to_atom
     Atom::Entry.new do |entry|
-      entry.title     = t('#enrollment.title', "%{user_name} in %{course_name}", :user_name => self.user_name, :course_name => self.course_name)
-      entry.updated   = self.updated_at
-      entry.published = self.created_at
+      entry.title     = t('#enrollment.title', "%{user_name} in %{course_name}", :user_name => user_name, :course_name => course_name)
+      entry.updated   = updated_at
+      entry.published = created_at
       entry.links << Atom::Link.new(:rel => 'alternate',
-                                    :href => "/courses/#{self.course.id}/enrollments/#{self.id}")
+                                    :href => "/courses/#{course.id}/enrollments/#{id}")
     end
   end
 
   set_policy do
-    given { |user, session| self.course.grants_any_right?(user, session, :manage_students, manage_admin_users_perm, :read_roster) }
+    given { |user, session| course.grants_any_right?(user, session, :manage_students, manage_admin_users_perm, :read_roster) }
     can :read
 
     given { |user| self.user == user }
     can :read and can :read_grades
 
-<<<<<<< HEAD
-    given { |user, session|
-      self.course.students_visible_to(user, include: :priors).where(:id => self.user_id).exists? &&
-        self.course.grants_any_right?(user, session, :manage_grades, :view_all_grades)
-    }
-=======
     given do |user, session|
       course.students_visible_to(user, include: :priors).where(:id => user_id).exists? &&
         course.grants_any_right?(user, session, :manage_grades, :view_all_grades)
     end
->>>>>>> 2bda9f78
     can :read and can :read_grades
 
-    given { |user| course.observer_enrollments.where(user_id: user, associated_user_id: self.user_id).exists? }
+    given { |user| course.observer_enrollments.where(user_id: user, associated_user_id: user_id).exists? }
     can :read and can :read_grades
 
-    given { |user, session| self.course.grants_right?(user, session, :participate_as_student) && self.user.show_user_services }
+    given { |user, session| course.grants_right?(user, session, :participate_as_student) && self.user.show_user_services }
     can :read_services
 
     # read_services says this person has permission to see what web services this enrollment has linked to their account
-    given { |user, session| self.grants_right?(user, session, :read) && self.user.show_user_services }
+    given { |user, session| grants_right?(user, session, :read) && self.user.show_user_services }
     can :read_services
   end
 
@@ -1318,26 +1281,6 @@
   scope :all_active_or_pending, -> { where("enrollments.workflow_state NOT IN ('rejected', 'completed', 'deleted')") } # includes inactive
 
   scope :active_by_date, -> { joins(:enrollment_state).where("enrollment_states.state = 'active'") }
-<<<<<<< HEAD
-  scope :invited_by_date, -> {
-                            joins(:enrollment_state).where("enrollment_states.restricted_access = ?", false)
-                                                    .where("enrollment_states.state IN ('invited', 'pending_invited')")
-                          }
-  scope :active_or_pending_by_date, -> {
-                                      joins(:enrollment_state).where("enrollment_states.restricted_access = ?", false)
-                                                              .where("enrollment_states.state IN ('active', 'invited', 'pending_invited', 'pending_active')")
-                                    }
-  scope :invited_or_pending_by_date, -> {
-                                       joins(:enrollment_state).where("enrollment_states.restricted_access = ?", false)
-                                                               .where("enrollment_states.state IN ('invited', 'pending_invited', 'pending_active')")
-                                     }
-  scope :completed_by_date, -> {
-                              joins(:enrollment_state).where("enrollment_states.restricted_access = ?", false)
-                                                      .where("enrollment_states.state = ?", "completed")
-                            }
-  scope :not_inactive_by_date, -> {
-                                 joins(:enrollment_state).where("enrollment_states.restricted_access = ?", false)
-=======
   scope :invited_by_date, lambda {
                             joins(:enrollment_state).where(enrollment_states: { restricted_access: false })
                                                     .where("enrollment_states.state IN ('invited', 'pending_invited')")
@@ -1354,7 +1297,6 @@
         -> { joins(:enrollment_state).where(enrollment_states: { restricted_access: false, state: "completed" }) }
   scope :not_inactive_by_date, lambda {
                                  joins(:enrollment_state).where(enrollment_states: { restricted_access: false })
->>>>>>> 2bda9f78
                                                          .where("enrollment_states.state IN ('active', 'invited', 'completed', 'pending_invited', 'pending_active')")
                                }
 
@@ -1397,13 +1339,12 @@
 
   def self.order_by_sortable_name
     clause = User.sortable_name_order_by_clause('users')
-    scope = self.order(clause)
+    scope = order(clause)
     if scope.select_values.present?
-      scope = scope.select(clause)
+      scope.select(clause)
     else
-      scope = scope.select(self.arel_table[Arel.star])
-    end
-    scope
+      scope.select(arel_table[Arel.star])
+    end
   end
 
   def self.top_enrollment_by(key, rank_order = :default)
@@ -1416,13 +1357,13 @@
   def assign_uuid
     # DON'T use ||=, because that will cause an immediate save to the db if it
     # doesn't already exist
-    self.uuid = CanvasSlug.generate_securish_uuid if !read_attribute(:uuid)
+    self.uuid = CanvasSlug.generate_securish_uuid unless read_attribute(:uuid)
   end
   protected :assign_uuid
 
   def uuid
-    if !read_attribute(:uuid)
-      self.update_attribute(:uuid, CanvasSlug.generate_securish_uuid)
+    unless read_attribute(:uuid)
+      update_attribute(:uuid, CanvasSlug.generate_securish_uuid)
     end
     read_attribute(:uuid)
   end
@@ -1452,25 +1393,25 @@
     end
   end
 
-  def self.serialization_excludes; [:uuid, :computed_final_score, :computed_current_score]; end
+  def self.serialization_excludes
+    %i[uuid computed_final_score computed_current_score]
+  end
 
   # enrollment term per-section is deprecated; a section's term is inherited from the
   # course it is currently tied to
-  def enrollment_term
-    self.course.enrollment_term
-  end
+  delegate :enrollment_term, to: :course
 
   def effective_start_at
     # try and use the enrollment dates logic first, since it knows about
     # overrides, etc. but if it doesn't find anything, start guessing by
     # looking at the enrollment, section, course, then term. if we still didn't
     # find it, fall back to the section or course creation date.
-    enrollment_dates.map(&:first).compact.min ||
+    enrollment_dates.filter_map(&:first).min ||
       start_at ||
-      (course_section && course_section.start_at) ||
+      course_section&.start_at ||
       course.start_at ||
-      (course.enrollment_term && course.enrollment_term.start_at) ||
-      (course_section && course_section.created_at) ||
+      course.enrollment_term&.start_at ||
+      course_section&.created_at ||
       course.created_at
   end
 
@@ -1478,11 +1419,11 @@
     # try and use the enrollment dates logic first, since it knows about
     # overrides, etc. but if it doesn't find anything, start guessing by
     # looking at the enrollment, section, course, then term.
-    enrollment_dates.map(&:last).compact.max ||
+    enrollment_dates.filter_map(&:last).max ||
       end_at ||
-      (course_section && course_section.end_at) ||
+      course_section&.end_at ||
       course.conclude_at ||
-      (course.enrollment_term && course.enrollment_term.end_at)
+      course.enrollment_term&.end_at
   end
 
   def self.cross_shard_invitations?
@@ -1490,20 +1431,20 @@
   end
 
   def total_activity_time
-    self.read_attribute(:total_activity_time).to_i
+    read_attribute(:total_activity_time).to_i
   end
 
   def touch_graders_if_needed
-    if !active_student? && active_student?(:was) && self.course.submissions.where(:user_id => self.user_id).exists?
+    if !active_student? && active_student?(:was) && course.submissions.where(:user_id => user_id).exists?
       self.class.connection.after_transaction_commit do
-        self.course.admins.clear_cache_keys(:todo_list)
+        course.admins.clear_cache_keys(:todo_list)
       end
     end
   end
 
   def update_assignment_overrides_if_needed
-    assignment_scope = Assignment.where(context_id: self.course_id, context_type: 'Course')
-    override_scope = AssignmentOverrideStudent.where(user_id: self.user_id)
+    assignment_scope = Assignment.where(context_id: course_id, context_type: 'Course')
+    override_scope = AssignmentOverrideStudent.where(user_id: user_id)
 
     if being_deleted? && !enrollments_exist_for_user_in_course?
       return unless (assignment_ids = assignment_scope.pluck(:id)).any?
@@ -1515,7 +1456,7 @@
     end
 
     if being_accepted?
-      return unless ConditionalRelease::Service.enabled_in_context?(self.course)
+      return unless ConditionalRelease::Service.enabled_in_context?(course)
 
       # Deleted student overrides associated with assignments with a Mastery Path override
       releases = override_scope.where(workflow_state: 'deleted')
@@ -1542,10 +1483,10 @@
   end
 
   def section_or_course_date_in_past?
-    if self.course_section&.end_at
-      self.course_section.end_at < Time.zone.now
-    elsif self.course.conclude_at
-      self.course.conclude_at < Time.zone.now
+    if course_section&.end_at
+      course_section.end_at < Time.zone.now
+    elsif course.conclude_at
+      course.conclude_at < Time.zone.now
     end
   end
 
@@ -1554,13 +1495,13 @@
   end
 
   def allows_favoriting?
-    !(self.course.elementary_subject_course? || self.course.elementary_homeroom_course?) || teacher? || ta? || designer? || self.user.roles(self.root_account).include?('teacher')
+    !(course.elementary_subject_course? || course.elementary_homeroom_course?) || teacher? || ta? || designer? || user.roles(root_account).include?('teacher')
   end
 
   private
 
   def enrollments_exist_for_user_in_course?
-    Enrollment.active.where(user_id: self.user_id, course_id: self.course_id).exists?
+    Enrollment.active.where(user_id: user_id, course_id: course_id).exists?
   end
 
   def copy_scores_from_existing_enrollment
@@ -1589,15 +1530,15 @@
   end
 
   def manage_admin_users_perm
-    self.root_account.feature_enabled?(:granular_permissions_manage_users) ? :allow_course_admin_actions : :manage_admin_users
+    root_account.feature_enabled?(:granular_permissions_manage_users) ? :allow_course_admin_actions : :manage_admin_users
   end
 
   def can_delete_via_granular(user, session, context)
-    (self.teacher? && context.grants_right?(user, session, :remove_teacher_from_course)) ||
-      (self.ta? && context.grants_right?(user, session, :remove_ta_from_course)) ||
-      (self.designer? && context.grants_right?(user, session, :remove_designer_from_course)) ||
-      (self.observer? && context.grants_right?(user, session, :remove_observer_from_course)) ||
-      (self.student? && context.grants_right?(user, session, :remove_student_from_course))
+    (teacher? && context.grants_right?(user, session, :remove_teacher_from_course)) ||
+      (ta? && context.grants_right?(user, session, :remove_ta_from_course)) ||
+      (designer? && context.grants_right?(user, session, :remove_designer_from_course)) ||
+      (observer? && context.grants_right?(user, session, :remove_observer_from_course)) ||
+      (student? && context.grants_right?(user, session, :remove_student_from_course))
   end
 
   def remove_user_as_final_grader?
@@ -1626,9 +1567,9 @@
   end
 
   def sync_microsoft_group
-    return if self.type == 'StudentViewEnrollment'
-    return unless self.root_account.feature_enabled?(:microsoft_group_enrollments_syncing)
-    return unless self.root_account.settings[:microsoft_sync_enabled]
+    return if type == 'StudentViewEnrollment'
+    return unless root_account.feature_enabled?(:microsoft_group_enrollments_syncing)
+    return unless root_account.settings[:microsoft_sync_enabled]
 
     MicrosoftSync::Group.not_deleted.find_by(course_id: course_id)&.enqueue_future_partial_sync self
   end
