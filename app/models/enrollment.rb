--- conflicted
+++ resolved
@@ -30,10 +30,11 @@
 
   include Workflow
 
-  belongs_to :course, :touch => true, :inverse_of => :enrollments
-  belongs_to :course_section
-  belongs_to :root_account, :class_name => 'Account'
-  belongs_to :user
+  belongs_to :course, touch: true, inverse_of: :enrollments
+  belongs_to :course_section, inverse_of: :enrollments
+  belongs_to :root_account, class_name: 'Account', inverse_of: :enrollments
+  belongs_to :user, inverse_of: :enrollments
+  belongs_to :sis_pseudonym, class_name: 'Pseudonym', inverse_of: :sis_enrollments
   belongs_to :associated_user, :class_name => 'User'
 
   belongs_to :role
@@ -59,6 +60,7 @@
 
   before_save :assign_uuid
   before_validation :assert_section
+  after_save :recalculate_enrollment_state
   after_save :update_user_account_associations_if_necessary
   before_save :audit_groups_for_deleted_enrollments
   before_validation :ensure_role_id
@@ -75,10 +77,9 @@
   after_save :reset_notifications_cache
   after_save :update_assignment_overrides_if_needed
   after_save :dispatch_invitations_later
-  after_save :recalculate_enrollment_state
   after_save :add_to_favorites_later
   after_commit :update_cached_due_dates
-  after_destroy :update_assignment_overrides_if_needed
+  after_save :update_assignment_overrides_if_needed
 
   attr_accessor :already_enrolled, :need_touch_user, :skip_touch_user
   scope :current, -> { joins(:course).where(QueryBuilder.new(:active).conditions).readonly(false) }
@@ -741,7 +742,7 @@
   end
 
   def state_based_on_date
-    RequestCache.cache('enrollment_state_based_on_date', self, self.workflow_state) do
+    RequestCache.cache('enrollment_state_based_on_date', self, self.workflow_state, self.changed?) do
       if %w{invited active completed}.include?(self.workflow_state)
         self.enrollment_state.get_effective_state
       else
@@ -1041,21 +1042,12 @@
 
   def computed_final_score(id_opts=nil)
     cached_score_or_grade(:final, :score, :posted, id_opts)
-<<<<<<< HEAD
   end
 
   def unposted_current_grade(id_opts=nil)
     cached_score_or_grade(:current, :grade, :unposted, id_opts)
   end
 
-=======
-  end
-
-  def unposted_current_grade(id_opts=nil)
-    cached_score_or_grade(:current, :grade, :unposted, id_opts)
-  end
-
->>>>>>> db3b445b
   def unposted_final_grade(id_opts=nil)
     cached_score_or_grade(:final, :grade, :unposted, id_opts)
   end
@@ -1345,14 +1337,23 @@
   end
 
   def update_assignment_overrides_if_needed
-    being_deleted = self.workflow_state == 'deleted' && self.workflow_state_was != 'deleted'
-    if being_deleted && !enrollments_exist_for_user_in_course?
-      assignment_ids = Assignment.where(context_id: self.course_id, context_type: 'Course').pluck(:id)
-      return unless assignment_ids
-
-      AssignmentOverrideStudent
-        .where(user_id: self.user_id, assignment_id: assignment_ids)
+    assignment_scope = Assignment
+                        .where(context_id: self.course_id, context_type: 'Course')
+    override_scope = AssignmentOverrideStudent
+                      .where(user_id: self.user_id)
+
+    if being_deleted? && !enrollments_exist_for_user_in_course?
+      return unless (assignment_ids = assignment_scope.pluck(:id)).any?
+
+      override_scope
+        .where(assignment_id: assignment_ids)
         .find_each(&:destroy)
+    elsif being_restored? || being_reactivated? || being_uncompleted?
+      return unless (assignment_ids = assignment_scope.pluck(:id)).any?
+
+      override_scope
+        .where(assignment_id: assignment_ids)
+        .find_each(&:undestroy)
     end
   end
 
@@ -1438,4 +1439,16 @@
   def being_restored?(to_state: workflow_state)
     workflow_state_changed? && workflow_state_was == 'deleted' && workflow_state == to_state
   end
+
+  def being_reactivated?
+    workflow_state_changed? && workflow_state != 'deleted' && workflow_state_was == 'inactive'
+  end
+
+  def being_uncompleted?
+    workflow_state_changed? && workflow_state != 'deleted' && workflow_state_was == 'completed'
+  end
+
+  def being_deleted?
+    workflow_state == 'deleted' && workflow_state_was != 'deleted'
+  end
 end