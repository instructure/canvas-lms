# frozen_string_literal: true

#
# Copyright (C) 2011 - present Instructure, Inc.
#
# This file is part of Canvas.
#
# Canvas is free software: you can redistribute it and/or modify it under
# the terms of the GNU Affero General Public License as published by the Free
# Software Foundation, version 3 of the License.
#
# Canvas is distributed in the hope that it will be useful, but WITHOUT ANY
# WARRANTY; without even the implied warranty of MERCHANTABILITY or FITNESS FOR
# A PARTICULAR PURPOSE. See the GNU Affero General Public License for more
# details.
#
# You should have received a copy of the GNU Affero General Public License along
# with this program. If not, see <http://www.gnu.org/licenses/>.
#

require 'atom'

class Enrollment < ActiveRecord::Base

  SIS_TYPES = {
      'TeacherEnrollment' => 'teacher',
      'TaEnrollment' => 'ta',
      'DesignerEnrollment' => 'designer',
      'StudentEnrollment' => 'student',
      'ObserverEnrollment' => 'observer'
  }

  include Workflow

  belongs_to :course, inverse_of: :enrollments
  belongs_to :course_section, inverse_of: :enrollments
  belongs_to :root_account, class_name: 'Account', inverse_of: :enrollments
  belongs_to :user, inverse_of: :enrollments
  belongs_to :sis_pseudonym, class_name: 'Pseudonym', inverse_of: :sis_enrollments
  belongs_to :associated_user, :class_name => 'User'

  belongs_to :role
  include Role::AssociationHelper

  has_one :enrollment_state, :dependent => :destroy, inverse_of: :enrollment

  has_many :role_overrides, :as => :context, :inverse_of => :context
  has_many :pseudonyms, :primary_key => :user_id, :foreign_key => :user_id
  has_many :course_account_associations, :foreign_key => 'course_id', :primary_key => 'course_id'
  has_many :scores, -> { active }

  validates_presence_of :user_id, :course_id, :type, :root_account_id, :course_section_id, :workflow_state, :role_id
  validates_inclusion_of :limit_privileges_to_course_section, :in => [true, false]
  validates_inclusion_of :associated_user_id, :in => [nil],
                         :unless => lambda { |enrollment| enrollment.type == 'ObserverEnrollment' },
                         :message => "only ObserverEnrollments may have an associated_user_id"
  validate :cant_observe_self, :if => lambda { |enrollment| enrollment.type == 'ObserverEnrollment' }

  validate :valid_role?
  validate :valid_course?
  validate :not_template_course?
  validate :valid_section?
  validate :not_student_view

  # update bulk destroy if changing or adding an after save
  before_save :assign_uuid
  before_validation :assert_section
  after_save :recalculate_enrollment_state
  after_save :update_user_account_associations_if_necessary
  before_save :audit_groups_for_deleted_enrollments
  before_validation :ensure_role_id
  after_create :create_linked_enrollments
  after_create :create_enrollment_state
  after_save :copy_scores_from_existing_enrollment, if: :need_to_copy_scores?
  after_save :clear_email_caches
  after_save :cancel_future_appointments
  after_save :update_linked_enrollments
  after_save :set_update_cached_due_dates
  after_save :touch_graders_if_needed
  after_save :reset_notifications_cache
  after_save :dispatch_invitations_later
  after_save :add_to_favorites_later
  after_commit :update_cached_due_dates
  after_save :update_assignment_overrides_if_needed
  after_create :needs_grading_count_updated, if: :active_student?
  after_update :needs_grading_count_updated, if: :active_student_changed?

  after_commit :sync_microsoft_group
  scope :microsoft_sync_relevant, -> { active_or_pending.accepted.not_fake }

  attr_accessor :already_enrolled, :need_touch_user, :skip_touch_user
  scope :current, -> { joins(:course).where(QueryBuilder.new(:active).conditions).readonly(false) }
  scope :current_and_invited, -> { joins(:course).where(QueryBuilder.new(:current_and_invited).conditions).readonly(false) }
  scope :current_and_future, -> { joins(:course).where(QueryBuilder.new(:current_and_future).conditions).readonly(false) }
  scope :concluded, -> { joins(:course).where(QueryBuilder.new(:completed).conditions).readonly(false) }
  scope :current_and_concluded, -> { joins(:course).where(QueryBuilder.new(:current_and_concluded).conditions).readonly(false) }

  def ensure_role_id
    self.role_id ||= self.role.id
  end

  def cant_observe_self
    self.errors.add(:associated_user_id, "Cannot observe yourself") if self.user_id == self.associated_user_id
  end

  def valid_course?
    if !deleted? && course.deleted?
      self.errors.add(:course_id, "is not a valid course")
    end
  end

  def not_template_course?
    if course.template?
      self.errors.add(:course_id, "is a template course")
    end
  end

  def valid_section?
    unless deleted? || course_section.active?
      self.errors.add(:course_section_id, "is not a valid section")
    end
  end

  def not_student_view
    if type != 'StudentViewEnrollment' && (new_record? || association(:user).loaded?) &&
      user.fake_student?
      self.errors.add(:user_id, "cannot add a student view student in a regular role")
    end
  end

  def valid_role?
    return true if self.deleted? || role.built_in?

    unless self.role.base_role_type == self.type
      self.errors.add(:role_id, "is not valid for the enrollment type")
    end

    unless self.course.account.valid_role?(role)
      self.errors.add(:role_id, "is not an available role for this course's account")
    end
  end

  def self.get_built_in_role_for_type(enrollment_type, root_account_id:)
    role = Role.get_built_in_role("StudentEnrollment", root_account_id: root_account_id) if enrollment_type == "StudentViewEnrollment"
    role ||= Role.get_built_in_role(enrollment_type, root_account_id: root_account_id)
    role
  end

  def default_role
    Enrollment.get_built_in_role_for_type(self.type, root_account_id: self.course.root_account_id)
  end

  # see #active_student?
  def self.active_student_conditions
    "(enrollments.type IN ('StudentEnrollment', 'StudentViewEnrollment') AND enrollments.workflow_state = 'active')"
  end

  # see .active_student_conditions
  def active_student?(was = false)
    suffix = was ? "_before_last_save" : ""

    %w[StudentEnrollment StudentViewEnrollment].include?(send("type#{suffix}")) &&
      send("workflow_state#{suffix}") == "active"
  end

  def active_student_changed?
    active_student? != active_student?(:was)
  end

  def clear_needs_grading_count_cache
    Assignment.
      where(context_id: course_id, context_type: 'Course').
      where("EXISTS (?) AND NOT EXISTS (?)",
        Submission.where(user_id: user_id).
          where("assignment_id=assignments.id").
          where("#{Submission.needs_grading_conditions} OR
            (workflow_state = 'deleted' AND submission_type IS NOT NULL AND
            (score IS NULL OR NOT grade_matches_current_submission OR
            (submission_type = 'online_quiz' AND quiz_submission_id IS NOT NULL)))"),
        Enrollment.where(Enrollment.active_student_conditions).
          where(user_id: user_id, course_id: course_id).
          where("id<>?", self)).
      clear_cache_keys(:needs_grading)
  end

  def needs_grading_count_updated
    self.class.connection.after_transaction_commit do
      clear_needs_grading_count_cache
    end
  end

  include StickySisFields
  are_sis_sticky :start_at, :end_at

  has_a_broadcast_policy

  set_broadcast_policy do |p|
    p.dispatch :enrollment_invitation
    p.to { self.user }
    p.whenever { |record|
      !record.self_enrolled &&
      record.course &&
      record.user.registered? &&
      !record.observer? &&
      ((record.invited? && (record.just_created || record.saved_change_to_workflow_state?)) || @re_send_confirmation)
    }

    p.dispatch :enrollment_registration
    p.to { self.user.communication_channel }
    p.whenever { |record|
      !record.self_enrolled &&
      record.course &&
      !record.user.registered? &&
      ((record.invited? && (record.just_created || record.saved_change_to_workflow_state?)) || @re_send_confirmation)
    }

    p.dispatch :enrollment_notification
    p.to { self.user }
    p.whenever { |record|
      !record.self_enrolled &&
      record.course &&
      !record.course.created? &&
      !record.observer? &&
      record.just_created && record.active?
    }

    p.dispatch :enrollment_accepted
    p.to {self.course.participating_admins.restrict_to_sections([self.course_section_id]) - [self.user] }
    p.whenever { |record|
      record.course &&
      !record.observer? &&
      !record.just_created && (record.changed_state(:active, :invited) || record.changed_state(:active, :creation_pending))
    }
  end

  def dispatch_invitations_later
    # if in an invited state but not frd "invited?" because of future date restrictions, send it later
    if (self.just_created || self.saved_change_to_workflow_state? || @re_send_confirmation) && self.workflow_state == 'invited' && self.inactive? && self.available_at &&
        !self.self_enrolled && !(self.observer? && self.user.registered?)
      # this won't work if they invite them and then change the course/term/section dates _afterwards_ so hopefully people don't do that
      delay(run_at: self.available_at, singleton: "send_enrollment_invitations_#{global_id}").re_send_confirmation_if_invited!
    end
  end

  scope :active, -> { where("enrollments.workflow_state<>'deleted'") }

  scope :admin, -> {
    select(:course_id).
        joins(:course).
        where("enrollments.type IN ('TeacherEnrollment','TaEnrollment', 'DesignerEnrollment') AND (courses.workflow_state IN ('created', 'claimed') OR (enrollments.workflow_state='active' AND courses.workflow_state='available'))") }

  scope :instructor, -> {
    select(:course_id).
        joins(:course).
        where("enrollments.type IN ('TeacherEnrollment','TaEnrollment') AND (courses.workflow_state IN ('created', 'claimed') OR (enrollments.workflow_state='active' AND courses.workflow_state='available'))") }

  scope :of_student_type, -> { where(:type => "StudentEnrollment") }

  scope :of_admin_type, -> { where(:type => ['TeacherEnrollment','TaEnrollment', 'DesignerEnrollment']) }

  scope :of_instructor_type, -> { where(:type => ['TeacherEnrollment', 'TaEnrollment']) }

  scope :of_content_admins, -> { where(:type => ['TeacherEnrollment', 'DesignerEnrollment']) }

  scope :of_observer_type, -> { where(:type => "ObserverEnrollment") }

  scope :not_of_observer_type, -> { where.not(:type => "ObserverEnrollment") }

  scope :student, -> {
    select(:course_id).
        joins(:course).
        where(:type => 'StudentEnrollment', :workflow_state => 'active', :courses => { :workflow_state => 'available' }) }

  scope :student_in_claimed_or_available, -> {
    select(:course_id).
        joins(:course).
        where(:type => 'StudentEnrollment', :workflow_state => 'active', :courses => { :workflow_state => ['available', 'claimed', 'created'] }) }

  scope :all_student, -> {
    eager_load(:course).
        where("(enrollments.type = 'StudentEnrollment'
              AND enrollments.workflow_state IN ('invited', 'active', 'completed')
              AND courses.workflow_state IN ('available', 'completed')) OR
              (enrollments.type = 'StudentViewEnrollment'
              AND enrollments.workflow_state = 'active'
              AND courses.workflow_state != 'deleted')") }

  scope :not_deleted, -> {
    joins(:course).
        where("(courses.workflow_state<>'deleted') AND (enrollments.workflow_state<>'deleted')")
  }

  scope :not_fake, -> { where("enrollments.type<>'StudentViewEnrollment'") }


  def self.readable_types
    # with enough use, even translations can add up
    RequestCache.cache('enrollment_readable_types') do
      {
        'TeacherEnrollment' => t('#enrollment.roles.teacher', "Teacher"),
        'TaEnrollment' => t('#enrollment.roles.ta', "TA"),
        'DesignerEnrollment' => t('#enrollment.roles.designer', "Designer"),
        'StudentEnrollment' => t('#enrollment.roles.student', "Student"),
        'StudentViewEnrollment' => t('#enrollment.roles.student', "Student"),
        'ObserverEnrollment' => t('#enrollment.roles.observer', "Observer")
      }
    end
  end

  def self.readable_type(type)
    readable_types[type] || readable_types['StudentEnrollment']
  end

  def self.sis_type(type)
    SIS_TYPES[type] || SIS_TYPES['StudentEnrollment']
  end

  def sis_type
    Enrollment.sis_type(self.type)
  end

  def sis_role
    (!self.role.built_in? && self.role.name) || Enrollment.sis_type(self.type)
  end

  def self.valid_types
    SIS_TYPES.keys
  end

  def self.valid_type?(type)
    SIS_TYPES.has_key?(type)
  end

  def reload(options = nil)
    @enrollment_dates = nil
    super
  end

  def should_update_user_account_association?
    self.id_before_last_save.nil? || self.saved_change_to_course_id? || self.saved_change_to_course_section_id? ||
      self.saved_change_to_root_account_id? || being_restored?
  end

  def update_user_account_associations_if_necessary
    return if self.fake_student?
    if id_before_last_save.nil? || being_restored?
      return if %w{creation_pending deleted}.include?(self.user.workflow_state)
      associations = User.calculate_account_associations_from_accounts([self.course.account_id, self.course_section.course.account_id, self.course_section.nonxlist_course.try(:account_id)].compact.uniq)
      self.user.update_account_associations(:incremental => true, :precalculated_associations => associations)
    elsif should_update_user_account_association?
      self.user.update_account_associations_later
    end
  end
  protected :update_user_account_associations_if_necessary

  def other_section_enrollment_exists?
    # If other active sessions that the user is enrolled in exist.
    self.course.student_enrollments.where.not(:workflow_state => ['deleted', 'rejected']).for_user(self.user).where.not(id: self.id).exists?
  end

  def audit_groups_for_deleted_enrollments
    # did the student cease to be enrolled in a non-deleted state in a section?
    had_section = self.course_section_id_was.present?
    deleted_states = ['deleted', 'rejected']
    was_active = !deleted_states.include?(self.workflow_state_was)
    is_deleted = deleted_states.include?(self.workflow_state)
    return unless had_section && was_active &&
                  (self.course_section_id_changed? || is_deleted)

    # what section the user is abandoning, and the section they're moving to
    # (if it's in the same course and the enrollment's not deleted)
    section = CourseSection.find(self.course_section_id_was)

    # ok, consider groups the user is in from the abandoned section's course
    self.user.groups.preload(:group_category).where(
      :context_type => 'Course', :context_id => section.course_id).each do |group|

      # check group deletion criteria if either enrollment is not a deletion
      # or it may be a deletion/unenrollment from a section but not from the course as a whole (still enrolled in another section)
      if !is_deleted || other_section_enrollment_exists?
        # don't bother unless the group's category has section restrictions
        next unless group.group_category && group.group_category.restricted_self_signup?

        # skip if the user is the only user in the group. there's no one to have
        # a conflicting section.
        next unless group.users.where.not(id: self.user_id).exists?

        # check if the group has the section the user is abandoning as a common
        # section (from CourseSection#common_to_users? view, the enrollment is
        # still there since it queries the db directly and we haven't saved yet);
        # if not, dropping the section is not necessary
        next unless section.common_to_users?(group.users)
      end

      # at this point, the group is restricted, there's more than one user and
      # it appears that the group is common to the section being left by the user so
      # remove the user from the group. Or the student was only enrolled in one section and
      # by leaving the section he/she is completely leaving the course so remove the
      # user from any group related to the course.
      membership = group.group_memberships.where(user_id: self.user_id).first
      membership.destroy if membership
    end
  end
  protected :audit_groups_for_deleted_enrollments

  def observers
    student? ? user.linked_observers.active.linked_through_root_account(self.root_account) : []
  end

  def create_linked_enrollments
    observers.each do |observer|
      create_linked_enrollment_for(observer)
    end
  end

  def update_linked_enrollments(restore: false)
    observers.each do |observer|
      enrollment = restore ? linked_enrollment_for(observer) : active_linked_enrollment_for(observer)
      if enrollment
        enrollment.update_from(self)
      elsif restore || (self.saved_change_to_workflow_state? && ['inactive', 'deleted'].include?(self.workflow_state_before_last_save))
        create_linked_enrollment_for(observer)
      end
    end
  end

  def create_linked_enrollment_for(observer)
    # we don't want to create a new observer enrollment if one exists
    self.class.unique_constraint_retry do
      enrollment = linked_enrollment_for(observer)
      return true if enrollment && !enrollment.deleted?
      return false unless observer.can_be_enrolled_in_course?(course)
      enrollment ||= observer.observer_enrollments.build
      enrollment.associated_user_id = user_id
      enrollment.shard = shard if enrollment.new_record?
      enrollment.update_from(self, !!@skip_broadcasts)
    end
  end

  def linked_enrollment_for(observer)
    observer.observer_enrollments.where(
      :associated_user_id => user_id,
      :course_section_id => course_section_id_before_last_save || course_section_id).
        shard(Shard.shard_for(course_id)).first
  end

  def active_linked_enrollment_for(observer)
    enrollment = linked_enrollment_for(observer)
    # we don't want to "undelete" observer enrollments that have been
    # explicitly deleted
    return nil if enrollment && enrollment.deleted? && workflow_state_before_last_save != 'deleted'
    enrollment
  end

  # This is Part 1 of the update_cached_due_dates callback.  It sets @update_cached_due_dates which determines
  # whether or not the update_cached_due_dates after_commit callback runs after this record has been committed.
  # This split allows us to suspend this callback and affect the update_cached_due_dates callback since after_commit
  # callbacks aren't being suspended properly.  We suspend this callback during some bulk operations.
  def set_update_cached_due_dates
    @update_cached_due_dates = saved_change_to_workflow_state? && (student? || fake_student?) && course
  end

  def update_cached_due_dates
    if @update_cached_due_dates
      update_grades = being_restored?(to_state: 'active') ||
        being_restored?(to_state: 'inactive') ||
        saved_change_to_id?
      DueDateCacher.recompute_users_for_course(user_id, course, nil, update_grades: update_grades)
    end
  end

  def update_from(other, skip_broadcasts=false)
    self.course_id = other.course_id
    if self.type == 'ObserverEnrollment' && other.workflow_state == 'invited'
      self.workflow_state = 'active'
    else
      self.workflow_state = other.workflow_state
    end
    self.start_at = other.start_at
    self.end_at = other.end_at
    self.course_section_id = other.course_section_id
    self.root_account_id = other.root_account_id
    self.skip_touch_user = other.skip_touch_user
    if skip_broadcasts
      save_without_broadcasting!
    else
      save!
    end
  end

  def clear_email_caches
    if self.saved_change_to_workflow_state? && (self.workflow_state_before_last_save == 'invited' || self.workflow_state == 'invited')
      if Enrollment.cross_shard_invitations?
        Shard.birth.activate do
          self.user.communication_channels.email.unretired.each { |cc| Rails.cache.delete([cc.path, 'all_invited_enrollments2'].cache_key)}
        end
      else
        self.user.communication_channels.email.unretired.each { |cc| Rails.cache.delete([cc.path, 'invited_enrollments2'].cache_key)}
      end
    end
  end

  def cancel_future_appointments
    if saved_change_to_workflow_state? && %w{completed deleted}.include?(workflow_state)
      unless self.course.current_enrollments.where(:user_id => self.user_id).exists? # ignore if they have another still valid enrollment
        course.appointment_participants.active.current.for_context_codes(user.asset_string).update_all(:workflow_state => 'deleted')
      end
    end
  end

  def conclude
    self.workflow_state = "completed"
    self.completed_at = Time.now
    self.save
  end

  def unconclude
    self.workflow_state = 'active'
    self.completed_at = nil
    self.save
  end

  def deactivate
    self.workflow_state = "inactive"
    self.save
  end

  def reactivate
    self.workflow_state = "active"
    self.save
  end

  def defined_by_sis?
    !!self.sis_batch_id
  end

  def assigned_observer?
    self.observer? && self.associated_user_id
  end

  def participating?
    self.state_based_on_date == :active
  end

  def participating_student?
    self.student? && self.participating?
  end

  def participating_observer?
    self.observer? && self.participating?
  end

  def participating_teacher?
    self.teacher? && self.participating?
  end

  def participating_ta?
    self.ta? && self.participating?
  end

  def participating_instructor?
    self.instructor? && self.participating?
  end

  def participating_designer?
    self.designer? && self.participating?
  end

  def participating_admin?
    self.admin? && self.participating?
  end

  def participating_content_admin?
    self.content_admin? && self.participating?
  end

  def associated_user_name
    self.associated_user && self.associated_user.short_name
  end

  def assert_section
    self.course_section = self.course.default_section if !self.course_section_id && self.course
    self.root_account_id ||= self.course.root_account_id rescue nil
  end

  def course_name(display_user = nil)
    self.course.nickname_for(display_user) || t('#enrollment.default_course_name', "Course")
  end

  def short_name(length = nil, display_user = nil)
    return @short_name if @short_name
    @short_name = self.course_section.display_name if self.course_section && self.root_account && self.root_account.show_section_name_as_course_name
    @short_name ||= self.course_name(display_user)
    @short_name = @short_name[0..length] if length
    @short_name
  end

  def long_name(display_user = nil)
    return @long_name if @long_name
    @long_name = self.course_name(display_user)
    @long_name = t('#enrollment.with_section', "%{course_name}, %{section_name}", :course_name => @long_name, :section_name => self.course_section.display_name) if self.course_section && self.course_section.display_name && self.course_section.display_name != self.course_name(display_user)
    @long_name
  end

  TYPE_RANKS = {
    :default => ['TeacherEnrollment','TaEnrollment','DesignerEnrollment','StudentEnrollment','StudentViewEnrollment','ObserverEnrollment'],
    :student => ['StudentEnrollment','TeacherEnrollment','TaEnrollment','DesignerEnrollment','StudentViewEnrollment','ObserverEnrollment']
  }
  TYPE_RANK_HASHES = Hash[TYPE_RANKS.map{ |k, v| [k, rank_hash(v)] }]
  def self.type_rank_sql(order = :default)
    # don't call rank_sql during class load
    rank_sql(TYPE_RANKS[order], 'enrollments.type')
  end

  def rank_sortable(order = :default)
    TYPE_RANK_HASHES[order][self.class.to_s]
  end

  STATE_RANK = ['active', ['invited', 'creation_pending'], 'completed', 'inactive', 'rejected', 'deleted']
  STATE_RANK_HASH = rank_hash(STATE_RANK)
  def self.state_rank_sql
    # don't call rank_sql during class load
    @state_rank_sql ||= rank_sql(STATE_RANK, 'enrollments.workflow_state')
  end

  def state_sortable
    STATE_RANK_HASH[state.to_s]
  end

  STATE_BY_DATE_RANK = ['active', ['invited', 'creation_pending', 'pending_active', 'pending_invited'], 'completed', 'inactive', 'rejected', 'deleted']
  STATE_BY_DATE_RANK_HASH = rank_hash(STATE_BY_DATE_RANK)
  def self.state_by_date_rank_sql
    @state_by_date_rank_sql ||= rank_sql(STATE_BY_DATE_RANK, 'enrollment_states.state').
      sub(/^CASE/, "CASE WHEN enrollment_states.restricted_access THEN #{STATE_BY_DATE_RANK.index('inactive')}") # pretend restricted access is the same as inactive
  end

  def state_with_date_sortable
    STATE_RANK_HASH[state_based_on_date.to_s]
  end

  def accept!
    res = accept
    raise "can't accept" unless res
    res
  end

  def accept(force = false)
    GuardRail.activate(:primary) do
      return false unless force || invited?
      if update_attribute(:workflow_state, 'active')
        if self.type == 'StudentEnrollment'
          Enrollment.recompute_final_score_in_singleton(self.user_id, self.course_id)
        end
        true
      end
    end
  end

  def reset_notifications_cache
    if self.saved_change_to_workflow_state?
      StreamItemCache.invalidate_recent_stream_items(self.user_id, "Course", self.course_id)
    end
  end

  def add_to_favorites_later
    if self.saved_change_to_workflow_state? && self.workflow_state == 'active'
      self.class.connection.after_transaction_commit do
        delay_if_production(priority: Delayed::LOW_PRIORITY).add_to_favorites
      end
    end
  end

  def self.batch_add_to_favorites(enrollment_ids)
    Enrollment.where(:id => enrollment_ids).each(&:add_to_favorites)
  end

  def add_to_favorites
    # this method was written by Alan Smithee
    self.user.shard.activate do
      if user.favorites.where(:context_type => 'Course').exists? # only add a favorite if they've ever favorited anything even if it's no longer in effect
        Favorite.unique_constraint_retry do
          user.favorites.where(:context_type => 'Course', :context_id => course).first_or_create!
        end
      end
    end
  end

  workflow do
    state :invited do
      event :reject, :transitions_to => :rejected
      event :complete, :transitions_to => :completed
    end

    state :creation_pending do
      event :invite, :transitions_to => :invited
    end

    state :active do
      event :reject, :transitions_to => :rejected
      event :complete, :transitions_to => :completed
    end

    state :deleted
    state :rejected do
      event :unreject, :transitions_to => :invited
    end
    state :completed

    # Inactive is a "hard" state, i.e. tuition not paid
    state :inactive
  end

  def enrollment_dates
    Canvas::Builders::EnrollmentDateBuilder.preload([self]) unless @enrollment_dates
    @enrollment_dates
  end

  def enrollment_state
    raise "cannot call enrollment_state on a new record" if new_record?
    result = super
    unless result
      association(:enrollment_state).reload
      result = super
    end
    result.enrollment = self # ensure reverse association
    result
  end

  def create_enrollment_state
    self.enrollment_state =
      self.shard.activate do
        GuardRail.activate(:primary) do
          EnrollmentState.unique_constraint_retry do
            EnrollmentState.where(:enrollment_id => self).first_or_create
          end
        end
      end
  end

  def recalculate_enrollment_state
    if (self.saved_changes.keys & %w{workflow_state start_at end_at}).any?
      @enrollment_dates = nil
      self.enrollment_state.state_is_current = false
      self.enrollment_state.is_direct_recalculation = true
    end
    self.enrollment_state.skip_touch_user ||= self.skip_touch_user
    self.enrollment_state.ensure_current_state
  end

  def state_based_on_date
    RequestCache.cache('enrollment_state_based_on_date', self, self.workflow_state, self.saved_changes?) do
      if %w{invited active completed}.include?(self.workflow_state)
        self.enrollment_state.get_effective_state
      else
        self.workflow_state.to_sym
      end
    end
  end

  def readable_state_based_on_date
    # when view restrictions are in place, the effective state_based_on_date is :inactive, but
    # to admins we should show that they are :completed or :pending
    self.enrollment_state.get_display_state
  end

  def available_at
    if self.enrollment_state.pending?
      self.enrollment_state.state_valid_until
    end
  end

  def view_restrictable?
    (self.student? && !self.fake_student?) || self.observer?
  end

  def restrict_past_view?
    self.view_restrictable? && RequestCache.cache('restrict_student_past_view', self.global_course_id) do
      self.course.restrict_student_past_view?
    end
  end

  def restrict_future_view?
    self.view_restrictable? && RequestCache.cache('restrict_student_future_view', self.global_course_id) do
      self.course.restrict_student_future_view?
    end
  end

  def restrict_future_listing?
    self.enrollment_state.pending? &&
      (self.enrollment_state.restricted_access? || (!self.admin? && self.course.unpublished?)) &&
      self.course.account.restrict_student_future_listing[:value]
  end

  def active?
    state_based_on_date == :active
  end

  def inactive?
    state_based_on_date == :inactive
  end

  def hard_inactive?
    workflow_state == 'inactive'
  end

  def invited?
    state_based_on_date == :invited
  end

  def accepted?
    state_based_on_date == :accepted
  end

  def completed?
    self.enrollment_state.get_display_state == :completed
  end

  def explicitly_completed?
    state == :completed
  end

  def completed_at
    if date = self.read_attribute(:completed_at)
      date
    elsif !new_record? && completed?
      self.enrollment_state.state_started_at
    end
  end

  alias_method :destroy_permanently!, :destroy
  def destroy
    self.workflow_state = 'deleted'
    result = self.save
    if result
      self.user.try(:update_account_associations)
      scores.update_all(updated_at: Time.zone.now, workflow_state: :deleted)

      Assignment.remove_user_as_final_grader(user_id, course_id) if remove_user_as_final_grader?
    end
    result
  end

  def restore
    self.workflow_state = 'active'
    self.completed_at = nil
    self.save
    true
  end

  def re_send_confirmation!
    @re_send_confirmation = true
    self.save
    @re_send_confirmation = false
    true
  end

  def re_send_confirmation_if_invited!
    self.re_send_confirmation! if self.invited?
  end

  def has_permission_to?(action)
    @permission_lookup ||= {}
    unless @permission_lookup.has_key? action
      @permission_lookup[action] = RoleOverride.enabled_for?(course, action, self.role_id, nil)
    end
    @permission_lookup[action].include?(:self)
  end

  def base_role_name
    self.class.to_s
  end

  # Determine if a user has permissions to conclude this enrollment.
  #
  # user    - The user requesting permission to conclude/delete enrollment.
  # context - The current context, e.g. course or section.
  # session - The current user's session (pass nil if not available).
  #
  # return Boolean
  def can_be_concluded_by(user, context, session)
    can_remove = [StudentEnrollment].include?(self.class) &&
      context.grants_right?(user, session, :manage_students) &&
      context.id == ((context.is_a? Course) ? self.course_id : self.course_section_id)
    can_remove || context.grants_right?(user, session, manage_admin_users_perm)
  end

  # Determine if a user has permissions to delete this enrollment.
  #
  # user    - The user requesting permission to conclude/delete enrollment.
  # context - The current context, e.g. course or section.
  # session - The current user's session (pass nil if not available).
  #
  # return Boolean
  def can_be_deleted_by(user, context, session)
    return context.grants_right?(user, session, :use_student_view) if fake_student?

    can_remove = [StudentEnrollment, ObserverEnrollment].include?(self.class) && context.grants_right?(user, session, :manage_students)

    if self.root_account.feature_enabled? :granular_permissions_manage_users
      can_remove ||= can_delete_via_granular(user, session, context)
      can_remove &&= self.user_id != user.id || context.account.grants_right?(user, session, :allow_course_admin_actions)
    else
      can_remove ||= context.grants_right?(user, session, :manage_admin_users) unless student?
      can_remove &&= self.user_id != user.id || context.account.grants_right?(user, session, :manage_admin_users)
    end
    can_remove && context.id == (context.is_a?(Course) ? self.course_id : self.course_section_id)
  end

  def pending?
    self.invited? || self.creation_pending?
  end

  def email
    self.user.email rescue t('#enrollment.default_email', "No Email")
  end

  def user_name
    read_attribute(:user_name) || self.user.name rescue t('#enrollment.default_user_name', "Unknown User")
  end

  def context
    @context ||= course
  end

  def context_id
    @context_id ||= course_id
  end

  def can_switch_to?(type)
    case type
    when 'ObserverEnrollment'
      ['TeacherEnrollment', 'TaEnrollment', 'DesignerEnrollment'].include?(self.type)
    when 'StudentEnrollment'
      ['TeacherEnrollment', 'TaEnrollment', 'DesignerEnrollment'].include?(self.type)
    when 'TaEnrollment'
      ['TeacherEnrollment'].include?(self.type)
    else
      false
    end
  end

  def self.workflow_readable_type(state)
    case state.to_s
      when 'active'
        t('#enrollment.workflow.active', "Active")
      when 'completed'
        t('#enrollment.workflow.completed', "Completed")
      when 'deleted'
        t('#enrollment.workflow.deleted', "Deleted")
      when 'invited'
        t('#enrollment.workflow.invited', "Invited")
      when 'pending', 'creation_pending'
        t('#enrollment.workflow.pending', "Pending")
      when 'rejected'
        t('#enrollment.workflow.rejected', "Rejected")
      when 'inactive'
        t('#enrollment.workflow.inactive', "Inactive")
    end
  end

  def readable_role_name
    self.role.built_in? ? self.readable_type : self.role.name
  end

  def readable_type
    Enrollment.readable_type(self.class.to_s)
  end

  # This is called to recompute the users' cached scores for a given course
  # when:
  #
  # * The user is merged with another user; the scores are recomputed for the
  #   new user in each of his/her courses.
  #
  # * An assignment's default grade is changed; all users in the assignment's
  #   course have their scores for that course recomputed.
  #
  # * A course is merged into another, a section is crosslisted/uncrosslisted,
  #   or a section is otherwise moved between courses; scores are recomputed
  #   for all users in the target course.
  #
  # * A course's group_weighting_scheme is changed; scores are recomputed for
  #   all users in the course.
  #
  # * Assignments are reordered (since an assignment may change groups, which
  #   may have weights); scores are recomputed for all users in the associated
  #   course.
  #
  # * An assignment's points_possible is changed; scores are recomputed for all
  #   users in the associated course.
  #
  # * An assignment group's rules or group_weight are changed; scores are
  #   recomputed for all users in the associated course.
  #
  # * A submission's score is changed; scores for the submission owner in the
  #   associated course are recomputed.
  #
  # * An assignment is deleted/undeleted
  #
  # * An enrollment is accepted (to address the scenario where a student
  #   is transferred from one section to another, and final grades need
  #   to be transferred)
  #
  # If some new feature comes up that affects calculation of a user's score,
  # please add appropriate calls to this so that the cached values don't get
  # stale! And once you've added the call, add the condition to the comment
  # here for future enlightenment.

  def self.recompute_final_score(*args, **kwargs)
    GradeCalculator.recompute_final_score(*args, **kwargs)
  end

  # This method is intended to not duplicate work for a single user.
  def self.recompute_final_score_in_singleton(user_id, course_id, **opts)
    # Guard against getting more than one user_id
    raise ArgumentError, "Cannot call with more than one user" if Array(user_id).size > 1

    delay_if_production(singleton: "Enrollment.recompute_final_score:#{user_id}:#{course_id}:#{opts[:grading_period_id]}",
        max_attempts: 10).
      recompute_final_score(user_id, course_id, **opts)
  end

  def self.recompute_due_dates_and_scores(user_id)
    Course.where(:id => StudentEnrollment.where(user_id: user_id).distinct.pluck(:course_id)).each do |course|
      DueDateCacher.recompute_users_for_course([user_id], course, nil, update_grades: true)
    end
  end

  def self.recompute_final_scores(user_id)
    StudentEnrollment.where(user_id: user_id).distinct.pluck(:course_id).each do |course_id|
      recompute_final_score_in_singleton(user_id, course_id)
    end
  end

  def computed_current_grade(id_opts=nil)
    cached_score_or_grade(:current, :grade, :posted, id_opts)
  end

  def computed_final_grade(id_opts=nil)
    cached_score_or_grade(:final, :grade, :posted, id_opts)
  end

  def computed_current_score(id_opts=nil)
    cached_score_or_grade(:current, :score, :posted, id_opts)
  end

  def computed_final_score(id_opts=nil)
    cached_score_or_grade(:final, :score, :posted, id_opts)
  end

  def effective_current_grade(id_opts=nil)
    score = find_score(id_opts)

    if score&.overridden? && course.allow_final_grade_override?
      score.effective_final_grade
    else
      computed_current_grade(id_opts)
    end
  end

  def effective_current_score(id_opts=nil)
    score = find_score(id_opts)

    if score&.overridden? && course.allow_final_grade_override?
      score.effective_final_score
    else
      computed_current_score(id_opts)
    end
  end

  def effective_final_grade(id_opts=nil)
    score = find_score(id_opts)

    if score&.overridden? && course.allow_final_grade_override?
      score.effective_final_grade
    else
      computed_final_grade(id_opts)
    end
  end

  def effective_final_score(id_opts=nil)
    score = find_score(id_opts)

    if score&.overridden? && course.allow_final_grade_override?
      score.effective_final_score
    else
      computed_final_score(id_opts)
    end
  end

  def override_grade(id_opts=nil)
    return nil unless course.allow_final_grade_override? && course.grading_standard_enabled?
    score = find_score(id_opts)
    score.effective_final_grade if score&.override_score
  end

  def override_score(id_opts=nil)
    return nil unless course.allow_final_grade_override?
    score = find_score(id_opts)
    score&.override_score
  end

  def computed_current_points(id_opts=nil)
    find_score(id_opts)&.current_points
  end

  def unposted_current_points(id_opts=nil)
    find_score(id_opts)&.unposted_current_points
  end

  def unposted_current_grade(id_opts=nil)
    cached_score_or_grade(:current, :grade, :unposted, id_opts)
  end

  def unposted_final_grade(id_opts=nil)
    cached_score_or_grade(:final, :grade, :unposted, id_opts)
  end

  def unposted_current_score(id_opts=nil)
    cached_score_or_grade(:current, :score, :unposted, id_opts)
  end

  def unposted_final_score(id_opts=nil)
    cached_score_or_grade(:final, :score, :unposted, id_opts)
  end

  def cached_score_or_grade(current_or_final, score_or_grade, posted_or_unposted, id_opts=nil)
    score = find_score(id_opts)
    method = +"#{current_or_final}_#{score_or_grade}"
    method.prepend("unposted_") if posted_or_unposted == :unposted
    score&.send(method)
  end
  private :cached_score_or_grade

  def find_score(id_opts=nil)
    id_opts ||= Score.params_for_course
    valid_keys = %i(course_score grading_period grading_period_id assignment_group assignment_group_id)
    return nil if id_opts.except(*valid_keys).any?
    result = if scores.loaded?
      scores.detect { |score| score.attributes >= id_opts.with_indifferent_access }
    else
      scores.where(id_opts).first
    end
    if result
      result.enrollment = self
      # have to go through gymnastics to force-preload a has_one :through without causing a db transaction
      if association(:course).loaded?
        assn = result.association(:course)
        assn.target = course
      end
    end
    result
  end

  def graded_at
    score = find_score
    if score.present?
      score.updated_at
    else
      # TODO: drop the graded_at column after the data fixup to populate
      # the scores table completes
      read_attribute(:graded_at)
    end
  end

  def self.typed_enrollment(type)
    return nil unless ['StudentEnrollment', 'StudentViewEnrollment', 'TeacherEnrollment', 'TaEnrollment', 'ObserverEnrollment', 'DesignerEnrollment'].include?(type)
    type.constantize
  end

  # overridden to return true in appropriate subclasses
  def student?
    false
  end

  def fake_student?
    false
  end

  def student_with_conditions?(include_future:, include_fake_student:)
    return false unless student? || fake_student?
    if include_fake_student
      include_future || participating?
    else
      include_future ? student? : participating_student?
    end
  end

  def observer?
    false
  end

  def teacher?
    false
  end

  def ta?
    false
  end

  def designer?
    false
  end

  def instructor?
    teacher? || ta?
  end

  def admin?
    instructor? || designer?
  end

  def content_admin?
    teacher? || designer?
  end

  def to_atom
    Atom::Entry.new do |entry|
      entry.title     = t('#enrollment.title', "%{user_name} in %{course_name}", :user_name => self.user_name, :course_name => self.course_name)
      entry.updated   = self.updated_at
      entry.published = self.created_at
      entry.links    << Atom::Link.new(:rel => 'alternate',
                                    :href => "/courses/#{self.course.id}/enrollments/#{self.id}")
    end
  end

  set_policy do
    given { |user, session| self.course.grants_any_right?(user, session, :manage_students, manage_admin_users_perm, :read_roster) }
    can :read

    given { |user| self.user == user }
    can :read and can :read_grades

    given { |user, session| self.course.students_visible_to(user, include: :priors).where(:id => self.user_id).exists? &&
      self.course.grants_any_right?(user, session, :manage_grades, :view_all_grades) }
    can :read and can :read_grades

    given { |user| course.observer_enrollments.where(user_id: user, associated_user_id: self.user_id).exists? }
    can :read and can :read_grades

    given {|user, session| self.course.grants_right?(user, session, :participate_as_student) && self.user.show_user_services }
    can :read_services

    # read_services says this person has permission to see what web services this enrollment has linked to their account
    given {|user, session| self.grants_right?(user, session, :read) && self.user.show_user_services }
    can :read_services
  end

  scope :before, lambda { |date|
    where("enrollments.created_at<?", date)
  }

  scope :for_user, lambda { |user| where(:user_id => user) }

  scope :for_courses_with_user_name, lambda { |courses|
    where(:course_id => courses).
        joins(:user).
        select("user_id, course_id, users.name AS user_name")
  }
  scope :invited, -> { where(:workflow_state => 'invited') }
  scope :accepted, -> { where("enrollments.workflow_state<>'invited'") }
  scope :active_or_pending, -> { where("enrollments.workflow_state NOT IN ('rejected', 'completed', 'deleted', 'inactive')") }
  scope :all_active_or_pending, -> { where("enrollments.workflow_state NOT IN ('rejected', 'completed', 'deleted')") } # includes inactive

  scope :active_by_date, -> { joins(:enrollment_state).where("enrollment_states.state = 'active'") }
  scope :invited_by_date, -> { joins(:enrollment_state).where("enrollment_states.restricted_access = ?", false).
    where("enrollment_states.state IN ('invited', 'pending_invited')") }
  scope :active_or_pending_by_date, -> { joins(:enrollment_state).where("enrollment_states.restricted_access = ?", false).
    where("enrollment_states.state IN ('active', 'invited', 'pending_invited', 'pending_active')") }
  scope :invited_or_pending_by_date, -> { joins(:enrollment_state).where("enrollment_states.restricted_access = ?", false).
    where("enrollment_states.state IN ('invited', 'pending_invited', 'pending_active')") }
  scope :completed_by_date, -> { joins(:enrollment_state).where("enrollment_states.restricted_access = ?", false).
    where("enrollment_states.state = ?", "completed") }
  scope :not_inactive_by_date, -> { joins(:enrollment_state).where("enrollment_states.restricted_access = ?", false).
    where("enrollment_states.state IN ('active', 'invited', 'completed', 'pending_invited', 'pending_active')") }

  scope :active_or_pending_by_date_ignoring_access, -> { joins(:enrollment_state).
    where("enrollment_states.state IN ('active', 'invited', 'pending_invited', 'pending_active')") }
  scope :not_inactive_by_date_ignoring_access, -> { joins(:enrollment_state).
    where("enrollment_states.state IN ('active', 'invited', 'completed', 'pending_invited', 'pending_active')") }
  scope :new_or_active_by_date, -> { joins(:enrollment_state).
    where("enrollment_states.state IN ('active', 'invited', 'pending_invited', 'pending_active', 'creation_pending')") }

  scope :currently_online, -> { joins(:pseudonyms).where("pseudonyms.last_request_at>?", 5.minutes.ago) }
  # this returns enrollments for creation_pending users; should always be used in conjunction with the invited scope
  scope :for_email, lambda { |email|
    joins(:user => :communication_channels).
        where("users.workflow_state='creation_pending' AND communication_channels.workflow_state='unconfirmed' AND path_type='email' AND LOWER(path)=LOWER(?)", email).
        select("enrollments.*").
        readonly(false)
  }
  def self.cached_temporary_invitations(email)
    if Enrollment.cross_shard_invitations?
      Shard.birth.activate do
        invitations = Rails.cache.fetch([email, 'all_invited_enrollments2'].cache_key) do
          Shard.with_each_shard(CommunicationChannel.associated_shards(email)) do
            Enrollment.invited.for_email(email).to_a
          end
        end
      end
    else
      Rails.cache.fetch([email, 'invited_enrollments2'].cache_key) do
        Enrollment.invited.for_email(email).to_a
      end
    end
  end

  def self.order_by_sortable_name
    clause = User.sortable_name_order_by_clause('users')
    scope = self.order(clause)
    if scope.select_values.present?
      scope = scope.select(clause)
    else
      scope = scope.select(self.arel_table[Arel.star])
    end
    scope
  end

  def self.top_enrollment_by(key, rank_order = :default)
    raise "top_enrollment_by_user must be scoped" unless all.where_clause.present?

    key = key.to_s
    order(Arel.sql("#{key}, #{type_rank_sql(rank_order)}")).distinct_on(key)
  end

  def assign_uuid
    # DON'T use ||=, because that will cause an immediate save to the db if it
    # doesn't already exist
    self.uuid = CanvasSlug.generate_securish_uuid if !read_attribute(:uuid)
  end
  protected :assign_uuid

  def uuid
    if !read_attribute(:uuid)
      self.update_attribute(:uuid, CanvasSlug.generate_securish_uuid)
    end
    read_attribute(:uuid)
  end

  def self.limit_privileges_to_course_section!(course, user, limit)
    course.shard.activate do
      Enrollment.where(:course_id => course, :user_id => user).each do |enrollment|
        enrollment.limit_privileges_to_course_section = !!limit
        enrollment.save!
      end
    end
    user.clear_cache_key(:enrollments)
  end

  def self.course_user_state(course, uuid)
    Rails.cache.fetch(['user_state', course, uuid].cache_key) do
      enrollment = course.enrollments.where(uuid: uuid).first
      if enrollment
        {
          :enrollment_state => enrollment.workflow_state,
          :user_state => enrollment.user.state,
          :is_admin => enrollment.admin?
        }
      else
        nil
      end
    end
  end

  def self.serialization_excludes; [:uuid,:computed_final_score, :computed_current_score]; end

  # enrollment term per-section is deprecated; a section's term is inherited from the
  # course it is currently tied to
  def enrollment_term
    self.course.enrollment_term
  end

  def effective_start_at
    # try and use the enrollment dates logic first, since it knows about
    # overrides, etc. but if it doesn't find anything, start guessing by
    # looking at the enrollment, section, course, then term. if we still didn't
    # find it, fall back to the section or course creation date.
    enrollment_dates.map(&:first).compact.min ||
<<<<<<< HEAD
    start_at ||
    course_section && course_section.start_at ||
    course.start_at ||
    course.enrollment_term && course.enrollment_term.start_at ||
    course_section && course_section.created_at ||
    course.created_at
=======
      start_at ||
      (course_section && course_section.start_at) ||
      course.start_at ||
      (course.enrollment_term && course.enrollment_term.start_at) ||
      (course_section && course_section.created_at) ||
      course.created_at
>>>>>>> 2d51e8e7
  end

  def effective_end_at
    # try and use the enrollment dates logic first, since it knows about
    # overrides, etc. but if it doesn't find anything, start guessing by
    # looking at the enrollment, section, course, then term.
    enrollment_dates.map(&:last).compact.max ||
<<<<<<< HEAD
    end_at ||
    course_section && course_section.end_at ||
    course.conclude_at ||
    course.enrollment_term && course.enrollment_term.end_at
=======
      end_at ||
      (course_section && course_section.end_at) ||
      course.conclude_at ||
      (course.enrollment_term && course.enrollment_term.end_at)
>>>>>>> 2d51e8e7
  end

  def self.cross_shard_invitations?
    false
  end

  def total_activity_time
    self.read_attribute(:total_activity_time).to_i
  end

  def touch_graders_if_needed
    if !active_student? && active_student?(:was) && self.course.submissions.where(:user_id => self.user_id).exists?
      self.class.connection.after_transaction_commit do
        self.course.admins.clear_cache_keys(:todo_list)
      end
    end
  end

  def update_assignment_overrides_if_needed
    assignment_scope = Assignment.where(context_id: self.course_id, context_type: 'Course')
    override_scope = AssignmentOverrideStudent.where(user_id: self.user_id)

    if being_deleted? && !enrollments_exist_for_user_in_course?
      return unless (assignment_ids = assignment_scope.pluck(:id)).any?

      # this is handled in after_commit :update_cached_due_dates
      AssignmentOverrideStudent.suspend_callbacks(:update_cached_due_dates) do
        override_scope.where(assignment_id: assignment_ids).find_each(&:destroy)
      end
    end

    if being_accepted?
      return unless ConditionalRelease::Service.enabled_in_context?(self.course)
      # Deleted student overrides associated with assignments with a Mastery Path override
      releases = override_scope.where(workflow_state: 'deleted').
        where(assignment: assignment_scope).
        joins(assignment: :assignment_overrides).
        where(assignment_overrides: {
          set_type: AssignmentOverride::SET_TYPE_NOOP,
          set_id: AssignmentOverride::NOOP_MASTERY_PATHS,
          workflow_state: 'active'
        }).distinct
      return unless releases.exists?
      # Add parent join to reduce duplication, which are used in both cases below
      releases = releases.
        joins("INNER JOIN #{AssignmentOverride.quoted_table_name} parent ON assignment_override_students.assignment_override_id = parent.id")
      # Restore student overrides associated with an active assignment override
      releases.where('parent.workflow_state = \'active\'').update(workflow_state: 'active')
      # Restore student overrides and assignment overrides if assignment override is deleted
      releases.preload(:assignment_override).where('parent.workflow_state = \'deleted\'').find_each do |release|
        release.update(workflow_state: 'active')
        release.assignment_override.update(workflow_state: 'active')
      end
    end
  end

  def section_or_course_date_in_past?
    if self.course_section&.end_at
      self.course_section.end_at < Time.zone.now
    elsif self.course.conclude_at
      self.course.conclude_at < Time.zone.now
    end
  end

  def student_or_fake_student?
    ['StudentEnrollment', 'StudentViewEnrollment'].include?(type)
  end

  def allows_favoriting?
    !(self.course.elementary_subject_course? || self.course.elementary_homeroom_course?) || teacher? || ta? || designer?
  end

  private

  def enrollments_exist_for_user_in_course?
    Enrollment.active.where(user_id: self.user_id, course_id: self.course_id).exists?
  end

  def copy_scores_from_existing_enrollment
    Score.where(enrollment_id: self).each(&:destroy_permanently!)
    other_enrollment_of_same_type.scores.each { |score| score.dup.update!(enrollment: self) }
  end

  def need_to_copy_scores?
    return false unless saved_change_to_id? || being_restored?
    student_or_fake_student? && other_enrollment_of_same_type.present?
  end

  def other_enrollment_of_same_type
    return @other_enrollment_of_same_type if defined?(@other_enrollment_of_same_type)

    @other_enrollment_of_same_type = other_enrollments_of_type(type).first
  end

  def other_enrollments_of_type(types)
    Enrollment.where(
      course_id: course,
      user_id: user,
      type: Array.wrap(types)
    ).where.not(id: id).where.not(workflow_state: :deleted)
  end

  def manage_admin_users_perm
    self.root_account.feature_enabled?(:granular_permissions_manage_users) ? :allow_course_admin_actions : :manage_admin_users
  end

  def can_delete_via_granular(user, session, context)
<<<<<<< HEAD
    self.teacher? && context.grants_right?(user, session, :remove_teacher_from_course) ||
    self.ta? && context.grants_right?(user, session, :remove_ta_from_course) ||
    self.designer? && context.grants_right?(user, session, :remove_designer_from_course) ||
    self.observer? && context.grants_right?(user, session, :remove_observer_from_course)
=======
    (self.teacher? && context.grants_right?(user, session, :remove_teacher_from_course)) ||
      (self.ta? && context.grants_right?(user, session, :remove_ta_from_course)) ||
      (self.designer? && context.grants_right?(user, session, :remove_designer_from_course)) ||
      (self.observer? && context.grants_right?(user, session, :remove_observer_from_course))
>>>>>>> 2d51e8e7
  end

  def remove_user_as_final_grader?
    instructor? &&
      !other_enrollments_of_type(['TaEnrollment', 'TeacherEnrollment']).exists?
  end

  def being_accepted?
    saved_change_to_workflow_state? && workflow_state == 'active' && workflow_state_before_last_save == 'invited'
  end

  def being_restored?(to_state: workflow_state)
    saved_change_to_workflow_state? && workflow_state_before_last_save == 'deleted' && workflow_state == to_state
  end

  def being_reactivated?
    saved_change_to_workflow_state? && workflow_state != 'deleted' && workflow_state_before_last_save == 'inactive'
  end

  def being_uncompleted?
    saved_change_to_workflow_state? && workflow_state != 'deleted' && workflow_state_before_last_save == 'completed'
  end

  def being_deleted?
    workflow_state == 'deleted' && workflow_state_before_last_save != 'deleted'
  end

  def sync_microsoft_group
    return if self.type == 'StudentViewEnrollment'
    return unless self.root_account.feature_enabled?(:microsoft_group_enrollments_syncing)
    return unless self.root_account.settings[:microsoft_sync_enabled]

    MicrosoftSync::Group.not_deleted.find_by(course_id: course_id)&.enqueue_future_partial_sync self
  end
end<|MERGE_RESOLUTION|>--- conflicted
+++ resolved
@@ -21,13 +21,12 @@
 require 'atom'
 
 class Enrollment < ActiveRecord::Base
-
   SIS_TYPES = {
-      'TeacherEnrollment' => 'teacher',
-      'TaEnrollment' => 'ta',
-      'DesignerEnrollment' => 'designer',
-      'StudentEnrollment' => 'student',
-      'ObserverEnrollment' => 'observer'
+    'TeacherEnrollment' => 'teacher',
+    'TaEnrollment' => 'ta',
+    'DesignerEnrollment' => 'designer',
+    'StudentEnrollment' => 'student',
+    'ObserverEnrollment' => 'observer'
   }
 
   include Workflow
@@ -52,8 +51,8 @@
   validates_presence_of :user_id, :course_id, :type, :root_account_id, :course_section_id, :workflow_state, :role_id
   validates_inclusion_of :limit_privileges_to_course_section, :in => [true, false]
   validates_inclusion_of :associated_user_id, :in => [nil],
-                         :unless => lambda { |enrollment| enrollment.type == 'ObserverEnrollment' },
-                         :message => "only ObserverEnrollments may have an associated_user_id"
+                                              :unless => lambda { |enrollment| enrollment.type == 'ObserverEnrollment' },
+                                              :message => "only ObserverEnrollments may have an associated_user_id"
   validate :cant_observe_self, :if => lambda { |enrollment| enrollment.type == 'ObserverEnrollment' }
 
   validate :valid_role?
@@ -89,6 +88,7 @@
   scope :microsoft_sync_relevant, -> { active_or_pending.accepted.not_fake }
 
   attr_accessor :already_enrolled, :need_touch_user, :skip_touch_user
+
   scope :current, -> { joins(:course).where(QueryBuilder.new(:active).conditions).readonly(false) }
   scope :current_and_invited, -> { joins(:course).where(QueryBuilder.new(:current_and_invited).conditions).readonly(false) }
   scope :current_and_future, -> { joins(:course).where(QueryBuilder.new(:current_and_future).conditions).readonly(false) }
@@ -123,7 +123,7 @@
 
   def not_student_view
     if type != 'StudentViewEnrollment' && (new_record? || association(:user).loaded?) &&
-      user.fake_student?
+       user.fake_student?
       self.errors.add(:user_id, "cannot add a student view student in a regular role")
     end
   end
@@ -168,19 +168,19 @@
   end
 
   def clear_needs_grading_count_cache
-    Assignment.
-      where(context_id: course_id, context_type: 'Course').
-      where("EXISTS (?) AND NOT EXISTS (?)",
-        Submission.where(user_id: user_id).
-          where("assignment_id=assignments.id").
-          where("#{Submission.needs_grading_conditions} OR
+    Assignment
+      .where(context_id: course_id, context_type: 'Course')
+      .where("EXISTS (?) AND NOT EXISTS (?)",
+             Submission.where(user_id: user_id)
+               .where("assignment_id=assignments.id")
+               .where("#{Submission.needs_grading_conditions} OR
             (workflow_state = 'deleted' AND submission_type IS NOT NULL AND
             (score IS NULL OR NOT grade_matches_current_submission OR
             (submission_type = 'online_quiz' AND quiz_submission_id IS NOT NULL)))"),
-        Enrollment.where(Enrollment.active_student_conditions).
-          where(user_id: user_id, course_id: course_id).
-          where("id<>?", self)).
-      clear_cache_keys(:needs_grading)
+             Enrollment.where(Enrollment.active_student_conditions)
+               .where(user_id: user_id, course_id: course_id)
+               .where("id<>?", self))
+      .clear_cache_keys(:needs_grading)
   end
 
   def needs_grading_count_updated
@@ -199,44 +199,44 @@
     p.to { self.user }
     p.whenever { |record|
       !record.self_enrolled &&
-      record.course &&
-      record.user.registered? &&
-      !record.observer? &&
-      ((record.invited? && (record.just_created || record.saved_change_to_workflow_state?)) || @re_send_confirmation)
+        record.course &&
+        record.user.registered? &&
+        !record.observer? &&
+        ((record.invited? && (record.just_created || record.saved_change_to_workflow_state?)) || @re_send_confirmation)
     }
 
     p.dispatch :enrollment_registration
     p.to { self.user.communication_channel }
     p.whenever { |record|
       !record.self_enrolled &&
-      record.course &&
-      !record.user.registered? &&
-      ((record.invited? && (record.just_created || record.saved_change_to_workflow_state?)) || @re_send_confirmation)
+        record.course &&
+        !record.user.registered? &&
+        ((record.invited? && (record.just_created || record.saved_change_to_workflow_state?)) || @re_send_confirmation)
     }
 
     p.dispatch :enrollment_notification
     p.to { self.user }
     p.whenever { |record|
       !record.self_enrolled &&
-      record.course &&
-      !record.course.created? &&
-      !record.observer? &&
-      record.just_created && record.active?
+        record.course &&
+        !record.course.created? &&
+        !record.observer? &&
+        record.just_created && record.active?
     }
 
     p.dispatch :enrollment_accepted
-    p.to {self.course.participating_admins.restrict_to_sections([self.course_section_id]) - [self.user] }
+    p.to { self.course.participating_admins.restrict_to_sections([self.course_section_id]) - [self.user] }
     p.whenever { |record|
       record.course &&
-      !record.observer? &&
-      !record.just_created && (record.changed_state(:active, :invited) || record.changed_state(:active, :creation_pending))
+        !record.observer? &&
+        !record.just_created && (record.changed_state(:active, :invited) || record.changed_state(:active, :creation_pending))
     }
   end
 
   def dispatch_invitations_later
     # if in an invited state but not frd "invited?" because of future date restrictions, send it later
     if (self.just_created || self.saved_change_to_workflow_state? || @re_send_confirmation) && self.workflow_state == 'invited' && self.inactive? && self.available_at &&
-        !self.self_enrolled && !(self.observer? && self.user.registered?)
+       !self.self_enrolled && !(self.observer? && self.user.registered?)
       # this won't work if they invite them and then change the course/term/section dates _afterwards_ so hopefully people don't do that
       delay(run_at: self.available_at, singleton: "send_enrollment_invitations_#{global_id}").re_send_confirmation_if_invited!
     end
@@ -245,18 +245,20 @@
   scope :active, -> { where("enrollments.workflow_state<>'deleted'") }
 
   scope :admin, -> {
-    select(:course_id).
-        joins(:course).
-        where("enrollments.type IN ('TeacherEnrollment','TaEnrollment', 'DesignerEnrollment') AND (courses.workflow_state IN ('created', 'claimed') OR (enrollments.workflow_state='active' AND courses.workflow_state='available'))") }
+                  select(:course_id)
+                    .joins(:course)
+                    .where("enrollments.type IN ('TeacherEnrollment','TaEnrollment', 'DesignerEnrollment') AND (courses.workflow_state IN ('created', 'claimed') OR (enrollments.workflow_state='active' AND courses.workflow_state='available'))")
+                }
 
   scope :instructor, -> {
-    select(:course_id).
-        joins(:course).
-        where("enrollments.type IN ('TeacherEnrollment','TaEnrollment') AND (courses.workflow_state IN ('created', 'claimed') OR (enrollments.workflow_state='active' AND courses.workflow_state='available'))") }
+                       select(:course_id)
+                         .joins(:course)
+                         .where("enrollments.type IN ('TeacherEnrollment','TaEnrollment') AND (courses.workflow_state IN ('created', 'claimed') OR (enrollments.workflow_state='active' AND courses.workflow_state='available'))")
+                     }
 
   scope :of_student_type, -> { where(:type => "StudentEnrollment") }
 
-  scope :of_admin_type, -> { where(:type => ['TeacherEnrollment','TaEnrollment', 'DesignerEnrollment']) }
+  scope :of_admin_type, -> { where(:type => ['TeacherEnrollment', 'TaEnrollment', 'DesignerEnrollment']) }
 
   scope :of_instructor_type, -> { where(:type => ['TeacherEnrollment', 'TaEnrollment']) }
 
@@ -267,31 +269,33 @@
   scope :not_of_observer_type, -> { where.not(:type => "ObserverEnrollment") }
 
   scope :student, -> {
-    select(:course_id).
-        joins(:course).
-        where(:type => 'StudentEnrollment', :workflow_state => 'active', :courses => { :workflow_state => 'available' }) }
+                    select(:course_id)
+                      .joins(:course)
+                      .where(:type => 'StudentEnrollment', :workflow_state => 'active', :courses => { :workflow_state => 'available' })
+                  }
 
   scope :student_in_claimed_or_available, -> {
-    select(:course_id).
-        joins(:course).
-        where(:type => 'StudentEnrollment', :workflow_state => 'active', :courses => { :workflow_state => ['available', 'claimed', 'created'] }) }
+                                            select(:course_id)
+                                              .joins(:course)
+                                              .where(:type => 'StudentEnrollment', :workflow_state => 'active', :courses => { :workflow_state => ['available', 'claimed', 'created'] })
+                                          }
 
   scope :all_student, -> {
-    eager_load(:course).
-        where("(enrollments.type = 'StudentEnrollment'
+                        eager_load(:course)
+                          .where("(enrollments.type = 'StudentEnrollment'
               AND enrollments.workflow_state IN ('invited', 'active', 'completed')
               AND courses.workflow_state IN ('available', 'completed')) OR
               (enrollments.type = 'StudentViewEnrollment'
               AND enrollments.workflow_state = 'active'
-              AND courses.workflow_state != 'deleted')") }
+              AND courses.workflow_state != 'deleted')")
+                      }
 
   scope :not_deleted, -> {
-    joins(:course).
-        where("(courses.workflow_state<>'deleted') AND (enrollments.workflow_state<>'deleted')")
+    joins(:course)
+      .where("(courses.workflow_state<>'deleted') AND (enrollments.workflow_state<>'deleted')")
   }
 
   scope :not_fake, -> { where("enrollments.type<>'StudentViewEnrollment'") }
-
 
   def self.readable_types
     # with enough use, even translations can add up
@@ -343,8 +347,10 @@
 
   def update_user_account_associations_if_necessary
     return if self.fake_student?
+
     if id_before_last_save.nil? || being_restored?
       return if %w{creation_pending deleted}.include?(self.user.workflow_state)
+
       associations = User.calculate_account_associations_from_accounts([self.course.account_id, self.course_section.course.account_id, self.course_section.nonxlist_course.try(:account_id)].compact.uniq)
       self.user.update_account_associations(:incremental => true, :precalculated_associations => associations)
     elsif should_update_user_account_association?
@@ -373,8 +379,8 @@
 
     # ok, consider groups the user is in from the abandoned section's course
     self.user.groups.preload(:group_category).where(
-      :context_type => 'Course', :context_id => section.course_id).each do |group|
-
+      :context_type => 'Course', :context_id => section.course_id
+    ).each do |group|
       # check group deletion criteria if either enrollment is not a deletion
       # or it may be a deletion/unenrollment from a section but not from the course as a whole (still enrolled in another section)
       if !is_deleted || other_section_enrollment_exists?
@@ -430,6 +436,7 @@
       enrollment = linked_enrollment_for(observer)
       return true if enrollment && !enrollment.deleted?
       return false unless observer.can_be_enrolled_in_course?(course)
+
       enrollment ||= observer.observer_enrollments.build
       enrollment.associated_user_id = user_id
       enrollment.shard = shard if enrollment.new_record?
@@ -440,8 +447,9 @@
   def linked_enrollment_for(observer)
     observer.observer_enrollments.where(
       :associated_user_id => user_id,
-      :course_section_id => course_section_id_before_last_save || course_section_id).
-        shard(Shard.shard_for(course_id)).first
+      :course_section_id => course_section_id_before_last_save || course_section_id
+    )
+            .shard(Shard.shard_for(course_id)).first
   end
 
   def active_linked_enrollment_for(observer)
@@ -449,6 +457,7 @@
     # we don't want to "undelete" observer enrollments that have been
     # explicitly deleted
     return nil if enrollment && enrollment.deleted? && workflow_state_before_last_save != 'deleted'
+
     enrollment
   end
 
@@ -463,13 +472,13 @@
   def update_cached_due_dates
     if @update_cached_due_dates
       update_grades = being_restored?(to_state: 'active') ||
-        being_restored?(to_state: 'inactive') ||
-        saved_change_to_id?
+                      being_restored?(to_state: 'inactive') ||
+                      saved_change_to_id?
       DueDateCacher.recompute_users_for_course(user_id, course, nil, update_grades: update_grades)
     end
   end
 
-  def update_from(other, skip_broadcasts=false)
+  def update_from(other, skip_broadcasts = false)
     self.course_id = other.course_id
     if self.type == 'ObserverEnrollment' && other.workflow_state == 'invited'
       self.workflow_state = 'active'
@@ -492,10 +501,10 @@
     if self.saved_change_to_workflow_state? && (self.workflow_state_before_last_save == 'invited' || self.workflow_state == 'invited')
       if Enrollment.cross_shard_invitations?
         Shard.birth.activate do
-          self.user.communication_channels.email.unretired.each { |cc| Rails.cache.delete([cc.path, 'all_invited_enrollments2'].cache_key)}
+          self.user.communication_channels.email.unretired.each { |cc| Rails.cache.delete([cc.path, 'all_invited_enrollments2'].cache_key) }
         end
       else
-        self.user.communication_channels.email.unretired.each { |cc| Rails.cache.delete([cc.path, 'invited_enrollments2'].cache_key)}
+        self.user.communication_channels.email.unretired.each { |cc| Rails.cache.delete([cc.path, 'invited_enrollments2'].cache_key) }
       end
     end
   end
@@ -589,6 +598,7 @@
 
   def short_name(length = nil, display_user = nil)
     return @short_name if @short_name
+
     @short_name = self.course_section.display_name if self.course_section && self.root_account && self.root_account.show_section_name_as_course_name
     @short_name ||= self.course_name(display_user)
     @short_name = @short_name[0..length] if length
@@ -597,16 +607,17 @@
 
   def long_name(display_user = nil)
     return @long_name if @long_name
+
     @long_name = self.course_name(display_user)
     @long_name = t('#enrollment.with_section', "%{course_name}, %{section_name}", :course_name => @long_name, :section_name => self.course_section.display_name) if self.course_section && self.course_section.display_name && self.course_section.display_name != self.course_name(display_user)
     @long_name
   end
 
   TYPE_RANKS = {
-    :default => ['TeacherEnrollment','TaEnrollment','DesignerEnrollment','StudentEnrollment','StudentViewEnrollment','ObserverEnrollment'],
-    :student => ['StudentEnrollment','TeacherEnrollment','TaEnrollment','DesignerEnrollment','StudentViewEnrollment','ObserverEnrollment']
+    :default => ['TeacherEnrollment', 'TaEnrollment', 'DesignerEnrollment', 'StudentEnrollment', 'StudentViewEnrollment', 'ObserverEnrollment'],
+    :student => ['StudentEnrollment', 'TeacherEnrollment', 'TaEnrollment', 'DesignerEnrollment', 'StudentViewEnrollment', 'ObserverEnrollment']
   }
-  TYPE_RANK_HASHES = Hash[TYPE_RANKS.map{ |k, v| [k, rank_hash(v)] }]
+  TYPE_RANK_HASHES = Hash[TYPE_RANKS.map { |k, v| [k, rank_hash(v)] }]
   def self.type_rank_sql(order = :default)
     # don't call rank_sql during class load
     rank_sql(TYPE_RANKS[order], 'enrollments.type')
@@ -630,8 +641,8 @@
   STATE_BY_DATE_RANK = ['active', ['invited', 'creation_pending', 'pending_active', 'pending_invited'], 'completed', 'inactive', 'rejected', 'deleted']
   STATE_BY_DATE_RANK_HASH = rank_hash(STATE_BY_DATE_RANK)
   def self.state_by_date_rank_sql
-    @state_by_date_rank_sql ||= rank_sql(STATE_BY_DATE_RANK, 'enrollment_states.state').
-      sub(/^CASE/, "CASE WHEN enrollment_states.restricted_access THEN #{STATE_BY_DATE_RANK.index('inactive')}") # pretend restricted access is the same as inactive
+    @state_by_date_rank_sql ||= rank_sql(STATE_BY_DATE_RANK, 'enrollment_states.state')
+                                .sub(/^CASE/, "CASE WHEN enrollment_states.restricted_access THEN #{STATE_BY_DATE_RANK.index('inactive')}") # pretend restricted access is the same as inactive
   end
 
   def state_with_date_sortable
@@ -641,12 +652,14 @@
   def accept!
     res = accept
     raise "can't accept" unless res
+
     res
   end
 
   def accept(force = false)
     GuardRail.activate(:primary) do
       return false unless force || invited?
+
       if update_attribute(:workflow_state, 'active')
         if self.type == 'StudentEnrollment'
           Enrollment.recompute_final_score_in_singleton(self.user_id, self.course_id)
@@ -717,6 +730,7 @@
 
   def enrollment_state
     raise "cannot call enrollment_state on a new record" if new_record?
+
     result = super
     unless result
       association(:enrollment_state).reload
@@ -820,7 +834,7 @@
   end
 
   def completed_at
-    if date = self.read_attribute(:completed_at)
+    if (date = self.read_attribute(:completed_at))
       date
     elsif !new_record? && completed?
       self.enrollment_state.state_started_at
@@ -879,8 +893,8 @@
   # return Boolean
   def can_be_concluded_by(user, context, session)
     can_remove = [StudentEnrollment].include?(self.class) &&
-      context.grants_right?(user, session, :manage_students) &&
-      context.id == ((context.is_a? Course) ? self.course_id : self.course_section_id)
+                 context.grants_right?(user, session, :manage_students) &&
+                 context.id == ((context.is_a? Course) ? self.course_id : self.course_section_id)
     can_remove || context.grants_right?(user, session, manage_admin_users_perm)
   end
 
@@ -941,20 +955,20 @@
 
   def self.workflow_readable_type(state)
     case state.to_s
-      when 'active'
-        t('#enrollment.workflow.active', "Active")
-      when 'completed'
-        t('#enrollment.workflow.completed', "Completed")
-      when 'deleted'
-        t('#enrollment.workflow.deleted', "Deleted")
-      when 'invited'
-        t('#enrollment.workflow.invited', "Invited")
-      when 'pending', 'creation_pending'
-        t('#enrollment.workflow.pending', "Pending")
-      when 'rejected'
-        t('#enrollment.workflow.rejected', "Rejected")
-      when 'inactive'
-        t('#enrollment.workflow.inactive', "Inactive")
+    when 'active'
+      t('#enrollment.workflow.active', "Active")
+    when 'completed'
+      t('#enrollment.workflow.completed', "Completed")
+    when 'deleted'
+      t('#enrollment.workflow.deleted', "Deleted")
+    when 'invited'
+      t('#enrollment.workflow.invited', "Invited")
+    when 'pending', 'creation_pending'
+      t('#enrollment.workflow.pending', "Pending")
+    when 'rejected'
+      t('#enrollment.workflow.rejected', "Rejected")
+    when 'inactive'
+      t('#enrollment.workflow.inactive', "Inactive")
     end
   end
 
@@ -1016,8 +1030,8 @@
     raise ArgumentError, "Cannot call with more than one user" if Array(user_id).size > 1
 
     delay_if_production(singleton: "Enrollment.recompute_final_score:#{user_id}:#{course_id}:#{opts[:grading_period_id]}",
-        max_attempts: 10).
-      recompute_final_score(user_id, course_id, **opts)
+                        max_attempts: 10)
+      .recompute_final_score(user_id, course_id, **opts)
   end
 
   def self.recompute_due_dates_and_scores(user_id)
@@ -1032,23 +1046,23 @@
     end
   end
 
-  def computed_current_grade(id_opts=nil)
+  def computed_current_grade(id_opts = nil)
     cached_score_or_grade(:current, :grade, :posted, id_opts)
   end
 
-  def computed_final_grade(id_opts=nil)
+  def computed_final_grade(id_opts = nil)
     cached_score_or_grade(:final, :grade, :posted, id_opts)
   end
 
-  def computed_current_score(id_opts=nil)
+  def computed_current_score(id_opts = nil)
     cached_score_or_grade(:current, :score, :posted, id_opts)
   end
 
-  def computed_final_score(id_opts=nil)
+  def computed_final_score(id_opts = nil)
     cached_score_or_grade(:final, :score, :posted, id_opts)
   end
 
-  def effective_current_grade(id_opts=nil)
+  def effective_current_grade(id_opts = nil)
     score = find_score(id_opts)
 
     if score&.overridden? && course.allow_final_grade_override?
@@ -1058,7 +1072,7 @@
     end
   end
 
-  def effective_current_score(id_opts=nil)
+  def effective_current_score(id_opts = nil)
     score = find_score(id_opts)
 
     if score&.overridden? && course.allow_final_grade_override?
@@ -1068,7 +1082,7 @@
     end
   end
 
-  def effective_final_grade(id_opts=nil)
+  def effective_final_grade(id_opts = nil)
     score = find_score(id_opts)
 
     if score&.overridden? && course.allow_final_grade_override?
@@ -1078,7 +1092,7 @@
     end
   end
 
-  def effective_final_score(id_opts=nil)
+  def effective_final_score(id_opts = nil)
     score = find_score(id_opts)
 
     if score&.overridden? && course.allow_final_grade_override?
@@ -1088,43 +1102,45 @@
     end
   end
 
-  def override_grade(id_opts=nil)
+  def override_grade(id_opts = nil)
     return nil unless course.allow_final_grade_override? && course.grading_standard_enabled?
+
     score = find_score(id_opts)
     score.effective_final_grade if score&.override_score
   end
 
-  def override_score(id_opts=nil)
+  def override_score(id_opts = nil)
     return nil unless course.allow_final_grade_override?
+
     score = find_score(id_opts)
     score&.override_score
   end
 
-  def computed_current_points(id_opts=nil)
+  def computed_current_points(id_opts = nil)
     find_score(id_opts)&.current_points
   end
 
-  def unposted_current_points(id_opts=nil)
+  def unposted_current_points(id_opts = nil)
     find_score(id_opts)&.unposted_current_points
   end
 
-  def unposted_current_grade(id_opts=nil)
+  def unposted_current_grade(id_opts = nil)
     cached_score_or_grade(:current, :grade, :unposted, id_opts)
   end
 
-  def unposted_final_grade(id_opts=nil)
+  def unposted_final_grade(id_opts = nil)
     cached_score_or_grade(:final, :grade, :unposted, id_opts)
   end
 
-  def unposted_current_score(id_opts=nil)
+  def unposted_current_score(id_opts = nil)
     cached_score_or_grade(:current, :score, :unposted, id_opts)
   end
 
-  def unposted_final_score(id_opts=nil)
+  def unposted_final_score(id_opts = nil)
     cached_score_or_grade(:final, :score, :unposted, id_opts)
   end
 
-  def cached_score_or_grade(current_or_final, score_or_grade, posted_or_unposted, id_opts=nil)
+  def cached_score_or_grade(current_or_final, score_or_grade, posted_or_unposted, id_opts = nil)
     score = find_score(id_opts)
     method = +"#{current_or_final}_#{score_or_grade}"
     method.prepend("unposted_") if posted_or_unposted == :unposted
@@ -1132,15 +1148,16 @@
   end
   private :cached_score_or_grade
 
-  def find_score(id_opts=nil)
+  def find_score(id_opts = nil)
     id_opts ||= Score.params_for_course
     valid_keys = %i(course_score grading_period grading_period_id assignment_group assignment_group_id)
     return nil if id_opts.except(*valid_keys).any?
+
     result = if scores.loaded?
-      scores.detect { |score| score.attributes >= id_opts.with_indifferent_access }
-    else
-      scores.where(id_opts).first
-    end
+               scores.detect { |score| score.attributes >= id_opts.with_indifferent_access }
+             else
+               scores.where(id_opts).first
+             end
     if result
       result.enrollment = self
       # have to go through gymnastics to force-preload a has_one :through without causing a db transaction
@@ -1165,6 +1182,7 @@
 
   def self.typed_enrollment(type)
     return nil unless ['StudentEnrollment', 'StudentViewEnrollment', 'TeacherEnrollment', 'TaEnrollment', 'ObserverEnrollment', 'DesignerEnrollment'].include?(type)
+
     type.constantize
   end
 
@@ -1179,6 +1197,7 @@
 
   def student_with_conditions?(include_future:, include_fake_student:)
     return false unless student? || fake_student?
+
     if include_fake_student
       include_future || participating?
     else
@@ -1219,7 +1238,7 @@
       entry.title     = t('#enrollment.title', "%{user_name} in %{course_name}", :user_name => self.user_name, :course_name => self.course_name)
       entry.updated   = self.updated_at
       entry.published = self.created_at
-      entry.links    << Atom::Link.new(:rel => 'alternate',
+      entry.links << Atom::Link.new(:rel => 'alternate',
                                     :href => "/courses/#{self.course.id}/enrollments/#{self.id}")
     end
   end
@@ -1231,18 +1250,20 @@
     given { |user| self.user == user }
     can :read and can :read_grades
 
-    given { |user, session| self.course.students_visible_to(user, include: :priors).where(:id => self.user_id).exists? &&
-      self.course.grants_any_right?(user, session, :manage_grades, :view_all_grades) }
+    given { |user, session|
+      self.course.students_visible_to(user, include: :priors).where(:id => self.user_id).exists? &&
+        self.course.grants_any_right?(user, session, :manage_grades, :view_all_grades)
+    }
     can :read and can :read_grades
 
     given { |user| course.observer_enrollments.where(user_id: user, associated_user_id: self.user_id).exists? }
     can :read and can :read_grades
 
-    given {|user, session| self.course.grants_right?(user, session, :participate_as_student) && self.user.show_user_services }
+    given { |user, session| self.course.grants_right?(user, session, :participate_as_student) && self.user.show_user_services }
     can :read_services
 
     # read_services says this person has permission to see what web services this enrollment has linked to their account
-    given {|user, session| self.grants_right?(user, session, :read) && self.user.show_user_services }
+    given { |user, session| self.grants_right?(user, session, :read) && self.user.show_user_services }
     can :read_services
   end
 
@@ -1253,9 +1274,9 @@
   scope :for_user, lambda { |user| where(:user_id => user) }
 
   scope :for_courses_with_user_name, lambda { |courses|
-    where(:course_id => courses).
-        joins(:user).
-        select("user_id, course_id, users.name AS user_name")
+    where(:course_id => courses)
+      .joins(:user)
+      .select("user_id, course_id, users.name AS user_name")
   }
   scope :invited, -> { where(:workflow_state => 'invited') }
   scope :accepted, -> { where("enrollments.workflow_state<>'invited'") }
@@ -1263,31 +1284,47 @@
   scope :all_active_or_pending, -> { where("enrollments.workflow_state NOT IN ('rejected', 'completed', 'deleted')") } # includes inactive
 
   scope :active_by_date, -> { joins(:enrollment_state).where("enrollment_states.state = 'active'") }
-  scope :invited_by_date, -> { joins(:enrollment_state).where("enrollment_states.restricted_access = ?", false).
-    where("enrollment_states.state IN ('invited', 'pending_invited')") }
-  scope :active_or_pending_by_date, -> { joins(:enrollment_state).where("enrollment_states.restricted_access = ?", false).
-    where("enrollment_states.state IN ('active', 'invited', 'pending_invited', 'pending_active')") }
-  scope :invited_or_pending_by_date, -> { joins(:enrollment_state).where("enrollment_states.restricted_access = ?", false).
-    where("enrollment_states.state IN ('invited', 'pending_invited', 'pending_active')") }
-  scope :completed_by_date, -> { joins(:enrollment_state).where("enrollment_states.restricted_access = ?", false).
-    where("enrollment_states.state = ?", "completed") }
-  scope :not_inactive_by_date, -> { joins(:enrollment_state).where("enrollment_states.restricted_access = ?", false).
-    where("enrollment_states.state IN ('active', 'invited', 'completed', 'pending_invited', 'pending_active')") }
-
-  scope :active_or_pending_by_date_ignoring_access, -> { joins(:enrollment_state).
-    where("enrollment_states.state IN ('active', 'invited', 'pending_invited', 'pending_active')") }
-  scope :not_inactive_by_date_ignoring_access, -> { joins(:enrollment_state).
-    where("enrollment_states.state IN ('active', 'invited', 'completed', 'pending_invited', 'pending_active')") }
-  scope :new_or_active_by_date, -> { joins(:enrollment_state).
-    where("enrollment_states.state IN ('active', 'invited', 'pending_invited', 'pending_active', 'creation_pending')") }
+  scope :invited_by_date, -> {
+                            joins(:enrollment_state).where("enrollment_states.restricted_access = ?", false)
+                                                    .where("enrollment_states.state IN ('invited', 'pending_invited')")
+                          }
+  scope :active_or_pending_by_date, -> {
+                                      joins(:enrollment_state).where("enrollment_states.restricted_access = ?", false)
+                                                              .where("enrollment_states.state IN ('active', 'invited', 'pending_invited', 'pending_active')")
+                                    }
+  scope :invited_or_pending_by_date, -> {
+                                       joins(:enrollment_state).where("enrollment_states.restricted_access = ?", false)
+                                                               .where("enrollment_states.state IN ('invited', 'pending_invited', 'pending_active')")
+                                     }
+  scope :completed_by_date, -> {
+                              joins(:enrollment_state).where("enrollment_states.restricted_access = ?", false)
+                                                      .where("enrollment_states.state = ?", "completed")
+                            }
+  scope :not_inactive_by_date, -> {
+                                 joins(:enrollment_state).where("enrollment_states.restricted_access = ?", false)
+                                                         .where("enrollment_states.state IN ('active', 'invited', 'completed', 'pending_invited', 'pending_active')")
+                               }
+
+  scope :active_or_pending_by_date_ignoring_access, -> {
+                                                      joins(:enrollment_state)
+                                                        .where("enrollment_states.state IN ('active', 'invited', 'pending_invited', 'pending_active')")
+                                                    }
+  scope :not_inactive_by_date_ignoring_access, -> {
+                                                 joins(:enrollment_state)
+                                                   .where("enrollment_states.state IN ('active', 'invited', 'completed', 'pending_invited', 'pending_active')")
+                                               }
+  scope :new_or_active_by_date, -> {
+                                  joins(:enrollment_state)
+                                    .where("enrollment_states.state IN ('active', 'invited', 'pending_invited', 'pending_active', 'creation_pending')")
+                                }
 
   scope :currently_online, -> { joins(:pseudonyms).where("pseudonyms.last_request_at>?", 5.minutes.ago) }
   # this returns enrollments for creation_pending users; should always be used in conjunction with the invited scope
   scope :for_email, lambda { |email|
-    joins(:user => :communication_channels).
-        where("users.workflow_state='creation_pending' AND communication_channels.workflow_state='unconfirmed' AND path_type='email' AND LOWER(path)=LOWER(?)", email).
-        select("enrollments.*").
-        readonly(false)
+    joins(:user => :communication_channels)
+      .where("users.workflow_state='creation_pending' AND communication_channels.workflow_state='unconfirmed' AND path_type='email' AND LOWER(path)=LOWER(?)", email)
+      .select("enrollments.*")
+      .readonly(false)
   }
   def self.cached_temporary_invitations(email)
     if Enrollment.cross_shard_invitations?
@@ -1362,7 +1399,7 @@
     end
   end
 
-  def self.serialization_excludes; [:uuid,:computed_final_score, :computed_current_score]; end
+  def self.serialization_excludes; [:uuid, :computed_final_score, :computed_current_score]; end
 
   # enrollment term per-section is deprecated; a section's term is inherited from the
   # course it is currently tied to
@@ -1376,21 +1413,12 @@
     # looking at the enrollment, section, course, then term. if we still didn't
     # find it, fall back to the section or course creation date.
     enrollment_dates.map(&:first).compact.min ||
-<<<<<<< HEAD
-    start_at ||
-    course_section && course_section.start_at ||
-    course.start_at ||
-    course.enrollment_term && course.enrollment_term.start_at ||
-    course_section && course_section.created_at ||
-    course.created_at
-=======
       start_at ||
       (course_section && course_section.start_at) ||
       course.start_at ||
       (course.enrollment_term && course.enrollment_term.start_at) ||
       (course_section && course_section.created_at) ||
       course.created_at
->>>>>>> 2d51e8e7
   end
 
   def effective_end_at
@@ -1398,17 +1426,10 @@
     # overrides, etc. but if it doesn't find anything, start guessing by
     # looking at the enrollment, section, course, then term.
     enrollment_dates.map(&:last).compact.max ||
-<<<<<<< HEAD
-    end_at ||
-    course_section && course_section.end_at ||
-    course.conclude_at ||
-    course.enrollment_term && course.enrollment_term.end_at
-=======
       end_at ||
       (course_section && course_section.end_at) ||
       course.conclude_at ||
       (course.enrollment_term && course.enrollment_term.end_at)
->>>>>>> 2d51e8e7
   end
 
   def self.cross_shard_invitations?
@@ -1442,19 +1463,21 @@
 
     if being_accepted?
       return unless ConditionalRelease::Service.enabled_in_context?(self.course)
+
       # Deleted student overrides associated with assignments with a Mastery Path override
-      releases = override_scope.where(workflow_state: 'deleted').
-        where(assignment: assignment_scope).
-        joins(assignment: :assignment_overrides).
-        where(assignment_overrides: {
-          set_type: AssignmentOverride::SET_TYPE_NOOP,
-          set_id: AssignmentOverride::NOOP_MASTERY_PATHS,
-          workflow_state: 'active'
-        }).distinct
+      releases = override_scope.where(workflow_state: 'deleted')
+                               .where(assignment: assignment_scope)
+                               .joins(assignment: :assignment_overrides)
+                               .where(assignment_overrides: {
+                                        set_type: AssignmentOverride::SET_TYPE_NOOP,
+                                        set_id: AssignmentOverride::NOOP_MASTERY_PATHS,
+                                        workflow_state: 'active'
+                                      }).distinct
       return unless releases.exists?
+
       # Add parent join to reduce duplication, which are used in both cases below
-      releases = releases.
-        joins("INNER JOIN #{AssignmentOverride.quoted_table_name} parent ON assignment_override_students.assignment_override_id = parent.id")
+      releases = releases
+                 .joins("INNER JOIN #{AssignmentOverride.quoted_table_name} parent ON assignment_override_students.assignment_override_id = parent.id")
       # Restore student overrides associated with an active assignment override
       releases.where('parent.workflow_state = \'active\'').update(workflow_state: 'active')
       # Restore student overrides and assignment overrides if assignment override is deleted
@@ -1494,6 +1517,7 @@
 
   def need_to_copy_scores?
     return false unless saved_change_to_id? || being_restored?
+
     student_or_fake_student? && other_enrollment_of_same_type.present?
   end
 
@@ -1516,17 +1540,10 @@
   end
 
   def can_delete_via_granular(user, session, context)
-<<<<<<< HEAD
-    self.teacher? && context.grants_right?(user, session, :remove_teacher_from_course) ||
-    self.ta? && context.grants_right?(user, session, :remove_ta_from_course) ||
-    self.designer? && context.grants_right?(user, session, :remove_designer_from_course) ||
-    self.observer? && context.grants_right?(user, session, :remove_observer_from_course)
-=======
     (self.teacher? && context.grants_right?(user, session, :remove_teacher_from_course)) ||
       (self.ta? && context.grants_right?(user, session, :remove_ta_from_course)) ||
       (self.designer? && context.grants_right?(user, session, :remove_designer_from_course)) ||
       (self.observer? && context.grants_right?(user, session, :remove_observer_from_course))
->>>>>>> 2d51e8e7
   end
 
   def remove_user_as_final_grader?
