#
# Copyright (C) 2011 - present Instructure, Inc.
#
# This file is part of Canvas.
#
# Canvas is free software: you can redistribute it and/or modify it under
# the terms of the GNU Affero General Public License as published by the Free
# Software Foundation, version 3 of the License.
#
# Canvas is distributed in the hope that it will be useful, but WITHOUT ANY
# WARRANTY; without even the implied warranty of MERCHANTABILITY or FITNESS FOR
# A PARTICULAR PURPOSE. See the GNU Affero General Public License for more
# details.
#
# You should have received a copy of the GNU Affero General Public License along
# with this program. If not, see <http://www.gnu.org/licenses/>.
#

require 'atom'

class Enrollment < ActiveRecord::Base

  SIS_TYPES = {
      'TeacherEnrollment' => 'teacher',
      'TaEnrollment' => 'ta',
      'DesignerEnrollment' => 'designer',
      'StudentEnrollment' => 'student',
      'ObserverEnrollment' => 'observer'
  }

  include Workflow

  belongs_to :course, touch: true, inverse_of: :enrollments
  belongs_to :course_section, inverse_of: :enrollments
  belongs_to :root_account, class_name: 'Account', inverse_of: :enrollments
  belongs_to :user, inverse_of: :enrollments
  belongs_to :sis_pseudonym, class_name: 'Pseudonym', inverse_of: :sis_enrollments
  belongs_to :associated_user, :class_name => 'User'

  belongs_to :role
  include Role::AssociationHelper

  has_one :enrollment_state, :dependent => :destroy, inverse_of: :enrollment

  has_many :role_overrides, :as => :context, :inverse_of => :context
  has_many :pseudonyms, :primary_key => :user_id, :foreign_key => :user_id
  has_many :course_account_associations, :foreign_key => 'course_id', :primary_key => 'course_id'
  has_many :scores, -> { active }

  validates_presence_of :user_id, :course_id, :type, :root_account_id, :course_section_id, :workflow_state, :role_id
  validates_inclusion_of :limit_privileges_to_course_section, :in => [true, false]
  validates_inclusion_of :associated_user_id, :in => [nil],
                         :unless => lambda { |enrollment| enrollment.type == 'ObserverEnrollment' },
                         :message => "only ObserverEnrollments may have an associated_user_id"
  validate :cant_observe_self, :if => lambda { |enrollment| enrollment.type == 'ObserverEnrollment' }

  validate :valid_role?
  validate :valid_course?
  validate :valid_section?

  # update bulk destroy if changing or adding an after save
  before_save :assign_uuid
  before_validation :assert_section
  after_save :recalculate_enrollment_state
  after_save :update_user_account_associations_if_necessary
  before_save :audit_groups_for_deleted_enrollments
  before_validation :ensure_role_id
  after_create :create_linked_enrollments
  after_create :create_enrollment_state
  after_save :copy_scores_from_existing_enrollment, if: :need_to_copy_scores?
  after_save :restore_submissions_and_scores
  after_save :clear_email_caches
  after_save :cancel_future_appointments
  after_save :update_linked_enrollments
  after_save :set_update_cached_due_dates
  after_save :touch_graders_if_needed
  after_save :reset_notifications_cache
  after_save :dispatch_invitations_later
  after_save :add_to_favorites_later
  after_commit :update_cached_due_dates
  after_save :update_assignment_overrides_if_needed
  after_create :needs_grading_count_updated, if: :active_student?
  after_update :needs_grading_count_updated, if: :active_student_changed?

  attr_accessor :already_enrolled, :need_touch_user, :skip_touch_user
  scope :current, -> { joins(:course).where(QueryBuilder.new(:active).conditions).readonly(false) }
  scope :current_and_invited, -> { joins(:course).where(QueryBuilder.new(:current_and_invited).conditions).readonly(false) }
  scope :current_and_future, -> { joins(:course).where(QueryBuilder.new(:current_and_future).conditions).readonly(false) }
  scope :concluded, -> { joins(:course).where(QueryBuilder.new(:completed).conditions).readonly(false) }
  scope :current_and_concluded, -> { joins(:course).where(QueryBuilder.new(:current_and_concluded).conditions).readonly(false) }

  def ensure_role_id
    self.role_id ||= self.role.id
  end

  def cant_observe_self
    self.errors.add(:associated_user_id, "Cannot observe yourself") if self.user_id == self.associated_user_id
  end

  def valid_course?
    if !deleted? && course.deleted?
      self.errors.add(:course_id, "is not a valid course")
    end
  end

  def valid_section?
    unless deleted? || course_section.active?
      self.errors.add(:course_section_id, "is not a valid section")
    end
  end

  def valid_role?
    return true if self.deleted? || role.built_in?

    unless self.role.base_role_type == self.type
      self.errors.add(:role_id, "is not valid for the enrollment type")
    end

    unless self.course.account.valid_role?(role)
      self.errors.add(:role_id, "is not an available role for this course's account")
    end
  end

  def self.get_built_in_role_for_type(enrollment_type)
    role = Role.get_built_in_role("StudentEnrollment") if enrollment_type == "StudentViewEnrollment"
    role ||= Role.get_built_in_role(enrollment_type)
    role
  end

  def default_role
    Enrollment.get_built_in_role_for_type(self.type)
  end

  # see #active_student?
  def self.active_student_conditions
    "(enrollments.type IN ('StudentEnrollment', 'StudentViewEnrollment') AND enrollments.workflow_state = 'active')"
  end

  # see .active_student_conditions
  def active_student?(was = false)
    suffix = was ? "_before_last_save" : ""

    %w[StudentEnrollment StudentViewEnrollment].include?(send("type#{suffix}")) &&
      send("workflow_state#{suffix}") == "active"
  end

  def active_student_changed?
    active_student? != active_student?(:was)
  end

  def touch_assignments
    Assignment.
      where(context_id: course_id, context_type: 'Course').
      where("EXISTS (?) AND NOT EXISTS (?)",
        Submission.where(user_id: user_id).
          where("assignment_id=assignments.id").
          where("#{Submission.needs_grading_conditions} OR
            (workflow_state = 'deleted' AND submission_type IS NOT NULL AND
            (score IS NULL OR NOT grade_matches_current_submission OR
            (submission_type = 'online_quiz' AND quiz_submission_id IS NOT NULL)))"),
        Enrollment.where(Enrollment.active_student_conditions).
          where(user_id: user_id, course_id: course_id).
          where("id<>?", self)).
      update_all(["updated_at=?", Time.now.utc])
  end

  def needs_grading_count_updated
    self.class.connection.after_transaction_commit do
      touch_assignments
    end
  end

  include StickySisFields
  are_sis_sticky :start_at, :end_at

  has_a_broadcast_policy

  set_broadcast_policy do |p|
    p.dispatch :enrollment_invitation
    p.to { self.user }
    p.whenever { |record|
      !record.self_enrolled &&
      record.course &&
      record.user.registered? &&
      !record.observer? &&
      ((record.invited? && (record.just_created || record.saved_change_to_workflow_state?)) || @re_send_confirmation)
    }

    p.dispatch :enrollment_registration
    p.to { self.user.communication_channel }
    p.whenever { |record|
      !record.self_enrolled &&
      record.course &&
      !record.user.registered? &&
      ((record.invited? && (record.just_created || record.saved_change_to_workflow_state?)) || @re_send_confirmation)
    }

    p.dispatch :enrollment_notification
    p.to { self.user }
    p.whenever { |record|
      !record.self_enrolled &&
      record.course &&
      !record.course.created? &&
      !record.observer? &&
      record.just_created && record.active?
    }

    p.dispatch :enrollment_accepted
    p.to {self.course.participating_admins.restrict_to_sections([self.course_section_id]) - [self.user] }
    p.whenever { |record|
      record.course &&
      !record.observer? &&
      !record.just_created && (record.changed_state(:active, :invited) || record.changed_state(:active, :creation_pending))
    }
  end

  def dispatch_invitations_later
    # if in an invited state but not frd "invited?" because of future date restrictions, send it later
    if (self.just_created || self.saved_change_to_workflow_state? || @re_send_confirmation) && self.workflow_state == 'invited' && self.inactive? && self.available_at &&
        !self.self_enrolled && !(self.observer? && self.user.registered?)
      # this won't work if they invite them and then change the course/term/section dates _afterwards_ so hopefully people don't do that
      self.send_later_enqueue_args(:re_send_confirmation_if_invited!, {:run_at => self.available_at, :singleton => "send_enrollment_invitations_#{global_id}"})
    end
  end

  scope :active, -> { where("enrollments.workflow_state<>'deleted'") }

  scope :admin, -> {
    select(:course_id).
        joins(:course).
        where("enrollments.type IN ('TeacherEnrollment','TaEnrollment', 'DesignerEnrollment') AND (courses.workflow_state IN ('created', 'claimed') OR (enrollments.workflow_state='active' AND courses.workflow_state='available'))") }

  scope :instructor, -> {
    select(:course_id).
        joins(:course).
        where("enrollments.type IN ('TeacherEnrollment','TaEnrollment') AND (courses.workflow_state IN ('created', 'claimed') OR (enrollments.workflow_state='active' AND courses.workflow_state='available'))") }

  scope :of_student_type, -> { where(:type => "StudentEnrollment") }

  scope :of_admin_type, -> { where(:type => ['TeacherEnrollment','TaEnrollment', 'DesignerEnrollment']) }

  scope :of_instructor_type, -> { where(:type => ['TeacherEnrollment', 'TaEnrollment']) }

  scope :of_content_admins, -> { where(:type => ['TeacherEnrollment', 'DesignerEnrollment']) }

  scope :student, -> {
    select(:course_id).
        joins(:course).
        where(:type => 'StudentEnrollment', :workflow_state => 'active', :courses => { :workflow_state => 'available' }) }

  scope :student_in_claimed_or_available, -> {
    select(:course_id).
        joins(:course).
        where(:type => 'StudentEnrollment', :workflow_state => 'active', :courses => { :workflow_state => ['available', 'claimed', 'created'] }) }

  scope :all_student, -> {
    eager_load(:course).
        where("(enrollments.type = 'StudentEnrollment'
              AND enrollments.workflow_state IN ('invited', 'active', 'completed')
              AND courses.workflow_state IN ('available', 'completed')) OR
              (enrollments.type = 'StudentViewEnrollment'
              AND enrollments.workflow_state = 'active'
              AND courses.workflow_state != 'deleted')") }

  scope :not_deleted, -> {
    joins(:course).
        where("(courses.workflow_state<>'deleted') AND (enrollments.workflow_state<>'deleted')")
  }

  scope :not_fake, -> { where("enrollments.type<>'StudentViewEnrollment'") }


  def self.readable_types
    # with enough use, even translations can add up
    RequestCache.cache('enrollment_readable_types') do
      {
        'TeacherEnrollment' => t('#enrollment.roles.teacher', "Teacher"),
        'TaEnrollment' => t('#enrollment.roles.ta', "TA"),
        'DesignerEnrollment' => t('#enrollment.roles.designer', "Designer"),
        'StudentEnrollment' => t('#enrollment.roles.student', "Student"),
        'StudentViewEnrollment' => t('#enrollment.roles.student', "Student"),
        'ObserverEnrollment' => t('#enrollment.roles.observer', "Observer")
      }
    end
  end

  def self.readable_type(type)
    readable_types[type] || readable_types['StudentEnrollment']
  end

  def self.sis_type(type)
    SIS_TYPES[type] || SIS_TYPES['StudentEnrollment']
  end

  def sis_type
    Enrollment.sis_type(self.type)
  end

  def sis_role
    (!self.role.built_in? && self.role.name) || Enrollment.sis_type(self.type)
  end

  def self.valid_types
    SIS_TYPES.keys
  end

  def self.valid_type?(type)
    SIS_TYPES.has_key?(type)
  end

  def self.types_with_indefinite_article
    {
      'TeacherEnrollment' => t('#enrollment.roles.teacher_with_indefinite_article', "A Teacher"),
      'TaEnrollment' => t('#enrollment.roles.ta_with_indefinite_article', "A TA"),
      'DesignerEnrollment' => t('#enrollment.roles.designer_with_indefinite_article', "A Designer"),
      'StudentEnrollment' => t('#enrollment.roles.student_with_indefinite_article', "A Student"),
      'StudentViewEnrollment' => t('#enrollment.roles.student_with_indefinite_article', "A Student"),
      'ObserverEnrollment' => t('#enrollment.roles.observer_with_indefinite_article', "An Observer")
    }
  end

  def self.type_with_indefinite_article(type)
    types_with_indefinite_article[type] || types_with_indefinite_article['StudentEnrollment']
  end

  def reload(options = nil)
    @enrollment_dates = nil
    super
  end

  def should_update_user_account_association?
    self.id_before_last_save.nil? || self.saved_change_to_course_id? || self.saved_change_to_course_section_id? ||
      self.saved_change_to_root_account_id? || being_restored?
  end

  def update_user_account_associations_if_necessary
    return if self.fake_student?
    if id_before_last_save.nil? || being_restored?
      return if %w{creation_pending deleted}.include?(self.user.workflow_state)
      associations = User.calculate_account_associations_from_accounts([self.course.account_id, self.course_section.course.account_id, self.course_section.nonxlist_course.try(:account_id)].compact.uniq)
      self.user.update_account_associations(:incremental => true, :precalculated_associations => associations)
    elsif should_update_user_account_association?
      self.user.update_account_associations_later
    end
  end
  protected :update_user_account_associations_if_necessary

  def other_section_enrollment_exists?
    # If other active sessions that the user is enrolled in exist.
    self.course.student_enrollments.where.not(:workflow_state => ['deleted', 'rejected']).for_user(self.user).where.not(id: self.id).exists?
  end

  def audit_groups_for_deleted_enrollments
    # did the student cease to be enrolled in a non-deleted state in a section?
    had_section = self.course_section_id_was.present?
    deleted_states = ['deleted', 'rejected']
    was_active = !deleted_states.include?(self.workflow_state_was)
    is_deleted = deleted_states.include?(self.workflow_state)
    return unless had_section && was_active &&
                  (self.course_section_id_changed? || is_deleted)

    # what section the user is abandoning, and the section they're moving to
    # (if it's in the same course and the enrollment's not deleted)
    section = CourseSection.find(self.course_section_id_was)

    # ok, consider groups the user is in from the abandoned section's course
    self.user.groups.preload(:group_category).where(
      :context_type => 'Course', :context_id => section.course_id).each do |group|

      # check group deletion criteria if either enrollment is not a deletion
      # or it may be a deletion/unenrollment from a section but not from the course as a whole (still enrolled in another section)
      if !is_deleted || other_section_enrollment_exists?
        # don't bother unless the group's category has section restrictions
        next unless group.group_category && group.group_category.restricted_self_signup?

        # skip if the user is the only user in the group. there's no one to have
        # a conflicting section.
        next unless group.users.where.not(id: self.user_id).exists?

        # check if the group has the section the user is abandoning as a common
        # section (from CourseSection#common_to_users? view, the enrollment is
        # still there since it queries the db directly and we haven't saved yet);
        # if not, dropping the section is not necessary
        next unless section.common_to_users?(group.users)
      end

      # at this point, the group is restricted, there's more than one user and
      # it appears that the group is common to the section being left by the user so
      # remove the user from the group. Or the student was only enrolled in one section and
      # by leaving the section he/she is completely leaving the course so remove the
      # user from any group related to the course.
      membership = group.group_memberships.where(user_id: self.user_id).first
      membership.destroy if membership
    end
  end
  protected :audit_groups_for_deleted_enrollments

  def observers
    student? ? user.linked_observers.active.linked_through_root_account(self.root_account) : []
  end

  def create_linked_enrollments
    observers.each do |observer|
      create_linked_enrollment_for(observer)
    end
  end

  def update_linked_enrollments
    observers.each do |observer|
      if enrollment = active_linked_enrollment_for(observer)
        enrollment.update_from(self)
      elsif self.saved_change_to_workflow_state? && self.workflow_state_before_last_save == 'inactive'
        create_linked_enrollment_for(observer)
      end
    end
  end

  def create_linked_enrollment_for(observer)
    # we don't want to create a new observer enrollment if one exists
    self.class.unique_constraint_retry do
      enrollment = linked_enrollment_for(observer)
      return true if enrollment && !enrollment.deleted?
      return false unless observer.can_be_enrolled_in_course?(course)
      enrollment ||= observer.observer_enrollments.build
      enrollment.associated_user_id = user_id
      enrollment.shard = shard if enrollment.new_record?
      enrollment.update_from(self, !!@skip_broadcasts)
    end
  end

  def linked_enrollment_for(observer)
    observer.observer_enrollments.where(
      :associated_user_id => user_id,
      :course_section_id => course_section_id_before_last_save || course_section_id).
        shard(Shard.shard_for(course_id)).first
  end

  def active_linked_enrollment_for(observer)
    enrollment = linked_enrollment_for(observer)
    # we don't want to "undelete" observer enrollments that have been
    # explicitly deleted
    return nil if enrollment && enrollment.deleted? && workflow_state_before_last_save != 'deleted'
    enrollment
  end

  # This is Part 1 of the update_cached_due_dates callback.  It sets @update_cached_due_dates which determines
  # whether or not the update_cached_due_dates after_commit callback runs after this record has been committed.
  # This split allows us to suspend this callback and affect the update_cached_due_dates callback since after_commit
  # callbacks aren't being suspended properly.  We suspend this callback during some bulk operations.
  def set_update_cached_due_dates
    @update_cached_due_dates = saved_change_to_workflow_state? && (student? || fake_student?) && course
  end

  def update_cached_due_dates
    if @update_cached_due_dates
      update_grades = being_restored?(to_state: 'active') || being_restored?(to_state: 'inactive')
      DueDateCacher.recompute_users_for_course(user_id, course, nil, update_grades: update_grades)
    end
  end

  def update_from(other, skip_broadcasts=false)
    self.course_id = other.course_id
    if self.type == 'ObserverEnrollment' && other.workflow_state == 'invited'
      self.workflow_state = 'active'
    else
      self.workflow_state = other.workflow_state
    end
    self.start_at = other.start_at
    self.end_at = other.end_at
    self.course_section_id = other.course_section_id
    self.root_account_id = other.root_account_id
    self.skip_touch_user = other.skip_touch_user
    if skip_broadcasts
      save_without_broadcasting!
    else
      save!
    end
  end

  def clear_email_caches
    if self.saved_change_to_workflow_state? && (self.workflow_state_before_last_save == 'invited' || self.workflow_state == 'invited')
      if Enrollment.cross_shard_invitations?
        Shard.birth.activate do
          self.user.communication_channels.email.unretired.each { |cc| Rails.cache.delete([cc.path, 'all_invited_enrollments2'].cache_key)}
        end
      else
        self.user.communication_channels.email.unretired.each { |cc| Rails.cache.delete([cc.path, 'invited_enrollments2'].cache_key)}
      end
    end
  end

  def cancel_future_appointments
    if saved_change_to_workflow_state? && %w{completed deleted}.include?(workflow_state)
      unless self.course.current_enrollments.where(:user_id => self.user_id).exists? # ignore if they have another still valid enrollment
        course.appointment_participants.active.current.for_context_codes(user.asset_string).update_all(:workflow_state => 'deleted')
      end
    end
  end

  def conclude
    self.workflow_state = "completed"
    self.completed_at = Time.now
    self.save
  end

  def unconclude
    self.workflow_state = 'active'
    self.completed_at = nil
    self.save
  end

  def deactivate
    self.workflow_state = "inactive"
    self.save
  end

  def reactivate
    self.workflow_state = "active"
    self.save
  end

  def defined_by_sis?
    !!self.sis_batch_id
  end

  def assigned_observer?
    self.observer? && self.associated_user_id
  end

  def participating?
    self.state_based_on_date == :active
  end

  def participating_student?
    self.student? && self.participating?
  end

  def participating_observer?
    self.observer? && self.participating?
  end

  def participating_teacher?
    self.teacher? && self.participating?
  end

  def participating_ta?
    self.ta? && self.participating?
  end

  def participating_instructor?
    self.instructor? && self.participating?
  end

  def participating_designer?
    self.designer? && self.participating?
  end

  def participating_admin?
    self.admin? && self.participating?
  end

  def participating_content_admin?
    self.content_admin? && self.participating?
  end

  def associated_user_name
    self.associated_user && self.associated_user.short_name
  end

  def assert_section
    self.course_section = self.course.default_section if !self.course_section_id && self.course
    self.root_account_id ||= self.course.root_account_id rescue nil
  end

  def course_name(display_user = nil)
    self.course.nickname_for(display_user) || t('#enrollment.default_course_name', "Course")
  end

  def short_name(length = nil, display_user = nil)
    return @short_name if @short_name
    @short_name = self.course_section.display_name if self.course_section && self.root_account && self.root_account.show_section_name_as_course_name
    @short_name ||= self.course_name(display_user)
    @short_name = @short_name[0..length] if length
    @short_name
  end

  def long_name(display_user = nil)
    return @long_name if @long_name
    @long_name = self.course_name(display_user)
    @long_name = t('#enrollment.with_section', "%{course_name}, %{section_name}", :course_name => @long_name, :section_name => self.course_section.display_name) if self.course_section && self.course_section.display_name && self.course_section.display_name != self.course_name(display_user)
    @long_name
  end

  TYPE_RANKS = {
    :default => ['TeacherEnrollment','TaEnrollment','DesignerEnrollment','StudentEnrollment','StudentViewEnrollment','ObserverEnrollment'],
    :student => ['StudentEnrollment','TeacherEnrollment','TaEnrollment','DesignerEnrollment','StudentViewEnrollment','ObserverEnrollment']
  }
  TYPE_RANK_HASHES = Hash[TYPE_RANKS.map{ |k, v| [k, rank_hash(v)] }]
  def self.type_rank_sql(order = :default)
    # don't call rank_sql during class load
    rank_sql(TYPE_RANKS[order], 'enrollments.type')
  end

  def rank_sortable(order = :default)
    TYPE_RANK_HASHES[order][self.class.to_s]
  end

  STATE_RANK = ['active', ['invited', 'creation_pending'], 'completed', 'inactive', 'rejected', 'deleted']
  STATE_RANK_HASH = rank_hash(STATE_RANK)
  def self.state_rank_sql
    # don't call rank_sql during class load
    @state_rank_sql ||= rank_sql(STATE_RANK, 'enrollments.workflow_state')
  end

  def state_sortable
    STATE_RANK_HASH[state.to_s]
  end

  STATE_BY_DATE_RANK = ['active', ['invited', 'creation_pending', 'pending_active', 'pending_invited'], 'completed', 'inactive', 'rejected', 'deleted']
  STATE_BY_DATE_RANK_HASH = rank_hash(STATE_BY_DATE_RANK)
  def self.state_by_date_rank_sql
    @state_by_date_rank_sql ||= rank_sql(STATE_BY_DATE_RANK, 'enrollment_states.state').
      sub(/^CASE/, "CASE WHEN enrollment_states.restricted_access THEN #{STATE_BY_DATE_RANK.index('inactive')}") # pretend restricted access is the same as inactive
  end

  def state_with_date_sortable
    STATE_RANK_HASH[state_based_on_date.to_s]
  end

  def accept!
    res = accept
    raise "can't accept" unless res
    res
  end

  def accept(force = false)
    Shackles.activate(:master) do
      return false unless force || invited?
<<<<<<< HEAD
      update_attribute(:workflow_state, 'active')
      if self.type == 'StudentEnrollment'
        Enrollment.recompute_final_score_in_singleton(self.user_id, self.course_id)
      end
      touch_user
=======
      if update_attribute(:workflow_state, 'active')
        if self.type == 'StudentEnrollment'
          Enrollment.recompute_final_score_in_singleton(self.user_id, self.course_id)
        end
        true
      end
>>>>>>> f486a9b6
    end
  end

  def reset_notifications_cache
    if self.saved_change_to_workflow_state?
      StreamItemCache.invalidate_recent_stream_items(self.user_id, "Course", self.course_id)
    end
  end

  def add_to_favorites_later
    if self.saved_change_to_workflow_state? && self.workflow_state == 'active'
      self.class.connection.after_transaction_commit do
        self.send_later_if_production_enqueue_args(:add_to_favorites, :priority => Delayed::LOW_PRIORITY)
      end
    end
  end

  def self.batch_add_to_favorites(enrollment_ids)
    Enrollment.where(:id => enrollment_ids).each(&:add_to_favorites)
  end

  def add_to_favorites
    # this method was written by Alan Smithee
    self.user.shard.activate do
      if user.favorites.where(:context_type => 'Course').exists? # only add a favorite if they've ever favorited anything even if it's no longer in effect
        Favorite.unique_constraint_retry do
          user.favorites.where(:context_type => 'Course', :context_id => course).first_or_create!
        end
      end
    end
  end

  workflow do
    state :invited do
      event :reject, :transitions_to => :rejected
      event :complete, :transitions_to => :completed
    end

    state :creation_pending do
      event :invite, :transitions_to => :invited
    end

    state :active do
      event :reject, :transitions_to => :rejected
      event :complete, :transitions_to => :completed
    end

    state :deleted
    state :rejected do
      event :unreject, :transitions_to => :invited
    end
    state :completed

    # Inactive is a "hard" state, i.e. tuition not paid
    state :inactive
  end

  def enrollment_dates
    Canvas::Builders::EnrollmentDateBuilder.preload([self]) unless @enrollment_dates
    @enrollment_dates
  end

  def enrollment_state
    raise "cannot call enrollment_state on a new record" if new_record?
    result = super
    unless result
      association(:enrollment_state).reload
      result = super
    end
    result.enrollment = self # ensure reverse association
    result
  end

  def create_enrollment_state
    self.enrollment_state =
      self.shard.activate do
        Shackles.activate(:master) do
          EnrollmentState.unique_constraint_retry do
            EnrollmentState.where(:enrollment_id => self).first_or_create
          end
        end
      end
  end

  def recalculate_enrollment_state
    if (self.saved_changes.keys & %w{workflow_state start_at end_at}).any?
      @enrollment_dates = nil
      self.enrollment_state.state_is_current = false
      self.enrollment_state.is_direct_recalculation = true
    end
    self.enrollment_state.skip_touch_user ||= self.skip_touch_user
    self.enrollment_state.ensure_current_state
  end

  def state_based_on_date
    RequestCache.cache('enrollment_state_based_on_date', self, self.workflow_state, self.saved_changes?) do
      if %w{invited active completed}.include?(self.workflow_state)
        self.enrollment_state.get_effective_state
      else
        self.workflow_state.to_sym
      end
    end
  end

  def readable_state_based_on_date
    # when view restrictions are in place, the effective state_based_on_date is :inactive, but
    # to admins we should show that they are :completed or :pending
    self.enrollment_state.get_display_state
  end

  def available_at
    if self.enrollment_state.pending?
      self.enrollment_state.state_valid_until
    end
  end

  def view_restrictable?
    (self.student? && !self.fake_student?) || self.observer?
  end

  def restrict_past_view?
    self.view_restrictable? && RequestCache.cache('restrict_student_past_view', self.global_course_id) do
      self.course.restrict_student_past_view?
    end
  end

  def restrict_future_view?
    self.view_restrictable? && RequestCache.cache('restrict_student_future_view', self.global_course_id) do
      self.course.restrict_student_future_view?
    end
  end

  def restrict_future_listing?
    self.enrollment_state.pending? &&
      (self.enrollment_state.restricted_access? || (!self.admin? && self.course.unpublished?)) &&
      self.course.account.restrict_student_future_listing[:value]
  end

  def active?
    state_based_on_date == :active
  end

  def inactive?
    state_based_on_date == :inactive
  end

  def hard_inactive?
    workflow_state == 'inactive'
  end

  def invited?
    state_based_on_date == :invited
  end

  def accepted?
    state_based_on_date == :accepted
  end

  def completed?
    self.enrollment_state.get_display_state == :completed
  end

  def explicitly_completed?
    state == :completed
  end

  def completed_at
    if date = self.read_attribute(:completed_at)
      date
    elsif !new_record? && completed?
      self.enrollment_state.state_started_at
    end
  end

  alias_method :destroy_permanently!, :destroy
  def destroy
    self.workflow_state = 'deleted'
    result = self.save
    if result
      self.user.try(:update_account_associations)
      scores.update_all(updated_at: Time.zone.now, workflow_state: :deleted)

      Assignment.remove_user_as_final_grader(user_id, course_id) if remove_user_as_final_grader?
    end
    result
  end

  def restore
    self.workflow_state = 'active'
    self.completed_at = nil
    self.save
    true
  end

  def re_send_confirmation!
    @re_send_confirmation = true
    self.save
    @re_send_confirmation = false
    true
  end

  def re_send_confirmation_if_invited!
    self.re_send_confirmation! if self.invited?
  end

  def has_permission_to?(action)
    @permission_lookup ||= {}
    unless @permission_lookup.has_key? action
      @permission_lookup[action] = RoleOverride.enabled_for?(course, action, self.role, course)
    end
    @permission_lookup[action].include?(:self)
  end

  def base_role_name
    self.class.to_s
  end

  # Determine if a user has permissions to conclude this enrollment.
  #
  # user    - The user requesting permission to conclude/delete enrollment.
  # context - The current context, e.g. course or section.
  # session - The current user's session (pass nil if not available).
  #
  # return Boolean
  def can_be_concluded_by(user, context, session)
    can_remove = [StudentEnrollment].include?(self.class) &&
      context.grants_right?(user, session, :manage_students) &&
      context.id == ((context.is_a? Course) ? self.course_id : self.course_section_id)
    can_remove ||= context.grants_right?(user, session, :manage_admin_users)
  end

  # Determine if a user has permissions to delete this enrollment.
  #
  # user    - The user requesting permission to conclude/delete enrollment.
  # context - The current context, e.g. course or section.
  # session - The current user's session (pass nil if not available).
  #
  # return Boolean
  def can_be_deleted_by(user, context, session)
    return context.grants_right?(user, session, :use_student_view) if fake_student?

    can_remove = [StudentEnrollment, ObserverEnrollment].include?(self.class) &&
      context.grants_right?(user, session, :manage_students)
    can_remove ||= context.grants_right?(user, session, :manage_admin_users) unless student?
    can_remove &&= self.user_id != user.id || context.account.grants_right?(user, session, :manage_admin_users)
    can_remove &&= context.id == ((context.is_a? Course) ? self.course_id : self.course_section_id)
  end

  def pending?
    self.invited? || self.creation_pending?
  end

  def email
    self.user.email rescue t('#enrollment.default_email', "No Email")
  end

  def user_name
    read_attribute(:user_name) || self.user.name rescue t('#enrollment.default_user_name', "Unknown User")
  end

  def context
    @context ||= course
  end

  def context_id
    @context_id ||= course_id
  end

  def can_switch_to?(type)
    case type
    when 'ObserverEnrollment'
      ['TeacherEnrollment', 'TaEnrollment', 'DesignerEnrollment'].include?(self.type)
    when 'StudentEnrollment'
      ['TeacherEnrollment', 'TaEnrollment', 'DesignerEnrollment'].include?(self.type)
    when 'TaEnrollment'
      ['TeacherEnrollment'].include?(self.type)
    else
      false
    end
  end

  def self.workflow_readable_type(state)
    case state.to_s
      when 'active'
        t('#enrollment.workflow.active', "Active")
      when 'completed'
        t('#enrollment.workflow.completed', "Completed")
      when 'deleted'
        t('#enrollment.workflow.deleted', "Deleted")
      when 'invited'
        t('#enrollment.workflow.invited', "Invited")
      when 'pending', 'creation_pending'
        t('#enrollment.workflow.pending', "Pending")
      when 'rejected'
        t('#enrollment.workflow.rejected', "Rejected")
      when 'inactive'
        t('#enrollment.workflow.inactive', "Inactive")
    end
  end

  def readable_role_name
    self.role.built_in? ? self.readable_type : self.role.name
  end

  def readable_type
    Enrollment.readable_type(self.class.to_s)
  end

  # This is called to recompute the users' cached scores for a given course
  # when:
  #
  # * The user is merged with another user; the scores are recomputed for the
  #   new user in each of his/her courses.
  #
  # * An assignment's default grade is changed; all users in the assignment's
  #   course have their scores for that course recomputed.
  #
  # * A course is merged into another, a section is crosslisted/uncrosslisted,
  #   or a section is otherwise moved between courses; scores are recomputed
  #   for all users in the target course.
  #
  # * A course's group_weighting_scheme is changed; scores are recomputed for
  #   all users in the course.
  #
  # * Assignments are reordered (since an assignment may change groups, which
  #   may have weights); scores are recomputed for all users in the associated
  #   course.
  #
  # * An assignment's points_possible is changed; scores are recomputed for all
  #   users in the associated course.
  #
  # * An assignment group's rules or group_weight are changed; scores are
  #   recomputed for all users in the associated course.
  #
  # * A submission's score is changed; scores for the submission owner in the
  #   associated course are recomputed.
  #
  # * An assignment is deleted/undeleted
  #
  # * An enrollment is accepted (to address the scenario where a student
  #   is transferred from one section to another, and final grades need
  #   to be transferred)
  #
  # If some new feature comes up that affects calculation of a user's score,
  # please add appropriate calls to this so that the cached values don't get
  # stale! And once you've added the call, add the condition to the comment
  # here for future enlightenment.

  def self.recompute_final_score(*args)
    GradeCalculator.recompute_final_score(*args)
  end

  # This method is intended to not duplicate work for a single user.
  def self.recompute_final_score_in_singleton(user_id, course_id, opts = {})
    # Guard against getting more than one user_id
    raise ArgumentError, "Cannot call with more than one user" if Array(user_id).size > 1

    send_later_if_production_enqueue_args(
      :recompute_final_score,
      {
        singleton: "Enrollment.recompute_final_score:#{user_id}:#{course_id}:#{opts[:grading_period_id]}",
        max_attempts: 10
      },
      user_id,
      course_id,
      opts
    )
  end

  def self.recompute_due_dates_and_scores(user_id)
    Course.where(:id => StudentEnrollment.where(user_id: user_id).distinct.pluck(:course_id)).each do |course|
      DueDateCacher.recompute_users_for_course([user_id], course, nil, update_grades: true)
    end
  end

  def self.recompute_final_scores(user_id)
    StudentEnrollment.where(user_id: user_id).distinct.pluck(:course_id).each do |course_id|
      recompute_final_score_in_singleton(user_id, course_id)
    end
  end

  def computed_current_grade(id_opts=nil)
    cached_score_or_grade(:current, :grade, :posted, id_opts)
  end

  def computed_final_grade(id_opts=nil)
    cached_score_or_grade(:final, :grade, :posted, id_opts)
  end

  def computed_current_score(id_opts=nil)
    cached_score_or_grade(:current, :score, :posted, id_opts)
  end

  def computed_final_score(id_opts=nil)
    cached_score_or_grade(:final, :score, :posted, id_opts)
  end

  def effective_current_grade(id_opts=nil)
    score = find_score(id_opts)

    if score&.overridden? && course.allow_final_grade_override?
      score.effective_final_grade
    else
      computed_current_grade(id_opts)
    end
  end

  def effective_current_score(id_opts=nil)
    score = find_score(id_opts)

    if score&.overridden? && course.allow_final_grade_override?
      score.effective_final_score
    else
      computed_current_score(id_opts)
    end
  end

  def effective_final_grade(id_opts=nil)
    score = find_score(id_opts)

    if score&.overridden? && course.allow_final_grade_override?
      score.effective_final_grade
    else
      computed_final_grade(id_opts)
    end
  end

  def effective_final_score(id_opts=nil)
    score = find_score(id_opts)

    if score&.overridden? && course.allow_final_grade_override?
      score.effective_final_score
    else
      computed_final_score(id_opts)
    end
  end

  def override_grade(id_opts=nil)
    return nil unless course.allow_final_grade_override? && course.grading_standard_enabled?
    score = find_score(id_opts)
    score.effective_final_grade if score&.override_score
  end

  def override_score(id_opts=nil)
    return nil unless course.allow_final_grade_override?
    score = find_score(id_opts)
    score&.override_score
  end

  def unposted_current_grade(id_opts=nil)
    cached_score_or_grade(:current, :grade, :unposted, id_opts)
  end

  def unposted_final_grade(id_opts=nil)
    cached_score_or_grade(:final, :grade, :unposted, id_opts)
  end

  def unposted_current_score(id_opts=nil)
    cached_score_or_grade(:current, :score, :unposted, id_opts)
  end

  def unposted_final_score(id_opts=nil)
    cached_score_or_grade(:final, :score, :unposted, id_opts)
  end

  def cached_score_or_grade(current_or_final, score_or_grade, posted_or_unposted, id_opts=nil)
    score = find_score(id_opts)
    method = "#{current_or_final}_#{score_or_grade}"
    method.prepend("unposted_") if posted_or_unposted == :unposted
    score&.send(method)
  end
  private :cached_score_or_grade

  def find_score(id_opts=nil)
    id_opts ||= Score.params_for_course
    valid_keys = %i(course_score grading_period grading_period_id assignment_group assignment_group_id)
    return nil if id_opts.except(*valid_keys).any?
    result = if scores.loaded?
      scores.detect { |score| score.attributes >= id_opts.with_indifferent_access }
    else
      scores.where(id_opts).first
    end
    if result
      result.enrollment = self
      # have to go through gymnastics to force-preload a has_one :through without causing a db transaction
      if association(:course).loaded?
        assn = result.association(:course)
        assn.target = course
        Bullet::Detector::Association.add_object_associations(result, :course) if defined?(Bullet) && Bullet.start?
      end
    end
    result
  end

  def graded_at
    score = find_score
    if score.present?
      score.updated_at
    else
      # TODO: drop the graded_at column after the data fixup to populate
      # the scores table completes
      read_attribute(:graded_at)
    end
  end

  def self.typed_enrollment(type)
    return nil unless ['StudentEnrollment', 'StudentViewEnrollment', 'TeacherEnrollment', 'TaEnrollment', 'ObserverEnrollment', 'DesignerEnrollment'].include?(type)
    type.constantize
  end

  # overridden to return true in appropriate subclasses
  def student?
    false
  end

  def fake_student?
    false
  end

  def student_with_conditions?(include_future:, include_fake_student:)
    return false unless student? || fake_student?
    if include_fake_student
      include_future || participating?
    else
      include_future ? student? : participating_student?
    end
  end

  def observer?
    false
  end

  def teacher?
    false
  end

  def ta?
    false
  end

  def designer?
    false
  end

  def instructor?
    teacher? || ta?
  end

  def admin?
    instructor? || designer?
  end

  def content_admin?
    teacher? || designer?
  end

  def to_atom
    Atom::Entry.new do |entry|
      entry.title     = t('#enrollment.title', "%{user_name} in %{course_name}", :user_name => self.user_name, :course_name => self.course_name)
      entry.updated   = self.updated_at
      entry.published = self.created_at
      entry.links    << Atom::Link.new(:rel => 'alternate',
                                    :href => "/courses/#{self.course.id}/enrollments/#{self.id}")
    end
  end

  set_policy do
    given {|user, session| self.course.grants_any_right?(user, session, :manage_students, :manage_admin_users, :read_roster)}
    can :read

    given { |user| self.user == user }
    can :read and can :read_grades

    given { |user, session| self.course.students_visible_to(user, include: :priors).where(:id => self.user_id).exists? &&
      self.course.grants_any_right?(user, session, :manage_grades, :view_all_grades) }
    can :read and can :read_grades

    given { |user| course.observer_enrollments.where(user_id: user, associated_user_id: self.user_id).exists? }
    can :read and can :read_grades

    given {|user, session| self.course.grants_right?(user, session, :participate_as_student) && self.user.show_user_services }
    can :read_services

    # read_services says this person has permission to see what web services this enrollment has linked to their account
    given {|user, session| self.grants_right?(user, session, :read) && self.user.show_user_services }
    can :read_services
  end

  scope :before, lambda { |date|
    where("enrollments.created_at<?", date)
  }

  scope :for_user, lambda { |user| where(:user_id => user) }

  scope :for_courses_with_user_name, lambda { |courses|
    where(:course_id => courses).
        joins(:user).
        select("user_id, course_id, users.name AS user_name")
  }
  scope :invited, -> { where(:workflow_state => 'invited') }
  scope :accepted, -> { where("enrollments.workflow_state<>'invited'") }
  scope :active_or_pending, -> { where("enrollments.workflow_state NOT IN ('rejected', 'completed', 'deleted', 'inactive')") }
  scope :all_active_or_pending, -> { where("enrollments.workflow_state NOT IN ('rejected', 'completed', 'deleted')") } # includes inactive

  scope :active_by_date, -> { joins(:enrollment_state).where("enrollment_states.state = 'active'") }
  scope :invited_by_date, -> { joins(:enrollment_state).where("enrollment_states.restricted_access = ?", false).
    where("enrollment_states.state IN ('invited', 'pending_invited')") }
  scope :active_or_pending_by_date, -> { joins(:enrollment_state).where("enrollment_states.restricted_access = ?", false).
    where("enrollment_states.state IN ('active', 'invited', 'pending_invited', 'pending_active')") }
  scope :invited_or_pending_by_date, -> { joins(:enrollment_state).where("enrollment_states.restricted_access = ?", false).
    where("enrollment_states.state IN ('invited', 'pending_invited', 'pending_active')") }
  scope :completed_by_date, -> { joins(:enrollment_state).where("enrollment_states.restricted_access = ?", false).
    where("enrollment_states.state = ?", "completed") }
  scope :not_inactive_by_date, -> { joins(:enrollment_state).where("enrollment_states.restricted_access = ?", false).
    where("enrollment_states.state IN ('active', 'invited', 'completed', 'pending_invited', 'pending_active')") }

  scope :active_or_pending_by_date_ignoring_access, -> { joins(:enrollment_state).
    where("enrollment_states.state IN ('active', 'invited', 'pending_invited', 'pending_active')") }
  scope :not_inactive_by_date_ignoring_access, -> { joins(:enrollment_state).
    where("enrollment_states.state IN ('active', 'invited', 'completed', 'pending_invited', 'pending_active')") }

  scope :currently_online, -> { joins(:pseudonyms).where("pseudonyms.last_request_at>?", 5.minutes.ago) }
  # this returns enrollments for creation_pending users; should always be used in conjunction with the invited scope
  scope :for_email, lambda { |email|
    joins(:user => :communication_channels).
        where("users.workflow_state='creation_pending' AND communication_channels.workflow_state='unconfirmed' AND path_type='email' AND LOWER(path)=LOWER(?)", email).
        select("enrollments.*").
        readonly(false)
  }
  def self.cached_temporary_invitations(email)
    if Enrollment.cross_shard_invitations?
      Shard.birth.activate do
        invitations = Rails.cache.fetch([email, 'all_invited_enrollments2'].cache_key) do
          Shard.with_each_shard(CommunicationChannel.associated_shards(email)) do
            Enrollment.invited.for_email(email).to_a
          end
        end
      end
    else
      Rails.cache.fetch([email, 'invited_enrollments2'].cache_key) do
        Enrollment.invited.for_email(email).to_a
      end
    end
  end

  def self.order_by_sortable_name
    clause = User.sortable_name_order_by_clause('users')
    scope = self.order(clause)
    if scope.select_values.present?
      scope = scope.select(clause)
    else
      scope = scope.select(self.arel_table[Arel.star])
    end
    scope
  end

  def self.top_enrollment_by(key, rank_order = :default)
    raise "top_enrollment_by_user must be scoped" unless all.where_clause.present?

    key = key.to_s
    order(Arel.sql("#{key}, #{type_rank_sql(rank_order)}")).distinct_on(key)
  end

  def assign_uuid
    # DON'T use ||=, because that will cause an immediate save to the db if it
    # doesn't already exist
    self.uuid = CanvasSlug.generate_securish_uuid if !read_attribute(:uuid)
  end
  protected :assign_uuid

  def uuid
    if !read_attribute(:uuid)
      self.update_attribute(:uuid, CanvasSlug.generate_securish_uuid)
    end
    read_attribute(:uuid)
  end

  def self.limit_privileges_to_course_section!(course, user, limit)
    course.shard.activate do
      Enrollment.where(:course_id => course, :user_id => user).each do |enrollment|
        enrollment.limit_privileges_to_course_section = !!limit
        enrollment.save!
      end
    end
    user.clear_cache_key(:enrollments)
  end

  def self.course_user_state(course, uuid)
    Rails.cache.fetch(['user_state', course, uuid].cache_key) do
      enrollment = course.enrollments.where(uuid: uuid).first
      if enrollment
        {
          :enrollment_state => enrollment.workflow_state,
          :user_state => enrollment.user.state,
          :is_admin => enrollment.admin?
        }
      else
        nil
      end
    end
  end

  def self.serialization_excludes; [:uuid,:computed_final_score, :computed_current_score]; end

  # enrollment term per-section is deprecated; a section's term is inherited from the
  # course it is currently tied to
  def enrollment_term
    self.course.enrollment_term
  end

  def effective_start_at
    # try and use the enrollment dates logic first, since it knows about
    # overrides, etc. but if it doesn't find anything, start guessing by
    # looking at the enrollment, section, course, then term. if we still didn't
    # find it, fall back to the section or course creation date.
    enrollment_dates.map(&:first).compact.min ||
    start_at ||
    course_section && course_section.start_at ||
    course.start_at ||
    course.enrollment_term && course.enrollment_term.start_at ||
    course_section && course_section.created_at ||
    course.created_at
  end

  def effective_end_at
    # try and use the enrollment dates logic first, since it knows about
    # overrides, etc. but if it doesn't find anything, start guessing by
    # looking at the enrollment, section, course, then term.
    enrollment_dates.map(&:last).compact.max ||
    end_at ||
    course_section && course_section.end_at ||
    course.conclude_at ||
    course.enrollment_term && course.enrollment_term.end_at
  end

  def self.cross_shard_invitations?
    false
  end

  def total_activity_time
    self.read_attribute(:total_activity_time).to_i
  end

  def touch_graders_if_needed
    if !active_student? && active_student?(:was) && self.course.submissions.where(:user_id => self.user_id).exists?
      self.class.connection.after_transaction_commit do
        User.where(id: self.course.admins).touch_all
      end
    end
  end

  def update_assignment_overrides_if_needed
    assignment_scope = Assignment.where(context_id: self.course_id, context_type: 'Course')
    override_scope = AssignmentOverrideStudent.where(user_id: self.user_id)

    if being_deleted? && !enrollments_exist_for_user_in_course?
      return unless (assignment_ids = assignment_scope.pluck(:id)).any?

      # this is handled in after_commit :update_cached_due_dates
      AssignmentOverrideStudent.suspend_callbacks(:update_cached_due_dates) do
        override_scope.where(assignment_id: assignment_ids).find_each(&:destroy)
      end
    end
  end

  def section_or_course_date_in_past?
    if self.course_section && self.course_section.end_at
      self.course_section.end_at < Time.now
    elsif self.course.conclude_at
      self.course.conclude_at < Time.now
    end
  end

  def student_or_fake_student?
    ['StudentEnrollment', 'StudentViewEnrollment'].include?(type)
  end

  private

  def enrollments_exist_for_user_in_course?
    Enrollment.active.where(user_id: self.user_id, course_id: self.course_id).exists?
  end

  def copy_scores_from_existing_enrollment
    Score.where(enrollment_id: self).each(&:destroy_permanently!)
    other_enrollment_of_same_type.scores.each { |score| score.dup.update!(enrollment: self) }
  end

  def need_to_copy_scores?
    return false unless saved_change_to_id? || being_restored?
    student_or_fake_student? && other_enrollment_of_same_type.present?
  end

  def restore_submissions_and_scores
    return unless being_restored?(to_state: "completed")

    # running in an n_strand to handle situations where a SIS import could
    # update a ton of enrollments from "deleted" to "completed".
    send_later_if_production_enqueue_args(
      :restore_submissions_and_scores_now,
      {
        n_strand: "Enrollment#restore_submissions_and_scores#{root_account.global_id}",
        max_attempts: 1,
        priority: Delayed::LOW_PRIORITY
      }
    )
  end

  def restore_submissions_and_scores_now
    restore_deleted_submissions
    restore_deleted_scores
  end

  def restore_deleted_submissions
    Submission.
      joins(:assignment).
      where(user_id: user_id, workflow_state: "deleted", assignments: { context_id: course_id }).
      merge(Assignment.active).
      in_batches.
      update_all("workflow_state = #{DueDateCacher::INFER_SUBMISSION_WORKFLOW_STATE_SQL}")
  end

  def restore_deleted_scores
    assignment_groups = course.assignment_groups.active.except(:order)
    grading_periods = GradingPeriod.for(course)

    Score.where(course_score: true).or(
      Score.where(assignment_group: assignment_groups)
    ).or(
      Score.where(grading_period: grading_periods)
    ).where(enrollment_id: id, workflow_state: "deleted").
      update_all(workflow_state: "active")
  end

  def other_enrollment_of_same_type
    return @other_enrollment_of_same_type if defined?(@other_enrollment_of_same_type)

    @other_enrollment_of_same_type = other_enrollments_of_type(type).first
  end

  def other_enrollments_of_type(types)
    Enrollment.where(
      course_id: course,
      user_id: user,
      type: Array.wrap(types)
    ).where.not(id: id, workflow_state: :deleted)
  end

  def remove_user_as_final_grader?
    instructor? &&
      !other_enrollments_of_type(['TaEnrollment', 'TeacherEnrollment']).exists?
  end

  def being_restored?(to_state: workflow_state)
    saved_change_to_workflow_state? && workflow_state_before_last_save == 'deleted' && workflow_state == to_state
  end

  def being_reactivated?
    saved_change_to_workflow_state? && workflow_state != 'deleted' && workflow_state_before_last_save == 'inactive'
  end

  def being_uncompleted?
    saved_change_to_workflow_state? && workflow_state != 'deleted' && workflow_state_before_last_save == 'completed'
  end

  def being_deleted?
    workflow_state == 'deleted' && workflow_state_before_last_save != 'deleted'
  end
end<|MERGE_RESOLUTION|>--- conflicted
+++ resolved
@@ -636,20 +636,12 @@
   def accept(force = false)
     Shackles.activate(:master) do
       return false unless force || invited?
-<<<<<<< HEAD
-      update_attribute(:workflow_state, 'active')
-      if self.type == 'StudentEnrollment'
-        Enrollment.recompute_final_score_in_singleton(self.user_id, self.course_id)
-      end
-      touch_user
-=======
       if update_attribute(:workflow_state, 'active')
         if self.type == 'StudentEnrollment'
           Enrollment.recompute_final_score_in_singleton(self.user_id, self.course_id)
         end
         true
       end
->>>>>>> f486a9b6
     end
   end
 
