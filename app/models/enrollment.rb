--- conflicted
+++ resolved
@@ -278,10 +278,7 @@
     ids = self.user.dashboard_messages.find_all_by_context_id_and_context_type(self.id, 'Enrollment', :select => "id").map(&:id) if self.user
     Message.delete_all({:id => ids}) if ids && !ids.empty?
     update_attribute(:workflow_state, 'active')
-<<<<<<< HEAD
-=======
     user.touch
->>>>>>> f49edf7c
     true
   end
   
@@ -313,20 +310,6 @@
   end
 
   def enrollment_dates
-<<<<<<< HEAD
-    Rails.cache.fetch([self, 'enrollment_dates'].cache_key) do
-      if self.start_at && self.end_at
-        [self.start_at, self.end_at]
-      elsif course_section.try(:restrict_enrollments_to_section_dates) && !self.admin?
-        [course_section.start_at, course_section.end_at]
-      elsif course.try(:restrict_enrollments_to_course_dates) && !self.admin?
-        [course.start_at, course.conclude_at]
-      elsif course.try(:enrollment_term)
-        course.enrollment_term.enrollment_dates_for(self)
-      else
-        [nil, nil]
-      end
-=======
     Rails.cache.fetch([self, self.course, 'enrollment_date_ranges'].cache_key) do
       result = []
       if self.start_at && self.end_at
@@ -343,21 +326,11 @@
         result << [nil, nil]
       end
       result
->>>>>>> f49edf7c
     end
   end
 
   def state_based_on_date
     if state == :active
-<<<<<<< HEAD
-      start_at, end_at = self.enrollment_dates
-      if start_at && start_at >= Time.now
-        :inactive
-      elsif end_at && end_at <= Time.now
-        :completed
-      else
-        :active
-=======
       ranges = self.enrollment_dates
       ranges.each do |range|
         start_at, end_at = range
@@ -376,7 +349,6 @@
         :completed
       else
         :inactive
->>>>>>> f49edf7c
       end
     else
       state
