#
# Copyright (C) 2011 - present Instructure, Inc.
#
# This file is part of Canvas.
#
# Canvas is free software: you can redistribute it and/or modify it under
# the terms of the GNU Affero General Public License as published by the Free
# Software Foundation, version 3 of the License.
#
# Canvas is distributed in the hope that it will be useful, but WITHOUT ANY
# WARRANTY; without even the implied warranty of MERCHANTABILITY or FITNESS FOR
# A PARTICULAR PURPOSE. See the GNU Affero General Public License for more
# details.
#
# You should have received a copy of the GNU Affero General Public License along
# with this program. If not, see <http://www.gnu.org/licenses/>.
#

require 'atom'

class Enrollment < ActiveRecord::Base

  SIS_TYPES = {
      'TeacherEnrollment' => 'teacher',
      'TaEnrollment' => 'ta',
      'DesignerEnrollment' => 'designer',
      'StudentEnrollment' => 'student',
      'ObserverEnrollment' => 'observer'
  }

  include Workflow

  belongs_to :course, touch: true, inverse_of: :enrollments
  belongs_to :course_section, inverse_of: :enrollments
  belongs_to :root_account, class_name: 'Account', inverse_of: :enrollments
  belongs_to :user, inverse_of: :enrollments
  belongs_to :sis_pseudonym, class_name: 'Pseudonym', inverse_of: :sis_enrollments
  belongs_to :associated_user, :class_name => 'User'

  belongs_to :role
  include Role::AssociationHelper

  has_one :enrollment_state, :dependent => :destroy

  has_many :role_overrides, :as => :context, :inverse_of => :context
  has_many :pseudonyms, :primary_key => :user_id, :foreign_key => :user_id
  has_many :course_account_associations, :foreign_key => 'course_id', :primary_key => 'course_id'
  has_many :scores, -> { active }

  validates_presence_of :user_id, :course_id, :type, :root_account_id, :course_section_id, :workflow_state, :role_id
  validates_inclusion_of :limit_privileges_to_course_section, :in => [true, false]
  validates_inclusion_of :associated_user_id, :in => [nil],
                         :unless => lambda { |enrollment| enrollment.type == 'ObserverEnrollment' },
                         :message => "only ObserverEnrollments may have an associated_user_id"
  validate :cant_observe_self, :if => lambda { |enrollment| enrollment.type == 'ObserverEnrollment' }

  validate :valid_role?
  validate :valid_course?
  validate :valid_section?

  before_save :assign_uuid
  before_validation :assert_section
  after_save :recalculate_enrollment_state
  after_save :update_user_account_associations_if_necessary
  before_save :audit_groups_for_deleted_enrollments
  before_validation :ensure_role_id
  before_validation :infer_privileges
  after_create :create_linked_enrollments
  after_create :create_enrollment_state
  after_save :copy_scores_from_existing_enrollment, if: :need_to_copy_scores?
  after_save :restore_submissions_and_scores
  after_save :clear_email_caches
  after_save :cancel_future_appointments
  after_save :update_linked_enrollments
  after_save :set_update_cached_due_dates
  after_save :touch_graders_if_needed
  after_save :reset_notifications_cache
  after_save :update_assignment_overrides_if_needed
  after_save :dispatch_invitations_later
  after_save :add_to_favorites_later
  after_commit :update_cached_due_dates
  after_save :update_assignment_overrides_if_needed

  attr_accessor :already_enrolled, :need_touch_user, :skip_touch_user
  scope :current, -> { joins(:course).where(QueryBuilder.new(:active).conditions).readonly(false) }
  scope :current_and_invited, -> { joins(:course).where(QueryBuilder.new(:current_and_invited).conditions).readonly(false) }
  scope :current_and_future, -> { joins(:course).where(QueryBuilder.new(:current_and_future).conditions).readonly(false) }
  scope :concluded, -> { joins(:course).where(QueryBuilder.new(:completed).conditions).readonly(false) }
  scope :current_and_concluded, -> { joins(:course).where(QueryBuilder.new(:current_and_concluded).conditions).readonly(false) }

  def self.not_yet_started(course)
    collection = where(course_id: course).to_a
    Canvas::Builders::EnrollmentDateBuilder.preload(collection)
    collection.select do |enrollment|
      enrollment.effective_start_at > Time.zone.now
    end
  end

  def ensure_role_id
    self.role_id ||= self.role.id
  end

  def cant_observe_self
    self.errors.add(:associated_user_id, "Cannot observe yourself") if self.user_id == self.associated_user_id
  end

  def valid_course?
    if self.course.deleted? && !self.deleted?
      self.errors.add(:course_id, "is not a valid course")
    end
  end

  def valid_section?
    unless self.course_section.active? || self.deleted?
      self.errors.add(:course_section_id, "is not a valid section")
    end
  end

  def valid_role?
    return true if self.deleted? || role.built_in?

    unless self.role.base_role_type == self.type
      self.errors.add(:role_id, "is not valid for the enrollment type")
    end

    unless self.course.account.valid_role?(role)
      self.errors.add(:role_id, "is not an available role for this course's account")
    end
  end

  def self.get_built_in_role_for_type(enrollment_type)
    role = Role.get_built_in_role("StudentEnrollment") if enrollment_type == "StudentViewEnrollment"
    role ||= Role.get_built_in_role(enrollment_type)
    role
  end

  def default_role
    Enrollment.get_built_in_role_for_type(self.type)
  end

  # see #active_student?
  def self.active_student_conditions
    "(enrollments.type IN ('StudentEnrollment', 'StudentViewEnrollment') AND enrollments.workflow_state = 'active')"
  end

  # see .active_student_conditions
  def active_student?(was = false)
    suffix = was ? "_was" : ""

    %w[StudentEnrollment StudentViewEnrollment].include?(send("type#{suffix}")) &&
      send("workflow_state#{suffix}") == "active"
  end

  def active_student_changed?
    active_student? != active_student?(:was)
  end

  def touch_assignments
    Assignment.
      where(context_id: course_id, context_type: 'Course').
      where("EXISTS (?) AND NOT EXISTS (?)",
        Submission.where(user_id: user_id).
          where("assignment_id=assignments.id").
          where("#{Submission.needs_grading_conditions} OR
            (workflow_state = 'deleted' AND submission_type IS NOT NULL AND
            (score IS NULL OR NOT grade_matches_current_submission OR
            (submission_type = 'online_quiz' AND quiz_submission_id IS NOT NULL)))"),
        Enrollment.where(Enrollment.active_student_conditions).
          where(user_id: user_id, course_id: course_id).
          where("id<>?", self)).
      update_all(["updated_at=?", Time.now.utc])
  end

  after_create :needs_grading_count_updated, if: :active_student?
  after_update :needs_grading_count_updated, if: :active_student_changed?
  def needs_grading_count_updated
    self.class.connection.after_transaction_commit do
      touch_assignments
    end
  end

  include StickySisFields
  are_sis_sticky :start_at, :end_at

  has_a_broadcast_policy

  set_broadcast_policy do |p|
    p.dispatch :enrollment_invitation
    p.to { self.user }
    p.whenever { |record|
      !record.self_enrolled &&
      record.course &&
      record.user.registered? &&
      !record.observer? &&
      ((record.invited? && (record.just_created || record.workflow_state_changed?)) || @re_send_confirmation)
    }

    p.dispatch :enrollment_registration
    p.to { self.user.communication_channel }
    p.whenever { |record|
      !record.self_enrolled &&
      record.course &&
      !record.user.registered? &&
      ((record.invited? && (record.just_created || record.workflow_state_changed?)) || @re_send_confirmation)
    }

    p.dispatch :enrollment_notification
    p.to { self.user }
    p.whenever { |record|
      !record.self_enrolled &&
      record.course &&
      !record.course.created? &&
      !record.observer? &&
      record.just_created && record.active?
    }

    p.dispatch :enrollment_accepted
    p.to {self.course.participating_admins.restrict_to_sections([self.course_section_id]) - [self.user] }
    p.whenever { |record|
      record.course &&
      !record.observer? &&
      !record.just_created && (record.changed_state(:active, :invited) || record.changed_state(:active, :creation_pending))
    }
  end

  def dispatch_invitations_later
    # if in an invited state but not frd "invited?" because of future date restrictions, send it later
    if (self.just_created || self.workflow_state_changed? || @re_send_confirmation) && self.workflow_state == 'invited' && self.inactive? && self.available_at &&
        !self.self_enrolled && !(self.observer? && self.user.registered?)
      # this won't work if they invite them and then change the course/term/section dates _afterwards_ so hopefully people don't do that
      self.send_later_enqueue_args(:re_send_confirmation_if_invited!, {:run_at => self.available_at, :singleton => "send_enrollment_invitations_#{global_id}"})
    end
  end

  scope :active, -> { where("enrollments.workflow_state<>'deleted'") }

  scope :admin, -> {
    select(:course_id).
        joins(:course).
        where("enrollments.type IN ('TeacherEnrollment','TaEnrollment', 'DesignerEnrollment') AND (courses.workflow_state='claimed' OR (enrollments.workflow_state='active' AND courses.workflow_state='available'))") }

  scope :instructor, -> {
    select(:course_id).
        joins(:course).
        where("enrollments.type IN ('TeacherEnrollment','TaEnrollment') AND (courses.workflow_state='claimed' OR (enrollments.workflow_state='active' AND courses.workflow_state='available'))") }

  scope :of_student_type, -> { where(:type => "StudentEnrollment") }

  scope :of_admin_type, -> { where(:type => ['TeacherEnrollment','TaEnrollment', 'DesignerEnrollment']) }

  scope :of_instructor_type, -> { where(:type => ['TeacherEnrollment', 'TaEnrollment']) }

  scope :of_content_admins, -> { where(:type => ['TeacherEnrollment', 'DesignerEnrollment']) }

  scope :student, -> {
    select(:course_id).
        joins(:course).
        where(:type => 'StudentEnrollment', :workflow_state => 'active', :courses => { :workflow_state => 'available' }) }

  scope :student_in_claimed_or_available, -> {
    select(:course_id).
        joins(:course).
        where(:type => 'StudentEnrollment', :workflow_state => 'active', :courses => { :workflow_state => ['available', 'claimed', 'created'] }) }

  scope :all_student, -> {
    eager_load(:course).
        where("(enrollments.type = 'StudentEnrollment'
              AND enrollments.workflow_state IN ('invited', 'active', 'completed')
              AND courses.workflow_state IN ('available', 'completed')) OR
              (enrollments.type = 'StudentViewEnrollment'
              AND enrollments.workflow_state = 'active'
              AND courses.workflow_state != 'deleted')") }

  scope :not_deleted, -> {
    joins(:course).
        where("(courses.workflow_state<>'deleted') AND (enrollments.workflow_state<>'deleted')")
  }

  scope :not_fake, -> { where("enrollments.type<>'StudentViewEnrollment'") }


  def self.readable_types
    # with enough use, even translations can add up
    RequestCache.cache('enrollment_readable_types') do
      {
        'TeacherEnrollment' => t('#enrollment.roles.teacher', "Teacher"),
        'TaEnrollment' => t('#enrollment.roles.ta', "TA"),
        'DesignerEnrollment' => t('#enrollment.roles.designer', "Designer"),
        'StudentEnrollment' => t('#enrollment.roles.student', "Student"),
        'StudentViewEnrollment' => t('#enrollment.roles.student', "Student"),
        'ObserverEnrollment' => t('#enrollment.roles.observer', "Observer")
      }
    end
  end

  def self.readable_type(type)
    readable_types[type] || readable_types['StudentEnrollment']
  end

  def self.sis_type(type)
    SIS_TYPES[type] || SIS_TYPES['StudentEnrollment']
  end

  def sis_type
    Enrollment.sis_type(self.type)
  end

  def sis_role
    (!self.role.built_in? && self.role.name) || Enrollment.sis_type(self.type)
  end

  def self.valid_types
    SIS_TYPES.keys
  end

  def self.valid_type?(type)
    SIS_TYPES.has_key?(type)
  end

  def self.types_with_indefinite_article
    {
      'TeacherEnrollment' => t('#enrollment.roles.teacher_with_indefinite_article', "A Teacher"),
      'TaEnrollment' => t('#enrollment.roles.ta_with_indefinite_article', "A TA"),
      'DesignerEnrollment' => t('#enrollment.roles.designer_with_indefinite_article', "A Designer"),
      'StudentEnrollment' => t('#enrollment.roles.student_with_indefinite_article', "A Student"),
      'StudentViewEnrollment' => t('#enrollment.roles.student_with_indefinite_article', "A Student"),
      'ObserverEnrollment' => t('#enrollment.roles.observer_with_indefinite_article', "An Observer")
    }
  end

  def self.type_with_indefinite_article(type)
    types_with_indefinite_article[type] || types_with_indefinite_article['StudentEnrollment']
  end

  def reload(options = nil)
    @enrollment_dates = nil
    super
  end

  def should_update_user_account_association?
    self.new_record? || self.course_id_changed? || self.course_section_id_changed? || self.root_account_id_changed?
  end

  def update_user_account_associations_if_necessary
    return if self.fake_student?
    if id_was.nil? || being_restored?
      return if %w{creation_pending deleted}.include?(self.user.workflow_state)
      associations = User.calculate_account_associations_from_accounts([self.course.account_id, self.course_section.course.account_id, self.course_section.nonxlist_course.try(:account_id)].compact.uniq)
      self.user.update_account_associations(:incremental => true, :precalculated_associations => associations)
    elsif should_update_user_account_association?
      self.user.update_account_associations_later
    end
  end
  protected :update_user_account_associations_if_necessary

  def other_section_enrollment_count
    # The number of other active sessions that the user is enrolled in.
    self.course.student_enrollments.active.for_user(self.user).where("id != ?", self.id).count
  end

  def audit_groups_for_deleted_enrollments
    # did the student cease to be enrolled in a non-deleted state in a section?
    had_section = self.course_section_id_was.present?
    was_active = (self.workflow_state_was != 'deleted')
    return unless had_section && was_active &&
                  (self.course_section_id_changed? || self.workflow_state == 'deleted')

    # what section the user is abandoning, and the section they're moving to
    # (if it's in the same course and the enrollment's not deleted)
    section = CourseSection.find(self.course_section_id_was)

    # ok, consider groups the user is in from the abandoned section's course
    self.user.groups.preload(:group_category).where(
      :context_type => 'Course', :context_id => section.course_id).each do |group|

      # check group deletion criteria if either enrollment is not a deletion
      # or it may be a deletion/unenrollment from a section but not from the course as a whole (still enrolled in another section)
      if self.workflow_state != 'deleted' || other_section_enrollment_count > 0
        # don't bother unless the group's category has section restrictions
        next unless group.group_category && group.group_category.restricted_self_signup?

        # skip if the user is the only user in the group. there's no one to have
        # a conflicting section.
        next if group.users.count == 1

        # check if the group has the section the user is abandoning as a common
        # section (from CourseSection#common_to_users? view, the enrollment is
        # still there since it queries the db directly and we haven't saved yet);
        # if not, dropping the section is not necessary
        next unless section.common_to_users?(group.users)
      end

      # at this point, the group is restricted, there's more than one user and
      # it appears that the group is common to the section being left by the user so
      # remove the user from the group. Or the student was only enrolled in one section and
      # by leaving the section he/she is completely leaving the course so remove the
      # user from any group related to the course.
      membership = group.group_memberships.where(user_id: self.user_id).first
      membership.destroy if membership
    end
  end
  protected :audit_groups_for_deleted_enrollments

  def observers
    student? ? user.observers.active : []
  end

  def create_linked_enrollments
    observers.each do |observer|
      create_linked_enrollment_for(observer)
    end
  end

  def update_linked_enrollments
    observers.each do |observer|
      if enrollment = active_linked_enrollment_for(observer)
        enrollment.update_from(self)
      elsif self.workflow_state_changed? && self.workflow_state_was == 'inactive'
        create_linked_enrollment_for(observer)
      end
    end
  end

  def create_linked_enrollment_for(observer)
    # we don't want to create a new observer enrollment if one exists
    enrollment = linked_enrollment_for(observer)
    return true if enrollment && !enrollment.deleted?
    return false unless observer.can_be_enrolled_in_course?(course)
    enrollment ||= observer.observer_enrollments.build
    enrollment.associated_user_id = user_id
    enrollment.shard = shard if enrollment.new_record?
    enrollment.update_from(self, !!@skip_broadcasts)
  end

  def linked_enrollment_for(observer)
    observer.observer_enrollments.where(
      :associated_user_id => user_id,
      :course_id => course_id,
      :course_section_id => course_section_id_was || course_section_id).
        shard(Shard.shard_for(course_id)).first
  end

  def active_linked_enrollment_for(observer)
    enrollment = linked_enrollment_for(observer)
    # we don't want to "undelete" observer enrollments that have been
    # explicitly deleted
    return nil if enrollment && enrollment.deleted? && workflow_state_was != 'deleted'
    enrollment
  end

  # This is Part 1 of the update_cached_due_dates callback.  It sets @update_cached_due_dates which determines
  # whether or not the update_cached_due_dates after_commit callback runs after this record has been committed.
  # This split allows us to suspend this callback and affect the update_cached_due_dates callback since after_commit
  # callbacks aren't being suspended properly.  We suspend this callback during some bulk operations.
  def set_update_cached_due_dates
    @update_cached_due_dates = workflow_state_changed? && (student? || fake_student?) && course
  end

  def update_cached_due_dates
    DueDateCacher.recompute_users_for_course(user_id, course) if @update_cached_due_dates
  end

  def update_from(other, skip_broadcasts=false)
    self.course_id = other.course_id
    if self.type == 'ObserverEnrollment' && other.workflow_state == 'invited'
      self.workflow_state = 'active'
    else
      self.workflow_state = other.workflow_state
    end
    self.start_at = other.start_at
    self.end_at = other.end_at
    self.course_section_id = other.course_section_id
    self.root_account_id = other.root_account_id
    self.skip_touch_user = other.skip_touch_user
    if skip_broadcasts
      save_without_broadcasting!
    else
      save!
    end
  end

  def clear_email_caches
    if self.workflow_state_changed? && (self.workflow_state_was == 'invited' || self.workflow_state == 'invited')
      if Enrollment.cross_shard_invitations?
        Shard.birth.activate do
          self.user.communication_channels.email.unretired.each { |cc| Rails.cache.delete([cc.path, 'all_invited_enrollments2'].cache_key)}
        end
      else
        self.user.communication_channels.email.unretired.each { |cc| Rails.cache.delete([cc.path, 'invited_enrollments2'].cache_key)}
      end
    end
  end

  def cancel_future_appointments
    if workflow_state_changed? && %w{completed deleted}.include?(workflow_state)
      unless self.course.current_enrollments.where(:user_id => self.user_id).exists? # ignore if they have another still valid enrollment
        course.appointment_participants.active.current.for_context_codes(user.asset_string).update_all(:workflow_state => 'deleted')
      end
    end
  end

  def conclude
    self.workflow_state = "completed"
    self.completed_at = Time.now
    self.user.touch
    self.save
  end

  def unconclude
    self.workflow_state = 'active'
    self.completed_at = nil
    self.user.touch
    self.save
  end

  def deactivate
    self.workflow_state = "inactive"
    self.user.touch
    self.save
  end

  def reactivate
    self.workflow_state = "active"
    self.user.touch
    self.save
  end

  def defined_by_sis?
    !!self.sis_batch_id
  end

  def assigned_observer?
    self.observer? && self.associated_user_id
  end

  def participating?
    self.state_based_on_date == :active
  end

  def participating_student?
    self.student? && self.participating?
  end

  def participating_observer?
    self.observer? && self.participating?
  end

  def participating_teacher?
    self.teacher? && self.participating?
  end

  def participating_ta?
    self.ta? && self.participating?
  end

  def participating_instructor?
    self.instructor? && self.participating?
  end

  def participating_designer?
    self.designer? && self.participating?
  end

  def participating_admin?
    self.admin? && self.participating?
  end

  def participating_content_admin?
    self.content_admin? && self.participating?
  end

  def associated_user_name
    self.associated_user && self.associated_user.short_name
  end

  def assert_section
    self.course_section = self.course.default_section if !self.course_section_id && self.course
    self.root_account_id ||= self.course.root_account_id rescue nil
  end

  def infer_privileges
    self.limit_privileges_to_course_section = false if self.limit_privileges_to_course_section.nil?
    true
  end

  def course_name(display_user = nil)
    self.course.nickname_for(display_user) || t('#enrollment.default_course_name', "Course")
  end

  def short_name(length = nil, display_user = nil)
    return @short_name if @short_name
    @short_name = self.course_section.display_name if self.course_section && self.root_account && self.root_account.show_section_name_as_course_name
    @short_name ||= self.course_name(display_user)
    @short_name = @short_name[0..length] if length
    @short_name
  end

  def long_name(display_user = nil)
    return @long_name if @long_name
    @long_name = self.course_name(display_user)
    @long_name = t('#enrollment.with_section', "%{course_name}, %{section_name}", :course_name => @long_name, :section_name => self.course_section.display_name) if self.course_section && self.course_section.display_name && self.course_section.display_name != self.course_name(display_user)
    @long_name
  end

  TYPE_RANKS = {
    :default => ['TeacherEnrollment','TaEnrollment','DesignerEnrollment','StudentEnrollment','StudentViewEnrollment','ObserverEnrollment'],
    :student => ['StudentEnrollment','TeacherEnrollment','TaEnrollment','DesignerEnrollment','StudentViewEnrollment','ObserverEnrollment']
  }
  TYPE_RANK_HASHES = Hash[TYPE_RANKS.map{ |k, v| [k, rank_hash(v)] }]
  def self.type_rank_sql(order = :default)
    # don't call rank_sql during class load
    rank_sql(TYPE_RANKS[order], 'enrollments.type')
  end

  def rank_sortable(order = :default)
    TYPE_RANK_HASHES[order][self.class.to_s]
  end

  STATE_RANK = ['active', ['invited', 'creation_pending'], 'completed', 'inactive', 'rejected', 'deleted']
  STATE_RANK_HASH = rank_hash(STATE_RANK)
  def self.state_rank_sql
    # don't call rank_sql during class load
    @state_rank_sql ||= rank_sql(STATE_RANK, 'enrollments.workflow_state')
  end

  def state_sortable
    STATE_RANK_HASH[state.to_s]
  end

  STATE_BY_DATE_RANK = ['active', ['invited', 'creation_pending', 'pending_active', 'pending_invited'], 'completed', 'inactive', 'rejected', 'deleted']
  STATE_BY_DATE_RANK_HASH = rank_hash(STATE_BY_DATE_RANK)
  def self.state_by_date_rank_sql
    @state_by_date_rank_sql ||= rank_sql(STATE_BY_DATE_RANK, 'enrollment_states.state').
      sub(/^CASE/, "CASE WHEN enrollment_states.restricted_access THEN #{STATE_BY_DATE_RANK.index('inactive')}") # pretend restricted access is the same as inactive
  end

  def state_with_date_sortable
    STATE_RANK_HASH[state_based_on_date.to_s]
  end

  def accept!
    res = accept
    raise "can't accept" unless res
    res
  end

  def accept(force = false)
    return false unless force || invited?
    ids = self.user.dashboard_messages.where(:context_id => self, :context_type => 'Enrollment').pluck(:id) if self.user
    Message.where(:id => ids).delete_all if ids.present?
    update_attribute(:workflow_state, 'active')
    if self.type == 'StudentEnrollment'
      Enrollment.recompute_final_score_in_singleton(self.user_id, self.course_id)
    end
    touch_user
  end

  def reset_notifications_cache
    if self.workflow_state_changed?
      StreamItemCache.invalidate_recent_stream_items(self.user_id, "Course", self.course_id)
    end
  end

  def add_to_favorites_later
    if self.workflow_state_changed? && self.workflow_state == 'active'
      self.class.connection.after_transaction_commit do
        self.send_later_if_production_enqueue_args(:add_to_favorites, :priority => Delayed::LOW_PRIORITY)
      end
    end
  end

  def add_to_favorites
    # this method was written by Alan Smithee
    self.user.shard.activate do
      if user.favorites.where(:context_type => 'Course').exists? # only add a favorite if they've ever favorited anything even if it's no longer in effect
        Favorite.unique_constraint_retry do
          user.favorites.where(:context_type => 'Course', :context_id => course).first_or_create!
        end
      end
    end
  end

  workflow do
    state :invited do
      event :reject, :transitions_to => :rejected do self.user.touch; end
      event :complete, :transitions_to => :completed
      event :pend, :transitions_to => :pending
    end

    state :creation_pending do
      event :invite, :transitions_to => :invited
    end

    state :active do
      event :reject, :transitions_to => :rejected do self.user.touch; end
      event :complete, :transitions_to => :completed
      event :pend, :transitions_to => :pending
    end

    state :deleted
    state :rejected do
      event :unreject, :transitions_to => :invited
    end
    state :completed

    # Inactive is a "hard" state, i.e. tuition not paid
    state :inactive
  end

  def enrollment_dates
    Canvas::Builders::EnrollmentDateBuilder.preload([self]) unless @enrollment_dates
    @enrollment_dates
  end

  def enrollment_state
    raise "cannot call enrollment_state on a new record" if new_record?
    state = self.association(:enrollment_state).target ||=
      self.shard.activate { EnrollmentState.where(:enrollment_id => self).first }
    state.association(:enrollment).target ||= self # ensure reverse association
    state
  end

  def create_enrollment_state
    self.enrollment_state =
      self.shard.activate do
        Shackles.activate(:master) do
          EnrollmentState.unique_constraint_retry do
            EnrollmentState.where(:enrollment_id => self).first_or_create
          end
        end
      end
  end

  def recalculate_enrollment_state
    if (self.changes.keys & %w{workflow_state start_at end_at}).any?
      @enrollment_dates = nil
      self.enrollment_state.state_is_current = false
      self.enrollment_state.is_direct_recalculation = true
    end
    self.enrollment_state.skip_touch_user ||= self.skip_touch_user
    self.enrollment_state.ensure_current_state
  end

  def state_based_on_date
    RequestCache.cache('enrollment_state_based_on_date', self, self.workflow_state, self.changed?) do
      if %w{invited active completed}.include?(self.workflow_state)
        self.enrollment_state.get_effective_state
      else
        self.workflow_state.to_sym
      end
    end
  end

  def readable_state_based_on_date
    # when view restrictions are in place, the effective state_based_on_date is :inactive, but
    # to admins we should show that they are :completed or :pending
    self.enrollment_state.get_display_state
  end

  def available_at
    if self.enrollment_state.pending?
      self.enrollment_state.state_valid_until
    end
  end

  def view_restrictable?
    (self.student? && !self.fake_student?) || self.observer?
  end

  def restrict_past_view?
    self.view_restrictable? && RequestCache.cache('restrict_student_past_view', self.global_course_id) do
      self.course.restrict_student_past_view?
    end
  end

  def restrict_future_view?
    self.view_restrictable? && RequestCache.cache('restrict_student_future_view', self.global_course_id) do
      self.course.restrict_student_future_view?
    end
  end

  def restrict_future_listing?
    self.enrollment_state.pending? && self.enrollment_state.restricted_access? && self.course.account.restrict_student_future_listing[:value]
  end

  def active?
    state_based_on_date == :active
  end

  def inactive?
    state_based_on_date == :inactive
  end

  def hard_inactive?
    workflow_state == 'inactive'
  end

  def invited?
    state_based_on_date == :invited
  end

  def accepted?
    state_based_on_date == :accepted
  end

  def completed?
    self.enrollment_state.get_display_state == :completed
  end

  def explicitly_completed?
    state == :completed
  end

  def completed_at
    if date = self.read_attribute(:completed_at)
      date
    elsif !new_record? && completed?
      self.enrollment_state.state_started_at
    end
  end

  alias_method :destroy_permanently!, :destroy
  def destroy
    self.workflow_state = 'deleted'
    result = self.save
    if result
      self.user.try(:update_account_associations)
      self.user.touch
      scores.update_all(workflow_state: :deleted)
    end
    result
  end

  def restore
    self.workflow_state = 'active'
    self.completed_at = nil
    self.save
    Score.where(enrollment_id: self, workflow_state: :deleted).find_each(&:undestroy)
    true
  end

  def re_send_confirmation!
    @re_send_confirmation = true
    self.save
    @re_send_confirmation = false
    true
  end

  def re_send_confirmation_if_invited!
    self.re_send_confirmation! if self.invited?
  end

  def has_permission_to?(action)
    @permission_lookup ||= {}
    unless @permission_lookup.has_key? action
      @permission_lookup[action] = RoleOverride.enabled_for?(course, action, self.role, course)
    end
    @permission_lookup[action].include?(:self)
  end

  def base_role_name
    self.class.to_s
  end

  # Determine if a user has permissions to conclude this enrollment.
  #
  # user    - The user requesting permission to conclude/delete enrollment.
  # context - The current context, e.g. course or section.
  # session - The current user's session (pass nil if not available).
  #
  # return Boolean
  def can_be_concluded_by(user, context, session)
    can_remove = [StudentEnrollment].include?(self.class) &&
      context.grants_right?(user, session, :manage_students) &&
      context.id == ((context.is_a? Course) ? self.course_id : self.course_section_id)
    can_remove ||= context.grants_right?(user, session, :manage_admin_users)
  end

  # Determine if a user has permissions to delete this enrollment.
  #
  # user    - The user requesting permission to conclude/delete enrollment.
  # context - The current context, e.g. course or section.
  # session - The current user's session (pass nil if not available).
  #
  # return Boolean
  def can_be_deleted_by(user, context, session)
    return context.grants_right?(user, session, :use_student_view) if fake_student?

    can_remove = [StudentEnrollment, ObserverEnrollment].include?(self.class) &&
      context.grants_right?(user, session, :manage_students)
    can_remove ||= context.grants_right?(user, session, :manage_admin_users) unless student?
    can_remove &&= self.user_id != user.id || context.account.grants_right?(user, session, :manage_admin_users)
    can_remove &&= context.id == ((context.is_a? Course) ? self.course_id : self.course_section_id)
  end

  def pending?
    self.invited? || self.creation_pending?
  end

  def email
    self.user.email rescue t('#enrollment.default_email', "No Email")
  end

  def user_name
    read_attribute(:user_name) || self.user.name rescue t('#enrollment.default_user_name', "Unknown User")
  end

  def context
    @context ||= course
  end

  def context_id
    @context_id ||= course_id
  end

  def can_switch_to?(type)
    case type
    when 'ObserverEnrollment'
      ['TeacherEnrollment', 'TaEnrollment', 'DesignerEnrollment'].include?(self.type)
    when 'StudentEnrollment'
      ['TeacherEnrollment', 'TaEnrollment', 'DesignerEnrollment'].include?(self.type)
    when 'TaEnrollment'
      ['TeacherEnrollment'].include?(self.type)
    else
      false
    end
  end

  def self.workflow_readable_type(state)
    case state.to_s
      when 'active'
        t('#enrollment.workflow.active', "Active")
      when 'completed'
        t('#enrollment.workflow.completed', "Completed")
      when 'deleted'
        t('#enrollment.workflow.deleted', "Deleted")
      when 'invited'
        t('#enrollment.workflow.invited', "Invited")
      when 'pending', 'creation_pending'
        t('#enrollment.workflow.pending', "Pending")
      when 'rejected'
        t('#enrollment.workflow.rejected', "Rejected")
      when 'inactive'
        t('#enrollment.workflow.inactive', "Inactive")
    end
  end

  def readable_role_name
    self.role.built_in? ? self.readable_type : self.role.name
  end

  def readable_type
    Enrollment.readable_type(self.class.to_s)
  end

  # This is called to recompute the users' cached scores for a given course
  # when:
  #
  # * The user is merged with another user; the scores are recomputed for the
  #   new user in each of his/her courses.
  #
  # * An assignment's default grade is changed; all users in the assignment's
  #   course have their scores for that course recomputed.
  #
  # * A course is merged into another, a section is crosslisted/uncrosslisted,
  #   or a section is otherwise moved between courses; scores are recomputed
  #   for all users in the target course.
  #
  # * A course's group_weighting_scheme is changed; scores are recomputed for
  #   all users in the course.
  #
  # * Assignments are reordered (since an assignment may change groups, which
  #   may have weights); scores are recomputed for all users in the associated
  #   course.
  #
  # * An assignment's points_possible is changed; scores are recomputed for all
  #   users in the associated course.
  #
  # * An assignment group's rules or group_weight are changed; scores are
  #   recomputed for all users in the associated course.
  #
  # * A submission's score is changed; scores for the submission owner in the
  #   associated course are recomputed.
  #
  # * An assignment is deleted/undeleted
  #
  # * An enrollment is accepted (to address the scenario where a student
  #   is transferred from one section to another, and final grades need
  #   to be transferred)
  #
  # If some new feature comes up that affects calculation of a user's score,
  # please add appropriate calls to this so that the cached values don't get
  # stale! And once you've added the call, add the condition to the comment
  # here for future enlightenment.

  def self.recompute_final_score(*args)
    GradeCalculator.recompute_final_score(*args)
  end

  def self.recompute_final_score_if_stale(course, user=nil, compute_score_opts = {})
    Rails.cache.fetch(
      ['recompute_final_scores', course.id, user, compute_score_opts[:grading_period_id]].cache_key,
      expires_in: Setting.get('recompute_grades_window', 600).to_i.seconds
    ) do
      user_id = user ? user.id : course.student_enrollments.except(:preload).distinct.pluck(:user_id)
      recompute_final_score(user_id, course.id, compute_score_opts)
      yield if block_given?
      true
    end
  end

  # This method is intended to not duplicate work for a single user.
  def self.recompute_final_score_in_singleton(user_id, course_id, opts = {})
    # Guard against getting more than one user_id
    raise ArgumentError, "Cannot call with more than one user" if Array(user_id).size > 1

    send_later_if_production_enqueue_args(
      :recompute_final_score,
      {
        singleton: "Enrollment.recompute_final_score:#{user_id}:#{course_id}:#{opts[:grading_period_id]}",
        run_at: 2.seconds.from_now # why is this needed?
      },
      user_id,
      course_id,
      opts
    )
  end

  def self.recompute_final_scores(user_id)
    StudentEnrollment.where(user_id: user_id).pluck('distinct course_id').each do |course_id|
      recompute_final_score_in_singleton(user_id, course_id)
    end
  end

  def computed_current_grade(id_opts=nil)
    cached_score_or_grade(:current, :grade, :posted, id_opts)
  end

  def computed_final_grade(id_opts=nil)
    cached_score_or_grade(:final, :grade, :posted, id_opts)
  end

  def computed_current_score(id_opts=nil)
    cached_score_or_grade(:current, :score, :posted, id_opts)
  end

  def computed_final_score(id_opts=nil)
    cached_score_or_grade(:final, :score, :posted, id_opts)
<<<<<<< HEAD
  end

  def unposted_current_grade(id_opts=nil)
    cached_score_or_grade(:current, :grade, :unposted, id_opts)
  end

  def unposted_final_grade(id_opts=nil)
    cached_score_or_grade(:final, :grade, :unposted, id_opts)
  end

  def unposted_current_score(id_opts=nil)
    cached_score_or_grade(:current, :score, :unposted, id_opts)
  end

  def unposted_final_score(id_opts=nil)
    cached_score_or_grade(:final, :score, :unposted, id_opts)
  end

=======
  end

  def unposted_current_grade(id_opts=nil)
    cached_score_or_grade(:current, :grade, :unposted, id_opts)
  end

  def unposted_final_grade(id_opts=nil)
    cached_score_or_grade(:final, :grade, :unposted, id_opts)
  end

  def unposted_current_score(id_opts=nil)
    cached_score_or_grade(:current, :score, :unposted, id_opts)
  end

  def unposted_final_score(id_opts=nil)
    cached_score_or_grade(:final, :score, :unposted, id_opts)
  end

>>>>>>> ccf230a8
  def cached_score_or_grade(current_or_final, score_or_grade, posted_or_unposted, id_opts=nil)
    score = find_score(id_opts)
    method = "#{current_or_final}_#{score_or_grade}"
    method.prepend("unposted_") if posted_or_unposted == :unposted
    score&.send(method)
  end
  private :cached_score_or_grade

  def find_score(id_opts=nil)
    id_opts ||= Score.params_for_course
    valid_keys = %i(course_score grading_period grading_period_id assignment_group assignment_group_id)
    return nil if id_opts.except(*valid_keys).any?
    if scores.loaded?
      scores.detect { |score| score.attributes >= id_opts.with_indifferent_access }
    else
      scores.where(id_opts).first
    end
  end

  def graded_at
    score = find_score
    if score.present?
      score.updated_at
    else
      # TODO: drop the graded_at column after the data fixup to populate
      # the scores table completes
      read_attribute(:graded_at)
    end
  end

  def self.typed_enrollment(type)
    return nil unless ['StudentEnrollment', 'StudentViewEnrollment', 'TeacherEnrollment', 'TaEnrollment', 'ObserverEnrollment', 'DesignerEnrollment'].include?(type)
    type.constantize
  end

  # overridden to return true in appropriate subclasses
  def student?
    false
  end

  def fake_student?
    false
  end

  def student_with_conditions?(include_future:, include_fake_student:)
    return false unless student? || fake_student?
    if include_fake_student
      include_future || participating?
    else
      include_future ? student? : participating_student?
    end
  end

  def observer?
    false
  end

  def teacher?
    false
  end

  def ta?
    false
  end

  def designer?
    false
  end

  def instructor?
    teacher? || ta?
  end

  def admin?
    instructor? || designer?
  end

  def content_admin?
    teacher? || designer?
  end

  def to_atom
    Atom::Entry.new do |entry|
      entry.title     = t('#enrollment.title', "%{user_name} in %{course_name}", :user_name => self.user_name, :course_name => self.course_name)
      entry.updated   = self.updated_at
      entry.published = self.created_at
      entry.links    << Atom::Link.new(:rel => 'alternate',
                                    :href => "/courses/#{self.course.id}/enrollments/#{self.id}")
    end
  end

  set_policy do
    given {|user, session| self.course.grants_any_right?(user, session, :manage_students, :manage_admin_users, :read_roster)}
    can :read

    given { |user| self.user == user }
    can :read and can :read_grades

    given { |user, session| self.course.students_visible_to(user, include: :priors).where(:id => self.user_id).exists? &&
      self.course.grants_any_right?(user, session, :manage_grades, :view_all_grades) }
    can :read and can :read_grades

    given { |user| course.observer_enrollments.where(user_id: user, associated_user_id: self.user_id).exists? }
    can :read and can :read_grades

    given {|user, session| self.course.grants_right?(user, session, :participate_as_student) && self.user.show_user_services }
    can :read_services

    # read_services says this person has permission to see what web services this enrollment has linked to their account
    given {|user, session| self.grants_right?(user, session, :read) && self.user.show_user_services }
    can :read_services
  end

  scope :before, lambda { |date|
    where("enrollments.created_at<?", date)
  }

  scope :for_user, lambda { |user| where(:user_id => user) }

  scope :for_courses_with_user_name, lambda { |courses|
    where(:course_id => courses).
        joins(:user).
        select("user_id, course_id, users.name AS user_name")
  }
  scope :invited, -> { where(:workflow_state => 'invited') }
  scope :accepted, -> { where("enrollments.workflow_state<>'invited'") }
  scope :active_or_pending, -> { where("enrollments.workflow_state NOT IN ('rejected', 'completed', 'deleted', 'inactive')") }
  scope :all_active_or_pending, -> { where("enrollments.workflow_state NOT IN ('rejected', 'completed', 'deleted')") } # includes inactive

  scope :active_by_date, -> { joins(:enrollment_state).where("enrollment_states.state = 'active'") }
  scope :invited_by_date, -> { joins(:enrollment_state).where("enrollment_states.restricted_access = ?", false).
    where("enrollment_states.state IN ('invited', 'pending_invited')") }
  scope :active_or_pending_by_date, -> { joins(:enrollment_state).where("enrollment_states.restricted_access = ?", false).
    where("enrollment_states.state IN ('active', 'invited', 'pending_invited', 'pending_active')") }
  scope :invited_or_pending_by_date, -> { joins(:enrollment_state).where("enrollment_states.restricted_access = ?", false).
    where("enrollment_states.state IN ('invited', 'pending_invited', 'pending_active')") }
  scope :completed_by_date, -> { joins(:enrollment_state).where("enrollment_states.restricted_access = ?", false).
    where("enrollment_states.state = ?", "completed") }
  scope :not_inactive_by_date, -> { joins(:enrollment_state).where("enrollment_states.restricted_access = ?", false).
    where("enrollment_states.state IN ('active', 'invited', 'completed', 'pending_invited', 'pending_active')") }

  scope :active_or_pending_by_date_ignoring_access, -> { joins(:enrollment_state).
    where("enrollment_states.state IN ('active', 'invited', 'pending_invited', 'pending_active')") }
  scope :not_inactive_by_date_ignoring_access, -> { joins(:enrollment_state).
    where("enrollment_states.state IN ('active', 'invited', 'completed', 'pending_invited', 'pending_active')") }

  scope :currently_online, -> { joins(:pseudonyms).where("pseudonyms.last_request_at>?", 5.minutes.ago) }
  # this returns enrollments for creation_pending users; should always be used in conjunction with the invited scope
  scope :for_email, lambda { |email|
    joins(:user => :communication_channels).
        where("users.workflow_state='creation_pending' AND communication_channels.workflow_state='unconfirmed' AND path_type='email' AND LOWER(path)=LOWER(?)", email).
        select("enrollments.*").
        readonly(false)
  }
  def self.cached_temporary_invitations(email)
    if Enrollment.cross_shard_invitations?
      Shard.birth.activate do
        invitations = Rails.cache.fetch([email, 'all_invited_enrollments2'].cache_key) do
          Shard.with_each_shard(CommunicationChannel.associated_shards(email)) do
            Enrollment.invited.for_email(email).to_a
          end
        end
      end
    else
      Rails.cache.fetch([email, 'invited_enrollments2'].cache_key) do
        Enrollment.invited.for_email(email).to_a
      end
    end
  end

  def self.order_by_sortable_name
    clause = User.sortable_name_order_by_clause('users')
    scope = self.order(clause)
    if scope.select_values.present?
      scope = scope.select(clause)
    else
      scope = scope.select(self.arel_table[Arel.star])
    end
    scope
  end

  def self.top_enrollment_by(key, rank_order = :default)
    raise "top_enrollment_by_user must be scoped" unless all.where_clause.present?

    key = key.to_s
    order("#{key}, #{type_rank_sql(rank_order)}").distinct_on(key)
  end

  def assign_uuid
    # DON'T use ||=, because that will cause an immediate save to the db if it
    # doesn't already exist
    self.uuid = CanvasSlug.generate_securish_uuid if !read_attribute(:uuid)
  end
  protected :assign_uuid

  def uuid
    if !read_attribute(:uuid)
      self.update_attribute(:uuid, CanvasSlug.generate_securish_uuid)
    end
    read_attribute(:uuid)
  end

  def self.limit_privileges_to_course_section!(course, user, limit)
    course.shard.activate do
      Enrollment.where(:course_id => course, :user_id => user).each do |enrollment|
        enrollment.limit_privileges_to_course_section = !!limit
        enrollment.save!
      end
    end
    user.touch
  end

  def self.course_user_state(course, uuid)
    Rails.cache.fetch(['user_state', course, uuid].cache_key) do
      enrollment = course.enrollments.where(uuid: uuid).first
      if enrollment
        {
          :enrollment_state => enrollment.workflow_state,
          :user_state => enrollment.user.state,
          :is_admin => enrollment.admin?
        }
      else
        nil
      end
    end
  end

  def self.serialization_excludes; [:uuid,:computed_final_score, :computed_current_score]; end

  # enrollment term per-section is deprecated; a section's term is inherited from the
  # course it is currently tied to
  def enrollment_term
    self.course.enrollment_term
  end

  def effective_start_at
    # try and use the enrollment dates logic first, since it knows about
    # overrides, etc. but if it doesn't find anything, start guessing by
    # looking at the enrollment, section, course, then term. if we still didn't
    # find it, fall back to the section or course creation date.
    enrollment_dates.map(&:first).compact.min ||
    start_at ||
    course_section && course_section.start_at ||
    course.start_at ||
    course.enrollment_term && course.enrollment_term.start_at ||
    course_section && course_section.created_at ||
    course.created_at
  end

  def effective_end_at
    # try and use the enrollment dates logic first, since it knows about
    # overrides, etc. but if it doesn't find anything, start guessing by
    # looking at the enrollment, section, course, then term.
    enrollment_dates.map(&:last).compact.max ||
    end_at ||
    course_section && course_section.end_at ||
    course.conclude_at ||
    course.enrollment_term && course.enrollment_term.end_at
  end

  def self.cross_shard_invitations?
    false
  end

  def total_activity_time
    self.read_attribute(:total_activity_time).to_i
  end

  def touch_graders_if_needed
    if !active_student? && active_student?(:was) && self.course.submissions.where(:user_id => self.user_id).exists?
      self.class.connection.after_transaction_commit do
        User.where(id: self.course.admins).touch_all
      end
    end
  end

  def update_assignment_overrides_if_needed
    assignment_scope = Assignment.where(context_id: self.course_id, context_type: 'Course')
    override_scope = AssignmentOverrideStudent.where(user_id: self.user_id)

    if being_deleted? && !enrollments_exist_for_user_in_course?
      return unless (assignment_ids = assignment_scope.pluck(:id)).any?

      override_scope
        .where(assignment_id: assignment_ids)
        .find_each(&:destroy)
    elsif being_restored? || being_reactivated? || being_uncompleted?
      return unless (assignment_ids = assignment_scope.pluck(:id)).any?

      override_scope
        .where(assignment_id: assignment_ids)
        .find_each(&:undestroy)
    end
  end

  def section_or_course_date_in_past?
    if self.course_section && self.course_section.end_at
      self.course_section.end_at < Time.now
    elsif self.course.conclude_at
      self.course.conclude_at < Time.now
    end
  end

  private

  def enrollments_exist_for_user_in_course?
    Enrollment.active.where(user_id: self.user_id, course_id: self.course_id).exists?
  end

  def copy_scores_from_existing_enrollment
    Score.where(enrollment_id: self).each(&:destroy_permanently!)
    other_enrollment_of_same_type.scores.each { |score| score.dup.update!(enrollment: self) }
  end

  def need_to_copy_scores?
    return false unless id_changed? || being_restored?
    student_or_fake_student? && other_enrollment_of_same_type.present?
  end

  def restore_submissions_and_scores
    return unless being_restored?(to_state: "completed")

    # running in an n_strand to handle situations where a SIS import could
    # update a ton of enrollments from "deleted" to "completed".
    send_later_if_production_enqueue_args(
      :restore_submissions_and_scores_now,
      {
        n_strand: "Enrollment#restore_submissions_and_scores#{root_account.global_id}",
        max_attempts: 1,
        priority: Delayed::LOW_PRIORITY
      }
    )
  end

  def restore_submissions_and_scores_now
    restore_deleted_submissions
    restore_deleted_scores
  end

  def restore_deleted_submissions
    Submission.
      joins(:assignment).
      where(user_id: user_id, workflow_state: "deleted", assignments: { context_id: course_id }).
      merge(Assignment.active).
      in_batches.
      update_all("workflow_state = #{DueDateCacher::INFER_SUBMISSION_WORKFLOW_STATE_SQL}")
  end

  def restore_deleted_scores
    assignment_groups = course.assignment_groups.active.except(:order)
    grading_periods = GradingPeriod.for(course)

    Score.where(course_score: true).or(
      Score.where(assignment_group: assignment_groups)
    ).or(
      Score.where(grading_period: grading_periods)
    ).where(enrollment_id: id, workflow_state: "deleted").
      update_all(workflow_state: "active")
  end

  def student_or_fake_student?
    ['StudentEnrollment', 'StudentViewEnrollment'].include?(type)
  end

  def other_enrollment_of_same_type
    return @other_enrollment_of_same_type if defined?(@other_enrollment_of_same_type)

    @other_enrollment_of_same_type = Enrollment.where(
      course_id: course,
      user_id: user,
      type: type
    ).where.not(id: id, workflow_state: :deleted).first
  end

  def being_restored?(to_state: workflow_state)
    workflow_state_changed? && workflow_state_was == 'deleted' && workflow_state == to_state
  end

  def being_reactivated?
    workflow_state_changed? && workflow_state != 'deleted' && workflow_state_was == 'inactive'
  end

  def being_uncompleted?
    workflow_state_changed? && workflow_state != 'deleted' && workflow_state_was == 'completed'
  end

  def being_deleted?
    workflow_state == 'deleted' && workflow_state_was != 'deleted'
  end
end<|MERGE_RESOLUTION|>--- conflicted
+++ resolved
@@ -1046,7 +1046,6 @@
 
   def computed_final_score(id_opts=nil)
     cached_score_or_grade(:final, :score, :posted, id_opts)
-<<<<<<< HEAD
   end
 
   def unposted_current_grade(id_opts=nil)
@@ -1065,26 +1064,6 @@
     cached_score_or_grade(:final, :score, :unposted, id_opts)
   end
 
-=======
-  end
-
-  def unposted_current_grade(id_opts=nil)
-    cached_score_or_grade(:current, :grade, :unposted, id_opts)
-  end
-
-  def unposted_final_grade(id_opts=nil)
-    cached_score_or_grade(:final, :grade, :unposted, id_opts)
-  end
-
-  def unposted_current_score(id_opts=nil)
-    cached_score_or_grade(:current, :score, :unposted, id_opts)
-  end
-
-  def unposted_final_score(id_opts=nil)
-    cached_score_or_grade(:final, :score, :unposted, id_opts)
-  end
-
->>>>>>> ccf230a8
   def cached_score_or_grade(current_or_final, score_or_grade, posted_or_unposted, id_opts=nil)
     score = find_score(id_opts)
     method = "#{current_or_final}_#{score_or_grade}"
