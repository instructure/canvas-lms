--- conflicted
+++ resolved
@@ -59,12 +59,9 @@
     requirements_met.delete(requirement)
     self.remove_incomplete_requirement(id)
 
-<<<<<<< HEAD
-=======
     mark_as_outdated
   end
 
->>>>>>> 5ccb7f61
   class CompletedRequirementCalculator
     attr_accessor :actions_done, :view_requirements, :met_requirement_count
 
@@ -161,8 +158,8 @@
         next
       end
 
-      sub = get_submission_or_quiz_submission(tag) if tag.scoreable?
-      if sub && (sub.respond_to?(:excused?) && sub.excused?)
+      subs = get_submissions(tag) if tag.scoreable?
+      if subs && subs.any?{|sub| sub.respond_to?(:excused?) && sub.excused?}
         calc.check_action!(req, true)
         next
       end
@@ -173,31 +170,18 @@
         # must_contribute is handled by ContextModule#update_for
         calc.check_action!(req, false)
       elsif req[:type] == 'must_submit'
-<<<<<<< HEAD
-        req_met = false
-        if sub
-=======
         req_met = !!(subs && subs.any?{ |sub|
->>>>>>> 5ccb7f61
           if sub.graded? && sub.attempt.nil?
             # is a manual grade - doesn't count for submission
-            req_met = false
+            false
           elsif %w(submitted graded complete pending_review).include?(sub.workflow_state)
-            req_met = true
+            true
           end
-<<<<<<< HEAD
-        end
-
-        calc.check_action!(req, req_met)
-      elsif req[:type] == 'min_score' || req[:type] == 'max_score'
-        calc.check_action!(req, evaluate_score_requirement_met(req, sub))
-=======
         })
 
         calc.check_action!(req, req_met)
       elsif req[:type] == 'min_score'
         calc.check_action!(req, evaluate_score_requirement_met(req, subs))
->>>>>>> 5ccb7f61
       end
     end
     calc.check_view_requirements
@@ -205,20 +189,21 @@
   end
   private :evaluate_uncompleted_requirements
 
-  def get_submission_or_quiz_submission(tag)
+  def get_submissions(tag)
+    subs = []
     if tag.content_type_quiz?
-      sub = Quizzes::QuizSubmission.where(quiz_id: tag.content_id, user_id: user).first
-      sub ||= Submission.where(assignment_id: tag.content.assignment_id, user_id: user).first
-      sub
+      subs = Quizzes::QuizSubmission.where(quiz_id: tag.content_id, user_id: user).to_a +
+        Submission.where(assignment_id: tag.content.assignment_id, user_id: user).to_a
     elsif tag.content_type_discussion?
       if tag.content
-        Submission.where(assignment_id: tag.content.assignment_id, user_id: user).first
-      end
-    else
-      Submission.where(assignment_id: tag.content_id, user_id: user).first
-    end
-  end
-  private :get_submission_or_quiz_submission
+        subs = Submission.where(assignment_id: tag.content.assignment_id, user_id: user).to_a
+      end
+    else
+      subs = Submission.where(assignment_id: tag.content_id, user_id: user).to_a
+    end
+    subs
+  end
+  private :get_submissions
 
   def get_submission_score(submission)
     if submission.is_a?(Quizzes::QuizSubmission)
@@ -229,14 +214,6 @@
   end
   private :get_submission_score
 
-<<<<<<< HEAD
-  def evaluate_score_requirement_met(requirement, sub)
-    score = get_submission_score(sub)
-    if requirement[:type] == "max_score"
-      score.present? && score <= requirement[:max_score].to_f
-    else
-      score.present? && score >= requirement[:min_score].to_f
-=======
   def remove_incomplete_requirement(requirement_id)
     self.incomplete_requirements.delete_if{|r| r[:id] == id}
   end
@@ -268,7 +245,6 @@
         self.update_incomplete_requirement!(requirement, score) # hold onto the score if requirement not met
       end
       requirement_met
->>>>>>> 5ccb7f61
     end
   end
   private :evaluate_score_requirement_met
