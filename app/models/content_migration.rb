--- conflicted
+++ resolved
@@ -322,15 +322,12 @@
           migration_settings[:migration_ids_to_import][:copy][:new_end_date] = copy_options[:new_end_date]
           migration_settings[:migration_ids_to_import][:copy][:day_substitutions] = copy_options[:day_substitutions]
         end
-<<<<<<< HEAD
-=======
         # set any attachments referenced in html to be copied
         ce.selected_content['attachments'] ||= {}
         ce.referenced_files.values.each do |att_mig_id|
           ce.selected_content['attachments'][att_mig_id] = true
         end
         ce.save
->>>>>>> c9dd974e
 
         self.save
         worker = Canvas::Migration::Worker::CCWorker.new
