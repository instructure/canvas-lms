--- conflicted
+++ resolved
@@ -984,16 +984,6 @@
   end
 
   def set_root_account_id
-<<<<<<< HEAD
-    case self.context
-    when Course, Group
-      self.root_account_id ||= self.context.root_account_id
-    when Account
-      self.root_account_id ||= self.context.resolved_root_account_id
-    when User
-      self.root_account_id ||= 0
-    end
-=======
     self.root_account_id ||=
       case self.context
       when Course, Group
@@ -1003,7 +993,6 @@
       when User
         0 # root account id unknown, use dummy root account id
       end
->>>>>>> 253dab27
     Account.ensure_dummy_root_account if root_account_id == 0
   end
 
