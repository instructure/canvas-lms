# frozen_string_literal: true

#
# Copyright (C) 2012 - present Instructure, Inc.
#
# This file is part of Canvas.
#
# Canvas is free software: you can redistribute it and/or modify it under
# the terms of the GNU Affero General Public License as published by the Free
# Software Foundation, version 3 of the License.
#
# Canvas is distributed in the hope that it will be useful, but WITHOUT ANY
# WARRANTY; without even the implied warranty of MERCHANTABILITY or FITNESS FOR
# A PARTICULAR PURPOSE. See the GNU Affero General Public License for more
# details.
#
# You should have received a copy of the GNU Affero General Public License along
# with this program. If not, see <http://www.gnu.org/licenses/>.
#

class ContentParticipation < ActiveRecord::Base
  include Workflow

  ACCESSIBLE_ATTRIBUTES = %i[content user workflow_state content_item].freeze
  CONTENT_ITEMS = %w[grade comment rubric].freeze

  belongs_to :content, polymorphic: [:submission]
  belongs_to :user

  before_create :set_root_account_id
  after_save :update_participation_count

  validates :content_type, :content_id, :user_id, :workflow_state, :content_item, presence: true
  validates :content_item, inclusion: { in: CONTENT_ITEMS }

  workflow do
    state :unread
    state :read
  end

  attr_accessor :unread_count_offset

  def self.create_or_update(opts = {})
    opts = opts.with_indifferent_access
    content = opts.delete(:content)
    user = opts.delete(:user)
    return nil unless user && content

    if Account.site_admin.feature_enabled?(:visibility_feedback_student_grades_page)
      workflow_state = opts.fetch(:workflow_state, "unread")
      return participate(content:, user:, workflow_state:)
    end

    participant = nil
    unique_constraint_retry do
      participant = content.content_participations.where(user_id: user).first
      participant ||= content.content_participations.build(user:, workflow_state: "unread")
      participant.attributes = opts.slice(*ACCESSIBLE_ATTRIBUTES)
      participant.save if participant.new_record? || participant.changed?
    end
    participant
  end

  def self.content_posted?(content)
    content.assignment.post_manually? ? content.posted? : true
  end

  def update_participation_count
    return unless saved_change_to_workflow_state?

    offset = if Account.site_admin.feature_enabled?(:visibility_feedback_student_grades_page)
               ContentParticipation.content_posted?(content) ? unread_count_offset : 0
             else
               ((workflow_state == "unread") ? 1 : -1)
             end

    ContentParticipationCount.create_or_update({
                                                 context: content.context,
                                                 user:,
                                                 content_type:,
                                                 offset:,
                                               })
  end

  def set_root_account_id
    self.root_account_id = content.assignment.root_account_id
  end

  def self.participate(content:, user:, workflow_state: "unread", content_item: "grade")
    return unless Account.site_admin.feature_enabled?(:visibility_feedback_student_grades_page)

    raise "cannot read user and content" unless content.is_a?(Submission) && user.is_a?(User)

    participant = nil

    unique_constraint_retry do
      participations = content.content_participations.where(user_id: user)

      participant = create_first_participation_item(participations, content, user, workflow_state, content_item)

      participant ||= update_existing_participation_item(participations, workflow_state, content_item, content)

      participant ||= add_participation_item(participations, content, user, workflow_state, content_item)

      participant.save! if participant.new_record? || participant.changed?
    end

    participant
  end

  def self.create_first_participation_item(participations, content, user, workflow_state, content_item)
    return if participations.any?

    participant = build_item(content, user, workflow_state, content_item)
    participant.unread_count_offset = (workflow_state == "unread") ? 1 : 0

    participant
  end
  private_class_method :create_first_participation_item

  def self.update_existing_participation_item(participations, workflow_state, content_item, content)
    participant = participations.find { |p| p.content_item == content_item }

    return participant if participant.nil? || !content_posted?(content) || same_workflow_state?(participant, workflow_state)

    participations -= [participant]

    participant.unread_count_offset = if participations.empty? || all_read?(participations)
                                        (workflow_state == "unread") ? 1 : -1
                                      else
                                        0
                                      end
    participant.workflow_state = workflow_state
    participant
  end
  private_class_method :update_existing_participation_item

  def self.add_participation_item(participations, content, user, workflow_state, content_item)
    participant = build_item(content, user, workflow_state, content_item)
    participant.unread_count_offset = (all_read?(participations) && workflow_state == "unread") ? 1 : 0
    participant
  end
  private_class_method :add_participation_item

  def self.all_read?(items)
    items.all? { |participant| participant.workflow_state == "read" }
  end
  private_class_method :all_read?

  def self.build_item(content, user, workflow_state, content_item)
    content.content_participations.build(user:, workflow_state:, content_item:)
  end
  private_class_method :build_item

  def self.same_workflow_state?(participant, workflow_state)
    participant.present? && participant.workflow_state == workflow_state
  end
  private_class_method :same_workflow_state?

  def self.submission_read?(content:, user:)
    submission_read_state(content, user) != "unread"
  end

  def self.submission_item_read?(content:, user:, content_item:)
    submission_read_state(content, user, content_item) != "unread"
  end

  def self.submission_read_state(content, user, content_item = nil)
    raise "content is not a Submission" unless content.is_a?(Submission)
    raise "#{content_item} is invalid" if content_item.present? && !CONTENT_ITEMS.include?(content_item)

    states = if content_item.present?
               ContentParticipation.where(content:, user:, content_item:).pluck(:workflow_state)
             else
               ContentParticipation.where(content:, user:).pluck(:workflow_state)
             end

    return nil if states.empty?
    return "unread" if states.any?("unread")

    "read"
  end

  def self.items_by_submission(participations, workflow_state)
    unread_items = {}

    participations.each do |cp|
      unread_items[cp.content_id] ||= []
      unread_items[cp.content_id] << cp.content_item if cp.workflow_state == workflow_state
    end

    unread_items
  end

  def self.already_read_count(ids = [], user)
    ContentParticipation
      .group(:content_id)
      .where(
        content_type: "Submission",
        content_id: ids,
        user_id: user
      )
      .having("sum(case workflow_state when 'unread' then 1 else 0 end) = 0")
      .pluck(:content_id)
      .count
  end

  def self.mark_all_as_read_for_user(user, contents, course)
<<<<<<< HEAD
    content_participations = ContentParticipation.where(user: user, content: contents, workflow_state: "unread")
    ids = content_participations.pluck(:id)
    content_participations.update_all(workflow_state: "read")
    cp_count = ContentParticipationCount.find_by(user: user, context: course)
=======
    content_participations = ContentParticipation.where(user:, content: contents, workflow_state: "unread")
    ids = content_participations.pluck(:id)
    content_participations.update_all(workflow_state: "read")
    cp_count = ContentParticipationCount.find_by(user:, context: course)
>>>>>>> b3b750c9
    cp_count.refresh_unread_count
    ids
  end
end<|MERGE_RESOLUTION|>--- conflicted
+++ resolved
@@ -206,17 +206,10 @@
   end
 
   def self.mark_all_as_read_for_user(user, contents, course)
-<<<<<<< HEAD
-    content_participations = ContentParticipation.where(user: user, content: contents, workflow_state: "unread")
-    ids = content_participations.pluck(:id)
-    content_participations.update_all(workflow_state: "read")
-    cp_count = ContentParticipationCount.find_by(user: user, context: course)
-=======
     content_participations = ContentParticipation.where(user:, content: contents, workflow_state: "unread")
     ids = content_participations.pluck(:id)
     content_participations.update_all(workflow_state: "read")
     cp_count = ContentParticipationCount.find_by(user:, context: course)
->>>>>>> b3b750c9
     cp_count.refresh_unread_count
     ids
   end
