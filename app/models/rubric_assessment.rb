# frozen_string_literal: true

#
# Copyright (C) 2011 - present Instructure, Inc.
#
# This file is part of Canvas.
#
# Canvas is free software: you can redistribute it and/or modify it under
# the terms of the GNU Affero General Public License as published by the Free
# Software Foundation, version 3 of the License.
#
# Canvas is distributed in the hope that it will be useful, but WITHOUT ANY
# WARRANTY; without even the implied warranty of MERCHANTABILITY or FITNESS FOR
# A PARTICULAR PURPOSE. See the GNU Affero General Public License for more
# details.
#
# You should have received a copy of the GNU Affero General Public License along
# with this program. If not, see <http://www.gnu.org/licenses/>.
#

# Associates an artifact with a rubric while offering an assessment and
# scoring using the rubric.  Assessments are grouped together in one
# RubricAssociation, which may or may not have an association model.
class RubricAssessment < ActiveRecord::Base
  include TextHelper
  include HtmlTextHelper

  belongs_to :rubric
  belongs_to :rubric_association
  belongs_to :user
  belongs_to :assessor, class_name: "User"
  belongs_to :artifact, touch: true,
                        polymorphic: [:submission, :assignment, { provisional_grade: "ModeratedGrading::ProvisionalGrade" }]
  has_many :assessment_requests, dependent: :destroy
  has_many :learning_outcome_results, as: :artifact, dependent: :destroy
  serialize :data

  simply_versioned

  validates :assessment_type, :rubric_id, :artifact_id, :artifact_type, :assessor_id, presence: true

  before_save :update_artifact_parameters
  before_save :htmlify_rating_comments
  before_save :mark_unread_assessments
  before_create :set_root_account_id
  after_save :update_assessment_requests, :update_artifact
  after_save :track_outcomes

  def track_outcomes
    outcome_ids = (data || []).filter_map { |r| r[:learning_outcome_id] }.uniq
    peer_review = assessment_type == "peer_review"
    provisional_grade = artifact_type == "ModeratedGrading::ProvisionalGrade"
    update_outcomes = outcome_ids.present? && !peer_review && !provisional_grade
    delay_if_production.update_outcomes_for_assessment(outcome_ids) if update_outcomes
  end

  def update_outcomes_for_assessment(outcome_ids = [])
    return if outcome_ids.empty?

    alignments = if active_rubric_association?
                   rubric_association.association_object.learning_outcome_alignments.where({
                                                                                             learning_outcome_id: outcome_ids
                                                                                           })
                 else
                   []
                 end

    (data || []).each do |rating|
      next unless rating[:learning_outcome_id]

      alignments.each do |alignment|
        if alignment.learning_outcome_id == rating[:learning_outcome_id]
          create_outcome_result(alignment)
        end
      end
    end
  end

  def create_outcome_result(alignment)
    # find or create the user's unique LearningOutcomeResult for this alignment
    # of the assessment's associated object.
    result = alignment.learning_outcome_results
                      .for_association(rubric_association)
                      .where(user_id: user.id)
                      .first_or_initialize

    result.workflow_state = :active
    result.user_uuid = user.uuid

    # force the context and artifact
    result.artifact = self
    result.context = alignment.context

    # mastery
    criterion = rubric_association.rubric.data.find { |c| c[:learning_outcome_id] == alignment.learning_outcome_id }
    criterion_result = data.find { |c| c[:criterion_id] == criterion[:id] }
    if criterion
      result.possible = criterion[:points]
      result.score = criterion_result && criterion_result[:points]
      result.mastery = result.score && (criterion[:mastery_points] || result.possible) && result.score >= (criterion[:mastery_points] || result.possible)
    else
      result.possible = nil
      result.score = nil
      result.mastery = nil
    end

    # attempt
    if artifact.is_a?(Submission)
      result.attempt = artifact.attempt || 1
      result.submitted_at = artifact.submitted_at
    else
      result.attempt = version_number
    end

    # title
    result.title = CanvasTextHelper.truncate_text(
      "#{user.name}, #{rubric_association.title}",
      { max_length: 250 }
    )

    # non-scoring rubrics
    result.hide_points = hide_points
    result.hidden = rubric_association.hide_outcome_results

    result.assessed_at = Time.zone.now
    result.save_to_version(result.attempt)
    result
  end

  def update_artifact_parameters
    if artifact_type == "Submission" && artifact
      self.artifact_attempt = artifact.attempt
    end
  end

  def htmlify_rating_comments
    if data_changed? && data.present?
      data.each do |rating|
        if rating.is_a?(Hash) && rating[:comments].present?
          rating[:comments_html] = format_message(rating[:comments]).first
        end
      end
    end
    true
  end

  def mark_unread_assessments
    return unless artifact.is_a?(Submission)
    return unless data_changed? && data.present?

    if Account.site_admin.feature_enabled?(:visibility_feedback_student_grades_page)
      if any_comments_or_points?
<<<<<<< HEAD
        ContentParticipation.participate(content: artifact, user: user, content_item: "rubric")
=======
        artifact.mark_item_unread("rubric")
>>>>>>> bb7bdd27
      end
    elsif any_comments?
      user.mark_rubric_assessments_unread!(artifact)
    end

    true
  end

  def any_comments_or_points?
    data.any? { |rating| rating.is_a?(Hash) && (rating[:comments].present? || rating[:points].present?) }
  end
  private :any_comments_or_points?

  def any_comments?
    data.any? { |rating| rating.is_a?(Hash) && rating[:comments].present? }
  end
  private :any_comments?

  def update_assessment_requests
    requests = assessment_requests
    if active_rubric_association?
      requests += rubric_association.assessment_requests.where({
                                                                 assessor_id: assessor_id,
                                                                 asset_id: artifact_id,
                                                                 asset_type: artifact_type
                                                               })
    end
    requests.each do |a|
      a.attributes = { rubric_assessment: self, assessor: assessor }
      a.complete
    end
  end
  protected :update_assessment_requests

  def attempt
    artifact_type == "Submission" ? artifact.attempt : nil
  end

  def set_graded_anonymously
    @graded_anonymously_set = true
  end

  def update_artifact
    return if artifact.blank? || !rubric_association&.use_for_grading? || artifact.score == score

    case artifact_type
    when "Submission"
      assignment = rubric_association.association_object
      return unless assignment.grants_right?(assessor, :grade)

      assignment.grade_student(
        artifact.student,
        score: score,
        grader: assessor,
        graded_anonymously: @graded_anonymously_set,
        grade_posting_in_progress: artifact.grade_posting_in_progress
      )
      artifact.reload
    when "ModeratedGrading::ProvisionalGrade"
      artifact.update!(score: score, grade: nil)
    end
  end
  protected :update_artifact

  set_policy do
    given { |user| user && assessor_id == user.id }
    can :create and can :read and can :update

    given { |user| user && user_id == user.id }
    can :read

    given do |user|
      user &&
        self.user &&
        rubric_association &&
        rubric_association.context.is_a?(Course) &&
        rubric_association.context.observer_enrollments.where(user_id: user, associated_user: self.user, workflow_state: "active").exists?
    end
    can :read

    given { |user, session| rubric_association&.grants_right?(user, session, :manage) }
    can :create and can :read and can :delete

    given { |user, session| rubric_association&.grants_right?(user, session, :view_rubric_assessments) }
    can :read

    given do |user, session|
      rubric_association&.grants_right?(user, session, :manage) &&
        (rubric_association.association_object.context.grants_right?(assessor, :manage_rubrics) rescue false)
    end
    can :update

    given do |user, session|
      can_read_assessor_name?(user, session)
    end
    can :read_assessor
  end

  scope :of_type, ->(type) { where(assessment_type: type.to_s) }

  scope :for_submissions, -> { where(artifact_type: "Submission") }
  scope :for_provisional_grades, -> { where(artifact_type: "ModeratedGrading::ProvisionalGrade") }

  scope :for_course_context, lambda { |course_id|
    joins(:rubric_association).where(rubric_associations: { context_id: course_id, context_type: "Course" })
  }

  def methods_for_serialization(*methods)
    @serialization_methods = methods
  end

  def serialization_methods
    @serialization_methods || []
  end

  def score
    self[:score]&.round(Rubric::POINTS_POSSIBLE_PRECISION)
  end

  def assessor_name
    assessor.short_name rescue t("unknown_user", "Unknown User")
  end

  def assessment_url
    artifact.url rescue nil
  end

  def can_read_assessor_name?(user, session)
    assessment_type == "grading" ||
      !considered_anonymous? ||
      assessor_id == user.id ||
      rubric_association.association_object.context.grants_right?(
        user, session, :view_all_grades
      )
  end

  def considered_anonymous?
    return false unless active_rubric_association?

    rubric_association.association_type == "Assignment" &&
      rubric_association.association_object.anonymous_peer_reviews?
  end

  def ratings
    data
  end

  def related_group_submissions_and_assessments
    if active_rubric_association? && rubric_association.association_object.is_a?(Assignment) && !artifact.is_a?(ModeratedGrading::ProvisionalGrade) && !rubric_association.association_object.grade_group_students_individually
      students = rubric_association.association_object.group_students(user).last
      students.map do |student|
        submission = rubric_association.association_object.find_asset_for_assessment(rubric_association, student).first
        { submission: submission,
          rubric_assessments: submission.rubric_assessments
                                        .where.not(rubric_association: nil)
                                        .map { |ra| ra.as_json(methods: :assessor_name) } }
      end
    else
      []
    end
  end

  def set_root_account_id
    self.root_account_id ||= rubric&.root_account_id
  end

  def active_rubric_association?
    !!rubric_association&.active?
  end
end<|MERGE_RESOLUTION|>--- conflicted
+++ resolved
@@ -150,11 +150,7 @@
 
     if Account.site_admin.feature_enabled?(:visibility_feedback_student_grades_page)
       if any_comments_or_points?
-<<<<<<< HEAD
-        ContentParticipation.participate(content: artifact, user: user, content_item: "rubric")
-=======
         artifact.mark_item_unread("rubric")
->>>>>>> bb7bdd27
       end
     elsif any_comments?
       user.mark_rubric_assessments_unread!(artifact)
