# frozen_string_literal: true

#
# Copyright (C) 2011 - present Instructure, Inc.
#
# This file is part of Canvas.
#
# Canvas is free software: you can redistribute it and/or modify it under
# the terms of the GNU Affero General Public License as published by the Free
# Software Foundation, version 3 of the License.
#
# Canvas is distributed in the hope that it will be useful, but WITHOUT ANY
# WARRANTY; without even the implied warranty of MERCHANTABILITY or FITNESS FOR
# A PARTICULAR PURPOSE. See the GNU Affero General Public License for more
# details.
#
# You should have received a copy of the GNU Affero General Public License along
# with this program. If not, see <http://www.gnu.org/licenses/>.
#

# Associates an artifact with a rubric while offering an assessment and
# scoring using the rubric.  Assessments are grouped together in one
# RubricAssociation, which may or may not have an association model.
class RubricAssessment < ActiveRecord::Base
  include TextHelper
  include HtmlTextHelper

  belongs_to :rubric
  belongs_to :rubric_association
  belongs_to :user
  belongs_to :assessor, :class_name => 'User'
  belongs_to :artifact, touch: true,
                        polymorphic: [:submission, :assignment, { provisional_grade: 'ModeratedGrading::ProvisionalGrade' }]
  has_many :assessment_requests, :dependent => :destroy
  has_many :learning_outcome_results, as: :artifact, :dependent => :destroy
  serialize :data

  simply_versioned

  validates_presence_of :assessment_type, :rubric_id, :artifact_id, :artifact_type, :assessor_id

  before_save :update_artifact_parameters
  before_save :htmlify_rating_comments
  before_save :mark_unread_comments
  before_create :set_root_account_id
  after_save :update_assessment_requests, :update_artifact
  after_save :track_outcomes

  def track_outcomes
    outcome_ids = (self.data || []).map { |r| r[:learning_outcome_id] }.compact.uniq
    peer_review = self.assessment_type == "peer_review"
    provisional_grade = self.artifact_type == "ModeratedGrading::ProvisionalGrade"
    update_outcomes = outcome_ids.present? && !peer_review && !provisional_grade
    delay_if_production.update_outcomes_for_assessment(outcome_ids) if update_outcomes
  end

  def update_outcomes_for_assessment(outcome_ids = [])
    return if outcome_ids.empty?

    alignments = if active_rubric_association?
                   self.rubric_association.association_object.learning_outcome_alignments.where({
                                                                                                  learning_outcome_id: outcome_ids
                                                                                                })
                 else
                   []
                 end

    (self.data || []).each do |rating|
      if rating[:learning_outcome_id]
        alignments.each do |alignment|
          if alignment.learning_outcome_id == rating[:learning_outcome_id]
            create_outcome_result(alignment)
          end
        end
      end
    end
  end

  def create_outcome_result(alignment)
    # find or create the user's unique LearningOutcomeResult for this alignment
    # of the assessment's associated object.
    result = alignment.learning_outcome_results
                      .for_association(rubric_association)
                      .where(user_id: user.id)
                      .first_or_initialize

    result.workflow_state = :active
    result.user_uuid = user.uuid

    # force the context and artifact
    result.artifact = self
    result.context = alignment.context

    # mastery
    criterion = rubric_association.rubric.data.find { |c| c[:learning_outcome_id] == alignment.learning_outcome_id }
    criterion_result = self.data.find { |c| c[:criterion_id] == criterion[:id] }
    if criterion
      result.possible = criterion[:points]
      result.score = criterion_result && criterion_result[:points]
      result.mastery = result.score && (criterion[:mastery_points] || result.possible) && result.score >= (criterion[:mastery_points] || result.possible)
    else
      result.possible = nil
      result.score = nil
      result.mastery = nil
    end

    # attempt
    if self.artifact && self.artifact.is_a?(Submission)
      result.attempt = self.artifact.attempt || 1
      result.submitted_at = self.artifact.submitted_at
    else
      result.attempt = self.version_number
    end

    # title
    result.title = CanvasTextHelper.truncate_text(
      "#{user.name}, #{rubric_association.title}",
      { max_length: 250 }
    )

    # non-scoring rubrics
    result.hide_points = self.hide_points
    result.hidden = self.rubric_association.hide_outcome_results

    result.assessed_at = Time.zone.now
    result.save_to_version(result.attempt)
    result
  end

  def update_artifact_parameters
    if self.artifact_type == 'Submission' && self.artifact
      self.artifact_attempt = self.artifact.attempt
    end
  end

  def htmlify_rating_comments
    if self.data_changed? && self.data.present?
      self.data.each do |rating|
        if rating.is_a?(Hash) && rating[:comments].present?
          rating[:comments_html] = format_message(rating[:comments]).first
        end
      end
    end
    true
  end

  def mark_unread_comments
    return unless artifact.is_a?(Submission)
    return unless data_changed? && data.present?

    if data.any? { |rating| rating.is_a?(Hash) && rating[:comments].present? }
      user.mark_rubric_comments_unread!(artifact)
    end

    true
  end

  def update_assessment_requests
    requests = self.assessment_requests
    if active_rubric_association?
      requests += self.rubric_association.assessment_requests.where({
                                                                      assessor_id: self.assessor_id,
                                                                      asset_id: self.artifact_id,
                                                                      asset_type: self.artifact_type
                                                                    })
    end
<<<<<<< HEAD
    requests.each { |a|
      a.attributes = { :rubric_assessment => self, :assessor => self.assessor }
=======
    requests.each do |a|
      a.attributes = { :rubric_assessment => self, :assessor => assessor }
>>>>>>> 2bda9f78
      a.complete
    end
  end
  protected :update_assessment_requests

  def attempt
    self.artifact_type == 'Submission' ? self.artifact.attempt : nil
  end

  def set_graded_anonymously
    @graded_anonymously_set = true
  end

  def update_artifact
    return if artifact.blank? || !rubric_association&.use_for_grading? || artifact.score == score

    case artifact_type
    when "Submission"
      assignment = rubric_association.association_object
      return unless assignment.grants_right?(assessor, :grade)

      assignment.grade_student(
        artifact.student,
        score: score,
        grader: assessor,
        graded_anonymously: @graded_anonymously_set,
        grade_posting_in_progress: artifact.grade_posting_in_progress
      )
      artifact.reload
    when "ModeratedGrading::ProvisionalGrade"
      artifact.update!(score: score, grade: nil)
    end
  end
  protected :update_artifact

  set_policy do
    given { |user| user && self.assessor_id == user.id }
    can :create and can :read and can :update

    given { |user| user && self.user_id == user.id }
    can :read

    given do |user|
      user &&
        self.user &&
<<<<<<< HEAD
        self.rubric_association &&
        self.rubric_association.context.is_a?(Course) &&
        self.rubric_association.context.observer_enrollments.where(user_id: user, associated_user: self.user, workflow_state: 'active').exists?
    }
=======
        rubric_association &&
        rubric_association.context.is_a?(Course) &&
        rubric_association.context.observer_enrollments.where(user_id: user, associated_user: self.user, workflow_state: 'active').exists?
    end
>>>>>>> 2bda9f78
    can :read

    given { |user, session| self.rubric_association && self.rubric_association.grants_right?(user, session, :manage) }
    can :create and can :read and can :delete

    given { |user, session| self.rubric_association && self.rubric_association.grants_right?(user, session, :view_rubric_assessments) }
    can :read

<<<<<<< HEAD
    given { |user, session|
      self.rubric_association &&
        self.rubric_association.grants_right?(user, session, :manage) &&
        (self.rubric_association.association_object.context.grants_right?(self.assessor, :manage_rubrics) rescue false)
    }
    can :update

    given { |user, session|
      self.can_read_assessor_name?(user, session)
    }
=======
    given do |user, session|
      rubric_association&.grants_right?(user, session, :manage) &&
        (rubric_association.association_object.context.grants_right?(assessor, :manage_rubrics) rescue false)
    end
    can :update

    given do |user, session|
      can_read_assessor_name?(user, session)
    end
>>>>>>> 2bda9f78
    can :read_assessor
  end

  scope :of_type, ->(type) { where(:assessment_type => type.to_s) }

  scope :for_submissions, -> { where(:artifact_type => "Submission") }
  scope :for_provisional_grades, -> { where(:artifact_type => "ModeratedGrading::ProvisionalGrade") }

  scope :for_course_context, lambda { |course_id|
    joins(:rubric_association).where(rubric_associations: { context_id: course_id, context_type: "Course" })
  }

  def methods_for_serialization(*methods)
    @serialization_methods = methods
  end

  def serialization_methods
    @serialization_methods || []
  end

  def score
    self[:score]&.round(Rubric::POINTS_POSSIBLE_PRECISION)
  end

  def assessor_name
    self.assessor.short_name rescue t('unknown_user', "Unknown User")
  end

  def assessment_url
    self.artifact.url rescue nil
  end

  def can_read_assessor_name?(user, session)
    self.assessment_type == 'grading' ||
      !self.considered_anonymous? ||
      self.assessor_id == user.id ||
      self.rubric_association.association_object.context.grants_right?(
        user, session, :view_all_grades
      )
  end

  def considered_anonymous?
    return false unless active_rubric_association?

    self.rubric_association.association_type == 'Assignment' &&
      self.rubric_association.association_object.anonymous_peer_reviews?
  end

  def ratings
    self.data
  end

  def related_group_submissions_and_assessments
    if active_rubric_association? && self.rubric_association.association_object.is_a?(Assignment) && !self.artifact.is_a?(ModeratedGrading::ProvisionalGrade) && !self.rubric_association.association_object.grade_group_students_individually
      students = self.rubric_association.association_object.group_students(self.user).last
      students.map do |student|
        submission = self.rubric_association.association_object.find_asset_for_assessment(self.rubric_association, student).first
        { submission: submission,
          rubric_assessments: submission.rubric_assessments
                                        .where.not(rubric_association: nil)
                                        .map { |ra| ra.as_json(methods: :assessor_name) } }
      end
    else
      []
    end
  end

  def set_root_account_id
    self.root_account_id ||= self.rubric&.root_account_id
  end

  def active_rubric_association?
    !!self.rubric_association&.active?
  end
end<|MERGE_RESOLUTION|>--- conflicted
+++ resolved
@@ -37,7 +37,7 @@
 
   simply_versioned
 
-  validates_presence_of :assessment_type, :rubric_id, :artifact_id, :artifact_type, :assessor_id
+  validates :assessment_type, :rubric_id, :artifact_id, :artifact_type, :assessor_id, presence: true
 
   before_save :update_artifact_parameters
   before_save :htmlify_rating_comments
@@ -47,9 +47,9 @@
   after_save :track_outcomes
 
   def track_outcomes
-    outcome_ids = (self.data || []).map { |r| r[:learning_outcome_id] }.compact.uniq
-    peer_review = self.assessment_type == "peer_review"
-    provisional_grade = self.artifact_type == "ModeratedGrading::ProvisionalGrade"
+    outcome_ids = (data || []).filter_map { |r| r[:learning_outcome_id] }.uniq
+    peer_review = assessment_type == "peer_review"
+    provisional_grade = artifact_type == "ModeratedGrading::ProvisionalGrade"
     update_outcomes = outcome_ids.present? && !peer_review && !provisional_grade
     delay_if_production.update_outcomes_for_assessment(outcome_ids) if update_outcomes
   end
@@ -58,19 +58,19 @@
     return if outcome_ids.empty?
 
     alignments = if active_rubric_association?
-                   self.rubric_association.association_object.learning_outcome_alignments.where({
-                                                                                                  learning_outcome_id: outcome_ids
-                                                                                                })
+                   rubric_association.association_object.learning_outcome_alignments.where({
+                                                                                             learning_outcome_id: outcome_ids
+                                                                                           })
                  else
                    []
                  end
 
-    (self.data || []).each do |rating|
-      if rating[:learning_outcome_id]
-        alignments.each do |alignment|
-          if alignment.learning_outcome_id == rating[:learning_outcome_id]
-            create_outcome_result(alignment)
-          end
+    (data || []).each do |rating|
+      next unless rating[:learning_outcome_id]
+
+      alignments.each do |alignment|
+        if alignment.learning_outcome_id == rating[:learning_outcome_id]
+          create_outcome_result(alignment)
         end
       end
     end
@@ -93,7 +93,7 @@
 
     # mastery
     criterion = rubric_association.rubric.data.find { |c| c[:learning_outcome_id] == alignment.learning_outcome_id }
-    criterion_result = self.data.find { |c| c[:criterion_id] == criterion[:id] }
+    criterion_result = data.find { |c| c[:criterion_id] == criterion[:id] }
     if criterion
       result.possible = criterion[:points]
       result.score = criterion_result && criterion_result[:points]
@@ -105,11 +105,11 @@
     end
 
     # attempt
-    if self.artifact && self.artifact.is_a?(Submission)
-      result.attempt = self.artifact.attempt || 1
-      result.submitted_at = self.artifact.submitted_at
+    if artifact.is_a?(Submission)
+      result.attempt = artifact.attempt || 1
+      result.submitted_at = artifact.submitted_at
     else
-      result.attempt = self.version_number
+      result.attempt = version_number
     end
 
     # title
@@ -119,8 +119,8 @@
     )
 
     # non-scoring rubrics
-    result.hide_points = self.hide_points
-    result.hidden = self.rubric_association.hide_outcome_results
+    result.hide_points = hide_points
+    result.hidden = rubric_association.hide_outcome_results
 
     result.assessed_at = Time.zone.now
     result.save_to_version(result.attempt)
@@ -128,14 +128,14 @@
   end
 
   def update_artifact_parameters
-    if self.artifact_type == 'Submission' && self.artifact
-      self.artifact_attempt = self.artifact.attempt
+    if artifact_type == 'Submission' && artifact
+      self.artifact_attempt = artifact.attempt
     end
   end
 
   def htmlify_rating_comments
-    if self.data_changed? && self.data.present?
-      self.data.each do |rating|
+    if data_changed? && data.present?
+      data.each do |rating|
         if rating.is_a?(Hash) && rating[:comments].present?
           rating[:comments_html] = format_message(rating[:comments]).first
         end
@@ -156,28 +156,23 @@
   end
 
   def update_assessment_requests
-    requests = self.assessment_requests
+    requests = assessment_requests
     if active_rubric_association?
-      requests += self.rubric_association.assessment_requests.where({
-                                                                      assessor_id: self.assessor_id,
-                                                                      asset_id: self.artifact_id,
-                                                                      asset_type: self.artifact_type
-                                                                    })
-    end
-<<<<<<< HEAD
-    requests.each { |a|
-      a.attributes = { :rubric_assessment => self, :assessor => self.assessor }
-=======
+      requests += rubric_association.assessment_requests.where({
+                                                                 assessor_id: assessor_id,
+                                                                 asset_id: artifact_id,
+                                                                 asset_type: artifact_type
+                                                               })
+    end
     requests.each do |a|
       a.attributes = { :rubric_assessment => self, :assessor => assessor }
->>>>>>> 2bda9f78
       a.complete
     end
   end
   protected :update_assessment_requests
 
   def attempt
-    self.artifact_type == 'Submission' ? self.artifact.attempt : nil
+    artifact_type == 'Submission' ? artifact.attempt : nil
   end
 
   def set_graded_anonymously
@@ -207,46 +202,27 @@
   protected :update_artifact
 
   set_policy do
-    given { |user| user && self.assessor_id == user.id }
+    given { |user| user && assessor_id == user.id }
     can :create and can :read and can :update
 
-    given { |user| user && self.user_id == user.id }
+    given { |user| user && user_id == user.id }
     can :read
 
     given do |user|
       user &&
         self.user &&
-<<<<<<< HEAD
-        self.rubric_association &&
-        self.rubric_association.context.is_a?(Course) &&
-        self.rubric_association.context.observer_enrollments.where(user_id: user, associated_user: self.user, workflow_state: 'active').exists?
-    }
-=======
         rubric_association &&
         rubric_association.context.is_a?(Course) &&
         rubric_association.context.observer_enrollments.where(user_id: user, associated_user: self.user, workflow_state: 'active').exists?
     end
->>>>>>> 2bda9f78
     can :read
 
-    given { |user, session| self.rubric_association && self.rubric_association.grants_right?(user, session, :manage) }
+    given { |user, session| rubric_association&.grants_right?(user, session, :manage) }
     can :create and can :read and can :delete
 
-    given { |user, session| self.rubric_association && self.rubric_association.grants_right?(user, session, :view_rubric_assessments) }
+    given { |user, session| rubric_association&.grants_right?(user, session, :view_rubric_assessments) }
     can :read
 
-<<<<<<< HEAD
-    given { |user, session|
-      self.rubric_association &&
-        self.rubric_association.grants_right?(user, session, :manage) &&
-        (self.rubric_association.association_object.context.grants_right?(self.assessor, :manage_rubrics) rescue false)
-    }
-    can :update
-
-    given { |user, session|
-      self.can_read_assessor_name?(user, session)
-    }
-=======
     given do |user, session|
       rubric_association&.grants_right?(user, session, :manage) &&
         (rubric_association.association_object.context.grants_right?(assessor, :manage_rubrics) rescue false)
@@ -256,7 +232,6 @@
     given do |user, session|
       can_read_assessor_name?(user, session)
     end
->>>>>>> 2bda9f78
     can :read_assessor
   end
 
@@ -282,18 +257,18 @@
   end
 
   def assessor_name
-    self.assessor.short_name rescue t('unknown_user', "Unknown User")
+    assessor.short_name rescue t('unknown_user', "Unknown User")
   end
 
   def assessment_url
-    self.artifact.url rescue nil
+    artifact.url rescue nil
   end
 
   def can_read_assessor_name?(user, session)
-    self.assessment_type == 'grading' ||
-      !self.considered_anonymous? ||
-      self.assessor_id == user.id ||
-      self.rubric_association.association_object.context.grants_right?(
+    assessment_type == 'grading' ||
+      !considered_anonymous? ||
+      assessor_id == user.id ||
+      rubric_association.association_object.context.grants_right?(
         user, session, :view_all_grades
       )
   end
@@ -301,19 +276,19 @@
   def considered_anonymous?
     return false unless active_rubric_association?
 
-    self.rubric_association.association_type == 'Assignment' &&
-      self.rubric_association.association_object.anonymous_peer_reviews?
+    rubric_association.association_type == 'Assignment' &&
+      rubric_association.association_object.anonymous_peer_reviews?
   end
 
   def ratings
-    self.data
+    data
   end
 
   def related_group_submissions_and_assessments
-    if active_rubric_association? && self.rubric_association.association_object.is_a?(Assignment) && !self.artifact.is_a?(ModeratedGrading::ProvisionalGrade) && !self.rubric_association.association_object.grade_group_students_individually
-      students = self.rubric_association.association_object.group_students(self.user).last
+    if active_rubric_association? && rubric_association.association_object.is_a?(Assignment) && !artifact.is_a?(ModeratedGrading::ProvisionalGrade) && !rubric_association.association_object.grade_group_students_individually
+      students = rubric_association.association_object.group_students(user).last
       students.map do |student|
-        submission = self.rubric_association.association_object.find_asset_for_assessment(self.rubric_association, student).first
+        submission = rubric_association.association_object.find_asset_for_assessment(rubric_association, student).first
         { submission: submission,
           rubric_assessments: submission.rubric_assessments
                                         .where.not(rubric_association: nil)
@@ -325,10 +300,10 @@
   end
 
   def set_root_account_id
-    self.root_account_id ||= self.rubric&.root_account_id
+    self.root_account_id ||= rubric&.root_account_id
   end
 
   def active_rubric_association?
-    !!self.rubric_association&.active?
+    !!rubric_association&.active?
   end
 end