--- conflicted
+++ resolved
@@ -46,15 +46,6 @@
     report.is_a?(Hash) ? report["supportedTypes"] : nil
   end
 
-<<<<<<< HEAD
-  def self.build_for_assignment(content_item)
-    context_external_tool = ContextExternalTool.find_by(id: content_item["context_external_tool_id"])
-
-    return nil unless context_external_tool
-
-    new(
-      context_external_tool: context_external_tool,
-=======
   # Should match up with UI's AssetProcessorContentItemDto
   def self.build_for_assignment(content_item:, context:)
     tool_base_scope = ContextExternalTool.where(id: content_item["context_external_tool_id"].to_i)
@@ -65,7 +56,6 @@
 
     new(
       context_external_tool: tool,
->>>>>>> 1b4a2133
       url: content_item["url"],
       title: content_item["title"],
       text: content_item["text"],
@@ -76,8 +66,6 @@
       report: content_item["report"]
     )
   end
-<<<<<<< HEAD
-=======
 
   PROCESSORS_INFO_FOR_ASSIGNMENT_EDIT_PAGE_FIELDS = {
     id: "lti_asset_processors.id",
@@ -95,5 +83,4 @@
       PROCESSORS_INFO_FOR_ASSIGNMENT_EDIT_PAGE_FIELDS.keys.zip(row).to_h.compact
     end
   end
->>>>>>> 1b4a2133
 end