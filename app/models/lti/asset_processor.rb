# frozen_string_literal: true

#
# Copyright (C) 2024 - present Instructure, Inc.
#
# This file is part of Canvas.
#
# Canvas is free software: you can redistribute it and/or modify it under
# the terms of the GNU Affero General Public License as published by the Free
# Software Foundation, version 3 of the License.
#
# Canvas is distributed in the hope that it will be useful, but WITHOUT ANY
# WARRANTY; without even the implied warranty of MERCHANTABILITY or FITNESS FOR
# A PARTICULAR PURPOSE. See the GNU Affero General Public License for more
# details.
#
# You should have received a copy of the GNU Affero General Public License along
# with this program. If not, see <http://www.gnu.org/licenses/>.

class Lti::AssetProcessor < ApplicationRecord
  extend RootAccountResolver
  include Canvas::SoftDeletable

  belongs_to :assignment, optional: false
  belongs_to :context_external_tool, optional: false
  resolves_root_account through: :assignment

  validates :url, length: { maximum: 4.kilobytes }
  validates :title, :workflow_state, length: { maximum: 255 }
  validates :text, length: { maximum: 255 }
  validate :validate_associations

  has_many :asset_reports,
           inverse_of: :asset_processor,
           class_name: "Lti::AssetReport",
           foreign_key: :lti_asset_processor_id,
           dependent: :destroy

  def validate_associations
    if context_external_tool&.root_account&.id != assignment&.root_account&.id
      errors.add(:context_external_tool, "context external tool's root account is not the same as assignment's root account")
    end
  end

  # Should match up with UI's AssetProcessorContentItemDto
  def self.build_for_assignment(content_item:, context:)
    # Check tool is in the course or account:
    tool = Lti::ToolFinder.from_id(content_item["context_external_tool_id"], context)

    return nil unless tool

    # TODO: add thumbnail to asset_processor model and add it here as well
    new(
      context_external_tool: tool,
      url: content_item["url"],
      title: content_item["title"],
      text: content_item["text"],
      custom: content_item["custom"].present? ? Schemas::Lti::AssetProcessor::CustomVariables.filter_and_validate!(content_item["custom"].to_unsafe_h) : nil,
      icon: content_item["icon"].present? ? Schemas::Lti::AssetProcessor::UrlWithDimensions.filter_and_validate!(content_item["icon"].to_unsafe_h) : nil,
      window: content_item["window"].present? ? Schemas::Lti::AssetProcessor::WindowSettings.filter_and_validate!(content_item["window"].to_unsafe_h) : nil,
      iframe: content_item["iframe"].present? ? Schemas::Lti::AssetProcessor::IframeDimensions.filter_and_validate!(content_item["iframe"].to_unsafe_h) : nil,
      report: content_item["report"].present? ? Schemas::Lti::AssetProcessor::ReportSettings.filter_and_validate!(content_item["report"].to_unsafe_h) : nil
    )
  end

  def icon_url
    if icon.is_a?(Hash) && icon["url"].is_a?(String)
      icon["url"].presence
    end
  end

  def self.for_assignment_id(assignment_id)
    Lti::AssetProcessor.active
                       .where(assignment_id:)
                       .joins(:context_external_tool)
                       .merge(ContextExternalTool.active)
  end

  def icon_or_tool_icon_url
    icon_url ||
      context_external_tool.extension_setting(:ActivityAssetProcessor, :icon_url)
  end

  # Result structure should match with ExistingAttachedAssetProcessor in UI
  # See also fields in app/graphql/types/lti_asset_processor_type.rb which are used
  # in Speedgrader 2
  def self.info_for_display
    raise ArgumentError, "Must be used with a scope" unless current_scope

    active.preload(:context_external_tool).map do |ap|
      {
        id: ap.id,
        title: ap.title,
        text: ap.text,
        tool_id: ap.context_external_tool_id,
        tool_name: ap.context_external_tool.name,
        tool_placement_label: ap.context_external_tool.label_for(:ActivityAssetProcessor, I18n.locale),
        icon_or_tool_icon_url: ap.icon_or_tool_icon_url,
        iframe: ap.iframe,
        window: ap.window,
      }.compact
    end
  end

  def report_custom_variables
<<<<<<< HEAD
    (custom || {}).merge!(report&.dig("custom") || {})
=======
    (custom || {}).merge(report&.dig("custom") || {})
>>>>>>> 5493525b
  end
end<|MERGE_RESOLUTION|>--- conflicted
+++ resolved
@@ -103,10 +103,6 @@
   end
 
   def report_custom_variables
-<<<<<<< HEAD
-    (custom || {}).merge!(report&.dig("custom") || {})
-=======
     (custom || {}).merge(report&.dig("custom") || {})
->>>>>>> 5493525b
   end
 end