--- conflicted
+++ resolved
@@ -69,8 +69,6 @@
     end
   end
 
-<<<<<<< HEAD
-=======
   def self.for_assignment_id(assignment_id)
     Lti::AssetProcessor.active
                        .where(assignment_id:)
@@ -78,7 +76,6 @@
                        .merge(ContextExternalTool.active)
   end
 
->>>>>>> 1acb383e
   # Result structure should match with ExistingAttachedAssetProcessor in UI
   def self.info_for_display
     raise ArgumentError, "Must be used with a scope" unless current_scope
