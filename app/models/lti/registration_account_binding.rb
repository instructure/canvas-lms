# frozen_string_literal: true

#
# Copyright (C) 2024 - present Instructure, Inc.
#
# This file is part of Canvas.
#
# Canvas is free software: you can redistribute it and/or modify it under
# the terms of the GNU Affero General Public License as published by the Free
# Software Foundation, version 3 of the License.
#
# Canvas is distributed in the hope that it will be useful, but WITHOUT ANY
# WARRANTY; without even the implied warranty of MERCHANTABILITY or FITNESS FOR
# A PARTICULAR PURPOSE. See the GNU Affero General Public License for more
# details.
#
# You should have received a copy of the GNU Affero General Public License along
# with this program. If not, see <http://www.gnu.org/licenses/>.

class Lti::RegistrationAccountBinding < ActiveRecord::Base
  extend RootAccountResolver

  include Workflow
  workflow do
    state :off
    state :on
    state :allow
    state :deleted
  end

  belongs_to :account, inverse_of: :lti_registration_account_bindings, optional: false
  belongs_to :registration, class_name: "Lti::Registration", inverse_of: :lti_registration_account_bindings, optional: false
  belongs_to :root_account, class_name: "Account"
  belongs_to :created_by, class_name: "User", inverse_of: :created_lti_registration_account_bindings
  belongs_to :updated_by, class_name: "User", inverse_of: :updated_lti_registration_account_bindings
  belongs_to :developer_key_account_binding, inverse_of: :lti_registration_account_binding

  resolves_root_account through: :account

<<<<<<< HEAD
=======
  validates :workflow_state, inclusion: { in: %w[off on allow deleted], message: -> { I18n.t("%{value} is not a valid workflow_state") } }
  validate :validate_allowed_workflow_state
  validate :restrict_federated_child_accounts
  validate :require_root_account
  validate :validate_inherited_registration_in_chain

>>>>>>> 6d644d6a
  # -- BEGIN SoftDeleteable --
  # adapting SoftDeleteable, but with no "active" state
  scope :active, -> { where.not(workflow_state: :deleted) }

  alias_method :destroy_permanently!, :destroy
  def destroy
    return true if deleted?

    self.workflow_state = :deleted
    run_callbacks(:destroy) { save! }
  end

  def undestroy(active_state: "off")
    self.workflow_state = active_state
    save!
    true
  end
  # -- END SoftDeleteable --

  # The skip_lime_sync attribute should be set when this this model is being updated
  # by the developer_key_account_binding's after_save method. If it is set, this model
  # should skip its own update_developer_key_account_binding method. This is to prevent
  # a loop between the two models' after_saves.
  attr_accessor :skip_lime_sync

  after_save :update_developer_key_account_binding

  private

<<<<<<< HEAD
=======
  def require_root_account
    return if account.root_account?

    errors.add(:account, :not_root_account, message: I18n.t("must be a root account"))
  end

  def validate_allowed_workflow_state
    return unless workflow_state == "allow"
    return if registration.account.site_admin? && account.site_admin?

    errors.add(:workflow_state, :invalid_workflow_state, message: I18n.t("workflow_state 'allow' is only valid for Site Admin registrations"))
  end

  # Federated children can make their own registrations, but for now we are not letting
  # them bind any registrations inherited from either site admin or the federated parent root account.
  def restrict_federated_child_accounts
    return if account.primary_settings_root_account?
    return unless registration.inherited_for?(account)

    errors.add(:account, :ineligible_account, message: I18n.t("Federated child accounts cannot bind inherited registrations"))
  end

  # When enabling an inherited registration, the registration must be from an account in the account chain
  # (ie, either Site Admin or a federated parent root account).
  def validate_inherited_registration_in_chain
    return unless registration.inherited_for?(account)
    return if account.account_chain(include_site_admin: true).include?(registration.account)

    errors.add(:registration, :registration_not_found, message: I18n.t("Registration does not belong to a related account"))
  end

>>>>>>> 6d644d6a
  def update_developer_key_account_binding
    if skip_lime_sync
      self.skip_lime_sync = false
      return
    end

    if developer_key_account_binding
      developer_key_account_binding.update!(workflow_state:, skip_lime_sync: true)
    elsif registration.developer_key
<<<<<<< HEAD
      DeveloperKeyAccountBinding.create!(
        account:,
        workflow_state:,
        developer_key: registration.developer_key,
        lti_registration_account_binding: self,
        skip_lime_sync: true
      )
=======
      developer_key_account_binding = DeveloperKeyAccountBinding.find_or_initialize_by(account:, developer_key: registration.developer_key)
      developer_key_account_binding.update!(workflow_state:, skip_lime_sync: true, lti_registration_account_binding: self)
>>>>>>> 6d644d6a
    end
  end
end<|MERGE_RESOLUTION|>--- conflicted
+++ resolved
@@ -37,15 +37,12 @@
 
   resolves_root_account through: :account
 
-<<<<<<< HEAD
-=======
   validates :workflow_state, inclusion: { in: %w[off on allow deleted], message: -> { I18n.t("%{value} is not a valid workflow_state") } }
   validate :validate_allowed_workflow_state
   validate :restrict_federated_child_accounts
   validate :require_root_account
   validate :validate_inherited_registration_in_chain
 
->>>>>>> 6d644d6a
   # -- BEGIN SoftDeleteable --
   # adapting SoftDeleteable, but with no "active" state
   scope :active, -> { where.not(workflow_state: :deleted) }
@@ -75,8 +72,6 @@
 
   private
 
-<<<<<<< HEAD
-=======
   def require_root_account
     return if account.root_account?
 
@@ -108,7 +103,6 @@
     errors.add(:registration, :registration_not_found, message: I18n.t("Registration does not belong to a related account"))
   end
 
->>>>>>> 6d644d6a
   def update_developer_key_account_binding
     if skip_lime_sync
       self.skip_lime_sync = false
@@ -118,18 +112,8 @@
     if developer_key_account_binding
       developer_key_account_binding.update!(workflow_state:, skip_lime_sync: true)
     elsif registration.developer_key
-<<<<<<< HEAD
-      DeveloperKeyAccountBinding.create!(
-        account:,
-        workflow_state:,
-        developer_key: registration.developer_key,
-        lti_registration_account_binding: self,
-        skip_lime_sync: true
-      )
-=======
       developer_key_account_binding = DeveloperKeyAccountBinding.find_or_initialize_by(account:, developer_key: registration.developer_key)
       developer_key_account_binding.update!(workflow_state:, skip_lime_sync: true, lti_registration_account_binding: self)
->>>>>>> 6d644d6a
     end
   end
 end