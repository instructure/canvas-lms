# frozen_string_literal: true

#
# Copyright (C) 2024 - present Instructure, Inc.
#
# This file is part of Canvas.
#
# Canvas is free software: you can redistribute it and/or modify it under
# the terms of the GNU Affero General Public License as published by the Free
# Software Foundation, version 3 of the License.
#
# Canvas is distributed in the hope that it will be useful, but WITHOUT ANY
# WARRANTY; without even the implied warranty of MERCHANTABILITY or FITNESS FOR
# A PARTICULAR PURPOSE. See the GNU Affero General Public License for more
# details.
#
# You should have received a copy of the GNU Affero General Public License along
# with this program. If not, see <http://www.gnu.org/licenses/>.

class Lti::Registration < ActiveRecord::Base
  DEFAULT_PRIVACY_LEVEL = "anonymous"
  CANVAS_EXTENSION_LABEL = "canvas.instructure.com"

  extend RootAccountResolver
  include Canvas::SoftDeletable

  attr_accessor :skip_lti_sync, :account_binding
  attr_writer :account_binding_loaded

  belongs_to :account, inverse_of: :lti_registrations, optional: false
  belongs_to :created_by, class_name: "User", inverse_of: :created_lti_registrations, optional: true
  belongs_to :updated_by, class_name: "User", inverse_of: :updated_lti_registrations, optional: true

  # If this tool has been installed via dynamic registration, it will have an ims_registration.
  has_one :ims_registration, class_name: "Lti::IMS::Registration", inverse_of: :lti_registration, foreign_key: :lti_registration_id

  has_one :developer_key, inverse_of: :lti_registration, foreign_key: :lti_registration_id

  # If this tool has been installed via "paste JSON" or other manual install methods, it will have a manual_configuration.
  has_one :manual_configuration, class_name: "Lti::ToolConfiguration", inverse_of: :lti_registration, foreign_key: :lti_registration_id

  has_many :lti_registration_account_bindings, class_name: "Lti::RegistrationAccountBinding", inverse_of: :registration
  has_many :lti_overlays, class_name: "Lti::Overlay", inverse_of: :registration

  after_update :update_developer_key

  validates :name, :admin_nickname, :vendor, length: { maximum: 255 }
  validates :name, presence: true

  scope :active, -> { where(workflow_state: "active") }

  resolves_root_account through: :account

  before_destroy :destroy_associations

  # Searches for an applicable binding for this Registration and Account in
  # the given root account, its parent root account (for federated consortia), and Site Admin.
  # Searches on the current shard, not the Registration's shard.
  #
  # @return [Lti::RegistrationAccountBinding | nil]
  def account_binding_for(account)
    return nil unless account
    return account_binding if @account_binding_loaded

    # If subaccount support/bindings are needed in the future, reference
    # DeveloperKey#account_binding_for and DeveloperKeyAccountBinding#find_in_account_priority
    # for the correct priority searching logic.
    unless account.root_account?
      account = account.root_account
    end

    account_binding = Lti::RegistrationAccountBinding.find_in_site_admin(self)
    return account_binding if account_binding

    unless account.primary_settings_root_account?
      account_binding = account_binding_for_federated_parent(account)
      return account_binding if account_binding
    end

    Lti::RegistrationAccountBinding.find_by(registration: self, account:)
  end

  def new_external_tool(context, existing_tool: nil)
    # disabled tools should stay disabled while getting updated
    # deleted tools are never updated during a dev key update so can be safely ignored
    tool_is_disabled = existing_tool&.workflow_state == ContextExternalTool::DISABLED_STATE

    tool = existing_tool || ContextExternalTool.new(context:)
    Importers::ContextExternalToolImporter.import_from_migration(
      importable_configuration,
      context,
      nil,
      tool,
      false
    )
    tool.developer_key = developer_key
    tool.workflow_state = (tool_is_disabled && ContextExternalTool::DISABLED_STATE) || privacy_level
    tool
  end

  def self.preload_account_bindings(registrations, account)
    return nil unless account

    # If subaccount support/bindings are needed in the future, reference
    # DeveloperKey#account_binding_for and DeveloperKeyAccountBinding#find_in_account_priority
    # for the correct priority searching logic.
    unless account.root_account?
      account = account.root_account
    end

    account_bindings = Lti::RegistrationAccountBinding.where(account:, registration: registrations) +
                       Lti::RegistrationAccountBinding.find_all_in_site_admin(registrations)

    associate_bindings(registrations, account_bindings)
  end

  def self.associate_bindings(registrations, account_bindings)
    registrations_by_id = registrations.index_by(&:global_id)

    registrations.each { |registration| registration.account_binding_loaded = true }

    account_bindings.each do |acct_binding|
      global_registration_id = Shard.global_id_for(acct_binding.registration_id, Shard.current)
      registration = registrations_by_id[global_registration_id]
      registration&.account_binding = acct_binding
    end
  end
  private_class_method :associate_bindings

  # Returns true if this Registration is from a different account than the given account.
  #
  # This will not properly account for a possible future scenario where the account is
  # for a _sub_ account underneath the registration's root account.
  def inherited_for?(account)
    account != self.account
  end

  # TODO: this will eventually need to account for 1.1 registrations
  def icon_url
    ims_registration&.logo_uri || manual_configuration&.settings&.dig("extensions", 0, "settings", "icon_url")
  end

  # TODO: this will eventually need to account for 1.1 registrations
  def configuration
    # hack; remove the need to look for developer_key.tool_configuration and ensure that is
    # always available as manual_configuration. This would need to happen in an after_save
    # callback on the developer key.
<<<<<<< HEAD
    ims_registration&.registration_configuration || manual_configuration&.settings || developer_key&.tool_configuration&.configuration || {}
=======
    ims_registration&.internal_lti_configuration || manual_configuration&.settings || developer_key&.tool_configuration&.configuration || {}
>>>>>>> 97ae0b90
  end

  def importable_configuration
    ims_registration&.importable_configuration || manual_configuration&.importable_configuration || developer_key&.tool_configuration&.importable_configuration || {}
  end

  def privacy_level
    ims_registration&.privacy_level || manual_configuration&.privacy_level || developer_key&.tool_configuration&.privacy_level || DEFAULT_PRIVACY_LEVEL
  end

  # TODO: this will eventually need to account for 1.1 registrations
  def lti_version
    Lti::V1P3
  end

  def dynamic_registration?
    lti_version == Lti::V1P3 && ims_registration.present?
  end

  def undestroy(active_state: "active")
    ims_registration&.undestroy
    developer_key&.update!(workflow_state: active_state)
    lti_registration_account_bindings.each(&:undestroy)
    manual_configuration&.undestroy
    super
  end

  private

  # For unknown reasons, adding dependent: :destroy to the ims_registration or developer_key
  # causes the destroy callbacks to fail, leaving the registration undeleted. Foreign key maybe?
  # The ims_registration and developer_key delete just fine, so we'll just handle it manually.
  # Additionally, dependent: :destroy removes the bindings from the association which we do not want.
  def destroy_associations
    ims_registration&.destroy
    developer_key&.destroy
    lti_registration_account_bindings.each(&:destroy)
    manual_configuration&.destroy
  end

  def update_developer_key
    return if skip_lti_sync

    developer_key&.update!(name: admin_nickname,
                           workflow_state:,
                           skip_lti_sync: true)
  end

  # Overridden in MRA, where federated consortia are supported
  def account_binding_for_federated_parent(_account)
    nil
  end
end<|MERGE_RESOLUTION|>--- conflicted
+++ resolved
@@ -145,11 +145,7 @@
     # hack; remove the need to look for developer_key.tool_configuration and ensure that is
     # always available as manual_configuration. This would need to happen in an after_save
     # callback on the developer key.
-<<<<<<< HEAD
-    ims_registration&.registration_configuration || manual_configuration&.settings || developer_key&.tool_configuration&.configuration || {}
-=======
     ims_registration&.internal_lti_configuration || manual_configuration&.settings || developer_key&.tool_configuration&.configuration || {}
->>>>>>> 97ae0b90
   end
 
   def importable_configuration
