--- conflicted
+++ resolved
@@ -109,33 +109,21 @@
     Lti::Overlay.find_in_site_admin(self)
   end
 
-<<<<<<< HEAD
-  # Returns a new ContextExternalTool for this Registration and the given context.
-  # If an existing tool is provided, it will be updated with the new configuration.
-  # If errors occur during the update, a ContextExternalToolErrors exception will be raised,
-  # containing the errors from the update.
-=======
   # Deploys a new ContextExternalTool for this Registration into the given context.
   # If an existing tool is provided, propagates configuration changes from this Registration to the tool.
   # If errors occur during the update, a ContextExternalToolErrors exception will be raised,
   # containing the errors from the update.
   # Also creates a "root" ContextControl for this new tool, which can be used to control the
   # availability of this tool without the need for deletion.
->>>>>>> 3b5eb382
   #
   # @param context [Account | Course] The context for which to create the tool.
   # @param existing_tool [ContextExternalTool | nil] An existing tool to update.
   # @param verify_uniqueness [Boolean] Whether or not to check for uniqueness.
   # @param current_user [User] The user who is creating the tool.
-<<<<<<< HEAD
-  # @return [ContextExternalTool] A new ContextExternalTool for this Registration and the given context.
-  def new_external_tool(context, existing_tool: nil, verify_uniqueness: false, current_user: nil)
-=======
   # @param available [Boolean] Sets availability on the ContextControl created alongside this tool. Defaults to true,
   #   which means the tool will be available for use directly after creation.
   # @return [ContextExternalTool] A new ContextExternalTool for this Registration and the given context.
   def new_external_tool(context, existing_tool: nil, verify_uniqueness: false, current_user: nil, available: true)
->>>>>>> 3b5eb382
     # disabled tools should stay disabled while getting updated
     # deleted tools are never updated during a dev key update so can be safely ignored
     tool_is_disabled = existing_tool&.workflow_state == ContextExternalTool::DISABLED_STATE
@@ -160,10 +148,6 @@
       raise Lti::ContextExternalToolErrors, tool.errors
     end
 
-<<<<<<< HEAD
-    Lti::ContextControlService.create_or_update(
-      {
-=======
     if existing_tool
       # Do not update availability when propagating tool changes
       available = nil
@@ -171,7 +155,6 @@
     Lti::ContextControlService.create_or_update(
       {
         available:,
->>>>>>> 3b5eb382
         course_id: context.is_a?(Course) ? context.id : nil,
         account_id: context.is_a?(Account) ? context.id : nil,
         registration_id: id,
