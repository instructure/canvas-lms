--- conflicted
+++ resolved
@@ -129,16 +129,8 @@
     internal_config[:launch_settings].merge!(overlay.slice(*Schemas::Lti::Overlay::LAUNCH_SETTINGS_KEYS))
 
     disabled_scopes = overlay[:disabled_scopes]
-<<<<<<< HEAD
-    added_scopes = overlay[:scopes]&.difference(disabled_scopes) if disabled_scopes.present?
-    added_scopes ||= overlay[:scopes]
     disabled_placements = overlay[:disabled_placements]
 
-    internal_config[:scopes] = internal_config[:scopes].union(added_scopes) if added_scopes.present?
-=======
-    disabled_placements = overlay[:disabled_placements]
-
->>>>>>> cafde123
     # disabled_scopes takes precedence over scopes, in case there's any overlap.
     internal_config[:scopes].reject! { |scope| disabled_scopes&.include?(scope) }
     internal_config[:scopes].uniq!
@@ -150,11 +142,7 @@
       placement.merge!(placement_overlay)
     end
 
-<<<<<<< HEAD
-    # disabled_placements takes precendence over placements, in case there's any overlap.
-=======
     # disabled_placements takes precedence over placements, in case there's any overlap.
->>>>>>> cafde123
     disabled_placements&.each do |placement|
       placement = internal_config[:placements].find { |p| p[:placement] == placement }
       placement[:enabled] = false if placement.present?
@@ -171,11 +159,7 @@
 
     internal_config[:placements] += additional_placements if additional_placements.present?
 
-<<<<<<< HEAD
-    internal_config
-=======
     internal_config.compact
->>>>>>> cafde123
   end
 
   private
