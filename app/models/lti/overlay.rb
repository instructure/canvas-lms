# frozen_string_literal: true

#
# Copyright (C) 2024 - present Instructure, Inc.
#
# This file is part of Canvas.
#
# Canvas is free software: you can redistribute it and/or modify it under
# the terms of the GNU Affero General Public License as published by the Free
# Software Foundation, version 3 of the License.
#
# Canvas is distributed in the hope that it will be useful, but WITHOUT ANY
# WARRANTY; without even the implied warranty of MERCHANTABILITY or FITNESS FOR
# A PARTICULAR PURPOSE. See the GNU Affero General Public License for more
# details.
#
# You should have received a copy of the GNU Affero General Public License along
# with this program. If not, see <http://www.gnu.org/licenses/>.

require "hashdiff"

class Lti::Overlay < ActiveRecord::Base
  extend RootAccountResolver
  include Canvas::SoftDeletable

  # Overlay always lives on the shard of the Account
  belongs_to :account, inverse_of: :lti_overlays, optional: false
  # Registration can be cross-shard
  belongs_to :registration, class_name: "Lti::Registration", inverse_of: :lti_overlays, optional: false
  belongs_to :updated_by, class_name: "User", inverse_of: :lti_overlays

  has_many :lti_overlay_versions, class_name: "Lti::OverlayVersion", inverse_of: :lti_overlay, dependent: :destroy
  resolves_root_account through: :account

  validate :validate_data

  before_update :create_version
<<<<<<< HEAD
=======
  after_update :clear_cache_if_site_admin

  class << self
    def find_in_site_admin(registration)
      return nil unless registration.account.site_admin?

      Shard.default.activate do
        MultiCache.fetch(site_admin_cache_key(registration)) do
          find_by(account: Account.site_admin, registration:)
        end
      end
    end

    def find_all_in_site_admin(registrations)
      registrations = registrations.select { |r| r.account.site_admin? }
      return [] if registrations.empty?

      Shard.default.activate do
        list_cache_key = site_admin_list_cache_key(registrations)

        MultiCache.fetch(list_cache_key) do
          cache_pointers_for_clearing(registrations, list_cache_key)

          GuardRail.activate(:secondary) do
            where(account: Account.site_admin, registration: registrations).preload(:updated_by)
          end
        end
      end
    end

    def cache_pointers_for_clearing(registrations, list_cache_key)
      registrations.each { |r| MultiCache.fetch(pointer_to_list_key(r)) { list_cache_key } }
    end

    def clear_site_admin_cache(registration)
      Shard.default.activate do
        MultiCache.delete(site_admin_cache_key(registration))

        list_key = MultiCache.fetch(pointer_to_list_key(registration), nil)
        MultiCache.delete(list_key) if list_key
        MultiCache.delete(pointer_to_list_key(registration))
      end
    end

    def site_admin_list_cache_key(registrations)
      ids_hash = Digest::SHA256.hexdigest(registrations.map(&:global_id).sort.join(","))
      "accounts/site_admin/lti_overlays/for_registrations:#{ids_hash}"
    end

    def pointer_to_list_key(registration)
      "accounts/site_admin/lti_overlays/for_registrations:#{registration.global_id}"
    end

    def site_admin_cache_key(registration)
      "accounts/site_admin/lti_overlays/#{registration.global_id}"
    end
  end

  def clear_cache_if_site_admin
    self.class.clear_site_admin_cache(registration) if account.site_admin?
  end
>>>>>>> 77fa6d2f

  def data=(data)
    write_attribute(:data, data&.deep_sort_values) if data.is_a?(Hash)
  end

  def validate_data
    schema_errors = Schemas::Lti::Overlay.validation_errors(data)
    return if schema_errors.blank?

    errors.add(:data, schema_errors.to_json)
    false
  end

<<<<<<< HEAD
=======
  # @param [Hash] internal_config A Hash conforming to the InternalLtiConfiguration schema
  # @return [Hash] The internal config with this overlay applied
  # @see Lti::Overlay.apply_to
  def apply_to(internal_config)
    self.class.apply_to(data, internal_config)
  end

  # @param [Hash] overlay A Hash conforming to the Lti::Overlay schema
  # @param [Hash] config A Hash conforming to the InternalLtiConfiguration schema
  # @return [Hash] The internal configuration with the overlay applied
  def self.apply_to(overlay, internal_config)
    return internal_config.with_indifferent_access if overlay.blank?

    overlay = overlay.with_indifferent_access
    internal_config = internal_config.with_indifferent_access

    internal_config.merge!(overlay.slice(*Schemas::Lti::Overlay::ROOT_KEYS))
    internal_config[:launch_settings].merge!(overlay.slice(*Schemas::Lti::Overlay::LAUNCH_SETTINGS_KEYS))

    disabled_scopes = overlay[:disabled_scopes]
    added_scopes = overlay[:scopes]&.difference(disabled_scopes) if disabled_scopes.present?
    added_scopes ||= overlay[:scopes]
    disabled_placements = overlay[:disabled_placements]

    internal_config[:scopes] = internal_config[:scopes].union(added_scopes) if added_scopes.present?
    # disabled_scopes takes precedence over scopes, in case there's any overlap.
    internal_config[:scopes].reject! { |scope| disabled_scopes&.include?(scope) }
    internal_config[:scopes].uniq!

    internal_config[:placements].each do |placement|
      placement_overlay = overlay.dig(:placements, placement[:placement])
      next unless placement_overlay.present?

      placement.merge!(placement_overlay)
    end

    # disabled_placements takes precendence over placements, in case there's any overlap.
    disabled_placements&.each do |placement|
      placement = internal_config[:placements].find { |p| p[:placement] == placement }
      placement[:enabled] = false if placement.present?
    end
    # Add any additional placements that aren't in the base internal_config but are in the overlay
    additional_placements = overlay[:placements]&.reject do |placement|
      internal_config[:placements].any? { |p| p[:placement] == placement }
    end&.map do |placement_name, placement_config|
      {
        placement: placement_name,
        **placement_config
      }
    end

    internal_config[:placements] += additional_placements if additional_placements.present?

    internal_config
  end

>>>>>>> 77fa6d2f
  private

  def create_version
    diff = Hashdiff.diff(data_was, data)

    return if diff.blank?

    lti_overlay_versions.create!(
      diff:,
      account:,
      created_by: updated_by
    )
  end
end<|MERGE_RESOLUTION|>--- conflicted
+++ resolved
@@ -35,8 +35,6 @@
   validate :validate_data
 
   before_update :create_version
-<<<<<<< HEAD
-=======
   after_update :clear_cache_if_site_admin
 
   class << self
@@ -98,7 +96,6 @@
   def clear_cache_if_site_admin
     self.class.clear_site_admin_cache(registration) if account.site_admin?
   end
->>>>>>> 77fa6d2f
 
   def data=(data)
     write_attribute(:data, data&.deep_sort_values) if data.is_a?(Hash)
@@ -112,8 +109,6 @@
     false
   end
 
-<<<<<<< HEAD
-=======
   # @param [Hash] internal_config A Hash conforming to the InternalLtiConfiguration schema
   # @return [Hash] The internal config with this overlay applied
   # @see Lti::Overlay.apply_to
@@ -170,7 +165,6 @@
     internal_config
   end
 
->>>>>>> 77fa6d2f
   private
 
   def create_version
