# frozen_string_literal: true

#
# Copyright (C) 2024 - present Instructure, Inc.
#
# This file is part of Canvas.
#
# Canvas is free software: you can redistribute it and/or modify it under
# the terms of the GNU Affero General Public License as published by the Free
# Software Foundation, version 3 of the License.
#
# Canvas is distributed in the hope that it will be useful, but WITHOUT ANY
# WARRANTY; without even the implied warranty of MERCHANTABILITY or FITNESS FOR
# A PARTICULAR PURPOSE. See the GNU Affero General Public License for more
# details.
#
# You should have received a copy of the GNU Affero General Public License along
# with this program. If not, see <http://www.gnu.org/licenses/>.

require "hashdiff"

class Lti::Overlay < ActiveRecord::Base
  extend RootAccountResolver
  include Canvas::SoftDeletable

  # Overlay always lives on the shard of the Account
  belongs_to :account, inverse_of: :lti_overlays, optional: false
  # Registration can be cross-shard
  belongs_to :registration, class_name: "Lti::Registration", inverse_of: :lti_overlays, optional: false
  belongs_to :updated_by, class_name: "User", inverse_of: :lti_overlays

  has_many :lti_overlay_versions, class_name: "Lti::OverlayVersion", inverse_of: :lti_overlay, dependent: :destroy
  resolves_root_account through: :account

  validate :validate_data

  before_update :create_version
  after_update :clear_cache_if_site_admin

  class << self
    def find_in_site_admin(registration)
      return nil unless registration.account.site_admin?

      Shard.default.activate do
        MultiCache.fetch(site_admin_cache_key(registration)) do
          find_by(account: Account.site_admin, registration:)
        end
      end
    end

    def find_all_in_site_admin(registrations)
      registrations = registrations.select { |r| r.account.site_admin? }
      return [] if registrations.empty?

      Shard.default.activate do
        list_cache_key = site_admin_list_cache_key(registrations)

        MultiCache.fetch(list_cache_key) do
          cache_pointers_for_clearing(registrations, list_cache_key)

          GuardRail.activate(:secondary) do
            where(account: Account.site_admin, registration: registrations).preload(:updated_by)
          end
        end
      end
    end

    def cache_pointers_for_clearing(registrations, list_cache_key)
      registrations.each { |r| MultiCache.fetch(pointer_to_list_key(r)) { list_cache_key } }
    end

    def clear_site_admin_cache(registration)
      Shard.default.activate do
        MultiCache.delete(site_admin_cache_key(registration))

        list_key = MultiCache.fetch(pointer_to_list_key(registration), nil)
        MultiCache.delete(list_key) if list_key
        MultiCache.delete(pointer_to_list_key(registration))
      end
    end

    def site_admin_list_cache_key(registrations)
      ids_hash = Digest::SHA256.hexdigest(registrations.map(&:global_id).sort.join(","))
      "accounts/site_admin/lti_overlays/for_registrations:#{ids_hash}"
    end

    def pointer_to_list_key(registration)
      "accounts/site_admin/lti_overlays/for_registrations:#{registration.global_id}"
    end

    def site_admin_cache_key(registration)
      "accounts/site_admin/lti_overlays/#{registration.global_id}"
    end
  end

  def clear_cache_if_site_admin
    self.class.clear_site_admin_cache(registration) if account.site_admin?
  end

  def data=(data)
    write_attribute(:data, data&.deep_sort_values&.compact) if data.is_a?(Hash)
  end

  def validate_data
    schema_errors = Schemas::Lti::Overlay.validation_errors(data, allow_nil: true)
    return if schema_errors.blank?

    errors.add(:data, schema_errors.to_json)
    false
  end

  # @param [Hash] internal_config A Hash conforming to the InternalLtiConfiguration schema
  # @return [Hash] The internal config with this overlay applied
  # @see Lti::Overlay.apply_to
  def apply_to(internal_config)
    self.class.apply_to(data, internal_config)
  end

  # @param [Hash] overlay A Hash conforming to the Lti::Overlay schema
  # @param [Hash] config A Hash conforming to the InternalLtiConfiguration schema
  # @return [Hash] The internal configuration with the overlay applied
  def self.apply_to(overlay, internal_config)
    return internal_config.with_indifferent_access if overlay.blank?

    overlay = overlay.with_indifferent_access
<<<<<<< HEAD
    internal_config = internal_config.with_indifferent_access
=======
    internal_config = internal_config.deep_dup.with_indifferent_access
>>>>>>> 3c9ff88d

    internal_config.merge!(overlay.slice(*Schemas::Lti::Overlay::ROOT_KEYS))
    internal_config[:launch_settings].merge!(overlay.slice(*Schemas::Lti::Overlay::LAUNCH_SETTINGS_KEYS))

    disabled_scopes = overlay[:disabled_scopes]
<<<<<<< HEAD
    added_scopes = overlay[:scopes]&.difference(disabled_scopes) if disabled_scopes.present?
    added_scopes ||= overlay[:scopes]
    disabled_placements = overlay[:disabled_placements]

    internal_config[:scopes] = internal_config[:scopes].union(added_scopes) if added_scopes.present?
=======
    disabled_placements = overlay[:disabled_placements]

>>>>>>> 3c9ff88d
    # disabled_scopes takes precedence over scopes, in case there's any overlap.
    internal_config[:scopes].reject! { |scope| disabled_scopes&.include?(scope) }
    internal_config[:scopes].uniq!

    internal_config[:placements].each do |placement|
      placement_overlay = overlay.dig(:placements, placement[:placement])
      next unless placement_overlay.present?

      placement.merge!(placement_overlay)
    end

<<<<<<< HEAD
    # disabled_placements takes precendence over placements, in case there's any overlap.
=======
    # disabled_placements takes precedence over placements, in case there's any overlap.
>>>>>>> 3c9ff88d
    disabled_placements&.each do |placement|
      placement = internal_config[:placements].find { |p| p[:placement] == placement }
      placement[:enabled] = false if placement.present?
    end
    # Add any additional placements that aren't in the base internal_config but are in the overlay
    additional_placements = overlay[:placements]&.reject do |placement|
      internal_config[:placements].any? { |p| p[:placement] == placement }
    end&.map do |placement_name, placement_config|
      {
        placement: placement_name,
        **placement_config
      }
    end

    internal_config[:placements] += additional_placements if additional_placements.present?

<<<<<<< HEAD
    internal_config
=======
    internal_config.compact
>>>>>>> 3c9ff88d
  end

  private

  def create_version
    diff = Hashdiff.diff(data_was, data)

    return if diff.blank?

    lti_overlay_versions.create!(
      diff:,
      account:,
      created_by: updated_by
    )
  end
end<|MERGE_RESOLUTION|>--- conflicted
+++ resolved
@@ -123,26 +123,14 @@
     return internal_config.with_indifferent_access if overlay.blank?
 
     overlay = overlay.with_indifferent_access
-<<<<<<< HEAD
-    internal_config = internal_config.with_indifferent_access
-=======
     internal_config = internal_config.deep_dup.with_indifferent_access
->>>>>>> 3c9ff88d
 
     internal_config.merge!(overlay.slice(*Schemas::Lti::Overlay::ROOT_KEYS))
     internal_config[:launch_settings].merge!(overlay.slice(*Schemas::Lti::Overlay::LAUNCH_SETTINGS_KEYS))
 
     disabled_scopes = overlay[:disabled_scopes]
-<<<<<<< HEAD
-    added_scopes = overlay[:scopes]&.difference(disabled_scopes) if disabled_scopes.present?
-    added_scopes ||= overlay[:scopes]
     disabled_placements = overlay[:disabled_placements]
 
-    internal_config[:scopes] = internal_config[:scopes].union(added_scopes) if added_scopes.present?
-=======
-    disabled_placements = overlay[:disabled_placements]
-
->>>>>>> 3c9ff88d
     # disabled_scopes takes precedence over scopes, in case there's any overlap.
     internal_config[:scopes].reject! { |scope| disabled_scopes&.include?(scope) }
     internal_config[:scopes].uniq!
@@ -154,11 +142,7 @@
       placement.merge!(placement_overlay)
     end
 
-<<<<<<< HEAD
-    # disabled_placements takes precendence over placements, in case there's any overlap.
-=======
     # disabled_placements takes precedence over placements, in case there's any overlap.
->>>>>>> 3c9ff88d
     disabled_placements&.each do |placement|
       placement = internal_config[:placements].find { |p| p[:placement] == placement }
       placement[:enabled] = false if placement.present?
@@ -175,11 +159,7 @@
 
     internal_config[:placements] += additional_placements if additional_placements.present?
 
-<<<<<<< HEAD
-    internal_config
-=======
     internal_config.compact
->>>>>>> 3c9ff88d
   end
 
   private
