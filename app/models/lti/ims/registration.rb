# frozen_string_literal: true

#
# Copyright (C) 2020 - present Instructure, Inc.
#
# This file is part of Canvas.
#
# Canvas is free software: you can redistribute it and/or modify it under
# the terms of the GNU Affero General Public License as published by the Free
# Software Foundation, version 3 of the License.
#
# Canvas is distributed in the hope that it will be useful, but WITHOUT ANY
# WARRANTY; without even the implied warranty of MERCHANTABILITY or FITNESS FOR
# A PARTICULAR PURPOSE. See the GNU Affero General Public License for more
# details.
#
# You should have received a copy of the GNU Affero General Public License along
# with this program. If not, see <http://www.gnu.org/licenses/>.

class Lti::IMS::Registration < ApplicationRecord
  CANVAS_EXTENSION_LABEL = "canvas.instructure.com"
  self.table_name = "lti_ims_registrations"

  REQUIRED_GRANT_TYPES = ["client_credentials", "implicit"].freeze
  REQUIRED_RESPONSE_TYPES = ["id_token"].freeze
  REQUIRED_APPLICATION_TYPE = "web"
  REQUIRED_TOKEN_ENDPOINT_AUTH_METHOD = "private_key_jwt"

  validates :application_type,
            :grant_types,
            :response_types,
            :redirect_uris,
            :initiate_login_uri,
            :client_name,
            :jwks_uri,
            :token_endpoint_auth_method,
            :lti_tool_configuration,
            :developer_key,
            presence: true

  validate :required_values_are_present,
           :redirect_uris_contains_uris,
           :lti_tool_configuration_is_valid,
           :scopes_are_valid

  validates :initiate_login_uri,
            :jwks_uri,
            :logo_uri,
            :client_uri,
            :tos_uri,
            :policy_uri,
            format: { with: URI::DEFAULT_PARSER.make_regexp(["http", "https"]) },
            allow_blank: true

  belongs_to :developer_key, inverse_of: :lti_registration

  def settings
    canvas_configuration
  end

  def configuration
    canvas_configuration
  end

  # A Registration (this class) denotes a registration of a tool with a platform. This
  # follows the IMS Dynamic Registration specification. A "Tool Configuration" is
  # Canvas' proprietary representation of a tool's configuration, which predates
  # the dynamic registration specification. This method converts an ims registration
  # into the Canvas proprietary configuration format.
  def canvas_configuration
    config = lti_tool_configuration

    overlay = registration_overlay

    {
      title: client_name,
<<<<<<< HEAD
      scopes: scopes.reject { |s| (overlay || {})["disabledScopes"]&.include?(s) || false },
=======
      scopes: scopes.reject { |s| overlay["disabledScopes"]&.include?(s) || false },
>>>>>>> 0d1b4c3f
      public_jwk_url: jwks_uri,
      description: config["description"],
      custom_parameters: config["custom_parameters"],
      target_link_uri: config["target_link_uri"],
      oidc_initiation_url: initiate_login_uri,
      url: config["target_link_uri"],
      privacy_level:,
      extensions: [{
        domain: config["domain"],
        platform: "canvas.instructure.com",
        tool_id: client_name,
        privacy_level: "public",
        settings: {
          text: client_name,
          icon_url: config["icon_uri"],
          platform: "canvas.instructure.com",
          placements:
        }
      }]
    }.with_indifferent_access
  end

  def importable_configuration
    configuration&.merge(canvas_extensions)&.merge(configuration_to_cet_settings_map)
  end

  def configuration_to_cet_settings_map
    { url: configuration["target_link_uri"], lti_version: "1.3" }
  end

  def privacy_level
    registration_overlay["privacy_level"] || lti_tool_configuration["https://#{CANVAS_EXTENSION_LABEL}/lti/privacy_level"] || "anonymous"
  end

  def update_external_tools?
    saved_change_to_lti_tool_configuration? || saved_change_to_logo_uri? || saved_change_to_client_name?
  end

  delegate :update_external_tools!, to: :developer_key

  def placements
    lti_tool_configuration["messages"].map do |message|
      if message["placements"].nil?
        []
      else
        message["placements"].map do |placement|
          display_type = message["https://#{CANVAS_EXTENSION_LABEL}/lti/display_type"]
          window_target = nil
          if display_type == "new_window"
            display_type = "default"
            window_target = "_blank"
          end

          placement_name = canvas_placement_name(placement)
          placement_overlay = lookup_placement_overlay(placement) || {}
          {
            placement: placement_name,
            enabled: !placement_disabled?(placement),
            message_type: message["type"],
            target_link_uri: message["target_link_uri"],
            text: placement_overlay["label"] || message["label"],
            icon_url: placement_overlay["icon_url"] || message["icon_uri"],
            custom_fields: message["custom_parameters"],
            display_type:,
            windowTarget: window_target,
          }.merge(width_and_height_settings(message, placement_name)).compact
        end
      end
    end.flatten
  end

  def lookup_placement_overlay(placement_type)
<<<<<<< HEAD
    (registration_overlay || {})["placements"]&.find { |p| p["type"] == placement_type }
  end

  def placement_disabled?(placement_type)
    (registration_overlay || {})["disabledPlacements"]&.include?(placement_type) || false
=======
    registration_overlay["placements"]&.find { |p| p["type"] == placement_type }
  end

  def placement_disabled?(placement_type)
    registration_overlay["disabledPlacements"]&.include?(placement_type) || false
>>>>>>> 0d1b4c3f
  end

  def canvas_extensions
    return {} if configuration.blank?

    extension = configuration["extensions"]&.find { |e| e["platform"] == CANVAS_EXTENSION_LABEL }&.deep_dup || { "settings" => {} }
    # remove any placements at the root level
    extension["settings"].delete_if { |p| Lti::ResourcePlacement::PLACEMENTS.include?(p.to_sym) }
    # read valid placements to root settings hash
    extension["settings"].fetch("placements", []).each do |p|
      extension["settings"][p["placement"]] = p
    end
    extension
  end

  def new_external_tool(context, existing_tool: nil)
    # disabled tools should stay disabled while getting updated
    # deleted tools are never updated during a dev key update so can be safely ignored
    tool_is_disabled = existing_tool&.workflow_state == ContextExternalTool::DISABLED_STATE

    tool = existing_tool || ContextExternalTool.new(context:)
    Importers::ContextExternalToolImporter.import_from_migration(
      importable_configuration,
      context,
      nil,
      tool,
      false
    )
    tool.developer_key = developer_key
    tool.workflow_state = (tool_is_disabled && ContextExternalTool::DISABLED_STATE) || privacy_level || DEFAULT_PRIVACY_LEVEL
    tool.use_1_3 = true
    tool
  end

  def as_json(options = {})
    {
      id: global_id.to_s,
      developer_key_id: developer_key.global_id.to_s,
      overlay: registration_overlay,
      lti_tool_configuration:,
      application_type:,
      grant_types:,
      response_types:,
      redirect_uris:,
      initiate_login_uri:,
      client_name:,
      jwks_uri:,
      logo_uri:,
      token_endpoint_auth_method:,
      contacts:,
      client_uri:,
      policy_uri:,
      tos_uri:,
      scopes:,
      created_at:,
      updated_at:,
      guid:,
    }.as_json(options)
  end

  private

  def required_values_are_present
    if (REQUIRED_GRANT_TYPES - grant_types).present?
      errors.add(:grant_types, "Must include #{REQUIRED_GRANT_TYPES.join(", ")}")
    end
    if (REQUIRED_RESPONSE_TYPES - response_types).present?
      errors.add(:response_types, "Must include #{REQUIRED_RESPONSE_TYPES.join(", ")}")
    end

    if token_endpoint_auth_method != REQUIRED_TOKEN_ENDPOINT_AUTH_METHOD
      errors.add(:token_endpoint_auth_method, "Must be 'private_key_jwt'")
    end

    if application_type != REQUIRED_APPLICATION_TYPE
      errors.add(:application_type, "Must be 'web'")
    end
  end

  def redirect_uris_contains_uris
    return if redirect_uris.all? { |uri| uri.match? URI::DEFAULT_PARSER.make_regexp(["http", "https"]) }

    errors.add(:redirect_uris, "Must only contain valid URIs")
  end

  def scopes_are_valid
    invalid_scopes = scopes - TokenScopes::LTI_SCOPES.keys
    return if invalid_scopes.empty?

    errors.add(:scopes, "Invalid scopes: #{invalid_scopes.join(", ")}")
  end

  def lti_tool_configuration_is_valid
    config_errors = Schemas::Lti::IMS::LtiToolConfiguration.simple_validation_errors(
      lti_tool_configuration,
      error_format: :hash
    )
    return if config_errors.blank?

    errors.add(
      :lti_tool_configuration,
      # Convert errors represented as a Hash to JSON
      config_errors.is_a?(Hash) ? config_errors.to_json : config_errors
    )
  end

  def canvas_placement_name(placement)
    # IMS placement names that have different names in Canvas
    return "link_selection" if placement == "ContentArea"
    return "editor_button" if placement == "RichTextEditor"

    # Otherwise, remove our URL prefix from the Canvas-specific placements
    canvas_extension = "https://#{CANVAS_EXTENSION_LABEL}/lti/"
    placement.start_with?(canvas_extension) ? placement.sub(canvas_extension, "") : placement
  end

  def width_and_height_settings(message, placement)
    keys = ["selection_width", "selection_height"]
    # placements that use launch_width and launch_height
    # instead of selection_width and selection_height
    uses_launch_width = ["assignment_edit", "post_grades"]
    keys = ["launch_width", "launch_height"] if uses_launch_width.include?(placement)

    values = [
      message["https://#{CANVAS_EXTENSION_LABEL}/lti/launch_width"]&.to_i,
      message["https://#{CANVAS_EXTENSION_LABEL}/lti/launch_height"]&.to_i,
    ]

    {
      keys[0].to_sym => values[0],
      keys[1].to_sym => values[1],
    }
  end
end<|MERGE_RESOLUTION|>--- conflicted
+++ resolved
@@ -74,11 +74,7 @@
 
     {
       title: client_name,
-<<<<<<< HEAD
-      scopes: scopes.reject { |s| (overlay || {})["disabledScopes"]&.include?(s) || false },
-=======
       scopes: scopes.reject { |s| overlay["disabledScopes"]&.include?(s) || false },
->>>>>>> 0d1b4c3f
       public_jwk_url: jwks_uri,
       description: config["description"],
       custom_parameters: config["custom_parameters"],
@@ -151,19 +147,11 @@
   end
 
   def lookup_placement_overlay(placement_type)
-<<<<<<< HEAD
-    (registration_overlay || {})["placements"]&.find { |p| p["type"] == placement_type }
-  end
-
-  def placement_disabled?(placement_type)
-    (registration_overlay || {})["disabledPlacements"]&.include?(placement_type) || false
-=======
     registration_overlay["placements"]&.find { |p| p["type"] == placement_type }
   end
 
   def placement_disabled?(placement_type)
     registration_overlay["disabledPlacements"]&.include?(placement_type) || false
->>>>>>> 0d1b4c3f
   end
 
   def canvas_extensions
