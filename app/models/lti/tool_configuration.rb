--- conflicted
+++ resolved
@@ -96,15 +96,12 @@
       canvas_extensions["privacy_level"] || self[:privacy_level]
     end
 
-<<<<<<< HEAD
-=======
     def placements
       return [] if configuration.blank?
 
       configuration["extensions"]&.find { |e| e["platform"] == CANVAS_EXTENSION_LABEL }&.dig("settings", "placements")&.deep_dup || []
     end
 
->>>>>>> b546d3a2
     private
 
     def self.retrieve_and_extract_configuration(url)
