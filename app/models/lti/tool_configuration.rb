# frozen_string_literal: true

#
# Copyright (C) 2018 - present Instructure, Inc.
#
# This file is part of Canvas.
#
# Canvas is free software: you can redistribute it and/or modify it under
# the terms of the GNU Affero General Public License as published by the Free
# Software Foundation, version 3 of the License.
#
# Canvas is distributed in the hope that it will be useful, but WITHOUT ANY
# WARRANTY; without even the implied warranty of MERCHANTABILITY or FITNESS FOR
# A PARTICULAR PURPOSE. See the GNU Affero General Public License for more
# details.
#
# You should have received a copy of the GNU Affero General Public License along
# with this program. If not, see <http://www.gnu.org/licenses/>.

module Lti
  class ToolConfiguration < ActiveRecord::Base
    CANVAS_EXTENSION_LABEL = "canvas.instructure.com"
    DEFAULT_PRIVACY_LEVEL = "anonymous"

    belongs_to :developer_key
    belongs_to :lti_registration, class_name: "Lti::Registration", inverse_of: :manual_configuration, optional: true

    before_validation :normalize_configuration
    before_validation :transform_updated_settings
    before_save :update_privacy_level_from_extensions
    before_save :set_redirect_uris

    after_update :update_external_tools!, if: :configuration_changed?

    after_commit :update_unified_tool_id, if: :update_unified_tool_id?

    validates :developer_key_id, uniqueness: true, presence: true
    validate :validate_configuration
    validate :validate_placements
    validate :validate_oidc_initiation_urls

    def settings
      return self[:settings] unless transformed?

      Schemas::LtiConfiguration.from_internal_lti_configuration(internal_lti_configuration).with_indifferent_access
    end

    def configuration
      settings
    end

    def transform!
      return if transformed?

      transform_settings
      self.redirect_uris = developer_key.redirect_uris.presence || [target_link_uri]
<<<<<<< HEAD
      save!(validate: false)
=======

      ToolConfiguration.suspend_callbacks(:update_external_tools!, :update_unified_tool_id) do
        save!(validate: false)
      end
>>>>>>> 77fa6d2f
    end

    def untransform!
      return unless transformed?

      self[:settings] = settings
      internal_lti_configuration.except(:privacy_level).each_key do |key|
        self[key] = if %i[oidc_initiation_urls custom_fields launch_settings].include?(key)
                      {}
                    elsif %i[placements scopes redirect_uris].include?(key)
                      []
                    else
                      nil
                    end
      end

      @transformed = false
<<<<<<< HEAD
      save!(validate: false)
=======
      ToolConfiguration.suspend_callbacks(:update_external_tools!, :update_unified_tool_id) do
        save!(validate: false)
      end
>>>>>>> 77fa6d2f
    end

    def transformed?
      @transformed ||= self[:target_link_uri].present?
    end

    def transform_settings
      internal_config = Schemas::InternalLtiConfiguration.from_lti_configuration(self[:settings]).except(:vendor_extensions)

      allowed_keys = internal_config.keys & Schemas::InternalLtiConfiguration.allowed_base_properties
      allowed_keys.each do |key|
        self[key] = internal_config[key]
      end

      self[:settings] = {}
      @transformed = true
    end

    def transform_updated_settings
      return unless transformed?
      return if self[:settings].blank?

      transform_settings
    end

    def self.create_tool_config_and_key!(account, tool_configuration_params, redirect_uris = nil)
      settings = if tool_configuration_params[:settings_url].present? && tool_configuration_params[:settings].blank?
                   retrieve_and_extract_configuration(tool_configuration_params[:settings_url])
                 elsif tool_configuration_params[:settings].present?
                   tool_configuration_params[:settings]&.try(:to_unsafe_hash) || tool_configuration_params[:settings]
                 end

      default_redirect_uris = [settings[:target_link_uri]]
      redirect_uris = redirect_uris.presence || default_redirect_uris

      raise_error(:configuration, "Configuration must be present") if settings.blank?
      transaction do
        dk = DeveloperKey.create!(
          account: (account.site_admin? ? nil : account),
          is_lti_key: true,
          public_jwk_url: settings[:public_jwk_url],
          public_jwk: settings[:public_jwk],
          redirect_uris:,
          scopes: settings[:scopes] || []
        )

        manual_custom_fields = ContextExternalTool.find_custom_fields_from_string(tool_configuration_params[:custom_fields])
        internal_config = Schemas::InternalLtiConfiguration.from_lti_configuration(settings)
        create!(
          developer_key: dk,
          lti_registration: dk.lti_registration,
          disabled_placements: tool_configuration_params[:disabled_placements],
          privacy_level: tool_configuration_params[:privacy_level] || internal_config[:privacy_level],
          title: internal_config[:title],
          description: internal_config[:description],
          domain: internal_config[:domain],
          tool_id: internal_config[:tool_id],
          target_link_uri: internal_config[:target_link_uri],
          oidc_initiation_url: internal_config[:oidc_initiation_url],
          oidc_initiation_urls: internal_config[:oidc_initiation_urls] || {},
          public_jwk_url: internal_config[:public_jwk_url],
          public_jwk: internal_config[:public_jwk],
          custom_fields: internal_config[:custom_fields]&.merge(manual_custom_fields) || {},
          scopes: internal_config[:scopes],
          redirect_uris:,
          launch_settings: internal_config[:launch_settings] || {},
          placements: internal_config[:placements] || {},
          settings: {}
        )
      end
    end

    def extension_privacy_level
      canvas_extensions["privacy_level"]
    end

    # temporary measure since the actual privacy_level column is not fully backfilled
    # remove with INTEROP-8055
    def privacy_level
      self[:privacy_level] || extension_privacy_level
    end

    def update_privacy_level_from_extensions
      return if transformed?

      ext_privacy_level = extension_privacy_level
      if (self[:privacy_level].nil? || settings_changed?) && self[:privacy_level] != ext_privacy_level && ext_privacy_level.present?
        self[:privacy_level] = ext_privacy_level
      end
    end

    def placements
      return self[:placements] if transformed?
      return [] if configuration.blank?

      configuration["extensions"]&.find { |e| e["platform"] == CANVAS_EXTENSION_LABEL }&.dig("settings", "placements")&.deep_dup || []
    end

    def domain
      return self[:domain] if transformed?
      return "" if configuration.blank?

      configuration["extensions"]&.find { |e| e["platform"] == CANVAS_EXTENSION_LABEL }&.dig("domain") || ""
    end

    # @return [String | nil] A warning message about any disallowed placements
    def verify_placements
      placements_to_verify = placements.filter_map { |p| p["placement"] if Lti::ResourcePlacement::RESTRICTED_PLACEMENTS.include? p["placement"].to_sym }
      return unless placements_to_verify.present? && Account.site_admin.feature_enabled?(:lti_placement_restrictions)

      # This is a candidate for a deduplication with the same logic in app/models/context_external_tool.rb#placement_allowed?
      placements_to_verify.each do |placement|
        allowed_domains = Setting.get("#{placement}_allowed_launch_domains", "").split(",").map(&:strip).reject(&:empty?)
        allowed_dev_keys = Setting.get("#{placement}_allowed_dev_keys", "").split(",").map(&:strip).reject(&:empty?)
        next if allowed_domains.include?(domain) || allowed_dev_keys.include?(Shard.global_id_for(developer_key_id).to_s)

        return t(
          "Warning: the %{placement} placement is only allowed for Instructure approved LTI tools. If you believe you have received this message in error, please contact your support team.",
          placement:
        )
      end

      nil
    end

    # @return [String[]] A list of warning messages for deprecated placements
    def placement_warnings
      warnings = []
      if placements.any? { |placement| placement["placement"] == "resource_selection" }
        warnings.push(
          t(
            "Warning: the resource_selection placement is deprecated. Please use assignment_selection and/or link_selection instead."
          )
        )
      end
      may_be_warning = verify_placements
      warnings.push(may_be_warning) unless may_be_warning.nil?
      warnings
    end

    # @returns InternalLtiConfiguration
    def internal_lti_configuration
      unless transformed?
        internal_config = Schemas::InternalLtiConfiguration.from_lti_configuration(configuration)

        return internal_config
      end

      {
        title:,
        description:,
        domain: self[:domain],
        tool_id:,
        privacy_level: self[:privacy_level],
        target_link_uri:,
        oidc_initiation_url:,
        oidc_initiation_urls:,
        public_jwk_url:,
        public_jwk:,
        custom_fields:,
        scopes:,
        redirect_uris:,
        launch_settings:,
        placements: self[:placements],
      }
    end

    private

    def self.retrieve_and_extract_configuration(url)
      response = CanvasHttp.get(url)

      raise_error(:configuration_url, 'Content type must be "application/json"') unless response["content-type"].include? "application/json"
      raise_error(:configuration_url, response.message) unless response.is_a? Net::HTTPSuccess

      JSON.parse(response.body).with_indifferent_access
    rescue Timeout::Error
      raise_error(:configuration_url, "Could not retrieve settings, the server response timed out.")
    end
    private_class_method :retrieve_and_extract_configuration

    def self.raise_error(type, message)
      tool_config_obj = new
      tool_config_obj.errors.add(type, message)
      raise ActiveRecord::RecordInvalid, tool_config_obj
    end
    private_class_method :raise_error

    def update_external_tools!
      developer_key.update_external_tools!
    end

    def set_redirect_uris
      return unless transformed?
      return if redirect_uris.present?

      self.redirect_uris = [target_link_uri]
    end

    def validate_configuration
      return if configuration.blank?

      if configuration["public_jwk"].blank? && configuration["public_jwk_url"].blank?
        errors.add(:lti_key, "tool configuration must have public jwk or public jwk url")
      end
      if configuration["public_jwk"].present?
        if Account.site_admin.feature_enabled?(:lti_report_multiple_schema_validation_errors)
          jwk_schema_errors = Schemas::Lti::PublicJwk.simple_validation_errors(configuration["public_jwk"])
          jwk_schema_errors&.each { |err| errors.add(:configuration, err) }
        else
          jwk_schema_errors = Schemas::Lti::PublicJwk.simple_validation_first_error(configuration["public_jwk"])
          errors.add(:configuration, jwk_schema_errors) if jwk_schema_errors.present?
        end
      end

      schema_errors = if transformed?
                        Schemas::InternalLtiConfiguration.simple_validation_errors(internal_lti_configuration.compact)
                      else
                        Schemas::LtiConfiguration.simple_validation_errors(configuration.compact)
                      end

      errors.add(:configuration, schema_errors) if schema_errors.present?
      false if errors[:configuration].present?
    end

    def validate_placements
      placements.each do |p|
        unless Lti::ResourcePlacement.supported_message_type?(p["placement"], p["message_type"])
          errors.add(:placements, "Placement #{p["placement"]} does not support message type #{p["message_type"]}")
        end
      end

      return if disabled_placements.blank?

      invalid = disabled_placements.reject { |p| Lti::ResourcePlacement::PLACEMENTS.include?(p.to_sym) }
      errors.add(:disabled_placements, "Invalid placements: #{invalid.join(", ")}") if invalid.present?
    end

    def validate_oidc_initiation_urls
      urls_hash = configuration&.dig("oidc_initiation_urls")
      return unless urls_hash.is_a?(Hash)

      urls_hash.each_value do |url|
        if url.is_a?(String)
          CanvasHttp.validate_url(url, allowed_schemes: nil)
        else
          errors.add(:configuration, "oidc_initiation_urls must be strings")
        end
      end
    rescue CanvasHttp::Error, URI::Error, ArgumentError
      errors.add(:configuration, "oidc_initiation_urls must be valid urls")
    end

    def canvas_extensions
      return {} if configuration.blank?

      extension = configuration["extensions"]&.find { |e| e["platform"] == CANVAS_EXTENSION_LABEL }&.deep_dup || { "settings" => {} }
      # remove any placements at the root level
      extension["settings"].delete_if { |p| Lti::ResourcePlacement::PLACEMENTS.include?(p.to_sym) }
      # ensure we only have enabled placements being added
      extension["settings"].fetch("placements", []).delete_if { |placement| disabled_placements&.include?(placement["placement"]) }
      # read valid placements to root settings hash
      extension["settings"].fetch("placements", []).each do |p|
        extension["settings"][p["placement"]] = p
      end
      extension
    end

    def normalize_configuration
      self.settings = JSON.parse(configuration) if configuration.is_a? String
      self.settings ||= {}
    rescue JSON::ParserError
      errors.add(:configuration, "Invalid JSON")
      self.settings = {}
      false
    end

    def update_unified_tool_id
      return unless developer_key.root_account.feature_enabled?(:update_unified_tool_id)

      unified_tool_id = LearnPlatform::GlobalApi.get_unified_tool_id(**params_for_unified_tool_id)
      update_column(:unified_tool_id, unified_tool_id) if unified_tool_id
    end
    handle_asynchronously :update_unified_tool_id, priority: Delayed::LOW_PRIORITY

    def params_for_unified_tool_id
      {
        lti_name: settings["title"],
        lti_tool_id: canvas_extensions["tool_id"],
        lti_domain: canvas_extensions["domain"],
        lti_version: "1.3",
        lti_url: settings["target_link_uri"],
      }
    end

    def update_unified_tool_id?
      saved_changes.keys.intersect?(%w[title tool_id domain target_link_uri]) || saved_change_to_settings?
    end

    def configuration_changed?
      saved_changes.keys.intersect?(internal_lti_configuration.keys.map(&:to_s)) || saved_change_to_settings?
    end
  end
end<|MERGE_RESOLUTION|>--- conflicted
+++ resolved
@@ -54,14 +54,10 @@
 
       transform_settings
       self.redirect_uris = developer_key.redirect_uris.presence || [target_link_uri]
-<<<<<<< HEAD
-      save!(validate: false)
-=======
 
       ToolConfiguration.suspend_callbacks(:update_external_tools!, :update_unified_tool_id) do
         save!(validate: false)
       end
->>>>>>> 77fa6d2f
     end
 
     def untransform!
@@ -79,13 +75,9 @@
       end
 
       @transformed = false
-<<<<<<< HEAD
-      save!(validate: false)
-=======
       ToolConfiguration.suspend_callbacks(:update_external_tools!, :update_unified_tool_id) do
         save!(validate: false)
       end
->>>>>>> 77fa6d2f
     end
 
     def transformed?
