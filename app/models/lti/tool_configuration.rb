--- conflicted
+++ resolved
@@ -156,11 +156,8 @@
     end
 
     def update_privacy_level_from_extensions
-<<<<<<< HEAD
-=======
       return if transformed?
 
->>>>>>> 4b58b620
       ext_privacy_level = extension_privacy_level
       if (self[:privacy_level].nil? || settings_changed?) && self[:privacy_level] != ext_privacy_level && ext_privacy_level.present?
         self[:privacy_level] = ext_privacy_level
