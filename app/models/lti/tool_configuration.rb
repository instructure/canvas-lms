--- conflicted
+++ resolved
@@ -29,10 +29,6 @@
     before_validation :transform_updated_settings
     before_validation :set_redirect_uris
     before_save :update_privacy_level_from_extensions
-<<<<<<< HEAD
-    before_save :set_redirect_uris
-=======
->>>>>>> cafde123
 
     after_update :update_external_tools!, if: :configuration_changed?
 
