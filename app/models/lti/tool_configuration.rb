# frozen_string_literal: true

#
# Copyright (C) 2018 - present Instructure, Inc.
#
# This file is part of Canvas.
#
# Canvas is free software: you can redistribute it and/or modify it under
# the terms of the GNU Affero General Public License as published by the Free
# Software Foundation, version 3 of the License.
#
# Canvas is distributed in the hope that it will be useful, but WITHOUT ANY
# WARRANTY; without even the implied warranty of MERCHANTABILITY or FITNESS FOR
# A PARTICULAR PURPOSE. See the GNU Affero General Public License for more
# details.
#
# You should have received a copy of the GNU Affero General Public License along
# with this program. If not, see <http://www.gnu.org/licenses/>.

module Lti
  class ToolConfiguration < ActiveRecord::Base
    CANVAS_EXTENSION_LABEL = "canvas.instructure.com"
    DEFAULT_PRIVACY_LEVEL = "anonymous"

    belongs_to :developer_key

    before_save :normalize_configuration

    after_update :update_external_tools!, if: :update_external_tools?

    validates :developer_key_id, :settings, presence: true
    validates :developer_key_id, uniqueness: true
    validate :valid_configuration?, unless: proc { |c| c.developer_key_id.blank? || c.settings.blank? }
    validate :valid_placements

    attr_accessor :configuration_url, :settings_url

    # settings* was an unfortunate naming choice as there is a settings hash per placement that
    # made it confusing, as well as this being a configuration, not a settings, hash
    alias_attribute :configuration, :settings
    alias_attribute :configuration_url, :settings_url

    def new_external_tool(context, existing_tool: nil)
      # disabled tools should stay disabled while getting updated
      # deleted tools are never updated during a dev key update so can be safely ignored
      tool_is_disabled = existing_tool&.workflow_state == ContextExternalTool::DISABLED_STATE

      tool = existing_tool || ContextExternalTool.new(context: context)
      Importers::ContextExternalToolImporter.import_from_migration(
        importable_configuration,
        context,
        nil,
        tool,
        false
      )
      tool.developer_key = developer_key
      tool.workflow_state = (tool_is_disabled && ContextExternalTool::DISABLED_STATE) || canvas_extensions["privacy_level"] || DEFAULT_PRIVACY_LEVEL
<<<<<<< HEAD
      tool.use_1_3 = true
=======
>>>>>>> ab1df14f
      tool
    end

    def self.create_tool_config_and_key!(account, tool_configuration_params)
      settings = if tool_configuration_params[:settings_url].present? && tool_configuration_params[:settings].blank?
                   retrieve_and_extract_configuration(tool_configuration_params[:settings_url])
                 elsif tool_configuration_params[:settings].present?
                   tool_configuration_params[:settings]&.try(:to_unsafe_hash) || tool_configuration_params[:settings]
                 end

      # try to recover the target_link_url from the tool configuration and use
      # it into developer_key.redirect_uris
      redirect_uris = settings[:target_link_uri]

      raise_error(:configuration, "Configuration must be present") if settings.blank?
      transaction do
        dk = DeveloperKey.create!(
          account: (account.site_admin? ? nil : account),
          is_lti_key: true,
          public_jwk_url: settings[:public_jwk_url],
          public_jwk: settings[:public_jwk],
          redirect_uris: redirect_uris || [],
          scopes: settings[:scopes] || []
        )
        create!(
          developer_key: dk,
          configuration: settings.deep_merge(
            "custom_fields" => ContextExternalTool.find_custom_fields_from_string(tool_configuration_params[:custom_fields])
          ),
          configuration_url: tool_configuration_params[:settings_url],
          disabled_placements: tool_configuration_params[:disabled_placements]
        )
      end
    end

    private

    def self.retrieve_and_extract_configuration(url)
      response = CanvasHttp.get(url)

      raise_error(:configuration_url, 'Content type must be "application/json"') unless response["content-type"].include? "application/json"
      raise_error(:configuration_url, response.message) unless response.is_a? Net::HTTPSuccess

      JSON.parse(response.body).with_indifferent_access
    rescue Timeout::Error
      raise_error(:configuration_url, "Could not retrieve settings, the server response timed out.")
    end
    private_class_method :retrieve_and_extract_configuration

    def self.raise_error(type, message)
      tool_config_obj = new
      tool_config_obj.errors.add(type, message)
      raise ActiveRecord::RecordInvalid, tool_config_obj
    end
    private_class_method :raise_error

    def update_external_tools?
      saved_change_to_settings?
    end

    def update_external_tools!
      developer_key.update_external_tools!
    end

    def valid_configuration?
      if configuration["public_jwk"].blank? && configuration["public_jwk_url"].blank?
        errors.add(:lti_key, "tool configuration must have public jwk or public jwk url")
      end
      if configuration["public_jwk"].present?
        jwk_schema_errors = Schemas::Lti::PublicJwk.simple_validation_errors(configuration["public_jwk"])
        errors.add(:configuration, jwk_schema_errors) if jwk_schema_errors.present?
      end
      schema_errors = Schemas::Lti::ToolConfiguration.simple_validation_errors(configuration.compact)
      errors.add(:configuration, schema_errors) if schema_errors.present?
      return if errors[:configuration].present?

      tool = new_external_tool(developer_key.owner_account)
      unless tool.valid?
        errors.add(:configuration, tool.errors.to_h.map { |k, v| "Tool #{k} #{v}" })
      end
    end

    def valid_placements
      return if disabled_placements.blank?

      invalid = disabled_placements.reject { |p| Lti::ResourcePlacement::PLACEMENTS.include?(p.to_sym) }
      errors.add(:disabled_placements, "Invalid placements: #{invalid.join(", ")}") if invalid.present?
    end

    def importable_configuration
      configuration&.merge(canvas_extensions)&.merge(configuration_to_cet_settings_map)
    end

    def configuration_to_cet_settings_map
      { url: configuration["target_link_uri"], lti_version: "1.3" }
    end

    def canvas_extensions
      return {} if configuration.blank?

      extension = configuration["extensions"]&.find { |e| e["platform"] == CANVAS_EXTENSION_LABEL }&.deep_dup || { "settings" => {} }
      # remove any placements at the root level
      extension["settings"].delete_if { |p| Lti::ResourcePlacement::PLACEMENTS.include?(p.to_sym) }
      # ensure we only have enabled placements being added
      extension["settings"].fetch("placements", []).delete_if { |placement| disabled_placements&.include?(placement["placement"]) }
      # read valid placements to root settings hash
      extension["settings"].fetch("placements", []).each do |p|
        extension["settings"][p["placement"]] = p
      end
      extension
    end

    def normalize_configuration
      self.configuration = JSON.parse(configuration) if configuration.is_a? String
    end
  end
end<|MERGE_RESOLUTION|>--- conflicted
+++ resolved
@@ -55,10 +55,6 @@
       )
       tool.developer_key = developer_key
       tool.workflow_state = (tool_is_disabled && ContextExternalTool::DISABLED_STATE) || canvas_extensions["privacy_level"] || DEFAULT_PRIVACY_LEVEL
-<<<<<<< HEAD
-      tool.use_1_3 = true
-=======
->>>>>>> ab1df14f
       tool
     end
 
