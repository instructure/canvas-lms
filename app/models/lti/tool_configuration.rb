--- conflicted
+++ resolved
@@ -219,23 +219,10 @@
     end
 
     def update_unified_tool_id
-<<<<<<< HEAD
-      unified_tool_id = LearnPlatform::GlobalApi.get_unified_tool_id(**params_for_unified_tool_id)
-      update_column(:unified_tool_id, unified_tool_id) if unified_tool_id
-    end
-    handle_asynchronously :update_unified_tool_id, priority: Delayed::LOW_PRIORITY
-
-    def params_for_unified_tool_id
-      {
-        lti_name: settings["title"],
-        lti_tool_id: canvas_extensions["tool_id"],
-        lti_domain: canvas_extensions["domain"],
-=======
       params = {
         lti_name: title,
         lti_tool_id: tool_id,
         lti_domain: domain,
->>>>>>> 7fab6966
         lti_version: "1.3",
         lti_url: target_link_uri,
       }
