# frozen_string_literal: true

#
# Copyright (C) 2018 - present Instructure, Inc.
#
# This file is part of Canvas.
#
# Canvas is free software: you can redistribute it and/or modify it under
# the terms of the GNU Affero General Public License as published by the Free
# Software Foundation, version 3 of the License.
#
# Canvas is distributed in the hope that it will be useful, but WITHOUT ANY
# WARRANTY; without even the implied warranty of MERCHANTABILITY or FITNESS FOR
# A PARTICULAR PURPOSE. See the GNU Affero General Public License for more
# details.
#
# You should have received a copy of the GNU Affero General Public License along
# with this program. If not, see <http://www.gnu.org/licenses/>.

module Lti
  class ToolConfiguration < ActiveRecord::Base
    CANVAS_EXTENSION_LABEL = "canvas.instructure.com"
    DEFAULT_PRIVACY_LEVEL = "anonymous"

    belongs_to :developer_key

    before_save :normalize_configuration
    before_save :update_privacy_level_from_extensions

    after_update :update_external_tools!, if: :update_external_tools?

    validates :developer_key_id, :settings, presence: true
    validates :developer_key_id, uniqueness: true
    validate :validate_configuration, unless: proc { |c| c.developer_key_id.blank? || c.settings.blank? }
    validate :validate_placements
    validate :validate_oidc_initiation_urls

    attr_accessor :settings_url

    # settings* was an unfortunate naming choice as there is a settings hash per placement that
    # made it confusing, as well as this being a configuration, not a settings, hash
    alias_attribute :configuration, :settings
    alias_method :configuration_url, :settings_url
    alias_method :configuration_url=, :settings_url=

    def new_external_tool(context, existing_tool: nil)
      # disabled tools should stay disabled while getting updated
      # deleted tools are never updated during a dev key update so can be safely ignored
      tool_is_disabled = existing_tool&.workflow_state == ContextExternalTool::DISABLED_STATE

      tool = existing_tool || ContextExternalTool.new(context:)
      Importers::ContextExternalToolImporter.import_from_migration(
        importable_configuration,
        context,
        nil,
        tool,
        false
      )
      tool.developer_key = developer_key
      tool.workflow_state = (tool_is_disabled && ContextExternalTool::DISABLED_STATE) || privacy_level || DEFAULT_PRIVACY_LEVEL
      tool
    end

    def self.create_tool_config_and_key!(account, tool_configuration_params)
      settings = if tool_configuration_params[:settings_url].present? && tool_configuration_params[:settings].blank?
                   retrieve_and_extract_configuration(tool_configuration_params[:settings_url])
                 elsif tool_configuration_params[:settings].present?
                   tool_configuration_params[:settings]&.try(:to_unsafe_hash) || tool_configuration_params[:settings]
                 end

      # try to recover the target_link_url from the tool configuration and use
      # it into developer_key.redirect_uris
      redirect_uris = settings[:target_link_uri]

      raise_error(:configuration, "Configuration must be present") if settings.blank?
      transaction do
        dk = DeveloperKey.create!(
          account: (account.site_admin? ? nil : account),
          is_lti_key: true,
          public_jwk_url: settings[:public_jwk_url],
          public_jwk: settings[:public_jwk],
          redirect_uris: redirect_uris || [],
          scopes: settings[:scopes] || []
        )
        create!(
          developer_key: dk,
          configuration: settings.deep_merge(
            "custom_fields" => ContextExternalTool.find_custom_fields_from_string(tool_configuration_params[:custom_fields])
          ),
          configuration_url: tool_configuration_params[:settings_url],
          disabled_placements: tool_configuration_params[:disabled_placements],
          privacy_level: tool_configuration_params[:privacy_level]
        )
      end
    end

    # temporary measure since the actual privacy_level column is not fully backfilled
    # remove with INTEROP-8055
    def privacy_level
      self[:privacy_level] || canvas_extensions["privacy_level"]
    end

    def update_privacy_level_from_extensions
      ext_privacy_level = canvas_extensions["privacy_level"]
      if settings_changed? && self[:privacy_level] != ext_privacy_level && ext_privacy_level.present?
        self[:privacy_level] = ext_privacy_level
      end
    end

    def placements
      return [] if configuration.blank?

      configuration["extensions"]&.find { |e| e["platform"] == CANVAS_EXTENSION_LABEL }&.dig("settings", "placements")&.deep_dup || []
    end

    def domain
      return [] if configuration.blank?

      configuration["extensions"]&.find { |e| e["platform"] == CANVAS_EXTENSION_LABEL }&.dig("domain") || ""
    end

    # @return [String | nil] A warning message about any disallowed placements
    def verify_placements
      return unless placements.any? { |p| p["placement"] == "submission_type_selection" }
      return unless Account.site_admin.feature_enabled?(:lti_placement_restrictions)

<<<<<<< HEAD
      allowed_domains = Setting.get("submission_type_selection_allowed_launch_domains", "").split(",")

      allowed_dev_keys = Setting.get("submission_type_selection_allowed_dev_keys", "").split(",")
=======
      # This is a candidate for a deduplication with the same logic in app/models/context_external_tool.rb#placement_allowed?
      allowed_domains = Setting.get("submission_type_selection_allowed_launch_domains", "").split(",").map(&:strip).reject(&:empty?)
      allowed_dev_keys = Setting.get("submission_type_selection_allowed_dev_keys", "").split(",").map(&:strip).reject(&:empty?)
>>>>>>> 8d19f9d4
      return if allowed_domains.include?(domain) || allowed_dev_keys.include?(Shard.global_id_for(developer_key_id).to_s)

      t("Warning: the submission_type_selection placement is only allowed for Instructure approved LTI tools. If you believe you have received this message in error, please contact your support team.")
    end

    private

    def self.retrieve_and_extract_configuration(url)
      response = CanvasHttp.get(url)

      raise_error(:configuration_url, 'Content type must be "application/json"') unless response["content-type"].include? "application/json"
      raise_error(:configuration_url, response.message) unless response.is_a? Net::HTTPSuccess

      JSON.parse(response.body).with_indifferent_access
    rescue Timeout::Error
      raise_error(:configuration_url, "Could not retrieve settings, the server response timed out.")
    end
    private_class_method :retrieve_and_extract_configuration

    def self.raise_error(type, message)
      tool_config_obj = new
      tool_config_obj.errors.add(type, message)
      raise ActiveRecord::RecordInvalid, tool_config_obj
    end
    private_class_method :raise_error

    def update_external_tools?
      saved_change_to_settings?
    end

    def update_external_tools!
      developer_key.update_external_tools!
    end

    def validate_configuration
      if configuration["public_jwk"].blank? && configuration["public_jwk_url"].blank?
        errors.add(:lti_key, "tool configuration must have public jwk or public jwk url")
      end
      if configuration["public_jwk"].present?
        jwk_schema_errors = Schemas::Lti::PublicJwk.simple_validation_errors(configuration["public_jwk"])
        errors.add(:configuration, jwk_schema_errors) if jwk_schema_errors.present?
      end
      schema_errors = Schemas::Lti::ToolConfiguration.simple_validation_errors(configuration.compact)
      errors.add(:configuration, schema_errors) if schema_errors.present?
      return false if errors[:configuration].present?

      tool = new_external_tool(developer_key.owner_account)
      unless tool.valid?
        errors.add(:configuration, tool.errors.to_h.map { |k, v| "Tool #{k} #{v}" })
      end
    end

    def validate_placements
      return if disabled_placements.blank?

      invalid = disabled_placements.reject { |p| Lti::ResourcePlacement::PLACEMENTS.include?(p.to_sym) }
      errors.add(:disabled_placements, "Invalid placements: #{invalid.join(", ")}") if invalid.present?
    end

    def validate_oidc_initiation_urls
      urls_hash = configuration&.dig("oidc_initiation_urls")
      return unless urls_hash.is_a?(Hash)

      urls_hash.each_value do |url|
        if url.is_a?(String)
          CanvasHttp.validate_url(url, allowed_schemes: nil)
        else
          errors.add(:configuration, "oidc_initiation_urls must be strings")
        end
      end
    rescue CanvasHttp::Error, URI::Error, ArgumentError
      errors.add(:configuration, "oidc_initiation_urls must be valid urls")
    end

    def importable_configuration
      configuration&.merge(canvas_extensions)&.merge(configuration_to_cet_settings_map)
    end

    def configuration_to_cet_settings_map
      { url: configuration["target_link_uri"], lti_version: "1.3" }
    end

    def canvas_extensions
      return {} if configuration.blank?

      extension = configuration["extensions"]&.find { |e| e["platform"] == CANVAS_EXTENSION_LABEL }&.deep_dup || { "settings" => {} }
      # remove any placements at the root level
      extension["settings"].delete_if { |p| Lti::ResourcePlacement::PLACEMENTS.include?(p.to_sym) }
      # ensure we only have enabled placements being added
      extension["settings"].fetch("placements", []).delete_if { |placement| disabled_placements&.include?(placement["placement"]) }
      # read valid placements to root settings hash
      extension["settings"].fetch("placements", []).each do |p|
        extension["settings"][p["placement"]] = p
      end
      extension
    end

    def normalize_configuration
      self.configuration = JSON.parse(configuration) if configuration.is_a? String
    end
  end
end<|MERGE_RESOLUTION|>--- conflicted
+++ resolved
@@ -124,15 +124,9 @@
       return unless placements.any? { |p| p["placement"] == "submission_type_selection" }
       return unless Account.site_admin.feature_enabled?(:lti_placement_restrictions)
 
-<<<<<<< HEAD
-      allowed_domains = Setting.get("submission_type_selection_allowed_launch_domains", "").split(",")
-
-      allowed_dev_keys = Setting.get("submission_type_selection_allowed_dev_keys", "").split(",")
-=======
       # This is a candidate for a deduplication with the same logic in app/models/context_external_tool.rb#placement_allowed?
       allowed_domains = Setting.get("submission_type_selection_allowed_launch_domains", "").split(",").map(&:strip).reject(&:empty?)
       allowed_dev_keys = Setting.get("submission_type_selection_allowed_dev_keys", "").split(",").map(&:strip).reject(&:empty?)
->>>>>>> 8d19f9d4
       return if allowed_domains.include?(domain) || allowed_dev_keys.include?(Shard.global_id_for(developer_key_id).to_s)
 
       t("Warning: the submission_type_selection placement is only allowed for Instructure approved LTI tools. If you believe you have received this message in error, please contact your support team.")
