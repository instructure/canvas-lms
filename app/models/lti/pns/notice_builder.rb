# frozen_string_literal: true

#
# Copyright (C) 2024 - present Instructure, Inc.
#
# This file is part of Canvas.
#
# Canvas is free software: you can redistribute it and/or modify it under
# the terms of the GNU Affero General Public License as published by the Free
# Software Foundation, version 3 of the License.
#
# Canvas is distributed in the hope that it will be useful, but WITHOUT ANY
# WARRANTY; without even the implied warranty of MERCHANTABILITY or FITNESS FOR
# A PARTICULAR PURPOSE. See the GNU Affero General Public License for more
# details.
#
# You should have received a copy of the GNU Affero General Public License along
# with this program. If not, see <http://www.gnu.org/licenses/>.

module Lti
  module Pns
    # Abstract class for building PNS notices for an example notice see LtiHelloWorldNoticeBuilder
    class NoticeBuilder
      def build(tool)
        { jwt: sign_jwt(default_claims(tool).merge(custom_claims(tool))) }
      end

      private

      def default_claims(tool)
        Lti::Messages::PnsNotice.new(
          tool:,
          context: custom_context || tool.context,
          notice: notice_claim,
<<<<<<< HEAD
          user:
=======
          user:,
          opts:,
          expander: variable_expander(tool)
>>>>>>> 80d4da09
        ).generate_post_payload_message.to_h
      end

      def sign_jwt(body)
        LtiAdvantage::Messages::JwtMessage.create_jws(
          body,
          Lti::KeyStorage.present_key
        )
      end

      def notice_claim
        {
          type: notice_type,
          id: SecureRandom.uuid,
          timestamp: notice_event_timestamp,
        }
      end

      def notice_event_timestamp
        raise NotImplementedError, "notice_event_timestamp method must be implemented in subclass"
      end

      def custom_claims(tool)
        add_ims_prefix(custom_ims_claims(tool)).merge(add_instructure_prefix(custom_instructure_claims(tool)))
      end

<<<<<<< HEAD
=======
      def variable_expander(tool)
        Lti::VariableExpander.new(
          (custom_context || tool.context).root_account,
          Lti::IMS::Providers::MembershipsProvider.unwrap(custom_context || tool.context),
          nil, # no controller
          {
            current_user: user,
            tool:
          }
        )
      end

>>>>>>> 80d4da09
      def custom_ims_claims(_tool)
        raise NotImplementedError, "custom_ims_claims method must be implemented in subclass"
      end

      def custom_instructure_claims(_tool)
        raise NotImplementedError, "custom_instructure_claims method must be implemented in subclass"
      end

      def notice_type
        raise NotImplementedError, "notice_type method must be implemented in subclass"
      end

      def user
        raise NotImplementedError, "user method must be implemented in subclass"
      end

      def custom_context
        nil
      end

<<<<<<< HEAD
=======
      def opts
        nil
      end

>>>>>>> 80d4da09
      def add_ims_prefix(hash)
        hash.transform_keys { |key| "#{LtiAdvantage::Serializers::JwtMessageSerializer::IMS_CLAIM_PREFIX}#{key}" }
      end

      def add_instructure_prefix(hash)
        hash.transform_keys { |key| "#{Lti::Messages::JwtMessage::EXTENSION_PREFIX}#{key}" }
      end
    end
  end
end<|MERGE_RESOLUTION|>--- conflicted
+++ resolved
@@ -32,13 +32,9 @@
           tool:,
           context: custom_context || tool.context,
           notice: notice_claim,
-<<<<<<< HEAD
-          user:
-=======
           user:,
           opts:,
           expander: variable_expander(tool)
->>>>>>> 80d4da09
         ).generate_post_payload_message.to_h
       end
 
@@ -65,8 +61,6 @@
         add_ims_prefix(custom_ims_claims(tool)).merge(add_instructure_prefix(custom_instructure_claims(tool)))
       end
 
-<<<<<<< HEAD
-=======
       def variable_expander(tool)
         Lti::VariableExpander.new(
           (custom_context || tool.context).root_account,
@@ -79,7 +73,6 @@
         )
       end
 
->>>>>>> 80d4da09
       def custom_ims_claims(_tool)
         raise NotImplementedError, "custom_ims_claims method must be implemented in subclass"
       end
@@ -100,13 +93,10 @@
         nil
       end
 
-<<<<<<< HEAD
-=======
       def opts
         nil
       end
 
->>>>>>> 80d4da09
       def add_ims_prefix(hash)
         hash.transform_keys { |key| "#{LtiAdvantage::Serializers::JwtMessageSerializer::IMS_CLAIM_PREFIX}#{key}" }
       end
