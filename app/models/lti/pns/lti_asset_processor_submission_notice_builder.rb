# frozen_string_literal: true

#
# Copyright (C) 2024 - present Instructure, Inc.
#
# This file is part of Canvas.
#
# Canvas is free software: you can redistribute it and/or modify it under
# the terms of the GNU Affero General Public License as published by the Free
# Software Foundation, version 3 of the License.
#
# Canvas is distributed in the hope that it will be useful, but WITHOUT ANY
# WARRANTY; without even the implied warranty of MERCHANTABILITY or FITNESS FOR
# A PARTICULAR PURPOSE. See the GNU Affero General Public License for more
# details.
#
# You should have received a copy of the GNU Affero General Public License along
# with this program. If not, see <http://www.gnu.org/licenses/>.

module Lti
  module Pns
    # This class is responsible for building the LtiAssetProcessorSubmissionNotice notice.
    # This kind of PNS notice is sent by the Lti::AssetProcessorNotifier to an Asset Processor service to notify it of a new submission.
    class LtiAssetProcessorSubmissionNoticeBuilder < NoticeBuilder
      REQUIRED_PARAMS = %i[
        assignment
        asset_report_service_url
        assets
        custom
        for_user_id
        notice_event_timestamp
        submission_lti_id
      ].freeze
      REQUIRED_ASSETS_PARAMS = %i[asset_id url sha256_checksum timestamp size content_type].freeze

      def initialize(params)
        validate_params!(params)
        @params = params
        super()
      end

      def validate_params!(params)
        REQUIRED_PARAMS.each do |param_name|
          raise ArgumentError, "Missing required parameter: #{param_name}" unless params[param_name]
        end
        params[:assets].each do |asset|
          REQUIRED_ASSETS_PARAMS.each do |asset_param_name|
            raise ArgumentError, "Missing required asset parameter #{asset_param_name}" unless asset[asset_param_name]
          end
        end
      end

      def notice_type
        Lti::Pns::NoticeTypes::ASSET_PROCESSOR_SUBMISSION
      end

      def custom_ims_claims(_tool)
        {
          for_user: {
            user_id: @params[:for_user_id],
          },
          assetreport: {
            scope: [
              TokenScopes::LTI_ASSET_REPORT_SCOPE
            ],
            report_url: @params[:asset_report_service_url]
          },
          assetservice: {
            scope: [
              TokenScopes::LTI_ASSET_READ_ONLY_SCOPE
            ],
            assets: @params[:assets].map { |asset| asset_claim(asset) }
          },
          activity: {
            id: @params[:assignment].lti_context_id,
          },
          submission: {
            id: @params[:submission_lti_id],
          }
        }
      end

      def custom_instructure_claims(_tool)
        {}
      end

      # Use Course as context of the notice. This allows us to send the AGS claims in the notice.
      def custom_context
        @params[:assignment].context
      end

      def asset_claim(asset)
        asset.slice(*REQUIRED_ASSETS_PARAMS, :title, :filename).compact
      end

      def notice_event_timestamp
        @params[:notice_event_timestamp]
      end

      def user
        @params[:user]
      end

      def opts
<<<<<<< HEAD
        { extra_claims: %i[roles asset_processor_eula], custom_params: @params[:custom] }
=======
        { extra_claims: %i[roles eulaservice], custom_params: @params[:custom] }
>>>>>>> 005bce2c
      end
    end
  end
end<|MERGE_RESOLUTION|>--- conflicted
+++ resolved
@@ -102,11 +102,7 @@
       end
 
       def opts
-<<<<<<< HEAD
-        { extra_claims: %i[roles asset_processor_eula], custom_params: @params[:custom] }
-=======
         { extra_claims: %i[roles eulaservice], custom_params: @params[:custom] }
->>>>>>> 005bce2c
       end
     end
   end
