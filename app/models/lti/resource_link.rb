--- conflicted
+++ resolved
@@ -23,17 +23,12 @@
 
   self.ignored_columns += %i[lookup_id resource_link_id]
 
-<<<<<<< HEAD
-  validates :context_external_tool_id, :context_id, :context_type, :lookup_uuid,
-            :resource_link_uuid, presence: true
-=======
   validates :context_external_tool_id,
             :context_id,
             :context_type,
             :lookup_uuid,
             :resource_link_uuid,
             presence: true
->>>>>>> b7de7814
   validates :lookup_uuid, uniqueness: { scope: [:context_id, :context_type] }
 
   belongs_to :context_external_tool
