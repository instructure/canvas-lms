#
# Copyright (C) 2015 Instructure, Inc.
#
# This file is part of Canvas.
#
# Canvas is free software: you can redistribute it and/or modify it under
# the terms of the GNU Affero General Public License as published by the Free
# Software Foundation, version 3 of the License.
#
# Canvas is distributed in the hope that it will be useful, but WITHOUT ANY
# WARRANTY; without even the implied warranty of MERCHANTABILITY or FITNESS FOR
# A PARTICULAR PURPOSE. See the GNU Affero General Public License for more
# details.
#
# You should have received a copy of the GNU Affero General Public License along
# with this program. If not, see <http://www.gnu.org/licenses/>.
#

module AccountAuthorizationConfig::PluginSettings
  module ClassMethods
    def singleton?
      true
    end

    def globally_configured?
      Canvas::Plugin.find(plugin).enabled?
    end

<<<<<<< HEAD
=======
    def recognized_params
      if globally_configured?
        super
      else
        @plugin_settings + super
      end
    end

>>>>>>> ebf1c3f5
    def plugin_settings(*settings)
      settings_hash = {}
      settings.each do |setting|
        if setting.is_a?(Hash)
          settings_hash.merge!(setting)
        else
          settings_hash[setting] = setting
        end
      end
      @plugin_settings = settings_hash.keys

      # use an anonymous module so we can prepend and always call super,
      # regardless of if the method is actually defined on this class,
      # or a parent
      mod = Module.new
      settings_hash.each do |(accessor, setting)|
        mod.module_eval <<-RUBY, __FILE__, __LINE__ + 1
          def #{accessor}
            self.class.globally_configured? ? settings_from_plugin[#{setting.inspect}] : super
          end
        RUBY
      end

      prepend mod
    end
  end

  def self.included(klass)
    klass.instance_variable_set(:@recognized_params, klass.recognized_params)
<<<<<<< HEAD
    klass.extend(ClassMethods)

    def klass.recognized_params
      if globally_configured?
        @recognized_params
      else
        @plugin_settings
      end
    end

=======
    klass.singleton_class.prepend(ClassMethods)
>>>>>>> ebf1c3f5
    klass.cattr_accessor(:plugin)
  end

  def settings_from_plugin
    Canvas::Plugin.find(self.class.plugin).settings
  end
end<|MERGE_RESOLUTION|>--- conflicted
+++ resolved
@@ -26,8 +26,6 @@
       Canvas::Plugin.find(plugin).enabled?
     end
 
-<<<<<<< HEAD
-=======
     def recognized_params
       if globally_configured?
         super
@@ -36,7 +34,6 @@
       end
     end
 
->>>>>>> ebf1c3f5
     def plugin_settings(*settings)
       settings_hash = {}
       settings.each do |setting|
@@ -66,20 +63,7 @@
 
   def self.included(klass)
     klass.instance_variable_set(:@recognized_params, klass.recognized_params)
-<<<<<<< HEAD
-    klass.extend(ClassMethods)
-
-    def klass.recognized_params
-      if globally_configured?
-        @recognized_params
-      else
-        @plugin_settings
-      end
-    end
-
-=======
     klass.singleton_class.prepend(ClassMethods)
->>>>>>> ebf1c3f5
     klass.cattr_accessor(:plugin)
   end
 
