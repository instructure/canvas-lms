--- conflicted
+++ resolved
@@ -196,9 +196,11 @@
        entity.entity_id = idp_entity_id
 
        idp = SAML2::IdentityProvider.new
+       idp.single_sign_on_services << SAML2::Endpoint.new(log_in_url,
+                                                          SAML2::Bindings::HTTPRedirect::URN)
        if log_out_url.present?
          idp.single_logout_services << SAML2::Endpoint.new(log_out_url,
-                                                           SAML2::Endpoint::Bindings::HTTP_REDIRECT)
+                                                           SAML2::Bindings::HTTPRedirect::URN)
        end
        entity.roles << idp
        entity
@@ -218,7 +220,7 @@
 
     sp = SAML2::ServiceProvider.new
     sp.single_logout_services << SAML2::Endpoint.new("#{HostUrl.protocol}://#{hosts.first}/login/saml/logout",
-                                                     SAML2::Endpoint::Bindings::HTTP_REDIRECT)
+                                                     SAML2::Bindings::HTTPRedirect::URN)
 
     hosts.each_with_index do |host, i|
       sp.assertion_consumer_services << SAML2::Endpoint::Indexed.new("#{HostUrl.protocol}://#{host}/login/saml",
@@ -228,20 +230,21 @@
 
     encryption = app_config[:encryption]
 
-    if encryption.is_a?(Hash) &&
-      (cert_path = resolve_saml_key_path(encryption[:certificate]))
-
-      cert = File.read(cert_path)
-      sp.keys << SAML2::Key.new(cert, SAML2::Key::Type::ENCRYPTION, [SAML2::Key::EncryptionMethod.new])
-      sp.keys << SAML2::Key.new(cert, SAML2::Key::Type::SIGNING)
+    if encryption.is_a?(Hash)
+      Array.wrap(encryption[:certificate]).each do |path|
+        cert_path = resolve_saml_key_path(path)
+        next unless cert_path
+
+        cert = File.read(cert_path)
+        sp.keys << SAML2::Key.new(cert, SAML2::Key::Type::ENCRYPTION, [SAML2::Key::EncryptionMethod.new])
+        sp.keys << SAML2::Key.new(cert, SAML2::Key::Type::SIGNING)
+      end
     end
 
     entity.roles << sp
     entity
   end
 
-<<<<<<< HEAD
-=======
   def generate_authn_request_redirect(host: nil, parent_registration: false)
     if account.settings[:use_legacy_saml_authn_request]
       settings = saml_settings(host)
@@ -278,7 +281,6 @@
     forward_url
   end
 
->>>>>>> db3b445b
   def self.sp_metadata_for_account(account, current_host = nil)
     sp_metadata(saml_default_entity_id_for_account(account),HostUrl.context_hosts(account, current_host))
   end
@@ -314,7 +316,7 @@
 
     encryption = app_config[:encryption]
     if encryption.is_a?(Hash)
-      settings.xmlsec_certificate = resolve_saml_key_path(encryption[:certificate])
+      settings.xmlsec_certificate = resolve_saml_key_path(Array.wrap(encryption[:certificate]).first)
       settings.xmlsec_privatekey = resolve_saml_key_path(encryption[:private_key])
 
       settings.xmlsec_additional_privatekeys = Array(encryption[:additional_private_keys]).map { |apk| resolve_saml_key_path(apk) }.compact
