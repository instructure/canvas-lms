--- conflicted
+++ resolved
@@ -146,14 +146,11 @@
     unless context_type == 'ConversationMessage'
       connection.after_transaction_commit { touch_context }
     end
-<<<<<<< HEAD
-=======
   end
 
   def before_attachment_saved
     @after_attachment_saved_workflow_state = self.workflow_state
     self.workflow_state = 'unattached'
->>>>>>> 72f70585
   end
 
   # this is a magic method that gets run by attachment-fu after it is done sending to s3,
