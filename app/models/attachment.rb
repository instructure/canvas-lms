# frozen_string_literal: true

#
# Copyright (C) 2011 - present Instructure, Inc.
#
# This file is part of Canvas.
#
# Canvas is free software: you can redistribute it and/or modify it under
# the terms of the GNU Affero General Public License as published by the Free
# Software Foundation, version 3 of the License.
#
# Canvas is distributed in the hope that it will be useful, but WITHOUT ANY
# WARRANTY; without even the implied warranty of MERCHANTABILITY or FITNESS FOR
# A PARTICULAR PURPOSE. See the GNU Affero General Public License for more
# details.
#
# You should have received a copy of the GNU Affero General Public License along
# with this program. If not, see <http://www.gnu.org/licenses/>.
#

require "atom"
require "crocodoc"
require "fileutils"
require "securerandom"
require "rchardet"

# See the uploads controller and views for examples on how to use this model.
class Attachment < ActiveRecord::Base
  class UniqueRenameFailure < StandardError; end

  self.ignored_columns = %i[last_lock_at last_unlock_at enrollment_id cached_s3_url s3_url_cached_at
                            scribd_account_id scribd_user scribd_mime_type_id submitted_to_scribd_at scribd_doc scribd_attempts
                            cached_scribd_thumbnail last_inline_view local_filename]

  def self.display_name_order_by_clause(table = nil)
    col = table ? "#{table}.display_name" : "display_name"
    best_unicode_collation_key(col)
  end

  PERMITTED_ATTRIBUTES = %i[filename display_name locked position lock_at
                            unlock_at uploaded_data hidden viewed_at].freeze
  def self.permitted_attributes
    PERMITTED_ATTRIBUTES
  end

  EXCLUDED_COPY_ATTRIBUTES = %w[id root_attachment_id uuid folder_id user_id
                                filename namespace workflow_state root_account_id].freeze

  CLONING_ERROR_TYPE = "attachment_clone_url"

  ICON_MAKER_ICONS = "icon_maker_icons"
  UNCATEGORIZED = "uncategorized"
  VALID_CATEGORIES = [ICON_MAKER_ICONS, UNCATEGORIZED].freeze

  include HasContentTags
  include ContextModuleItem
  include SearchTermHelper
  include MasterCourses::Restrictor
  restrict_columns :content, [:display_name, :uploaded_data]
  restrict_columns :settings, %i[folder_id locked lock_at unlock_at usage_rights_id]
  restrict_columns :state, [:locked, :file_state]

  attr_accessor :podcast_associated_asset

  # this is a gross hack to work around freaking SubmissionComment#attachments=
  attr_accessor :ok_for_submission_comment

  belongs_to :context, exhaustive: false, polymorphic:
      [:account, :assessment_question, :assignment, :attachment,
       :content_export, :content_migration, :course, :eportfolio, :epub_export,
       :gradebook_upload, :group, :submission, :purgatory,
       { context_folder: "Folder", context_sis_batch: "SisBatch",
         context_outcome_import: "OutcomeImport",
         context_user: "User", quiz: "Quizzes::Quiz",
         quiz_statistics: "Quizzes::QuizStatistics",
         quiz_submission: "Quizzes::QuizSubmission" }]
  belongs_to :cloned_item
  belongs_to :folder
  belongs_to :user
  has_one :account_report, inverse_of: :attachment
  has_one :group_and_membership_importer, inverse_of: :attachment
  has_one :media_object
  has_many :submission_draft_attachments, inverse_of: :attachment
  has_many :submissions, -> { active }
  has_many :attachment_associations
  belongs_to :root_attachment, class_name: "Attachment"
  belongs_to :replacement_attachment, class_name: "Attachment"
  has_one :sis_batch
  has_one :thumbnail, -> { where(thumbnail: "thumb") }, foreign_key: "parent_id"
  has_many :thumbnails, foreign_key: "parent_id"
  has_many :children, foreign_key: :root_attachment_id, class_name: "Attachment"
  has_many :attachment_upload_statuses
  has_one :crocodoc_document
  has_one :canvadoc
  belongs_to :usage_rights
  has_many :canvadocs_annotation_contexts, inverse_of: :attachment
  has_many :discussion_entry_drafts, inverse_of: :attachment

  before_save :set_root_account_id
  before_save :infer_display_name
  before_save :default_values
  before_save :set_need_notify

  after_save :set_word_count

  before_validation :assert_attachment
  acts_as_list scope: :folder

  def self.file_store_config
    # Return existing value, even if nil, as long as it's defined
    @file_store_config ||= ConfigFile.load("file_store").dup
    @file_store_config ||= { "storage" => "local" }
    @file_store_config["path_prefix"] ||= @file_store_config["path"] || "tmp/files"
    @file_store_config["path_prefix"] = nil if @file_store_config["path_prefix"] == "tmp/files" && @file_store_config["storage"] == "s3"
    @file_store_config
  end

  def self.s3_config
    # Return existing value, even if nil, as long as it's defined
    return @s3_config if defined?(@s3_config)

    @s3_config ||= ConfigFile.load("amazon_s3")
  end

  def self.s3_storage?
    (file_store_config["storage"] rescue nil) == "s3" && s3_config
  end

  def self.local_storage?
    rv = !s3_storage?
    raise "Unknown storage type!" if rv && file_store_config["storage"] != "local"

    rv
  end

  def self.store_type
    if s3_storage?
      Attachments::S3Storage
    elsif local_storage?
      Attachments::LocalStorage
    else
      raise "Unknown storage system configured"
    end
  end

  def store
    @store ||= Attachment.store_type.new(self)
  end

  # Haaay... you're changing stuff here? Don't forget about the Thumbnail model
  # too, it cares about local vs s3 storage.
  has_attachment(
    storage: store_type.key,
    path_prefix: file_store_config["path_prefix"],
    s3_access: "private",
    thumbnails: { thumb: "128x128" },
    thumbnail_class: "Thumbnail"
  )

  # These callbacks happen after the attachment data is saved to disk/s3, or
  # immediately after save if no data is being uploading during this save cycle.
  # That means you can't rely on these happening in the same transaction as the save.
  after_save_and_attachment_processing :touch_context_if_appropriate
  after_save_and_attachment_processing :ensure_media_object

  # this mixin can be added to a has_many :attachments association, and it'll
  # handle finding replaced attachments. In other words, if an attachment fond
  # by id is deleted but an active attachment in the same context has the same
  # path, it'll return that attachment.
  module FindInContextAssociation
    def find(*a)
      find_with_possibly_replaced(super)
    end

    def find_by(**kwargs)
      return super unless kwargs.keys == [:id]

      find_with_possibly_replaced(super)
    end

    def find_all_by_id(ids)
      find_with_possibly_replaced(where(id: ids).to_a)
    end

    def find_with_possibly_replaced(a_or_as)
      case a_or_as
      when Attachment
        find_attachment_possibly_replaced(a_or_as)
      when Array
        a_or_as.map { |a| find_attachment_possibly_replaced(a) }
      end
    end

    def find_attachment_possibly_replaced(att)
      # if they found a deleted attachment by id, but there's an available
      # attachment in the same context and the same full path, we return that
      # instead, to emulate replacing a file without having to update every
      # by-id reference in every user content field.
      if respond_to?(:proxy_association)
        owner = proxy_association.owner
      end

      if att.deleted? && owner
        new_att = owner.attachments.where(id: att.replacement_attachment_id).first if att.replacement_attachment_id
        new_att ||= Folder.find_attachment_in_context_with_path(owner, att.full_display_path)
        new_att || att
      else
        att
      end
    end
  end

  RELATIVE_CONTEXT_TYPES = %w[Course Group User Account].freeze
  # returns true if the context is a type that supports relative file paths
  def self.relative_context?(context_class)
    RELATIVE_CONTEXT_TYPES.include?(context_class.to_s)
  end

  def touch_context_if_appropriate
    unless context_type == "ConversationMessage"
      self.class.connection.after_transaction_commit { touch_context }
    end
  end

  def run_before_attachment_saved
    @after_attachment_saved_workflow_state = workflow_state
    self.workflow_state = "unattached"
  end

  # this is a magic method that gets run by attachment-fu after it is done sending to s3,
  # note, that the time it takes to send to s3 is the bad guy.
  # It blocks and makes the user wait.
  def run_after_attachment_saved
    old_workflow_state = workflow_state
    if workflow_state == "unattached" && @after_attachment_saved_workflow_state
      self.workflow_state = @after_attachment_saved_workflow_state
      @after_attachment_saved_workflow_state = nil
    end

    if %w[pending_upload processing].include?(workflow_state)
      # we don't call .process here so that we don't have to go through another whole save cycle
      self.workflow_state = "processed"
    end

    # directly update workflow_state so we don't trigger another save cycle
    if old_workflow_state != workflow_state
      shard.activate do
        self.class.where(id: self).update_all(workflow_state: workflow_state)
      end
    end

    # try an infer encoding if it would be useful to do so
    delay.infer_encoding if encoding.nil? && content_type&.include?("text") && context_type != "SisBatch"
    if respond_to?(:process_attachment, true)
      automatic_thumbnail_sizes.each do |suffix|
        delay_if_production(singleton: "attachment_thumbnail_#{global_id}_#{suffix}")
          .create_thumbnail_size(suffix)
      end
    end
  end

  READ_FILE_CHUNK_SIZE = 4096
  def self.read_file_chunk_size
    READ_FILE_CHUNK_SIZE
  end

  def self.convert_attachment_encoding?(file_path, file_encoding)
    error_count = 0
    file = File.open(file_path)
    chunk = file.read(read_file_chunk_size)
    encoding_converter = Encoding::Converter.new(file_encoding, Encoding::UTF_8)

    converted_file = File.basename(file_path, File.extname(file_path)) + "_" + SecureRandom.hex + "." + File.extname(file_path)
    converted_file_path = File.join(File.dirname(file_path), converted_file)
    converted_file = File.new(converted_file_path, "w:UTF-8")
    while chunk
      begin
        converted_chunk = encoding_converter.convert(chunk.dup)
        raise EncodingError unless converted_chunk.valid_encoding?

        converted_file.write(converted_chunk)
      rescue EncodingError
        error_count += 1
        if !file.eof? && error_count <= 4
          # we may have split a utf-8 character in the chunk - try to resolve it, but only to a point
          chunk << file.read(1)
          next
        else
          file.close
          converted_file.close

          File.unlink(converted_file_path)

          raise
        end
      end

      error_count = 0
      chunk = file.read(read_file_chunk_size)
    end

    file.close
    converted_file.close

    File.unlink(file_path)
    FileUtils.mv(converted_file_path, file_path)

    true
  rescue EncodingError
    false
  end

  def self.get_file_encoding?(file_path)
    content = File.open(file_path, "rb", &:read)
    CharDet.detect(content)
  end

  def self.convert_to_utf8?(file)
    file_path = File.absolute_path(file.to_path)
    file_encoding = Attachment.get_file_encoding?(file_path)

    return false if file_encoding["confidence"].to_d <= 0.5.to_d
    return true if Attachment.convert_attachment_encoding?(file_path, file_encoding["encoding"])

    false
  end

  def self.valid_utf8?(file)
    # validate UTF-8
    chunk = file.read(read_file_chunk_size)
    error_count = 0

    while chunk
      begin
        raise EncodingError unless chunk.dup.force_encoding("UTF-8").valid_encoding?
      rescue EncodingError
        error_count += 1
        if !file.eof? && error_count <= 4
          # we may have split a utf-8 character in the chunk - try to resolve it, but only to a point
          chunk << file.read(1)
          next
        else
          raise
        end
      end

      error_count = 0
      chunk = file.read(read_file_chunk_size)
    end
    file.close
    true
  rescue EncodingError
    false
  end

  def infer_encoding
    return unless encoding.nil?

    begin
      if self.class.valid_utf8?(self.open)
        self.encoding = "UTF-8"
        Attachment.where(id: self).update_all(encoding: "UTF-8")
      else
        self.encoding = ""
        Attachment.where(id: self).update_all(encoding: "")
      end
    rescue IOError => e
      logger.error("Error inferring encoding for attachment #{global_id}: #{e.message}")
    end
  end

  # this is here becase attachment_fu looks to make sure that parent_id is nil before it will create a thumbnail of something.
  # basically, it makes a false assumption that the thumbnail class is the same as the original class
  # which in our case is false because we use the Thumbnail model for the thumbnails.
  def parent_id; end

  attr_accessor :clone_updated

  def clone_for(context, dup = nil, options = {})
    if !cloned_item && !new_record?
      self.cloned_item = ClonedItem.create(original_item: self) # do we even use this for anything?
      shard.activate do
        Attachment.where(id: self).update_all(cloned_item_id: cloned_item.id) # don't touch it for no reason
      end
    end
    existing = context.attachments.active.find_by(id: self)

    options[:cloned_item_id] ||= cloned_item_id
    options[:migration_id] ||= CC::CCHelper.create_key(self)
    existing ||= Attachment.find_existing_attachment_for_clone(context, options.merge(active_only: true))
    return existing if existing && !options[:overwrite] && !options[:force_copy]

    existing ||= Attachment.find_existing_attachment_for_clone(context, options)

    dup ||= Attachment.new
    dup = existing if existing && options[:overwrite]

    excluded_atts = EXCLUDED_COPY_ATTRIBUTES
    excluded_atts += ["locked", "hidden"] if dup == existing && !options[:migration]&.for_master_course_import?
    dup.assign_attributes(attributes.except(*excluded_atts))
    dup.context = context
    if usage_rights && shard != context.shard
      attrs = usage_rights.attributes.slice("use_justification", "license", "legal_copyright")
      new_rights = context.usage_rights.detect { |ur| attrs.all? { |k, v| ur.attributes[k] == v } }
      new_rights ||= context.usage_rights.create(attrs)
      dup.usage_rights = new_rights
    end
    # avoid cycles (a -> b -> a) and self-references (a -> a) in root_attachment_id pointers
    if dup.new_record? || ![id, root_attachment_id].include?(dup.id)
      if shard == dup.shard
        dup.root_attachment_id = root_attachment_id || id
      elsif (existing_attachment = dup.find_existing_attachment_for_md5)
        dup.root_attachment = existing_attachment
      else
        dup.write_attribute(:filename, filename)
        Attachments::Storage.store_for_attachment(dup, self.open)
      end
    end
    dup.write_attribute(:filename, filename) unless dup.read_attribute(:filename) || dup.root_attachment_id?
    dup.migration_id = options[:migration_id]
    dup.mark_as_importing!(options[:migration]) if options[:migration]
    dup.shard.activate do
      if Attachment.s3_storage? && !instfs_hosted? && context.try(:root_account) && namespace != context.root_account.file_namespace
        dup.save_without_broadcasting!
        dup.make_rootless
        dup.change_namespace(context.root_account.file_namespace)
      end
    end
    dup.updated_at = Time.zone.now
    dup.clone_updated = true
    dup.set_publish_state_for_usage_rights unless locked? || usage_rights_not_required(options)
    dup
  end

  def usage_rights_not_required(options)
    options[:migration]&.for_course_copy? &&
      !options[:migration].source_course.usage_rights_required
  end

  def self.find_existing_attachment_for_clone(context, options = {})
    scope = context.attachments
    scope = scope.active if options[:active_only]
    if options[:migration_id] && options[:match_on_migration_id]
      scope.where(migration_id: options[:migration_id]).first
    elsif options[:cloned_item_id]
      scope.where(cloned_item_id: options[:cloned_item_id]).where(migration_id: [nil, options[:migration_id]]).first
    end
  end

  def copy_to_folder!(folder, on_duplicate = :rename)
    copy = clone_for(folder.context, nil, force_copy: true)
    copy.folder = folder
    copy.save!
    copy.handle_duplicates(on_duplicate)
    copy
  end

  def ensure_media_object
    return true if self.class.skip_media_object_creation?

    in_the_right_state = file_state == "available" && workflow_state !~ /^unattached/
    if in_the_right_state && media_entry_id == "maybe" &&
       content_type && content_type.match(/\A(video|audio)/)
      build_media_object
    end
  end

  def build_media_object
    tag = "add_media_files"
    delay = Setting.get("attachment_build_media_object_delay_seconds", 10.to_s).to_i
    progress = Progress.where(context_type: "Attachment", context_id: self, tag: tag).last
    progress ||= Progress.new context: self, tag: tag

    if progress.new_record? || !progress.pending?
      progress.reset!
      progress.process_job(MediaObject, :add_media_files, { run_at: delay.seconds.from_now, priority: Delayed::LOWER_PRIORITY, preserve_method_args: true, max_attempts: 5 }, self, false) && true
    else
      true
    end
  end

  def assert_attachment
    if !to_be_zipped? && !zipping? && !errored? && !deleted? && (!filename || !content_type || !downloadable?)
      errors.add(:base, t("errors.not_found", "File data could not be found"))
      throw :abort
    end
  end

  after_create :flag_as_recently_created
  attr_accessor :recently_created

  validates :context_id, :context_type, :workflow_state, :category, presence: true
  validates :content_type, length: { maximum: maximum_string_length, allow_blank: true }
  validates :category, inclusion: { in: VALID_CATEGORIES }

  # related_attachments: our root attachment, anyone who shares our root attachment,
  # and anyone who calls us a root attachment
  def related_attachments
    if root_attachment_id
      Attachment.where("id=? OR root_attachment_id=? OR (root_attachment_id=? AND id<>?)",
                       root_attachment_id, id, root_attachment_id, id)
    else
      Attachment.where(root_attachment_id: id)
    end
  end

  def children_and_self
    Attachment.where("id=? OR root_attachment_id=?", id, id)
  end

  TURNITINABLE_MIME_TYPES = %w[
    application/msword
    application/vnd.openxmlformats-officedocument.wordprocessingml.document
    application/pdf
    application/vnd.oasis.opendocument.text
    text/plain
    text/html
    application/rtf
    text/rtf
    text/richtext
    application/vnd.wordperfect
    application/vnd.ms-powerpoint
    application/vnd.openxmlformats-officedocument.presentationml.presentation
  ].to_set.freeze

  def turnitinable?
    TURNITINABLE_MIME_TYPES.include?(content_type)
  end

  def vericiteable?
    # accept any file format
    true
  end

  def flag_as_recently_created
    @recently_created = true
  end
  protected :flag_as_recently_created
  def recently_created?
    @recently_created || (created_at && created_at > Time.now - (60 * 5))
  end

  def after_extension
    res = extension[1..] rescue nil
    res = nil if res == "" || res == "unknown"
    res
  end

  def assert_file_extension
    self.content_type = nil if content_type == "application/x-unknown" || content_type&.include?("ERROR")
    self.content_type ||= mimetype(filename)
    if filename && filename.split(".").length < 2
      # we actually have better luck assuming zip files without extensions
      # are docx files than assuming they're zip files
      self.content_type = "application/vnd.openxmlformats-officedocument.wordprocessingml.document" if content_type&.include?("zip")
      ext = extension
      write_attribute(:filename, filename + ext) unless ext == ".unknown"
    end
  end

  def extension
    res = (filename || "").match(/(\.[^.]*)\z/).to_s
    res = nil if res == ""
    if !res || res == ""
      res = File.mime_types[self.content_type].to_s rescue nil
      res = "." + res if res
    end
    res = nil if res == "."
    res ||= ".unknown"
    res.to_s
  end

  def default_values
    self.modified_at = Time.now.utc if modified_at.nil?
    self.display_name = nil if display_name && display_name.empty?
    self.display_name ||= unencoded_filename
    self.file_state ||= "available"
    assert_file_extension
    self.folder_id = nil if !folder || folder.context != context
    self.folder_id = nil if folder&.deleted? && !deleted?
    self.folder_id ||= Folder.unfiled_folder(context).id rescue nil
    self.folder_id ||= Folder.root_folders(context).first.id rescue nil
    if root_attachment && new_record?
      %i[md5 size content_type].each do |key|
        send("#{key}=", root_attachment.send(key))
      end
      self.workflow_state = "processed"
      write_attribute(:filename, root_attachment.filename)
    end
    self.context = folder.context if folder && (!context || (context.respond_to?(:is_a_context?) && context.is_a_context?))

    if respond_to?(:namespace=) && new_record?
      self.namespace = infer_namespace
    end

    self.media_entry_id ||= "maybe" if new_record? && previewable_media?
  end
  protected :default_values

  def set_root_account_id
    self.root_account_id = infer_root_account_id if namespace_changed? || new_record?
  end

  def set_word_count
    if word_count.nil? && !deleted? && file_state != "broken" && Account.site_admin.feature_enabled?(:word_count_in_speed_grader)
      delay(singleton: "attachment_set_word_count_#{global_id}").update_word_count
    end
  end

  def remove_attachments_from_drafts
    submission_draft_attachments.destroy_all
  end

  def update_word_count
    update_column(:word_count, calculate_words)
  end

  def infer_root_account_id
    # see note in infer_namespace below
    splits = namespace.try(:split, /_/)
    return nil if splits.blank?

    if splits[1] == "localstorage"
      splits[3].to_i
    else
      splits[1].to_i
    end
  end

  def root_account
    root_account_id && Account.find_cached(root_account_id)
  rescue ::Canvas::AccountCacheError
    nil
  end

  def namespace
    read_attribute(:namespace) || (new_record? ? write_attribute(:namespace, infer_namespace) : nil)
  end

  def infer_namespace
    shard.activate do
      # If you are thinking about changing the format of this, take note: some
      # code relies on the namespace as a hacky way to efficiently get the
      # attachment's account id. Look for anybody who is accessing namespace and
      # splitting the string, etc.
      #
      # The infer_root_account_id accessor is still present above, but I didn't verify there
      # isn't any code still accessing the namespace for the account id directly. d
      ns = root_attachment.try(:namespace) if root_attachment_id
      ns ||= Attachment.current_namespace
      ns ||= context.root_account.file_namespace rescue nil
      ns ||= context.account.file_namespace rescue nil
      if Rails.env.development? && Attachment.local_storage?
        ns ||= ""
        ns = "_localstorage_/#{ns}" unless ns.start_with?("_localstorage_/")
      end
      ns = nil if ns && ns.empty?
      ns
    end
  end

  def change_namespace(new_namespace)
    raise "change_namespace must be called on a root attachment" if root_attachment
    return if new_namespace == namespace

    old_full_filename = full_filename
    write_attribute(:namespace, new_namespace)

    store.change_namespace(old_full_filename)
    shard.activate do
      Attachment.where("id=? OR root_attachment_id=?", self, self).update_all(namespace: new_namespace)
    end
  end

  def process_s3_details!(details)
    unless workflow_state == "unattached_temporary"
      self.workflow_state = nil
      self.file_state = "available"
    end
    self.md5 = (details[:etag] || "").delete('"')
    self.content_type = details[:content_type]
    self.size = details[:content_length]

    shard.activate do
      if (existing_attachment = find_existing_attachment_for_md5)
        if existing_attachment.s3object.exists?
          # deduplicate. the existing attachment's s3object should be the same as
          # that just uploaded ('cuz md5 match). delete the new copy and just
          # have this attachment inherit from the existing attachment.
          s3object.delete rescue nil
          self.root_attachment = existing_attachment
          write_attribute(:filename, nil)
        else
          # it looks like we had a duplicate, but the existing attachment doesn't
          # actually have an s3object (probably from an earlier bug). update it
          # and all its inheritors to inherit instead from this attachment.
          existing_attachment.root_attachment = self
          existing_attachment.write_attribute(:filename, nil)
          existing_attachment.save!
          Attachment.where(root_attachment_id: existing_attachment).update_all(
            root_attachment_id: id,
            filename: nil,
            updated_at: Time.zone.now
          )
        end
      end
      save!
      # normally this would be called by attachment_fu after it had uploaded the file to S3.
      run_after_attachment_saved
    end
  end

  CONTENT_LENGTH_RANGE = 10.gigabytes
  S3_EXPIRATION_TIME = 30.minutes

  def ajax_upload_params(local_upload_url, s3_success_url, options = {})
    # Build the data that will be needed for the user to upload to s3
    # without us being the middle-man
    sanitized_filename = full_filename.tr("+", " ")
    policy = {
      "expiration" => (options[:expiration] || S3_EXPIRATION_TIME).from_now.utc.iso8601,
      "conditions" => [
        { "key" => sanitized_filename },
        { "acl" => "private" },
        ["starts-with", "$Filename", ""],
        ["content-length-range", 1, (options[:max_size] || CONTENT_LENGTH_RANGE)]
      ]
    }

    # We don't use a Aws::S3::PresignedPost object to build this for us because
    # there is no way to add custom parameters to the condition, like we do
    # with `extras` below.
    options[:datetime] = Time.now.utc.strftime("%Y%m%dT%H%M%SZ")
    res = store.initialize_ajax_upload_params(local_upload_url, s3_success_url, options)
    policy = store.amend_policy_conditions(policy, datetime: options[:datetime])

    if res[:upload_params]["folder"].present?
      policy["conditions"] << ["starts-with", "$folder", ""]
    end

    extras = []
    if options[:no_redirect]
      extras << { "success_action_status" => "201" }
      extras << { "success_url" => res[:success_url] }
    elsif res[:success_url]
      extras << { "success_action_redirect" => res[:success_url] }
    end
    if content_type && content_type != "unknown/unknown"
      extras << { "content-type" => content_type }
    elsif options[:default_content_type]
      extras << { "content-type" => options[:default_content_type] }
    end
    policy["conditions"] += extras

    policy_encoded = Base64.encode64(policy.to_json).delete("\n")
    sig_key, sig_val = store.sign_policy(policy_encoded, options[:datetime])

    res[:id] = id
    res[:upload_params].merge!({
                                 "Filename" => filename,
                                 "key" => sanitized_filename,
                                 "acl" => "private",
                                 "Policy" => policy_encoded,
                                 sig_key => sig_val
                               })
    extras.map(&:to_a).each { |extra| res[:upload_params][extra.first.first] = extra.first.last }
    res
  end

  def self.decode_policy(policy_str, signature_str)
    return nil if policy_str.blank? || signature_str.blank?

    signature = Base64.decode64(signature_str)
    return nil if OpenSSL::HMAC.digest(OpenSSL::Digest.new("sha1"), shared_secret, policy_str) != signature

    policy = JSON.parse(Base64.decode64(policy_str))
    return nil unless Time.zone.parse(policy["expiration"]) >= Time.now

    attachment = Attachment.find(policy["attachment_id"])
    return nil unless [:unattached, :unattached_temporary].include?(attachment.try(:state))

    [policy, attachment]
  end

  def unencoded_filename
    CGI.unescape(filename || t(:default_filename, "File"))
  end

  def quota_exemption_key
    assign_uuid
    Canvas::Security.hmac_sha1(uuid + "quota_exempt")[0, 10]
  end

  def verify_quota_exemption_key(hmac)
    Canvas::Security.verify_hmac_sha1(hmac, uuid + "quota_exempt", truncate: 10)
  end

  def self.minimum_size_for_quota
    Setting.get("attachment_minimum_size_for_quota", "512").to_i
  end

  def self.get_quota(context)
    quota = 0
    quota_used = 0
    context = context.quota_context if context.respond_to?(:quota_context) && context.quota_context
    if context
      GuardRail.activate(:secondary) do
        context.shard.activate do
          quota = Setting.get("context_default_quota", 50.megabytes.to_s).to_i
          quota = context.quota if context.respond_to?("quota") && context.quota

          attachment_scope = context.attachments.active.where(root_attachment_id: nil)

          if context.is_a?(User) || context.is_a?(Group)
            excluded_attachment_ids = []
            if context.is_a?(User)
              excluded_attachment_ids += context.attachments.joins(:attachment_associations).where(attachment_associations: { context_type: "Submission" }).pluck(:id)
            end
            excluded_attachment_ids += context.attachments.where(folder_id: context.submissions_folders).pluck(:id)
            attachment_scope = attachment_scope.where.not(id: excluded_attachment_ids) if excluded_attachment_ids.any?
          end

          min = minimum_size_for_quota
          # translated to ruby this is [size, min].max || 0
          quota_used = attachment_scope.sum("COALESCE(CASE when size < #{min} THEN #{min} ELSE size END, 0)").to_i
        end
      end
    end
    { quota: quota, quota_used: quota_used }
  end

  # Returns a boolean indicating whether the given context is over quota
  # If additional_quota > 0, that'll be added to the current quota used
  # (for example, to check if a new attachment of size additional_quota would
  # put the context over quota.)
  def self.over_quota?(context, additional_quota = nil)
    quota = get_quota(context)
    quota[:quota] < quota[:quota_used] + (additional_quota || 0)
  end

  def self.quota_available(context)
    quota = get_quota(context)
    [0, quota[:quota] - quota[:quota_used]].max
  end

  def handle_duplicates(method, opts = {})
    return [] unless method.present? && folder

    method = if folder.for_submissions?
               :rename
             else
               method.to_sym
             end

    if method == :overwrite
      atts = shard.activate { folder.active_file_attachments.where("display_name=? AND id<>?", self.display_name, id).to_a }
      method = :rename if atts.any? { |att| att.editing_restricted?(:any) }
    end

    deleted_attachments = []
    if method == :rename
      begin
        save! unless id

        valid_name = false
        shard.activate do
          iter_count = 1
          until valid_name
            existing_names = folder.active_file_attachments.where.not(id: id).pluck(:display_name)
            new_name = opts[:name] || self.display_name
            self.display_name = Attachment.make_unique_filename(new_name, existing_names, iter_count)

            if Attachment.where("id = ? AND NOT EXISTS (?)", self,
                                Attachment.where("id <> ? AND display_name = ? AND folder_id = ? AND file_state <> ?",
                                                 self, display_name, folder_id, "deleted"))
                         .limit(1)
                         .update_all(display_name: display_name) > 0
              valid_name = true
            end
            iter_count += 1
            raise UniqueRenameFailure if iter_count >= 10
          end
        end
      rescue UniqueRenameFailure => e
        Canvas::Errors.capture_exception(:attachment, e, :warn)
        # Failed to uniquely rename attachment, slapping on a UUID and moving on
        self.display_name = self.display_name + SecureRandom.uuid
        Attachment.where(id: self).limit(1).update_all(display_name: display_name)
      end
    elsif method == :overwrite && atts.any?
      shard.activate do
        Attachment.where(id: atts).update_all(replacement_attachment_id: id) # so we can find the new file in content links
        copy_access_attributes!(atts)
        atts.each do |a|
          # update content tags to refer to the new file
          if ContentTag.where(content_id: a, content_type: "Attachment").update_all(content_id: id, updated_at: Time.now.utc) > 0
            ContextModule.where(id: ContentTag.where(content_id: id, content_type: "Attachment").select(:context_module_id)).touch_all
          end
          # update replacement pointers pointing at the overwritten file
          context.attachments.where(replacement_attachment_id: a).update_all(replacement_attachment_id: id)
          # delete the overwritten file (unless the caller is queueing them up)
          a.destroy unless opts[:caller_will_destroy]
          deleted_attachments << a
        end
      end
    end
    deleted_attachments
  end

  def copy_access_attributes!(source_attachments)
    self.could_be_locked = true if source_attachments.any?(&:could_be_locked?)
    source = source_attachments.first
    self.file_state = "hidden" if source.file_state == "hidden"
    self.locked = source.locked
    self.unlock_at = source.unlock_at
    self.lock_at = source.lock_at
    self.usage_rights_id = source.usage_rights_id
    save! if changed?
  end

  def self.destroy_files(ids)
    Attachment.where(id: ids).each(&:destroy)
  end

  before_save :assign_uuid
  def assign_uuid
    self.uuid ||= CanvasSlug.generate_securish_uuid
  end
  protected :assign_uuid

  def reset_uuid!
    self.uuid = CanvasSlug.generate_securish_uuid
    save!
  end

  def inline_content?
    self.content_type.start_with?("text") || extension == ".html" || extension == ".htm" || extension == ".swf"
  end

  def self.shared_secret
    raise "Cannot call Attachment.shared_secret when configured for s3 storage" if s3_storage?

    "local_storage" + Canvas::Security.encryption_key
  end

  delegate :shared_secret, to: :store

  def instfs_hosted?
    !!instfs_uuid
  end

  def downloadable?
    instfs_hosted? || !!(authenticated_s3_url rescue false)
  end

  def public_url(**options)
    if instfs_hosted?
      InstFS.authenticated_url(self, options.merge(user: nil))
    else
      should_download = options.delete(:download)
      disposition = should_download ? "attachment" : "inline"
      options[:response_content_disposition] = "#{disposition}; #{disposition_filename}"
      authenticated_s3_url(**options)
    end
  end

  def public_inline_url(ttl = url_ttl)
    public_url(expires_in: ttl, download: false)
  end

  def public_download_url(ttl = url_ttl)
    public_url(expires_in: ttl, download: true)
  end

  def url_ttl
    setting = root_account&.settings&.[](:s3_url_ttl_seconds)
    setting ||= Setting.get("attachment_url_ttl", 1.hour.to_s)
    setting.to_i.seconds
  end

  def stored_locally?
    # if the file exists in inst-fs, it won't be in local storage even if
    # that's what Canvas otherwise thinks it's configured for
    return false if instfs_hosted?

    Attachment.local_storage?
  end

  def can_be_proxied?
    (mime_class == "html" && size < Setting.get("max_inline_html_proxy_size", 128 * 1024).to_i) ||
      (mime_class == "flash" && size < Setting.get("max_swf_proxy_size", 1024 * 1024).to_i) ||
      (content_type == "text/css" && size < Setting.get("max_css_proxy_size", 64 * 1024).to_i)
  end

  def local_storage_path
    "#{HostUrl.context_host(context)}/#{context_type.underscore.pluralize}/#{context_id}/files/#{id}/download?verifier=#{uuid}"
  end

  def content_type_with_encoding
    encoding.blank? ? content_type : "#{content_type}; charset=#{encoding}"
  end

  def content_type_with_text_match
    # treats all text/X files as text/plain (except text/html)
    (content_type.to_s.match(%r{^text/.*}) && content_type.to_s != "text/html") ? "text/plain" : content_type
  end

  # Returns an IO-like object containing the contents of the attachment file.
  # Any resources are guaranteed to be cleaned up when the object is garbage
  # collected (for instance, using the Tempfile class). Calling close on the
  # object may clean up things faster.
  #
  # By default, this method will stream the file as it is read, if it's stored
  # remotely and streaming is possible.  If opts[:need_local_file] is true,
  # then a local Tempfile will be created if necessary and the IO object
  # returned will always respond_to :path and :rewind, and have the right file
  # extension.
  #
  # Be warned! If local storage is used, a File handle to the actual file will
  # be returned, not a Tempfile handle. So don't rm the file's .path or
  # anything crazy like that. If you need to test whether you can move the file
  # at .path, or if you need to copy it, check if the file is_a?(Tempfile) (and
  # pass :need_local_file => true of course).
  #
  # If opts[:temp_folder] is given, and a local temporary file is created, this
  # path will be used instead of the default system temporary path. It'll be
  # created if necessary.
  def open(opts = {}, &block)
    if instfs_hosted?
      if block
        streaming_download(&block)
      else
        create_tempfile(opts) do |tempfile|
          streaming_download(tempfile)
        end
      end
    else
      store.open(opts, &block)
    end
  end

  class FailedResponse < StandardError; end
  # GETs this attachment's public_url and streams the response to the
  # passed block; this is a helper function for #open
  # (you should call #open instead of this)
  private def streaming_download(dest = nil, &block)
    retries ||= 0
    CanvasHttp.get(public_url) do |response|
      raise FailedResponse, "Expected 200, got #{response.code}: #{response.body}" unless response.code.to_i == 200

      response.read_body(dest, &block)
    end
  rescue FailedResponse, Net::ReadTimeout, Net::OpenTimeout => e
    if (retries += 1) < Setting.get(:streaming_download_retries, "5").to_i
      Canvas::Errors.capture_exception(:attachment, e, :info)
      retry
    else
      raise e
    end
  end

  def create_tempfile(opts)
    if opts[:temp_folder].present? && !File.exist?(opts[:temp_folder])
      FileUtils.mkdir_p(opts[:temp_folder])
    end
    tempfile = Tempfile.new(["attachment_#{id}", extension],
                            opts[:temp_folder].presence || Dir.tmpdir)
    tempfile.binmode
    yield tempfile
    tempfile.rewind
    tempfile
  end

  def has_thumbnail?
    thumbnailable? && (instfs_hosted? || thumbnail.present?)
  end

  # you should be able to pass an optional width, height, and page_number/video_seconds to this method for media objects
  # you should be able to pass an optional size (e.g. '64x64') to this method for other thumbnailable content types
  #
  # direct use of this method is deprecated. use the controller's
  # `file_authenticator.thumbnail_url(attachment)` instead.
  def thumbnail_url(options = {})
    return nil if Attachment.skip_thumbnails

    geometry = options[:size]
    if thumbnail || geometry.present?
      to_use = thumbnail_for_size(geometry) || thumbnail
      to_use.cached_s3_url
    elsif media_object&.media_id
      CanvasKaltura::ClientV3.new.thumbnail_url(media_object.media_id,
                                                width: options[:width] || 140,
                                                height: options[:height] || 100,
                                                vid_sec: options[:video_seconds] || 5)
    else
      nil # "still need to handle things that are not images with thumbnails or kaltura docs"
    end
  end

  def thumbnail_for_size(geometry)
    if self.class.allows_thumbnails_of_size?(geometry)
      to_use = thumbnails.loaded? ? thumbnails.detect { |t| t.thumbnail == geometry } : thumbnails.where(thumbnail: geometry).first
      to_use || create_dynamic_thumbnail(geometry)
    end
  end

  def self.allows_thumbnails_of_size?(geometry)
    dynamic_thumbnail_sizes.include?(geometry)
  end

  def self.truncate_filename(filename, max_len, &block)
    block ||= ->(str, len) { str[0...len] }
    ext_index = filename.rindex(".")
    if ext_index
      ext = block.call(filename[ext_index..], (max_len / 2) + 1)
      base = block.call(filename[0...ext_index], max_len - ext.length)
      base + ext
    else
      block.call(filename, max_len)
    end
  end

  def save_without_broadcasting
    @skip_broadcasts = true
    save
  ensure
    @skip_broadcasts = false
  end

  def save_without_broadcasting!
    @skip_broadcasts = true
    save!
  ensure
    @skip_broadcasts = false
  end

  # called before save
  # notification is not sent until file becomes 'available'
  # (i.e., don't notify before it finishes uploading)
  def set_need_notify
    self.need_notify = true if !@skip_broadcasts &&
                               file_state_changed? &&
                               file_state == "available" &&
                               context.respond_to?(:state) && context.state == :available &&
                               folder && folder.visible?
  end

  def notify_only_admins?
    context.is_a?(Course) && (folder.currently_locked? || currently_locked? || context.tab_hidden?(Course::TAB_FILES))
  end

  # generate notifications for recent file operations
  # (this should be run in a delayed job)
  def self.do_notifications
    # consider a batch complete when no uploads happen in this time
    quiet_period = Setting.get("attachment_notify_quiet_period_minutes", "5").to_i.minutes.ago

    # if a batch is older than this, just drop it rather than notifying
    discard_older_than = Setting.get("attachment_notify_discard_older_than_hours", "120").to_i.hours.ago

    while true
      file_batches = Attachment
                     .where("need_notify")
                     .group(:context_id, :context_type)
                     .having("MAX(updated_at)<?", quiet_period)
                     .limit(500)
                     .pluck(Arel.sql("COUNT(attachments.id), MIN(attachments.id), MAX(updated_at), context_id, context_type"))
      break if file_batches.empty?

      file_batches.each do |count, attachment_id, last_updated_at, context_id, context_type|
        # clear the need_notify flag for this batch
        Attachment.where("need_notify AND updated_at <= ? AND context_id = ? AND context_type = ?", last_updated_at, context_id, context_type)
                  .update_all(need_notify: nil)

        # skip the notification if this batch is too old to be timely
        next if last_updated_at.to_time < discard_older_than

        # now generate the notification
        record = Attachment.find(attachment_id)
        next if record.context.is_a?(Course) && (!record.context.available? || record.context.concluded?)

        if record.notify_only_admins?
          # only notify course students if they are able to access it
          to_list = record.context.participating_admins - [record.user]
        elsif record.context.respond_to?(:participants)
          to_list = record.context.participants(by_date: true) - [record.user]
        end
        recipient_keys = (to_list || []).compact.map(&:asset_string)
        next if recipient_keys.empty?

        notification = BroadcastPolicy.notification_finder.by_name(count.to_i > 1 ? "New Files Added" : "New File Added")
        data = { count: count }
        DelayedNotification.delay_if_production(priority: 30).process(record, notification, recipient_keys, data)
      end
    end
  end

  def infer_display_name
    self.display_name ||= unencoded_filename
  end
  protected :infer_display_name

  def readable_size
    ActiveSupport::NumberHelper.number_to_human_size(size) rescue "size unknown"
  end

  def disposition_filename
    ascii_filename = I18n.transliterate(display_name, replacement: "_")

    # response-content-disposition will be url encoded in the depths of
    # aws-s3, doesn't need to happen here. we'll be nice and ghetto http
    # quote the filename string, though.
    quoted_ascii = ascii_filename.gsub(/([\x00-\x1f"\x7f])/, "\\\\\\1")

    # awesome browsers will use the filename* and get the proper unicode filename,
    # everyone else will get the sanitized ascii version of the filename
    quoted_unicode = "UTF-8''#{URI.escape(display_name, /[^A-Za-z0-9.]/)}"
    %(filename="#{quoted_ascii}"; filename*=#{quoted_unicode})
  end
  protected :disposition_filename

  def attachment_path_id
    a = (respond_to?(:root_attachment) && root_attachment) || self
    ((a.respond_to?(:parent_id) && a.parent_id) || a.id).to_s
  end

  def filename
    read_attribute(:filename) || root_attachment&.filename
  end

  def filename=(name)
    # infer a display name without round-tripping through truncated CGI-escaped filename
    # (which reduces the length of unicode filenames to as few as 28 characters)
    self.display_name ||= Attachment.truncate_filename(name, 255)
    super(name)
  end

  def thumbnail
    super || root_attachment.try(:thumbnail)
  end

  def content_directory
    directory_name || Folder.root_folders(context).first.name
  end

  def to_atom(opts = {})
    Atom::Entry.new do |entry|
      entry.title     = t(:feed_title, "File: %{title}", title: context.name) unless opts[:include_context]
      entry.title     = t(:feed_title_with_context, "File, %{course_or_group}: %{title}", course_or_group: context.name, title: context.name) if opts[:include_context]
      entry.authors << Atom::Person.new(name: context.name)
      entry.updated   = updated_at
      entry.published = created_at
      entry.id        = "tag:#{HostUrl.default_host},#{created_at.strftime("%Y-%m-%d")}:/files/#{feed_code}"
      entry.links << Atom::Link.new(rel: "alternate",
                                    href: "http://#{HostUrl.context_host(context)}/#{context_url_prefix}/files/#{id}")
      entry.content = Atom::Content::Html.new(self.display_name.to_s)
    end
  end

  def name
    display_name
  end

  def title
    display_name
  end

  def associate_with(context)
    attachment_associations.create(context: context)
  end

  def mime_class
    # NOTE: keep this list in sync with what's in packages/canvas-rce/src/common/mimeClass.js
    {
      "text/html" => "html",
      "text/x-csharp" => "code",
      "text/xml" => "code",
      "text/css" => "code",
      "text" => "text",
      "text/plain" => "text",
      "application/rtf" => "doc",
      "text/rtf" => "doc",
      "application/vnd.oasis.opendocument.text" => "doc",
      "application/pdf" => "pdf",
      "application/vnd.openxmlformats-officedocument.wordprocessingml.document" => "doc",
      "application/x-docx" => "doc",
      "application/msword" => "doc",
      "application/vnd.ms-powerpoint" => "ppt",
      "application/vnd.openxmlformats-officedocument.presentationml.presentation" => "ppt",
      "application/vnd.ms-excel" => "xls",
      "application/vnd.openxmlformats-officedocument.spreadsheetml.sheet" => "xls",
      "application/vnd.oasis.opendocument.spreadsheet" => "xls",
      "image/jpeg" => "image",
      "image/pjpeg" => "image",
      "image/png" => "image",
      "image/gif" => "image",
      "image/bmp" => "image",
      "image/svg+xml" => "image",
      "image/webp" => "image",
      "image/vnd.microsoft.icon" => "image",
      "application/x-rar" => "zip",
      "application/x-rar-compressed" => "zip",
      "application/x-zip" => "zip",
      "application/x-zip-compressed" => "zip",
      "application/xml" => "code",
      "application/zip" => "zip",
      "audio/mpeg" => "audio",
      "audio/mp3" => "audio",
      "audio/basic" => "audio",
      "audio/mid" => "audio",
      "audio/3gpp" => "audio",
      "audio/x-aiff" => "audio",
      "audio/x-mpegurl" => "audio",
      "audio/x-ms-wma" => "audio",
      "audio/x-pn-realaudio" => "audio",
      "audio/x-wav" => "audio",
      "audio/mp4" => "audio",
      "audio/wav" => "audio",
      "audio/webm" => "audio",
      "video/mpeg" => "video",
      "video/quicktime" => "video",
      "video/x-la-asf" => "video",
      "video/x-ms-asf" => "video",
      "video/x-ms-wma" => "video",
      "video/x-ms-wmv" => "audio",
      "video/x-msvideo" => "video",
      "video/x-sgi-movie" => "video",
      "video/3gpp" => "video",
      "video/mp4" => "video",
      :"video/webm" => "video",
      :"video/avi" => "video",
      "application/x-shockwave-flash" => "flash"
    }[content_type] || "file"
  end

  def associated_with_submission?
    @associated_with_submission ||= attachment_associations.where(context_type: "Submission").exists?
  end

  def user_can_read_through_context?(user, session)
    context&.grants_right?(user, session, :read) ||
      (context.is_a?(AssessmentQuestion) && context.user_can_see_through_quiz_question?(user, session))
  end

  set_policy do
    given do |user, session|
      context&.grants_right?(user, session, :manage_files_edit) &&
        !associated_with_submission? &&
        (!folder || folder.grants_right?(user, session, :manage_contents))
    end
    can :read and can :update

    given do |user, session|
      context&.grants_right?(user, session, :manage_files_delete) &&
        !associated_with_submission? &&
        (!folder || folder.grants_right?(user, session, :manage_contents))
    end
    can :read and can :delete

    given do |user, session|
      context&.grants_right?(user, session, :manage_files_add)
    end
    can :read and can :create and can :download and can :read_as_admin

    given { public? }
    can :read and can :download

    given { |user, session| context&.grants_right?(user, session, :read) } # students.include? user }
    can :read

    given { |user, session| context&.grants_right?(user, session, :read_as_admin) }
    can :read_as_admin

    given do |user, session|
      user_can_read_through_context?(user, session) && !locked_for?(user, check_policies: true)
    end
    can :read and can :download

    given do |_user, session|
      (u = session.try(:file_access_user)) &&
        (user_can_read_through_context?(u, session) ||
          (context.respond_to?(:is_public_to_auth_users?) && context.is_public_to_auth_users?)) &&
        session["file_access_expiration"] && session["file_access_expiration"].to_i > Time.zone.now.to_i
    end
    can :read

    given do |user|
      user && attachment_associations.joins(:submission).where(submissions: { user: user }).exists?
    end
    can :read

    given do |_user, session|
      (u = session.try(:file_access_user)) &&
        (user_can_read_through_context?(u, session) ||
          (context.respond_to?(:is_public_to_auth_users?) && context.is_public_to_auth_users?)) &&
        !locked_for?(u, check_policies: true) &&
        session["file_access_expiration"] && session["file_access_expiration"].to_i > Time.zone.now.to_i
    end
    can :download

    given do |user|
      owner = self.user
      context_type == "Assignment" && user == owner
    end
    can :attach_to_submission_comment
  end

  def clear_permissions(run_at)
    GuardRail.activate(:primary) do
      delay(run_at: run_at,
            singleton: "clear_attachment_permissions_#{global_id}").touch
    end
  end

  def next_lock_change
    [lock_at, unlock_at].compact.select { |t| t > Time.zone.now }.min
  end

  def locked_for?(user, opts = {})
    return false if opts[:check_policies] && grants_right?(user, :read_as_admin)
    return { asset_string: asset_string, manually_locked: true } if locked || Folder.is_locked?(self.folder_id)

    RequestCache.cache(locked_request_cache_key(user)) do
      locked = false
      # prevent an access attempt shortly before unlock_at/lock_at from caching permissions beyond that time
      next_clear_cache = next_lock_change
      if next_clear_cache.present? && next_clear_cache < (Time.zone.now + AdheresToPolicy::Cache::CACHE_EXPIRES_IN)
        clear_permissions(next_clear_cache)
      end
      if unlock_at && Time.zone.now < unlock_at
        locked = { asset_string: asset_string, unlock_at: unlock_at }
      elsif lock_at && Time.now > lock_at
        locked = { asset_string: asset_string, lock_at: lock_at }
      elsif could_be_locked && (item = locked_by_module_item?(user, opts))
        locked = { asset_string: asset_string, context_module: item.context_module.attributes }
        locked[:unlock_at] = locked[:context_module]["unlock_at"] if locked[:context_module]["unlock_at"] && locked[:context_module]["unlock_at"] > Time.now.utc
      end
      locked
    end
  end

  def hidden?
    return @hidden if defined?(@hidden)

    @hidden = self.file_state == "hidden" || folder&.hidden?
  end

  def published?
    !locked?
  end

  def publish!
    self.locked = false
    save!
  end

  def just_hide
    self.file_state == "hidden"
  end

  def public?
    self.file_state == "public"
  end

  def currently_locked
    locked || (lock_at && Time.zone.now > lock_at) || (unlock_at && Time.zone.now < unlock_at) || self.file_state == "hidden"
  end
  alias_method :currently_locked?, :currently_locked

  def hidden
    hidden?
  end

  def hidden=(val)
    self.file_state = (val == true || val == "1" ? "hidden" : "available")
  end

  def context_module_action(user, action)
    context_module_tags.each { |tag| tag.context_module_action(user, action) }
  end

  include Workflow

  # Right now, using the state machine to manage whether an attachment has
  # been uploaded or scrubbed in other ways.  All that work should be managed by
  # the state machine.
  workflow do
    state :pending_upload do
      event :upload, transitions_to: :processing
      event :process, transitions_to: :processed
      event :mark_errored, transitions_to: :errored
    end

    state :processing do
      event :process, transitions_to: :processed
      event :mark_errored, transitions_to: :errored
    end

    state :processed do
      event :recycle, transitions_to: :pending_upload
    end
    state :errored do
      event :recycle, transitions_to: :pending_upload
    end
    state :deleted
    state :to_be_zipped
    state :zipping
    state :zipped
    state :unattached
    state :unattached_temporary
  end

  scope :visible, -> { where(["attachments.file_state in (?, ?)", "available", "public"]) }
  scope :not_deleted, -> { where("attachments.file_state<>'deleted'") }

  scope :not_hidden, -> { where("attachments.file_state<>'hidden'") }
  scope :uncategorized, -> { where(category: UNCATEGORIZED) }
  scope :for_category, ->(category) { where(category: category) }
  scope :not_locked, lambda {
    where("attachments.locked IS NOT TRUE
      AND (attachments.lock_at IS NULL OR attachments.lock_at>?)
      AND (attachments.unlock_at IS NULL OR attachments.unlock_at<?)", Time.now.utc, Time.now.utc)
  }

  scope :by_content_types, lambda { |types|
    condition_sql = build_content_types_sql(types)
    where(condition_sql)
  }

  scope :by_exclude_content_types, lambda { |types|
    condition_sql = build_content_types_sql(types)
    where.not(condition_sql)
  }

  def self.build_content_types_sql(types)
    clauses = []
    types.each do |type|
      clauses << if type.include? "/"
                   sanitize_sql_array(["(attachments.content_type=?)", type])
                 else
                   wildcard("attachments.content_type", type + "/", type: :right)
                 end
    end
    clauses.join(" OR ")
  end

  # this method is used to create attachments from file uploads that are just
  # data files. Used in multiple importers in canvas.
  def self.create_data_attachment(context, data, display_name = nil)
    context.shard.activate do
      Attachment.new.tap do |att|
        Attachment.skip_3rd_party_submits(true)
        att.context = context
        att.display_name = display_name if display_name
        Attachments::Storage.store_for_attachment(att, data)
        att.save!
      end
    end
  ensure
    Attachment.skip_3rd_party_submits(false)
  end

  alias_method :destroy_permanently!, :destroy
  # file_state is like workflow_state, which was already taken
  # possible values are: available, deleted
  def destroy
    return if new_record?

    self.file_state = "deleted" # destroy
    self.deleted_at = Time.now.utc
    ContentTag.delete_for(self)
    MediaObject.where(attachment_id: id).update_all(attachment_id: nil, updated_at: Time.now.utc)
    save!
    # if the attachment being deleted belongs to a user and the uuid (hash of file) matches the avatar_image_url
    # then clear the avatar_image_url value.
    context.clear_avatar_image_url_with_uuid(self.uuid) if context_type == "User" && self.uuid.present?
    remove_attachments_from_drafts
    true
  end

  # this will delete the content of the attachment but not delete the attachment
  # object. It will replace the attachment content with a file_removed file.
  def destroy_content_and_replace(deleted_by_user = nil)
    shard.activate do
      file_removed_path = self.class.file_removed_path
      new_name = File.basename(file_removed_path)
      att = root_attachment_id? ? root_attachment : self
      return true if att.display_name == new_name

      att.send_to_purgatory(deleted_by_user) unless Purgatory.where(attachment_id: att).active.exists?
      att.destroy_content
      att.thumbnail&.destroy

      if att.instfs_hosted? && InstFS.enabled?
        # duplicate the base file_removed file to a unique uuid
        att.instfs_uuid = InstFS.duplicate_file(Attachment.file_removed_base_instfs_uuid)
      else
        Attachments::Storage.store_for_attachment(att, File.open(file_removed_path))
      end
      att.filename = new_name
      att.display_name = new_name
      att.content_type = "application/pdf"
      CrocodocDocument.where(attachment_id: att.children_and_self.select(:id)).delete_all
      canvadoc_scope = Canvadoc.where(attachment_id: att.children_and_self.select(:id))
      CanvadocsSubmission.where(canvadoc_id: canvadoc_scope.select(:id)).delete_all
      AnonymousOrModerationEvent.where(canvadoc_id: canvadoc_scope.select(:id)).delete_all
      canvadoc_scope.delete_all
      att.save!
    end
  end

  def self.file_removed_path
    Rails.root.join("public/file_removed/file_removed.pdf")
  end

  # find the file_removed file on instfs (or upload it)
  def self.file_removed_base_instfs_uuid
    # i imagine that inevitably someone is going to change the file without knowing about any of this
    # so make the cache depend on the file contents
    path = file_removed_path
    @@file_removed_md5 ||= Digest::MD5.hexdigest(File.read(path))
    key = "file_removed_instfs_uuid_#{@@file_removed_md5}_#{Digest::MD5.hexdigest(InstFS.app_host)}"

    @@base_file_removed_uuids ||= {}
    @@base_file_removed_uuids[key] ||= Rails.cache.fetch(key) do
      # re-upload and save the uuid - it's okay if we end up repeating this every now and then
      # it's at least an improvement over re-uploading the file _every time_ we replace
      InstFS.direct_upload(
        file_object: File.open(path),
        file_name: File.basename(path)
      )
    end
  end

  # this method does not destroy anything. It copies the content to a new s3object
  def send_to_purgatory(deleted_by_user = nil)
    make_rootless
    new_instfs_uuid = nil
<<<<<<< HEAD
    if instfs_hosted? && InstFS.enabled? && instfs_uuid
=======
    if instfs_hosted? && InstFS.enabled?
>>>>>>> 033797ba
      # copy to a new instfs file
      new_instfs_uuid = InstFS.duplicate_file(instfs_uuid)
    elsif Attachment.s3_storage? && s3object.exists?
      s3object.copy_to(bucket.object(purgatory_filename))
    elsif Attachment.local_storage?
      FileUtils.mkdir(local_purgatory_directory) unless File.exist?(local_purgatory_directory)
      FileUtils.cp full_filename, local_purgatory_file
    end
    if (p = Purgatory.find_by(attachment_id: self))
      p.deleted_by_user = deleted_by_user
      p.old_filename = filename
      p.old_display_name = display_name
      p.old_content_type = content_type
      p.old_workflow_state = workflow_state
      p.old_file_state = file_state
      p.new_instfs_uuid = new_instfs_uuid
      p.workflow_state = "active"
      p.save!
    else
      Purgatory.create!(attachment: self, old_filename: filename, old_display_name: display_name, old_content_type: content_type,
                        old_file_state: file_state, old_workflow_state: workflow_state, new_instfs_uuid: new_instfs_uuid,
                        deleted_by_user: deleted_by_user)
    end
  end

  def purgatory_filename
    File.join("purgatory", global_id.to_s)
  end

  def local_purgatory_file
    File.join(local_purgatory_directory, global_id.to_s)
  end

  def local_purgatory_directory
    Rails.root.join(attachment_options[:path_prefix].to_s, "purgatory")
  end

  def resurrect_from_purgatory
    p = Purgatory.where(attachment_id: id).take
    raise "must have been sent to purgatory first" unless p
    raise "purgatory record has expired" if p.workflow_state == "expired"

    write_attribute(:filename, p.old_filename)
    write_attribute(:display_name, p.old_display_name)
    write_attribute(:content_type, p.old_content_type)
    write_attribute(:root_attachment_id, nil)
    write_attribute(:file_state, p.old_file_state) if p.old_file_state
    write_attribute(:workflow_state, p.old_workflow_state) if p.old_workflow_state

    if InstFS.enabled? && p.new_instfs_uuid
      # just set it to the copied uuid, shouldn't get deleted when expired since we'll set p to 'restored'
      write_attribute(:instfs_uuid, p.new_instfs_uuid)
    elsif Attachment.s3_storage?
      old_s3object = bucket.object(purgatory_filename)
      raise Attachment::FileDoesNotExist unless old_s3object.exists?

      old_s3object.copy_to(bucket.object(full_filename))
    else
      raise Attachment::FileDoesNotExist unless File.exist?(local_purgatory_file)

      FileUtils.mv local_purgatory_file, full_filename
    end
    save! if changed?
    p.workflow_state = "restored"
    p.save!
  end

  def dmca_file_removal
    destroy_content_and_replace
  end

  def destroy_content
    raise "must be a root_attachment" if root_attachment_id
    return unless filename

    if instfs_hosted?
      InstFS.delete_file(instfs_uuid)
      self.instfs_uuid = nil
    elsif Attachment.s3_storage?
      s3object.delete unless ApplicationController.test_cluster?
    elsif File.exist?(full_filename)
      FileUtils.rm full_filename
    end
  end

  def destroy_permanently_plus
    unless root_attachment_id
      make_childless
      destroy_content
    end
    destroy_permanently!
  end

  def make_childless(preferred_child = nil)
    return if root_attachment_id

    child = preferred_child || children.take
    return unless child
    raise "must be a child" unless child.root_attachment_id == id

    child.root_attachment_id = nil
    copy_attachment_content(child)
    Attachment.where(root_attachment_id: self).where.not(id: child).update_all(root_attachment_id: child.id)
  end

  def copy_attachment_content(destination)
    # parent is broken; if child is probably broken too, make sure it gets marked as broken
    if file_state == "broken" && destination.md5.nil?
      Attachment.where(id: destination).update_all(file_state: "broken")
      return
    end

    destination.write_attribute(:filename, filename) if filename
    if Attachment.s3_storage?
      if filename && s3object.exists? && !destination.s3object.exists?
        s3object.copy_to(destination.s3object)
      end
    else
      return if destination.store.exists? && open == destination.open

      old_content_type = self.content_type
      scope = Attachment.where(md5: md5, namespace: namespace, root_attachment_id: nil)
      scope.update_all(content_type: "invalid/invalid") # prevents find_existing_attachment_for_md5 from reattaching the child to the old root

      # TODO: when RECNVS-323 is complete, branch here to call an inst-fs
      # copy method to avoid sending object when it is not necessary
      Attachments::Storage.store_for_attachment(destination, open)

      scope.where.not(id: destination).update_all(content_type: old_content_type)
    end
    destination.save!
  end

  def make_rootless
    return unless root_attachment_id

    root = root_attachment
    return unless root

    self.root_attachment_id = nil
    root.copy_attachment_content(self)
    run_after_attachment_saved
  end

  def restore
    self.file_state = "available"
    if save
      handle_duplicates(:rename)
    end
    true
  end

  def deleted?
    self.file_state == "deleted"
  end

  def available?
    self.file_state == "available"
  end

  def crocodocable?
    Canvas::Crocodoc.enabled? &&
      CrocodocDocument::MIME_TYPES.include?(content_type)
  end

  def canvadocable?
    for_assignment_or_submissions = folder&.for_submissions? || folder&.for_student_annotation_documents?
    canvadocable_mime_types = for_assignment_or_submissions ? Canvadoc.submission_mime_types : Canvadoc.mime_types
    Canvadocs.enabled? && canvadocable_mime_types.include?(content_type_with_text_match)
  end

  def self.submit_to_canvadocs(ids)
    Attachment.where(id: ids).find_each(&:submit_to_canvadocs)
  end

  def self.skip_3rd_party_submits(skip = true)
    @skip_3rd_party_submits = skip
  end

  def self.skip_3rd_party_submits?
    !!@skip_3rd_party_submits
  end

  def self.skip_media_object_creation
    @skip_media_object_creation = true
    yield
  ensure
    @skip_media_object_creation = false
  end

  def self.skip_media_object_creation?
    !!@skip_media_object_creation
  end

  def submit_to_canvadocs(attempt = 1, opts = {})
    # ... or crocodoc (this will go away soon)
    return if Attachment.skip_3rd_party_submits?

    submit_to_crocodoc_instead = opts[:wants_annotation] &&
                                 crocodocable? &&
                                 !Canvadocs.annotations_supported?
    if submit_to_crocodoc_instead
      # get crocodoc off the canvadocs strand
      # (maybe :wants_annotation was a dumb idea)
      delay(n_strand: "crocodoc",
            priority: Delayed::LOW_PRIORITY)
        .submit_to_crocodoc(attempt)
    elsif canvadocable?
      doc = canvadoc || create_canvadoc
      doc.upload({
                   annotatable: opts[:wants_annotation],
                   preferred_plugins: opts[:preferred_plugins]
                 })
      update_attribute(:workflow_state, "processing")
    end
  rescue => e
    warnable_errors = [
      Canvadocs::BadGateway,
      Canvadoc::UploadTimeout,
      Canvadocs::ServerError,
      Canvadocs::HeavyLoadError
    ]
    error_level = warnable_errors.any? { |kls| e.is_a?(kls) } ? :warn : :error
    update_attribute(:workflow_state, "errored")
    error_data = { type: :canvadocs, attachment_id: id, annotatable: opts[:wants_annotation] }
    Canvas::Errors.capture(e, error_data, error_level)

    if attempt <= Setting.get("max_canvadocs_attempts", "5").to_i
      delay(n_strand: "canvadocs_retries",
            run_at: (5 * attempt).minutes.from_now,
            priority: Delayed::LOW_PRIORITY).submit_to_canvadocs(attempt + 1, opts)
    end
  end

  def submit_to_crocodoc(attempt = 1)
    if crocodocable? && !Attachment.skip_3rd_party_submits?
      crocodoc = crocodoc_document || create_crocodoc_document
      crocodoc.upload
      update_attribute(:workflow_state, "processing")
    end
  rescue => e
    update_attribute(:workflow_state, "errored")
    Canvas::Errors.capture(e, type: :canvadocs, attachment_id: id)

    if attempt <= Setting.get("max_crocodoc_attempts", "5").to_i
      delay(n_strand: "crocodoc_retries",
            run_at: (5 * attempt).minutes.from_now,
            priority: Delayed::LOW_PRIORITY)
        .submit_to_crocodoc(attempt + 1)
    end
  end

  def self.mimetype(filename)
    res = nil
    res = File.mime_type?(filename) if !res || res == "unknown/unknown"
    res ||= "unknown/unknown"
    res
  end

  def mimetype(_filename = nil)
    res = Attachment.mimetype(filename) # use the object's filename, not the passed in filename
    res = File.mime_type?(uploaded_data) if (!res || res == "unknown/unknown") && uploaded_data
    res ||= "unknown/unknown"
    res
  end

  def folder_path
    if folder
      folder.full_name
    else
      Folder.root_folders(context).first.try(:name)
    end
  end

  def full_path
    "#{folder_path}/#{filename}"
  end

  def matches_full_path?(path)
    f_path = full_path
    f_path == path || URI.unescape(f_path) == path || f_path.casecmp?(path) || URI.unescape(f_path).casecmp?(path)
  rescue
    false
  end

  def full_display_path
    "#{folder_path}/#{display_name}"
  end

  def matches_full_display_path?(path)
    fd_path = full_display_path
    fd_path == path || URI.unescape(fd_path) == path || fd_path.casecmp?(path) || URI.unescape(fd_path).casecmp?(path)
  rescue
    false
  end

  def self.matches_name?(name, match)
    return false unless name

    name == match || URI.unescape(name) == match || name.casecmp?(match) || URI.unescape(name).casecmp?(match)
  rescue
    false
  end

  def self.attachment_list_from_migration(context, ids)
    return "" if !ids || !ids.is_a?(Array) || ids.empty?

    description = "<h3>#{ERB::Util.h(t("title.migration_list", "Associated Files"))}</h3><ul>"
    ids.each do |id|
      attachment = context.attachments.where(migration_id: id).first
      description += "<li><a href='/courses/#{context.id}/files/#{attachment.id}/download'>#{ERB::Util.h(attachment.display_name)}</a></li>" if attachment
    end
    description += "</ul>"
    description
  end

  def self.find_from_path(path, context)
    list = path.split("/").reject(&:empty?)
    if list[0] != Folder.root_folders(context).first.name
      list.unshift(Folder.root_folders(context).first.name)
    end
    filename = list.pop
    folder = context.folder_name_lookups[list.join("/")] rescue nil
    folder ||= context.folders.active.where(full_name: list.join("/")).first
    context.folder_name_lookups ||= {}
    context.folder_name_lookups[list.join("/")] = folder
    file = nil
    if folder
      file = folder.file_attachments.where(filename: filename).first
      file ||= folder.file_attachments.where(display_name: filename).first
    end
    file
  end

  def self.current_root_account=(account)
    # TODO: rename to @current_root_account
    @domain_namespace = account
  end

  def self.current_root_account
    @domain_namespace
  end

  def self.current_namespace
    @domain_namespace.respond_to?(:file_namespace) ? @domain_namespace.file_namespace : @domain_namespace
  end

  # deprecated
  def self.domain_namespace=(val)
    self.current_root_account = val
  end

  def self.domain_namespace
    current_namespace
  end

  def self.serialization_methods
    %i[mime_class currently_locked crocodoc_available?]
  end
  cattr_accessor :skip_thumbnails

  scope :uploadable, -> { where(workflow_state: "pending_upload") }
  scope :active, -> { where(file_state: "available") }
  scope :deleted, -> { where(file_state: "deleted") }
  scope :by_display_name, -> { order(display_name_order_by_clause("attachments")) }
  scope :by_position_then_display_name, -> { order(:position, display_name_order_by_clause("attachments")) }
  def self.serialization_excludes
    [:uuid, :namespace]
  end

  # returns filename, if it's already unique, or returns a modified version of
  # filename that makes it unique. you can either pass existing_files as string
  # filenames, in which case it'll test against those, or a block that'll be
  # called repeatedly with a filename until it returns true.
  def self.make_unique_filename(filename, existing_files = [], attempts = 1, &block)
    block ||= proc { |fname| !existing_files.include?(fname) }

    return filename if attempts <= 1 && block.call(filename)

    addition = attempts || 1
    dir = File.dirname(filename)
    dir = dir == "." ? "" : "#{dir}/"
    extname = filename[/(\.[A-Za-z][A-Za-z0-9]*)*(\.[A-Za-z0-9]*)$/] || ""
    basename = File.basename(filename, extname)

    random_backup_name = "#{dir}#{basename}-#{SecureRandom.uuid}#{extname}"
    return random_backup_name if attempts >= 8

    until block.call(new_name = "#{dir}#{basename}-#{addition}#{extname}")
      addition += 1
      return random_backup_name if addition >= 8
    end
    new_name
  end

  def self.shorten_filename(filename)
    return filename.truncate(175, omission: "...#{File.extname(filename)}") if filename.length > 180

    filename
  end

  # the list of thumbnail sizes to be pre-generated automatically
  def self.automatic_thumbnail_sizes
    attachment_options[:thumbnails].keys
  end

  def automatic_thumbnail_sizes
    if thumbnailable? && !instfs_hosted?
      self.class.automatic_thumbnail_sizes
    else
      []
    end
  end
  protected :automatic_thumbnail_sizes

  DYNAMIC_THUMBNAIL_SIZES = %w[640x>].freeze

  # the list of allowed thumbnail sizes to be generated dynamically
  def self.dynamic_thumbnail_sizes
    DYNAMIC_THUMBNAIL_SIZES + Setting.get("attachment_thumbnail_sizes", "").split(",")
  end

  def create_dynamic_thumbnail(geometry_string)
    tmp = create_temp_file
    Attachment.unique_constraint_retry do
      create_or_update_thumbnail(tmp, geometry_string, geometry_string)
    end
  end

  class OverQuotaError < StandardError; end

  class << self
    def clone_url_strand_overrides
      @clone_url_strand_overrides ||= YAML.safe_load(DynamicSettings.find(tree: :private)["clone_url_strand.yml"] || "{}")
    end

    def reset_clone_url_strand_overrides
      @clone_url_strand_overrides = nil
    end
    Canvas::Reloader.on_reload { Attachment.reset_clone_url_strand_overrides }

    def clone_url_strand(url)
      _, uri = CanvasHttp.validate_url(url) rescue nil
      return "file_download" unless uri&.host
      return ["file_download", clone_url_strand_overrides[uri.host]] if clone_url_strand_overrides[uri.host]

      first_dot = uri.host.rindex(".")
      second_dot = uri.host.rindex(".", first_dot - 1) if first_dot
      return ["file_download", uri.host] unless second_dot

      ["file_download", uri.host[second_dot + 1..]]
    end
  end

  def clone_url_error_info(error, url)
    {
      tags: {
        type: CLONING_ERROR_TYPE
      },
      extra: {
        http_status_code: error.try(:code),
        body: error.try(:body),
        url: url
      }.compact
    }
  end

  def clone_url(url, duplicate_handling, check_quota, opts = {})
    Attachment.clone_url_as_attachment(url, attachment: self)

    if check_quota
      save! # save to calculate attachment size, otherwise self.size is nil
      if Attachment.over_quota?(opts[:quota_context] || context, size)
        raise OverQuotaError, t(:over_quota, "The downloaded file exceeds the quota.")
      end
    end

    self.file_state = "available"
    save!

    # the UI only needs the id from here
    opts[:progress]&.set_results({ id: id })

    handle_duplicates(duplicate_handling || "overwrite")
    nil # the rescue returns true if the file failed and is retryable, nil if successful
  rescue => e
    failed_retryable = false
    self.file_state = "errored"
    self.workflow_state = "errored"
    case e
    when CanvasHttp::TooManyRedirectsError
      failed_retryable = true
      self.upload_error_message = t :upload_error_too_many_redirects, "Too many redirects for %{url}", url: url
    when CanvasHttp::InvalidResponseCodeError
      failed_retryable = true
      self.upload_error_message = t :upload_error_invalid_response_code, "Invalid response code, expected 200 got %{code} for %{url}", code: e.code, url: url
      Canvas::Errors.capture(e, clone_url_error_info(e, url))
    when CanvasHttp::RelativeUriError
      self.upload_error_message = t :upload_error_relative_uri, "No host provided for the URL: %{url}", url: url
    when URI::Error, ArgumentError
      # assigning all ArgumentError to InvalidUri may be incorrect
      self.upload_error_message = t :upload_error_invalid_url, "Could not parse the URL: %{url}", url: url
    when Timeout::Error
      failed_retryable = true
      self.upload_error_message = t :upload_error_timeout, "The request timed out: %{url}", url: url
    when OverQuotaError
      self.upload_error_message = t :upload_error_over_quota, "file size exceeds quota limits: %{bytes} bytes", bytes: size
    else
      failed_retryable = true
      self.upload_error_message = t :upload_error_unexpected, "An unknown error occurred downloading from %{url}", url: url
      Canvas::Errors.capture(e, clone_url_error_info(e, url))
    end

    if opts[:progress]
      opts[:progress].message = upload_error_message
      opts[:progress].fail!
    end

    save!
    failed_retryable
  end

  def crocodoc_available?
    crocodoc_document.try(:available?)
  end

  def canvadoc_available?
    canvadoc.try(:available?)
  end

  def canvadoc_url(user, opts = {})
    return unless canvadocable?

    "/api/v1/canvadoc_session?#{preview_params(user, "canvadoc", opts)}"
  end

  def crocodoc_url(user, opts = {})
    return unless crocodoc_available?

    "/api/v1/crocodoc_session?#{preview_params(user, "crocodoc", opts.merge(enable_annotations: true))}"
  end

  def previewable_media?
    self.content_type && (self.content_type.match(/\A(video|audio)/) || self.content_type == "application/x-flash-video")
  end

  def preview_params(user, type, opts = {})
    h = opts.merge({
                     user_id: user.try(:global_id),
                     attachment_id: id,
                     type: type
                   })
    blob = h.to_json
    hmac = Canvas::Security.hmac_sha1(blob)
    "blob=#{URI.encode blob}&hmac=#{URI.encode hmac}"
  end
  private :preview_params

  def can_unpublish?
    false
  end

  def self.copy_attachments_to_submissions_folder(assignment_context, attachments)
    attachments.map do |attachment|
      if attachment.folder&.for_submissions? &&
         !attachment.associated_with_submission?
        # if it's already in a submissions folder and has not been submitted previously, we can leave it there
        attachment
      elsif attachment.context.respond_to?(:submissions_folder)
        # if it's not in a submissions folder, or has previously been submitted, we need to make a copy
        attachment.copy_to_folder!(attachment.context.submissions_folder(assignment_context))
      else # rubocop:disable Lint/DuplicateBranch
        attachment # in a weird context; leave it alone
      end
    end
  end

  def copy_to_student_annotation_documents_folder(course)
    return self if folder == course.student_annotation_documents_folder

    copy_to_folder!(course.student_annotation_documents_folder)
  end

  def set_publish_state_for_usage_rights
    self.locked = if context &&
                     (!folder || !folder.for_submissions?) &&
                     context.respond_to?(:usage_rights_required?) && context.usage_rights_required?
                    usage_rights.nil?
                  else
                    false
                  end
  end

  # Download a URL using a GET request and return a new un-saved Attachment
  # with the data at that URL. Tries to detect the correct content_type as
  # well.
  #
  # This handles large files well.
  #
  # Pass an existing attachment in opts[:attachment] to use that, rather than
  # creating a new attachment.
  def self.clone_url_as_attachment(url, opts = {})
    _, uri = CanvasHttp.validate_url(url, check_host: true)

    CanvasHttp.get(url) do |http_response|
      if http_response.code.to_i == 200
        tmpfile = CanvasHttp.tempfile_for_uri(uri)
        # net/http doesn't make this very obvious, but read_body can take any
        # object that responds to << as the destination of the body, and it'll
        # stream in chunks rather than reading the whole body into memory (as
        # long as you use the block form of http.request, which
        # CanvasHttp.get does)
        http_response.read_body(tmpfile)
        tmpfile.rewind
        attachment = opts[:attachment] || Attachment.new(filename: File.basename(uri.path))
        attachment.filename ||= File.basename(uri.path)
        Attachments::Storage.store_for_attachment(attachment, tmpfile)
        if attachment.content_type.blank? || attachment.content_type == "unknown/unknown"
          # uploaded_data= clobbers the content_type set in preflight; if it was given, prefer it to the HTTP response
          attachment.content_type = if attachment.content_type_was.present? && attachment.content_type_was != "unknown/unknown"
                                      attachment.content_type_was
                                    else
                                      http_response.content_type
                                    end
        end
        return attachment
      else
        # Grab the first part of the body for error reporting
        # Just read the first chunk of the body in case it's huge
        body_head = nil

        begin
          http_response.read_body do |chunk|
            body_head = "#{chunk}..." if chunk.present?
            break
          end
        rescue
          # If an error occured reading the body, don't worry
          # about attempting to report it
          body_head = nil
        end

        raise CanvasHttp::InvalidResponseCodeError.new(http_response.code.to_i, body_head)
      end
    end
  end

  def self.migrate_attachments(from_context, to_context, scope = nil)
    from_attachments = scope
    from_attachments ||= from_context.shard.activate do
      Attachment.where(context_type: from_context.class.name, context_id: from_context).not_deleted.to_a
    end

    to_context.shard.activate do
      to_attachments = Attachment.where(context_type: to_context.class.name, context_id: to_context).not_deleted.to_a

      from_attachments.each do |attachment|
        match = to_attachments.detect { |a| attachment.matches_full_display_path?(a.full_display_path) }
        next if match && match.md5 == attachment.md5

        if from_context.shard == to_context.shard
          og_attachment = attachment
          og_attachment.context = to_context
          og_attachment.folder = Folder.assert_path(attachment.folder_path, to_context)
          og_attachment.user_id = to_context.id if to_context.is_a? User
          og_attachment.save_without_broadcasting!
          if match
            og_attachment.folder.reload
            og_attachment.handle_duplicates(:rename)
          end
        else
          if to_context.is_a? User
            attachment.user_id = to_context.id
            attachment.save_without_broadcasting!
          end
          new_attachment = Attachment.new
          new_attachment.assign_attributes(attachment.attributes.except(*EXCLUDED_COPY_ATTRIBUTES))

          new_attachment.user_id = to_context.id if to_context.is_a? User
          new_attachment.context = to_context
          new_attachment.folder = Folder.assert_path(attachment.folder_path, to_context)
          new_attachment.namespace = new_attachment.infer_namespace
          if (existing_attachment = new_attachment.find_existing_attachment_for_md5)
            new_attachment.root_attachment = existing_attachment
          else
            new_attachment.write_attribute(:filename, attachment.filename)
            Attachments::Storage.store_for_attachment(new_attachment, attachment.open)
          end

          new_attachment.content_type = attachment.content_type

          new_attachment.save_without_broadcasting!
          if match
            new_attachment.folder.reload
            new_attachment.handle_duplicates(:rename)
          end
        end
      end
    end
  end

  def calculate_words
    word_count_regex = /\S+/
    @word_count ||= if mime_class == "pdf"
                      reader = PDF::Reader.new(self.open)
                      reader.pages.sum do |page|
                        page.text.scan(word_count_regex).count
                      end
                    elsif [
                      "application/vnd.openxmlformats-officedocument.wordprocessingml.document",
                      "application/x-docx"
                    ].include?(mimetype)
                      doc = Docx::Document.open(self.open)
                      doc.paragraphs.sum do |paragraph|
                        paragraph.text.scan(word_count_regex).count
                      end
                    elsif [
                      "application/rtf",
                      "text/rtf"
                    ].include?(mimetype)
                      parser = RubyRTF::Parser.new(unknown_control_warning_enabled: false)
                      parser.parse(self.open.read).sections.sum do |section|
                        section[:text].scan(word_count_regex).count
                      end
                    elsif mime_class == "text"
                      open.read.scan(word_count_regex).count
                    else
                      0
                    end
  rescue => e
    # If there is an error processing the file just log the error and return 0
    Canvas::Errors.capture_exception(:word_count, e, :info)
    0
  end

  def word_count_supported?
    ["application/vnd.openxmlformats-officedocument.wordprocessingml.document",
     "application/x-docx", "application/rtf",
     "text/rtf"].include?(mimetype) || ["pdf", "text"].include?(mime_class)
  end
end<|MERGE_RESOLUTION|>--- conflicted
+++ resolved
@@ -1636,11 +1636,7 @@
   def send_to_purgatory(deleted_by_user = nil)
     make_rootless
     new_instfs_uuid = nil
-<<<<<<< HEAD
-    if instfs_hosted? && InstFS.enabled? && instfs_uuid
-=======
     if instfs_hosted? && InstFS.enabled?
->>>>>>> 033797ba
       # copy to a new instfs file
       new_instfs_uuid = InstFS.duplicate_file(instfs_uuid)
     elsif Attachment.s3_storage? && s3object.exists?
