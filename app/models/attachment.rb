#
# Copyright (C) 2011 - 2014 Instructure, Inc.
#
# This file is part of Canvas.
#
# Canvas is free software: you can redistribute it and/or modify it under
# the terms of the GNU Affero General Public License as published by the Free
# Software Foundation, version 3 of the License.
#
# Canvas is distributed in the hope that it will be useful, but WITHOUT ANY
# WARRANTY; without even the implied warranty of MERCHANTABILITY or FITNESS FOR
# A PARTICULAR PURPOSE. See the GNU Affero General Public License for more
# details.
#
# You should have received a copy of the GNU Affero General Public License along
# with this program. If not, see <http://www.gnu.org/licenses/>.
#

require 'atom'
require 'crocodoc'

# See the uploads controller and views for examples on how to use this model.
class Attachment < ActiveRecord::Base
  def self.display_name_order_by_clause(table = nil)
    col = table ? "#{table}.display_name" : 'display_name'
    best_unicode_collation_key(col)
  end

  PERMITTED_ATTRIBUTES = [:filename, :display_name, :locked, :position, :lock_at,
    :unlock_at, :uploaded_data, :hidden, :viewed_at].freeze
  def self.permitted_attributes
    PERMITTED_ATTRIBUTES
  end

  EXCLUDED_COPY_ATTRIBUTES = %w{id root_attachment_id uuid folder_id user_id
                                filename namespace workflow_state}

  include HasContentTags
  include ContextModuleItem
  include SearchTermHelper
  include MasterCourses::Restrictor
  restrict_columns :content, [:display_name, :uploaded_data]
  restrict_columns :settings, [:folder_id, :locked, :lock_at, :unlock_at, :usage_rights_id]

  attr_accessor :podcast_associated_asset

  # this is a gross hack to work around freaking SubmissionComment#attachments=
  attr_accessor :ok_for_submission_comment

  belongs_to :context, exhaustive: false, polymorphic:
      [:account, :assessment_question, :assignment, :attachment,
       :content_export, :content_migration, :course, :eportfolio, :epub_export,
       :gradebook_upload, :group, :submission,
       { context_folder: 'Folder', context_sis_batch: 'SisBatch',
         context_user: 'User', quiz: 'Quizzes::Quiz',
         quiz_statistics: 'Quizzes::QuizStatistics',
         quiz_submission: 'Quizzes::QuizSubmission' }]
  belongs_to :cloned_item
  belongs_to :folder
  belongs_to :user
  has_one :account_report
  has_one :media_object
  has_many :submissions
  has_many :attachment_associations
  belongs_to :root_attachment, :class_name => 'Attachment'
  belongs_to :replacement_attachment, :class_name => 'Attachment'
  has_one :sis_batch
  has_one :thumbnail, -> { where(thumbnail: 'thumb') }, foreign_key: "parent_id"
  has_many :thumbnails, :foreign_key => "parent_id"
  has_many :children, foreign_key: :root_attachment_id, class_name: 'Attachment'
  has_one :crocodoc_document
  has_one :canvadoc
  belongs_to :usage_rights

  before_save :infer_display_name
  before_save :default_values
  before_save :set_need_notify

  before_validation :assert_attachment
  acts_as_list :scope => :folder

  def self.file_store_config
    # Return existing value, even if nil, as long as it's defined
    @file_store_config ||= ConfigFile.load('file_store')
    @file_store_config ||= { 'storage' => 'local' }
    @file_store_config['path_prefix'] ||= @file_store_config['path'] || 'tmp/files'
    @file_store_config['path_prefix'] = nil if @file_store_config['path_prefix'] == 'tmp/files' && @file_store_config['storage'] == 's3'
    return @file_store_config
  end

  def self.s3_config
    # Return existing value, even if nil, as long as it's defined
    return @s3_config if defined?(@s3_config)
    @s3_config ||= ConfigFile.load('amazon_s3')
  end

  def self.s3_storage?
    (file_store_config['storage'] rescue nil) == 's3' && s3_config
  end

  def self.local_storage?
    rv = !s3_storage?
    raise "Unknown storage type!" if rv && file_store_config['storage'] != 'local'
    rv
  end

  def self.store_type
    if s3_storage?
      Attachments::S3Storage
    elsif local_storage?
      Attachments::LocalStorage
    else
      raise "Unknown storage system configured"
    end
  end

  def store
    @store ||= Attachment.store_type.new(self)
  end

  # Haaay... you're changing stuff here? Don't forget about the Thumbnail model
  # too, it cares about local vs s3 storage.
  has_attachment(
      :storage => self.store_type.key,
      :path_prefix => file_store_config['path_prefix'],
      :s3_access => 'private',
      :thumbnails => { :thumb => '128x128' },
      :thumbnail_class => 'Thumbnail'
  )

  # These callbacks happen after the attachment data is saved to disk/s3, or
  # immediately after save if no data is being uploading during this save cycle.
  # That means you can't rely on these happening in the same transaction as the save.
  after_save_and_attachment_processing :touch_context_if_appropriate
  after_save_and_attachment_processing :ensure_media_object

  # this mixin can be added to a has_many :attachments association, and it'll
  # handle finding replaced attachments. In other words, if an attachment fond
  # by id is deleted but an active attachment in the same context has the same
  # path, it'll return that attachment.
  module FindInContextAssociation
    def find(*a)
      find_with_possibly_replaced(super)
    end

    def find_by_id(id)
      find_with_possibly_replaced(where(id: id).first)
    end

    def find_all_by_id(ids)
      find_with_possibly_replaced(where(id: ids).to_a)
    end

    def find_with_possibly_replaced(a_or_as)
      if a_or_as.is_a?(Attachment)
        find_attachment_possibly_replaced(a_or_as)
      elsif a_or_as.is_a?(Array)
        a_or_as.map { |a| find_attachment_possibly_replaced(a) }
      end
    end

    def find_attachment_possibly_replaced(att)
      # if they found a deleted attachment by id, but there's an available
      # attachment in the same context and the same full path, we return that
      # instead, to emulate replacing a file without having to update every
      # by-id reference in every user content field.
      if self.respond_to?(:proxy_association)
        owner = proxy_association.owner
      end

      if att.deleted? && owner
        new_att = owner.attachments.where(id: att.replacement_attachment_id).first if att.replacement_attachment_id
        new_att ||= Folder.find_attachment_in_context_with_path(owner, att.full_display_path)
        new_att || att
      else
        att
      end
    end
  end

  RELATIVE_CONTEXT_TYPES = %w(Course Group User Account)
  # returns true if the context is a type that supports relative file paths
  def self.relative_context?(context_class)
    RELATIVE_CONTEXT_TYPES.include?(context_class.to_s)
  end

  def touch_context_if_appropriate
    unless context_type == 'ConversationMessage'
      self.class.connection.after_transaction_commit { touch_context }
    end
  end

  def run_before_attachment_saved
    @after_attachment_saved_workflow_state = self.workflow_state
    self.workflow_state = 'unattached'
  end

  # this is a magic method that gets run by attachment-fu after it is done sending to s3,
  # note, that the time it takes to send to s3 is the bad guy.
  # It blocks and makes the user wait.
  def run_after_attachment_saved
    if workflow_state == 'unattached' && @after_attachment_saved_workflow_state
      self.workflow_state = @after_attachment_saved_workflow_state
      @after_attachment_saved_workflow_state = nil
    end

    if %w(pending_upload processing).include?(workflow_state)
      # we don't call .process here so that we don't have to go through another whole save cycle
      self.workflow_state = 'processed'
    end

    # directly update workflow_state so we don't trigger another save cycle
    if self.workflow_state_changed?
      self.shard.activate do
        self.class.where(:id => self).update_all(:workflow_state => self.workflow_state)
      end
    end

    # try an infer encoding if it would be useful to do so
    send_later(:infer_encoding) if self.encoding.nil? && self.content_type =~ /text/ && self.context_type != 'SisBatch'
    if respond_to?(:process_attachment, true) && thumbnailable? && !attachment_options[:thumbnails].blank? && parent_id.nil?
      self.class.attachment_options[:thumbnails].each do |suffix, size|
        send_later_if_production_enqueue_args(:create_thumbnail_size, {:singleton => "attachment_thumbnail_#{self.global_id}_#{suffix}"}, suffix)
      end
    end
  end

  def infer_encoding
    return unless self.encoding.nil?
    begin
      Iconv.open('UTF-8', 'UTF-8') do |iconv|
        self.open do |chunk|
          iconv.iconv(chunk)
        end
        iconv.iconv(nil)
      end
      self.encoding = 'UTF-8'
      Attachment.where(:id => self).update_all(:encoding => 'UTF-8')
    rescue Iconv::Failure
      self.encoding = ''
      Attachment.where(:id => self).update_all(:encoding => '')
      return
    rescue IOError => e
      logger.error("Error inferring encoding for attachment #{self.global_id}: #{e.message}")
    end
  end

  # this is here becase attachment_fu looks to make sure that parent_id is nil before it will create a thumbnail of something.
  # basically, it makes a false assumption that the thumbnail class is the same as the original class
  # which in our case is false because we use the Thumbnail model for the thumbnails.
  def parent_id;end

  attr_accessor :clone_updated
  def clone_for(context, dup=nil, options={})
    if !self.cloned_item && !self.new_record?
      self.cloned_item = ClonedItem.create(:original_item => self) # do we even use this for anything?
      Attachment.where(:id => self).update_all(:cloned_item_id => self.cloned_item.id) # don't touch it for no reason
    end
    existing = context.attachments.active.find_by_id(self)
    existing ||= self.cloned_item_id ? context.attachments.active.where(cloned_item_id: self.cloned_item_id).first : nil
    return existing if existing && !options[:overwrite] && !options[:force_copy]
    existing ||= self.cloned_item_id ? context.attachments.where(cloned_item_id: self.cloned_item_id).first : nil
    dup ||= Attachment.new
    dup = existing if existing && options[:overwrite]

    excluded_atts = EXCLUDED_COPY_ATTRIBUTES
    excluded_atts += ["locked", "hidden"] if dup == existing
    dup.assign_attributes(self.attributes.except(*excluded_atts))

    dup.write_attribute(:filename, self.filename)
    # avoid cycles (a -> b -> a) and self-references (a -> a) in root_attachment_id pointers
    if dup.new_record? || ![self.id, self.root_attachment_id].include?(dup.id)
      dup.root_attachment_id = self.root_attachment_id || self.id
    end
    dup.context = context
    dup.migration_id = options[:migration_id] || CC::CCHelper.create_key(self)
    dup.mark_as_importing!(options[:migration]) if options[:migration]
    if context.respond_to?(:log_merge_result)
      context.log_merge_result("File \"#{dup.folder && dup.folder.full_name}/#{dup.display_name}\" created")
    end
    if context.respond_to?(:root_account_id) && self.namespace != context.root_account.file_namespace
<<<<<<< HEAD
=======
      dup.save_without_broadcasting!
>>>>>>> 0754012b
      dup.make_rootless
      dup.change_namespace(context.root_account.file_namespace)
    end
    dup.updated_at = Time.zone.now
    dup.clone_updated = true
    dup.set_publish_state_for_usage_rights unless self.locked?
    dup
  end

  def copy_to_folder!(folder, on_duplicate = :rename)
    copy = self.clone_for(folder.context, nil, force_copy: true)
    copy.folder = folder
    copy.save!
    copy.handle_duplicates(on_duplicate)
    copy
  end

  def ensure_media_object
    return true if self.class.skip_media_object_creation?
    in_the_right_state = self.file_state == 'available' && self.workflow_state !~ /^unattached/
    if in_the_right_state && self.media_entry_id == 'maybe' &&
        self.content_type && self.content_type.match(/\A(video|audio)/)
      build_media_object
    end
  end

  def build_media_object
    tag = 'add_media_files'
    delay = Setting.get('attachment_build_media_object_delay_seconds', 10.to_s).to_i
    progress = Progress.where(context_type: 'Attachment', context_id: self, tag: tag).last
    progress ||= Progress.new context: self, tag: tag

    if progress.new_record?
      progress.reset!
      progress.process_job(MediaObject, :add_media_files, { :run_at => delay.seconds.from_now, :priority => Delayed::LOWER_PRIORITY, :preserve_method_args => true, :max_attempts => 5 }, self, false) && true
    else
      progress.completed? && !progress.failed?
    end
  end

  def assert_attachment
    if !self.to_be_zipped? && !self.zipping? && !self.errored? && !self.deleted? && (!filename || !content_type || !downloadable?)
      self.errors.add(:base, t('errors.not_found', "File data could not be found"))
      throw :abort unless CANVAS_RAILS4_2
      return false
    end
  end

  after_create :flag_as_recently_created
  attr_accessor :recently_created

  validates_presence_of :context_id, :context_type, :workflow_state
  validates_length_of :content_type, :maximum => maximum_string_length, :allow_blank => true

  # related_attachments: our root attachment, anyone who shares our root attachment,
  # and anyone who calls us a root attachment
  def related_attachments
    if root_attachment_id
      Attachment.where("id=? OR root_attachment_id=? OR (root_attachment_id=? AND id<>?)",
                       root_attachment_id, id, root_attachment_id, id)
    else
      Attachment.where(:root_attachment_id => id)
    end
  end

  TURNITINABLE_MIME_TYPES = %w[
    application/msword
    application/vnd.openxmlformats-officedocument.wordprocessingml.document
    application/pdf
    application/vnd.oasis.opendocument.text
    text/plain
    text/html
    application/rtf
    text/richtext
    application/vnd.wordperfect
    application/vnd.ms-powerpoint
    application/vnd.openxmlformats-officedocument.presentationml.presentation
  ].to_set.freeze

  def turnitinable?
    TURNITINABLE_MIME_TYPES.include?(content_type)
  end

  def vericiteable?
    # accept any file format
    true
  end

  def flag_as_recently_created
    @recently_created = true
  end
  protected :flag_as_recently_created
  def recently_created?
    @recently_created || (self.created_at && self.created_at > Time.now - (60*5))
  end

  def after_extension
    res = self.extension[1..-1] rescue nil
    res = nil if res == "" || res == "unknown"
    res
  end

  def assert_file_extension
    self.content_type = nil if self.content_type && (self.content_type == 'application/x-unknown' || self.content_type.match(/ERROR/))
    self.content_type ||= self.mimetype(self.filename)
    if self.filename && self.filename.split(".").length < 2
      # we actually have better luck assuming zip files without extensions
      # are docx files than assuming they're zip files
      self.content_type = 'application/vnd.openxmlformats-officedocument.wordprocessingml.document' if self.content_type.match(/zip/)
      ext = self.extension
      self.write_attribute(:filename, self.filename + ext) unless ext == '.unknown'
    end
  end


  def extension
    res = (self.filename || "").match(/(\.[^\.]*)\z/).to_s
    res = nil if res == ""
    if !res || res == ""
      res = File.mime_types[self.content_type].to_s rescue nil
      res = "." + res if res
    end
    res = nil if res == "."
    res ||= ".unknown"
    res.to_s
  end

  def self.clear_cached_mime_ids
    @@mime_ids = {}
  end

  def default_values
    self.modified_at = Time.now.utc if self.modified_at.nil?
    self.display_name = nil if self.display_name && self.display_name.empty?
    self.display_name ||= unencoded_filename
    self.file_state ||= "available"
    self.last_unlock_at = self.unlock_at if self.unlock_at
    self.last_lock_at = self.lock_at if self.lock_at
    self.assert_file_extension
    self.folder_id = nil if !self.folder || self.folder.context != self.context
    self.folder_id = nil if self.folder && self.folder.deleted? && !self.deleted?
    self.folder_id ||= Folder.unfiled_folder(self.context).id rescue nil
    self.folder_id ||= Folder.root_folders(context).first.id rescue nil
    if self.root_attachment && self.new_record?
      [:md5, :size, :content_type].each do |key|
        self.send("#{key}=", self.root_attachment.send(key))
      end
      self.workflow_state = 'processed'
      self.write_attribute(:filename, self.root_attachment.filename)
    end
    self.context = self.folder.context if self.folder && (!self.context || (self.context.respond_to?(:is_a_context? ) && self.context.is_a_context?))

    if self.respond_to?(:namespace=) && self.new_record?
      self.namespace = infer_namespace
    end

    self.media_entry_id ||= 'maybe' if self.new_record? && self.previewable_media?
  end
  protected :default_values

  def root_account_id
    # see note in infer_namespace below
    splits = namespace.try(:split, /_/)
    return nil if splits.blank?
    if splits[1] == "localstorage"
      splits[3].to_i
    else
      splits[1].to_i
    end
  end

  def namespace
    read_attribute(:namespace) || (new_record? ? write_attribute(:namespace, infer_namespace) : nil)
  end

  def infer_namespace
    # If you are thinking about changing the format of this, take note: some
    # code relies on the namespace as a hacky way to efficiently get the
    # attachment's account id. Look for anybody who is accessing namespace and
    # splitting the string, etc.
    #
    # I've added the root_account_id accessor above, but I didn't verify there
    # isn't any code still accessing the namespace for the account id directly.
    ns = root_attachment.try(:namespace) if root_attachment_id
    ns ||= Attachment.domain_namespace
    ns ||= self.context.root_account.file_namespace rescue nil
    ns ||= self.context.account.file_namespace rescue nil
    if Rails.env.development? && Attachment.local_storage?
      ns ||= ""
      ns = "_localstorage_/#{ns}" unless ns.start_with?('_localstorage_/')
    end
    ns = nil if ns && ns.empty?
    ns
  end

  def change_namespace(new_namespace)
    raise "change_namespace must be called on a root attachment" if self.root_attachment
    return if new_namespace == self.namespace

    old_full_filename = self.full_filename
    write_attribute(:namespace, new_namespace)

    self.store.change_namespace(old_full_filename)
    shard.activate do
      Attachment.where("id=? OR root_attachment_id=?", self, self).update_all(namespace: new_namespace)
    end
  end

  def process_s3_details!(details)
    unless workflow_state == 'unattached_temporary'
      self.workflow_state = nil
      self.file_state = 'available'
    end
    self.md5 = (details[:etag] || "").gsub(/\"/, '')
    self.content_type = details[:content_type]
    self.size = details[:content_length]

    self.shard.activate do
      if existing_attachment = find_existing_attachment_for_md5
        if existing_attachment.s3object.exists?
          # deduplicate. the existing attachment's s3object should be the same as
          # that just uploaded ('cuz md5 match). delete the new copy and just
          # have this attachment inherit from the existing attachment.
          s3object.delete rescue nil
          self.root_attachment = existing_attachment
          write_attribute(:filename, nil)
        else
          # it looks like we had a duplicate, but the existing attachment doesn't
          # actually have an s3object (probably from an earlier bug). update it
          # and all its inheritors to inherit instead from this attachment.
          existing_attachment.root_attachment = self
          existing_attachment.write_attribute(:filename, nil)
          existing_attachment.save!
          Attachment.where(root_attachment_id: existing_attachment).update_all(
            root_attachment_id: id,
            filename: nil,
            updated_at: Time.zone.now)
        end
      end
      save!
      # normally this would be called by attachment_fu after it had uploaded the file to S3.
      run_after_attachment_saved
    end
  end

  CONTENT_LENGTH_RANGE = 10.gigabytes
  S3_EXPIRATION_TIME = 30.minutes

  def ajax_upload_params(pseudonym, local_upload_url, s3_success_url, options = {})

    # Build the data that will be needed for the user to upload to s3
    # without us being the middle-man
    sanitized_filename = full_filename.gsub(/\+/, " ")
    policy = {
      'expiration' => (options[:expiration] || S3_EXPIRATION_TIME).from_now.utc.iso8601,
      'conditions' => [
        {'key' => sanitized_filename},
        {'acl' => 'private'},
        ['starts-with', '$Filename', ''],
        ['content-length-range', 1, (options[:max_size] || CONTENT_LENGTH_RANGE)]
      ]
    }

    res = self.store.initialize_ajax_upload_params(local_upload_url, s3_success_url, options)
    policy = self.store.amend_policy_conditions(policy, pseudonym)

    if res[:upload_params]['folder'].present?
      policy['conditions'] << ['starts-with', '$folder', '']
    end

    extras = []
    if options[:no_redirect]
      extras << {'success_action_status' => '201'}
      extras << {'success_url' => res[:success_url]}
    elsif res[:success_url]
      extras << {'success_action_redirect' => res[:success_url]}
    end
    if content_type && content_type != "unknown/unknown"
      extras << {'content-type' => content_type}
    elsif options[:default_content_type]
      extras << {'content-type' => options[:default_content_type]}
    end
    policy['conditions'] += extras

    policy_encoded = Base64.encode64(policy.to_json).gsub(/\n/, '')
    signature = Base64.encode64(
      OpenSSL::HMAC.digest(
        OpenSSL::Digest.new('sha1'), shared_secret, policy_encoded
      )
    ).gsub(/\n/, '')

    res[:id] = id
    res[:upload_params].merge!({
       'Filename' => filename,
       'key' => sanitized_filename,
       'acl' => 'private',
       'Policy' => policy_encoded,
       'Signature' => signature,
    })
    extras.map(&:to_a).each{ |extra| res[:upload_params][extra.first.first] = extra.first.last }
    res
  end

  def self.decode_policy(policy_str, signature_str)
    return nil if policy_str.blank? || signature_str.blank?
    signature = Base64.decode64(signature_str)
    return nil if OpenSSL::HMAC.digest(OpenSSL::Digest.new("sha1"), self.shared_secret, policy_str) != signature
    policy = JSON.parse(Base64.decode64(policy_str))
    return nil unless Time.zone.parse(policy['expiration']) >= Time.now
    attachment = Attachment.find(policy['attachment_id'])
    return nil unless attachment.try(:state) == :unattached
    return policy, attachment
  end

  def unencoded_filename
    CGI::unescape(self.filename || t(:default_filename, "File"))
  end

  def quota_exemption_key
    assign_uuid
    Canvas::Security.hmac_sha1(uuid + "quota_exempt")[0,10]
  end

  def verify_quota_exemption_key(hmac)
    Canvas::Security.verify_hmac_sha1(hmac, uuid + "quota_exempt", truncate: 10)
  end

  def self.minimum_size_for_quota
    Setting.get('attachment_minimum_size_for_quota', '512').to_i
  end

  def self.get_quota(context)
    quota = 0
    quota_used = 0
    context = context.quota_context if context.respond_to?(:quota_context) && context.quota_context
    if context
      Shackles.activate(:slave) do
        context.shard.activate do
          quota = Setting.get('context_default_quota', 50.megabytes.to_s).to_i
          quota = context.quota if (context.respond_to?("quota") && context.quota)

          attachment_scope = context.attachments.active.where(root_attachment_id: nil)

          if context.is_a?(User) || context.is_a?(Group)
            excluded_attachment_ids = []
            if context.is_a?(User)
              excluded_attachment_ids += context.attachments.joins(:attachment_associations).where("attachment_associations.context_type = ?", "Submission").pluck(:id)
            end
            excluded_attachment_ids += context.attachments.where(folder_id: context.submissions_folders).pluck(:id)
            attachment_scope = attachment_scope.where("id NOT IN (?)", excluded_attachment_ids) if excluded_attachment_ids.any?
          end

          min = self.minimum_size_for_quota
          # translated to ruby this is [size, min].max || 0
          quota_used = attachment_scope.sum("COALESCE(CASE when size < #{min} THEN #{min} ELSE size END, 0)").to_i
        end
      end
    end
    {:quota => quota, :quota_used => quota_used}
  end

  # Returns a boolean indicating whether the given context is over quota
  # If additional_quota > 0, that'll be added to the current quota used
  # (for example, to check if a new attachment of size additional_quota would
  # put the context over quota.)
  def self.over_quota?(context, additional_quota = nil)
    quota = self.get_quota(context)
    return quota[:quota] < quota[:quota_used] + (additional_quota || 0)
  end

  def handle_duplicates(method, opts = {})
    return [] unless method.present? && self.folder

    if self.folder.for_submissions?
      method = :rename
    else
      method = method.to_sym
    end

    if method == :overwrite
      atts = self.shard.activate { self.folder.active_file_attachments.where("display_name=? AND id<>?", self.display_name, self.id) }
      method = :rename if atts.any? { |att| att.editing_restricted?(:any) }
    end

    deleted_attachments = []
    if method == :rename
      self.save! unless self.id

      valid_name = false
      self.shard.activate do
        while !valid_name
          existing_names = self.folder.active_file_attachments.where("id <> ?", self.id).pluck(:display_name)
          new_name = opts[:name] || self.display_name
          self.display_name = Attachment.make_unique_filename(new_name, existing_names)

          if Attachment.where("id = ? AND NOT EXISTS (?)", self,
                              Attachment.where("id <> ? AND display_name = ? AND folder_id = ? AND file_state <> ?",
                                self, display_name, folder_id, 'deleted')).
              limit(1).
              update_all(display_name: display_name) > 0
            valid_name = true
          end
        end
      end
    elsif method == :overwrite
      atts.update_all(replacement_attachment_id: self.id) # so we can find the new file in content links
      copy_access_attributes!(atts) unless atts.empty?
      atts.each do |a|
        # update content tags to refer to the new file
        ContentTag.where(:content_id => a, :content_type => 'Attachment').update_all(content_id: self.id)
        # update replacement pointers pointing at the overwritten file
        context.attachments.where(:replacement_attachment_id => a).update_all(replacement_attachment_id: self.id)
        # delete the overwritten file (unless the caller is queueing them up)
        a.destroy unless opts[:caller_will_destroy]
        deleted_attachments << a
      end
    end
    return deleted_attachments
  end

  def copy_access_attributes!(source_attachments)
    self.could_be_locked = true if source_attachments.any?(&:could_be_locked?)
    source = source_attachments.first
    self.file_state = 'hidden' if source.file_state == 'hidden'
    self.locked = source.locked
    self.unlock_at = source.unlock_at
    self.lock_at = source.lock_at
    self.usage_rights_id = source.usage_rights_id
    save! if changed?
  end

  def self.destroy_files(ids)
    Attachment.where(id: ids).each(&:destroy)
  end

  before_save :assign_uuid
  def assign_uuid
    self.uuid ||= CanvasSlug.generate_securish_uuid
  end
  protected :assign_uuid

  def inline_content?
    self.content_type.match(/\Atext/) || self.extension == '.html' || self.extension == '.htm' || self.extension == '.swf'
  end

  def self.shared_secret
    raise 'Cannot call Attachment.shared_secret when configured for s3 storage' if s3_storage?
    "local_storage" + Canvas::Security.encryption_key
  end

  def shared_secret
    store.shared_secret
  end

  def downloadable?
    !!(self.authenticated_s3_url rescue false)
  end

  def local_storage_path
    "#{HostUrl.context_host(context)}/#{context_type.underscore.pluralize}/#{context_id}/files/#{id}/download?verifier=#{uuid}"
  end

  def content_type_with_encoding
    encoding.blank? ? content_type : "#{content_type}; charset=#{encoding}"
  end

  def content_type_with_text_match
    # treats all text/X files as text/plain (except text/html)
    (content_type.to_s.match(/^text\/.*/) && content_type.to_s != "text/html") ? "text/plain" : content_type
  end

  # Returns an IO-like object containing the contents of the attachment file.
  # Any resources are guaranteed to be cleaned up when the object is garbage
  # collected (for instance, using the Tempfile class). Calling close on the
  # object may clean up things faster.
  #
  # By default, this method will stream the file as it is read, if it's stored
  # remotely and streaming is possible.  If opts[:need_local_file] is true,
  # then a local Tempfile will be created if necessary and the IO object
  # returned will always respond_to :path and :rewind, and have the right file
  # extension.
  #
  # Be warned! If local storage is used, a File handle to the actual file will
  # be returned, not a Tempfile handle. So don't rm the file's .path or
  # anything crazy like that. If you need to test whether you can move the file
  # at .path, or if you need to copy it, check if the file is_a?(Tempfile) (and
  # pass :need_local_file => true of course).
  #
  # If opts[:temp_folder] is given, and a local temporary file is created, this
  # path will be used instead of the default system temporary path. It'll be
  # created if necessary.
  def open(opts = {}, &block)
    store.open(opts, &block)
  end

  # you should be able to pass an optional width, height, and page_number/video_seconds to this method
  # can't handle arbitrary thumbnails for our attachment_fu thumbnails on s3 though, we could handle a couple *predefined* sizes though
  def thumbnail_url(options={})
    return nil if Attachment.skip_thumbnails

    geometry = options[:size]
    if self.thumbnail || geometry.present?
      to_use = thumbnail_for_size(geometry) || self.thumbnail
      to_use.cached_s3_url
    elsif self.media_object && self.media_object.media_id
      CanvasKaltura::ClientV3.new.thumbnail_url(self.media_object.media_id,
                                          :width => options[:width] || 140,
                                          :height => options[:height] || 100,
                                          :vid_sec => options[:video_seconds] || 5)
    else
      # "still need to handle things that are not images with thumbnails or kaltura docs"
    end
  end

  def thumbnail_for_size(geometry)
    if self.class.allows_thumbnails_of_size?(geometry)
      to_use = thumbnails.loaded? ? thumbnails.detect { |t| t.thumbnail == geometry } : thumbnails.where(thumbnail: geometry).first
      to_use ||= create_dynamic_thumbnail(geometry)
    end
  end

  def self.allows_thumbnails_of_size?(geometry)
    self.dynamic_thumbnail_sizes.include?(geometry)
  end

  def self.truncate_filename(filename, len, &block)
    block ||= lambda { |str, len| str[0...len] }
    ext_index = filename.rindex('.')
    if ext_index
      ext = block.call(filename[ext_index..-1], len / 2 + 1)
      base = block.call(filename[0...ext_index], len - ext.length)
      base + ext
    else
      block.call(filename, len)
    end
  end

  def save_without_broadcasting
    begin
      @skip_broadcasts = true
      save
    ensure
      @skip_broadcasts = false
    end
  end

  def save_without_broadcasting!
    begin
      @skip_broadcasts = true
      save!
    ensure
      @skip_broadcasts = false
    end
  end

  # called before save
  # notification is not sent until file becomes 'available'
  # (i.e., don't notify before it finishes uploading)
  def set_need_notify
    self.need_notify = true if !@skip_broadcasts &&
        file_state_changed? &&
        file_state == 'available' &&
        context.respond_to?(:state) && context.state == :available &&
        folder && folder.visible?
  end

  # generate notifications for recent file operations
  # (this should be run in a delayed job)
  def self.do_notifications
    # consider a batch complete when no uploads happen in this time
    quiet_period = Setting.get("attachment_notify_quiet_period_minutes", "5").to_i.minutes.ago

    # if a batch is older than this, just drop it rather than notifying
    discard_older_than = Setting.get("attachment_notify_discard_older_than_hours", "120").to_i.hours.ago

    while true
      file_batches = Attachment.
          where("need_notify").
          group(:context_id, :context_type).
          having("MAX(updated_at)<?", quiet_period).
          limit(500).
          pluck("COUNT(attachments.id), MIN(attachments.id), MAX(updated_at), context_id, context_type")
      break if file_batches.empty?
      file_batches.each do |count, attachment_id, last_updated_at, context_id, context_type|
        # clear the need_notify flag for this batch
        Attachment.where("need_notify AND updated_at <= ? AND context_id = ? AND context_type = ?", last_updated_at, context_id, context_type).
            update_all(:need_notify => nil)

        # skip the notification if this batch is too old to be timely
        next if last_updated_at.to_time < discard_older_than

        # now generate the notification
        record = Attachment.find(attachment_id)
        next if record.context.is_a?(Course) && (!record.context.available? || record.context.concluded?)
        if record.context.is_a?(Course) && (record.folder.locked? || record.context.tab_hidden?(Course::TAB_FILES))
          # only notify course students if they are able to access it
          to_list = record.context.participating_admins - [record.user]
        elsif record.context.respond_to?(:participants)
          to_list = record.context.participants - [record.user]
        end
        recipient_keys = (to_list || []).compact.map(&:asset_string)
        next if recipient_keys.empty?

        notification = BroadcastPolicy.notification_finder.by_name(count.to_i > 1 ? 'New Files Added' : 'New File Added')
        asset_context = record.context
        data = { :count => count }
        DelayedNotification.send_later_if_production_enqueue_args(
            :process,
            { :priority => Delayed::LOW_PRIORITY },
            record, notification, recipient_keys, asset_context, data)
      end
    end
  end

  def infer_display_name
    self.display_name ||= unencoded_filename
  end
  protected :infer_display_name

  def readable_size
    h = ActionView::Base.new
    h.extend ActionView::Helpers::NumberHelper
    h.number_to_human_size(self.size) rescue "size unknown"
  end

  def download_url(ttl = url_ttl)
    authenticated_s3_url(expires_in: ttl, response_content_disposition: "attachment; " + disposition_filename)
  end

  def inline_url(ttl = url_ttl)
    authenticated_s3_url(expires_in: ttl, response_content_disposition: "inline; " + disposition_filename)
  end

  def url_ttl
    Setting.get('attachment_url_ttl', 1.day.to_s).to_i
  end
  protected :url_ttl

  def disposition_filename
    ascii_filename = Iconv.conv("ASCII//TRANSLIT//IGNORE", "UTF-8", display_name)

    # response-content-disposition will be url encoded in the depths of
    # aws-s3, doesn't need to happen here. we'll be nice and ghetto http
    # quote the filename string, though.
    quoted_ascii = ascii_filename.gsub(/([\x00-\x1f"\x7f])/, '\\\\\\1')

    # awesome browsers will use the filename* and get the proper unicode filename,
    # everyone else will get the sanitized ascii version of the filename
    quoted_unicode = "UTF-8''#{URI.escape(display_name, /[^A-Za-z0-9.]/)}"
    %(filename="#{quoted_ascii}"; filename*=#{quoted_unicode})
  end
  protected :disposition_filename

  def attachment_path_id
    a = (self.respond_to?(:root_attachment) && self.root_attachment) || self
    ((a.respond_to?(:parent_id) && a.parent_id) || a.id).to_s
  end

  def filename
    read_attribute(:filename) || (self.root_attachment && self.root_attachment.filename)
  end

  def filename=(name)
    # infer a display name without round-tripping through truncated CGI-escaped filename
    # (which reduces the length of unicode filenames to as few as 28 characters)
    self.display_name ||= Attachment.truncate_filename(name, 255)
    super(name)
  end

  def thumbnail
    super || root_attachment.try(:thumbnail)
  end

  def content_directory
    self.directory_name || Folder.root_folders(self.context).first.name
  end

  def to_atom(opts={})
    Atom::Entry.new do |entry|
      entry.title     = t(:feed_title, "File: %{title}", :title => self.context.name) unless opts[:include_context]
      entry.title     = t(:feed_title_with_context, "File, %{course_or_group}: %{title}", :course_or_group => self.context.name, :title => self.context.name) if opts[:include_context]
      entry.authors  << Atom::Person.new(:name => self.context.name)
      entry.updated   = self.updated_at
      entry.published = self.created_at
      entry.id        = "tag:#{HostUrl.default_host},#{self.created_at.strftime("%Y-%m-%d")}:/files/#{self.feed_code}"
      entry.links    << Atom::Link.new(:rel => 'alternate',
                                       :href => "http://#{HostUrl.context_host(self.context)}/#{context_url_prefix}/files/#{self.id}")
      entry.content   = Atom::Content::Html.new("#{self.display_name}")
    end
  end

  def name
    display_name
  end

  def title
    display_name
  end

  def associate_with(context)
    self.attachment_associations.create(:context => context)
  end

  def mime_class
    {
      'text/html' => 'html',
      "text/x-csharp" => "code",
      "text/xml" => "code",
      "text/css" => 'code',
      "text" => "text",
      "text/plain" => "text",
      "application/rtf" => "doc",
      "text/rtf" => "doc",
      "application/vnd.oasis.opendocument.text" => "doc",
      "application/pdf" => "pdf",
      "application/vnd.openxmlformats-officedocument.wordprocessingml.document" => "doc",
      "application/x-docx" => "doc",
      "application/msword" => "doc",
      "application/vnd.ms-powerpoint" => "ppt",
      "application/vnd.openxmlformats-officedocument.presentationml.presentation" => "ppt",
      "application/vnd.ms-excel" => "xls",
      "application/vnd.openxmlformats-officedocument.spreadsheetml.sheet" => "xls",
      "application/vnd.oasis.opendocument.spreadsheet" => "xls",
      "image/jpeg" => "image",
      "image/pjpeg" => "image",
      "image/png" => "image",
      "image/gif" => "image",
      "application/x-rar" => "zip",
      "application/x-rar-compressed" => "zip",
      "application/x-zip" => "zip",
      "application/x-zip-compressed" => "zip",
      "application/xml" => "code",
      "application/zip" => "zip",
      "audio/mpeg" => "audio",
      "audio/mp3" => "audio",
      "audio/basic" => "audio",
      "audio/mid" => "audio",
      "audio/3gpp" => "audio",
      "audio/x-aiff" => "audio",
      "audio/x-mpegurl" => "audio",
      "audio/x-pn-realaudio" => "audio",
      "audio/x-wav" => "audio",
      "video/mpeg" => "video",
      "video/quicktime" => "video",
      "video/x-la-asf" => "video",
      "video/x-ms-asf" => "video",
      "video/x-msvideo" => "video",
      "video/x-sgi-movie" => "video",
      "video/3gpp" => "video",
      "video/mp4" => "video",
      "application/x-shockwave-flash" => "flash"
    }[content_type] || "file"
  end

  def associated_with_submission?
    @associated_with_submission ||= self.attachment_associations.where(context_type: 'Submission').exists?
  end

  set_policy do
    given { |user, session|
      self.context.grants_right?(user, session, :manage_files) &&
        !self.associated_with_submission? &&
        (!self.folder || self.folder.grants_right?(user, session, :manage_contents))
    }
    can :delete and can :update

    given { |user, session| self.context.grants_right?(user, session, :manage_files) }
    can :read and can :create and can :download and can :read_as_admin

    given { self.public? }
    can :read and can :download

    given { |user, session| self.context.grants_right?(user, session, :read) } #students.include? user }
    can :read

    given { |user, session| self.context.grants_right?(user, session, :read_as_admin) }
    can :read_as_admin

    given { |user, session|
      self.context.grants_right?(user, session, :read) && !self.locked_for?(user, :check_policies => true)
    }
    can :download

    given { |user, session| self.context_type == 'Submission' && self.context.grant_right?(user, session, :comment) }
    can :create

    given { |user, session|
        session && session['file_access_user_id'].present? &&
        (u = User.where(id: session['file_access_user_id']).first) &&
        (self.context.grants_right?(u, session, :read) ||
          (self.context.respond_to?(:is_public_to_auth_users?) && self.context.is_public_to_auth_users?)) &&
        session['file_access_expiration'] && session['file_access_expiration'].to_i > Time.now.to_i
    }
    can :read

    given { |user, session|
        session && session['file_access_user_id'].present? &&
        (u = User.where(id: session['file_access_user_id']).first) &&
        (self.context.grants_right?(u, session, :read) ||
          (self.context.respond_to?(:is_public_to_auth_users?) && self.context.is_public_to_auth_users?)) &&
        !self.locked_for?(u, :check_policies => true) &&
        session['file_access_expiration'] && session['file_access_expiration'].to_i > Time.now.to_i
    }
    can :download

    given { |user|
      owner = self.user
      context_type == 'Assignment' && user == owner
    }
    can :attach_to_submission_comment
  end

  # checking if an attachment is locked is expensive and pointless for
  # submission attachments
  attr_writer :skip_submission_attachment_lock_checks

  # prevent an access attempt shortly before unlock_at from caching permissions beyond that time
  def touch_on_unlock
    Shackles.activate(:master) do
      send_later_enqueue_args(:touch, { :run_at => unlock_at,
                                        :singleton => "touch_on_unlock_attachment_#{global_id}" })
    end
  end

  def locked_for?(user, opts={})
    return false if @skip_submission_attachment_lock_checks
    return false if opts[:check_policies] && self.grants_right?(user, :read_as_admin)
    return {:asset_string => self.asset_string, :manually_locked => true} if self.locked || Folder.is_locked?(self.folder_id)
    Rails.cache.fetch(locked_cache_key(user), :expires_in => 1.minute) do
      locked = false
      if (self.unlock_at && Time.now < self.unlock_at)
        touch_on_unlock if Time.now + 1.hour >= self.unlock_at
        locked = {:asset_string => self.asset_string, :unlock_at => self.unlock_at}
      elsif (self.lock_at && Time.now > self.lock_at)
        locked = {:asset_string => self.asset_string, :lock_at => self.lock_at}
      elsif self.could_be_locked && item = locked_by_module_item?(user, opts)
        locked = {:asset_string => self.asset_string, :context_module => item.context_module.attributes}
        locked[:unlock_at] = locked[:context_module]["unlock_at"] if locked[:context_module]["unlock_at"] && locked[:context_module]["unlock_at"] > Time.now.utc
      end
      locked
    end
  end

  def hidden?
    return @hidden if defined?(@hidden)
    @hidden = self.file_state == 'hidden' || (self.folder && self.folder.hidden?)
  end

  def published?; !locked?; end

  def publish!
    self.locked = false
    save!
  end

  def just_hide
    self.file_state == 'hidden'
  end

  def public?
    self.file_state == 'public'
  end

  def currently_locked
    self.locked || (self.lock_at && Time.now > self.lock_at) || (self.unlock_at && Time.now < self.unlock_at) || self.file_state == 'hidden'
  end

  def hidden
    hidden?
  end

  def hidden=(val)
    self.file_state = (val == true || val == '1' ? 'hidden' : 'available')
  end

  def context_module_action(user, action)
    self.context_module_tags.each { |tag| tag.context_module_action(user, action) }
  end

  include Workflow

  # Right now, using the state machine to manage whether an attachment has
  # been uploaded to Scribd.  It can be uploaded to other places, or
  # scrubbed in other ways.  All that work should be managed by the state
  # machine.
  workflow do
    state :pending_upload do
      event :upload, :transitions_to => :processing
      event :process, :transitions_to => :processed
      event :mark_errored, :transitions_to => :errored
    end

    state :processing do
      event :process, :transitions_to => :processed
      event :mark_errored, :transitions_to => :errored
    end

    state :processed do
      event :recycle, :transitions_to => :pending_upload
    end
    state :errored do
      event :recycle, :transitions_to => :pending_upload
    end
    state :deleted
    state :to_be_zipped
    state :zipping
    state :zipped
    state :unattached
    state :unattached_temporary
  end

  scope :visible, -> { where(['attachments.file_state in (?, ?)', 'available', 'public']) }
  scope :not_deleted, -> { where("attachments.file_state<>'deleted'") }

  scope :not_hidden, -> { where("attachments.file_state<>'hidden'") }
  scope :not_locked, -> {
    where("(attachments.locked IS NULL OR attachments.locked=?) AND ((attachments.lock_at IS NULL) OR
      (attachments.lock_at>? OR (attachments.unlock_at IS NOT NULL AND attachments.unlock_at<?)))", false, Time.now.utc, Time.now.utc)
  }
  scope :by_content_types, lambda { |types|
    clauses = []
    types.each do |type|
      if type.include? '/'
        clauses << sanitize_sql_array(["(attachments.content_type=?)", type])
      else
        clauses << wildcard('attachments.content_type', type + '/', :type => :right)
      end
    end
    condition_sql = clauses.join(' OR ')
    where(condition_sql)
  }

  alias_method :destroy_permanently!, :destroy
  # file_state is like workflow_state, which was already taken
  # possible values are: available, deleted
  def destroy
    return if self.new_record?
    self.file_state = 'deleted' #destroy
    self.deleted_at = Time.now.utc
    ContentTag.delete_for(self)
    MediaObject.where(:attachment_id => self.id).update_all(:attachment_id => nil, :updated_at => Time.now.utc)
    save!
    # if the attachment being deleted belongs to a user and the uuid (hash of file) matches the avatar_image_url
    # then clear the avatar_image_url value.
    self.context.clear_avatar_image_url_with_uuid(self.uuid) if self.context_type == 'User' && self.uuid.present?
    true
  end

  # this will delete the content of the attachment but not delete the attachment
  # object. It will replace the attachment content with a file_removed file.
  def destroy_content_and_replace
    raise 'must be a root_attachment' if self.root_attachment_id
    self.destroy_content
    self.uploaded_data = File.open Rails.root.join('public/file_removed/file_removed.pdf')
    CrocodocDocument.where(attachment_id: self).delete_all
    Canvadoc.where(attachment_id: self).delete_all
    self.save!
  end

  def dmca_file_removal
    destroy_content_and_replace
  end

  def destroy_content
    raise 'must be a root_attachment' if self.root_attachment_id
    return unless self.filename
    if Attachment.s3_storage?
      self.s3object.delete
    else
      FileUtils.rm full_filename
    end
  end

  def make_childless(preferred_child = nil)
    return if root_attachment_id
    child = preferred_child || children.take
    return unless child
    raise "must be a child" unless child.root_attachment_id == id
    child.root_attachment_id = nil
    child.filename = filename if filename
    copy_attachment_content(child)
    Attachment.where(root_attachment_id: self).where.not(id: child).update_all(root_attachment_id: child.id)
  end

  def copy_attachment_content(destination)
    if Attachment.s3_storage?
      if filename && s3object.exists? && !destination.s3object.exists?
        s3object.copy_to(destination.s3object)
      end
    else
      return if open == destination.open
      old_content_type = self.content_type
      Attachment.where(:id => self).update_all(:content_type => "invalid/invalid") # prevents find_existing_attachment_for_md5 from reattaching the child to the old root
      destination.uploaded_data = open
      Attachment.where(:id => self).update_all(:content_type => old_content_type)
    end
    destination.save!
  end

  def make_rootless
    return unless root_attachment_id
    root = self.root_attachment
    return unless root
    self.root_attachment_id = nil
<<<<<<< HEAD
    self.filename = root.filename if root.filename
=======
    self.write_attribute(:filename, root.filename) if root.filename
>>>>>>> 0754012b
    root.copy_attachment_content(self)
  end

  def restore
    self.file_state = 'available'
    self.save
  end

  def deleted?
    self.file_state == 'deleted'
  end

  def available?
    self.file_state == 'available'
  end

  def crocodocable?
    Canvas::Crocodoc.enabled? &&
      CrocodocDocument::MIME_TYPES.include?(content_type)
  end

  def canvadocable?
    Canvadocs.enabled? && Canvadoc.mime_types.include?(content_type_with_text_match)
  end

  def self.submit_to_canvadocs(ids)
    Attachment.where(id: ids).find_each do |a|
      a.submit_to_canvadocs
    end
  end

  def self.skip_3rd_party_submits(skip=true)
    @skip_3rd_party_submits = skip
  end

  def self.skip_3rd_party_submits?
    !!@skip_3rd_party_submits
  end

  def self.skip_media_object_creation(&block)
    @skip_media_object_creation = true
    block.call
  ensure
    @skip_media_object_creation = false
  end
  def self.skip_media_object_creation?
    !!@skip_media_object_creation
  end

  def submit_to_canvadocs(attempt = 1, opts = {})
    # ... or crocodoc (this will go away soon)
    return if Attachment.skip_3rd_party_submits?

    submit_to_crocodoc_instead = opts[:force_crocodoc] ||
                                 (opts[:wants_annotation] &&
                                  crocodocable? &&
                                  !Canvadocs.annotations_supported?)
    if submit_to_crocodoc_instead
      # get crocodoc off the canvadocs strand
      # (maybe :wants_annotation was a dumb idea)
      send_later_enqueue_args :submit_to_crocodoc, {
        n_strand: 'crocodoc',
        max_attempts: 1,
        priority: Delayed::LOW_PRIORITY,
      }, attempt
    elsif canvadocable?
      doc = canvadoc || create_canvadoc
      doc.upload({
        annotatable: opts[:wants_annotation],
        preferred_plugins: opts[:preferred_plugins]
      })
      update_attribute(:workflow_state, 'processing')
    end
  rescue => e
    update_attribute(:workflow_state, 'errored')
    Canvas::Errors.capture(e, type: :canvadocs, attachment_id: id, annotatable: opts[:wants_annotation])

    if attempt <= Setting.get('max_canvadocs_attempts', '5').to_i
      send_later_enqueue_args :submit_to_canvadocs, {
        :n_strand => 'canvadocs_retries',
        :run_at => (5 * attempt).minutes.from_now,
        :max_attempts => 1,
        :priority => Delayed::LOW_PRIORITY,
      }, attempt + 1, opts
    end
  end

  def submit_to_crocodoc(attempt = 1)
    if crocodocable? && !Attachment.skip_3rd_party_submits?
      crocodoc = crocodoc_document || create_crocodoc_document
      crocodoc.upload
      update_attribute(:workflow_state, 'processing')
    end
  rescue => e
    update_attribute(:workflow_state, 'errored')
    Canvas::Errors.capture(e, type: :canvadocs, attachment_id: id)

    if attempt <= Setting.get('max_crocodoc_attempts', '5').to_i
      send_later_enqueue_args :submit_to_crocodoc, {
        :n_strand => 'crocodoc_retries',
        :run_at => (5 * attempt).minutes.from_now,
        :max_attempts => 1,
        :priority => Delayed::LOW_PRIORITY,
      }, attempt + 1
    end
  end

  def self.mimetype(filename)
    res = nil
    res = File.mime_type?(filename) if !res || res == 'unknown/unknown'
    res ||= "unknown/unknown"
    res
  end

  def mimetype(fn=nil)
    res = Attachment.mimetype(filename)
    res = File.mime_type?(self.uploaded_data) if (!res || res == 'unknown/unknown') && self.uploaded_data
    res ||= "unknown/unknown"
    res
  end


  def folder_path
    if folder
      folder.full_name
    else
      Folder.root_folders(self.context).first.try(:name)
    end
  end

  def full_path
    "#{folder_path}/#{filename}"
  end

  def matches_full_path?(path)
    f_path = full_path
    f_path == path || URI.unescape(f_path) == path || f_path.downcase == path.downcase || URI.unescape(f_path).downcase == path.downcase
  rescue
    false
  end

  def full_display_path
    "#{folder_path}/#{display_name}"
  end

  def matches_full_display_path?(path)
    fd_path = full_display_path
    fd_path == path || URI.unescape(fd_path) == path || fd_path.downcase == path.downcase || URI.unescape(fd_path).downcase == path.downcase
  rescue
    false
  end

  def matches_filename?(match)
    filename == match || display_name == match ||
      URI.unescape(filename) == match || URI.unescape(display_name) == match ||
      filename.downcase == match.downcase || display_name.downcase == match.downcase ||
      URI.unescape(filename).downcase == match.downcase || URI.unescape(display_name).downcase == match.downcase
  rescue
    false
  end

  def self.attachment_list_from_migration(context, ids)
    return "" if !ids || !ids.is_a?(Array) || ids.empty?
    description = "<h3>#{ERB::Util.h(t('title.migration_list', "Associated Files"))}</h3><ul>"
    ids.each do |id|
      attachment = context.attachments.where(migration_id: id).first
      description += "<li><a href='/courses/#{context.id}/files/#{attachment.id}/download'>#{ERB::Util.h(attachment.display_name)}</a></li>" if attachment
    end
    description += "</ul>";
    description
  end

  def self.find_from_path(path, context)
    list = path.split("/").select{|f| !f.empty? }
    if list[0] != Folder.root_folders(context).first.name
      list.unshift(Folder.root_folders(context).first.name)
    end
    filename = list.pop
    folder = context.folder_name_lookups[list.join('/')] rescue nil
    folder ||= context.folders.active.where(full_name: list.join('/')).first
    context.folder_name_lookups ||= {}
    context.folder_name_lookups[list.join('/')] = folder
    file = nil
    if folder
      file = folder.file_attachments.where(filename: filename).first
      file ||= folder.file_attachments.where(display_name: filename).first
    end
    file
  end

  def self.domain_namespace=(val)
    @@domain_namespace = val
  end

  def self.domain_namespace
    @@domain_namespace ||= nil
  end

  def self.serialization_methods; [:mime_class, :currently_locked, :crocodoc_available?]; end
  cattr_accessor :skip_thumbnails

  scope :uploadable, -> { where(:workflow_state => 'pending_upload') }
  scope :active, -> { where(:file_state => 'available') }
  scope :thumbnailable?, -> { where(:content_type => AttachmentFu.content_types) }
  scope :by_display_name, -> { order(display_name_order_by_clause('attachments')) }
  scope :by_position_then_display_name, -> { order("attachments.position, #{display_name_order_by_clause('attachments')}") }
  def self.serialization_excludes; [:uuid, :namespace]; end

  # returns filename, if it's already unique, or returns a modified version of
  # filename that makes it unique. you can either pass existing_files as string
  # filenames, in which case it'll test against those, or a block that'll be
  # called repeatedly with a filename until it returns true.
  def self.make_unique_filename(filename, existing_files = [], &block)
    unless block
      block = proc { |fname| !existing_files.include?(fname) }
    end

    return filename if block.call(filename)

    new_name = filename
    addition = 1
    dir = File.dirname(filename)
    dir = dir == "." ? "" : "#{dir}/"
    extname = File.extname(filename)
    basename = File.basename(filename, extname)

    until block.call(new_name = "#{dir}#{basename}-#{addition}#{extname}")
      addition += 1
    end
    new_name
  end

  DYNAMIC_THUMBNAIL_SIZES = %w(640x>)

  # the list of allowed thumbnail sizes to be generated dynamically
  def self.dynamic_thumbnail_sizes
    DYNAMIC_THUMBNAIL_SIZES + Setting.get("attachment_thumbnail_sizes", "").split(",")
  end

  def create_dynamic_thumbnail(geometry_string)
    tmp = self.create_temp_file
    Attachment.unique_constraint_retry do
      self.create_or_update_thumbnail(tmp, geometry_string, geometry_string)
    end
  end

  class OverQuotaError < StandardError; end

  def clone_url(url, duplicate_handling, check_quota, opts={})
    begin
      Attachment.clone_url_as_attachment(url, :attachment => self)

      if check_quota
        self.save! # save to calculate attachment size, otherwise self.size is nil
        if Attachment.over_quota?(opts[:quota_context] || self.context, self.size)
          raise OverQuotaError, t(:over_quota, 'The downloaded file exceeds the quota.')
        end
      end

      self.file_state = 'available'
      self.save!
      handle_duplicates(duplicate_handling || 'overwrite')
    rescue Exception, Timeout::Error => e
      self.file_state = 'errored'
      self.workflow_state = 'errored'
      case e
      when CanvasHttp::TooManyRedirectsError
        self.upload_error_message = t :upload_error_too_many_redirects, "Too many redirects"
      when CanvasHttp::InvalidResponseCodeError
        self.upload_error_message = t :upload_error_invalid_response_code, "Invalid response code, expected 200 got %{code}", :code => e.code
      when CanvasHttp::RelativeUriError
        self.upload_error_message = t :upload_error_relative_uri, "No host provided for the URL: %{url}", :url => url
      when URI::Error, ArgumentError
        # assigning all ArgumentError to InvalidUri may be incorrect
        self.upload_error_message = t :upload_error_invalid_url, "Could not parse the URL: %{url}", :url => url
      when Timeout::Error
        self.upload_error_message = t :upload_error_timeout, "The request timed out: %{url}", :url => url
      when OverQuotaError
        self.upload_error_message = t :upload_error_over_quota, "file size exceeds quota limits: %{bytes} bytes", :bytes => self.size
      else
        self.upload_error_message = t :upload_error_unexpected, "An unknown error occurred downloading from %{url}", :url => url
      end
      self.save!
    end
  end

  def crocodoc_available?
    crocodoc_document.try(:available?)
  end

  def canvadoc_available?
    canvadoc.try(:available?)
  end

  def view_inline_ping_url
    "/#{context_url_prefix}/files/#{self.id}/inline_view"
  end

  def canvadoc_url(user)
    return unless canvadocable?
    "/api/v1/canvadoc_session?#{preview_params(user, "canvadoc")}"
  end

  def crocodoc_url(user, crocodoc_ids = nil)
    return unless crocodoc_available?
    "/api/v1/crocodoc_session?#{preview_params(user, "crocodoc", crocodoc_ids)}"
  end

  def previewable_media?
    self.content_type && self.content_type.match(/\A(video|audio)/)
  end

  def preview_params(user, type, crocodoc_ids = nil)
    h = {
      user_id: user.try(:global_id),
      attachment_id: id,
      type: type
    }
    h.merge!(crocodoc_ids: crocodoc_ids) if crocodoc_ids.present?
    blob = h.to_json
    hmac = Canvas::Security.hmac_sha1(blob)
    "blob=#{URI.encode blob}&hmac=#{URI.encode hmac}"
  end
  private :preview_params

  def can_unpublish?
    false
  end

  def set_publish_state_for_usage_rights
    if self.context &&
       self.context.respond_to?(:feature_enabled?) &&
       self.context.feature_enabled?(:usage_rights_required)
      self.locked = self.usage_rights.nil?
    end
  end

  # Download a URL using a GET request and return a new un-saved Attachment
  # with the data at that URL. Tries to detect the correct content_type as
  # well.
  #
  # This handles large files well.
  #
  # Pass an existing attachment in opts[:attachment] to use that, rather than
  # creating a new attachment.
  def self.clone_url_as_attachment(url, opts = {})
    _, uri = CanvasHttp.validate_url(url)

    CanvasHttp.get(url) do |http_response|
      if http_response.code.to_i == 200
        tmpfile = CanvasHttp.tempfile_for_uri(uri)
        # net/http doesn't make this very obvious, but read_body can take any
        # object that responds to << as the destination of the body, and it'll
        # stream in chunks rather than reading the whole body into memory (as
        # long as you use the block form of http.request, which
        # CanvasHttp.get does)
        http_response.read_body(tmpfile)
        tmpfile.rewind
        attachment = opts[:attachment] || Attachment.new(:filename => File.basename(uri.path))
        attachment.filename ||= File.basename(uri.path)
        attachment.uploaded_data = tmpfile
        if attachment.content_type.blank? || attachment.content_type == "unknown/unknown"
          # uploaded_data= clobbers the content_type set in preflight; if it was given, prefer it to the HTTP response
          attachment.content_type = if attachment.content_type_was.present? && attachment.content_type_was != 'unknown/unknown'
            attachment.content_type_was
          else
            http_response.content_type
          end
        end
        return attachment
      else
        raise CanvasHttp::InvalidResponseCodeError.new(http_response.code.to_i)
      end
    end
  end

  def self.migrate_attachments(from_context, to_context, scope = nil)
    from_attachments = scope
    from_attachments ||= from_context.shard.activate do
      Attachment.where(:context_type => from_context.class.name, :context_id => from_context).not_deleted.to_a
    end

    to_context.shard.activate do
      to_attachments = Attachment.where(:context_type => to_context.class.name, :context_id => to_context).not_deleted.to_a

      from_attachments.each do |attachment|
        match = to_attachments.detect{|a| attachment.matches_full_display_path?(a.full_display_path)}
        next if match && match.md5 == attachment.md5

        if from_context.shard == to_context.shard
          og_attachment = attachment
          og_attachment.context = to_context
          og_attachment.folder = Folder.assert_path(attachment.folder_path, to_context)
          og_attachment.save_without_broadcasting!
          if match
            og_attachment.folder.reload
            og_attachment.handle_duplicates(:rename)
          end
        else
          new_attachment = Attachment.new
          new_attachment.assign_attributes(attachment.attributes.except(*EXCLUDED_COPY_ATTRIBUTES))

          new_attachment.user_id = to_context.id if to_context.is_a? User
          new_attachment.context = to_context
          new_attachment.folder = Folder.assert_path(attachment.folder_path, to_context)
          new_attachment.namespace = new_attachment.infer_namespace
          if existing_attachment = new_attachment.find_existing_attachment_for_md5
            new_attachment.root_attachment = existing_attachment
          else
            new_attachment.write_attribute(:filename, attachment.filename)
            new_attachment.uploaded_data = attachment.open
          end

          new_attachment.content_type = attachment.content_type

          new_attachment.save_without_broadcasting!
          if match
            new_attachment.folder.reload
            new_attachment.handle_duplicates(:rename)
          end
        end
      end
    end
  end
end<|MERGE_RESOLUTION|>--- conflicted
+++ resolved
@@ -279,10 +279,7 @@
       context.log_merge_result("File \"#{dup.folder && dup.folder.full_name}/#{dup.display_name}\" created")
     end
     if context.respond_to?(:root_account_id) && self.namespace != context.root_account.file_namespace
-<<<<<<< HEAD
-=======
       dup.save_without_broadcasting!
->>>>>>> 0754012b
       dup.make_rootless
       dup.change_namespace(context.root_account.file_namespace)
     end
@@ -1287,11 +1284,7 @@
     root = self.root_attachment
     return unless root
     self.root_attachment_id = nil
-<<<<<<< HEAD
-    self.filename = root.filename if root.filename
-=======
     self.write_attribute(:filename, root.filename) if root.filename
->>>>>>> 0754012b
     root.copy_attachment_content(self)
   end
 
