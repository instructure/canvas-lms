--- conflicted
+++ resolved
@@ -1275,13 +1275,8 @@
     @associated_with_submission ||= attachment_associations.where(context_type: "Submission").exists?
   end
 
-<<<<<<< HEAD
-  def user_can_read_through_context?(user, session)
-    return true if context.is_a?(AssessmentQuestion) && context.user_can_see_through_quiz_question?(user, session)
-=======
   def user_can_read_through_context?(user, session, through_assessment: true)
     return true if through_assessment && context.is_a?(AssessmentQuestion) && context.user_can_see_through_quiz_question?(user, session)
->>>>>>> bb7bdd27
 
     if supports_visibility?
       (computed_visibility_level == "public") ||
