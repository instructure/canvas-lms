--- conflicted
+++ resolved
@@ -619,26 +619,6 @@
     update_column(:word_count, calculate_words)
   end
 
-<<<<<<< HEAD
-  def infer_root_account_id
-    # see note in infer_namespace below
-    splits = namespace.try(:split, /_/)
-    return nil if splits.blank?
-
-    # when creating a cross-shard attachment on the birth shard, it will set a local ID
-    # due to account.rb:file_namespace, but it needs to be a global ID or we will reference
-    # the incorrect account
-    if Attachment.current_root_account && Attachment.current_root_account.shard != Shard.current && Shard.current == Shard.birth
-      Attachment.current_root_account.id
-    elsif splits[1] == "localstorage"
-      splits[3].to_i
-    else
-      splits[1].to_i
-    end
-  end
-
-=======
->>>>>>> e948ce31
   def namespace
     super || (new_record? ? self.namespace = infer_namespace : nil)
   end
