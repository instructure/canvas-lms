#
# Copyright (C) 2011 - 2013 Instructure, Inc.
#
# This file is part of Canvas.
#
# Canvas is free software: you can redistribute it and/or modify it under
# the terms of the GNU Affero General Public License as published by the Free
# Software Foundation, version 3 of the License.
#
# Canvas is distributed in the hope that it will be useful, but WITHOUT ANY
# WARRANTY; without even the implied warranty of MERCHANTABILITY or FITNESS FOR
# A PARTICULAR PURPOSE. See the GNU Affero General Public License for more
# details.
#
# You should have received a copy of the GNU Affero General Public License along
# with this program. If not, see <http://www.gnu.org/licenses/>.
#

# See the uploads controller and views for examples on how to use this model.
class Attachment < ActiveRecord::Base
  def self.display_name_order_by_clause(table = nil)
    col = table ? "#{table}.display_name" : 'display_name'
    best_unicode_collation_key(col)
  end
  attr_accessible :context, :folder, :filename, :display_name, :user, :locked, :position, :lock_at, :unlock_at, :uploaded_data, :hidden
  include HasContentTags
  include ContextModuleItem
  include SearchTermHelper

  attr_accessor :podcast_associated_asset, :submission_attachment

  MAX_SCRIBD_ATTEMPTS = 3
  MAX_CROCODOC_ATTEMPTS = 2
  # This value is used as a flag for when we are skipping the submit to scribd for this attachment
  SKIPPED_SCRIBD_ATTEMPTS = 25

  belongs_to :context, :polymorphic => true
  belongs_to :cloned_item
  belongs_to :folder
  belongs_to :user
  has_one :account_report
  has_one :media_object
  has_many :submissions
  has_many :attachment_associations
  belongs_to :root_attachment, :class_name => 'Attachment'
  belongs_to :scribd_mime_type
  has_one :sis_batch
  has_one :thumbnail, :foreign_key => "parent_id", :conditions => {:thumbnail => "thumb"}
  has_many :thumbnails, :foreign_key => "parent_id"
  has_one :crocodoc_document

  before_save :infer_display_name
  before_save :default_values
  before_save :set_need_notify

  before_validation :assert_attachment
  acts_as_list :scope => :folder

  def self.file_store_config
    # Return existing value, even if nil, as long as it's defined
    @file_store_config ||= Setting.from_config('file_store')
    @file_store_config ||= { 'storage' => 'local' }
    @file_store_config['path_prefix'] ||= @file_store_config['path'] || 'tmp/files'
    @file_store_config['path_prefix'] = nil if @file_store_config['path_prefix'] == 'tmp/files' && @file_store_config['storage'] == 's3'
    return @file_store_config
  end

  def self.s3_config
    # Return existing value, even if nil, as long as it's defined
    return @s3_config if defined?(@s3_config)
    @s3_config ||= Setting.from_config('amazon_s3')
  end

  def self.s3_storage?
    (file_store_config['storage'] rescue nil) == 's3' && s3_config
  end

  def self.local_storage?
    rv = !s3_storage?
    raise "Unknown storage type!" if rv && file_store_config['storage'] != 'local'
    rv
  end

  # Haaay... you're changing stuff here? Don't forget about the Thumbnail model
  # too, it cares about local vs s3 storage.
  has_attachment(
      :storage => (local_storage? ? :file_system : :s3),
      :path_prefix => file_store_config['path_prefix'],
      :s3_access => :private,
      :thumbnails => { :thumb => '128x128' },
      :thumbnail_class => 'Thumbnail'
  )

  # These callbacks happen after the attachment data is saved to disk/s3, or
  # immediately after save if no data is being uploading during this save cycle.
  # That means you can't rely on these happening in the same transaction as the save.
  after_save_and_attachment_processing :touch_context_if_appropriate
  after_save_and_attachment_processing :build_media_object

  # this mixin can be added to a has_many :attachments association, and it'll
  # handle finding replaced attachments. In other words, if an attachment fond
  # by id is deleted but an active attachment in the same context has the same
  # path, it'll return that attachment.
  module FindInContextAssociation
    def find(*a, &b)
      return super if a.first.is_a?(Symbol)
      find_with_possibly_replaced(super)
    end

    def method_missing(method, *a, &b)
      return super unless method.to_s =~ /^find(?:_all)?_by_id$/
      find_with_possibly_replaced(super)
    end

    def find_with_possibly_replaced(a_or_as)
      if a_or_as.is_a?(Attachment)
        find_attachment_possibly_replaced(a_or_as)
      elsif a_or_as.is_a?(Array)
        a_or_as.map { |a| find_attachment_possibly_replaced(a) }
      end
    end

    def find_attachment_possibly_replaced(att)
      # if they found a deleted attachment by id, but there's an available
      # attachment in the same context and the same full path, we return that
      # instead, to emulate replacing a file without having to update every
      # by-id reference in every user content field.
      if att.deleted?
        new_att = Folder.find_attachment_in_context_with_path(proxy_owner, att.full_display_path)
        new_att || att
      else
        att
      end
    end
  end

  RELATIVE_CONTEXT_TYPES = %w(Course Group User Account)
  # returns true if the context is a type that supports relative file paths
  def self.relative_context?(context_class)
    RELATIVE_CONTEXT_TYPES.include?(context_class.to_s)
  end


  def touch_context_if_appropriate
    unless context_type == 'ConversationMessage'
      connection.after_transaction_commit { touch_context }
    end
  end

  def before_attachment_saved
    @after_attachment_saved_workflow_state = self.workflow_state
    self.workflow_state = 'unattached'
  end

  # this is a magic method that gets run by attachment-fu after it is done sending to s3,
  # that is the moment that we also want to submit it to scribd.
  # note, that the time it takes to send to s3 is the bad guy.
  # It blocks and makes the user wait.  The good thing is that sending
  # it to scribd from that point does not make the user wait since that
  # does happen asynchronously and the data goes directly from s3 to scribd.
  def after_attachment_saved
    if workflow_state == 'unattached' && @after_attachment_saved_workflow_state
      self.workflow_state = @after_attachment_saved_workflow_state
      @after_attachment_saved_workflow_state = nil
    end

    if scribdable? && !Attachment.skip_3rd_party_submits?
      send_later_enqueue_args(:submit_to_scribd!,
                              {:n_strand => 'scribd', :max_attempts => 1})
    elsif %w(pending_upload processing).include?(workflow_state)
      # we don't call .process here so that we don't have to go through another whole save cycle
      self.workflow_state = 'processed'
    end

    # directly update workflow_state so we don't trigger another save cycle
    if self.workflow_state_changed?
      self.shard.activate do
        self.class.where(:id => self).update_all(:workflow_state => self.workflow_state)
      end
    end

    # try an infer encoding if it would be useful to do so
    send_later(:infer_encoding) if self.encoding.nil? && self.content_type =~ /text/ && self.context_type != 'SisBatch'
    if respond_to?(:process_attachment_with_processing) && thumbnailable? && !attachment_options[:thumbnails].blank? && parent_id.nil?
      temp_file = temp_path || create_temp_file
      self.class.attachment_options[:thumbnails].each { |suffix, size| send_later_if_production(:create_thumbnail_size, suffix) }
    end
  end

  def infer_encoding
    return unless self.encoding.nil?
    begin
      Iconv.open('UTF-8', 'UTF-8') do |iconv|
        self.open do |chunk|
          iconv.iconv(chunk)
        end
        iconv.iconv(nil)
      end
      self.encoding = 'UTF-8'
      Attachment.where(:id => self).update_all(:encoding => 'UTF-8')
    rescue Iconv::Failure
      self.encoding = ''
      Attachment.where(:id => self).update_all(:encoding => '')
      return
    end
  end

  # this is here becase attachment_fu looks to make sure that parent_id is nil before it will create a thumbnail of something.
  # basically, it makes a false assumption that the thumbnail class is the same as the original class
  # which in our case is false because we use the Thumbnail model for the thumbnails.
  def parent_id;end

  attr_accessor :clone_updated
  def clone_for(context, dup=nil, options={})
    if !self.cloned_item && !self.new_record?
      self.cloned_item ||= ClonedItem.create(:original_item => self)
      self.save!
    end
    existing = context.attachments.active.find_by_id(self.id)
    existing ||= self.cloned_item_id ? context.attachments.active.find_by_cloned_item_id(self.cloned_item_id) : nil
    return existing if existing && !options[:overwrite] && !options[:force_copy]
    existing ||= self.cloned_item_id ? context.attachments.find_by_cloned_item_id(self.cloned_item_id) : nil
    dup ||= Attachment.new
    dup = existing if existing && options[:overwrite]
    dup.send(:attributes=, self.attributes.except(*%w[id root_attachment_id uuid folder_id user_id filename namespace]), false)
    dup.write_attribute(:filename, self.filename)
    # avoid cycles (a -> b -> a) and self-references (a -> a) in root_attachment_id pointers
    if dup.new_record? || ![self.id, self.root_attachment_id].include?(dup.id)
      dup.root_attachment_id = self.root_attachment_id || self.id
    end
    dup.context = context
    dup.migration_id = CC::CCHelper.create_key(self)
    context.log_merge_result("File \"#{dup.folder.full_name rescue ''}/#{dup.display_name}\" created") if context.respond_to?(:log_merge_result)
    dup.updated_at = Time.now
    dup.clone_updated = true
    dup
  end

  def build_media_object
    return true if self.class.skip_media_object_creation?
    in_the_right_state = self.file_state == 'available' && self.workflow_state !~ /^unattached/
    transitioned_to_this_state = self.id_was == nil || self.file_state_changed? && self.workflow_state_was =~ /^unattached/
    if in_the_right_state && transitioned_to_this_state &&
        self.content_type && self.content_type.match(/\A(video|audio)/)
      delay = Setting.get('attachment_build_media_object_delay_seconds', 10.to_s).to_i
      MediaObject.send_later_enqueue_args(:add_media_files, { :run_at => delay.seconds.from_now, :priority => Delayed::LOWER_PRIORITY }, self, false)
    end
  end

  def self.process_migration(data, migration)
    attachments = data['file_map'] ? data['file_map']: {}
    # TODO i18n
    attachments.values.each do |att|
      if !att['is_folder'] && (migration.import_object?("attachments", att['migration_id']) || migration.import_object?("files", att['migration_id']))
        begin
          import_from_migration(att, migration.context)
        rescue
          migration.add_import_warning(t('#migration.file_type', "File"), (att[:display_name] || att[:path_name]), $!)
        end
      end
    end

    if data[:locked_folders]
      data[:locked_folders].each do |path|
        # TODO i18n
        if f = migration.context.active_folders.find_by_full_name("course files/#{path}")
          f.locked = true
          f.save
        end
      end
    end
    if data[:hidden_folders]
      data[:hidden_folders].each do |path|
        # TODO i18n
        if f = migration.context.active_folders.find_by_full_name("course files/#{path}")
          f.workflow_state = 'hidden'
          f.save
        end
      end
    end
  end

  def self.import_from_migration(hash, context, item=nil)
    hash = hash.with_indifferent_access
    hash[:migration_id] ||= hash[:attachment_id] || hash[:file_id]
    return nil if hash[:migration_id] && hash[:files_to_import] && !hash[:files_to_import][hash[:migration_id]]
    item ||= find_by_context_type_and_context_id_and_id(context.class.to_s, context.id, hash[:id])
    item ||= find_by_context_type_and_context_id_and_migration_id(context.class.to_s, context.id, hash[:migration_id]) if hash[:migration_id]
    item ||= Attachment.find_from_path(hash[:path_name], context)
    if item
      item.context = context
      item.migration_id = hash[:migration_id]
      item.locked = true if hash[:locked]
      item.file_state = 'hidden' if hash[:hidden]
      item.display_name = hash[:display_name] if hash[:display_name]
      item.save_without_broadcasting!
      context.imported_migration_items << item if context.imported_migration_items
    end
    item
  end

  def assert_attachment
    if !self.to_be_zipped? && !self.zipping? && !self.errored? && !self.deleted? && (!filename || !content_type || !downloadable?)
      self.errors.add_to_base(t('errors.not_found', "File data could not be found"))
      return false
    end
  end

  after_create :flag_as_recently_created
  attr_accessor :recently_created

  validates_presence_of :context_id, :context_type, :workflow_state

  serialize :scribd_doc, Scribd::Document

  # related_attachments: our root attachment, anyone who shares our root attachment,
  # and anyone who calls us a root attachment
  def related_attachments
    if root_attachment_id
      Attachment.where("id=? OR root_attachment_id=? OR (root_attachment_id=? AND id<>?)",
                       root_attachment_id, id, root_attachment_id, id)
    else
      Attachment.where(:root_attachment_id => id)
    end
  end

  # It seems like there are at least three possibilities here:
  # 1. the root attachment's record has a scribd_doc; the child attachmenent's
  #    doesn't, and uses the root's implicitly (iow, Attachment#scribd_doc
  #    loads the parent's if the child doesn't have one).
  #    -> I cannot find any examples of this; in my experience, the child's
  #       record always has a scribd_doc explicitly set...
  #    --> if we trusted this case never to happen, then we could add
  #        "where scribd_doc is not null" to the condition below
  # 2. the root attachment and the child attachment each have an explicit
  #    scribd_doc, specifying the same doc_id
  #    -> I see plenty of examples of this in the db, but I have
  #       not seen it happen...
  # 3. the root attachment and the child attachment each have an explicit
  #    scribd_doc, specifying different doc_ids (i.e., not sharing)
  #    -> This is what happens when I upload two copies of the same file.
  def scribd_doc_shared?
    return false unless scribd_doc
    related_attachments.not_deleted.any? do |att|
      att.scribd_doc && att.scribd_doc.doc_id == scribd_doc.doc_id
    end
  end

  # disassociate the scribd_doc from this Attachment
  # and also delete it from scribd if no other Attachments are using it
  def delete_scribd_doc
    return true unless ScribdAPI.enabled? && scribd_doc
    shared = scribd_doc_shared?

    scribd_doc = self.scribd_doc
<<<<<<< HEAD
    ScribdAPI.instance.set_user(scribd_user)
=======
    Scribd::API.instance.user = scribd_user
>>>>>>> 162c9cdb
    self.scribd_doc = nil
    self.scribd_attempts = 0
    self.workflow_state = 'deleted'  # not file_state :P
    unless shared
<<<<<<< HEAD
      return false unless scribd_doc.destroy
=======
      begin
        return false unless scribd_doc.destroy
      rescue Scribd::ResponseError => e
        # does not exist
        return false unless e.code == '612'
      end
>>>>>>> 162c9cdb
    end
    save
  end

  def scribd_user
<<<<<<< HEAD
    self.scribd_doc.try(:owner) || "canvas-#{Rails.env}"
=======
    self.scribd_doc.try(:owner) || (Rails.env.production? ? "canvas-#{context.global_asset_string}" : "canvas-#{Rails.env}")
>>>>>>> 162c9cdb
  end

  # This method retrieves a URL to the thumbnail of a document, in a given size, and for any page in that document. Note that docs.getSettings and docs.getList also retrieve thumbnail URLs in default size - this method is really for resizing those. IMPORTANT - it is possible that at some time in the future, Scribd will redesign its image system, invalidating these URLs. So if you cache them, please have an update strategy in place so that you can update them if necessary.
  #
  # Parameters
  # integer width  (optional) Width in px of the desired image. If not included, will use the default thumb size.
  # integer height   (optional) Height in px of the desired image. If not included, will use the default thumb size.
  # integer page   (optional) Page to generate a thumbnail of. Defaults to 1.
  #
  # usage: Attachment.scribdable?.last.scribd_thumbnail(:height => 1100, :width=> 850, :page => 2)
  #   => "http://imgv2-4.scribdassets.com/img/word_document_page/34518627/850x1100/b0c489ddf1/1279739442/2"
  # or just some_attachment.scribd_thumbnail  #will give you the default tumbnail for the document.
  def scribd_thumbnail(options={})
    return unless self.scribd_doc && ScribdAPI.enabled?
    if options.empty? && self.cached_scribd_thumbnail
      self.cached_scribd_thumbnail
    else
      begin
      # if we aren't requesting special demensions, fetch and save it to the db.
      if options.empty?
        Scribd::API.instance.user = scribd_user
        self.cached_scribd_thumbnail = self.scribd_doc.thumbnail(options)
        # just update the cached_scribd_thumbnail column of this attachment without running callbacks
        Attachment.where(:id => self).update_all(:cached_scribd_thumbnail => self.cached_scribd_thumbnail)
        self.cached_scribd_thumbnail
      else
        Rails.cache.fetch(['scribd_thumb', self, options].cache_key) do
          Scribd::API.instance.user = scribd_user
          self.scribd_doc.thumbnail(options)
        end
      end
      rescue Scribd::NotReadyError
        nil
      rescue => e
        nil
      end
    end
  end
  memoize :scribd_thumbnail

  def turnitinable?
    self.content_type && [
      'application/msword',
      'application/vnd.openxmlformats-officedocument.wordprocessingml.document',
      'application/pdf',
      'text/plain',
      'text/html',
      'application/rtf',
      'text/richtext',
      'application/vnd.wordperfect'
    ].include?(self.content_type)
  end

  def flag_as_recently_created
    @recently_created = true
  end
  protected :flag_as_recently_created
  def recently_created?
    @recently_created || (self.created_at && self.created_at > Time.now - (60*5))
  end

  def scribdable_context?
    case self.context
    when Group
      true
    when User
      true
    when Course
      true
    else
      false
    end
  end
  protected :scribdable_context?

  def after_extension
    res = self.extension[1..-1] rescue nil
    res = nil if res == "" || res == "unknown"
    res
  end

  def assert_file_extension
    self.content_type = nil if self.content_type && (self.content_type == 'application/x-unknown' || self.content_type.match(/ERROR/))
    self.content_type ||= self.mimetype(self.filename)
    if self.filename && self.filename.split(".").length < 2
      # we actually have better luck assuming zip files without extensions
      # are docx files than assuming they're zip files
      self.content_type = 'application/vnd.openxmlformats-officedocument.wordprocessingml.document' if self.content_type.match(/zip/)
      ext = self.extension
      self.write_attribute(:filename, self.filename + ext) unless ext == '.unknown'
    end
  end
  def extension
    res = (self.filename || "").match(/(\.[^\.]*)\z/).to_s
    res = nil if res == ""
    if !res || res == ""
      res = File.mime_types[self.content_type].to_s rescue nil
      res = "." + res if res
    end
    res = nil if res == "."
    res ||= ".unknown"
    res.to_s
  end

  def self.clear_cached_mime_ids
    @@mime_ids = {}
  end

  def default_values
    self.display_name = nil if self.display_name && self.display_name.empty?
    self.display_name ||= unencoded_filename
    self.file_state ||= "available"
    self.last_unlock_at = self.unlock_at if self.unlock_at
    self.last_lock_at = self.lock_at if self.lock_at
    self.assert_file_extension
    self.folder_id = nil if !self.folder || self.folder.context != self.context
    self.folder_id = nil if self.folder && self.folder.deleted? && !self.deleted?
    self.folder_id ||= Folder.unfiled_folder(self.context).id rescue nil
    self.scribd_attempts ||= 0
    self.folder_id ||= Folder.root_folders(context).first.id rescue nil
    if self.root_attachment && self.new_record?
      [:md5, :size, :content_type, :scribd_mime_type_id, :submitted_to_scribd_at, :workflow_state, :scribd_doc].each do |key|
        self.send("#{key.to_s}=", self.root_attachment.send(key))
      end
      self.write_attribute(:filename, self.root_attachment.filename)
    end
    self.context = self.folder.context if self.folder && (!self.context || (self.context.respond_to?(:is_a_context? ) && self.context.is_a_context?))

    if !self.scribd_mime_type_id && !['text/html', 'application/xhtml+xml', 'application/xml', 'text/xml'].include?(self.content_type)
      @@mime_ids ||= {}
      self.scribd_mime_type_id = @@mime_ids.fetch(self.content_type) do
        @@mime_ids[self.content_type] = self.content_type && ScribdMimeType.find_by_name(self.content_type).try(:id)
      end
      if !self.scribd_mime_type_id
        self.scribd_mime_type_id = @@mime_ids.fetch(self.after_extension) do
          @@mime_ids[self.after_extension] = self.after_extension && ScribdMimeType.find_by_extension(self.after_extension).try(:id)
        end
      end
    end

    # if we're filtering scribd submits, update the scribd_attempts here to skip the submission process
    if self.new_record? && Attachment.filtering_scribd_submits? && !self.submission_attachment
      self.scribd_attempts = SKIPPED_SCRIBD_ATTEMPTS
    end
    # i'm also hijacking SKIPPED_SCRIBD_ATTEMPTS to flag whether a document was probably sent to crocodoc
    if new_record? && submission_attachment && crocodocable?
      self.scribd_attempts = SKIPPED_SCRIBD_ATTEMPTS
    end

    if self.respond_to?(:namespace=) && self.new_record?
      self.namespace = infer_namespace
    end

    self.media_entry_id ||= 'maybe' if self.new_record? && self.content_type && self.content_type.match(/(video|audio)/)
  end
  protected :default_values

  def root_account_id
    # see note in infer_namespace below
    splits = namespace.try(:split, /_/)
    return nil if splits.blank?
    if splits[1] == "localstorage"
      splits[3].to_i
    else
      splits[1].to_i
    end
  end

  def namespace
    read_attribute(:namespace) || (new_record? ? write_attribute(:namespace, infer_namespace) : nil)
  end

  def infer_namespace
    # If you are thinking about changing the format of this, take note: some
    # code relies on the namespace as a hacky way to efficiently get the
    # attachment's account id. Look for anybody who is accessing namespace and
    # splitting the string, etc.
    #
    # I've added the root_account_id accessor above, but I didn't verify there
    # isn't any code still accessing the namespace for the account id directly.
    ns = root_attachment.try(:namespace) if root_attachment_id
    ns ||= Attachment.domain_namespace
    ns ||= self.context.root_account.file_namespace rescue nil
    ns ||= self.context.account.file_namespace rescue nil
    if Rails.env.development? && Attachment.local_storage?
      ns ||= ""
      ns = "_localstorage_/#{ns}"
    end
    ns = nil if ns && ns.empty?
    ns
  end

  def change_namespace(new_namespace)
    if self.root_attachment
      raise "change_namespace must be called on a root attachment"
    end

    old_namespace = self.namespace
    return if new_namespace == old_namespace
    old_full_filename = self.full_filename
    write_attribute(:namespace, new_namespace)

    if Attachment.s3_storage?
      bucket.objects[old_full_filename].rename_to(self.full_filename,
                                                  :acl => attachment_options[:s3_access])
    else
      FileUtils.mv old_full_filename, full_filename
    end

    self.save
    Attachment.where(:root_attachment_id => self).update_all(:namespace => new_namespace)
  end

  def process_s3_details!(details)
    unless workflow_state == 'unattached_temporary'
      self.workflow_state = nil
      self.file_state = 'available'
    end
    self.md5 = (details[:etag] || "").gsub(/\"/, '')
    self.content_type = details[:content_type]
    self.size = details[:content_length]

    if existing_attachment = find_existing_attachment_for_md5
      if existing_attachment.s3object.exists?
        # deduplicate. the existing attachment's s3object should be the same as
        # that just uploaded ('cuz md5 match). delete the new copy and just
        # have this attachment inherit from the existing attachment.
        s3object.delete rescue nil
        self.root_attachment = existing_attachment
        write_attribute(:filename, nil)
        clear_cached_urls
      else
        # it looks like we had a duplicate, but the existing attachment doesn't
        # actually have an s3object (probably from an earlier bug). update it
        # and all its inheritors to inherit instead from this attachment.
        existing_attachment.root_attachment = self
        existing_attachment.write_attribute(:filename, nil)
        existing_attachment.clear_cached_urls
        existing_attachment.save!
        Attachment.where(root_attachment_id: existing_attachment).update_all(
          root_attachment_id: self,
          filename: nil,
          cached_scribd_thumbnail: nil,
          updated_at: Time.zone.now)
      end
    end

    save!

    # normally this would be called by attachment_fu after it had uploaded the file to S3.
    after_attachment_saved
  end

  CONTENT_LENGTH_RANGE = 10.gigabytes
  S3_EXPIRATION_TIME = 30.minutes

  def ajax_upload_params(pseudonym, local_upload_url, s3_success_url, options = {})
    if Attachment.s3_storage?
      res = {
        :upload_url => "#{options[:ssl] ? "https" : "http"}://#{bucket.name}.#{bucket.config.s3_endpoint}/",
        :file_param => 'file',
        :success_url => s3_success_url,
        :upload_params => {
          'AWSAccessKeyId' => bucket.config.access_key_id
        }
      }
    elsif Attachment.local_storage?
      res = {
        :upload_url => local_upload_url,
        :file_param => options[:file_param] || 'attachment[uploaded_data]', #uploadify ignores this and uses 'file',
        :upload_params => options[:upload_params] || {}
      }
    else
      raise "Unknown storage system configured"
    end

    # Build the data that will be needed for the user to upload to s3
    # without us being the middle-man
    sanitized_filename = full_filename.gsub(/\+/, " ")
    policy = {
      'expiration' => (options[:expiration] || S3_EXPIRATION_TIME).from_now.utc.iso8601,
      'conditions' => [
        {'key' => sanitized_filename},
        {'acl' => 'private'},
        ['starts-with', '$Filename', ''],
        ['content-length-range', 1, (options[:max_size] || CONTENT_LENGTH_RANGE)]
      ]
    }
    if Attachment.s3_storage?
      policy['conditions'].unshift({'bucket' => bucket.name})
    end
    if res[:upload_params]['folder'].present?
      policy['conditions'] << ['starts-with', '$folder', '']
    end

    extras = []
    if options[:no_redirect]
      extras << {'success_action_status' => '201'}
    elsif res[:success_url]
      extras << {'success_action_redirect' => res[:success_url]}
    end
    if content_type && content_type != "unknown/unknown"
      extras << {'content-type' => content_type}
    end
    policy['conditions'] += extras
    # flash won't send the session cookie, so for local uploads we put the user id in the signed
    # policy so we can mock up the session for FilesController#create
    if Attachment.local_storage?
      policy['conditions'] << { 'pseudonym_id' => pseudonym.id }
      policy['attachment_id'] = self.id
    end

    policy_encoded = Base64.encode64(policy.to_json).gsub(/\n/, '')
    signature = Base64.encode64(
      OpenSSL::HMAC.digest(
        OpenSSL::Digest::Digest.new('sha1'), shared_secret, policy_encoded
      )
    ).gsub(/\n/, '')

    res[:id] = id
    res[:upload_params].merge!({
       'Filename' => '',
       'key' => sanitized_filename,
       'acl' => 'private',
       'Policy' => policy_encoded,
       'Signature' => signature,
    })
    extras.map(&:to_a).each{ |extra| res[:upload_params][extra.first.first] = extra.first.last }
    res
  end

  def self.decode_policy(policy_str, signature_str)
    return nil if policy_str.blank? || signature_str.blank?
    signature = Base64.decode64(signature_str)
    return nil if OpenSSL::HMAC.digest(OpenSSL::Digest::Digest.new("sha1"), self.shared_secret, policy_str) != signature
    policy = JSON.parse(Base64.decode64(policy_str))
    return nil unless Time.zone.parse(policy['expiration']) >= Time.now
    attachment = Attachment.find(policy['attachment_id'])
    return nil unless attachment.try(:state) == :unattached
    return policy, attachment
  end

  def unencoded_filename
    CGI::unescape(self.filename || t(:default_filename, "File"))
  end

  def quota_exemption_key
    assign_uuid
    Canvas::Security.hmac_sha1(uuid + "quota_exempt")[0,10]
  end

  def self.minimum_size_for_quota
    Setting.get('attachment_minimum_size_for_quota', '512').to_i
  end

  def self.get_quota(context)
    quota = 0
    quota_used = 0
    context = context.quota_context if context.respond_to?(:quota_context) && context.quota_context
    if context
      Shackles.activate(:slave) do
        quota = Setting.get('context_default_quota', 50.megabytes.to_s).to_i
        quota = context.quota if (context.respond_to?("quota") && context.quota)
        min = self.minimum_size_for_quota
        # translated to ruby this is [size, min].max || 0
        quota_used = context.attachments.active.where(root_attachment_id: nil).sum("COALESCE(CASE when size < #{min} THEN #{min} ELSE size END, 0)").to_i
      end
    end
    {:quota => quota, :quota_used => quota_used}
  end

  # Returns a boolean indicating whether the given context is over quota
  # If additional_quota > 0, that'll be added to the current quota used
  # (for example, to check if a new attachment of size additional_quota would
  # put the context over quota.)
  def self.over_quota?(context, additional_quota = nil)
    quota = self.get_quota(context)
    return quota[:quota] < quota[:quota_used] + (additional_quota || 0)
  end

  def handle_duplicates(method, opts = {})
    return [] unless method.present? && self.folder
    method = method.to_sym
    deleted_attachments = []
    if method == :rename
      self.display_name = Attachment.make_unique_filename(self.display_name, self.folder.active_file_attachments.reject {|a| a.id == self.id }.map(&:display_name))
      self.save
    elsif method == :overwrite
      self.folder.active_file_attachments.find_all_by_display_name(self.display_name).reject {|a| a.id == self.id }.each do |a|
        # update content tags to refer to the new file
        ContentTag.where(:content_id => a, :content_type => 'Attachment').update_all(:content_id => self)

        # delete the overwritten file (unless the caller is queueing them up)
        a.destroy unless opts[:caller_will_destroy]
        deleted_attachments << a
      end
    end
    return deleted_attachments
  end

  def self.destroy_files(ids)
    Attachment.find_all_by_id(ids).compact.each(&:destroy)
  end

  before_save :assign_uuid
  def assign_uuid
    self.uuid ||= AutoHandle.generate_securish_uuid
  end
  protected :assign_uuid

  def inline_content?
    self.content_type.match(/\Atext/) || self.extension == '.html' || self.extension == '.htm' || self.extension == '.swf'
  end

  def self.shared_secret
    raise 'Cannot call Attachment.shared_secret when configured for s3 storage' if s3_storage?
    "local_storage" + Canvas::Security.encryption_key
  end

  def shared_secret
    self.class.s3_storage? ? bucket.config.secret_access_key : self.class.shared_secret
  end

  def downloadable?
    !!(self.authenticated_s3_url rescue false)
  end

  def local_storage_path
    "#{HostUrl.context_host(context)}/#{context_type.underscore.pluralize}/#{context_id}/files/#{id}/download?verifier=#{uuid}"
  end

  def content_type_with_encoding
    encoding.blank? ? content_type : "#{content_type}; charset=#{encoding}"
  end

  # Returns an IO-like object containing the contents of the attachment file.
  # Any resources are guaranteed to be cleaned up when the object is garbage
  # collected (for instance, using the Tempfile class). Calling close on the
  # object may clean up things faster.
  #
  # By default, this method will stream the file as it is read, if it's stored
  # remotely and streaming is possible.  If opts[:need_local_file] is true,
  # then a local Tempfile will be created if necessary and the IO object
  # returned will always respond_to :path and :rewind, and have the right file
  # extension.
  #
  # Be warned! If local storage is used, a File handle to the actual file will
  # be returned, not a Tempfile handle. So don't rm the file's .path or
  # anything crazy like that. If you need to test whether you can move the file
  # at .path, or if you need to copy it, check if the file is_a?(Tempfile) (and
  # pass :need_local_file => true of course).
  #
  # If opts[:temp_folder] is given, and a local temporary file is created, this
  # path will be used instead of the default system temporary path. It'll be
  # created if necessary.
  def open(opts = {}, &block)
    if Attachment.local_storage?
      if block
        File.open(self.full_filename, 'rb') { |file|
          chunk = file.read(4096)
          while chunk
            yield chunk
            chunk = file.read(4096)
          end
        }
      else
        File.open(self.full_filename, 'rb')
      end
    elsif block
      s3object.read(&block)
    else
      # TODO: !need_local_file -- net/http and thus AWS::S3::S3Object don't
      # natively support streaming the response, except when a block is given.
      # so without Fibers, there's not a great way to return an IO-like object
      # that streams the response. A separate thread, I guess. Bleck. Need to
      # investigate other options.
      if opts[:temp_folder].present? && !File.exist?(opts[:temp_folder])
        FileUtils.mkdir_p(opts[:temp_folder])
      end
      tempfile = Tempfile.new(["attachment_#{self.id}", self.extension],
                              opts[:temp_folder].presence || Dir::tmpdir)
      s3object.read do |chunk|
        tempfile.write(chunk)
      end
      tempfile.rewind
      tempfile
    end
  end

  # you should be able to pass an optional width, height, and page_number/video_seconds to this method
  # can't handle arbitrary thumbnails for our attachment_fu thumbnails on s3 though, we could handle a couple *predefined* sizes though
  def thumbnail_url(options={})
    return nil if Attachment.skip_thumbnails

    return self.cached_scribd_thumbnail if self.scribd_doc #handle if it is a scribd doc, get the thumbnail from scribd's api

    geometry = options[:size]
    if self.thumbnail || geometry.present?
      to_use = thumbnail_for_size(geometry) || self.thumbnail
      to_use.cached_s3_url
    elsif self.media_object && self.media_object.media_id
      Kaltura::ClientV3.new.thumbnail_url(self.media_object.media_id,
                                          :width => options[:width] || 140,
                                          :height => options[:height] || 100,
                                          :vid_sec => options[:video_seconds] || 5)
    else
      # "still need to handle things that are not images with thumbnails, scribd_docs, or kaltura docs"
    end
  end
  memoize :thumbnail_url

  def thumbnail_for_size(geometry)
    if self.class.allows_thumbnails_of_size?(geometry)
      to_use = thumbnails.loaded? ? thumbnails.detect { |t| t.thumbnail == geometry } : thumbnails.find_by_thumbnail(geometry)
      to_use ||= create_dynamic_thumbnail(geometry)
    end
  end

  def self.allows_thumbnails_of_size?(geometry)
    self.dynamic_thumbnail_sizes.include?(geometry)
  end

  alias_method :original_sanitize_filename, :sanitize_filename
  def sanitize_filename(filename)
    filename = CGI::escape(filename)
    filename = self.root_attachment.filename if self.root_attachment && self.root_attachment.filename
    chunks = (filename || "").scan(/\./).length + 1
    filename.gsub!(/[^\.]+/) do |str|
      str[0, 220/chunks]
    end
    filename
  end

  def save_without_broadcasting
    begin
      @skip_broadcasts = true
      save
    ensure
      @skip_broadcasts = false
    end
  end

  def save_without_broadcasting!
    begin
      @skip_broadcasts = true
      save!
    ensure
      @skip_broadcasts = false
    end
  end

  # called before save
  # notification is not sent until file becomes 'available'
  # (i.e., don't notify before it finishes uploading)
  def set_need_notify
    self.need_notify = true if !@skip_broadcasts &&
        file_state_changed? &&
        file_state == 'available' &&
        context.respond_to?(:state) && context.state == :available &&
        folder && folder.visible?
  end

  # generate notifications for recent file operations
  # (this should be run in a delayed job)
  def self.do_notifications
    # consider a batch complete when no uploads happen in this time
    quiet_period = Setting.get("attachment_notify_quiet_period_minutes", "5").to_i.minutes.ago

    # if a batch is older than this, just drop it rather than notifying
    discard_older_than = Setting.get("attachment_notify_discard_older_than_hours", "120").to_i.hours.ago

    while true
      file_batches = Attachment.connection.select_rows(sanitize_sql([<<-SQL, quiet_period]))
        SELECT COUNT(attachments.id), MIN(attachments.id), MAX(updated_at), context_id, context_type
        FROM attachments WHERE need_notify GROUP BY context_id, context_type HAVING MAX(updated_at) < ? LIMIT 500
      SQL
      break if file_batches.empty?
      file_batches.each do |count, attachment_id, last_updated_at, context_id, context_type|
        # clear the need_notify flag for this batch
        Attachment.where("need_notify AND updated_at <= ? AND context_id = ? AND context_type = ?", last_updated_at, context_id, context_type).
            update_all(:need_notify => nil)

        # skip the notification if this batch is too old to be timely
        next if last_updated_at.to_time < discard_older_than

        # now generate the notification
        record = Attachment.find(attachment_id)
        notification = Notification.by_name(count.to_i > 1 ? 'New Files Added' : 'New File Added')

        if record.context.is_a?(Course) && (record.folder.locked? || record.context.tab_hidden?(Course::TAB_FILES))
          # only notify course students if they are able to access it
          to_list = record.context.participating_admins - [record.user]
        elsif record.context.respond_to?(:participants)
          to_list = record.context.participants - [record.user]
        end
        recipient_keys = (to_list || []).compact.map(&:asset_string)
        next if recipient_keys.empty?

        asset_context = record.context
        data = { :count => count }
        DelayedNotification.send_later_if_production_enqueue_args(
            :process,
            { :priority => Delayed::LOW_PRIORITY },
            record, notification, recipient_keys, asset_context, data)
      end
    end
  end

  def infer_display_name
    self.display_name ||= unencoded_filename
  end
  protected :infer_display_name

  # Accepts an array of words and returns an array of words, some of them
  # combined by a dash.
  def dashed_map(words, n=30)
    line_length = 0
    words.inject([]) do |list, word|

      # Get the length of the word
      word_size = word.size
      # Add 1 for the space preceding the word
      # There is no space added before the first word
      word_size += 1 unless list.empty?

      # If adding a word takes us over our limit,
      # join two words by a dash and insert that
      if word_size >= n
        word_pieces = []
        ((word_size / 15) + 1).times do |i|
          word_pieces << word[(i * 15)..(((i+1) * 15)-1)]
        end
        word = word_pieces.compact.select{|p| p.length > 0}.join('-')
        list << word
        line_length = word.size
      elsif (line_length + word_size >= n) and not list.empty?
        previous = list.pop
        previous ||= ''
        list << previous + '-' + word
        line_length = word_size
      # Otherwise just add the word to the list
      else
        list << word
        line_length += word_size
      end

      # Return the list so that inject works
      list
    end
  end
  protected :dashed_map


  def readable_size
    h = ActionView::Base.new
    h.extend ActionView::Helpers::NumberHelper
    h.number_to_human_size(self.size) rescue "size unknown"
  end

  def clear_cached_urls
    Rails.cache.delete(['cacheable_s3_urls', self].cache_key)
    self.cached_scribd_thumbnail = nil
  end

  def cacheable_s3_download_url
    cacheable_s3_urls['attachment']
  end

  def cacheable_s3_inline_url
    cacheable_s3_urls['inline']
  end

  def cacheable_s3_urls
    self.shard.activate do
      Rails.cache.fetch(['cacheable_s3_urls', self].cache_key, :expires_in => 24.hours) do
        ascii_filename = Iconv.conv("ASCII//TRANSLIT//IGNORE", "UTF-8", display_name)

        # response-content-disposition will be url encoded in the depths of
        # aws-s3, doesn't need to happen here. we'll be nice and ghetto http
        # quote the filename string, though.
        quoted_ascii = ascii_filename.gsub(/([\x00-\x1f"\x7f])/, '\\\\\\1')

        # awesome browsers will use the filename* and get the proper unicode filename,
        # everyone else will get the sanitized ascii version of the filename
        quoted_unicode = "UTF-8''#{URI.escape(display_name, /[^A-Za-z0-9.]/)}"
        filename = %(filename="#{quoted_ascii}"; filename*=#{quoted_unicode})

        # we need to have versions of the url for each content-disposition
        {
          'inline' => authenticated_s3_url(:expires => 6.days, :response_content_disposition => "inline; " + filename),
          'attachment' => authenticated_s3_url(:expires => 6.days, :response_content_disposition => "attachment; " + filename)
        }
      end
    end
  end
  protected :cacheable_s3_urls

  def attachment_path_id
    a = (self.respond_to?(:root_attachment) && self.root_attachment) || self
    ((a.respond_to?(:parent_id) && a.parent_id) || a.id).to_s
  end

  def filename
    read_attribute(:filename) || (self.root_attachment && self.root_attachment.filename)
  end

  def thumbnail_with_root_attachment
    self.thumbnail_without_root_attachment || self.root_attachment.try(:thumbnail)
  end
  alias_method_chain :thumbnail, :root_attachment

  def scribd_doc
    self.read_attribute(:scribd_doc) || self.root_attachment.try(:scribd_doc)
  end

  def content_directory
    self.directory_name || Folder.root_folders(self.context).first.name
  end

  def to_atom(opts={})
    Atom::Entry.new do |entry|
      entry.title     = t(:feed_title, "File: %{title}", :title => self.context.name) unless opts[:include_context]
      entry.title     = t(:feed_title_with_context, "File, %{course_or_group}: %{title}", :course_or_group => self.context.name, :title => self.context.name) if opts[:include_context]
      entry.authors  << Atom::Person.new(:name => self.context.name)
      entry.updated   = self.updated_at
      entry.published = self.created_at
      entry.id        = "tag:#{HostUrl.default_host},#{self.created_at.strftime("%Y-%m-%d")}:/files/#{self.feed_code}"
      entry.links    << Atom::Link.new(:rel => 'alternate',
                                       :href => "http://#{HostUrl.context_host(self.context)}/#{context_url_prefix}/files/#{self.id}")
      entry.content   = Atom::Content::Html.new("#{self.display_name}")
    end
  end

  def name
    display_name
  end

  def title
    display_name
  end

  def associate_with(context)
    self.attachment_associations.create(:context => context)
  end

  def mime_class
    {
      'text/html' => 'html',
      "text/x-csharp" => "code",
      "text/xml" => "code",
      "text/css" => 'code',
      "text" => "text",
      "text/plain" => "text",
      "application/rtf" => "doc",
      "text/rtf" => "doc",
      "application/vnd.oasis.opendocument.text" => "doc",
      "application/pdf" => "pdf",
      "application/vnd.openxmlformats-officedocument.wordprocessingml.document" => "doc",
      "application/x-docx" => "doc",
      "application/msword" => "doc",
      "application/vnd.ms-powerpoint" => "ppt",
      "application/vnd.openxmlformats-officedocument.presentationml.presentation" => "ppt",
      "application/vnd.ms-excel" => "xls",
      "application/vnd.openxmlformats-officedocument.spreadsheetml.sheet" => "xls",
      "application/vnd.oasis.opendocument.spreadsheet" => "xls",
      "image/jpeg" => "image",
      "image/pjpeg" => "image",
      "image/png" => "image",
      "image/gif" => "image",
      "image/x-psd" => "image",
      "application/x-rar" => "zip",
      "application/x-rar-compressed" => "zip",
      "application/x-zip" => "zip",
      "application/x-zip-compressed" => "zip",
      "application/xml" => "code",
      "application/zip" => "zip",
      "audio/mpeg" => "audio",
      "audio/basic" => "audio",
      "audio/mid" => "audio",
      "audio/mpeg" => "audio",
      "audio/3gpp" => "audio",
      "audio/x-aiff" => "audio",
      "audio/x-mpegurl" => "audio",
      "audio/x-pn-realaudio" => "audio",
      "audio/x-wav" => "audio",
      "video/mpeg" => "video",
      "video/quicktime" => "video",
      "video/x-la-asf" => "video",
      "video/x-ms-asf" => "video",
      "video/x-msvideo" => "video",
      "video/x-sgi-movie" => "video",
      "video/3gpp" => "video",
      "video/mp4" => "video",
      "application/x-shockwave-flash" => "flash"
    }[content_type] || "file"
  end

  set_policy do
    given { |user, session| self.cached_context_grants_right?(user, session, :manage_files) } #admins.include? user }
    can :read and can :update and can :delete and can :create and can :download

    given { |user, session| self.public? }
    can :read and can :download

    given { |user, session| self.cached_context_grants_right?(user, session, :read) } #students.include? user }
    can :read

    given { |user, session|
      self.cached_context_grants_right?(user, session, :read) &&
      (self.cached_context_grants_right?(user, session, :manage_files) || !self.locked_for?(user))
    }
    can :download

    given { |user, session| self.context_type == 'Submission' && self.context.grant_rights?(user, session, :comment) }
    can :create

    given { |user, session|
        session && session['file_access_user_id'].present? &&
        (u = User.find_by_id(session['file_access_user_id'])) &&
        self.cached_context_grants_right?(u, session, :read) &&
        session['file_access_expiration'] && session['file_access_expiration'].to_i > Time.now.to_i
    }
    can :read

    given { |user, session|
        session && session['file_access_user_id'].present? &&
        (u = User.find_by_id(session['file_access_user_id'])) &&
        self.cached_context_grants_right?(u, session, :read) &&
        (self.cached_context_grants_right?(u, session, :manage_files) || !self.locked_for?(u)) &&
        session['file_access_expiration'] && session['file_access_expiration'].to_i > Time.now.to_i
    }
    can :download
  end

  # checking if an attachment is locked is expensive and pointless for
  # submission attachments
  attr_writer :skip_submission_attachment_lock_checks

  def locked_for?(user, opts={})
    return false if @skip_submission_attachment_lock_checks
    return false if opts[:check_policies] && self.grants_right?(user, nil, :update)
    return {:asset_string => self.asset_string, :manually_locked => true} if self.locked || (self.folder && self.folder.locked?)
    Rails.cache.fetch(locked_cache_key(user), :expires_in => 1.minute) do
      locked = false
      if (self.unlock_at && Time.now < self.unlock_at)
        locked = {:asset_string => self.asset_string, :unlock_at => self.unlock_at}
      elsif (self.lock_at && Time.now > self.lock_at)
        locked = {:asset_string => self.asset_string, :lock_at => self.lock_at}
      elsif self.could_be_locked && item = locked_by_module_item?(user, opts[:deep_check_if_needed])
        locked = {:asset_string => self.asset_string, :context_module => item.context_module.attributes}
        locked[:unlock_at] = locked[:context_module]["unlock_at"] if locked[:context_module]["unlock_at"]
      end
      locked
    end
  end

  def hidden?
    self.file_state == 'hidden' || (self.folder && self.folder.hidden?)
  end
  memoize :hidden?

  def published?; !hidden?; end

  def just_hide
    self.file_state == 'hidden'
  end

  def public?
    self.file_state == 'public'
  end
  memoize :public?

  def currently_locked
    self.locked || (self.lock_at && Time.now > self.lock_at) || (self.unlock_at && Time.now < self.unlock_at) || self.file_state == 'hidden'
  end

  def hidden
    hidden?
  end

  def hidden=(val)
    self.file_state = (val == true || val == '1' ? 'hidden' : 'available')
  end

  def context_module_action(user, action)
    self.context_module_tags.each { |tag| tag.context_module_action(user, action) }
  end

  def self.filtering_scribd_submits?
    Setting.get("filter_scribd_submits", "false") == "true"
  end

  include Workflow

  # Right now, using the state machine to manage whether an attachment has
  # been uploaded to Scribd.  It can be uploaded to other places, or
  # scrubbed in other ways.  All that work should be managed by the state
  # machine.
  workflow do
    state :pending_upload do
      event :upload, :transitions_to => :processing do
        self.submitted_to_scribd_at = Time.now
        self.scribd_attempts ||= 0
        self.scribd_attempts += 1
      end
      event :process, :transitions_to => :processed
      event :mark_errored, :transitions_to => :errored
    end

    state :processing do
      event :process, :transitions_to => :processed
      event :mark_errored, :transitions_to => :errored
    end

    state :processed do
      event :recycle, :transitions_to => :pending_upload
    end
    state :errored do
      event :recycle, :transitions_to => :pending_upload
    end
    state :deleted
    state :to_be_zipped
    state :zipping
    state :zipped
    state :unattached
    state :unattached_temporary
  end

  scope :visible, where(['attachments.file_state in (?, ?)', 'available', 'public'])
  scope :not_deleted, where("attachments.file_state<>'deleted'")

  scope :not_hidden, where("attachments.file_state<>'hidden'")
  scope :not_locked, lambda {
    where("(attachments.locked IS NULL OR attachments.locked=?) AND ((attachments.lock_at IS NULL) OR
      (attachments.lock_at>? OR (attachments.unlock_at IS NOT NULL AND attachments.unlock_at<?)))", false, Time.now.utc, Time.now.utc)
  }
  scope :by_content_types, lambda { |types|
    clauses = []
    types.each do |type|
      if type.include? '/'
        clauses << sanitize_sql_array(["(attachments.content_type=?)", type])
      else
        clauses << wildcard('attachments.content_type', type + '/', :type => :right)
      end
    end
    condition_sql = clauses.join(' OR ')
    where(condition_sql)
  }

  alias_method :destroy!, :destroy
  # file_state is like workflow_state, which was already taken
  # possible values are: available, deleted
  def destroy
    return if self.new_record?
    self.file_state = 'deleted' #destroy
    self.deleted_at = Time.now.utc
    ContentTag.delete_for(self)
    MediaObject.update_all({:attachment_id => nil, :updated_at => Time.now.utc}, {:attachment_id => self.id})
    send_later_if_production(:delete_scribd_doc) if scribd_doc
    save!
    # if the attachment being deleted belongs to a user and the uuid (hash of file) matches the avatar_image_url
    # then clear the avatar_image_url value.
    self.context.clear_avatar_image_url_with_uuid(self.uuid) if self.context_type == 'User' && self.uuid.present?
  end

  def restore
    self.file_state = 'active'
    self.save
  end

  def deleted?
    self.file_state == 'deleted'
  end

  def available?
    self.file_state == 'available'
  end

  def scribdable?
    # stream items pre-serialize the return value of this method
    return read_attribute(:scribdable?) if has_attribute?(:scribdable?)
    !!(ScribdAPI.enabled? && self.scribd_mime_type_id && self.scribd_attempts != SKIPPED_SCRIBD_ATTEMPTS)
  end

  def crocodocable?
    Canvas::Crocodoc.config &&
      CrocodocDocument::MIME_TYPES.include?(content_type)
  end

  def self.submit_to_scribd(ids)
    Attachment.find_all_by_id(ids).compact.each do |attachment|
      attachment.submit_to_scribd! rescue nil
    end
  end

  def self.skip_3rd_party_submits(skip=true)
    @skip_3rd_party_submits = skip
  end

  def self.skip_3rd_party_submits?
    !!@skip_3rd_party_submits
  end

  def self.skip_media_object_creation(&block)
    @skip_media_object_creation = true
    block.call
  ensure
    @skip_media_object_creation = false
  end
  def self.skip_media_object_creation?
    !!@skip_media_object_creation
  end

  # This is the engine of the Scribd machine.  Submits the code to
  # scribd when appropriate, otherwise adjusts the state machine. This
  # should be called from another service, creating an asynchronous upload
  # to Scribd. This is fairly forgiving, so that if I ask to submit
  # something that shouldn't be submitted, it just returns false.  If it's
  # something that should never be submitted, it should just update the
  # state to processed so that it doesn't try to do that again.
  def submit_to_scribd!
    # Newly created record that needs to be submitted to scribd
    if self.pending_upload? and self.scribdable? and self.filename and ScribdAPI.enabled?
      Scribd::API.instance.user = scribd_user
      begin
        upload_path = if Attachment.local_storage?
                 self.full_filename
               else
                 self.authenticated_s3_url(:expires => 1.year)
               end
        self.write_attribute(:scribd_doc, ScribdAPI.upload(upload_path, self.after_extension || self.scribd_mime_type.extension))
        self.cached_scribd_thumbnail = self.scribd_doc.thumbnail
        self.workflow_state = 'processing'
      rescue => e
        self.workflow_state = 'errored'
        ErrorReport.log_exception(:scribd, e, :attachment_id => self.id)
      end
      self.submitted_to_scribd_at = Time.now
      self.scribd_attempts ||= 0
      self.scribd_attempts += 1
      self.save
      return true
    # Newly created record that isn't appropriate for scribd
    elsif self.pending_upload? and not self.scribdable?
      self.process!
      return true
    else
      return false
    end
  end

  def submit_to_crocodoc(attempt = 1)
    if crocodocable? && !Attachment.skip_3rd_party_submits?
      crocodoc = crocodoc_document || create_crocodoc_document
      crocodoc.upload
      update_attribute(:workflow_state, 'processing')
    end
  rescue => e
    update_attribute(:workflow_state, 'errored')
    ErrorReport.log_exception(:crocodoc, e, :attachment_id => id)

    if attempt < MAX_CROCODOC_ATTEMPTS
      send_later_enqueue_args :submit_to_crocodoc, {
        :n_strand => 'crocodoc_retries',
        :run_at => 30.seconds.from_now,
        :max_attempts => 1,
        :priority => Delayed::LOW_PRIORITY,
      }, attempt + 1
    end
  end

  def resubmit_to_scribd!
    if self.scribd_doc && ScribdAPI.enabled?
      Scribd::API.instance.user = scribd_user
      self.scribd_doc.destroy rescue nil
    end
    self.workflow_state = 'pending_upload'
    self.submit_to_scribd!
  end

  # Should be one of "PROCESSING", "DISPLAYABLE", "DONE", "ERROR".  "DONE"
  # should mean indexed, "DISPLAYABLE" is good enough for showing a user
  # the iPaper.  I added a state, "NOT SUBMITTED", for any attachment that
  # hasn't been submitted, regardless of whether it should be.  As long as
  # we go through the submit_to_scribd! gateway, we'll be fine.
  #
  # This is a cached view of the status, it doesn't query scribd directly. That
  # happens in a periodic job. Our javascript is set up to check scribd for the
  # document if status is "PROCESSING" so we don't have to actually wait for
  # the periodic job to find the doc is done.
  def conversion_status
    return 'DONE' if !ScribdAPI.enabled?
    return 'ERROR' if self.errored?
    if !self.scribd_doc
      if !self.scribdable?
        self.process
      end
      return 'NOT SUBMITTED'
    end
    return 'DONE' if self.processed?
    return 'PROCESSING'
  end

  def query_conversion_status!
    return unless ScribdAPI.enabled? && self.scribdable?
    if self.scribd_doc
      Scribd::API.instance.user = scribd_user
      res = scribd_doc.conversion_status rescue 'ERROR'
      case res
      when 'DONE'
        self.process
      when 'ERROR'
        self.mark_errored
      end
      res.to_s.upcase
    else
      self.send_at(10.minutes.from_now, :resubmit_to_scribd!)
    end
  end

  # Returns a link to get the document remotely.
  def download_url(format='original')
    return @download_url if @download_url
    return nil unless ScribdAPI.enabled?
    Scribd::API.instance.user = scribd_user
    begin
      @download_url = self.scribd_doc.download_url(format)
    rescue Scribd::ResponseError => e
      return nil
    end
  end

  def self.mimetype(filename)
    res = nil
    res = File.mime_type?(filename) if !res || res == 'unknown/unknown'
    res ||= "unknown/unknown"
    res
  end

  def mimetype(fn=nil)
    res = Attachment.mimetype(filename)
    res = File.mime_type?(self.uploaded_data) if (!res || res == 'unknown/unknown') && self.uploaded_data
    res ||= "unknown/unknown"
    res
  end

  def full_path
    folder = (self.folder.full_name + '/') rescue Folder.root_folders(self.context).first.name + '/'
    folder + self.filename
  end

  def matches_full_path?(path)
    f_path = full_path
    f_path == path || URI.unescape(f_path) == path || f_path.downcase == path.downcase || URI.unescape(f_path).downcase == path.downcase
  end

  def full_display_path
    folder = (self.folder.full_name + '/') rescue Folder.root_folders(self.context).first.name + '/'
    folder + self.display_name
  end

  def matches_full_display_path?(path)
    fd_path = full_display_path
    fd_path == path || URI.unescape(fd_path) == path || fd_path.downcase == path.downcase || URI.unescape(fd_path).downcase == path.downcase
  end

  def matches_filename?(match)
    filename == match || display_name == match ||
      URI.unescape(filename) == match || URI.unescape(display_name) == match ||
      filename.downcase == match.downcase || display_name.downcase == match.downcase ||
      URI.unescape(filename).downcase == match.downcase || URI.unescape(display_name).downcase == match.downcase
  end

  def protect_for(user)
    @cant_preview_scribd_doc = !self.grants_right?(user, nil, :download)
  end

  def self.attachment_list_from_migration(context, ids)
    return "" if !ids || !ids.is_a?(Array) || ids.empty?
    description = "<h3>#{t 'title.migration_list', "Associated Files"}</h3><ul>"
    ids.each do |id|
      attachment = context.attachments.find_by_migration_id(id)
      description += "<li><a href='/courses/#{context.id}/files/#{attachment.id}/download' class='#{'instructure_file_link' if attachment.scribdable?}'>#{attachment.display_name}</a></li>" if attachment
    end
    description += "</ul>";
    description
  end

  def self.find_from_path(path, context)
    list = path.split("/").select{|f| !f.empty? }
    if list[0] != Folder.root_folders(context).first.name
      list.unshift(Folder.root_folders(context).first.name)
    end
    filename = list.pop
    folder = context.folder_name_lookups[list.join('/')] rescue nil
    folder ||= context.folders.active.find_by_full_name(list.join('/'))
    context.folder_name_lookups ||= {}
    context.folder_name_lookups[list.join('/')] = folder
    file = nil
    if folder
      file = folder.file_attachments.find_by_filename(filename)
      file ||= folder.file_attachments.find_by_display_name(filename)
    end
    file
  end

  def self.domain_namespace=(val)
    @@domain_namespace = val
  end

  def self.domain_namespace
    @@domain_namespace ||= nil
  end

  def self.serialization_methods; [:mime_class, :scribdable?, :currently_locked, :crocodoc_available?]; end
  cattr_accessor :skip_thumbnails

  scope :scribdable?, where("scribd_mime_type_id IS NOT NULL")
  scope :recyclable, where("attachments.scribd_attempts<? AND attachments.workflow_state='errored'", MAX_SCRIBD_ATTEMPTS)
  scope :needing_scribd_conversion_status, lambda { where("attachments.workflow_state='processing' AND attachments.updated_at<?", 30.minutes.ago).limit(50) }
  scope :uploadable, where(:workflow_state => 'pending_upload')
  scope :active, where(:file_state => 'available')
  scope :thumbnailable?, where(:content_type => Technoweenie::AttachmentFu.content_types)
  scope :by_display_name, order(display_name_order_by_clause('attachments'))
  scope :by_position_then_display_name, order("attachments.position, #{display_name_order_by_clause('attachments')}")
  def self.serialization_excludes; [:uuid, :namespace]; end
  def set_serialization_options
    if self.scribd_doc
      @scribd_password = self.scribd_doc.secret_password
      @scribd_doc_backup = self.scribd_doc.dup
      @scribd_doc_backup.instance_variable_set('@attributes', self.scribd_doc.instance_variable_get('@attributes').dup)
      self.scribd_doc.secret_password = ''
      self.scribd_doc = nil if @cant_preview_scribd_doc
    end
  end
  def revert_from_serialization_options
    self.scribd_doc = @scribd_doc_backup
    self.scribd_doc.secret_password = @scribd_password if self.scribd_doc
  end

  def filter_attributes_for_user(hash, user, session)
    hash.delete(:scribd_doc) unless grants_right?(user, session, :download)
  end

  def self.process_scribd_conversion_statuses
    # Runs periodically
    @attachments = Attachment.needing_scribd_conversion_status
    @attachments.each do |attachment|
      attachment.query_conversion_status!
    end
    @attachments = Attachment.scribdable?.recyclable
    @attachments.each do |attachment|
      attachment.resubmit_to_scribd!
    end
  end

  def self.delete_stale_scribd_docs
    cutoff = Setting.get('scribd.stale_threshold', 120).to_f.days.ago
    Shackles.activate(:slave) do
      Attachment.where("scribd_doc IS NOT NULL AND (last_inline_view<? OR (last_inline_view IS NULL AND created_at<?))", cutoff, cutoff).find_each do |att|
        Shackles.activate(:master) { att.delete_scribd_doc }
      end
    end
  end

  # returns filename, if it's already unique, or returns a modified version of
  # filename that makes it unique. you can either pass existing_files as string
  # filenames, in which case it'll test against those, or a block that'll be
  # called repeatedly with a filename until it returns true.
  def self.make_unique_filename(filename, existing_files = [], &block)
    unless block
      block = proc { |fname| !existing_files.include?(fname) }
    end

    return filename if block.call(filename)

    new_name = filename
    addition = 1
    dir = File.dirname(filename)
    dir = dir == "." ? "" : "#{dir}/"
    extname = File.extname(filename)
    basename = File.basename(filename, extname)

    until block.call(new_name = "#{dir}#{basename}-#{addition}#{extname}")
      addition += 1
    end
    new_name
  end

  DYNAMIC_THUMBNAIL_SIZES = %w(640x>)

  # the list of allowed thumbnail sizes to be generated dynamically
  def self.dynamic_thumbnail_sizes
    DYNAMIC_THUMBNAIL_SIZES + Setting.get("attachment_thumbnail_sizes", "").split(",")
  end

  def create_dynamic_thumbnail(geometry_string)
    tmp = self.create_temp_file
    Attachment.unique_constraint_retry do
      self.create_or_update_thumbnail(tmp, geometry_string, geometry_string)
    end
  end

  class OverQuotaError < StandardError; end

  def clone_url(url, duplicate_handling, check_quota, opts={})
    begin
      Canvas::HTTP.clone_url_as_attachment(url, :attachment => self)

      if check_quota
        self.save! # save to calculate attachment size, otherwise self.size is nil
        if Attachment.over_quota?(opts[:quota_context] || self.context, self.size)
          raise OverQuotaError, t(:over_quota, 'The downloaded file exceeds the quota.')
        end
      end

      self.file_state = 'available'
      self.save!
      handle_duplicates(duplicate_handling || 'overwrite')
    rescue Exception, Timeout::Error => e
      self.file_state = 'errored'
      self.workflow_state = 'errored'
      case e
      when Canvas::HTTP::TooManyRedirectsError
        self.upload_error_message = t :upload_error_too_many_redirects, "Too many redirects"
      when Canvas::HTTP::InvalidResponseCodeError
        self.upload_error_message = t :upload_error_invalid_response_code, "Invalid response code, expected 200 got %{code}", :code => e.code
      when CustomValidations::RelativeUriError
        self.upload_error_message = t :upload_error_relative_uri, "No host provided for the URL: %{url}", :url => url
      when URI::InvalidURIError, ArgumentError
        # assigning all ArgumentError to InvalidUri may be incorrect
        self.upload_error_message = t :upload_error_invalid_url, "Could not parse the URL: %{url}", :url => url
      when Timeout::Error
        self.upload_error_message = t :upload_error_timeout, "The request timed out: %{url}", :url => url
      when OverQuotaError
        self.upload_error_message = t :upload_error_over_quota, "file size exceeds quota limits: %{bytes} bytes", :bytes => self.size
      else
        self.upload_error_message = t :upload_error_unexpected, "An unknown error occurred downloading from %{url}", :url => url
      end
      self.save!
    end
  end

  def crocodoc_available?
    crocodoc_document.try(:available?)
  end

  def view_inline_ping_url
    "/#{context_url_prefix}/files/#{self.id}/inline_view"
  end

  def record_inline_view
    update_attribute(:last_inline_view, Time.now)
    check_rerender_scribd_doc unless self.scribd_doc
  end

  def scribd_doc_missing?
    scribdable? && scribd_doc.nil? && !pending_upload? && !processing?
  end

  def scribd_render_url
    if scribd_doc_missing?
      "/#{context_url_prefix}/files/#{self.id}/scribd_render"
    else
      nil
    end
  end

  def check_rerender_scribd_doc
    if scribd_doc_missing?
      self.scribd_attempts = 0
      self.workflow_state = 'pending_upload'
      self.save!
      send_later :submit_to_scribd!
      return true
    end
    false
  end
end<|MERGE_RESOLUTION|>--- conflicted
+++ resolved
@@ -353,35 +353,23 @@
     shared = scribd_doc_shared?
 
     scribd_doc = self.scribd_doc
-<<<<<<< HEAD
-    ScribdAPI.instance.set_user(scribd_user)
-=======
     Scribd::API.instance.user = scribd_user
->>>>>>> 162c9cdb
     self.scribd_doc = nil
     self.scribd_attempts = 0
     self.workflow_state = 'deleted'  # not file_state :P
     unless shared
-<<<<<<< HEAD
-      return false unless scribd_doc.destroy
-=======
       begin
         return false unless scribd_doc.destroy
       rescue Scribd::ResponseError => e
         # does not exist
         return false unless e.code == '612'
       end
->>>>>>> 162c9cdb
     end
     save
   end
 
   def scribd_user
-<<<<<<< HEAD
-    self.scribd_doc.try(:owner) || "canvas-#{Rails.env}"
-=======
     self.scribd_doc.try(:owner) || (Rails.env.production? ? "canvas-#{context.global_asset_string}" : "canvas-#{Rails.env}")
->>>>>>> 162c9cdb
   end
 
   # This method retrieves a URL to the thumbnail of a document, in a given size, and for any page in that document. Note that docs.getSettings and docs.getList also retrieve thumbnail URLs in default size - this method is really for resizing those. IMPORTANT - it is possible that at some time in the future, Scribd will redesign its image system, invalidating these URLs. So if you cache them, please have an update strategy in place so that you can update them if necessary.
