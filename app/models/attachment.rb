# frozen_string_literal: true

#
# Copyright (C) 2011 - present Instructure, Inc.
#
# This file is part of Canvas.
#
# Canvas is free software: you can redistribute it and/or modify it under
# the terms of the GNU Affero General Public License as published by the Free
# Software Foundation, version 3 of the License.
#
# Canvas is distributed in the hope that it will be useful, but WITHOUT ANY
# WARRANTY; without even the implied warranty of MERCHANTABILITY or FITNESS FOR
# A PARTICULAR PURPOSE. See the GNU Affero General Public License for more
# details.
#
# You should have received a copy of the GNU Affero General Public License along
# with this program. If not, see <http://www.gnu.org/licenses/>.
#

require "atom"
require "crocodoc"

# See the uploads controller and views for examples on how to use this model.
class Attachment < ActiveRecord::Base
  class UniqueRenameFailure < StandardError; end

  self.ignored_columns = %i[last_lock_at last_unlock_at enrollment_id cached_s3_url s3_url_cached_at
                            scribd_account_id scribd_user scribd_mime_type_id submitted_to_scribd_at scribd_doc scribd_attempts
                            cached_scribd_thumbnail last_inline_view local_filename]

  def self.display_name_order_by_clause(table = nil)
    col = table ? "#{table}.display_name" : "display_name"
    best_unicode_collation_key(col)
  end

  PERMITTED_ATTRIBUTES = %i[filename display_name locked position lock_at
                            unlock_at uploaded_data hidden viewed_at].freeze
  def self.permitted_attributes
    PERMITTED_ATTRIBUTES
  end

  EXCLUDED_COPY_ATTRIBUTES = %w[id root_attachment_id uuid folder_id user_id
                                filename namespace workflow_state root_account_id].freeze

  CLONING_ERROR_TYPE = "attachment_clone_url"

  ICON_MAKER_ICONS = "icon_maker_icons"
  UNCATEGORIZED = "uncategorized"
  VALID_CATEGORIES = [ICON_MAKER_ICONS, UNCATEGORIZED].freeze
  VALID_VISIBILITIES = %w[inherit context institution public].freeze

  include HasContentTags
  include ContextModuleItem
  include SearchTermHelper
  include MasterCourses::Restrictor
  restrict_columns :content, [:display_name, :uploaded_data]
  restrict_columns :settings, %i[folder_id locked lock_at unlock_at usage_rights_id]
  restrict_columns :state, [:locked, :file_state]

  attr_accessor :podcast_associated_asset

  # this is a gross hack to work around freaking SubmissionComment#attachments=
  attr_accessor :ok_for_submission_comment

  belongs_to :context, exhaustive: false, polymorphic:
      [:account, :assessment_question, :assignment, :attachment,
       :content_export, :content_migration, :course, :eportfolio, :epub_export,
       :gradebook_upload, :group, :submission, :purgatory,
       { context_folder: "Folder", context_sis_batch: "SisBatch",
         context_outcome_import: "OutcomeImport",
         context_user: "User", quiz: "Quizzes::Quiz",
         quiz_statistics: "Quizzes::QuizStatistics",
         quiz_submission: "Quizzes::QuizSubmission" }]
  belongs_to :cloned_item
  belongs_to :folder
  belongs_to :user
  has_one :account_report, inverse_of: :attachment
  has_one :group_and_membership_importer, inverse_of: :attachment
  has_one :media_object
  has_many :submission_draft_attachments, inverse_of: :attachment
  has_many :submissions, -> { active }
  has_many :attachment_associations
  belongs_to :root_attachment, class_name: "Attachment"
  belongs_to :replacement_attachment, class_name: "Attachment"
  has_one :sis_batch
  has_one :thumbnail, -> { where(thumbnail: "thumb") }, foreign_key: "parent_id"
  has_many :thumbnails, foreign_key: "parent_id"
  has_many :children, foreign_key: :root_attachment_id, class_name: "Attachment"
  has_many :attachment_upload_statuses
  has_one :crocodoc_document
  has_one :canvadoc
  belongs_to :usage_rights
  has_many :canvadocs_annotation_contexts, inverse_of: :attachment
  has_many :discussion_entry_drafts, inverse_of: :attachment

  before_save :set_root_account_id
  before_save :infer_display_name
  before_save :default_values
  before_save :set_need_notify

  after_save :set_word_count

  before_validation :assert_attachment
  acts_as_list scope: :folder

  def self.file_store_config
    # Return existing value, even if nil, as long as it's defined
    @file_store_config ||= ConfigFile.load("file_store").dup
    @file_store_config ||= { "storage" => "local" }
    @file_store_config["path_prefix"] ||= @file_store_config["path"] || "tmp/files"
    @file_store_config["path_prefix"] = nil if @file_store_config["path_prefix"] == "tmp/files" && @file_store_config["storage"] == "s3"
    @file_store_config
  end

  def self.s3_config
    # Return existing value, even if nil, as long as it's defined
    return @s3_config if defined?(@s3_config)

    @s3_config ||= ConfigFile.load("amazon_s3")
  end

  def self.s3_storage?
    (file_store_config["storage"] rescue nil) == "s3" && s3_config
  end

  def self.local_storage?
    rv = !s3_storage?
    raise "Unknown storage type!" if rv && file_store_config["storage"] != "local"

    rv
  end

  def self.store_type
    if s3_storage?
      Attachments::S3Storage
    elsif local_storage?
      Attachments::LocalStorage
    else
      raise "Unknown storage system configured"
    end
  end

  def store
    @store ||= Attachment.store_type.new(self)
  end

  # Haaay... you're changing stuff here? Don't forget about the Thumbnail model
  # too, it cares about local vs s3 storage.
  has_attachment(
    storage: store_type.key,
    path_prefix: file_store_config["path_prefix"],
    s3_access: "private",
    thumbnails: { thumb: "128x128" },
    thumbnail_class: "Thumbnail"
  )

  # These callbacks happen after the attachment data is saved to disk/s3, or
  # immediately after save if no data is being uploading during this save cycle.
  # That means you can't rely on these happening in the same transaction as the save.
  after_save_and_attachment_processing :touch_context_if_appropriate
  after_save_and_attachment_processing :ensure_media_object

  # this mixin can be added to a has_many :attachments association, and it'll
  # handle finding replaced attachments. In other words, if an attachment found
  # by id is deleted but an active attachment in the same context has the same
  # path, it'll return that attachment.
  module FindInContextAssociation
    def find(*a)
      find_with_possibly_replaced(super)
    end

    def find_by(**kwargs)
      return super unless kwargs.keys == [:id]

      find_with_possibly_replaced(super)
    end

    def find_all_by_id(ids)
      find_with_possibly_replaced(where(id: ids).to_a)
    end

    def find_with_possibly_replaced(a_or_as)
      case a_or_as
      when Attachment
        find_attachment_possibly_replaced(a_or_as)
      when Array
        a_or_as.map { |a| find_attachment_possibly_replaced(a) }
      end
    end

    def find_attachment_possibly_replaced(att)
      # if they found a deleted attachment by id, but there's an available
      # attachment in the same context and the same full path, we return that
      # instead, to emulate replacing a file without having to update every
      # by-id reference in every user content field.
      if respond_to?(:proxy_association)
        owner = proxy_association.owner
      end

      if att.deleted? && owner
        new_att = owner.attachments.where(id: att.replacement_attachment_id).first if att.replacement_attachment_id
        new_att ||= Folder.find_attachment_in_context_with_path(owner, att.full_display_path)
        new_att || att
      else
        att
      end
    end
  end

  RELATIVE_CONTEXT_TYPES = %w[Course Group User Account].freeze
  # returns true if the context is a type that supports relative file paths
  def self.relative_context?(context_class)
    RELATIVE_CONTEXT_TYPES.include?(context_class.to_s)
  end

  def touch_context_if_appropriate
    unless context_type == "ConversationMessage"
      self.class.connection.after_transaction_commit { touch_context }
    end
  end

  def run_before_attachment_saved
    @after_attachment_saved_workflow_state = workflow_state
    self.workflow_state = "unattached"
  end

  # this is a magic method that gets run by attachment-fu after it is done sending to s3,
  # note, that the time it takes to send to s3 is the bad guy.
  # It blocks and makes the user wait.
  def run_after_attachment_saved
    old_workflow_state = workflow_state
    if workflow_state == "unattached" && @after_attachment_saved_workflow_state
      self.workflow_state = @after_attachment_saved_workflow_state
      @after_attachment_saved_workflow_state = nil
    end

    if %w[pending_upload processing].include?(workflow_state)
      # we don't call .process here so that we don't have to go through another whole save cycle
      self.workflow_state = "processed"
    end

    # directly update workflow_state so we don't trigger another save cycle
    if old_workflow_state != workflow_state
      shard.activate do
        self.class.where(id: self).update_all(workflow_state: workflow_state)
      end
    end

    # try an infer encoding if it would be useful to do so
    delay.infer_encoding if encoding.nil? && content_type&.include?("text") && context_type != "SisBatch"
    if respond_to?(:process_attachment, true)
      automatic_thumbnail_sizes.each do |suffix|
        delay_if_production(singleton: "attachment_thumbnail_#{global_id}_#{suffix}")
          .create_thumbnail_size(suffix)
      end
    end
  end

  READ_FILE_CHUNK_SIZE = 4096
  def self.read_file_chunk_size
    READ_FILE_CHUNK_SIZE
  end

  def self.valid_utf8?(file)
    # validate UTF-8
    chunk = file.read(read_file_chunk_size)
    error_count = 0

    while chunk
      begin
        raise EncodingError unless chunk.dup.force_encoding("UTF-8").valid_encoding?
      rescue EncodingError
        error_count += 1
        if !file.eof? && error_count <= 4
          # we may have split a utf-8 character in the chunk - try to resolve it, but only to a point
          chunk << file.read(1)
          next
        else
          raise
        end
      end

      error_count = 0
      chunk = file.read(read_file_chunk_size)
    end
    file.close
    true
  rescue EncodingError
    false
  end

  def infer_encoding
    return unless encoding.nil?

    begin
      if self.class.valid_utf8?(self.open)
        self.encoding = "UTF-8"
        Attachment.where(id: self).update_all(encoding: "UTF-8")
      else
        self.encoding = ""
        Attachment.where(id: self).update_all(encoding: "")
      end
    rescue IOError => e
      logger.error("Error inferring encoding for attachment #{global_id}: #{e.message}")
    end
  end

  # this is here becase attachment_fu looks to make sure that parent_id is nil before it will create a thumbnail of something.
  # basically, it makes a false assumption that the thumbnail class is the same as the original class
  # which in our case is false because we use the Thumbnail model for the thumbnails.
  def parent_id; end

  attr_accessor :clone_updated

  def clone_for(context, dup = nil, options = {})
    if !cloned_item && !new_record?
      self.cloned_item = ClonedItem.create(original_item: self) # do we even use this for anything?
      shard.activate do
        Attachment.where(id: self).update_all(cloned_item_id: cloned_item.id) # don't touch it for no reason
      end
    end
    existing = context.attachments.active.find_by(id: self)

    options[:cloned_item_id] ||= cloned_item_id
    options[:migration_id] ||= CC::CCHelper.create_key(self)
    existing ||= Attachment.find_existing_attachment_for_clone(context, options.merge(active_only: true))
    return existing if existing && !options[:overwrite] && !options[:force_copy]

    existing ||= Attachment.find_existing_attachment_for_clone(context, options)

    dup ||= Attachment.new
    dup = existing if existing && options[:overwrite]

    excluded_atts = EXCLUDED_COPY_ATTRIBUTES
    excluded_atts += ["locked", "hidden"] if dup == existing && !options[:migration]&.for_master_course_import?
    dup.assign_attributes(attributes.except(*excluded_atts))
    dup.context = context
    if usage_rights && shard != context.shard
      attrs = usage_rights.attributes.slice("use_justification", "license", "legal_copyright")
      new_rights = context.usage_rights.detect { |ur| attrs.all? { |k, v| ur.attributes[k] == v } }
      new_rights ||= context.usage_rights.create(attrs)
      dup.usage_rights = new_rights
    end
    # avoid cycles (a -> b -> a) and self-references (a -> a) in root_attachment_id pointers
    if dup.new_record? || ![id, root_attachment_id].include?(dup.id)
      if shard == dup.shard
        dup.root_attachment_id = root_attachment_id || id
      elsif (existing_attachment = dup.find_existing_attachment_for_md5)
        dup.root_attachment = existing_attachment
      else
        dup.write_attribute(:filename, filename)
        Attachments::Storage.store_for_attachment(dup, self.open)
      end
    end
    dup.write_attribute(:filename, filename) unless dup.read_attribute(:filename) || dup.root_attachment_id?
    dup.migration_id = options[:migration_id]
    dup.mark_as_importing!(options[:migration]) if options[:migration]
    dup.shard.activate do
      if Attachment.s3_storage? && !instfs_hosted? && context.try(:root_account) && namespace != context.root_account.file_namespace
        dup.save_without_broadcasting!
        dup.make_rootless
        dup.change_namespace(context.root_account.file_namespace)
      end
    end
    dup.updated_at = Time.zone.now
    dup.clone_updated = true
    dup.set_publish_state_for_usage_rights unless locked? || usage_rights_not_required(options)
    dup
  end

  def usage_rights_not_required(options)
    options[:migration]&.for_course_copy? &&
      !options[:migration].source_course.usage_rights_required
  end

  def self.find_existing_attachment_for_clone(context, options = {})
    scope = context.attachments
    scope = scope.active if options[:active_only]
    if options[:migration_id] && options[:match_on_migration_id]
      scope.where(migration_id: options[:migration_id]).first
    elsif options[:cloned_item_id]
      scope.where(cloned_item_id: options[:cloned_item_id]).where(migration_id: [nil, options[:migration_id]]).first
    end
  end

  def copy_to_folder!(folder, on_duplicate = :rename)
    copy = clone_for(folder.context, nil, force_copy: true)
    copy.folder = folder
    copy.save!
    copy.handle_duplicates(on_duplicate)
    copy
  end

  def ensure_media_object
    return true if self.class.skip_media_object_creation?

    in_the_right_state = file_state == "available" && workflow_state !~ /^unattached/
    if in_the_right_state && media_entry_id == "maybe" &&
       content_type && content_type.match(/\A(video|audio)/)
      build_media_object
    end
  end

  def build_media_object
    tag = "add_media_files"
    delay = Setting.get("attachment_build_media_object_delay_seconds", 10.to_s).to_i
    progress = Progress.where(context_type: "Attachment", context_id: self, tag: tag).last
    progress ||= Progress.new context: self, tag: tag

    if progress.new_record? || !progress.pending?
      progress.reset!
      progress.process_job(MediaObject, :add_media_files, { run_at: delay.seconds.from_now, priority: Delayed::LOWER_PRIORITY, preserve_method_args: true, max_attempts: 5 }, self, false) && true
    else
      true
    end
  end

  def assert_attachment
    if !to_be_zipped? && !zipping? && !errored? && !deleted? && (!filename || !content_type || !downloadable?)
      errors.add(:base, t("errors.not_found", "File data could not be found"))
      throw :abort
    end
  end

  after_create :flag_as_recently_created
  attr_accessor :recently_created

  validates :context_id, :context_type, :workflow_state, :category, presence: true
  validates :content_type, length: { maximum: maximum_string_length, allow_blank: true }
  validates :category, inclusion: { in: VALID_CATEGORIES }
  validates :visibility_level, inclusion: { in: VALID_VISIBILITIES }

  # related_attachments: our root attachment, anyone who shares our root attachment,
  # and anyone who calls us a root attachment
  def related_attachments
    if root_attachment_id
      Attachment.where("id=? OR root_attachment_id=? OR (root_attachment_id=? AND id<>?)",
                       root_attachment_id, id, root_attachment_id, id)
    else
      Attachment.where(root_attachment_id: id)
    end
  end

  def children_and_self
    Attachment.where("id=? OR root_attachment_id=?", id, id)
  end

  TURNITINABLE_MIME_TYPES = %w[
    application/msword
    application/vnd.openxmlformats-officedocument.wordprocessingml.document
    application/pdf
    application/vnd.oasis.opendocument.text
    text/plain
    text/html
    application/rtf
    text/rtf
    text/richtext
    application/vnd.wordperfect
    application/vnd.ms-powerpoint
    application/vnd.openxmlformats-officedocument.presentationml.presentation
  ].to_set.freeze

  def turnitinable?
    TURNITINABLE_MIME_TYPES.include?(content_type)
  end

  def vericiteable?
    # accept any file format
    true
  end

  def flag_as_recently_created
    @recently_created = true
  end
  protected :flag_as_recently_created
  def recently_created?
    @recently_created || (created_at && created_at > Time.now - (60 * 5))
  end

  def after_extension
    res = extension[1..] rescue nil
    res = nil if res == "" || res == "unknown"
    res
  end

  def assert_file_extension
    self.content_type = nil if content_type == "application/x-unknown" || content_type&.include?("ERROR")
    self.content_type ||= mimetype(filename)
    if filename && filename.split(".").length < 2
      # we actually have better luck assuming zip files without extensions
      # are docx files than assuming they're zip files
      self.content_type = "application/vnd.openxmlformats-officedocument.wordprocessingml.document" if content_type&.include?("zip")
      ext = extension
      write_attribute(:filename, filename + ext) unless ext == ".unknown"
    end
  end

  def extension
    res = (filename || "").match(/(\.[^.]*)\z/).to_s
    res = nil if res == ""
    if !res || res == ""
      res = File.mime_types[self.content_type].to_s rescue nil
      res = "." + res if res
    end
    res = nil if res == "."
    res ||= ".unknown"
    res.to_s
  end

  def default_values
    self.modified_at = Time.now.utc if modified_at.nil?
    self.display_name = nil if display_name && display_name.empty?
    self.display_name ||= unencoded_filename
    self.file_state ||= "available"
    assert_file_extension
    self.folder_id = nil if !folder || folder.context != context
    self.folder_id ||= Folder.unfiled_folder(context).id rescue nil
    self.folder_id ||= Folder.root_folders(context).first.id rescue nil
    if root_attachment && new_record?
      %i[md5 size content_type].each do |key|
        send("#{key}=", root_attachment.send(key))
      end
      self.workflow_state = "processed"
      write_attribute(:filename, root_attachment.filename)
    end
    self.context = folder.context if folder && (!context || (context.respond_to?(:is_a_context?) && context.is_a_context?))

    if respond_to?(:namespace=) && new_record?
      self.namespace = infer_namespace
    end

    self.media_entry_id ||= "maybe" if new_record? && previewable_media?
  end
  protected :default_values

  def set_root_account_id
    self.root_account_id = infer_root_account_id if namespace_changed? || new_record?
  end

  def set_word_count
    if word_count.nil? && !deleted? && file_state != "broken"
      delay(singleton: "attachment_set_word_count_#{global_id}").update_word_count
    end
  end

  def remove_attachments_from_drafts
    submission_draft_attachments.destroy_all
  end

  def update_word_count
    update_column(:word_count, calculate_words)
  end

  def infer_root_account_id
    # see note in infer_namespace below
    splits = namespace.try(:split, /_/)
    return nil if splits.blank?

    if splits[1] == "localstorage"
      splits[3].to_i
    else
      splits[1].to_i
    end
  end

  def root_account
    root_account_id && Account.find_cached(root_account_id)
  rescue ::Canvas::AccountCacheError
    nil
  end

  def namespace
    read_attribute(:namespace) || (new_record? ? write_attribute(:namespace, infer_namespace) : nil)
  end

  def infer_namespace
    shard.activate do
      # If you are thinking about changing the format of this, take note: some
      # code relies on the namespace as a hacky way to efficiently get the
      # attachment's account id. Look for anybody who is accessing namespace and
      # splitting the string, etc.
      #
      # The infer_root_account_id accessor is still present above, but I didn't verify there
      # isn't any code still accessing the namespace for the account id directly. d
      ns = root_attachment.try(:namespace) if root_attachment_id
      ns ||= Attachment.current_namespace
      ns ||= context.root_account.file_namespace rescue nil
      ns ||= context.account.file_namespace rescue nil
      if Rails.env.development? && Attachment.local_storage?
        ns ||= ""
        ns = "_localstorage_/#{ns}" unless ns.start_with?("_localstorage_/")
      end
      ns = nil if ns && ns.empty?
      ns
    end
  end

  def change_namespace(new_namespace)
    raise "change_namespace must be called on a root attachment" if root_attachment
    return if new_namespace == namespace

    old_full_filename = full_filename
    write_attribute(:namespace, new_namespace)

    store.change_namespace(old_full_filename)
    shard.activate do
      Attachment.where("id=? OR root_attachment_id=?", self, self).update_all(namespace: new_namespace)
    end
  end

  def process_s3_details!(details)
    unless workflow_state == "unattached_temporary"
      self.workflow_state = nil
      self.file_state = "available"
    end
    self.md5 = (details[:etag] || "").delete('"')
    self.content_type = details[:content_type]
    self.size = details[:content_length]

    shard.activate do
      if (existing_attachment = find_existing_attachment_for_md5)
        if existing_attachment.s3object.exists?
          # deduplicate. the existing attachment's s3object should be the same as
          # that just uploaded ('cuz md5 match). delete the new copy and just
          # have this attachment inherit from the existing attachment.
          s3object.delete rescue nil
          self.root_attachment = existing_attachment
          write_attribute(:filename, nil)
        else
          # it looks like we had a duplicate, but the existing attachment doesn't
          # actually have an s3object (probably from an earlier bug). update it
          # and all its inheritors to inherit instead from this attachment.
          existing_attachment.root_attachment = self
          existing_attachment.write_attribute(:filename, nil)
          existing_attachment.save!
          Attachment.where(root_attachment_id: existing_attachment).update_all(
            root_attachment_id: id,
            filename: nil,
            updated_at: Time.zone.now
          )
        end
      end
      save!
      # normally this would be called by attachment_fu after it had uploaded the file to S3.
      run_after_attachment_saved
    end
  end

  CONTENT_LENGTH_RANGE = 10.gigabytes
  S3_EXPIRATION_TIME = 30.minutes

  def ajax_upload_params(local_upload_url, s3_success_url, options = {})
    # Build the data that will be needed for the user to upload to s3
    # without us being the middle-man
    sanitized_filename = full_filename.tr("+", " ")
    policy = {
      "expiration" => (options[:expiration] || S3_EXPIRATION_TIME).from_now.utc.iso8601,
      "conditions" => [
        { "key" => sanitized_filename },
        { "acl" => "private" },
        ["starts-with", "$Filename", ""],
        ["content-length-range", 1, (options[:max_size] || CONTENT_LENGTH_RANGE)]
      ]
    }

    # We don't use a Aws::S3::PresignedPost object to build this for us because
    # there is no way to add custom parameters to the condition, like we do
    # with `extras` below.
    options[:datetime] = Time.now.utc.strftime("%Y%m%dT%H%M%SZ")
    res = store.initialize_ajax_upload_params(local_upload_url, s3_success_url, options)
    policy = store.amend_policy_conditions(policy, datetime: options[:datetime])

    if res[:upload_params]["folder"].present?
      policy["conditions"] << ["starts-with", "$folder", ""]
    end

    extras = []
    if options[:no_redirect]
      extras << { "success_action_status" => "201" }
      extras << { "success_url" => res[:success_url] }
    elsif res[:success_url]
      extras << { "success_action_redirect" => res[:success_url] }
    end
    if content_type && content_type != "unknown/unknown"
      extras << { "content-type" => content_type }
    elsif options[:default_content_type]
      extras << { "content-type" => options[:default_content_type] }
    end
    policy["conditions"] += extras

    policy_encoded = Base64.encode64(policy.to_json).delete("\n")
    sig_key, sig_val = store.sign_policy(policy_encoded, options[:datetime])

    res[:id] = id
    res[:upload_params].merge!({
                                 "Filename" => filename,
                                 "key" => sanitized_filename,
                                 "acl" => "private",
                                 "Policy" => policy_encoded,
                                 sig_key => sig_val
                               })
    extras.map(&:to_a).each { |extra| res[:upload_params][extra.first.first] = extra.first.last }
    res
  end

  def self.decode_policy(policy_str, signature_str)
    return nil if policy_str.blank? || signature_str.blank?

    signature = Base64.decode64(signature_str)
    return nil if OpenSSL::HMAC.digest(OpenSSL::Digest.new("sha1"), shared_secret, policy_str) != signature

    policy = JSON.parse(Base64.decode64(policy_str))
    return nil unless Time.zone.parse(policy["expiration"]) >= Time.now

    attachment = Attachment.find(policy["attachment_id"])
    return nil unless [:unattached, :unattached_temporary].include?(attachment.try(:state))

    [policy, attachment]
  end

  def unencoded_filename
    CGI.unescape(filename || t(:default_filename, "File"))
  end

  def quota_exemption_key
    assign_uuid
    Canvas::Security.hmac_sha1(uuid + "quota_exempt")[0, 10]
  end

  def verify_quota_exemption_key(hmac)
    Canvas::Security.verify_hmac_sha1(hmac, uuid + "quota_exempt", truncate: 10)
  end

  def self.minimum_size_for_quota
    Setting.get("attachment_minimum_size_for_quota", "512").to_i
  end

  def self.get_quota(context)
    quota = 0
    quota_used = 0
    context = context.quota_context if context.respond_to?(:quota_context) && context.quota_context
    if context
      GuardRail.activate(:secondary) do
        context.shard.activate do
          quota = Setting.get("context_default_quota", 50.megabytes.to_s).to_i
          quota = context.quota if context.respond_to?("quota") && context.quota

          attachment_scope = context.attachments.active.where(root_attachment_id: nil)

          if context.is_a?(User) || context.is_a?(Group)
            excluded_attachment_ids = []
            if context.is_a?(User)
              excluded_attachment_ids += context.attachments.joins(:attachment_associations).where(attachment_associations: { context_type: "Submission" }).pluck(:id)
            end
            excluded_attachment_ids += context.attachments.where(folder_id: context.submissions_folders).pluck(:id)
            attachment_scope = attachment_scope.where.not(id: excluded_attachment_ids) if excluded_attachment_ids.any?
          end

          min = minimum_size_for_quota
          # translated to ruby this is [size, min].max || 0
          quota_used = attachment_scope.sum("COALESCE(CASE when size < #{min} THEN #{min} ELSE size END, 0)").to_i
        end
      end
    end
    { quota: quota, quota_used: quota_used }
  end

  # Returns a boolean indicating whether the given context is over quota
  # If additional_quota > 0, that'll be added to the current quota used
  # (for example, to check if a new attachment of size additional_quota would
  # put the context over quota.)
  def self.over_quota?(context, additional_quota = nil)
    quota = get_quota(context)
    quota[:quota] < quota[:quota_used] + (additional_quota || 0)
  end

  def self.quota_available(context)
    quota = get_quota(context)
    [0, quota[:quota] - quota[:quota_used]].max
  end

  def handle_duplicates(method, opts = {})
    return [] unless method.present? && folder

    method = if folder.for_submissions?
               :rename
             else
               method.to_sym
             end

    if method == :overwrite
      atts = shard.activate { folder.active_file_attachments.where("display_name=? AND id<>?", self.display_name, id).to_a }
      method = :rename if atts.any? { |att| att.editing_restricted?(:any) }
    end

    deleted_attachments = []
    if method == :rename
      begin
        save! unless id

        valid_name = false
        shard.activate do
          iter_count = 1
          until valid_name
            existing_names = folder.active_file_attachments.where.not(id: id).pluck(:display_name)
            new_name = opts[:name] || self.display_name
            self.display_name = Attachment.make_unique_filename(new_name, existing_names, iter_count)

            if Attachment.where("id = ? AND NOT EXISTS (?)", self,
                                Attachment.where("id <> ? AND display_name = ? AND folder_id = ? AND file_state <> ?",
                                                 self, display_name, folder_id, "deleted"))
                         .limit(1)
                         .update_all(display_name: display_name) > 0
              valid_name = true
            end
            iter_count += 1
            raise UniqueRenameFailure if iter_count >= 10
          end
        end
      rescue UniqueRenameFailure => e
        Canvas::Errors.capture_exception(:attachment, e, :warn)
        # Failed to uniquely rename attachment, slapping on a UUID and moving on
        self.display_name = self.display_name + SecureRandom.uuid
        Attachment.where(id: self).limit(1).update_all(display_name: display_name)
      end
    elsif method == :overwrite && atts.any?
      shard.activate do
        Attachment.where(id: atts).update_all(replacement_attachment_id: id) # so we can find the new file in content links
        copy_access_attributes!(atts)
        atts.each do |a|
          # update content tags to refer to the new file
          if ContentTag.where(content_id: a, content_type: "Attachment").update_all(content_id: id, updated_at: Time.now.utc) > 0
            ContextModule.where(id: ContentTag.where(content_id: id, content_type: "Attachment").select(:context_module_id)).touch_all
          end
          # update replacement pointers pointing at the overwritten file
          context.attachments.where(replacement_attachment_id: a).update_all(replacement_attachment_id: id)
          # delete the overwritten file (unless the caller is queueing them up)
          a.destroy unless opts[:caller_will_destroy]
          deleted_attachments << a
        end
      end
    end
    deleted_attachments
  end

  def copy_access_attributes!(source_attachments)
    self.could_be_locked = true if source_attachments.any?(&:could_be_locked?)
    source = source_attachments.first
    self.file_state = "hidden" if source.file_state == "hidden"
    self.locked = source.locked
    self.unlock_at = source.unlock_at
    self.lock_at = source.lock_at
    self.usage_rights_id = source.usage_rights_id
    save! if changed?
  end

  def self.destroy_files(ids)
    Attachment.batch_destroy(Attachment.active.where(id: ids))
  end

  before_save :assign_uuid
  def assign_uuid
    self.uuid ||= CanvasSlug.generate_securish_uuid
  end
  protected :assign_uuid

  def reset_uuid!
    self.uuid = CanvasSlug.generate_securish_uuid
    save!
  end

  def inline_content?
    self.content_type.start_with?("text") || extension == ".html" || extension == ".htm" || extension == ".swf"
  end

  def self.shared_secret
    raise "Cannot call Attachment.shared_secret when configured for s3 storage" if s3_storage?

    "local_storage" + Canvas::Security.encryption_key
  end

  delegate :shared_secret, to: :store

  def instfs_hosted?
    !!instfs_uuid
  end

  def downloadable?
    instfs_hosted? || !!(authenticated_s3_url rescue false)
  end

  def public_url(**options)
    if instfs_hosted?
      InstFS.authenticated_url(self, options.merge(user: nil))
    else
      should_download = options.delete(:download)
      disposition = should_download ? "attachment" : "inline"
      options[:response_content_disposition] = "#{disposition}; #{disposition_filename}"
      authenticated_s3_url(**options)
    end
  end

  def public_inline_url(ttl = url_ttl)
    public_url(expires_in: ttl, download: false)
  end

  def public_download_url(ttl = url_ttl)
    public_url(expires_in: ttl, download: true)
  end

  def url_ttl
    setting = root_account&.settings&.[](:s3_url_ttl_seconds)
    setting ||= Setting.get("attachment_url_ttl", 1.hour.to_s)
    setting.to_i.seconds
  end

  def stored_locally?
    # if the file exists in inst-fs, it won't be in local storage even if
    # that's what Canvas otherwise thinks it's configured for
    return false if instfs_hosted?

    Attachment.local_storage?
  end

  def can_be_proxied?
    (mime_class == "html" && size < Setting.get("max_inline_html_proxy_size", 128 * 1024).to_i) ||
      (mime_class == "flash" && size < Setting.get("max_swf_proxy_size", 1024 * 1024).to_i) ||
      (content_type == "text/css" && size < Setting.get("max_css_proxy_size", 64 * 1024).to_i)
  end

  def local_storage_path
    "#{HostUrl.context_host(context)}/#{context_type.underscore.pluralize}/#{context_id}/files/#{id}/download?verifier=#{uuid}"
  end

  def content_type_with_encoding
    encoding.blank? ? content_type : "#{content_type}; charset=#{encoding}"
  end

  def content_type_with_text_match
    # treats all text/X files as text/plain (except text/html)
    (content_type.to_s.match(%r{^text/.*}) && content_type.to_s != "text/html") ? "text/plain" : content_type
  end

  # Returns an IO-like object containing the contents of the attachment file.
  # Any resources are guaranteed to be cleaned up when the object is garbage
  # collected (for instance, using the Tempfile class). Calling close on the
  # object may clean up things faster.
  #
  # This method will return a local file object supporting #path, #rewind, etc.
  # unless a block is given, in which case chunked data will be streamed to it.
  #
  # Be warned! If local storage is used, a File handle to the actual file will
  # be returned, not a Tempfile handle. So don't rm the file's .path or
  # anything crazy like that. If you need to test whether you can move the file
  # at .path, or if you need to copy it, check if the file is_a?(Tempfile).
  #
  # If +temp_folder+ is given, and a local temporary file is created, this
  # path will be used instead of the default system temporary path. It'll be
  # created if necessary.
  #
  # If +integrity_check+ is set, the file's MD5 or SHA512 hash will be
  # computed (during the download if possible) and a CorruptedDownload error
  # will be raised if it doesn't match the stored value.
  def open(temp_folder: nil, integrity_check: false, &block)
    if instfs_hosted?
      if block
        streaming_download(integrity_check: integrity_check, &block)
      else
        create_tempfile(temp_folder: temp_folder) do |tempfile|
          streaming_download(tempfile, integrity_check: integrity_check)
        end
      end
    else
      store.open(temp_folder: temp_folder, integrity_check: integrity_check, &block)
    end
  end

  class FailedResponse < StandardError; end

  class CorruptedDownload < StandardError; end

  # GETs this attachment's public_url and streams the response to the
  # passed block; this is a helper function for #open
  # (you should call #open instead of this)
  private def streaming_download(dest = nil, integrity_check: false, &block)
    retries ||= 0
    corrupt_retries ||= 0
    bytes_read ||= 0

    # avoid corrupting the output stream if we retry after data has been received
    can_retry = -> { bytes_read == 0 || (!block && dest.respond_to?(:rewind) && dest.respond_to?(:truncate)) }
    prep_retry = lambda do
      if bytes_read > 0
        dest.rewind
        dest.truncate(0)
        bytes_read = 0
      end
    end

    validate_hash(enable: integrity_check) do |hash_context|
<<<<<<< HEAD
      CanvasHttp.get(public_url) do |response|
=======
      CanvasHttp.get(public_url(internal: true)) do |response|
>>>>>>> 78e2d27c
        raise FailedResponse, "Expected 200, got #{response.code}: #{response.body}" unless response.code.to_i == 200

        response.read_body do |data|
          bytes_read += data.size
          dest << data if dest
          yield(data) if block
          hash_context.update(data) if hash_context
        end
      end
    end
  rescue FailedResponse, Net::ReadTimeout, Net::OpenTimeout, IOError, Errno::ECONNRESET, Errno::ECONNABORTED, Errno::ETIMEDOUT => e
    if can_retry.call && (retries += 1) < Setting.get(:streaming_download_retries, "5").to_i
      Canvas::Errors.capture_exception(:attachment, e, :info)
      prep_retry.call
      retry
    else
      raise e
    end
  rescue CorruptedDownload => e
    if can_retry.call && (corrupt_retries += 1) < Setting.get(:corrupt_download_retries, "2").to_i
      Canvas::Errors.capture_exception(:attachment, e, :info)
      prep_retry.call
      retry
    else
      raise e
    end
  end

  # used by #open or its dependencies with integrity_check: true
  def validate_hash(enable: true)
    # the md5 column is probably actually a SHA512 unless this file is old, in which case it
    # could be MD5 or missing. if we're not using Inst-FS, it's MD5.
    hash_context = if enable && md5
                     if md5.size == 32
                       Digest::MD5.new
                     elsif md5.size == 128
                       Digest::SHA512.new
                     end
                   end

    yield hash_context

    if hash_context && (digest = hash_context.hexdigest) != md5
      raise CorruptedDownload, "incorrect hash on downloaded file: #{digest}"
    end
  end

  def create_tempfile(temp_folder: nil)
    if temp_folder.present? && !File.exist?(temp_folder)
      FileUtils.mkdir_p(temp_folder)
    end
    tempfile = Tempfile.new(["attachment_#{id}", extension],
                            temp_folder.presence || Dir.tmpdir)
    tempfile.binmode
    yield tempfile
    tempfile.rewind
    tempfile
  end

  def has_thumbnail?
    thumbnailable? && (instfs_hosted? || thumbnail.present?)
  end

  # you should be able to pass an optional width, height, and page_number/video_seconds to this method for media objects
  # you should be able to pass an optional size (e.g. '64x64') to this method for other thumbnailable content types
  #
  # direct use of this method is deprecated. use the controller's
  # `file_authenticator.thumbnail_url(attachment)` instead.
  def thumbnail_url(options = {})
    return nil if Attachment.skip_thumbnails

    geometry = options[:size]
    if thumbnail || geometry.present?
      to_use = thumbnail_for_size(geometry) || thumbnail
      to_use.cached_s3_url
    elsif media_object&.media_id
      CanvasKaltura::ClientV3.new.thumbnail_url(media_object.media_id,
                                                width: options[:width] || 140,
                                                height: options[:height] || 100,
                                                vid_sec: options[:video_seconds] || 5)
    else
      nil # "still need to handle things that are not images with thumbnails or kaltura docs"
    end
  end

  def thumbnail_for_size(geometry)
    if self.class.allows_thumbnails_of_size?(geometry)
      to_use = thumbnails.loaded? ? thumbnails.detect { |t| t.thumbnail == geometry } : thumbnails.where(thumbnail: geometry).first
      to_use || create_dynamic_thumbnail(geometry)
    end
  end

  def self.allows_thumbnails_of_size?(geometry)
    dynamic_thumbnail_sizes.include?(geometry)
  end

  def self.truncate_filename(filename, max_len, &block)
    block ||= ->(str, len) { str[0...len] }
    ext_index = filename.rindex(".")
    if ext_index
      ext = block.call(filename[ext_index..], (max_len / 2) + 1)
      base = block.call(filename[0...ext_index], max_len - ext.length)
      base + ext
    else
      block.call(filename, max_len)
    end
  end

  def save_without_broadcasting
    @skip_broadcasts = true
    save
  ensure
    @skip_broadcasts = false
  end

  def save_without_broadcasting!
    @skip_broadcasts = true
    save!
  ensure
    @skip_broadcasts = false
  end

  # called before save
  # notification is not sent until file becomes 'available'
  # (i.e., don't notify before it finishes uploading)
  def set_need_notify
    self.need_notify = true if !@skip_broadcasts &&
                               file_state_changed? &&
                               file_state == "available" &&
                               context.respond_to?(:state) && context.state == :available &&
                               folder && folder.visible?
  end

  def notify_only_admins?
    context.is_a?(Course) && (folder.currently_locked? || currently_locked? || context.tab_hidden?(Course::TAB_FILES))
  end

  # generate notifications for recent file operations
  # (this should be run in a delayed job)
  def self.do_notifications
    # consider a batch complete when no uploads happen in this time
    quiet_period = Setting.get("attachment_notify_quiet_period_minutes", "5").to_i.minutes.ago

    # if a batch is older than this, just drop it rather than notifying
    discard_older_than = Setting.get("attachment_notify_discard_older_than_hours", "120").to_i.hours.ago

    while true
      file_batches = Attachment
                     .where("need_notify")
                     .group(:context_id, :context_type)
                     .having("MAX(updated_at)<?", quiet_period)
                     .limit(500)
                     .pluck(Arel.sql("COUNT(attachments.id), MIN(attachments.id), MAX(updated_at), context_id, context_type"))
      break if file_batches.empty?

      file_batches.each do |count, attachment_id, last_updated_at, context_id, context_type|
        # clear the need_notify flag for this batch
        Attachment.where("need_notify AND updated_at <= ? AND context_id = ? AND context_type = ?", last_updated_at, context_id, context_type)
                  .update_all(need_notify: nil)

        # skip the notification if this batch is too old to be timely
        next if last_updated_at.to_time < discard_older_than

        # now generate the notification
        record = Attachment.find(attachment_id)
        next if record.context.is_a?(Course) && (!record.context.available? || record.context.concluded?)

        if record.notify_only_admins?
          # only notify course students if they are able to access it
          to_list = record.context.participating_admins - [record.user]
        elsif record.context.respond_to?(:participants)
          to_list = record.context.participants(by_date: true) - [record.user]
        end
        recipient_keys = (to_list || []).compact.map(&:asset_string)
        next if recipient_keys.empty?

        notification = BroadcastPolicy.notification_finder.by_name(count.to_i > 1 ? "New Files Added" : "New File Added")
        data = { count: count }
        DelayedNotification.delay_if_production(priority: 30).process(record, notification, recipient_keys, data)
      end
    end
  end

  def infer_display_name
    self.display_name ||= unencoded_filename
  end
  protected :infer_display_name

  def readable_size
    ActiveSupport::NumberHelper.number_to_human_size(size) rescue "size unknown"
  end

  def disposition_filename
    ascii_filename = I18n.transliterate(display_name, replacement: "_")

    # response-content-disposition will be url encoded in the depths of
    # aws-s3, doesn't need to happen here. we'll be nice and ghetto http
    # quote the filename string, though.
    quoted_ascii = ascii_filename.gsub(/([\x00-\x1f"\x7f])/, "\\\\\\1")

    # awesome browsers will use the filename* and get the proper unicode filename,
    # everyone else will get the sanitized ascii version of the filename
    quoted_unicode = "UTF-8''#{URI::DEFAULT_PARSER.escape(display_name, /[^A-Za-z0-9.]/)}"
    %(filename="#{quoted_ascii}"; filename*=#{quoted_unicode})
  end
  protected :disposition_filename

  def attachment_path_id
    a = (respond_to?(:root_attachment) && root_attachment) || self
    ((a.respond_to?(:parent_id) && a.parent_id) || a.id).to_s
  end

  def filename
    read_attribute(:filename) || root_attachment&.filename
  end

  def filename=(name)
    # infer a display name without round-tripping through truncated CGI-escaped filename
    # (which reduces the length of unicode filenames to as few as 28 characters)
    self.display_name ||= Attachment.truncate_filename(name, 255)
    super(name)
  end

  def thumbnail
    super || root_attachment.try(:thumbnail)
  end

  def content_directory
    directory_name || Folder.root_folders(context).first.name
  end

  def to_atom(opts = {})
    Atom::Entry.new do |entry|
      entry.title     = t(:feed_title, "File: %{title}", title: context.name) unless opts[:include_context]
      entry.title     = t(:feed_title_with_context, "File, %{course_or_group}: %{title}", course_or_group: context.name, title: context.name) if opts[:include_context]
      entry.authors << Atom::Person.new(name: context.name)
      entry.updated   = updated_at
      entry.published = created_at
      entry.id        = "tag:#{HostUrl.default_host},#{created_at.strftime("%Y-%m-%d")}:/files/#{feed_code}"
      entry.links << Atom::Link.new(rel: "alternate",
                                    href: "http://#{HostUrl.context_host(context)}/#{context_url_prefix}/files/#{id}")
      entry.content = Atom::Content::Html.new(self.display_name.to_s)
    end
  end

  def name
    display_name
  end

  def title
    display_name
  end

  def associate_with(context)
    attachment_associations.create(context: context)
  end

  def mime_class
    # NOTE: keep this list in sync with what's in packages/canvas-rce/src/common/mimeClass.js
    {
      "text/html" => "html",
      "text/x-csharp" => "code",
      "text/xml" => "code",
      "text/css" => "code",
      "text" => "text",
      "text/plain" => "text",
      "application/rtf" => "doc",
      "text/rtf" => "doc",
      "application/vnd.oasis.opendocument.text" => "doc",
      "application/pdf" => "pdf",
      "application/vnd.openxmlformats-officedocument.wordprocessingml.document" => "doc",
      "application/x-docx" => "doc",
      "application/msword" => "doc",
      "application/vnd.ms-powerpoint" => "ppt",
      "application/vnd.openxmlformats-officedocument.presentationml.presentation" => "ppt",
      "application/vnd.ms-excel" => "xls",
      "application/vnd.openxmlformats-officedocument.spreadsheetml.sheet" => "xls",
      "application/vnd.oasis.opendocument.spreadsheet" => "xls",
      "image/jpeg" => "image",
      "image/pjpeg" => "image",
      "image/png" => "image",
      "image/gif" => "image",
      "image/bmp" => "image",
      "image/svg+xml" => "image",
      "image/webp" => "image",
      "image/vnd.microsoft.icon" => "image",
      "application/x-rar" => "zip",
      "application/x-rar-compressed" => "zip",
      "application/x-zip" => "zip",
      "application/x-zip-compressed" => "zip",
      "application/xml" => "code",
      "application/zip" => "zip",
      "audio/mpeg" => "audio",
      "audio/mp3" => "audio",
      "audio/basic" => "audio",
      "audio/mid" => "audio",
      "audio/3gpp" => "audio",
      "audio/x-aiff" => "audio",
      "audio/x-mpegurl" => "audio",
      "audio/x-ms-wma" => "audio",
      "audio/x-pn-realaudio" => "audio",
      "audio/x-wav" => "audio",
      "audio/mp4" => "audio",
      "audio/wav" => "audio",
      "audio/webm" => "audio",
      "video/mpeg" => "video",
      "video/quicktime" => "video",
      "video/x-la-asf" => "video",
      "video/x-ms-asf" => "video",
      "video/x-ms-wma" => "video",
      "video/x-ms-wmv" => "audio",
      "video/x-msvideo" => "video",
      "video/x-sgi-movie" => "video",
      "video/3gpp" => "video",
      "video/mp4" => "video",
      :"video/webm" => "video",
      :"video/avi" => "video",
      "application/x-shockwave-flash" => "flash"
    }[content_type] || "file"
  end

  def associated_with_submission?
    @associated_with_submission ||= attachment_associations.where(context_type: "Submission").exists?
  end

  def user_can_read_through_context?(user, session, through_assessment: true)
    return true if through_assessment && context.is_a?(AssessmentQuestion) && context.user_can_see_through_quiz_question?(user, session)

    if supports_visibility?
      context&.grants_right?(user, session, :read_as_member) || context.try(:unenrolled_user_can_read?, user, computed_visibility_level)
    else
      context&.grants_right?(user, session, :read)
    end
  end

  set_policy do
    given do |user, session|
      context&.grants_right?(user, session, :manage_files_edit) &&
        !associated_with_submission? &&
        (!folder || folder.grants_right?(user, session, :manage_contents))
    end
    can :read and can :update

    given do |user, session|
      context&.grants_right?(user, session, :manage_files_delete) &&
        !associated_with_submission? &&
        (!folder || folder.grants_right?(user, session, :manage_contents))
    end
    can :read and can :delete

    given do |user, session|
      context&.grants_right?(user, session, :manage_files_add)
    end
    can :read and can :create and can :download and can :read_as_admin

    given { public? }
    can :read and can :download

    given do |user, session|
      user_can_read_through_context?(user, session, through_assessment: false)
    end
    can :read

    given { |user, session| context&.grants_right?(user, session, :read_as_admin) }
    can :read_as_admin

    given do |user, session|
      user_can_read_through_context?(user, session) && !locked_for?(user, check_policies: true)
    end
    can :read and can :download

    given do |_user, session|
      (u = session.try(:file_access_user)) &&
        user_can_read_through_context?(u, session) &&
        session["file_access_expiration"] && session["file_access_expiration"].to_i > Time.zone.now.to_i
    end
    can :read

    given do |user|
      user && attachment_associations.joins(:submission).where(submissions: { user: user }).exists?
    end
    can :read

    given do |_user, session|
      (u = session.try(:file_access_user)) &&
        user_can_read_through_context?(u, session) &&
        !locked_for?(u, check_policies: true) &&
        session["file_access_expiration"] && session["file_access_expiration"].to_i > Time.zone.now.to_i
    end
    can :download

    given do |user|
      owner = self.user
      context_type == "Assignment" && user == owner
    end
    can :attach_to_submission_comment
  end

  def clear_permissions(run_at)
    GuardRail.activate(:primary) do
      delay(run_at: run_at,
            singleton: "clear_attachment_permissions_#{global_id}").touch
    end
  end

  def next_lock_change
    [lock_at, unlock_at].compact.select { |t| t > Time.zone.now }.min
  end

  def locked_for?(user, opts = {})
    return false if opts[:check_policies] && grants_right?(user, :read_as_admin)
    return { asset_string: asset_string, manually_locked: true } if locked || Folder.is_locked?(self.folder_id)

    RequestCache.cache(locked_request_cache_key(user)) do
      locked = false
      # prevent an access attempt shortly before unlock_at/lock_at from caching permissions beyond that time
      next_clear_cache = next_lock_change
      if next_clear_cache.present? && next_clear_cache < (Time.zone.now + AdheresToPolicy::Cache::CACHE_EXPIRES_IN)
        clear_permissions(next_clear_cache)
      end
      if unlock_at && Time.zone.now < unlock_at
        locked = { asset_string: asset_string, unlock_at: unlock_at }
      elsif lock_at && Time.now > lock_at
        locked = { asset_string: asset_string, lock_at: lock_at }
      elsif could_be_locked && (item = locked_by_module_item?(user, opts))
        locked = { asset_string: asset_string, context_module: item.context_module.attributes }
        locked[:unlock_at] = locked[:context_module]["unlock_at"] if locked[:context_module]["unlock_at"] && locked[:context_module]["unlock_at"] > Time.now.utc
      end
      locked
    end
  end

  def hidden?
    return @hidden if defined?(@hidden)

    @hidden = self.file_state == "hidden" || folder&.hidden?
  end

  def published?
    !locked?
  end

  def publish!
    self.locked = false
    save!
  end

  def just_hide
    self.file_state == "hidden"
  end

  def public?
    self.file_state == "public"
  end

  def currently_locked
    locked || (lock_at && Time.zone.now > lock_at) || (unlock_at && Time.zone.now < unlock_at) || self.file_state == "hidden"
  end
  alias_method :currently_locked?, :currently_locked

  def hidden
    hidden?
  end

  def hidden=(val)
    self.file_state = (val == true || val == "1" ? "hidden" : "available")
  end

  def context_module_action(user, action)
    context_module_tags.each { |tag| tag.context_module_action(user, action) }
  end

  include Workflow

  # Right now, using the state machine to manage whether an attachment has
  # been uploaded or scrubbed in other ways.  All that work should be managed by
  # the state machine.
  workflow do
    state :pending_upload do
      event :upload, transitions_to: :processing
      event :process, transitions_to: :processed
      event :mark_errored, transitions_to: :errored
    end

    state :processing do
      event :process, transitions_to: :processed
      event :mark_errored, transitions_to: :errored
    end

    state :processed do
      event :recycle, transitions_to: :pending_upload
    end
    state :errored do
      event :recycle, transitions_to: :pending_upload
    end
    state :deleted
    state :to_be_zipped
    state :zipping
    state :zipped
    state :unattached
    state :unattached_temporary
  end

  scope :visible, -> { where(["attachments.file_state in (?, ?)", "available", "public"]) }
  scope :not_deleted, -> { where("attachments.file_state<>'deleted'") }

  scope :not_hidden, -> { where("attachments.file_state<>'hidden'") }
  scope :uncategorized, -> { where(category: UNCATEGORIZED) }
  scope :for_category, ->(category) { where(category: category) }
  scope :not_locked, lambda {
    where("attachments.locked IS NOT TRUE
      AND (attachments.lock_at IS NULL OR attachments.lock_at>?)
      AND (attachments.unlock_at IS NULL OR attachments.unlock_at<?)", Time.now.utc, Time.now.utc)
  }

  scope :by_content_types, lambda { |types|
    condition_sql = build_content_types_sql(types)
    where(condition_sql)
  }

  scope :by_exclude_content_types, lambda { |types|
    condition_sql = build_content_types_sql(types)
    where.not(condition_sql)
  }

  scope :visible_to, lambda { |user, context|
    return all unless context_supports_visibility?(context)

    vlevels = []
    vlevels << "context" if context&.grants_right?(user, nil, :read_as_member)
    vlevels << "institution" if user&.persisted?
    vlevels << "public"

    vlevels << "inherit" if context.grants_right?(user, nil, :read_files)

    where(visibility_level: vlevels)
  }

  def self.build_content_types_sql(types)
    clauses = []
    types.each do |type|
      clauses << if type.include? "/"
                   sanitize_sql_array(["(attachments.content_type=?)", type])
                 else
                   wildcard("attachments.content_type", type + "/", type: :right)
                 end
    end
    clauses.join(" OR ")
  end

  # this method is used to create attachments from file uploads that are just
  # data files. Used in multiple importers in canvas.
  def self.create_data_attachment(context, data, display_name = nil)
    context.shard.activate do
      Attachment.new.tap do |att|
        Attachment.skip_3rd_party_submits(true)
        att.context = context
        att.display_name = display_name if display_name
        Attachments::Storage.store_for_attachment(att, data)
        att.save!
      end
    end
  ensure
    Attachment.skip_3rd_party_submits(false)
  end

  alias_method :destroy_permanently!, :destroy
  # file_state is like workflow_state, which was already taken
  # possible values are: available, deleted
  def destroy
    shard.activate do
      return if new_record?

      Attachment.batch_destroy([self])
      touch_context_if_appropriate
    end
    reload
  end

  def self.batch_destroy(attachments)
    ContentTag.active.where(content_type: "Attachment", content_id: attachments)
              .union(ContentTag.active.where(context_type: "Attachment", context_id: attachments))
              .find_each(&:destroy)
    while MediaObject.where(attachment_id: attachments).limit(1000).update_all(attachment_id: nil, updated_at: Time.now.utc) > 0 do end
    # if the attachment being deleted belongs to a user and the uuid (hash of file) matches the avatar_image_url
    # then clear the avatar_image_url value.
    User.joins("INNER JOIN #{Attachment.quoted_table_name} ON attachments.context_id = users.id
                                                          AND users.avatar_image_url like '%' || attachments.uuid || '%'")
        .where(attachments: { id: attachments, context_type: "User" })
        .where.not(attachments: { uuid: nil })
        .in_batches do |batch|
      batch_ids = batch.pluck(:id)
      batch.update_all(avatar_image_url: nil)
      Canvas::LiveEvents.delay_if_production.users_bulk_updated(batch_ids)
    end
    while SubmissionDraftAttachment.where(attachment_id: attachments).limit(1000).destroy_all.count > 0 do end

    delete_time = Time.now.utc
    loop do
      if attachments.is_a? ActiveRecord::Relation
        batch = attachments.limit(1000)
        array_batch = batch.to_a
      else
        batch = Attachment.where(id: attachments)
        array_batch = attachments
      end
      batch.update_all(file_state: "deleted", deleted_at: delete_time, updated_at: delete_time, modified_at: delete_time)
      array_batch.each { |attach| attach.mark_downstream_changes(%w[manually_deleted deleted_at updated_at modified_at]) }
      Canvas::LiveEvents.delay_if_production.attachments_bulk_deleted(array_batch.map(&:id))
      break if array_batch.length < 1000
    end
    attachments
  end

  # this will delete the content of the attachment but not delete the attachment
  # object. It will replace the attachment content with a file_removed file.
  def destroy_content_and_replace(deleted_by_user = nil)
    shard.activate do
      file_removed_path = self.class.file_removed_path
      new_name = File.basename(file_removed_path)
      att = root_attachment_id? ? root_attachment : self
      return true if att.display_name == new_name

      att.send_to_purgatory(deleted_by_user) unless Purgatory.where(attachment_id: att).active.exists?
      att.destroy_content
      att.thumbnail&.destroy

      if att.instfs_hosted? && InstFS.enabled?
        # duplicate the base file_removed file to a unique uuid
        att.instfs_uuid = InstFS.duplicate_file(Attachment.file_removed_base_instfs_uuid)
      else
        Attachments::Storage.store_for_attachment(att, File.open(file_removed_path))
      end
      att.filename = new_name
      att.display_name = new_name
      att.content_type = "application/pdf"
      CrocodocDocument.where(attachment_id: att.children_and_self.select(:id)).delete_all
      canvadoc_scope = Canvadoc.where(attachment_id: att.children_and_self.select(:id))
      CanvadocsSubmission.where(canvadoc_id: canvadoc_scope.select(:id)).delete_all
      AnonymousOrModerationEvent.where(canvadoc_id: canvadoc_scope.select(:id)).delete_all
      canvadoc_scope.delete_all
      att.save!
    end
  end

  def self.file_removed_path
    Rails.root.join("public/file_removed/file_removed.pdf")
  end

  # find the file_removed file on instfs (or upload it)
  def self.file_removed_base_instfs_uuid
    # i imagine that inevitably someone is going to change the file without knowing about any of this
    # so make the cache depend on the file contents
    path = file_removed_path
    @@file_removed_md5 ||= Digest::MD5.hexdigest(File.read(path))
    key = "file_removed_instfs_uuid_#{@@file_removed_md5}_#{Digest::MD5.hexdigest(InstFS.app_host)}"

    @@base_file_removed_uuids ||= {}
    @@base_file_removed_uuids[key] ||= Rails.cache.fetch(key) do
      # re-upload and save the uuid - it's okay if we end up repeating this every now and then
      # it's at least an improvement over re-uploading the file _every time_ we replace
      InstFS.direct_upload(
        file_object: File.open(path),
        file_name: File.basename(path)
      )
    end
  end

  # this method does not destroy anything. It copies the content to a new s3object
  def send_to_purgatory(deleted_by_user = nil)
    make_rootless
    new_instfs_uuid = nil
    if instfs_hosted? && InstFS.enabled?
      # copy to a new instfs file
      new_instfs_uuid = InstFS.duplicate_file(instfs_uuid)
    elsif Attachment.s3_storage? && s3object.exists?
      s3object.copy_to(bucket.object(purgatory_filename))
    elsif Attachment.local_storage?
      FileUtils.mkdir(local_purgatory_directory) unless File.exist?(local_purgatory_directory)
      FileUtils.cp full_filename, local_purgatory_file
    end
    if (p = Purgatory.find_by(attachment_id: self))
      p.deleted_by_user = deleted_by_user
      p.old_filename = filename
      p.old_display_name = display_name
      p.old_content_type = content_type
      p.old_workflow_state = workflow_state
      p.old_file_state = file_state
      p.new_instfs_uuid = new_instfs_uuid
      p.workflow_state = "active"
      p.save!
    else
      Purgatory.create!(attachment: self, old_filename: filename, old_display_name: display_name, old_content_type: content_type,
                        old_file_state: file_state, old_workflow_state: workflow_state, new_instfs_uuid: new_instfs_uuid,
                        deleted_by_user: deleted_by_user)
    end
  end

  def purgatory_filename
    File.join("purgatory", global_id.to_s)
  end

  def local_purgatory_file
    File.join(local_purgatory_directory, global_id.to_s)
  end

  def local_purgatory_directory
    Rails.root.join(attachment_options[:path_prefix].to_s, "purgatory")
  end

  def resurrect_from_purgatory
    p = Purgatory.where(attachment_id: id).take
    raise "must have been sent to purgatory first" unless p
    raise "purgatory record has expired" if p.workflow_state == "expired"

    write_attribute(:filename, p.old_filename)
    write_attribute(:display_name, p.old_display_name)
    write_attribute(:content_type, p.old_content_type)
    write_attribute(:root_attachment_id, nil)
    write_attribute(:file_state, p.old_file_state) if p.old_file_state
    write_attribute(:workflow_state, p.old_workflow_state) if p.old_workflow_state

    if InstFS.enabled? && p.new_instfs_uuid
      # just set it to the copied uuid, shouldn't get deleted when expired since we'll set p to 'restored'
      write_attribute(:instfs_uuid, p.new_instfs_uuid)
    elsif Attachment.s3_storage?
      old_s3object = bucket.object(purgatory_filename)
      raise Attachment::FileDoesNotExist unless old_s3object.exists?

      old_s3object.copy_to(bucket.object(full_filename))
    else
      raise Attachment::FileDoesNotExist unless File.exist?(local_purgatory_file)

      FileUtils.mv local_purgatory_file, full_filename
    end
    save! if changed?
    p.workflow_state = "restored"
    p.save!
  end

  def dmca_file_removal
    destroy_content_and_replace
  end

  def destroy_content
    raise "must be a root_attachment" if root_attachment_id
    return unless filename

    if instfs_hosted?
      InstFS.delete_file(instfs_uuid)
      self.instfs_uuid = nil
    elsif Attachment.s3_storage?
      s3object.delete unless ApplicationController.test_cluster?
    elsif File.exist?(full_filename)
      FileUtils.rm full_filename
    end
  end

  def destroy_permanently_plus
    unless root_attachment_id
      make_childless
      destroy_content
    end
    destroy_permanently!
  end

  def make_childless(preferred_child = nil)
    return if root_attachment_id

    child = preferred_child || children.take
    return unless child
    raise "must be a child" unless child.root_attachment_id == id

    child.root_attachment_id = nil
    copy_attachment_content(child)
    Attachment.where(root_attachment_id: self).where.not(id: child).update_all(root_attachment_id: child.id)
  end

  def copy_attachment_content(destination)
    # parent is broken; if child is probably broken too, make sure it gets marked as broken
    if file_state == "broken" && destination.md5.nil?
      Attachment.where(id: destination).update_all(file_state: "broken")
      return
    end

    destination.write_attribute(:filename, filename) if filename
    if Attachment.s3_storage?
      if filename && s3object.exists? && !destination.s3object.exists?
        s3object.copy_to(destination.s3object)
      end
    else
      return if destination.store.exists? && open == destination.open

      old_content_type = self.content_type
      scope = Attachment.where(md5: md5, namespace: namespace, root_attachment_id: nil)
      scope.update_all(content_type: "invalid/invalid") # prevents find_existing_attachment_for_md5 from reattaching the child to the old root

      # TODO: when RECNVS-323 is complete, branch here to call an inst-fs
      # copy method to avoid sending object when it is not necessary
      Attachments::Storage.store_for_attachment(destination, open)

      scope.where.not(id: destination).update_all(content_type: old_content_type)
    end
    destination.save!
  end

  def make_rootless
    return unless root_attachment_id

    root = root_attachment
    return unless root

    self.root_attachment_id = nil
    root.copy_attachment_content(self)
    run_after_attachment_saved
  end

  def restore
    self.file_state = "available"
    if save
      handle_duplicates(:rename)
    end
    true
  end

  def deleted?
    self.file_state == "deleted"
  end

  def available?
    self.file_state == "available"
  end

  def crocodocable?
    Canvas::Crocodoc.enabled? &&
      CrocodocDocument::MIME_TYPES.include?(content_type)
  end

  def canvadocable?
    for_assignment_or_submissions = folder&.for_submissions? || folder&.for_student_annotation_documents?
    canvadocable_mime_types = for_assignment_or_submissions ? Canvadoc.submission_mime_types : Canvadoc.mime_types
    Canvadocs.enabled? && canvadocable_mime_types.include?(content_type_with_text_match)
  end

  def self.submit_to_canvadocs(ids)
    Attachment.where(id: ids).find_each(&:submit_to_canvadocs)
  end

  def self.skip_3rd_party_submits(skip = true)
    @skip_3rd_party_submits = skip
  end

  def self.skip_3rd_party_submits?
    !!@skip_3rd_party_submits
  end

  def self.skip_media_object_creation
    @skip_media_object_creation = true
    yield
  ensure
    @skip_media_object_creation = false
  end

  def self.skip_media_object_creation?
    !!@skip_media_object_creation
  end

  def submit_to_canvadocs(attempt = 1, **opts)
    # ... or crocodoc (this will go away soon)
    return if Attachment.skip_3rd_party_submits?

    submit_to_crocodoc_instead = opts[:wants_annotation] &&
                                 crocodocable? &&
                                 !Canvadocs.annotations_supported?
    if submit_to_crocodoc_instead
      # get crocodoc off the canvadocs strand
      # (maybe :wants_annotation was a dumb idea)
      delay(n_strand: "crocodoc",
            priority: Delayed::LOW_PRIORITY)
        .submit_to_crocodoc(attempt)
    elsif canvadocable?
      doc = canvadoc || create_canvadoc
      doc.upload({
                   annotatable: opts[:wants_annotation],
                   preferred_plugins: opts[:preferred_plugins]
                 })
      update_attribute(:workflow_state, "processing")
    end
  rescue => e
    warnable_errors = [
      Canvadocs::BadGateway,
      Canvadoc::UploadTimeout,
      Canvadocs::ServerError,
      Canvadocs::HeavyLoadError
    ]
    error_level = warnable_errors.any? { |kls| e.is_a?(kls) } ? :warn : :error
    update_attribute(:workflow_state, "errored")
    error_data = { type: :canvadocs, attachment_id: id, annotatable: opts[:wants_annotation] }
    Canvas::Errors.capture(e, error_data, error_level)

    if attempt <= Setting.get("max_canvadocs_attempts", "5").to_i
      delay(n_strand: "canvadocs_retries",
            run_at: (5 * attempt).minutes.from_now,
            priority: Delayed::LOW_PRIORITY).submit_to_canvadocs(attempt + 1, **opts)
    end
  end

  def submit_to_crocodoc(attempt = 1)
    if crocodocable? && !Attachment.skip_3rd_party_submits?
      crocodoc = crocodoc_document || create_crocodoc_document
      crocodoc.upload
      update_attribute(:workflow_state, "processing")
    end
  rescue => e
    update_attribute(:workflow_state, "errored")
    Canvas::Errors.capture(e, type: :canvadocs, attachment_id: id)

    if attempt <= Setting.get("max_crocodoc_attempts", "5").to_i
      delay(n_strand: "crocodoc_retries",
            run_at: (5 * attempt).minutes.from_now,
            priority: Delayed::LOW_PRIORITY)
        .submit_to_crocodoc(attempt + 1)
    end
  end

  def self.mimetype(filename)
    res = nil
    res = File.mime_type?(filename) if !res || res == "unknown/unknown"
    res ||= "unknown/unknown"
    res
  end

  def mimetype(_filename = nil)
    res = Attachment.mimetype(filename) # use the object's filename, not the passed in filename
    res = File.mime_type?(uploaded_data) if (!res || res == "unknown/unknown") && uploaded_data
    res ||= "unknown/unknown"
    res
  end

  def folder_path
    if folder
      folder.full_name
    else
      Folder.root_folders(context).first.try(:name)
    end
  end

  def full_path
    "#{folder_path}/#{filename}"
  end

  def matches_full_path?(path)
    f_path = full_path
    f_path == path || URI::DEFAULT_PARSER.unescape(f_path) == path || f_path.casecmp?(path) || URI::DEFAULT_PARSER.unescape(f_path).casecmp?(path)
  rescue
    false
  end

  def full_display_path
    "#{folder_path}/#{display_name}"
  end

  def matches_full_display_path?(path)
    fd_path = full_display_path
    fd_path == path || URI::DEFAULT_PARSER.unescape(fd_path) == path || fd_path.casecmp?(path) || URI::DEFAULT_PARSER.unescape(fd_path).casecmp?(path)
  rescue
    false
  end

  def self.matches_name?(name, match)
    return false unless name

    name == match || URI::DEFAULT_PARSER.unescape(name) == match || name.casecmp?(match) || URI::DEFAULT_PARSER.unescape(name).casecmp?(match)
  rescue
    false
  end

  def self.attachment_list_from_migration(context, ids)
    return "" if !ids || !ids.is_a?(Array) || ids.empty?

    description = "<h3>#{ERB::Util.h(t("title.migration_list", "Associated Files"))}</h3><ul>"
    ids.each do |id|
      attachment = context.attachments.where(migration_id: id).first
      description += "<li><a href='/courses/#{context.id}/files/#{attachment.id}/download'>#{ERB::Util.h(attachment.display_name)}</a></li>" if attachment
    end
    description += "</ul>"
    description
  end

  def self.find_from_path(path, context)
    list = path.split("/").reject(&:empty?)
    if list[0] != Folder.root_folders(context).first.name
      list.unshift(Folder.root_folders(context).first.name)
    end
    filename = list.pop
    folder = context.folder_name_lookups[list.join("/")] rescue nil
    folder ||= context.folders.active.where(full_name: list.join("/")).first
    context.folder_name_lookups ||= {}
    context.folder_name_lookups[list.join("/")] = folder
    file = nil
    if folder
      file = folder.file_attachments.where(filename: filename).first
      file ||= folder.file_attachments.where(display_name: filename).first
    end
    file
  end

  def self.current_root_account=(account)
    # TODO: rename to @current_root_account
    @domain_namespace = account
  end

  def self.current_root_account
    @domain_namespace
  end

  def self.current_namespace
    @domain_namespace.respond_to?(:file_namespace) ? @domain_namespace.file_namespace : @domain_namespace
  end

  # deprecated
  def self.domain_namespace=(val)
    self.current_root_account = val
  end

  def self.domain_namespace
    current_namespace
  end

  def self.serialization_methods
    %i[mime_class currently_locked crocodoc_available?]
  end
  cattr_accessor :skip_thumbnails

  scope :uploadable, -> { where(workflow_state: "pending_upload") }
  scope :active, -> { where(file_state: "available") }
  scope :deleted, -> { where(file_state: "deleted") }
  scope :by_display_name, -> { order(display_name_order_by_clause("attachments")) }
  scope :by_position_then_display_name, -> { order(:position, display_name_order_by_clause("attachments")) }
  def self.serialization_excludes
    [:uuid, :namespace]
  end

  # returns filename, if it's already unique, or returns a modified version of
  # filename that makes it unique. you can either pass existing_files as string
  # filenames, in which case it'll test against those, or a block that'll be
  # called repeatedly with a filename until it returns true.
  def self.make_unique_filename(filename, existing_files = [], attempts = 1, &block)
    block ||= proc { |fname| !existing_files.include?(fname) }

    return filename if attempts <= 1 && block.call(filename)

    addition = attempts || 1
    dir = File.dirname(filename)
    dir = dir == "." ? "" : "#{dir}/"
    extname = filename[/(\.[A-Za-z][A-Za-z0-9]*)*(\.[A-Za-z0-9]*)$/] || ""
    basename = File.basename(filename, extname)

    random_backup_name = "#{dir}#{basename}-#{SecureRandom.uuid}#{extname}"
    return random_backup_name if attempts >= 8

    until block.call(new_name = "#{dir}#{basename}-#{addition}#{extname}")
      addition += 1
      return random_backup_name if addition >= 8
    end
    new_name
  end

  def self.shorten_filename(filename)
    return filename.truncate(175, omission: "...#{File.extname(filename)}") if filename.length > 180

    filename
  end

  # the list of thumbnail sizes to be pre-generated automatically
  def self.automatic_thumbnail_sizes
    attachment_options[:thumbnails].keys
  end

  def automatic_thumbnail_sizes
    if thumbnailable? && !instfs_hosted?
      self.class.automatic_thumbnail_sizes
    else
      []
    end
  end
  protected :automatic_thumbnail_sizes

  DYNAMIC_THUMBNAIL_SIZES = %w[640x>].freeze

  # the list of allowed thumbnail sizes to be generated dynamically
  def self.dynamic_thumbnail_sizes
    DYNAMIC_THUMBNAIL_SIZES + Setting.get("attachment_thumbnail_sizes", "").split(",")
  end

  def create_dynamic_thumbnail(geometry_string)
    tmp = create_temp_file
    Attachment.unique_constraint_retry do
      create_or_update_thumbnail(tmp, geometry_string, geometry_string)
    end
  end

  class OverQuotaError < StandardError; end

  class << self
    def clone_url_strand_overrides
      @clone_url_strand_overrides ||= YAML.safe_load(DynamicSettings.find(tree: :private)["clone_url_strand.yml"] || "{}")
    end

    def reset_clone_url_strand_overrides
      @clone_url_strand_overrides = nil
    end
    Canvas::Reloader.on_reload { Attachment.reset_clone_url_strand_overrides }

    def clone_url_strand(url)
      _, uri = CanvasHttp.validate_url(url) rescue nil
      return "file_download" unless uri&.host
      return ["file_download", clone_url_strand_overrides[uri.host]] if clone_url_strand_overrides[uri.host]

      first_dot = uri.host.rindex(".")
      second_dot = uri.host.rindex(".", first_dot - 1) if first_dot
      return ["file_download", uri.host] unless second_dot

      ["file_download", uri.host[second_dot + 1..]]
    end
  end

  def clone_url_error_info(error, url)
    {
      tags: {
        type: CLONING_ERROR_TYPE
      },
      extra: {
        http_status_code: error.try(:code),
        body: error.try(:body),
        url: url
      }.compact
    }
  end

  def clone_url(url, duplicate_handling, check_quota, opts = {})
    Attachment.clone_url_as_attachment(url, attachment: self)

    if check_quota
      save! # save to calculate attachment size, otherwise self.size is nil
      if Attachment.over_quota?(opts[:quota_context] || context, size)
        raise OverQuotaError, t(:over_quota, "The downloaded file exceeds the quota.")
      end
    end

    self.file_state = "available"
    save!

    # the UI only needs the id from here
    opts[:progress]&.set_results({ id: id })

    handle_duplicates(duplicate_handling || "overwrite")
    nil # the rescue returns true if the file failed and is retryable, nil if successful
  rescue => e
    failed_retryable = false
    self.file_state = "errored"
    self.workflow_state = "errored"
    case e
    when CanvasHttp::TooManyRedirectsError
      failed_retryable = true
      self.upload_error_message = t :upload_error_too_many_redirects, "Too many redirects for %{url}", url: url
    when CanvasHttp::InvalidResponseCodeError
      failed_retryable = true
      self.upload_error_message = t :upload_error_invalid_response_code, "Invalid response code, expected 200 got %{code} for %{url}", code: e.code, url: url
      Canvas::Errors.capture(e, clone_url_error_info(e, url))
    when CanvasHttp::RelativeUriError
      self.upload_error_message = t :upload_error_relative_uri, "No host provided for the URL: %{url}", url: url
    when URI::Error, ArgumentError
      # assigning all ArgumentError to InvalidUri may be incorrect
      self.upload_error_message = t :upload_error_invalid_url, "Could not parse the URL: %{url}", url: url
    when Timeout::Error
      failed_retryable = true
      self.upload_error_message = t :upload_error_timeout, "The request timed out: %{url}", url: url
    when OverQuotaError
      self.upload_error_message = t :upload_error_over_quota, "file size exceeds quota limits: %{bytes} bytes", bytes: size
    else
      failed_retryable = true
      self.upload_error_message = t :upload_error_unexpected, "An unknown error occurred downloading from %{url}", url: url
      Canvas::Errors.capture(e, clone_url_error_info(e, url))
    end

    if opts[:progress]
      opts[:progress].message = upload_error_message
      opts[:progress].fail!
    end

    save!
    failed_retryable
  end

  def crocodoc_available?
    crocodoc_document.try(:available?)
  end

  def canvadoc_available?
    canvadoc.try(:available?)
  end

  def canvadoc_url(user, opts = {})
    return unless canvadocable?

    "/api/v1/canvadoc_session?#{preview_params(user, "canvadoc", opts)}"
  end

  def crocodoc_url(user, opts = {})
    return unless crocodoc_available?

    "/api/v1/crocodoc_session?#{preview_params(user, "crocodoc", opts.merge(enable_annotations: true))}"
  end

  def previewable_media?
    self.content_type && (self.content_type.match(/\A(video|audio)/) || self.content_type == "application/x-flash-video")
  end

  def preview_params(user, type, opts = {})
    h = opts.merge({
                     user_id: user.try(:global_id),
                     attachment_id: id,
                     type: type
                   })
    blob = h.to_json
    hmac = Canvas::Security.hmac_sha1(blob)
    "blob=#{URI::DEFAULT_PARSER.escape blob}&hmac=#{URI::DEFAULT_PARSER.escape hmac}"
  end
  private :preview_params

  def can_unpublish?
    false
  end

  def self.copy_attachments_to_submissions_folder(assignment_context, attachments)
    attachments.map do |attachment|
      if attachment.folder&.for_submissions? &&
         !attachment.associated_with_submission?
        # if it's already in a submissions folder and has not been submitted previously, we can leave it there
        attachment
      elsif attachment.context.respond_to?(:submissions_folder)
        # if it's not in a submissions folder, or has previously been submitted, we need to make a copy
        attachment.copy_to_folder!(attachment.context.submissions_folder(assignment_context))
      else # rubocop:disable Lint/DuplicateBranch
        attachment # in a weird context; leave it alone
      end
    end
  end

  def copy_to_student_annotation_documents_folder(course)
    return self if folder == course.student_annotation_documents_folder

    copy_to_folder!(course.student_annotation_documents_folder)
  end

  def set_publish_state_for_usage_rights
    self.locked = if context &&
                     (!folder || !folder.for_submissions?) &&
                     context.respond_to?(:usage_rights_required?) && context.usage_rights_required?
                    usage_rights.nil?
                  else
                    false
                  end
  end

  # Download a URL using a GET request and return a new un-saved Attachment
  # with the data at that URL. Tries to detect the correct content_type as
  # well.
  #
  # This handles large files well.
  #
  # Pass an existing attachment in opts[:attachment] to use that, rather than
  # creating a new attachment.
  def self.clone_url_as_attachment(url, opts = {})
    _, uri = CanvasHttp.validate_url(url, check_host: true)

    CanvasHttp.get(url) do |http_response|
      if http_response.code.to_i == 200
        tmpfile = CanvasHttp.tempfile_for_uri(uri)
        # net/http doesn't make this very obvious, but read_body can take any
        # object that responds to << as the destination of the body, and it'll
        # stream in chunks rather than reading the whole body into memory (as
        # long as you use the block form of http.request, which
        # CanvasHttp.get does)
        http_response.read_body(tmpfile)
        tmpfile.rewind
        attachment = opts[:attachment] || Attachment.new(filename: File.basename(uri.path))
        attachment.filename ||= File.basename(uri.path)
        Attachments::Storage.store_for_attachment(attachment, tmpfile)
        if attachment.content_type.blank? || attachment.content_type == "unknown/unknown"
          # uploaded_data= clobbers the content_type set in preflight; if it was given, prefer it to the HTTP response
          attachment.content_type = if attachment.content_type_was.present? && attachment.content_type_was != "unknown/unknown"
                                      attachment.content_type_was
                                    else
                                      http_response.content_type
                                    end
        end
        return attachment
      else
        # Grab the first part of the body for error reporting
        # Just read the first chunk of the body in case it's huge
        body_head = nil

        begin
          http_response.read_body do |chunk|
            body_head = "#{chunk}..." if chunk.present?
            break
          end
        rescue
          # If an error occured reading the body, don't worry
          # about attempting to report it
          body_head = nil
        end

        raise CanvasHttp::InvalidResponseCodeError.new(http_response.code.to_i, body_head)
      end
    end
  end

  def self.migrate_attachments(from_context, to_context, scope = nil)
    from_attachments = scope
    from_attachments ||= from_context.shard.activate do
      Attachment.where(context_type: from_context.class.name, context_id: from_context).not_deleted.to_a
    end

    to_context.shard.activate do
      to_attachments = Attachment.where(context_type: to_context.class.name, context_id: to_context).not_deleted.to_a

      from_attachments.each do |attachment|
        match = to_attachments.detect { |a| attachment.matches_full_display_path?(a.full_display_path) }
        next if match && match.md5 == attachment.md5

        if from_context.shard == to_context.shard
          og_attachment = attachment
          og_attachment.context = to_context
          og_attachment.folder = Folder.assert_path(attachment.folder_path, to_context)
          og_attachment.user_id = to_context.id if to_context.is_a? User
          og_attachment.save_without_broadcasting!
          if match
            og_attachment.folder.reload
            og_attachment.handle_duplicates(:rename)
          end
        else
          if to_context.is_a? User
            attachment.user_id = to_context.id
            attachment.save_without_broadcasting!
          end
          new_attachment = Attachment.new
          new_attachment.assign_attributes(attachment.attributes.except(*EXCLUDED_COPY_ATTRIBUTES))

          new_attachment.user_id = to_context.id if to_context.is_a? User
          new_attachment.context = to_context
          new_attachment.folder = Folder.assert_path(attachment.folder_path, to_context)
          new_attachment.namespace = new_attachment.infer_namespace
          if (existing_attachment = new_attachment.find_existing_attachment_for_md5)
            new_attachment.root_attachment = existing_attachment
          else
            new_attachment.write_attribute(:filename, attachment.filename)
            Attachments::Storage.store_for_attachment(new_attachment, attachment.open)
          end

          new_attachment.content_type = attachment.content_type

          new_attachment.save_without_broadcasting!
          if match
            new_attachment.folder.reload
            new_attachment.handle_duplicates(:rename)
          end
        end
      end
    end
  end

  def calculate_words
    word_count_regex = /\S+/
    @word_count ||= if mime_class == "pdf"
                      reader = PDF::Reader.new(self.open)
                      reader.pages.sum do |page|
                        page.text.scan(word_count_regex).count
                      end
                    elsif [
                      "application/vnd.openxmlformats-officedocument.wordprocessingml.document",
                      "application/x-docx"
                    ].include?(mimetype)
                      doc = Docx::Document.open(self.open)
                      doc.paragraphs.sum do |paragraph|
                        paragraph.text.scan(word_count_regex).count
                      end
                    elsif [
                      "application/rtf",
                      "text/rtf"
                    ].include?(mimetype)
                      parser = RubyRTF::Parser.new(unknown_control_warning_enabled: false)
                      parser.parse(self.open.read).sections.sum do |section|
                        section[:text].scan(word_count_regex).count
                      end
                    elsif mime_class == "text"
                      open.read.scan(word_count_regex).count
                    else
                      0
                    end
  rescue => e
    # If there is an error processing the file just log the error and return 0
    Canvas::Errors.capture_exception(:word_count, e, :info)
    0
  end

  def word_count_supported?
    ["application/vnd.openxmlformats-officedocument.wordprocessingml.document",
     "application/x-docx", "application/rtf",
     "text/rtf"].include?(mimetype) || ["pdf", "text"].include?(mime_class)
  end

  def self.context_supports_visibility?(context)
    context.respond_to?(:files_visibility_option)
  end

  def supports_visibility?
    self.class.context_supports_visibility?(context)
  end

  def computed_visibility_level
    return nil unless supports_visibility?
    return "context" if context.respond_to?(:available?) && !context.available?

    vl = visibility_level || "inherit"
    vl = context.files_visibility_option if vl == "inherit"
    vl = "context" if vl == context.class.name.downcase
    vl
  end
end<|MERGE_RESOLUTION|>--- conflicted
+++ resolved
@@ -999,11 +999,7 @@
     end
 
     validate_hash(enable: integrity_check) do |hash_context|
-<<<<<<< HEAD
-      CanvasHttp.get(public_url) do |response|
-=======
       CanvasHttp.get(public_url(internal: true)) do |response|
->>>>>>> 78e2d27c
         raise FailedResponse, "Expected 200, got #{response.code}: #{response.body}" unless response.code.to_i == 200
 
         response.read_body do |data|
