#
# Copyright (C) 2011 - 2013 Instructure, Inc.
#
# This file is part of Canvas.
#
# Canvas is free software: you can redistribute it and/or modify it under
# the terms of the GNU Affero General Public License as published by the Free
# Software Foundation, version 3 of the License.
#
# Canvas is distributed in the hope that it will be useful, but WITHOUT ANY
# WARRANTY; without even the implied warranty of MERCHANTABILITY or FITNESS FOR
# A PARTICULAR PURPOSE. See the GNU Affero General Public License for more
# details.
#
# You should have received a copy of the GNU Affero General Public License along
# with this program. If not, see <http://www.gnu.org/licenses/>.
#

# See the uploads controller and views for examples on how to use this model.
class Attachment < ActiveRecord::Base
  def self.display_name_order_by_clause(table = nil)
    col = table ? "#{table}.display_name" : 'display_name'
    best_unicode_collation_key(col)
  end
  attr_accessible :context, :folder, :filename, :display_name, :user, :locked, :position, :lock_at, :unlock_at, :uploaded_data, :hidden
  include HasContentTags
  include ContextModuleItem
  include SearchTermHelper

  attr_accessor :podcast_associated_asset, :submission_attachment

  # this is a gross hack to work around freaking SubmissionComment#attachments=
  attr_accessor :ok_for_submission_comment

  MAX_SCRIBD_ATTEMPTS = 3
  MAX_CROCODOC_ATTEMPTS = 2
  # This value is used as a flag for when we are skipping the submit to scribd for this attachment
  SKIPPED_SCRIBD_ATTEMPTS = 25

  belongs_to :context, :polymorphic => true
  belongs_to :cloned_item
  belongs_to :folder
  belongs_to :user
  has_one :account_report
  has_one :media_object
  has_many :submissions
  has_many :attachment_associations
  belongs_to :root_attachment, :class_name => 'Attachment'
  belongs_to :scribd_mime_type
  has_one :sis_batch
  has_one :thumbnail, :foreign_key => "parent_id", :conditions => {:thumbnail => "thumb"}
  has_many :thumbnails, :foreign_key => "parent_id"
  has_one :crocodoc_document

  before_save :infer_display_name
  before_save :default_values
  before_save :set_need_notify

  before_validation :assert_attachment
  acts_as_list :scope => :folder

  def self.file_store_config
    # Return existing value, even if nil, as long as it's defined
    @file_store_config ||= Setting.from_config('file_store')
    @file_store_config ||= { 'storage' => 'local' }
    @file_store_config['path_prefix'] ||= @file_store_config['path'] || 'tmp/files'
    @file_store_config['path_prefix'] = nil if @file_store_config['path_prefix'] == 'tmp/files' && @file_store_config['storage'] == 's3'
    return @file_store_config
  end

  def self.s3_config
    # Return existing value, even if nil, as long as it's defined
    return @s3_config if defined?(@s3_config)
    @s3_config ||= Setting.from_config('amazon_s3')
  end

  def self.s3_storage?
    (file_store_config['storage'] rescue nil) == 's3' && s3_config
  end

  def self.local_storage?
    rv = !s3_storage?
    raise "Unknown storage type!" if rv && file_store_config['storage'] != 'local'
    rv
  end

  # Haaay... you're changing stuff here? Don't forget about the Thumbnail model
  # too, it cares about local vs s3 storage.
  has_attachment(
      :storage => (local_storage? ? :file_system : :s3),
      :path_prefix => file_store_config['path_prefix'],
      :s3_access => :private,
      :thumbnails => { :thumb => '128x128' },
      :thumbnail_class => 'Thumbnail'
  )

  # These callbacks happen after the attachment data is saved to disk/s3, or
  # immediately after save if no data is being uploading during this save cycle.
  # That means you can't rely on these happening in the same transaction as the save.
  after_save_and_attachment_processing :touch_context_if_appropriate
  after_save_and_attachment_processing :build_media_object

  # this mixin can be added to a has_many :attachments association, and it'll
  # handle finding replaced attachments. In other words, if an attachment fond
  # by id is deleted but an active attachment in the same context has the same
  # path, it'll return that attachment.
  module FindInContextAssociation
    def find(*a, &b)
      return super if a.first.is_a?(Symbol)
      find_with_possibly_replaced(super)
    end

    def method_missing(method, *a, &b)
      return super unless method.to_s =~ /^find(?:_all)?_by_id$/
      find_with_possibly_replaced(super)
    end

    def find_with_possibly_replaced(a_or_as)
      if a_or_as.is_a?(Attachment)
        find_attachment_possibly_replaced(a_or_as)
      elsif a_or_as.is_a?(Array)
        a_or_as.map { |a| find_attachment_possibly_replaced(a) }
      end
    end

    def find_attachment_possibly_replaced(att)
      # if they found a deleted attachment by id, but there's an available
      # attachment in the same context and the same full path, we return that
      # instead, to emulate replacing a file without having to update every
      # by-id reference in every user content field.
      if att.deleted?
        new_att = Folder.find_attachment_in_context_with_path(proxy_owner, att.full_display_path)
        new_att || att
      else
        att
      end
    end
  end

  RELATIVE_CONTEXT_TYPES = %w(Course Group User Account)
  # returns true if the context is a type that supports relative file paths
  def self.relative_context?(context_class)
    RELATIVE_CONTEXT_TYPES.include?(context_class.to_s)
  end


  def touch_context_if_appropriate
    unless context_type == 'ConversationMessage'
      connection.after_transaction_commit { touch_context }
    end
  end

  def before_attachment_saved
    @after_attachment_saved_workflow_state = self.workflow_state
    self.workflow_state = 'unattached'
  end

  # this is a magic method that gets run by attachment-fu after it is done sending to s3,
  # that is the moment that we also want to submit it to scribd.
  # note, that the time it takes to send to s3 is the bad guy.
  # It blocks and makes the user wait.  The good thing is that sending
  # it to scribd from that point does not make the user wait since that
  # does happen asynchronously and the data goes directly from s3 to scribd.
  def after_attachment_saved
    if workflow_state == 'unattached' && @after_attachment_saved_workflow_state
      self.workflow_state = @after_attachment_saved_workflow_state
      @after_attachment_saved_workflow_state = nil
    end

    if !root_attachment_id && scribdable? && !Attachment.skip_3rd_party_submits?
      send_later_enqueue_args(:submit_to_scribd!,
                              {:n_strand => 'scribd', :max_attempts => 1})
    elsif %w(pending_upload processing).include?(workflow_state)
      # we don't call .process here so that we don't have to go through another whole save cycle
      self.workflow_state = 'processed'
    end

    # directly update workflow_state so we don't trigger another save cycle
    if self.workflow_state_changed?
      self.shard.activate do
        self.class.where(:id => self).update_all(:workflow_state => self.workflow_state)
      end
    end

    # try an infer encoding if it would be useful to do so
    send_later(:infer_encoding) if self.encoding.nil? && self.content_type =~ /text/ && self.context_type != 'SisBatch'
    if respond_to?(:process_attachment_with_processing) && thumbnailable? && !attachment_options[:thumbnails].blank? && parent_id.nil?
      temp_file = temp_path || create_temp_file
      self.class.attachment_options[:thumbnails].each { |suffix, size| send_later_if_production(:create_thumbnail_size, suffix) }
    end
  end

  def infer_encoding
    return unless self.encoding.nil?
    begin
      Iconv.open('UTF-8', 'UTF-8') do |iconv|
        self.open do |chunk|
          iconv.iconv(chunk)
        end
        iconv.iconv(nil)
      end
      self.encoding = 'UTF-8'
      Attachment.where(:id => self).update_all(:encoding => 'UTF-8')
    rescue Iconv::Failure
      self.encoding = ''
      Attachment.where(:id => self).update_all(:encoding => '')
      return
    end
  end

  # this is here becase attachment_fu looks to make sure that parent_id is nil before it will create a thumbnail of something.
  # basically, it makes a false assumption that the thumbnail class is the same as the original class
  # which in our case is false because we use the Thumbnail model for the thumbnails.
  def parent_id;end

  attr_accessor :clone_updated
  def clone_for(context, dup=nil, options={})
    if !self.cloned_item && !self.new_record?
      self.cloned_item ||= ClonedItem.create(:original_item => self)
      self.save!
    end
    existing = context.attachments.active.find_by_id(self.id)
    existing ||= self.cloned_item_id ? context.attachments.active.find_by_cloned_item_id(self.cloned_item_id) : nil
    return existing if existing && !options[:overwrite] && !options[:force_copy]
    existing ||= self.cloned_item_id ? context.attachments.find_by_cloned_item_id(self.cloned_item_id) : nil
    dup ||= Attachment.new
    dup = existing if existing && options[:overwrite]
    dup.send(:attributes=, self.attributes.except(*%w[id root_attachment_id uuid folder_id user_id filename namespace]), false)
    dup.write_attribute(:filename, self.filename)
    # avoid cycles (a -> b -> a) and self-references (a -> a) in root_attachment_id pointers
    if dup.new_record? || ![self.id, self.root_attachment_id].include?(dup.id)
      dup.root_attachment_id = self.root_attachment_id || self.id
    end
    dup.context = context
    dup.migration_id = CC::CCHelper.create_key(self)
    context.log_merge_result("File \"#{dup.folder.full_name rescue ''}/#{dup.display_name}\" created") if context.respond_to?(:log_merge_result)
    dup.updated_at = Time.now
    dup.clone_updated = true
    dup
  end

  def build_media_object
    return true if self.class.skip_media_object_creation?
    in_the_right_state = self.file_state == 'available' && self.workflow_state !~ /^unattached/
    transitioned_to_this_state = self.id_was == nil || self.file_state_changed? && self.workflow_state_was =~ /^unattached/
    if in_the_right_state && transitioned_to_this_state &&
        self.content_type && self.content_type.match(/\A(video|audio)/)
      delay = Setting.get('attachment_build_media_object_delay_seconds', 10.to_s).to_i
      MediaObject.send_later_enqueue_args(:add_media_files, { :run_at => delay.seconds.from_now, :priority => Delayed::LOWER_PRIORITY }, self, false)
    end
  end

  def self.process_migration(data, migration)
    attachments = data['file_map'] ? data['file_map']: {}
    # TODO i18n
    attachments.values.each do |att|
      if !att['is_folder'] && (migration.import_object?("attachments", att['migration_id']) || migration.import_object?("files", att['migration_id']))
        begin
          import_from_migration(att, migration.context)
        rescue
          migration.add_import_warning(t('#migration.file_type', "File"), (att[:display_name] || att[:path_name]), $!)
        end
      end
    end

    if data[:locked_folders]
      data[:locked_folders].each do |path|
        # TODO i18n
        if f = migration.context.active_folders.find_by_full_name("course files/#{path}")
          f.locked = true
          f.save
        end
      end
    end
    if data[:hidden_folders]
      data[:hidden_folders].each do |path|
        # TODO i18n
        if f = migration.context.active_folders.find_by_full_name("course files/#{path}")
          f.workflow_state = 'hidden'
          f.save
        end
      end
    end
  end

  def self.import_from_migration(hash, context, item=nil)
    hash = hash.with_indifferent_access
    hash[:migration_id] ||= hash[:attachment_id] || hash[:file_id]
    return nil if hash[:migration_id] && hash[:files_to_import] && !hash[:files_to_import][hash[:migration_id]]
    item ||= find_by_context_type_and_context_id_and_id(context.class.to_s, context.id, hash[:id])
    item ||= find_by_context_type_and_context_id_and_migration_id(context.class.to_s, context.id, hash[:migration_id]) if hash[:migration_id]
    item ||= Attachment.find_from_path(hash[:path_name], context)
    if item
      item.context = context
      item.migration_id = hash[:migration_id]
      item.locked = true if hash[:locked]
      item.file_state = 'hidden' if hash[:hidden]
      item.display_name = hash[:display_name] if hash[:display_name]
      item.save_without_broadcasting!
      context.imported_migration_items << item if context.imported_migration_items
    end
    item
  end

  def assert_attachment
    if !self.to_be_zipped? && !self.zipping? && !self.errored? && !self.deleted? && (!filename || !content_type || !downloadable?)
      self.errors.add(:base, t('errors.not_found', "File data could not be found"))
      return false
    end
  end

  after_create :flag_as_recently_created
  attr_accessor :recently_created

  validates_presence_of :context_id, :context_type, :workflow_state

  serialize :scribd_doc, Scribd::Document

  # related_attachments: our root attachment, anyone who shares our root attachment,
  # and anyone who calls us a root attachment
  def related_attachments
    if root_attachment_id
      Attachment.where("id=? OR root_attachment_id=? OR (root_attachment_id=? AND id<>?)",
                       root_attachment_id, id, root_attachment_id, id)
    else
      Attachment.where(:root_attachment_id => id)
    end
  end

  # disassociate the scribd_doc from this Attachment
  # and also delete it from scribd if no other Attachments are using it
  def delete_scribd_doc
    # we no longer do scribd docs on child attachments, but the migration
    # moving them up to root attachments might still be running
    return true if root_attachment_id
    return true unless ScribdAPI.enabled? && scribd_doc

    scribd_doc = self.scribd_doc
    Scribd::API.instance.user = scribd_user
    self.scribd_doc = nil
    self.scribd_attempts = 0
    self.workflow_state = 'deleted'  # not file_state :P
    begin
      return false unless scribd_doc.destroy
    rescue Scribd::ResponseError => e
      # does not exist
      return false unless e.code == '612'
    end
    save
  end

  def scribd_user
<<<<<<< HEAD
    self.scribd_doc.try(:owner) || (Rails.env.production? ? "canvas-#{context.global_asset_string}" : "canvas-#{Rails.env}")
=======
    self.scribd_doc.try(:owner) ||
      if Rails.env.production?
        if CANVAS_RAILS2
          "#{self.context_type.downcase.first}#{self.context.shard.id.to_s(36)}-#{self.context.local_id.to_s(36)}"
        else
          "#{self.context_type.downcase.first}#{self.context.shard.id.to_s(36)}-#{self.local_context_id.to_s(36)}"
        end
      else
        "canvas-#{Rails.env}"
      end
>>>>>>> 9c18934b
  end

  # This method retrieves a URL to the thumbnail of a document, in a given size, and for any page in that document. Note that docs.getSettings and docs.getList also retrieve thumbnail URLs in default size - this method is really for resizing those. IMPORTANT - it is possible that at some time in the future, Scribd will redesign its image system, invalidating these URLs. So if you cache them, please have an update strategy in place so that you can update them if necessary.
  #
  # Parameters
  # integer width  (optional) Width in px of the desired image. If not included, will use the default thumb size.
  # integer height   (optional) Height in px of the desired image. If not included, will use the default thumb size.
  # integer page   (optional) Page to generate a thumbnail of. Defaults to 1.
  #
  # usage: Attachment.scribdable?.last.scribd_thumbnail(:height => 1100, :width=> 850, :page => 2)
  #   => "http://imgv2-4.scribdassets.com/img/word_document_page/34518627/850x1100/b0c489ddf1/1279739442/2"
  # or just some_attachment.scribd_thumbnail  #will give you the default tumbnail for the document.
  def scribd_thumbnail(options={})
    return unless self.scribd_doc && ScribdAPI.enabled?
    if options.empty?
      # we cache the 'default' version in the DB
      unless self.cached_scribd_thumbnail
        self.cached_scribd_thumbnail = self.request_scribd_thumbnail(options)
        Attachment.where(:id => self).update_all(:cached_scribd_thumbnail => self.cached_scribd_thumbnail)
      end
      self.cached_scribd_thumbnail
    else
      # we cache other versions in the rails cache
      Rails.cache.fetch(['scribd_thumb', self, options].cache_key) do
        self.request_scribd_thumbnail(options)
      end
    end
  end

  def request_scribd_thumbnail(options)
    Scribd::API.instance.user = scribd_user
    self.scribd_doc.thumbnail(options)
  end

  def turnitinable?
    self.content_type && [
      'application/msword',
      'application/vnd.openxmlformats-officedocument.wordprocessingml.document',
      'application/pdf',
      'text/plain',
      'text/html',
      'application/rtf',
      'text/richtext',
      'application/vnd.wordperfect'
    ].include?(self.content_type)
  end

  def flag_as_recently_created
    @recently_created = true
  end
  protected :flag_as_recently_created
  def recently_created?
    @recently_created || (self.created_at && self.created_at > Time.now - (60*5))
  end

  def scribdable_context?
    case self.context
    when Group
      true
    when User
      true
    when Course
      true
    else
      false
    end
  end
  protected :scribdable_context?

  def after_extension
    res = self.extension[1..-1] rescue nil
    res = nil if res == "" || res == "unknown"
    res
  end

  def assert_file_extension
    self.content_type = nil if self.content_type && (self.content_type == 'application/x-unknown' || self.content_type.match(/ERROR/))
    self.content_type ||= self.mimetype(self.filename)
    if self.filename && self.filename.split(".").length < 2
      # we actually have better luck assuming zip files without extensions
      # are docx files than assuming they're zip files
      self.content_type = 'application/vnd.openxmlformats-officedocument.wordprocessingml.document' if self.content_type.match(/zip/)
      ext = self.extension
      self.write_attribute(:filename, self.filename + ext) unless ext == '.unknown'
    end
  end
  def extension
    res = (self.filename || "").match(/(\.[^\.]*)\z/).to_s
    res = nil if res == ""
    if !res || res == ""
      res = File.mime_types[self.content_type].to_s rescue nil
      res = "." + res if res
    end
    res = nil if res == "."
    res ||= ".unknown"
    res.to_s
  end

  def self.clear_cached_mime_ids
    @@mime_ids = {}
  end

  def default_values
    self.display_name = nil if self.display_name && self.display_name.empty?
    self.display_name ||= unencoded_filename
    self.file_state ||= "available"
    self.last_unlock_at = self.unlock_at if self.unlock_at
    self.last_lock_at = self.lock_at if self.lock_at
    self.assert_file_extension
    self.folder_id = nil if !self.folder || self.folder.context != self.context
    self.folder_id = nil if self.folder && self.folder.deleted? && !self.deleted?
    self.folder_id ||= Folder.unfiled_folder(self.context).id rescue nil
    self.scribd_attempts ||= 0
    self.folder_id ||= Folder.root_folders(context).first.id rescue nil
    if self.root_attachment && self.new_record?
      [:md5, :size, :content_type, :scribd_mime_type_id, :submitted_to_scribd_at, :workflow_state, :scribd_doc].each do |key|
        self.send("#{key.to_s}=", self.root_attachment.send(key))
      end
      self.write_attribute(:filename, self.root_attachment.filename)
    end
    self.context = self.folder.context if self.folder && (!self.context || (self.context.respond_to?(:is_a_context? ) && self.context.is_a_context?))

    if !self.scribd_mime_type_id && !['text/html', 'application/xhtml+xml', 'application/xml', 'text/xml'].include?(self.content_type)
      @@mime_ids ||= {}
      self.scribd_mime_type_id = @@mime_ids.fetch(self.content_type) do
        @@mime_ids[self.content_type] = self.content_type && ScribdMimeType.find_by_name(self.content_type).try(:id)
      end
      if !self.scribd_mime_type_id
        self.scribd_mime_type_id = @@mime_ids.fetch(self.after_extension) do
          @@mime_ids[self.after_extension] = self.after_extension && ScribdMimeType.find_by_extension(self.after_extension).try(:id)
        end
      end
    end

    # if we're filtering scribd submits, update the scribd_attempts here to skip the submission process
    if self.new_record? && Attachment.filtering_scribd_submits? && !self.submission_attachment
      self.scribd_attempts = SKIPPED_SCRIBD_ATTEMPTS
    end
    # i'm also hijacking SKIPPED_SCRIBD_ATTEMPTS to flag whether a document was probably sent to crocodoc
    if new_record? && submission_attachment && crocodocable?
      self.scribd_attempts = SKIPPED_SCRIBD_ATTEMPTS
    end

    if self.respond_to?(:namespace=) && self.new_record?
      self.namespace = infer_namespace
    end

    self.media_entry_id ||= 'maybe' if self.new_record? && self.content_type && self.content_type.match(/(video|audio)/)
  end
  protected :default_values

  def root_account_id
    # see note in infer_namespace below
    splits = namespace.try(:split, /_/)
    return nil if splits.blank?
    if splits[1] == "localstorage"
      splits[3].to_i
    else
      splits[1].to_i
    end
  end

  def namespace
    read_attribute(:namespace) || (new_record? ? write_attribute(:namespace, infer_namespace) : nil)
  end

  def infer_namespace
    # If you are thinking about changing the format of this, take note: some
    # code relies on the namespace as a hacky way to efficiently get the
    # attachment's account id. Look for anybody who is accessing namespace and
    # splitting the string, etc.
    #
    # I've added the root_account_id accessor above, but I didn't verify there
    # isn't any code still accessing the namespace for the account id directly.
    ns = root_attachment.try(:namespace) if root_attachment_id
    ns ||= Attachment.domain_namespace
    ns ||= self.context.root_account.file_namespace rescue nil
    ns ||= self.context.account.file_namespace rescue nil
    if Rails.env.development? && Attachment.local_storage?
      ns ||= ""
      ns = "_localstorage_/#{ns}"
    end
    ns = nil if ns && ns.empty?
    ns
  end

  def change_namespace(new_namespace)
    if self.root_attachment
      raise "change_namespace must be called on a root attachment"
    end

    old_namespace = self.namespace
    return if new_namespace == old_namespace
    old_full_filename = self.full_filename
    write_attribute(:namespace, new_namespace)

    if Attachment.s3_storage?
      bucket.objects[old_full_filename].rename_to(self.full_filename,
                                                  :acl => attachment_options[:s3_access])
    else
      FileUtils.mv old_full_filename, full_filename
    end

    self.save
    Attachment.where(:root_attachment_id => self).update_all(:namespace => new_namespace)
  end

  def process_s3_details!(details)
    unless workflow_state == 'unattached_temporary'
      self.workflow_state = nil
      self.file_state = 'available'
    end
    self.md5 = (details[:etag] || "").gsub(/\"/, '')
    self.content_type = details[:content_type]
    self.size = details[:content_length]

    if existing_attachment = find_existing_attachment_for_md5
      if existing_attachment.s3object.exists?
        # deduplicate. the existing attachment's s3object should be the same as
        # that just uploaded ('cuz md5 match). delete the new copy and just
        # have this attachment inherit from the existing attachment.
        s3object.delete rescue nil
        self.root_attachment = existing_attachment
        write_attribute(:filename, nil)
        clear_cached_urls
      else
        # it looks like we had a duplicate, but the existing attachment doesn't
        # actually have an s3object (probably from an earlier bug). update it
        # and all its inheritors to inherit instead from this attachment.
        existing_attachment.root_attachment = self
        existing_attachment.write_attribute(:filename, nil)
        existing_attachment.clear_cached_urls
        existing_attachment.save!
        Attachment.where(root_attachment_id: existing_attachment).update_all(
          root_attachment_id: self,
          filename: nil,
          cached_scribd_thumbnail: nil,
          updated_at: Time.zone.now)
      end
    end

    save!

    # normally this would be called by attachment_fu after it had uploaded the file to S3.
    after_attachment_saved
  end

  CONTENT_LENGTH_RANGE = 10.gigabytes
  S3_EXPIRATION_TIME = 30.minutes

  def ajax_upload_params(pseudonym, local_upload_url, s3_success_url, options = {})
    if Attachment.s3_storage?
      res = {
        :upload_url => "#{options[:ssl] ? "https" : "http"}://#{bucket.name}.#{bucket.config.s3_endpoint}/",
        :file_param => 'file',
        :success_url => s3_success_url,
        :upload_params => {
          'AWSAccessKeyId' => bucket.config.access_key_id
        }
      }
    elsif Attachment.local_storage?
      res = {
        :upload_url => local_upload_url,
        :file_param => options[:file_param] || 'attachment[uploaded_data]', #uploadify ignores this and uses 'file',
        :upload_params => options[:upload_params] || {}
      }
    else
      raise "Unknown storage system configured"
    end

    # Build the data that will be needed for the user to upload to s3
    # without us being the middle-man
    sanitized_filename = full_filename.gsub(/\+/, " ")
    policy = {
      'expiration' => (options[:expiration] || S3_EXPIRATION_TIME).from_now.utc.iso8601,
      'conditions' => [
        {'key' => sanitized_filename},
        {'acl' => 'private'},
        ['starts-with', '$Filename', ''],
        ['content-length-range', 1, (options[:max_size] || CONTENT_LENGTH_RANGE)]
      ]
    }
    if Attachment.s3_storage?
      policy['conditions'].unshift({'bucket' => bucket.name})
    end
    if res[:upload_params]['folder'].present?
      policy['conditions'] << ['starts-with', '$folder', '']
    end

    extras = []
    if options[:no_redirect]
      extras << {'success_action_status' => '201'}
    elsif res[:success_url]
      extras << {'success_action_redirect' => res[:success_url]}
    end
    if content_type && content_type != "unknown/unknown"
      extras << {'content-type' => content_type}
    end
    policy['conditions'] += extras
    # flash won't send the session cookie, so for local uploads we put the user id in the signed
    # policy so we can mock up the session for FilesController#create
    if Attachment.local_storage?
      policy['conditions'] << { 'pseudonym_id' => pseudonym.id }
      policy['attachment_id'] = self.id
    end

    policy_encoded = Base64.encode64(policy.to_json).gsub(/\n/, '')
    signature = Base64.encode64(
      OpenSSL::HMAC.digest(
        OpenSSL::Digest::Digest.new('sha1'), shared_secret, policy_encoded
      )
    ).gsub(/\n/, '')

    res[:id] = id
    res[:upload_params].merge!({
       'Filename' => '',
       'key' => sanitized_filename,
       'acl' => 'private',
       'Policy' => policy_encoded,
       'Signature' => signature,
    })
    extras.map(&:to_a).each{ |extra| res[:upload_params][extra.first.first] = extra.first.last }
    res
  end

  def self.decode_policy(policy_str, signature_str)
    return nil if policy_str.blank? || signature_str.blank?
    signature = Base64.decode64(signature_str)
    return nil if OpenSSL::HMAC.digest(OpenSSL::Digest::Digest.new("sha1"), self.shared_secret, policy_str) != signature
    policy = JSON.parse(Base64.decode64(policy_str))
    return nil unless Time.zone.parse(policy['expiration']) >= Time.now
    attachment = Attachment.find(policy['attachment_id'])
    return nil unless attachment.try(:state) == :unattached
    return policy, attachment
  end

  def unencoded_filename
    CGI::unescape(self.filename || t(:default_filename, "File"))
  end

  def quota_exemption_key
    assign_uuid
    Canvas::Security.hmac_sha1(uuid + "quota_exempt")[0,10]
  end

  def self.minimum_size_for_quota
    Setting.get('attachment_minimum_size_for_quota', '512').to_i
  end

  def self.get_quota(context)
    quota = 0
    quota_used = 0
    context = context.quota_context if context.respond_to?(:quota_context) && context.quota_context
    if context
      Shackles.activate(:slave) do
        quota = Setting.get('context_default_quota', 50.megabytes.to_s).to_i
        quota = context.quota if (context.respond_to?("quota") && context.quota)
        min = self.minimum_size_for_quota
        # translated to ruby this is [size, min].max || 0
        quota_used = context.attachments.active.where(root_attachment_id: nil).sum("COALESCE(CASE when size < #{min} THEN #{min} ELSE size END, 0)").to_i
      end
    end
    {:quota => quota, :quota_used => quota_used}
  end

  # Returns a boolean indicating whether the given context is over quota
  # If additional_quota > 0, that'll be added to the current quota used
  # (for example, to check if a new attachment of size additional_quota would
  # put the context over quota.)
  def self.over_quota?(context, additional_quota = nil)
    quota = self.get_quota(context)
    return quota[:quota] < quota[:quota_used] + (additional_quota || 0)
  end

  def handle_duplicates(method, opts = {})
    return [] unless method.present? && self.folder
    method = method.to_sym
    deleted_attachments = []
    if method == :rename
      self.display_name = Attachment.make_unique_filename(self.display_name, self.folder.active_file_attachments.reject {|a| a.id == self.id }.map(&:display_name))
      self.save
    elsif method == :overwrite
      self.folder.active_file_attachments.find_all_by_display_name(self.display_name).reject {|a| a.id == self.id }.each do |a|
        # update content tags to refer to the new file
        ContentTag.where(:content_id => a, :content_type => 'Attachment').update_all(:content_id => self)

        # delete the overwritten file (unless the caller is queueing them up)
        a.destroy unless opts[:caller_will_destroy]
        deleted_attachments << a
      end
    end
    return deleted_attachments
  end

  def self.destroy_files(ids)
    Attachment.find_all_by_id(ids).compact.each(&:destroy)
  end

  before_save :assign_uuid
  def assign_uuid
    self.uuid ||= AutoHandle.generate_securish_uuid
  end
  protected :assign_uuid

  def inline_content?
    self.content_type.match(/\Atext/) || self.extension == '.html' || self.extension == '.htm' || self.extension == '.swf'
  end

  def self.shared_secret
    raise 'Cannot call Attachment.shared_secret when configured for s3 storage' if s3_storage?
    "local_storage" + Canvas::Security.encryption_key
  end

  def shared_secret
    self.class.s3_storage? ? bucket.config.secret_access_key : self.class.shared_secret
  end

  def downloadable?
    !!(self.authenticated_s3_url rescue false)
  end

  def local_storage_path
    "#{HostUrl.context_host(context)}/#{context_type.underscore.pluralize}/#{context_id}/files/#{id}/download?verifier=#{uuid}"
  end

  def content_type_with_encoding
    encoding.blank? ? content_type : "#{content_type}; charset=#{encoding}"
  end

  # Returns an IO-like object containing the contents of the attachment file.
  # Any resources are guaranteed to be cleaned up when the object is garbage
  # collected (for instance, using the Tempfile class). Calling close on the
  # object may clean up things faster.
  #
  # By default, this method will stream the file as it is read, if it's stored
  # remotely and streaming is possible.  If opts[:need_local_file] is true,
  # then a local Tempfile will be created if necessary and the IO object
  # returned will always respond_to :path and :rewind, and have the right file
  # extension.
  #
  # Be warned! If local storage is used, a File handle to the actual file will
  # be returned, not a Tempfile handle. So don't rm the file's .path or
  # anything crazy like that. If you need to test whether you can move the file
  # at .path, or if you need to copy it, check if the file is_a?(Tempfile) (and
  # pass :need_local_file => true of course).
  #
  # If opts[:temp_folder] is given, and a local temporary file is created, this
  # path will be used instead of the default system temporary path. It'll be
  # created if necessary.
  def open(opts = {}, &block)
    if Attachment.local_storage?
      if block
        File.open(self.full_filename, 'rb') { |file|
          chunk = file.read(4096)
          while chunk
            yield chunk
            chunk = file.read(4096)
          end
        }
      else
        File.open(self.full_filename, 'rb')
      end
    elsif block
      s3object.read(&block)
    else
      # TODO: !need_local_file -- net/http and thus AWS::S3::S3Object don't
      # natively support streaming the response, except when a block is given.
      # so without Fibers, there's not a great way to return an IO-like object
      # that streams the response. A separate thread, I guess. Bleck. Need to
      # investigate other options.
      if opts[:temp_folder].present? && !File.exist?(opts[:temp_folder])
        FileUtils.mkdir_p(opts[:temp_folder])
      end
      tempfile = Tempfile.new(["attachment_#{self.id}", self.extension],
                              opts[:temp_folder].presence || Dir::tmpdir)
      s3object.read do |chunk|
        tempfile.write(chunk)
      end
      tempfile.rewind
      tempfile
    end
  end

  # you should be able to pass an optional width, height, and page_number/video_seconds to this method
  # can't handle arbitrary thumbnails for our attachment_fu thumbnails on s3 though, we could handle a couple *predefined* sizes though
  def thumbnail_url(options={})
    return nil if Attachment.skip_thumbnails

    return self.cached_scribd_thumbnail if self.scribd_doc #handle if it is a scribd doc, get the thumbnail from scribd's api

    geometry = options[:size]
    if self.thumbnail || geometry.present?
      to_use = thumbnail_for_size(geometry) || self.thumbnail
      to_use.cached_s3_url
    elsif self.media_object && self.media_object.media_id
      Kaltura::ClientV3.new.thumbnail_url(self.media_object.media_id,
                                          :width => options[:width] || 140,
                                          :height => options[:height] || 100,
                                          :vid_sec => options[:video_seconds] || 5)
    else
      # "still need to handle things that are not images with thumbnails, scribd_docs, or kaltura docs"
    end
  end

  def thumbnail_for_size(geometry)
    if self.class.allows_thumbnails_of_size?(geometry)
      to_use = thumbnails.loaded? ? thumbnails.detect { |t| t.thumbnail == geometry } : thumbnails.find_by_thumbnail(geometry)
      to_use ||= create_dynamic_thumbnail(geometry)
    end
  end

  def self.allows_thumbnails_of_size?(geometry)
    self.dynamic_thumbnail_sizes.include?(geometry)
  end

  alias_method :original_sanitize_filename, :sanitize_filename
  def sanitize_filename(filename)
    filename = CGI::escape(filename)
    filename = self.root_attachment.filename if self.root_attachment && self.root_attachment.filename
    chunks = (filename || "").scan(/\./).length + 1
    filename.gsub!(/[^\.]+/) do |str|
      str[0, 220/chunks]
    end
    filename
  end

  def save_without_broadcasting
    begin
      @skip_broadcasts = true
      save
    ensure
      @skip_broadcasts = false
    end
  end

  def save_without_broadcasting!
    begin
      @skip_broadcasts = true
      save!
    ensure
      @skip_broadcasts = false
    end
  end

  # called before save
  # notification is not sent until file becomes 'available'
  # (i.e., don't notify before it finishes uploading)
  def set_need_notify
    self.need_notify = true if !@skip_broadcasts &&
        file_state_changed? &&
        file_state == 'available' &&
        context.respond_to?(:state) && context.state == :available &&
        folder && folder.visible?
  end

  # generate notifications for recent file operations
  # (this should be run in a delayed job)
  def self.do_notifications
    # consider a batch complete when no uploads happen in this time
    quiet_period = Setting.get("attachment_notify_quiet_period_minutes", "5").to_i.minutes.ago

    # if a batch is older than this, just drop it rather than notifying
    discard_older_than = Setting.get("attachment_notify_discard_older_than_hours", "120").to_i.hours.ago

    while true
      file_batches = Attachment.connection.select_rows(sanitize_sql([<<-SQL, quiet_period]))
        SELECT COUNT(attachments.id), MIN(attachments.id), MAX(updated_at), context_id, context_type
        FROM attachments WHERE need_notify GROUP BY context_id, context_type HAVING MAX(updated_at) < ? LIMIT 500
      SQL
      break if file_batches.empty?
      file_batches.each do |count, attachment_id, last_updated_at, context_id, context_type|
        # clear the need_notify flag for this batch
        Attachment.where("need_notify AND updated_at <= ? AND context_id = ? AND context_type = ?", last_updated_at, context_id, context_type).
            update_all(:need_notify => nil)

        # skip the notification if this batch is too old to be timely
        next if last_updated_at.to_time < discard_older_than

        # now generate the notification
        record = Attachment.find(attachment_id)
        notification = Notification.by_name(count.to_i > 1 ? 'New Files Added' : 'New File Added')

        if record.context.is_a?(Course) && (record.folder.locked? || record.context.tab_hidden?(Course::TAB_FILES))
          # only notify course students if they are able to access it
          to_list = record.context.participating_admins - [record.user]
        elsif record.context.respond_to?(:participants)
          to_list = record.context.participants - [record.user]
        end
        recipient_keys = (to_list || []).compact.map(&:asset_string)
        next if recipient_keys.empty?

        asset_context = record.context
        data = { :count => count }
        DelayedNotification.send_later_if_production_enqueue_args(
            :process,
            { :priority => Delayed::LOW_PRIORITY },
            record, notification, recipient_keys, asset_context, data)
      end
    end
  end

  def infer_display_name
    self.display_name ||= unencoded_filename
  end
  protected :infer_display_name

  # Accepts an array of words and returns an array of words, some of them
  # combined by a dash.
  def dashed_map(words, n=30)
    line_length = 0
    words.inject([]) do |list, word|

      # Get the length of the word
      word_size = word.size
      # Add 1 for the space preceding the word
      # There is no space added before the first word
      word_size += 1 unless list.empty?

      # If adding a word takes us over our limit,
      # join two words by a dash and insert that
      if word_size >= n
        word_pieces = []
        ((word_size / 15) + 1).times do |i|
          word_pieces << word[(i * 15)..(((i+1) * 15)-1)]
        end
        word = word_pieces.compact.select{|p| p.length > 0}.join('-')
        list << word
        line_length = word.size
      elsif (line_length + word_size >= n) and not list.empty?
        previous = list.pop
        previous ||= ''
        list << previous + '-' + word
        line_length = word_size
      # Otherwise just add the word to the list
      else
        list << word
        line_length += word_size
      end

      # Return the list so that inject works
      list
    end
  end
  protected :dashed_map


  def readable_size
    h = ActionView::Base.new
    h.extend ActionView::Helpers::NumberHelper
    h.number_to_human_size(self.size) rescue "size unknown"
  end

  def clear_cached_urls
    Rails.cache.delete(['cacheable_s3_urls', self].cache_key)
    self.cached_scribd_thumbnail = nil
  end

  def cacheable_s3_download_url
    cacheable_s3_urls['attachment']
  end

  def cacheable_s3_inline_url
    cacheable_s3_urls['inline']
  end

  def cacheable_s3_urls
    self.shard.activate do
      Rails.cache.fetch(['cacheable_s3_urls', self].cache_key, :expires_in => 24.hours) do
        ascii_filename = Iconv.conv("ASCII//TRANSLIT//IGNORE", "UTF-8", display_name)

        # response-content-disposition will be url encoded in the depths of
        # aws-s3, doesn't need to happen here. we'll be nice and ghetto http
        # quote the filename string, though.
        quoted_ascii = ascii_filename.gsub(/([\x00-\x1f"\x7f])/, '\\\\\\1')

        # awesome browsers will use the filename* and get the proper unicode filename,
        # everyone else will get the sanitized ascii version of the filename
        quoted_unicode = "UTF-8''#{URI.escape(display_name, /[^A-Za-z0-9.]/)}"
        filename = %(filename="#{quoted_ascii}"; filename*=#{quoted_unicode})

        # we need to have versions of the url for each content-disposition
        {
          'inline' => authenticated_s3_url(:expires => 6.days, :response_content_disposition => "inline; " + filename),
          'attachment' => authenticated_s3_url(:expires => 6.days, :response_content_disposition => "attachment; " + filename)
        }
      end
    end
  end
  protected :cacheable_s3_urls

  def attachment_path_id
    a = (self.respond_to?(:root_attachment) && self.root_attachment) || self
    ((a.respond_to?(:parent_id) && a.parent_id) || a.id).to_s
  end

  def filename
    read_attribute(:filename) || (self.root_attachment && self.root_attachment.filename)
  end

  def thumbnail_with_root_attachment
    self.thumbnail_without_root_attachment || self.root_attachment.try(:thumbnail)
  end
  alias_method_chain :thumbnail, :root_attachment

  def scribd_doc
    self.read_attribute(:scribd_doc) || self.root_attachment.try(:scribd_doc)
  end

  def content_directory
    self.directory_name || Folder.root_folders(self.context).first.name
  end

  def to_atom(opts={})
    Atom::Entry.new do |entry|
      entry.title     = t(:feed_title, "File: %{title}", :title => self.context.name) unless opts[:include_context]
      entry.title     = t(:feed_title_with_context, "File, %{course_or_group}: %{title}", :course_or_group => self.context.name, :title => self.context.name) if opts[:include_context]
      entry.authors  << Atom::Person.new(:name => self.context.name)
      entry.updated   = self.updated_at
      entry.published = self.created_at
      entry.id        = "tag:#{HostUrl.default_host},#{self.created_at.strftime("%Y-%m-%d")}:/files/#{self.feed_code}"
      entry.links    << Atom::Link.new(:rel => 'alternate',
                                       :href => "http://#{HostUrl.context_host(self.context)}/#{context_url_prefix}/files/#{self.id}")
      entry.content   = Atom::Content::Html.new("#{self.display_name}")
    end
  end

  def name
    display_name
  end

  def title
    display_name
  end

  def associate_with(context)
    self.attachment_associations.create(:context => context)
  end

  def mime_class
    {
      'text/html' => 'html',
      "text/x-csharp" => "code",
      "text/xml" => "code",
      "text/css" => 'code',
      "text" => "text",
      "text/plain" => "text",
      "application/rtf" => "doc",
      "text/rtf" => "doc",
      "application/vnd.oasis.opendocument.text" => "doc",
      "application/pdf" => "pdf",
      "application/vnd.openxmlformats-officedocument.wordprocessingml.document" => "doc",
      "application/x-docx" => "doc",
      "application/msword" => "doc",
      "application/vnd.ms-powerpoint" => "ppt",
      "application/vnd.openxmlformats-officedocument.presentationml.presentation" => "ppt",
      "application/vnd.ms-excel" => "xls",
      "application/vnd.openxmlformats-officedocument.spreadsheetml.sheet" => "xls",
      "application/vnd.oasis.opendocument.spreadsheet" => "xls",
      "image/jpeg" => "image",
      "image/pjpeg" => "image",
      "image/png" => "image",
      "image/gif" => "image",
      "image/x-psd" => "image",
      "application/x-rar" => "zip",
      "application/x-rar-compressed" => "zip",
      "application/x-zip" => "zip",
      "application/x-zip-compressed" => "zip",
      "application/xml" => "code",
      "application/zip" => "zip",
      "audio/mpeg" => "audio",
      "audio/basic" => "audio",
      "audio/mid" => "audio",
      "audio/mpeg" => "audio",
      "audio/3gpp" => "audio",
      "audio/x-aiff" => "audio",
      "audio/x-mpegurl" => "audio",
      "audio/x-pn-realaudio" => "audio",
      "audio/x-wav" => "audio",
      "video/mpeg" => "video",
      "video/quicktime" => "video",
      "video/x-la-asf" => "video",
      "video/x-ms-asf" => "video",
      "video/x-msvideo" => "video",
      "video/x-sgi-movie" => "video",
      "video/3gpp" => "video",
      "video/mp4" => "video",
      "application/x-shockwave-flash" => "flash"
    }[content_type] || "file"
  end

  set_policy do
    given { |user, session| self.cached_context_grants_right?(user, session, :manage_files) } #admins.include? user }
    can :read and can :update and can :delete and can :create and can :download

    given { |user, session| self.public? }
    can :read and can :download

    given { |user, session| self.cached_context_grants_right?(user, session, :read) } #students.include? user }
    can :read

    given { |user, session|
      self.cached_context_grants_right?(user, session, :read) &&
      (self.cached_context_grants_right?(user, session, :manage_files) || !self.locked_for?(user))
    }
    can :download

    given { |user, session| self.context_type == 'Submission' && self.context.grant_rights?(user, session, :comment) }
    can :create

    given { |user, session|
        session && session['file_access_user_id'].present? &&
        (u = User.find_by_id(session['file_access_user_id'])) &&
        self.cached_context_grants_right?(u, session, :read) &&
        session['file_access_expiration'] && session['file_access_expiration'].to_i > Time.now.to_i
    }
    can :read

    given { |user, session|
        session && session['file_access_user_id'].present? &&
        (u = User.find_by_id(session['file_access_user_id'])) &&
        self.cached_context_grants_right?(u, session, :read) &&
        (self.cached_context_grants_right?(u, session, :manage_files) || !self.locked_for?(u)) &&
        session['file_access_expiration'] && session['file_access_expiration'].to_i > Time.now.to_i
    }
    can :download

    given { |user, session|
      owner = self.user
      context_type == 'Assignment' && user == owner
    }
    can :attach_to_submission_comment
  end

  # checking if an attachment is locked is expensive and pointless for
  # submission attachments
  attr_writer :skip_submission_attachment_lock_checks

  def locked_for?(user, opts={})
    return false if @skip_submission_attachment_lock_checks
    return false if opts[:check_policies] && self.grants_right?(user, nil, :update)
    return {:asset_string => self.asset_string, :manually_locked => true} if self.locked || (self.folder && self.folder.locked?)
    Rails.cache.fetch(locked_cache_key(user), :expires_in => 1.minute) do
      locked = false
      if (self.unlock_at && Time.now < self.unlock_at)
        locked = {:asset_string => self.asset_string, :unlock_at => self.unlock_at}
      elsif (self.lock_at && Time.now > self.lock_at)
        locked = {:asset_string => self.asset_string, :lock_at => self.lock_at}
      elsif self.could_be_locked && item = locked_by_module_item?(user, opts[:deep_check_if_needed])
        locked = {:asset_string => self.asset_string, :context_module => item.context_module.attributes}
        locked[:unlock_at] = locked[:context_module]["unlock_at"] if locked[:context_module]["unlock_at"]
      end
      locked
    end
  end

  def hidden?
    return @hidden if defined?(@hidden)
    @hidden = self.file_state == 'hidden' || (self.folder && self.folder.hidden?)
  end

  def published?; !locked?; end

  def just_hide
    self.file_state == 'hidden'
  end

  def public?
    self.file_state == 'public'
  end

  def currently_locked
    self.locked || (self.lock_at && Time.now > self.lock_at) || (self.unlock_at && Time.now < self.unlock_at) || self.file_state == 'hidden'
  end

  def hidden
    hidden?
  end

  def hidden=(val)
    self.file_state = (val == true || val == '1' ? 'hidden' : 'available')
  end

  def context_module_action(user, action)
    self.context_module_tags.each { |tag| tag.context_module_action(user, action) }
  end

  def self.filtering_scribd_submits?
    Setting.get("filter_scribd_submits", "false") == "true"
  end

  include Workflow

  # Right now, using the state machine to manage whether an attachment has
  # been uploaded to Scribd.  It can be uploaded to other places, or
  # scrubbed in other ways.  All that work should be managed by the state
  # machine.
  workflow do
    state :pending_upload do
      event :upload, :transitions_to => :processing do
        self.submitted_to_scribd_at = Time.now
        self.scribd_attempts ||= 0
        self.scribd_attempts += 1
      end
      event :process, :transitions_to => :processed
      event :mark_errored, :transitions_to => :errored
    end

    state :processing do
      event :process, :transitions_to => :processed
      event :mark_errored, :transitions_to => :errored
    end

    state :processed do
      event :recycle, :transitions_to => :pending_upload
    end
    state :errored do
      event :recycle, :transitions_to => :pending_upload
    end
    state :deleted
    state :to_be_zipped
    state :zipping
    state :zipped
    state :unattached
    state :unattached_temporary
  end

  scope :visible, where(['attachments.file_state in (?, ?)', 'available', 'public'])
  scope :not_deleted, where("attachments.file_state<>'deleted'")

  scope :not_hidden, where("attachments.file_state<>'hidden'")
  scope :not_locked, lambda {
    where("(attachments.locked IS NULL OR attachments.locked=?) AND ((attachments.lock_at IS NULL) OR
      (attachments.lock_at>? OR (attachments.unlock_at IS NOT NULL AND attachments.unlock_at<?)))", false, Time.now.utc, Time.now.utc)
  }
  scope :by_content_types, lambda { |types|
    clauses = []
    types.each do |type|
      if type.include? '/'
        clauses << sanitize_sql_array(["(attachments.content_type=?)", type])
      else
        clauses << wildcard('attachments.content_type', type + '/', :type => :right)
      end
    end
    condition_sql = clauses.join(' OR ')
    where(condition_sql)
  }

  alias_method :destroy!, :destroy
  # file_state is like workflow_state, which was already taken
  # possible values are: available, deleted
  def destroy
    return if self.new_record?
    self.file_state = 'deleted' #destroy
    self.deleted_at = Time.now.utc
    ContentTag.delete_for(self)
    MediaObject.update_all({:attachment_id => nil, :updated_at => Time.now.utc}, {:attachment_id => self.id})
    send_later_if_production(:delete_scribd_doc) if scribd_doc
    save!
    # if the attachment being deleted belongs to a user and the uuid (hash of file) matches the avatar_image_url
    # then clear the avatar_image_url value.
    self.context.clear_avatar_image_url_with_uuid(self.uuid) if self.context_type == 'User' && self.uuid.present?
  end

  def restore
    self.file_state = 'active'
    self.save
  end

  def deleted?
    self.file_state == 'deleted'
  end

  def available?
    self.file_state == 'available'
  end

  def scribdable?
    # stream items pre-serialize the return value of this method
    return read_attribute(:scribdable?) if has_attribute?(:scribdable?)
    !!(ScribdAPI.enabled? && self.scribd_mime_type_id && self.scribd_attempts != SKIPPED_SCRIBD_ATTEMPTS)
  end

  def crocodocable?
    Canvas::Crocodoc.config &&
      CrocodocDocument::MIME_TYPES.include?(content_type)
  end

  def self.submit_to_scribd(ids)
    Attachment.find_all_by_id(ids).compact.each do |attachment|
      attachment.submit_to_scribd! rescue nil
    end
  end

  def self.skip_3rd_party_submits(skip=true)
    @skip_3rd_party_submits = skip
  end

  def self.skip_3rd_party_submits?
    !!@skip_3rd_party_submits
  end

  def self.skip_media_object_creation(&block)
    @skip_media_object_creation = true
    block.call
  ensure
    @skip_media_object_creation = false
  end
  def self.skip_media_object_creation?
    !!@skip_media_object_creation
  end

  # This is the engine of the Scribd machine.  Submits the code to
  # scribd when appropriate, otherwise adjusts the state machine. This
  # should be called from another service, creating an asynchronous upload
  # to Scribd. This is fairly forgiving, so that if I ask to submit
  # something that shouldn't be submitted, it just returns false.  If it's
  # something that should never be submitted, it should just update the
  # state to processed so that it doesn't try to do that again.
  def submit_to_scribd!
    # Newly created record that needs to be submitted to scribd
    if self.pending_upload? and self.scribdable? and self.filename and ScribdAPI.enabled?
      Scribd::API.instance.user = scribd_user
      begin
        upload_path = if Attachment.local_storage?
                 self.full_filename
               else
                 self.authenticated_s3_url(:expires => 1.year)
               end
        self.write_attribute(:scribd_doc, ScribdAPI.upload(upload_path, self.after_extension || self.scribd_mime_type.extension))
        self.cached_scribd_thumbnail = self.scribd_doc.thumbnail
        self.workflow_state = 'processing'
      rescue => e
        self.workflow_state = 'errored'
        ErrorReport.log_exception(:scribd, e, :attachment_id => self.id)
      end
      self.submitted_to_scribd_at = Time.now
      self.scribd_attempts ||= 0
      self.scribd_attempts += 1
      self.save
      return true
    # Newly created record that isn't appropriate for scribd
    elsif self.pending_upload? and not self.scribdable?
      self.process!
      return true
    else
      return false
    end
  end

  def submit_to_crocodoc(attempt = 1)
    if crocodocable? && !Attachment.skip_3rd_party_submits?
      crocodoc = crocodoc_document || create_crocodoc_document
      crocodoc.upload
      update_attribute(:workflow_state, 'processing')
    end
  rescue => e
    update_attribute(:workflow_state, 'errored')
    ErrorReport.log_exception(:crocodoc, e, :attachment_id => id)

    if attempt < MAX_CROCODOC_ATTEMPTS
      send_later_enqueue_args :submit_to_crocodoc, {
        :n_strand => 'crocodoc_retries',
        :run_at => 30.seconds.from_now,
        :max_attempts => 1,
        :priority => Delayed::LOW_PRIORITY,
      }, attempt + 1
    end
  end

  def resubmit_to_scribd!
    if self.scribd_doc && ScribdAPI.enabled?
      Scribd::API.instance.user = scribd_user
      self.scribd_doc.destroy rescue nil
    end
    self.workflow_state = 'pending_upload'
    self.submit_to_scribd!
  end

  # Should be one of "PROCESSING", "DISPLAYABLE", "DONE", "ERROR".  "DONE"
  # should mean indexed, "DISPLAYABLE" is good enough for showing a user
  # the iPaper.  I added a state, "NOT SUBMITTED", for any attachment that
  # hasn't been submitted, regardless of whether it should be.  As long as
  # we go through the submit_to_scribd! gateway, we'll be fine.
  #
  # This is a cached view of the status, it doesn't query scribd directly. That
  # happens in a periodic job. Our javascript is set up to check scribd for the
  # document if status is "PROCESSING" so we don't have to actually wait for
  # the periodic job to find the doc is done.
  def conversion_status
    return 'DONE' if !ScribdAPI.enabled?
    return 'ERROR' if self.errored?
    if !self.scribd_doc
      if !self.scribdable?
        self.process
      end
      return 'NOT SUBMITTED'
    end
    return 'DONE' if self.processed?
    return 'PROCESSING'
  end

  def query_conversion_status!
    return unless ScribdAPI.enabled? && self.scribdable?
    if self.scribd_doc
      Scribd::API.instance.user = scribd_user
      res = scribd_doc.conversion_status rescue 'ERROR'
      case res
      when 'DONE'
        self.process
      when 'ERROR'
        self.mark_errored
      end
      res.to_s.upcase
    else
      self.send_at(10.minutes.from_now, :resubmit_to_scribd!)
    end
  end

  # Returns a link to get the document remotely.
  def download_url(format='original')
    return @download_url if @download_url
    return nil unless ScribdAPI.enabled?
    Scribd::API.instance.user = scribd_user
    begin
      @download_url = self.scribd_doc.download_url(format)
    rescue Scribd::ResponseError => e
      return nil
    end
  end

  def self.mimetype(filename)
    res = nil
    res = File.mime_type?(filename) if !res || res == 'unknown/unknown'
    res ||= "unknown/unknown"
    res
  end

  def mimetype(fn=nil)
    res = Attachment.mimetype(filename)
    res = File.mime_type?(self.uploaded_data) if (!res || res == 'unknown/unknown') && self.uploaded_data
    res ||= "unknown/unknown"
    res
  end

  def full_path
    folder = (self.folder.full_name + '/') rescue Folder.root_folders(self.context).first.name + '/'
    folder + self.filename
  end

  def matches_full_path?(path)
    f_path = full_path
    f_path == path || URI.unescape(f_path) == path || f_path.downcase == path.downcase || URI.unescape(f_path).downcase == path.downcase
  end

  def full_display_path
    folder = (self.folder.full_name + '/') rescue Folder.root_folders(self.context).first.name + '/'
    folder + self.display_name
  end

  def matches_full_display_path?(path)
    fd_path = full_display_path
    fd_path == path || URI.unescape(fd_path) == path || fd_path.downcase == path.downcase || URI.unescape(fd_path).downcase == path.downcase
  end

  def matches_filename?(match)
    filename == match || display_name == match ||
      URI.unescape(filename) == match || URI.unescape(display_name) == match ||
      filename.downcase == match.downcase || display_name.downcase == match.downcase ||
      URI.unescape(filename).downcase == match.downcase || URI.unescape(display_name).downcase == match.downcase
  end

  def protect_for(user)
    @cant_preview_scribd_doc = !self.grants_right?(user, nil, :download)
  end

  def self.attachment_list_from_migration(context, ids)
    return "" if !ids || !ids.is_a?(Array) || ids.empty?
    description = "<h3>#{t 'title.migration_list', "Associated Files"}</h3><ul>"
    ids.each do |id|
      attachment = context.attachments.find_by_migration_id(id)
      description += "<li><a href='/courses/#{context.id}/files/#{attachment.id}/download' class='#{'instructure_file_link' if attachment.scribdable?}'>#{attachment.display_name}</a></li>" if attachment
    end
    description += "</ul>";
    description
  end

  def self.find_from_path(path, context)
    list = path.split("/").select{|f| !f.empty? }
    if list[0] != Folder.root_folders(context).first.name
      list.unshift(Folder.root_folders(context).first.name)
    end
    filename = list.pop
    folder = context.folder_name_lookups[list.join('/')] rescue nil
    folder ||= context.folders.active.find_by_full_name(list.join('/'))
    context.folder_name_lookups ||= {}
    context.folder_name_lookups[list.join('/')] = folder
    file = nil
    if folder
      file = folder.file_attachments.find_by_filename(filename)
      file ||= folder.file_attachments.find_by_display_name(filename)
    end
    file
  end

  def self.domain_namespace=(val)
    @@domain_namespace = val
  end

  def self.domain_namespace
    @@domain_namespace ||= nil
  end

  def self.serialization_methods; [:mime_class, :scribdable?, :currently_locked, :crocodoc_available?]; end
  cattr_accessor :skip_thumbnails

  scope :scribdable?, where("scribd_mime_type_id IS NOT NULL")
  scope :recyclable, where("attachments.scribd_attempts<? AND attachments.workflow_state='errored'", MAX_SCRIBD_ATTEMPTS)
  scope :needing_scribd_conversion_status, lambda { where("attachments.workflow_state='processing' AND attachments.updated_at<?", 30.minutes.ago).limit(50) }
  scope :uploadable, where(:workflow_state => 'pending_upload')
  scope :active, where(:file_state => 'available')
  scope :thumbnailable?, where(:content_type => Technoweenie::AttachmentFu.content_types)
  scope :by_display_name, order(display_name_order_by_clause('attachments'))
  scope :by_position_then_display_name, order("attachments.position, #{display_name_order_by_clause('attachments')}")
  def self.serialization_excludes; [:uuid, :namespace]; end
  def set_serialization_options
    if self.scribd_doc
      @scribd_password = self.scribd_doc.secret_password
      @scribd_doc_backup = self.scribd_doc.dup
      @scribd_doc_backup.instance_variable_set('@attributes', self.scribd_doc.instance_variable_get('@attributes').dup)
      self.scribd_doc.secret_password = ''
      self.scribd_doc = nil if @cant_preview_scribd_doc
    end
  end
  def revert_from_serialization_options
    self.scribd_doc = @scribd_doc_backup
    self.scribd_doc.secret_password = @scribd_password if self.scribd_doc
  end

  def filter_attributes_for_user(hash, user, session)
    hash.delete(:scribd_doc) unless grants_right?(user, session, :download)
  end

  def self.process_scribd_conversion_statuses
    # Runs periodically
    @attachments = Attachment.needing_scribd_conversion_status
    @attachments.each do |attachment|
      attachment.query_conversion_status!
    end
    @attachments = Attachment.scribdable?.recyclable
    @attachments.each do |attachment|
      attachment.resubmit_to_scribd!
    end
  end

  def self.delete_stale_scribd_docs
    cutoff = Setting.get('scribd.stale_threshold', 120).to_f.days.ago
    Shackles.activate(:slave) do
      Attachment.where("scribd_doc IS NOT NULL AND (last_inline_view<? OR (last_inline_view IS NULL AND created_at<?))", cutoff, cutoff).find_each do |att|
        Shackles.activate(:master) { att.delete_scribd_doc }
      end
    end
  end

  # returns filename, if it's already unique, or returns a modified version of
  # filename that makes it unique. you can either pass existing_files as string
  # filenames, in which case it'll test against those, or a block that'll be
  # called repeatedly with a filename until it returns true.
  def self.make_unique_filename(filename, existing_files = [], &block)
    unless block
      block = proc { |fname| !existing_files.include?(fname) }
    end

    return filename if block.call(filename)

    new_name = filename
    addition = 1
    dir = File.dirname(filename)
    dir = dir == "." ? "" : "#{dir}/"
    extname = File.extname(filename)
    basename = File.basename(filename, extname)

    until block.call(new_name = "#{dir}#{basename}-#{addition}#{extname}")
      addition += 1
    end
    new_name
  end

  DYNAMIC_THUMBNAIL_SIZES = %w(640x>)

  # the list of allowed thumbnail sizes to be generated dynamically
  def self.dynamic_thumbnail_sizes
    DYNAMIC_THUMBNAIL_SIZES + Setting.get("attachment_thumbnail_sizes", "").split(",")
  end

  def create_dynamic_thumbnail(geometry_string)
    tmp = self.create_temp_file
    Attachment.unique_constraint_retry do
      self.create_or_update_thumbnail(tmp, geometry_string, geometry_string)
    end
  end

  class OverQuotaError < StandardError; end

  def clone_url(url, duplicate_handling, check_quota, opts={})
    begin
      Canvas::HTTP.clone_url_as_attachment(url, :attachment => self)

      if check_quota
        self.save! # save to calculate attachment size, otherwise self.size is nil
        if Attachment.over_quota?(opts[:quota_context] || self.context, self.size)
          raise OverQuotaError, t(:over_quota, 'The downloaded file exceeds the quota.')
        end
      end

      self.file_state = 'available'
      self.save!
      handle_duplicates(duplicate_handling || 'overwrite')
    rescue Exception, Timeout::Error => e
      self.file_state = 'errored'
      self.workflow_state = 'errored'
      case e
      when Canvas::HTTP::TooManyRedirectsError
        self.upload_error_message = t :upload_error_too_many_redirects, "Too many redirects"
      when Canvas::HTTP::InvalidResponseCodeError
        self.upload_error_message = t :upload_error_invalid_response_code, "Invalid response code, expected 200 got %{code}", :code => e.code
      when CustomValidations::RelativeUriError
        self.upload_error_message = t :upload_error_relative_uri, "No host provided for the URL: %{url}", :url => url
      when URI::InvalidURIError, ArgumentError
        # assigning all ArgumentError to InvalidUri may be incorrect
        self.upload_error_message = t :upload_error_invalid_url, "Could not parse the URL: %{url}", :url => url
      when Timeout::Error
        self.upload_error_message = t :upload_error_timeout, "The request timed out: %{url}", :url => url
      when OverQuotaError
        self.upload_error_message = t :upload_error_over_quota, "file size exceeds quota limits: %{bytes} bytes", :bytes => self.size
      else
        self.upload_error_message = t :upload_error_unexpected, "An unknown error occurred downloading from %{url}", :url => url
      end
      self.save!
    end
  end

  def crocodoc_available?
    crocodoc_document.try(:available?)
  end

  def view_inline_ping_url
    "/#{context_url_prefix}/files/#{self.id}/inline_view"
  end

  def record_inline_view
    (root_attachment || self).update_attribute(:last_inline_view, Time.now)
    check_rerender_scribd_doc unless self.scribd_doc
  end

  def scribd_doc_missing?
    scribdable? && scribd_doc.nil? && !pending_upload? && !processing?
  end

  def scribd_render_url
    if scribd_doc_missing?
      "/#{context_url_prefix}/files/#{self.id}/scribd_render"
    else
      nil
    end
  end

  def check_rerender_scribd_doc
    if scribd_doc_missing?
      attachment = root_attachment || self
      attachment.scribd_attempts = 0
      attachment.workflow_state = 'pending_upload'
      attachment.save!
      attachment.send_later :submit_to_scribd!
      return true
    end
    false
  end
end<|MERGE_RESOLUTION|>--- conflicted
+++ resolved
@@ -350,9 +350,6 @@
   end
 
   def scribd_user
-<<<<<<< HEAD
-    self.scribd_doc.try(:owner) || (Rails.env.production? ? "canvas-#{context.global_asset_string}" : "canvas-#{Rails.env}")
-=======
     self.scribd_doc.try(:owner) ||
       if Rails.env.production?
         if CANVAS_RAILS2
@@ -363,7 +360,6 @@
       else
         "canvas-#{Rails.env}"
       end
->>>>>>> 9c18934b
   end
 
   # This method retrieves a URL to the thumbnail of a document, in a given size, and for any page in that document. Note that docs.getSettings and docs.getList also retrieve thumbnail URLs in default size - this method is really for resizing those. IMPORTANT - it is possible that at some time in the future, Scribd will redesign its image system, invalidating these URLs. So if you cache them, please have an update strategy in place so that you can update them if necessary.
