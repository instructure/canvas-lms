--- conflicted
+++ resolved
@@ -41,7 +41,7 @@
   end
 
   EXCLUDED_COPY_ATTRIBUTES = %w{id root_attachment_id uuid folder_id user_id
-                                filename namespace workflow_state root_account_id}
+                                filename namespace workflow_state root_account_id}.freeze
 
   CLONING_ERROR_TYPE = 'attachment_clone_url'
 
@@ -163,8 +163,10 @@
       find_with_possibly_replaced(super)
     end
 
-    def find_by_id(id)
-      find_with_possibly_replaced(where(id: id).first)
+    def find_by(**kwargs)
+      return super unless kwargs.keys == [:id]
+
+      find_with_possibly_replaced(super)
     end
 
     def find_all_by_id(ids)
@@ -172,9 +174,10 @@
     end
 
     def find_with_possibly_replaced(a_or_as)
-      if a_or_as.is_a?(Attachment)
+      case a_or_as
+      when Attachment
         find_attachment_possibly_replaced(a_or_as)
-      elsif a_or_as.is_a?(Array)
+      when Array
         a_or_as.map { |a| find_attachment_possibly_replaced(a) }
       end
     end
@@ -198,7 +201,7 @@
     end
   end
 
-  RELATIVE_CONTEXT_TYPES = %w(Course Group User Account)
+  RELATIVE_CONTEXT_TYPES = %w(Course Group User Account).freeze
   # returns true if the context is a type that supports relative file paths
   def self.relative_context?(context_class)
     RELATIVE_CONTEXT_TYPES.include?(context_class.to_s)
@@ -310,7 +313,7 @@
         Attachment.where(:id => self).update_all(:cloned_item_id => self.cloned_item.id) # don't touch it for no reason
       end
     end
-    existing = context.attachments.active.find_by_id(self)
+    existing = context.attachments.active.find_by(id: self)
 
     options[:cloned_item_id] ||= self.cloned_item_id
     options[:migration_id] ||= CC::CCHelper.create_key(self)
@@ -413,8 +416,8 @@
   after_create :flag_as_recently_created
   attr_accessor :recently_created
 
-  validates_presence_of :context_id, :context_type, :workflow_state
-  validates_length_of :content_type, :maximum => maximum_string_length, :allow_blank => true
+  validates :context_id, :context_type, :workflow_state, presence: true
+  validates :content_type, length: { :maximum => maximum_string_length, :allow_blank => true }
 
   # related_attachments: our root attachment, anyone who shares our root attachment,
   # and anyone who calls us a root attachment
@@ -464,7 +467,7 @@
   end
 
   def after_extension
-    res = self.extension[1..-1] rescue nil
+    res = self.extension[1..] rescue nil
     res = nil if res == "" || res == "unknown"
     res
   end
@@ -500,7 +503,7 @@
     self.file_state ||= "available"
     self.assert_file_extension
     self.folder_id = nil if !self.folder || self.folder.context != self.context
-    self.folder_id = nil if self.folder && self.folder.deleted? && !self.deleted?
+    self.folder_id = nil if self.folder&.deleted? && !self.deleted?
     self.folder_id ||= Folder.unfiled_folder(self.context).id rescue nil
     self.folder_id ||= Folder.root_folders(context).first.id rescue nil
     if self.root_attachment && self.new_record?
@@ -586,7 +589,7 @@
       self.workflow_state = nil
       self.file_state = 'available'
     end
-    self.md5 = (details[:etag] || "").gsub(/"/, '')
+    self.md5 = (details[:etag] || "").delete('"')
     self.content_type = details[:content_type]
     self.size = details[:content_length]
 
@@ -625,7 +628,7 @@
   def ajax_upload_params(local_upload_url, s3_success_url, options = {})
     # Build the data that will be needed for the user to upload to s3
     # without us being the middle-man
-    sanitized_filename = full_filename.gsub(/\+/, " ")
+    sanitized_filename = full_filename.tr('+', " ")
     policy = {
       'expiration' => (options[:expiration] || S3_EXPIRATION_TIME).from_now.utc.iso8601,
       'conditions' => [
@@ -661,7 +664,7 @@
     end
     policy['conditions'] += extras
 
-    policy_encoded = Base64.encode64(policy.to_json).gsub(/\n/, '')
+    policy_encoded = Base64.encode64(policy.to_json).delete("\n")
     sig_key, sig_val = self.store.sign_policy(policy_encoded, options[:datetime])
 
     res[:id] = id
@@ -688,11 +691,11 @@
     attachment = Attachment.find(policy['attachment_id'])
     return nil unless [:unattached, :unattached_temporary].include?(attachment.try(:state))
 
-    return policy, attachment
+    [policy, attachment]
   end
 
   def unencoded_filename
-    CGI::unescape(self.filename || t(:default_filename, "File"))
+    CGI.unescape(self.filename || t(:default_filename, "File"))
   end
 
   def quota_exemption_key
@@ -723,10 +726,10 @@
           if context.is_a?(User) || context.is_a?(Group)
             excluded_attachment_ids = []
             if context.is_a?(User)
-              excluded_attachment_ids += context.attachments.joins(:attachment_associations).where("attachment_associations.context_type = ?", "Submission").pluck(:id)
+              excluded_attachment_ids += context.attachments.joins(:attachment_associations).where(attachment_associations: { context_type: "Submission" }).pluck(:id)
             end
             excluded_attachment_ids += context.attachments.where(folder_id: context.submissions_folders).pluck(:id)
-            attachment_scope = attachment_scope.where("id NOT IN (?)", excluded_attachment_ids) if excluded_attachment_ids.any?
+            attachment_scope = attachment_scope.where.not(id: excluded_attachment_ids) if excluded_attachment_ids.any?
           end
 
           min = self.minimum_size_for_quota
@@ -744,7 +747,7 @@
   # put the context over quota.)
   def self.over_quota?(context, additional_quota = nil)
     quota = self.get_quota(context)
-    return quota[:quota] < quota[:quota_used] + (additional_quota || 0)
+    quota[:quota] < quota[:quota_used] + (additional_quota || 0)
   end
 
   def self.quota_available(context)
@@ -755,11 +758,11 @@
   def handle_duplicates(method, opts = {})
     return [] unless method.present? && self.folder
 
-    if self.folder.for_submissions?
-      method = :rename
-    else
-      method = method.to_sym
-    end
+    method = if self.folder.for_submissions?
+               :rename
+             else
+               method.to_sym
+             end
 
     if method == :overwrite
       atts = self.shard.activate { self.folder.active_file_attachments.where("display_name=? AND id<>?", self.display_name, self.id).to_a }
@@ -774,13 +777,8 @@
         valid_name = false
         self.shard.activate do
           iter_count = 1
-<<<<<<< HEAD
-          while !valid_name
-            existing_names = self.folder.active_file_attachments.where("id <> ?", self.id).pluck(:display_name)
-=======
           until valid_name
             existing_names = self.folder.active_file_attachments.where.not(id: self.id).pluck(:display_name)
->>>>>>> aea01981
             new_name = opts[:name] || self.display_name
             self.display_name = Attachment.make_unique_filename(new_name, existing_names, iter_count)
 
@@ -799,7 +797,7 @@
         Canvas::Errors.capture_exception(:attachment, e, :warn)
         # Failed to uniquely rename attachment, slapping on a UUID and moving on
         self.display_name = self.display_name + SecureRandom.uuid
-        Attachment.where("id = ?", self).limit(1).update_all(display_name: display_name)
+        Attachment.where(id: self).limit(1).update_all(display_name: display_name)
       end
     elsif method == :overwrite && atts.any?
       shard.activate do
@@ -818,7 +816,7 @@
         end
       end
     end
-    return deleted_attachments
+    deleted_attachments
   end
 
   def copy_access_attributes!(source_attachments)
@@ -848,7 +846,7 @@
   end
 
   def inline_content?
-    self.content_type.match(/\Atext/) || self.extension == '.html' || self.extension == '.htm' || self.extension == '.swf'
+    self.content_type.start_with?('text') || self.extension == '.html' || self.extension == '.htm' || self.extension == '.swf'
   end
 
   def self.shared_secret
@@ -918,7 +916,7 @@
 
   def content_type_with_text_match
     # treats all text/X files as text/plain (except text/html)
-    (content_type.to_s.match(/^text\/.*/) && content_type.to_s != "text/html") ? "text/plain" : content_type
+    (content_type.to_s.match(%r{^text/.*}) && content_type.to_s != "text/html") ? "text/plain" : content_type
   end
 
   # Returns an IO-like object containing the contents of the attachment file.
@@ -943,7 +941,7 @@
   # created if necessary.
   def open(opts = {}, &block)
     if instfs_hosted?
-      if block_given?
+      if block
         streaming_download(&block)
       else
         create_tempfile(opts) do |tempfile|
@@ -1003,7 +1001,7 @@
     if self.thumbnail || geometry.present?
       to_use = thumbnail_for_size(geometry) || self.thumbnail
       to_use.cached_s3_url
-    elsif self.media_object && self.media_object.media_id
+    elsif self.media_object&.media_id
       CanvasKaltura::ClientV3.new.thumbnail_url(self.media_object.media_id,
                                                 :width => options[:width] || 140,
                                                 :height => options[:height] || 100,
@@ -1141,7 +1139,7 @@
   end
 
   def filename
-    read_attribute(:filename) || (self.root_attachment && self.root_attachment.filename)
+    read_attribute(:filename) || self.root_attachment&.filename
   end
 
   def filename=(name)
@@ -1353,10 +1351,12 @@
   def hidden?
     return @hidden if defined?(@hidden)
 
-    @hidden = self.file_state == 'hidden' || (self.folder && self.folder.hidden?)
-  end
-
-  def published?; !locked?; end
+    @hidden = self.file_state == 'hidden' || self.folder&.hidden?
+  end
+
+  def published?
+    !locked?
+  end
 
   def publish!
     self.locked = false
@@ -1442,11 +1442,11 @@
   def self.build_content_types_sql(types)
     clauses = []
     types.each do |type|
-      if type.include? '/'
-        clauses << sanitize_sql_array(["(attachments.content_type=?)", type])
-      else
-        clauses << wildcard('attachments.content_type', type + '/', :type => :right)
-      end
+      clauses << if type.include? '/'
+                   sanitize_sql_array(["(attachments.content_type=?)", type])
+                 else
+                   wildcard('attachments.content_type', type + '/', :type => :right)
+                 end
     end
     clauses.join(' OR ')
   end
@@ -1517,7 +1517,7 @@
   end
 
   def self.file_removed_path
-    Rails.root.join('public', 'file_removed', 'file_removed.pdf')
+    Rails.root.join('public/file_removed/file_removed.pdf')
   end
 
   # find the file_removed file on instfs (or upload it)
@@ -1716,9 +1716,7 @@
   end
 
   def self.submit_to_canvadocs(ids)
-    Attachment.where(id: ids).find_each do |a|
-      a.submit_to_canvadocs
-    end
+    Attachment.where(id: ids).find_each(&:submit_to_canvadocs)
   end
 
   def self.skip_3rd_party_submits(skip = true)
@@ -1729,9 +1727,9 @@
     !!@skip_3rd_party_submits
   end
 
-  def self.skip_media_object_creation(&block)
+  def self.skip_media_object_creation
     @skip_media_object_creation = true
-    block.call
+    yield
   ensure
     @skip_media_object_creation = false
   end
@@ -1825,7 +1823,7 @@
 
   def matches_full_path?(path)
     f_path = full_path
-    f_path == path || URI.unescape(f_path) == path || f_path.downcase == path.downcase || URI.unescape(f_path).downcase == path.downcase
+    f_path == path || URI.unescape(f_path) == path || f_path.casecmp?(path) || URI.unescape(f_path).casecmp?(path)
   rescue
     false
   end
@@ -1836,7 +1834,7 @@
 
   def matches_full_display_path?(path)
     fd_path = full_display_path
-    fd_path == path || URI.unescape(fd_path) == path || fd_path.downcase == path.downcase || URI.unescape(fd_path).downcase == path.downcase
+    fd_path == path || URI.unescape(fd_path) == path || fd_path.casecmp?(path) || URI.unescape(fd_path).casecmp?(path)
   rescue
     false
   end
@@ -1844,7 +1842,7 @@
   def self.matches_name?(name, match)
     return false unless name
 
-    name == match || URI.unescape(name) == match || name.downcase == match.downcase || URI.unescape(name).downcase == match.downcase
+    name == match || URI.unescape(name) == match || name.casecmp?(match) || URI.unescape(name).casecmp?(match)
   rescue
     false
   end
@@ -1857,7 +1855,7 @@
       attachment = context.attachments.where(migration_id: id).first
       description += "<li><a href='/courses/#{context.id}/files/#{attachment.id}/download'>#{ERB::Util.h(attachment.display_name)}</a></li>" if attachment
     end
-    description += "</ul>";
+    description += "</ul>"
     description
   end
 
@@ -1893,11 +1891,17 @@
   end
 
   # deprecated
-  def self.domain_namespace=(val); self.current_root_account = val; end
-
-  def self.domain_namespace; self.current_namespace; end
-
-  def self.serialization_methods; [:mime_class, :currently_locked, :crocodoc_available?]; end
+  def self.domain_namespace=(val)
+    self.current_root_account = val
+  end
+
+  def self.domain_namespace
+    self.current_namespace
+  end
+
+  def self.serialization_methods
+    [:mime_class, :currently_locked, :crocodoc_available?]
+  end
   cattr_accessor :skip_thumbnails
 
   scope :uploadable, -> { where(:workflow_state => 'pending_upload') }
@@ -1905,16 +1909,16 @@
   scope :deleted, -> { where(:file_state => 'deleted') }
   scope :by_display_name, -> { order(display_name_order_by_clause('attachments')) }
   scope :by_position_then_display_name, -> { order(:position, display_name_order_by_clause('attachments')) }
-  def self.serialization_excludes; [:uuid, :namespace]; end
+  def self.serialization_excludes
+    [:uuid, :namespace]
+  end
 
   # returns filename, if it's already unique, or returns a modified version of
   # filename that makes it unique. you can either pass existing_files as string
   # filenames, in which case it'll test against those, or a block that'll be
   # called repeatedly with a filename until it returns true.
   def self.make_unique_filename(filename, existing_files = [], attempts = 1, &block)
-    unless block
-      block = proc { |fname| !existing_files.include?(fname) }
-    end
+    block ||= proc { |fname| !existing_files.include?(fname) }
 
     return filename if attempts <= 1 && block.call(filename)
 
@@ -1954,7 +1958,7 @@
   end
   protected :automatic_thumbnail_sizes
 
-  DYNAMIC_THUMBNAIL_SIZES = %w(640x>)
+  DYNAMIC_THUMBNAIL_SIZES = %w(640x>).freeze
 
   # the list of allowed thumbnail sizes to be generated dynamically
   def self.dynamic_thumbnail_sizes
@@ -1989,7 +1993,7 @@
       second_dot = uri.host.rindex('.', first_dot - 1) if first_dot
       return ["file_download", uri.host] unless second_dot
 
-      ["file_download", uri.host[second_dot + 1..-1]]
+      ["file_download", uri.host[second_dot + 1..]]
     end
   end
 
@@ -2019,14 +2023,12 @@
     self.file_state = 'available'
     self.save!
 
-    if opts[:progress]
-      # the UI only needs the id from here
-      opts[:progress].set_results({ id: self.id })
-    end
+    # the UI only needs the id from here
+    opts[:progress]&.set_results({ id: self.id })
 
     handle_duplicates(duplicate_handling || 'overwrite')
     nil # the rescue returns true if the file failed and is retryable, nil if successful
-  rescue StandardError => e
+  rescue => e
     failed_retryable = false
     self.file_state = 'errored'
     self.workflow_state = 'errored'
@@ -2105,7 +2107,7 @@
 
   def self.copy_attachments_to_submissions_folder(assignment_context, attachments)
     attachments.map do |attachment|
-      if attachment.folder && attachment.folder.for_submissions? &&
+      if attachment.folder&.for_submissions? &&
          !attachment.associated_with_submission?
         # if it's already in a submissions folder and has not been submitted previously, we can leave it there
         attachment
@@ -2125,13 +2127,13 @@
   end
 
   def set_publish_state_for_usage_rights
-    if self.context &&
-       (!self.folder || !self.folder.for_submissions?) &&
-       self.context.respond_to?(:usage_rights_required?) && self.context.usage_rights_required?
-      self.locked = self.usage_rights.nil?
-    else
-      self.locked = false
-    end
+    self.locked = if self.context &&
+                     (!self.folder || !self.folder.for_submissions?) &&
+                     self.context.respond_to?(:usage_rights_required?) && self.context.usage_rights_required?
+                    self.usage_rights.nil?
+                  else
+                    false
+                  end
   end
 
   # Download a URL using a GET request and return a new un-saved Attachment
@@ -2241,4 +2243,36 @@
       end
     end
   end
+
+  def word_count
+    word_count_regex = /\S+/
+    @word_count ||= if mime_class == 'pdf'
+                      reader = PDF::Reader.new(self.open)
+                      reader.pages.sum do |page|
+                        page.text.scan(word_count_regex).count
+                      end
+                    elsif [
+                      'application/vnd.openxmlformats-officedocument.wordprocessingml.document',
+                      'application/x-docx'
+                    ].include?(mimetype)
+                      doc = Docx::Document.open(self.open)
+                      doc.paragraphs.sum do |paragraph|
+                        paragraph.text.scan(word_count_regex).count
+                      end
+                    elsif [
+                      'application/rtf',
+                      'text/rtf'
+                    ].include?(mimetype)
+                      parser = RubyRTF::Parser.new(unknown_control_warning_enabled: false)
+                      parser.parse(self.open.read).sections.sum do |section|
+                        section[:text].scan(word_count_regex).count
+                      end
+                    elsif mime_class == 'text'
+                      open.read.scan(word_count_regex).count
+                    end
+  rescue => e
+    # If there is an error processing the file just log the error and return nil
+    Canvas::Errors.capture_exception(:word_count, e, :info)
+    nil
+  end
 end