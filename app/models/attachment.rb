--- conflicted
+++ resolved
@@ -27,12 +27,9 @@
   include PolymorphicTypeOverride
   override_polymorphic_types context_type: {'QuizStatistics' => 'Quizzes::QuizStatistics',
                                             'QuizSubmission' => 'Quizzes::QuizSubmission'}
-<<<<<<< HEAD
-=======
 
   EXCLUDED_COPY_ATTRIBUTES = %w{id root_attachment_id uuid folder_id user_id filename namespace
     scribd_doc workflow_state submitted_to_scribd_at scribd_attempts}
->>>>>>> 46fffffd
 
   include HasContentTags
   include ContextModuleItem
