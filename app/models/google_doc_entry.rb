#
# Copyright (C) 2011 Instructure, Inc.
#
# This file is part of Canvas.
#
# Canvas is free software: you can redistribute it and/or modify it under
# the terms of the GNU Affero General Public License as published by the Free
# Software Foundation, version 3 of the License.
#
# Canvas is distributed in the hope that it will be useful, but WITHOUT ANY
# WARRANTY; without even the implied warranty of MERCHANTABILITY or FITNESS FOR
# A PARTICULAR PURPOSE. See the GNU Affero General Public License for more
# details.
#
# You should have received a copy of the GNU Affero General Public License along
# with this program. If not, see <http://www.gnu.org/licenses/>.
#

class GoogleDocEntry
  attr_reader :document_id, :folder, :entry
  def initialize(entry)
    @entry = entry
    if entry.is_a?(String)
      @entry = Atom::Entry.load_entry(entry)
    end
    @document_id = @entry.simple_extensions["{http://schemas.google.com/g/2005,resourceId}"].to_s
    @folder = @entry.categories.find{|c| c.scheme.match(/\Ahttp:\/\/schemas.google.com\/docs\/2007\/folders/)}.label rescue nil
  end
  
  def alternate_url
    link = @entry.links.find{|link| link.rel == "alternate" && link.type == "text/html"}
    link || "http://docs.google.com"
  end
  
  def edit_url
    "http://docs.google.com/feeds/documents/private/full/#{@document_id}"
  end
<<<<<<< HEAD
  
  def extension
    case @document_id
    when /\Aspreadsheet/ then "xls"
    when /\Apresentation/ then "ppt"
    when /\Adocument/ then "doc"
    else
      case @entry.content.type
      # TODO more of these
      when 'application/pdf' then 'pdf'
      else nil
      end
    end
=======

  def content_type
    @entry.content && @entry.content.type
  end

  def extension
    if @extension.nil?
      # first, try and chose and extension by content-types we can scribd
      if content_type.present? && mimetype = ScribdMimeType.find_by_name(content_type)
        @extension = mimetype.extension
      end
      # second, look at the document id itself for any clues
      if @document_id.present?
        @extension ||= case @document_id
          when /\Aspreadsheet/ then "xls"
          when /\Apresentation/ then "ppt"
          when /\Adocument/ then "doc"
          end
      end
      # finally, just declare it unknown
      @extension ||= "unknown"
    end
    @extension == "unknown" ? nil : @extension
>>>>>>> ddc22273
  end

  def display_name
    @entry.title || "google_doc.#{extension}"
  end

  def download_url
    @entry.content.src
  end
end<|MERGE_RESOLUTION|>--- conflicted
+++ resolved
@@ -35,21 +35,6 @@
   def edit_url
     "http://docs.google.com/feeds/documents/private/full/#{@document_id}"
   end
-<<<<<<< HEAD
-  
-  def extension
-    case @document_id
-    when /\Aspreadsheet/ then "xls"
-    when /\Apresentation/ then "ppt"
-    when /\Adocument/ then "doc"
-    else
-      case @entry.content.type
-      # TODO more of these
-      when 'application/pdf' then 'pdf'
-      else nil
-      end
-    end
-=======
 
   def content_type
     @entry.content && @entry.content.type
@@ -73,7 +58,6 @@
       @extension ||= "unknown"
     end
     @extension == "unknown" ? nil : @extension
->>>>>>> ddc22273
   end
 
   def display_name
