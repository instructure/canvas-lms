# Copyright (C) 2018 - present Instructure, Inc.
#
# This file is part of Canvas.
#
# Canvas is free software: you can redistribute it and/or modify it under
# the terms of the GNU Affero General Public License as published by the Free
# Software Foundation, version 3 of the License.
#
# Canvas is distributed in the hope that it will be useful, but WITHOUT ANY
# WARRANTY; without even the implied warranty of MERCHANTABILITY or FITNESS FOR
# A PARTICULAR PURPOSE. See the GNU Affero General Public License for more
# details.
#
# You should have received a copy of the GNU Affero General Public License along
# with this program. If not, see <http://www.gnu.org/licenses/>.

module QuizzesNext
  class ExportService
    class << self
      def applies_to_course?(course)
        QuizzesNext::Service.enabled_in_context?(course)
      end

      def begin_export(course, opts)
        selected_assignment_ids = nil
        if opts[:selective]
          selected_assignment_ids = opts[:exported_assets].map{|asset| (match = asset.match(/assignment_(\d+)/)) && match[1]}.compact
          return unless selected_assignment_ids.any?
        end
        assignments = QuizzesNext::Service.active_lti_assignments_for_course(course, selected_assignment_ids: selected_assignment_ids)
        return if assignments.empty?

        {
          "original_course_uuid": course.uuid,
          "assignments": assignments.map do |assignment|
            {
              "original_resource_link_id": assignment.lti_resource_link_id,
              "original_assignment_id": assignment.id,
              "$canvas_assignment_id": assignment.id # transformed to new id
            }
          end
        }
      end

      def export_completed?(_)
        true
      end

      def retrieve_export(export_data)
        export_data
      end

      def send_imported_content(new_course, content_migration, imported_content)
        send_quizzes_next_quiz_duplicated = false
        imported_content[:assignments].each do |assignment|
          next if QuizzesNext::Service.assignment_not_in_export?(assignment)
          next unless QuizzesNext::Service.assignment_duplicated?(assignment)

          new_assignment_id = assignment.fetch(:$canvas_assignment_id)
          new_assignment = Assignment.find(new_assignment_id)
          next unless new_assignment.created_at > content_migration.started_at # no more recopies

          send_quizzes_next_quiz_duplicated = true
          old_assignment_id = assignment.fetch(:original_assignment_id)
          old_assignment = Assignment.find(old_assignment_id)

          new_assignment.duplicate_of = old_assignment
          new_assignment.workflow_state = 'duplicating'
          new_assignment.duplication_started_at = Time.zone.now
          new_assignment.save!
        end

        if send_quizzes_next_quiz_duplicated
          Canvas::LiveEvents.quizzes_next_quiz_duplicated(
            {
              original_course_uuid: imported_content[:original_course_uuid],
              new_course_uuid: new_course.uuid,
              new_course_resource_link_id: new_course.lti_context_id,
<<<<<<< HEAD
              domain: new_course.root_account&.domain
=======
              domain: new_course.root_account&.domain(ApplicationController.test_cluster_name)
>>>>>>> 253dab27
            }
          )
        end
      end

      def import_completed?(_)
        true
      end
    end
  end
end<|MERGE_RESOLUTION|>--- conflicted
+++ resolved
@@ -76,11 +76,7 @@
               original_course_uuid: imported_content[:original_course_uuid],
               new_course_uuid: new_course.uuid,
               new_course_resource_link_id: new_course.lti_context_id,
-<<<<<<< HEAD
-              domain: new_course.root_account&.domain
-=======
               domain: new_course.root_account&.domain(ApplicationController.test_cluster_name)
->>>>>>> 253dab27
             }
           )
         end
