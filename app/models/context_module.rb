# frozen_string_literal: true

#
# Copyright (C) 2011 - present Instructure, Inc.
#
# This file is part of Canvas.
#
# Canvas is free software: you can redistribute it and/or modify it under
# the terms of the GNU Affero General Public License as published by the Free
# Software Foundation, version 3 of the License.
#
# Canvas is distributed in the hope that it will be useful, but WITHOUT ANY
# WARRANTY; without even the implied warranty of MERCHANTABILITY or FITNESS FOR
# A PARTICULAR PURPOSE. See the GNU Affero General Public License for more
# details.
#
# You should have received a copy of the GNU Affero General Public License along
# with this program. If not, see <http://www.gnu.org/licenses/>.
#

class ContextModule < ActiveRecord::Base
  include Workflow
  include SearchTermHelper
  include DuplicatingObjects
  include LockedFor
  include DifferentiableAssignment

  include MasterCourses::Restrictor
  restrict_columns :state, [:workflow_state]
  restrict_columns :settings, %i[prerequisites completion_requirements requirement_count require_sequential_progress]

  belongs_to :context, polymorphic: [:course]
  belongs_to :root_account, class_name: "Account"
  has_many :context_module_progressions, dependent: :destroy
  has_many :content_tags, -> { order("content_tags.position, content_tags.title") }, dependent: :destroy
  has_many :assignment_overrides, dependent: :destroy, inverse_of: :context_module
  has_many :assignment_override_students, dependent: :destroy
  has_one :master_content_tag, class_name: "MasterCourses::MasterContentTag", inverse_of: :context_module
  acts_as_list scope: { context: self, workflow_state: ["active", "unpublished"] }

  serialize :prerequisites
  serialize :completion_requirements
  before_save :infer_position
  before_save :validate_prerequisites
  before_save :confirm_valid_requirements
  before_save :set_root_account_id

  after_save :touch_context
  after_save :invalidate_progressions
  after_save :relock_warning_check
  after_save :clear_discussion_stream_items
  after_save :send_items_to_stream
  validates :workflow_state, :context_id, :context_type, presence: true
  validates :name, presence: { if: :require_presence_of_name }
  attr_accessor :require_presence_of_name

  def relock_warning_check
    # if the course is already active and we're adding more stringent requirements
    # then we're going to give the user an option to re-lock students out of the modules
    # otherwise they will be able to continue as before
    @relock_warning = false
    return if new_record?

    if context.available? && active?
      if saved_change_to_workflow_state? && workflow_state_before_last_save == "unpublished"
        # should trigger when publishing a prerequisite for an already active module
        @relock_warning = true if context.context_modules.active.any? { |mod| is_prerequisite_for?(mod) }
        # if any of these changed while we were unpublished, then we also need to trigger
        @relock_warning = true if prerequisites.any? || completion_requirements.any? || unlock_at.present?
      end
      if saved_change_to_completion_requirements? && (completion_requirements.to_a - completion_requirements_before_last_save.to_a).present?
        # removing a requirement shouldn't trigger
        @relock_warning = true
      end
      if saved_change_to_prerequisites? && (prerequisites.to_a - prerequisites_before_last_save.to_a).present?
        # ditto with removing a prerequisite
        @relock_warning = true
      end
      if saved_change_to_unlock_at? && unlock_at.present? && unlock_at_before_last_save.blank?
        # adding a unlock_at date should trigger
        @relock_warning = true
      end
    end
  end

  def relock_warning?
    @relock_warning
  end

  def relock_progressions(relocked_modules = [], student_ids = nil)
    return if relocked_modules.include?(self)

    self.class.connection.after_transaction_commit do
      relocked_modules << self
      progression_scope = context_module_progressions.where.not(workflow_state: "locked")
      progression_scope = progression_scope.where(user_id: student_ids) if student_ids

      if progression_scope.in_batches(of: 10_000).update_all(["workflow_state = 'locked', lock_version = lock_version + 1, current = ?", false]) > 0
        delay_if_production(n_strand: ["evaluate_module_progressions", global_context_id],
                            singleton: "evaluate_module_progressions:#{global_id}")
          .evaluate_all_progressions
      end

      context.context_modules.each do |mod|
        mod.relock_progressions(relocked_modules, student_ids) if is_prerequisite_for?(mod)
      end
    end
  end

  def invalidate_progressions
    self.class.connection.after_transaction_commit do
      if context_module_progressions.where(current: true).in_batches(of: 10_000).update_all(current: false) > 0
        # don't queue a job unless necessary
        delay_if_production(n_strand: ["evaluate_module_progressions", global_context_id],
                            singleton: "evaluate_module_progressions:#{global_id}")
          .evaluate_all_progressions
      end
      @discussion_topics_to_recalculate&.each do |dt|
        dt.delay_if_production(n_strand: ["evaluate_discussion_topic_progressions", global_context_id],
                               singleton: "evaluate_discussion_topic_progressions:#{dt.global_id}")
          .recalculate_context_module_actions!
      end
    end
  end

  def evaluate_all_progressions
    current_column = "context_module_progressions.current"
    current_scope = context_module_progressions.where("#{current_column} IS NULL OR #{current_column} = ?", false).preload(:user)

    current_scope.find_in_batches(batch_size: 100) do |progressions|
      context.cache_item_visibilities_for_user_ids(progressions.map(&:user_id))

      progressions.each do |progression|
        progression.context_module = self
        progression.evaluate!
      end

      context.clear_cached_item_visibilities
    end
  end

  def check_for_stale_cache_after_unlocking!
    GuardRail.activate(:primary) { touch } if unlock_at && unlock_at < Time.zone.now && updated_at < unlock_at
  end

  def is_prerequisite_for?(mod)
    (mod.prerequisites || []).any? { |prereq| prereq[:type] == "context_module" && prereq[:id] == id }
  end

  def self.module_positions(context)
    # Keep a cached hash of all modules for a given context and their
    # respective positions -- used when enforcing valid prerequisites
    # and when generating the list of downstream modules
    Rails.cache.fetch(["module_positions", context].cache_key) do
      hash = {}
      context.context_modules.not_deleted.each { |m| hash[m.id] = m.position || 0 }
      hash
    end
  end

  def remove_completion_requirement(id)
    if completion_requirements.present?
      new_requirements = completion_requirements.delete_if do |requirement|
        requirement[:id] == id
      end

      update_attribute :completion_requirements, new_requirements
    end
  end

  def infer_position
    unless position
      positions = ContextModule.module_positions(context)
      self.position = if (max = positions.values.max)
                        max + 1
                      else
                        1
                      end
    end
    position
  end

  def get_potentially_conflicting_titles(title_base)
    ContextModule.not_deleted.where(context_id:)
                 .starting_with_name(title_base).pluck("name").to_set
  end

  def duplicate_base_model(copy_title)
    ContextModule.new({
                        context_id:,
                        context_type:,
                        name: copy_title,
                        position: ContextModule.not_deleted.where(context_id:).maximum(:position) + 1,
                        completion_requirements:,
                        workflow_state: "unpublished",
                        require_sequential_progress:,
                        completion_events:,
                        requirement_count:
                      })
  end

  def can_be_duplicated?
    content_tags.none? do |content_tag|
      !content_tag.deleted? && content_tag.content_type_class == "quiz"
    end
  end

  def send_items_to_stream
    if saved_change_to_workflow_state? && workflow_state == "active"
      content_tags.where(content_type: "DiscussionTopic", workflow_state: "active").preload(:content).each do |ct|
        ct.content.send_items_to_stream
      end
    end
  end

  def clear_discussion_stream_items
    if saved_change_to_workflow_state? &&
       ["active", nil].include?(workflow_state_before_last_save) &&
       workflow_state == "unpublished"
      content_tags.where(content_type: "DiscussionTopic", workflow_state: "active").preload(:content).each do |ct|
        ct.content.clear_stream_items
      end
    end
  end

  # This is intended for duplicating a content tag when we are duplicating a module
  # Not intended for duplicating a content tag to keep in the original module
  def duplicate_content_tag_base_model(original_content_tag)
    ContentTag.new(
      content_id: original_content_tag.content_id,
      content_type: original_content_tag.content_type,
      context_id: original_content_tag.context_id,
      context_type: original_content_tag.context_type,
      url: original_content_tag.url,
      new_tab: original_content_tag.new_tab,
      title: original_content_tag.title,
      tag_type: original_content_tag.tag_type,
      position: original_content_tag.position,
      indent: original_content_tag.indent,
      learning_outcome_id: original_content_tag.learning_outcome_id,
      context_code: original_content_tag.context_code,
      mastery_score: original_content_tag.mastery_score,
      workflow_state: "unpublished"
    )
  end
  private :duplicate_content_tag_base_model

  # Intended for taking a content_tag in this module and duplicating it
  # into a new module.  Not intended for duplicating a content tag to be
  # kept in the same module.
  def duplicate_content_tag(original_content_tag)
    new_tag = duplicate_content_tag_base_model(original_content_tag)
    if original_content_tag.content.respond_to?(:duplicate)
      new_tag.content = original_content_tag.content.duplicate
      # If we have multiple assignments (e.g.) make sure they each get unused titles.
      # A title isn't marked used if the assignment hasn't been saved yet.
      new_tag.content.save!
      new_tag.title = nil
    end
    new_tag
  end
  private :duplicate_content_tag

  def set_root_account_id
    self.root_account_id ||= context&.root_account_id
  end

  def only_visible_to_overrides
    assignment_overrides.active.exists?
  end

  def visible_to_everyone
    !only_visible_to_overrides
  end

  def duplicate
    copy_title = get_copy_title(self, t("Copy"), name)
    new_module = duplicate_base_model(copy_title)
    living_tags = content_tags.reject(&:deleted?)
    new_module.content_tags = living_tags.map do |content_tag|
      duplicate_content_tag(content_tag)
    end
    new_module
  end

  def validate_prerequisites
    positions = ContextModule.module_positions(context)
    @already_confirmed_valid_requirements = false
    prereqs = []
    (prerequisites || []).each do |pre|
      if pre[:type] == "context_module"
        position = positions[pre[:id].to_i] || 0
        prereqs << pre if position && position < (self.position || 0)
      else
        prereqs << pre
      end
    end
    self.prerequisites = prereqs
    self.position
  end

  alias_method :destroy_permanently!, :destroy
  def destroy
    self.workflow_state = "deleted"
    self.deleted_at = Time.now.utc
    module_assignments = current_items_with_assignment
    ContentTag.where(context_module_id: self).where.not(workflow_state: "deleted").update(workflow_state: "deleted", updated_at: deleted_at)
    delay_if_production(n_strand: "context_module_update_downstreams", priority: Delayed::LOW_PRIORITY).update_downstreams
    save!
    update_assignment_submissions(module_assignments)
    true
  end

  def restore
    if workflow_state == "deleted" && deleted_at
      # only restore tags deleted (approximately) when the module was deleted
      # (tags are currently set to exactly deleted_at but older deleted modules used the current time on each tag)
      tags_to_restore = content_tags.where(workflow_state: "deleted")
                                    .where("updated_at BETWEEN ? AND ?", deleted_at - 5.seconds, deleted_at + 5.seconds)
                                    .preload(:content)
      tags_to_restore.each do |tag|
        # don't restore the item if the asset has been deleted too
        next if tag.asset_workflow_state == "deleted"

        # although the module will be restored unpublished, the items should match the asset's published state
        tag.workflow_state = if tag.content && tag.sync_workflow_state_to_asset?
                               tag.asset_workflow_state
                             else
                               "unpublished"
                             end
        # deal with the possibility that the asset has been renamed after the module was deleted
        tag.title = Context.asset_name(tag.content) if tag.content && tag.sync_title_to_asset_title?
        tag.save
      end
    end
    self.workflow_state = "unpublished"
    save
  end

  def update_downstreams(_original_position = nil)
    # TODO: remove the unused argument; it's not sent anymore, but it was sent through a delayed job
    # so compatibility was maintained when sender was updated to not send it
    positions = ContextModule.module_positions(context).to_a.sort_by { |a| a[1] }
    downstream_ids = positions.select { |a| a[1] > (position || 0) }.pluck(0)
    downstreams = downstream_ids.empty? ? [] : context.context_modules.not_deleted.where(id: downstream_ids)
    downstreams.each(&:save_without_touching_context)
  end

  workflow do
    state :active do
      event :unpublish, transitions_to: :unpublished
    end
    state :unpublished do
      event :publish, transitions_to: :active
    end
    state :deleted
  end

  scope :active, -> { where(workflow_state: "active") }
  scope :unpublished, -> { where(workflow_state: "unpublished") }
  scope :not_deleted, -> { where("context_modules.workflow_state<>'deleted'") }
  scope :starting_with_name, lambda { |name|
    where("name ILIKE ?", "#{name}%")
  }
  scope :visible_to_students_in_course_with_da, lambda { |user_ids, course_ids|
    visible_module_ids = ModuleVisibility::ModuleVisibilityService.modules_visible_to_students(course_ids:, user_ids:).map(&:context_module_id)
    if visible_module_ids.any?
      where(id: visible_module_ids)
    else
      none
    end
  }

  alias_method :published?, :active?

  def publish_items!(progress: nil)
    content_tags.each do |content_tag|
      break if progress&.reload&.failed?

      content_tag.trigger_publish!
    end
  end

  def unpublish_items!(progress: nil)
    content_tags.each do |content_tag|
      break if progress&.reload&.failed?

      content_tag.trigger_unpublish!
    end
  end

  set_policy do
    given do |user, session|
      user && context.grants_right?(user, session, :manage_course_content_add)
    end
    can :read and can :read_as_admin and can :create

    given do |user, session|
      user && context.grants_right?(user, session, :manage_course_content_edit)
    end
    can :read and can :read_as_admin and can :update

    given do |user, session|
      user && context.grants_right?(user, session, :manage_course_content_delete)
    end
    can :read and can :read_as_admin and can :delete

    given { |user, session| context.grants_right?(user, session, :read_as_admin) }
    can :read and can :read_as_admin

    given { |user, session| context.grants_right?(user, session, :view_unpublished_items) }
    can :view_unpublished_items

    given { |user, session| context.grants_right?(user, session, :read) && active? }
    can :read

    given { |user, session| user && context.grants_right?(user, session, :manage_course_content_edit) }
    can :manage_assign_to
  end

  def low_level_locked_for?(user, opts = {})
    return false if grants_right?(user, :read_as_admin)

    available = available_for?(user, opts)
    return { object: self, module: self } unless available
    return { object: self, module: self, unlock_at: } if to_be_unlocked

    false
  end

  def available_for?(user, opts = {})
    return true if active? && !to_be_unlocked && prerequisites.blank? &&
                   (completion_requirements.empty? || !require_sequential_progress)
    if grants_right?(user, :read_as_admin)
      return true
    elsif !active?
      return false
    elsif context.user_has_been_observer?(user) # rubocop:disable Lint/DuplicateBranch
      return true
    end

    progression = if opts[:user_context_module_progressions]
                    opts[:user_context_module_progressions][id]
                  end
    progression ||= find_or_create_progression(user)
    # if the progression is locked, then position in the progression doesn't
    # matter. we're not available.

    tag = opts[:tag]
    avail = progression && !progression.locked? && !locked_for_tag?(tag, progression)
    if !avail && opts[:deep_check_if_needed]
      progression = evaluate_for(progression)
      avail = progression && !progression.locked? && !locked_for_tag?(tag, progression)
    end
    avail
  end

  def locked_for_tag?(tag, progression)
    locked = tag&.context_module_id == id && require_sequential_progress
    locked && (progression.current_position&.< tag.position)
  end

  def self.module_names(context)
    Rails.cache.fetch(["module_names", context].cache_key) do
      gather_module_names(context.context_modules.not_deleted)
    end
  end

  def self.active_module_names(context)
    Rails.cache.fetch(["active_module_names", context].cache_key) do
      gather_module_names(context.context_modules.active)
    end
  end

  def self.gather_module_names(scope)
    scope.pluck(:id, :name).each_with_object({}) do |(id, name), names|
      names[id] = name
    end
  end

  def prerequisites
    @prerequisites ||= gather_prerequisites(ContextModule.module_names(context))
  end

  def active_prerequisites
    @active_prerequisites ||= gather_prerequisites(ContextModule.active_module_names(context))
  end

  def gather_prerequisites(module_names)
    all_prereqs = self["prerequisites"]
    return [] unless all_prereqs&.any?

    all_prereqs.select { |pre| module_names.key?(pre[:id]) }.map { |pre| pre.merge(name: module_names[pre[:id]]) }
  end

  def prerequisites=(prereqs)
    Rails.cache.delete(["module_names", context].cache_key) # ensure the module list is up to date
    case prereqs
    when Array
      # validate format, skipping invalid ones
      prereqs = prereqs.select do |pre|
        pre.key?(:id) && pre.key?(:name) && pre[:type] == "context_module"
      end
    when String
      res = []
      module_names = ContextModule.module_names(context)
      pres = prereqs.split(",")
      pre_regex = /module_(\d+)/
      pres.each do |pre|
        next unless (match = pre_regex.match(pre))

        id = match[1].to_i
        if module_names.key?(id)
          res << { id:, type: "context_module", name: module_names[id] }
        end
      end
      prereqs = res
    else
      prereqs = nil
    end
    @prerequisites = nil
    @active_prerequisites = nil
    super
  end

  def completion_requirements=(val)
    if val.is_a?(Array)
      hash = {}
      val.each { |i| hash[i[:id]] = i }
      val = hash
    end
    if val.is_a?(Hash)
      # requirements hash can contain invalid data (e.g. {"none"=>"none"}) from the ui,
      # filter & manipulate the data to something more reasonable
      val = val.map do |id, req|
        if req.is_a?(Hash)
          req[:id] = id unless req[:id]
          req
        end
      end
      val = validate_completion_requirements(val.compact)
    else
      val = nil
    end
    super
  end

  def validate_completion_requirements(requirements)
    requirements = requirements.map do |req|
      new_req = {
        id: req[:id].to_i,
        type: req[:type],
      }
      new_req[:min_score] = req[:min_score].to_f if req[:type] == "min_score" && req[:min_score]
      new_req[:min_percentage] = req[:min_percentage].to_f if req[:type] == "min_percentage" && req[:min_percentage]
      new_req
    end

    tags = content_tags.not_deleted.index_by(&:id)
    scoreable_types = %w[must_submit min_score min_percentage]
    validated_reqs = requirements.select do |req|
      if req[:id] && (tag = tags[req[:id]])
        if %w[must_view must_mark_done must_contribute].include?(req[:type])
          true
        elsif scoreable_types.include?(req[:type])
          true if tag.scoreable?
        end
      end
    end

    unless new_record?
      old_requirements = completion_requirements || []
      validated_reqs.each do |req|
        next unless req[:type] == "must_contribute" && !old_requirements.detect { |r| r[:id] == req[:id] && r[:type] == req[:type] } # new requirement

        tag = tags[req[:id]]
        if tag.content_type == "DiscussionTopic"
          @discussion_topics_to_recalculate ||= []
          @discussion_topics_to_recalculate << tag.content
        end
      end
    end

    validated_reqs
  end

  def completion_requirements_visible_to(user, opts = {})
    valid_ids = content_tags_visible_to(user, opts).map(&:id)
    completion_requirements.select { |cr| valid_ids.include? cr[:id] }
  end

  def content_tags_visible_to(user, opts = {})
    @content_tags_visible_to ||= {}
    @content_tags_visible_to[user.try(:id)] ||= begin
      is_teacher = opts[:is_teacher] != false && grants_right?(user, :read_as_admin)
      tags = is_teacher ? cached_not_deleted_tags : cached_active_tags

      if !is_teacher && user
        opts[:is_teacher] = false
        tags = filter_tags_for_da(tags, user, opts)
      end

      # always return an array now because filter_tags_for_da *might* return one
      tags.to_a
    end
  end

  def content_tags_for(user, opts = {})
    is_teacher = opts[:is_teacher] != false && grants_right?(user, :read_as_admin)
    mastery_path_unreleased_items_block_progression = context.root_account.feature_enabled?(:mastery_path_unreleased_items_block_progression)

    return content_tags_visible_to(user, opts) if !context.conditional_release || is_teacher || !mastery_path_unreleased_items_block_progression

<<<<<<< HEAD
=======
    user_graded_submissions = user.submissions.active.for_course(context).graded
    pending_submission_ids = Progress.where(tag: "conditional_release_handler", context: user_graded_submissions).is_pending.pluck(:context_id)
    cyoe_pending_assignment_ids = Submission.where(id: pending_submission_ids).pluck(:assignment_id)

>>>>>>> e948ce31
    user_ungraded_assignment_ids = user.submissions.active.for_course(context).ungraded.having_submission.pluck(:assignment_id)

    course_trigger_assignments_ids = context.conditional_release_rules
                                            .active
                                            .joins(assignment_sets: :assignment_set_associations)
                                            .group("conditional_release_rules.trigger_assignment_id")
                                            .having("count(conditional_release_assignment_set_associations.id) >= 3")
                                            .pluck(:trigger_assignment_id)
                                            .uniq

<<<<<<< HEAD
    trigger_assignment_ids = course_trigger_assignments_ids & user_ungraded_assignment_ids
=======
    trigger_assignment_ids = course_trigger_assignments_ids & (user_ungraded_assignment_ids + cyoe_pending_assignment_ids)
>>>>>>> e948ce31

    target_assignment_ids = context.conditional_release_rules
                                   .active
                                   .where(trigger_assignment_id: trigger_assignment_ids)
                                   .preload(assignment_sets: :assignment_set_associations)
                                   .flat_map(&:assignment_sets)
                                   .flat_map(&:assignment_set_associations)
                                   .map(&:assignment_id)
                                   .uniq

    tags = cached_active_tags.filter do |tag|
      if tag.content_type == "Assignment"
        target_assignment_ids.include? tag.content_id
      else
        target_assignment_ids.include? tag.content.assignment_id
      end
    end

    (tags + content_tags_visible_to(user, opts)).uniq
  end

  def visibility_for_user(user, session = nil)
    opts = {}
    opts[:can_read] = context.grants_right?(user, session, :read)
    if opts[:can_read]
      opts[:can_read_as_admin] = context.grants_right?(user, session, :read_as_admin)
    end
    opts
  end

  def filter_tags_for_da(tags, user, opts = {})
    filter = proc do |inner_tags, user_ids|
      visible_item_ids = {}
      inner_tags.select do |tag|
        item_type =
          case tag.content_type
          when "Assignment"
            :assignment
          when "DiscussionTopic"
            :discussion
          when "WikiPage"
            :page
          when *Quizzes::Quiz.class_names
            :quiz
          end
        if item_type
          visible_item_ids[item_type] ||= context.visible_item_ids_for_users(item_type, user_ids) # don't load the visibilities if there are no items of that type
          visible_item_ids[item_type].include?(tag.content_id)
        else
          true
        end
      end
    end

    shard.activate do
      DifferentiableAssignment.filter(tags, user, context, opts) do |ts, user_ids|
        filter.call(ts, user_ids, context_id, opts)
      end
    end
  end

  def reload
    @prerequisites = nil
    @active_prerequisites = nil
    clear_cached_lookups
    super
  end

  def clear_cached_lookups
    @cached_active_tags = nil
    @cached_not_deleted_tags = nil
    @content_tags_visible_to = nil
  end

  def cached_active_tags
    @cached_active_tags ||= if content_tags.loaded?
                              # don't reload the preloaded content
                              content_tags.select(&:active?)
                            else
                              content_tags.active.to_a
                            end
  end

  def cached_not_deleted_tags
    @cached_not_deleted_tags ||= if content_tags.loaded?
                                   # don't reload the preloaded content
                                   content_tags.reject(&:deleted?)
                                 else
                                   content_tags.not_deleted.to_a
                                 end
  end

  def add_item(params, added_item = nil, opts = {})
    params[:type] = params[:type].underscore if params[:type]
    top_position = (content_tags.not_deleted.maximum(:position) || 0) + 1
    position = opts[:position] || top_position
    position = [position, params[:position].to_i].max if params[:position]
    if content_tags.not_deleted.where(position:).count != 0
      position = top_position
    end
    case params[:type]
    when "wiki_page", "page"
      item = opts[:wiki_page] || context.wiki_pages.where(id: params[:id]).first
    when "attachment", "file"
      item = opts[:attachment] || context.attachments.not_deleted.find_by(id: params[:id])
    when "assignment"
      item = opts[:assignment] || context.assignments.active.where(id: params[:id]).first
      item = item.submittable_object if item.respond_to?(:submittable_object) && item.submittable_object
    when "discussion_topic", "discussion"
      item = opts[:discussion_topic] || context.discussion_topics.active.where(id: params[:id]).first
    when "quiz"
      item = opts[:quiz] || context.quizzes.active.where(id: params[:id]).first
    end
    workflow_state = ContentTag.asset_workflow_state(item) if item
    workflow_state ||= "active"
    case params[:type]
    when "external_url"
      title = params[:title]
      added_item ||= content_tags.build(context:)
      added_item.attributes = {
        url: params[:url],
        new_tab: params[:new_tab],
        tag_type: "context_module",
        title:,
        indent: params[:indent],
        position:
      }
      added_item.content_id = 0
      added_item.content_type = "ExternalUrl"
      added_item.context_module_id = id
      added_item.indent = params[:indent] || 0
      added_item.workflow_state = "unpublished" if added_item.new_record?
    when "context_external_tool", "external_tool", "lti/message_handler"
      title = params[:title]
      added_item ||= content_tags.build(context:)

      content = if params[:type] == "lti/message_handler"
                  Lti::MessageHandler.for_context(context).where(id: params[:id]).first
                else
                  Lti::ToolFinder.from_url(params[:url], context, preferred_tool_id: params[:id].to_i) || ContextExternalTool.new.tap { |tool| tool.id = 0 }
                end
      added_item.attributes = {
        content:,
        url: params[:url],
        new_tab: params[:new_tab],
        tag_type: "context_module",
        title:,
        indent: params[:indent],
        position:
      }
      added_item.context_module_id = id
      added_item.indent = params[:indent] || 0
      added_item.workflow_state = "unpublished" if added_item.new_record?
      added_item.link_settings = params[:link_settings]
      if content.is_a?(ContextExternalTool) && content.use_1_3? && content.id != 0
        # This method is called both to create a module item and to update one
        # (e.g. in a blueprint course sync.)
        #
        # For new module items (or old module items that don't have a resource
        # link), we create a new ResourceLink if one cannot be found for the
        # lookup_uuid, or if lookup_uuid is not given.
        added_item.associated_asset ||=
          Lti::ResourceLink.find_or_initialize_for_context_and_lookup_uuid(
            context:,
            lookup_uuid: params[:lti_resource_link_lookup_uuid].presence,
            custom: Lti::DeepLinkingUtil.validate_custom_params(params[:custom_params]),
            context_external_tool: content,
            url: params[:url]
          )
      end
    when "context_module_sub_header", "sub_header"
      title = params[:title]
      added_item ||= content_tags.build(context:)
      added_item.attributes = {
        tag_type: "context_module",
        title:,
        indent: params[:indent],
        position:
      }
      added_item.content_id = 0
      added_item.content_type = "ContextModuleSubHeader"
      added_item.context_module_id = id
      added_item.indent = params[:indent] || 0
      added_item.workflow_state = "unpublished" if added_item.new_record?
    else
      return nil unless item

      title = params[:title] || item.try(:title) || item.name
      added_item ||= content_tags.build(context:)
      added_item.attributes = {
        content: item,
        tag_type: "context_module",
        title:,
        indent: params[:indent],
        position:
      }
      added_item.context_module_id = id
      added_item.indent = params[:indent] || 0
      added_item.workflow_state = workflow_state if added_item.new_record?
    end
    added_item.save
    added_item
  end

  # specify a 1-based position to insert the items at; leave nil to append to the end of the module
  # ignores current module item positions in favor of an objective position
  def insert_items(items, start_pos = nil)
    tags = content_tags.not_deleted.select(:id, :position, :content_type, :content_id).to_a
    if start_pos
      start_pos = 1 if start_pos < 1
      next_pos = start_pos
    else
      next_pos = (content_tags.maximum(:position) || 0) + 1
    end

    new_tags = []
    items.each do |item|
      next unless item.is_a?(ActiveRecord::Base)
      next unless %w[Attachment Assignment WikiPage Quizzes::Quiz DiscussionTopic ContextExternalTool].include?(item.class_name)

      item = item.submittable_object if item.is_a?(Assignment) && item.submittable_object
      next if tags.any? { |tag| tag.content_type == item.class_name && tag.content_id == item.id }

      state = (item.respond_to?(:published?) && !item.published?) ? "unpublished" : "active"
      new_tags << content_tags.create!(context:,
                                       title: Context.asset_name(item),
                                       content: item,
                                       tag_type: "context_module",
                                       indent: 0,
                                       position: next_pos,
                                       workflow_state: state)
      next_pos += 1
    end

    return unless start_pos

    tag_ids_to_move = {}
    tags_before = (start_pos < 2) ? [] : tags[0..start_pos - 2]
    tags_after = (start_pos > tags.length) ? [] : tags[start_pos - 1..]
    (tags_before + new_tags + tags_after).each_with_index do |item, index|
      index_change = index + 1 - item.position
      if index_change != 0
        tag_ids_to_move[index_change] ||= []
        tag_ids_to_move[index_change] << item.id
      end
    end

    tag_ids_to_move.each do |position_change, ids|
      content_tags.where(id: ids).update_all(sanitize_sql(["position = position + ?", position_change]))
    end
  end

  def update_for(user, action, tag, points = nil)
    return nil unless context.grants_right?(user, :participate_as_student)
    return nil unless (progression = evaluate_for(user))
    return nil if progression.locked?

    progression.update_requirement_met!(action, tag, points)
    progression
  end

  def completion_requirement_for(action, tag)
    completion_requirements.to_a.find do |requirement|
      next false unless requirement[:id] == tag.local_id

      case requirement[:type]
      when "must_view"
        action == :read || action == :contributed
      when "must_mark_done"
        action == :done
      when "must_contribute"
        action == :contributed
      when "must_submit", "min_score", "min_percentage"
        action == :scored || # rubocop:disable Style/MultipleComparison
          action == :submitted # to mark progress in the incomplete_requirements (moves from 'unlocked' to 'started')
      else
        false
      end
    end
  end

  def self.requirement_description(req)
    case req[:type]
    when "must_view"
      t("requirements.must_view", "must view the page")
    when "must_mark_done"
      t("must mark as done")
    when "must_contribute"
      t("requirements.must_contribute", "must contribute to the page")
    when "must_submit"
      t("requirements.must_submit", "must submit the assignment")
    when "min_score"
      t("requirements.min_score", "must score at least a %{score}", score: req[:min_score])
    when "min_percentage"
      t("requirements.min_percentage", "must score at least a %{percentage}%", percentage: req[:min_score])
    else
      nil
    end
  end

  def confirm_valid_requirements(do_save = false)
    return if @already_confirmed_valid_requirements

    @already_confirmed_valid_requirements = true
    # the write accessor validates for us
    self.completion_requirements = completion_requirements || []
    save if do_save && completion_requirements_changed?
    completion_requirements
  end

  def find_or_create_progressions(users)
    users = Array(users)
    users_hash = {}
    users.each { |u| users_hash[u.id] = u }
    progressions = context_module_progressions.where(user_id: users)
    progressions_hash = {}
    progressions.each { |p| progressions_hash[p.user_id] = p }
    newbies = users.reject { |u| progressions_hash[u.id] }
    progressions += newbies.map { |u| find_or_create_progression(u) }
    progressions.each { |p| p.user = users_hash[p.user_id] }
    progressions.uniq
  end

  def find_or_create_progression(user)
    return nil unless user

    shard.activate do
      GuardRail.activate(:primary) do
        if context.enrollments.except(:preload).where(user_id: user).exists?
          ContextModuleProgression.create_and_ignore_on_duplicate(user:, context_module: self)
        end
      end
    end
  end

  def evaluate_for(user_or_progression)
    if user_or_progression.is_a?(ContextModuleProgression)
      progression, user = [user_or_progression, user_or_progression.user]
    elsif user_or_progression
      progression, user = [find_or_create_progression(user_or_progression), user_or_progression]
    end
    return nil unless progression && user

    progression.context_module = self if progression.context_module_id == id
    progression.user = user if progression.user_id == user.id

    progression.evaluate!
  end

  def to_be_unlocked
    unlock_at && unlock_at > Time.zone.now
  end

  def migration_position
    @migration_position_counter ||= 0
    @migration_position_counter += 1
  end
  attr_accessor :item_migration_position

  VALID_COMPLETION_EVENTS = [:publish_final_grade].freeze

  def completion_events
    (super || "").split(",").map(&:to_sym)
  end

  def completion_events=(value)
    unless value.present?
      super(nil)
      return
    end

    super((value.map(&:to_sym) & VALID_COMPLETION_EVENTS).join(","))
  end

  VALID_COMPLETION_EVENTS.each do |event|
    class_eval <<~RUBY, __FILE__, __LINE__ + 1
      def #{event}=(value)
        if Canvas::Plugin.value_to_boolean(value)
          self.completion_events |= [:#{event}]
        else
          self.completion_events -= [:#{event}]
        end
      end

      def #{event}?
        completion_events.include?(:#{event})
      end
    RUBY
  end

  def completion_event_callbacks
    callbacks = []
    if publish_final_grade? && (plugin = Canvas::Plugin.find("grade_export")) && plugin.enabled?
      callbacks << ->(user) { context.publish_final_grades(user, user.id) }
    end
    callbacks
  end

  def requirement_type
    (completion_requirements.present? && requirement_count == 1) ? "one" : "all"
  end

  def all_assignment_overrides
    assignment_overrides
  end

  def update_assignment_submissions(module_assignments = current_items_with_assignment)
    create_sub_assignment_submissions = false
    if context.discussion_checkpoints_enabled? && module_assignments.has_sub_assignments.any?
      create_sub_assignment_submissions = true
    end

    module_assignments.clear_cache_keys(:availability)
    SubmissionLifecycleManager.recompute_course(context, assignments: module_assignments, update_grades: true, create_sub_assignment_submissions:)
  end

  def current_items_with_assignment
    module_assignments = Assignment.active.where(id: content_tags.not_deleted.where(content_type: "Assignment").select(:content_id)).pluck(:id)

    module_discussions_assignment_ids = DiscussionTopic.active.where(id: content_tags.not_deleted.where(content_type: "DiscussionTopic").select(:content_id)).select(:assignment_id)
    module_quizzes_assignment_ids = Quizzes::Quiz.active.where(id: content_tags.not_deleted.where(content_type: "Quizzes::Quiz").select(:content_id)).select(:assignment_id)

    module_quizzes_and_discussions = Assignment.active.where(id: module_discussions_assignment_ids).select(:id)
    module_quizzes_and_discussions += Assignment.active.where(id: module_quizzes_assignment_ids).select(:id)

    assignments_quizzes = module_assignments + module_quizzes_and_discussions
    Assignment.where(id: assignments_quizzes)
  end
end<|MERGE_RESOLUTION|>--- conflicted
+++ resolved
@@ -611,13 +611,10 @@
 
     return content_tags_visible_to(user, opts) if !context.conditional_release || is_teacher || !mastery_path_unreleased_items_block_progression
 
-<<<<<<< HEAD
-=======
     user_graded_submissions = user.submissions.active.for_course(context).graded
     pending_submission_ids = Progress.where(tag: "conditional_release_handler", context: user_graded_submissions).is_pending.pluck(:context_id)
     cyoe_pending_assignment_ids = Submission.where(id: pending_submission_ids).pluck(:assignment_id)
 
->>>>>>> e948ce31
     user_ungraded_assignment_ids = user.submissions.active.for_course(context).ungraded.having_submission.pluck(:assignment_id)
 
     course_trigger_assignments_ids = context.conditional_release_rules
@@ -628,11 +625,7 @@
                                             .pluck(:trigger_assignment_id)
                                             .uniq
 
-<<<<<<< HEAD
-    trigger_assignment_ids = course_trigger_assignments_ids & user_ungraded_assignment_ids
-=======
     trigger_assignment_ids = course_trigger_assignments_ids & (user_ungraded_assignment_ids + cyoe_pending_assignment_ids)
->>>>>>> e948ce31
 
     target_assignment_ids = context.conditional_release_rules
                                    .active
