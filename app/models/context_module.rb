--- conflicted
+++ resolved
@@ -250,13 +250,8 @@
   def available_for?(user, opts={})
     enrollment = Enrollment.where(user_id: user.id, course_id: context.id).first
     settings = SettingsService.get_enrollment_settings(id: enrollment.id)
-<<<<<<< HEAD
-    sequence_control_off = settings[:sequence_control] == false
-    return true if sequence_control_off
-=======
     sequence_control = settings.fetch('sequence_control', true)
     return true unless sequence_control
->>>>>>> 1bf8744f
 
     return true if self.active? && !self.to_be_unlocked && self.prerequisites.blank? &&
       (self.completion_requirements.empty? || !self.require_sequential_progress)
