#
# Copyright (C) 2011 - 2013 Instructure, Inc.
#
# This file is part of Canvas.
#
# Canvas is free software: you can redistribute it and/or modify it under
# the terms of the GNU Affero General Public License as published by the Free
# Software Foundation, version 3 of the License.
#
# Canvas is distributed in the hope that it will be useful, but WITHOUT ANY
# WARRANTY; without even the implied warranty of MERCHANTABILITY or FITNESS FOR
# A PARTICULAR PURPOSE. See the GNU Affero General Public License for more
# details.
#
# You should have received a copy of the GNU Affero General Public License along
# with this program. If not, see <http://www.gnu.org/licenses/>.
#

class ContextModule < ActiveRecord::Base
  include Workflow
  include SearchTermHelper
  attr_accessible :context, :name, :unlock_at, :require_sequential_progress,
                  :completion_requirements, :prerequisites, :publish_final_grade, :requirement_count
  belongs_to :context, :polymorphic => true
  validates_inclusion_of :context_type, :allow_nil => true, :in => ['Course']
  has_many :context_module_progressions, :dependent => :destroy
  has_many :content_tags, -> { order('content_tags.position, content_tags.title') }, dependent: :destroy
  acts_as_list scope: { context: self, workflow_state: ['active', 'unpublished'] }

  serialize :prerequisites
  serialize :completion_requirements
  before_save :infer_position
  before_save :validate_prerequisites
  before_save :confirm_valid_requirements

  after_save :touch_context
  after_save :invalidate_progressions
  after_save :relock_warning_check
  validates_presence_of :workflow_state, :context_id, :context_type

  def relock_warning_check
    # if the course is already active and we're adding more stringent requirements
    # then we're going to give the user an option to re-lock students out of the modules
    # otherwise they will be able to continue as before
    @relock_warning = false
    return if self.new_record?

    if self.context.available? && self.active?
      if self.workflow_state_changed? && self.workflow_state_was == "unpublished"
        # should trigger when publishing a prerequisite for an already active module
        @relock_warning = true if self.context.context_modules.active.any?{|mod| self.is_prerequisite_for?(mod)}
      end
      if self.completion_requirements_changed?
        # removing a requirement shouldn't trigger
        @relock_warning = true if (self.completion_requirements.to_a - self.completion_requirements_was.to_a).present?
      end
      if self.prerequisites_changed?
        # ditto with removing a prerequisite
        @relock_warning = true if (self.prerequisites.to_a - self.prerequisites_was.to_a).present?
      end
      if self.unlock_at_changed?
        # adding a unlock_at date should trigger
        @relock_warning = true if self.unlock_at.present? && self.unlock_at_was.blank?
      end
    end
  end

  def relock_warning?
    @relock_warning
  end

  def relock_progressions(relocked_modules=[])
    return if relocked_modules.include?(self)
    self.class.connection.after_transaction_commit do
      relocked_modules << self
      self.context_module_progressions.update_all("workflow_state = 'locked', lock_version = lock_version + 1")
      self.invalidate_progressions

      self.context.context_modules.each do |mod|
        mod.relock_progressions(relocked_modules) if self.is_prerequisite_for?(mod)
      end
    end
  end

  def invalidate_progressions
    self.class.connection.after_transaction_commit do
      if context_module_progressions.where(current: true).update_all(current: false) > 0
        # don't queue a job unless necessary
        send_later_if_production_enqueue_args(:evaluate_all_progressions, {:strand => "module_reeval_#{self.global_context_id}"})
      end
    end
  end

  def evaluate_all_progressions
    current_column = 'context_module_progressions.current'
    current_scope = context_module_progressions.where("#{current_column} IS NULL OR #{current_column} = ?", false).preload(:user)

    current_scope.find_in_batches(batch_size: 100) do |progressions|
      cache_visibilities_for_students(progressions.map(&:user_id)) if differentiated_assignments_enabled?

      progressions.each do |progression|
        progression.context_module = self
        progression.evaluate!
      end

      clear_cached_visibilities if differentiated_assignments_enabled?
    end
  end

  def is_prerequisite_for?(mod)
    (mod.prerequisites || []).any? {|prereq| prereq[:type] == 'context_module' && prereq[:id] == self.id }
  end

  def self.module_positions(context)
    # Keep a cached hash of all modules for a given context and their
    # respective positions -- used when enforcing valid prerequisites
    # and when generating the list of downstream modules
    Rails.cache.fetch(['module_positions', context].cache_key) do
      hash = {}
      context.context_modules.not_deleted.each{|m| hash[m.id] = m.position || 0 }
      hash
    end
  end

  def remove_completion_requirement(id)
    if completion_requirements.present?
      new_requirements = completion_requirements.delete_if do |requirement|
        requirement[:id] == id
      end

      update_attribute :completion_requirements, new_requirements
    end
  end

  def infer_position
    if !self.position
      positions = ContextModule.module_positions(self.context)
      if max = positions.values.max
        self.position = max + 1
      else
        self.position = 1
      end
    end
    self.position
  end

  def validate_prerequisites
    positions = ContextModule.module_positions(self.context)
    @already_confirmed_valid_requirements = false
    prereqs = []
    (self.prerequisites || []).each do |pre|
      if pre[:type] == 'context_module'
        position = positions[pre[:id].to_i] || 0
        prereqs << pre if position && position < (self.position || 0)
      else
        prereqs << pre
      end
    end
    self.prerequisites = prereqs
    self.position
  end

  alias_method :destroy_permanently!, :destroy
  def destroy
    self.workflow_state = 'deleted'
    self.deleted_at = Time.now.utc
    ContentTag.where(:context_module_id => self).update_all(:workflow_state => 'deleted', :updated_at => Time.now.utc)
    self.send_later_if_production_enqueue_args(:update_downstreams, { max_attempts: 1, n_strand: "context_module_update_downstreams", priority: Delayed::LOW_PRIORITY }, self.position)
    save!
    true
  end

  def restore
    self.workflow_state = 'unpublished'
    self.save
  end

  def update_downstreams(original_position=nil)
    original_position ||= self.position || 0
    positions = ContextModule.module_positions(self.context).to_a.sort_by{|a| a[1] }
    downstream_ids = positions.select{|a| a[1] > (self.position || 0)}.map{|a| a[0] }
    downstreams = downstream_ids.empty? ? [] : self.context.context_modules.not_deleted.where(id: downstream_ids)
    downstreams.each {|m| m.save_without_touching_context }
  end

  workflow do
    state :active do
      event :unpublish, :transitions_to => :unpublished
    end
    state :unpublished do
      event :publish, :transitions_to => :active
    end
    state :deleted
  end

  scope :active, -> { where(:workflow_state => 'active') }
  scope :unpublished, -> { where(:workflow_state => 'unpublished') }
  scope :not_deleted, -> { where("context_modules.workflow_state<>'deleted'") }

  alias_method :published?, :active?

  def publish_items!
    self.content_tags.each do |tag|
      tag.publish if tag.unpublished?
      tag.update_asset_workflow_state!
    end
  end

  set_policy do
    given {|user, session| self.context.grants_right?(user, session, :manage_content) }
    can :read and can :create and can :update and can :delete and can :read_as_admin

    given {|user, session| self.context.grants_right?(user, session, :read_as_admin) }
    can :read and can :read_as_admin

    given {|user, session| self.context.grants_right?(user, session, :view_unpublished_items) }
    can :view_unpublished_items

    given {|user, session| self.context.grants_right?(user, session, :read) && self.active? }
    can :read
  end

  def locked_for?(user, opts={})
    return false if self.grants_right?(user, :read_as_admin)
    available = self.available_for?(user, opts)
    return {:asset_string => self.asset_string, :context_module => self.attributes} unless available
    return {:asset_string => self.asset_string, :context_module => self.attributes, :unlock_at => self.unlock_at} if self.to_be_unlocked
    false
  end

  def available_for?(user, opts={})
    return true if self.active? && !self.to_be_unlocked && self.prerequisites.blank? &&
      (self.completion_requirements.empty? || !self.require_sequential_progress)
    if self.grants_right?(user, :read_as_admin)
      return true
    elsif !self.active?
      return false
    elsif self.context.user_has_been_observer?(user)
      return true
    end

    progression = self.find_or_create_progression(user)
    # if the progression is locked, then position in the progression doesn't
    # matter. we're not available.

    tag = opts[:tag]
    res = progression && !progression.locked?
    if tag && tag.context_module_id == self.id && self.require_sequential_progress
      res = progression && !progression.locked? && progression.current_position && progression.current_position >= tag.position
    end
    if !res && opts[:deep_check_if_needed]
      progression = self.evaluate_for(user)
      if tag && tag.context_module_id == self.id && self.require_sequential_progress
        res = progression && !progression.locked? && progression.current_position && progression.current_position >= tag.position
      end
    end
    res
  end

  def current?
    (self.start_at || self.end_at) && (!self.start_at || Time.now >= self.start_at) && (!self.end_at || Time.now <= self.end_at) rescue true
  end

  def self.module_names(context)
    Rails.cache.fetch(['module_names', context].cache_key) do
      names = {}
      context.context_modules.not_deleted.select([:id, :name]).each do |mod|
        names[mod.id] = mod.name
      end
      names
    end
  end

  def prerequisites=(prereqs)
    if prereqs.is_a?(Array)
      # validate format, skipping invalid ones
      prereqs = prereqs.select do |pre|
        pre.has_key?(:id) && pre.has_key?(:name) && pre[:type] == 'context_module'
      end
    elsif prereqs.is_a?(String)
      res = []
      module_names = ContextModule.module_names(self.context)
      pres = prereqs.split(",")
      pre_regex = /module_(\d+)/
      pres.each do |pre|
        next unless match = pre_regex.match(pre)
        id = match[1].to_i
        if module_names.has_key?(id)
          res << {:id => id, :type => 'context_module', :name => module_names[id]}
        end
      end
      prereqs = res
    else
      prereqs = nil
    end
    write_attribute(:prerequisites, prereqs)
  end

  def completion_requirements=(val)
    if val.is_a?(Array)
      hash = {}
      val.each{|i| hash[i[:id]] = i }
      val = hash
    end
    if val.is_a?(Hash)
      # requirements hash can contain invalid data (e.g. {"none"=>"none"}) from the ui,
      # filter & manipulate the data to something more reasonable
      val = val.map do |id, req|
        if req.is_a?(Hash)
          req[:id] = id unless req[:id]
          req
        end
      end
      val = validate_completion_requirements(val.compact)
    else
      val = nil
    end
    write_attribute(:completion_requirements, val)
  end

  def validate_completion_requirements(requirements)
    requirements = requirements.map do |req|
      new_req = {
        id: req[:id].to_i,
        type: req[:type],
      }
      new_req[:min_score] = req[:min_score].to_f if req[:type] == 'min_score' && req[:min_score]
      new_req
    end

    tags = self.content_tags.not_deleted.index_by(&:id)
    requirements.select do |req|
      if req[:id] && (tag = tags[req[:id]])
        if %w(must_view must_mark_done must_contribute).include?(req[:type])
          true
        elsif %w(must_submit min_score).include?(req[:type])
          true if tag.scoreable?
        end
      end
    end
  end

  def completion_requirements_visible_to(user)
    valid_ids = content_tags_visible_to(user).map(&:id)
    completion_requirements.select { |cr| valid_ids.include? cr[:id]  }
  end

  def content_tags_visible_to(user, opts={})
    @content_tags_visible_to ||= {}
    @content_tags_visible_to[user.try(:id)] ||= begin
      is_teacher = opts[:is_teacher] != false && self.grants_right?(user, :read_as_admin)
      tags = is_teacher ? cached_not_deleted_tags : cached_active_tags

      if !is_teacher && differentiated_assignments_enabled? && user
        opts[:is_teacher] = false
        tags = filter_tags_for_da(tags, user, opts)
      end

      if !is_teacher
        tags = ContextModule.filter_tags_per_section(tags, user, opts)
      end

      tags

      # always return an array now because filter_tags_for_da *might* return one
      tags.to_a
    end
  end

<<<<<<< HEAD
  def visibility_for_user(user)
    opts = {}
    opts[:can_read] = self.context.grants_right?(user, :read)
    if opts[:can_read]
      opts[:can_read_as_admin] = self.context.grants_right?(user, :read_as_admin)
      opts[:differentiated_assignments] = !opts[:can_read_as_admin] && self.differentiated_assignments_enabled?
    end
    opts
  end

  def filter_tags_per_section(tags, user, opts={})
=======
  def self.filter_tags_per_section(tags, user, opts={})
>>>>>>> bd7f8044
    filtered = []

    user_section_ids = []
    user.enrollments.active.each do |e|
      user_section_ids << e.course_section_id
    end

    tags.each do |tag|
      restrictions = ContentTagSectionRestriction.where(:content_tag_id => tag.id)
      if restrictions.empty?
        # no restrictions = content available to everyone
        filtered << tag
      else
        # if it is restricted to one of the user sections, we cool.
        unless restrictions.where(:section_id => user_section_ids).empty?
          filtered << tag
        end
      end
    end
    filtered
  end

  def filter_tags_for_da(tags, user, opts={})
    filter = Proc.new{|tags, user_ids, course_id, opts|
      visible_assignments = opts[:assignment_visibilities] || assignment_visibilities_for_users(user_ids)
      visible_discussions = opts[:discussion_visibilities] || discussion_visibilities_for_users(user_ids)
      visible_quizzes = opts[:quiz_visibilities] || quiz_visibilities_for_users(user_ids)
      tags.select{|tag|
        case tag.content_type;
        when 'Assignment'; visible_assignments.include?(tag.content_id);
        when 'DiscussionTopic'; visible_discussions.include?(tag.content_id);
        when *Quizzes::Quiz.class_names; visible_quizzes.include?(tag.content_id);
        else; true; end
      }
    }

    tags = DifferentiableAssignment.filter(tags, user, self.context, opts) do |tags, user_ids|
      filter.call(tags, user_ids, self.context_id, opts)
    end

    tags
  end

  def reload
    clear_cached_lookups
    super
  end

  def clear_cached_lookups
    @cached_active_tags = nil
    @cached_not_deleted_tags = nil
    @content_tags_visible_to = nil
  end

  def cached_active_tags
    @cached_active_tags ||= begin
      if self.content_tags.loaded?
        # don't reload the preloaded content
        self.content_tags.select{|tag| tag.active?}
      else
        self.content_tags.active.to_a
      end
    end
  end

  def cached_not_deleted_tags
    @cached_not_deleted_tags ||= begin
      if self.content_tags.loaded?
        # don't reload the preloaded content
        self.content_tags.select{|tag| !tag.deleted?}
      else
        self.content_tags.not_deleted.to_a
      end
    end
  end

  def add_item(params, added_item=nil, opts={})
    params[:type] = params[:type].underscore if params[:type]
    position = opts[:position] || (self.content_tags.not_deleted.maximum(:position) || 0) + 1
    position = [position, params[:position].to_i].max if params[:position]
    if params[:type] == "wiki_page" || params[:type] == "page"
      item = opts[:wiki_page] || self.context.wiki.wiki_pages.where(id: params[:id]).first
    elsif params[:type] == "attachment" || params[:type] == "file"
      item = opts[:attachment] || self.context.attachments.not_deleted.find_by_id(params[:id])
    elsif params[:type] == "assignment"
      item = opts[:assignment] || self.context.assignments.active.where(id: params[:id]).first
    elsif params[:type] == "discussion_topic" || params[:type] == "discussion"
      item = opts[:discussion_topic] || self.context.discussion_topics.active.where(id: params[:id]).first
    elsif params[:type] == "quiz"
      item = opts[:quiz] || self.context.quizzes.active.where(id: params[:id]).first
    end
    workflow_state = ContentTag.asset_workflow_state(item) if item
    workflow_state ||= 'active'
    if params[:type] == 'external_url'
      title = params[:title]
      added_item ||= self.content_tags.build(:context => self.context)
      added_item.attributes = {
        :url => params[:url],
        :new_tab => params[:new_tab],
        :tag_type => 'context_module',
        :title => title,
        :indent => params[:indent],
        :position => position
      }
      added_item.content_id = 0
      added_item.content_type = 'ExternalUrl'
      added_item.context_module_id = self.id
      added_item.indent = params[:indent] || 0
      added_item.workflow_state = 'unpublished'
      added_item.save
      added_item
    elsif params[:type] == 'context_external_tool' || params[:type] == 'external_tool' || params[:type] == 'lti/message_handler'
      title = params[:title]
      added_item ||= self.content_tags.build(:context => self.context)

      content = if params[:type] == 'lti/message_handler'
                  Lti::MessageHandler.for_context(context).where(id: params[:id]).first
                else
                  ContextExternalTool.find_external_tool(params[:url], self.context, params[:id].to_i) || ContextExternalTool.new.tap { |tool| tool.id = 0 }
                end
      added_item.attributes = {
        content: content,
        :url => params[:url],
        :new_tab => params[:new_tab],
        :tag_type => 'context_module',
        :title => title,
        :indent => params[:indent],
        :position => position
      }
      added_item.context_module_id = self.id
      added_item.indent = params[:indent] || 0
      added_item.workflow_state = 'unpublished'
      added_item.save
      added_item
    elsif params[:type] == 'context_module_sub_header' || params[:type] == 'sub_header'
      title = params[:title]
      added_item ||= self.content_tags.build(:context => self.context)
      added_item.attributes = {
        :tag_type => 'context_module',
        :title => title,
        :indent => params[:indent],
        :position => position
      }
      added_item.content_id = 0
      added_item.content_type = 'ContextModuleSubHeader'
      added_item.context_module_id = self.id
      added_item.indent = params[:indent] || 0
      added_item.workflow_state = 'unpublished'
      added_item.save
      added_item
    else
      return nil unless item
      title = params[:title] || (item.title rescue item.name)
      added_item ||= self.content_tags.build(:context => context)
      added_item.attributes = {
        :content => item,
        :tag_type => 'context_module',
        :title => title,
        :indent => params[:indent],
        :position => position
      }
      added_item.context_module_id = self.id
      added_item.indent = params[:indent] || 0
      added_item.workflow_state = workflow_state
      added_item.save
      added_item
    end

    if params[:section_restrict]
      params[:section_restrict].each do |r|
        ContentTagSectionRestriction.create(
          :content_tag_id => added_item.id,
          :section_id => r
        )
      end
    end

    added_item
  end

  def update_for(user, action, tag, points=nil)
    retry_count = 0
    return nil unless self.context.grants_right?(user, :participate_as_student)
    return nil unless progression = self.evaluate_for(user)
    return nil if progression.locked?

    progression.update_requirement_met!(action, tag, points)
    progression
  end

  def completion_requirement_for(action, tag)
    self.completion_requirements.to_a.find do |requirement|
      next false unless requirement[:id] == tag.local_id

      case requirement[:type]
      when 'must_view'
        action == :read || action == :contributed
      when 'must_mark_done'
        action == :done
      when 'must_contribute'
        action == :contributed
      when 'must_submit'
        action == :scored || action == :submitted
      when 'min_score'
        action == :scored ||
          action == :submitted # to mark progress in the incomplete_requirements (moves from 'unlocked' to 'started')
      else
        false
      end
    end
  end

  def self.requirement_description(req)
    case req[:type]
    when 'must_view'
      t('requirements.must_view', "must view the page")
    when 'must_mark_done'
      t("must mark as done")
    when 'must_contribute'
      t('requirements.must_contribute', "must contribute to the page")
    when 'must_submit'
      t('requirements.must_submit', "must submit the assignment")
    when 'min_score'
      t('requirements.min_score', "must score at least a %{score}", :score => req[:min_score])
    else
      nil
    end
  end

  def active_prerequisites
    return [] unless self.prerequisites.any?
    prereq_ids = self.prerequisites.select{|pre|pre[:type] == 'context_module'}.map{|pre| pre[:id] }
    active_ids = self.context.context_modules.active.where(:id => prereq_ids).pluck(:id)
    self.prerequisites.select{|pre| pre[:type] == 'context_module' && active_ids.member?(pre[:id])}
  end

  def confirm_valid_requirements(do_save=false)
    return if @already_confirmed_valid_requirements
    @already_confirmed_valid_requirements = true
    # the write accessor validates for us
    self.completion_requirements = self.completion_requirements || []
    self.save if do_save && self.completion_requirements_changed?
    self.completion_requirements
  end

  def find_or_create_progressions(users)
    users = Array(users)
    users_hash = {}
    users.each{|u| users_hash[u.id] = u }
    progressions = self.context_module_progressions.where(user_id: users)
    progressions_hash = {}
    progressions.each{|p| progressions_hash[p.user_id] = p }
    newbies = users.select{|u| !progressions_hash[u.id] }
    progressions += newbies.map{|u| find_or_create_progression(u) }
    progressions.each{|p| p.user = users_hash[p.user_id] }
    progressions.uniq
  end

  def find_or_create_progression(user)
    return nil unless user
    progression = nil
    self.shard.activate do
      Shackles.activate(:master) do
        progression = context_module_progressions.where(user_id: user).first
        if !progression && context.enrollments.except(:preload).where(user_id: user).exists? # check if we should even be creating a progression for this user
          self.class.unique_constraint_retry do |retry_count|
            progression = context_module_progressions.where(user_id: user).first if retry_count > 0
            progression ||= context_module_progressions.create!(user: user)
          end
        end
      end
    end
    progression.context_module = self if progression
    progression
  end

  def evaluate_for(user_or_progression)
    if user_or_progression.is_a?(ContextModuleProgression)
      progression, user = [user_or_progression, user_or_progression.user]
    else
      progression, user = [self.find_or_create_progression(user_or_progression), user_or_progression] if user_or_progression
    end
    return nil unless progression && user

    progression.context_module = self if progression.context_module_id == self.id
    progression.user = user if progression.user_id == user.id

    progression.evaluate!
  end

  def to_be_unlocked
    self.unlock_at && self.unlock_at > Time.now
  end

  def migration_position
    @migration_position_counter ||= 0
    @migration_position_counter = @migration_position_counter + 1
  end
  attr_accessor :item_migration_position

  VALID_COMPLETION_EVENTS = [:publish_final_grade].freeze

  def completion_events
    (read_attribute(:completion_events) || '').split(',').map(&:to_sym)
  end

  def completion_events=(value)
    return write_attribute(:completion_events, nil) unless value
    write_attribute(:completion_events, (value.map(&:to_sym) & VALID_COMPLETION_EVENTS).join(','))
  end

  VALID_COMPLETION_EVENTS.each do |event|
    self.class_eval <<-CODE
      def #{event}=(value)
        if Canvas::Plugin.value_to_boolean(value)
          self.completion_events |= [:#{event}]
        else
          self.completion_events -= [:#{event}]
        end
      end

      def #{event}?
        completion_events.include?(:#{event})
      end
    CODE
  end

  def completion_event_callbacks
    callbacks = []
    if publish_final_grade? && (plugin = Canvas::Plugin.find('grade_export')) && plugin.enabled?
      callbacks << lambda { |user| context.publish_final_grades(user, user.id) }
    end
    callbacks
  end

  def differentiated_assignments_enabled?
    @differentiated_assignments_enabled ||= context.feature_enabled?(:differentiated_assignments)
  end

  def clear_cached_visibilities
    @content_tags_visible_to = nil
    @assignment_visibilities_by_user = nil
    @discussion_visibilities_by_user = nil
    @quiz_visibilities_by_user = nil
    @differentiated_assignments_enabled = nil
  end

  # call this method before filtering content tags for many users
  # this will avoid an N+1 query when finding individual visibilities
  def cache_visibilities_for_students(student_ids)
    raise "don't call this method without differentiated_assignments enabled" unless differentiated_assignments_enabled?
    @assignment_visibilities_by_user ||= AssignmentStudentVisibility.visible_assignment_ids_in_course_by_user(user_id: student_ids, course_id: [context.id])
    @discussion_visibilities_by_user ||= DiscussionTopic.visible_ids_by_user(user_id: student_ids, course_id: [context.id])
    @quiz_visibilities_by_user ||= Quizzes::QuizStudentVisibility.visible_quiz_ids_in_course_by_user(user_id: student_ids, course_id: [context.id])
  end

  # *_visibilities_for_users are preferably used with cache_visibilities_for_students
  # when called in batches
  def assignment_visibilities_for_users(user_ids)
    assignment_visibilities_by_user = @assignment_visibilities_by_user || AssignmentStudentVisibility.visible_assignment_ids_in_course_by_user(user_id: user_ids, course_id: [context.id])
    user_ids.flat_map{|id| assignment_visibilities_by_user[id]}
  end

  def discussion_visibilities_for_users(user_ids)
    discussion_visibilities_by_user = @discussion_visibilities_by_user || DiscussionTopic.visible_ids_by_user(user_id: user_ids, course_id: [context.id])
    user_ids.flat_map{|id| discussion_visibilities_by_user[id]}
  end

  def quiz_visibilities_for_users(user_ids)
    quiz_visibilities_by_user = @quiz_visibilities_by_user || Quizzes::QuizStudentVisibility.visible_quiz_ids_in_course_by_user(user_id: user_ids, course_id: [context.id])
    user_ids.flat_map{|id| quiz_visibilities_by_user[id]}
  end
end<|MERGE_RESOLUTION|>--- conflicted
+++ resolved
@@ -367,7 +367,6 @@
     end
   end
 
-<<<<<<< HEAD
   def visibility_for_user(user)
     opts = {}
     opts[:can_read] = self.context.grants_right?(user, :read)
@@ -378,10 +377,7 @@
     opts
   end
 
-  def filter_tags_per_section(tags, user, opts={})
-=======
   def self.filter_tags_per_section(tags, user, opts={})
->>>>>>> bd7f8044
     filtered = []
 
     user_section_ids = []
