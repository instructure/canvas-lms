--- conflicted
+++ resolved
@@ -26,6 +26,7 @@
 
   include MasterCourses::Restrictor
   restrict_columns :state, [:workflow_state]
+  restrict_columns :settings, [:prerequisites, :completion_requirements, :requirement_count, :require_sequential_progress]
 
   belongs_to :context, polymorphic: [:course]
   belongs_to :root_account, :class_name => 'Account'
@@ -45,8 +46,8 @@
   after_save :relock_warning_check
   after_save :clear_discussion_stream_items
   after_save :send_items_to_stream
-  validates_presence_of :workflow_state, :context_id, :context_type
-  validates_presence_of :name, :if => :require_presence_of_name
+  validates :workflow_state, :context_id, :context_type, presence: true
+  validates :name, presence: { :if => :require_presence_of_name }
   attr_accessor :require_presence_of_name
 
   def relock_warning_check
@@ -106,10 +107,8 @@
         # don't queue a job unless necessary
         delay_if_production(strand: "module_reeval_#{self.global_context_id}").evaluate_all_progressions
       end
-      if @discussion_topics_to_recalculate
-        @discussion_topics_to_recalculate.each do |dt|
-          dt.delay_if_production(strand: "module_reeval_#{self.global_context_id}").recalculate_context_module_actions!
-        end
+      @discussion_topics_to_recalculate&.each do |dt|
+        dt.delay_if_production(strand: "module_reeval_#{self.global_context_id}").recalculate_context_module_actions!
       end
     end
   end
@@ -160,13 +159,13 @@
   end
 
   def infer_position
-    if !self.position
+    unless self.position
       positions = ContextModule.module_positions(self.context)
-      if (max = positions.values.max)
-        self.position = max + 1
-      else
-        self.position = 1
-      end
+      self.position = if (max = positions.values.max)
+                        max + 1
+                      else
+                        1
+                      end
     end
     self.position
   end
@@ -259,9 +258,7 @@
   def duplicate
     copy_title = get_copy_title(self, t("Copy"), self.name)
     new_module = duplicate_base_model(copy_title)
-    living_tags = self.content_tags.select do |content_tag|
-      !content_tag.deleted?
-    end
+    living_tags = self.content_tags.reject(&:deleted?)
     new_module.content_tags = living_tags.map do |content_tag|
       duplicate_content_tag(content_tag)
     end
@@ -326,7 +323,7 @@
     positions = ContextModule.module_positions(self.context).to_a.sort_by { |a| a[1] }
     downstream_ids = positions.select { |a| a[1] > (self.position || 0) }.map { |a| a[0] }
     downstreams = downstream_ids.empty? ? [] : self.context.context_modules.not_deleted.where(id: downstream_ids)
-    downstreams.each { |m| m.save_without_touching_context }
+    downstreams.each(&:save_without_touching_context)
   end
 
   workflow do
@@ -453,12 +450,13 @@
 
   def prerequisites=(prereqs)
     Rails.cache.delete(['module_names', context].cache_key) # ensure the module list is up to date
-    if prereqs.is_a?(Array)
+    case prereqs
+    when Array
       # validate format, skipping invalid ones
       prereqs = prereqs.select do |pre|
-        pre.has_key?(:id) && pre.has_key?(:name) && pre[:type] == 'context_module'
-      end
-    elsif prereqs.is_a?(String)
+        pre.key?(:id) && pre.key?(:name) && pre[:type] == 'context_module'
+      end
+    when String
       res = []
       module_names = ContextModule.module_names(self.context)
       pres = prereqs.split(",")
@@ -467,7 +465,7 @@
         next unless (match = pre_regex.match(pre))
 
         id = match[1].to_i
-        if module_names.has_key?(id)
+        if module_names.key?(id)
           res << { :id => id, :type => 'context_module', :name => module_names[id] }
         end
       end
@@ -515,9 +513,9 @@
     tags = self.content_tags.not_deleted.index_by(&:id)
     validated_reqs = requirements.select do |req|
       if req[:id] && (tag = tags[req[:id]])
-        if %w(must_view must_mark_done must_contribute).include?(req[:type])
+        if %w[must_view must_mark_done must_contribute].include?(req[:type])
           true
-        elsif %w(must_submit min_score).include?(req[:type])
+        elsif %w[must_submit min_score].include?(req[:type])
           true if tag.scoreable?
         end
       end
@@ -616,7 +614,7 @@
   def cached_active_tags
     @cached_active_tags ||= if self.content_tags.loaded?
                               # don't reload the preloaded content
-                              self.content_tags.select { |tag| tag.active? }
+                              self.content_tags.select(&:active?)
                             else
                               self.content_tags.active.to_a
                             end
@@ -625,7 +623,7 @@
   def cached_not_deleted_tags
     @cached_not_deleted_tags ||= if self.content_tags.loaded?
                                    # don't reload the preloaded content
-                                   self.content_tags.select { |tag| !tag.deleted? }
+                                   self.content_tags.reject(&:deleted?)
                                  else
                                    self.content_tags.not_deleted.to_a
                                  end
@@ -635,21 +633,23 @@
     params[:type] = params[:type].underscore if params[:type]
     position = opts[:position] || ((self.content_tags.not_deleted.maximum(:position) || 0) + 1)
     position = [position, params[:position].to_i].max if params[:position]
-    if params[:type] == "wiki_page" || params[:type] == "page"
+    case params[:type]
+    when "wiki_page", "page"
       item = opts[:wiki_page] || self.context.wiki_pages.where(id: params[:id]).first
-    elsif params[:type] == "attachment" || params[:type] == "file"
-      item = opts[:attachment] || self.context.attachments.not_deleted.find_by_id(params[:id])
-    elsif params[:type] == "assignment"
+    when "attachment", "file"
+      item = opts[:attachment] || self.context.attachments.not_deleted.find_by(id: params[:id])
+    when "assignment"
       item = opts[:assignment] || self.context.assignments.active.where(id: params[:id]).first
       item = item.submittable_object if item.respond_to?(:submittable_object) && item.submittable_object
-    elsif params[:type] == "discussion_topic" || params[:type] == "discussion"
+    when "discussion_topic", "discussion"
       item = opts[:discussion_topic] || self.context.discussion_topics.active.where(id: params[:id]).first
-    elsif params[:type] == "quiz"
+    when "quiz"
       item = opts[:quiz] || self.context.quizzes.active.where(id: params[:id]).first
     end
     workflow_state = ContentTag.asset_workflow_state(item) if item
     workflow_state ||= 'active'
-    if params[:type] == 'external_url'
+    case params[:type]
+    when 'external_url'
       title = params[:title]
       added_item ||= self.content_tags.build(:context => self.context)
       added_item.attributes = {
@@ -665,13 +665,7 @@
       added_item.context_module_id = self.id
       added_item.indent = params[:indent] || 0
       added_item.workflow_state = 'unpublished' if added_item.new_record?
-<<<<<<< HEAD
-      added_item.save
-      added_item
-    elsif params[:type] == 'context_external_tool' || params[:type] == 'external_tool' || params[:type] == 'lti/message_handler'
-=======
     when 'context_external_tool', 'external_tool', 'lti/message_handler'
->>>>>>> 118dd2ea
       title = params[:title]
       added_item ||= self.content_tags.build(:context => self.context)
 
@@ -708,13 +702,7 @@
             context_external_tool: content
           )
       end
-<<<<<<< HEAD
-      added_item.save
-      added_item
-    elsif params[:type] == 'context_module_sub_header' || params[:type] == 'sub_header'
-=======
     when 'context_module_sub_header', 'sub_header'
->>>>>>> 118dd2ea
       title = params[:title]
       added_item ||= self.content_tags.build(:context => self.context)
       added_item.attributes = {
@@ -762,7 +750,7 @@
     new_tags = []
     items.each do |item|
       next unless item.is_a?(ActiveRecord::Base)
-      next unless %w(Attachment Assignment WikiPage Quizzes::Quiz DiscussionTopic ContextExternalTool).include?(item.class_name)
+      next unless %w[Attachment Assignment WikiPage Quizzes::Quiz DiscussionTopic ContextExternalTool].include?(item.class_name)
 
       item = item.submittable_object if item.is_a?(Assignment) && item.submittable_object
       next if tags.any? { |tag| tag.content_type == item.class_name && tag.content_id == item.id }
@@ -778,7 +766,7 @@
 
     tag_ids_to_move = {}
     tags_before = start_pos < 2 ? [] : tags[0..start_pos - 2]
-    tags_after = start_pos > tags.length ? [] : tags[start_pos - 1..-1]
+    tags_after = start_pos > tags.length ? [] : tags[start_pos - 1..]
     (tags_before + new_tags + tags_after).each_with_index do |item, index|
       index_change = index + 1 - item.position
       if index_change != 0
@@ -855,7 +843,7 @@
     progressions = self.context_module_progressions.where(user_id: users)
     progressions_hash = {}
     progressions.each { |p| progressions_hash[p.user_id] = p }
-    newbies = users.select { |u| !progressions_hash[u.id] }
+    newbies = users.reject { |u| progressions_hash[u.id] }
     progressions += newbies.map { |u| find_or_create_progression(u) }
     progressions.each { |p| p.user = users_hash[p.user_id] }
     progressions.uniq
@@ -900,7 +888,7 @@
 
   def migration_position
     @migration_position_counter ||= 0
-    @migration_position_counter = @migration_position_counter + 1
+    @migration_position_counter += 1
   end
   attr_accessor :item_migration_position
 
@@ -920,7 +908,7 @@
   end
 
   VALID_COMPLETION_EVENTS.each do |event|
-    self.class_eval <<-CODE
+    self.class_eval <<~RUBY, __FILE__, __LINE__ + 1
       def #{event}=(value)
         if Canvas::Plugin.value_to_boolean(value)
           self.completion_events |= [:#{event}]
@@ -932,7 +920,7 @@
       def #{event}?
         completion_events.include?(:#{event})
       end
-    CODE
+    RUBY
   end
 
   def completion_event_callbacks
