# frozen_string_literal: true

#
# Copyright (C) 2014 - present Instructure, Inc.
#
# This file is part of Canvas.
#
# Canvas is free software: you can redistribute it and/or modify it under
# the terms of the GNU Affero General Public License as published by the Free
# Software Foundation, version 3 of the License.
#
# Canvas is distributed in the hope that it will be useful, but WITHOUT ANY
# WARRANTY; without even the implied warranty of MERCHANTABILITY or FITNESS FOR
# A PARTICULAR PURPOSE. See the GNU Affero General Public License for more
# details.
#
# You should have received a copy of the GNU Affero General Public License along
# with this program. If not, see <http://www.gnu.org/licenses/>.

require_dependency 'importers'

module Importers
  class ContextModuleImporter < Importer
    self.item_class = ContextModule

    MAX_URL_LENGTH = 2000

    def self.linked_resource_type_class(type)
      case type
      when /wiki_type|wikipage/i
        WikiPage
      when /page_type|file_type|attachment/i
        Attachment
      when /assignment|project/i
        Assignment
      when /discussion|topic/i
        DiscussionTopic
      when /assessment|quiz/i
        Quizzes::Quiz
      when /contextexternaltool/i
        ContextExternalTool
      end
    end

    def self.select_all_linked_module_items(data, migration)
      return if migration.import_everything?

      (data['modules'] || []).each do |mod|
        self.select_linked_module_items(mod, migration)
      end
    end

    def self.select_linked_module_items(mod, migration, select_all = false)
      if select_all || migration.import_object?("context_modules", mod['migration_id']) || migration.import_object?("modules", mod['migration_id'])
        (mod['items'] || []).each do |item|
          if item['type'] == 'submodule'
            # recursively select content in submodules
            self.select_linked_module_items(item, migration, true)
          elsif resource_class = linked_resource_type_class(item['linked_resource_type'])
            migration.import_object!(resource_class.table_name, item['linked_resource_id'])
          end
        end
      else
        (mod['items'] || []).each do |item|
          if item['type'] == 'submodule'
            self.select_linked_module_items(item, migration) # the parent may not be selected, but a sub-module may be
          end
        end
      end
    end

    def self.process_migration(data, migration)
      modules = data['modules'] ? data['modules'] : []
      migration.last_module_position = migration.context.context_modules.maximum(:position) if migration.is_a?(ContentMigration)

      modules.each do |mod|
        self.process_module(mod, migration)
      end
      migration.context.context_modules.first.try(:fix_position_conflicts)
      migration.context.touch
    end

    def self.process_module(mod, migration)
      if migration.import_object?("context_modules", mod['migration_id']) || migration.import_object?("modules", mod['migration_id'])
        begin
          self.import_from_migration(mod, migration.context, migration)
        rescue
          migration.add_import_warning(t('#migration.module_type', "Module"), mod[:title], $!)
        end
      else
        # recursively find sub modules
        (mod['items'] || []).each do |item|
          next unless item['type'] == 'submodule'

          self.process_module(item, migration)
        end
      end
    end

    def self.flatten_item(item, indent)
      if item['type'] == 'submodule'
        sub_items = []
        sub_items << { :type => 'heading', :title => item['title'], :indent => indent, :migration_id => item['migration_id'] }.with_indifferent_access
        sub_items += (item['items'] || []).map { |item| self.flatten_item(item, indent + 1) }
        sub_items
      else
        item[:indent] = (item[:indent] || 0) + indent
        item
      end
    end

    def self.import_from_migration(hash, context, migration, item = nil)
      hash = hash.with_indifferent_access
      return nil if hash[:migration_id] && hash[:modules_to_import] && !hash[:modules_to_import][hash[:migration_id]]

      item ||= ContextModule.where(context_type: context.class.to_s, context_id: context, id: hash[:id]).first
      item ||= ContextModule.where(context_type: context.class.to_s, context_id: context, migration_id: hash[:migration_id]).first if hash[:migration_id]
      item ||= ContextModule.new(:context => context)
      item.migration_id = hash[:migration_id]
      migration.add_imported_item(item)
      item.name = hash[:title] || hash[:description]
      item.mark_as_importing!(migration)

      if item.deleted? && migration.for_master_course_import? &&
         migration.master_course_subscription.content_tag_for(item)&.downstream_changes&.include?("manually_deleted")
        return # it's been deleted downstream, just leave it (and any imported items) alone and return
      end

      if hash[:workflow_state] == 'unpublished'
        item.workflow_state = 'unpublished' if item.new_record? || item.deleted? || migration.for_master_course_import? # otherwise leave it alone
      else
        item.workflow_state = 'active'
      end

      position = (hash[:position] || hash[:order])&.to_i
      if (item.new_record? || item.workflow_state_was == 'deleted') && migration.try(:last_module_position) # try to import new modules after current ones instead of interweaving positions
        position = migration.last_module_position + (position || 1)
      end
      item.position = position
      item.context = context

      if hash.has_key?(:unlock_at) && (migration.for_master_course_import? || hash[:unlock_at].present?)
        item.unlock_at = Canvas::Migration::MigratorHelper.get_utc_time_from_timestamp(hash[:unlock_at])
      end

      item.require_sequential_progress = hash[:require_sequential_progress] if hash.has_key?(:require_sequential_progress)
      item.requirement_count = hash[:requirement_count] if hash.has_key?(:requirement_count)

      if hash[:prerequisites]
        preqs = []
        hash[:prerequisites].each do |prereq|
          if prereq[:module_migration_id]
            if ref_mod = ContextModule.where(context_type: context.class.to_s, context_id: context, migration_id: prereq[:module_migration_id]).first
              preqs << { :type => "context_module", :name => ref_mod.name, :id => ref_mod.id }
            end
          end
        end
        item.prerequisites = preqs if preqs.length > 0 || migration.for_master_course_import?
      end
      item.save!

      item_map = {}
      item.item_migration_position ||= (item.content_tags.not_deleted.pluck(:position).compact + [item.content_tags.not_deleted.count]).max
      items = hash[:items] || []
      items = items.map { |item| self.flatten_item(item, 0) }.flatten

      imported_migration_ids = []

      items.each do |tag_hash|
        begin
          tags = self.add_module_item_from_migration(item, tag_hash, 0, context, item_map, migration)
          imported_migration_ids.concat tags.map(&:migration_id)
        rescue
          migration.add_import_warning(t(:migration_module_item_type, "Module Item"), tag_hash[:title], $!)
        end
      end

      item.content_tags.where.not(:migration_id => nil)
          .where.not(:migration_id => imported_migration_ids).each do |tag|
        tag.skip_downstream_changes!
        tag.destroy # clear out missing items afterwards
      end

      item.content_tags.first&.fix_position_conflicts

      if hash[:completion_requirements]
        c_reqs = []
        hash[:completion_requirements].each do |req|
          if item_ref = item_map[req[:item_migration_id]]
            req[:id] = item_ref.id
            req.delete :item_migration_id
            c_reqs << req
          end
        end
        if c_reqs.length > 0 || migration.for_master_course_import? # allow clearing requirements on sync
          item.completion_requirements = c_reqs
          item.save
        end
      end

      item
    end

    def self.add_module_item_from_migration(context_module, hash, level, context, item_map, migration)
      hash = hash.with_indifferent_access
      hash[:migration_id] ||= hash[:item_migration_id]
      hash[:migration_id] ||= Digest::MD5.hexdigest(hash[:title]) if hash[:title]
      existing_item = context_module.content_tags.where(id: hash[:id]).first if hash[:id].present?
      existing_item ||= context_module.content_tags.where(migration_id: hash[:migration_id]).first if hash[:migration_id]
      existing_item ||= ContentTag.new(:context_module => context_module, :context => context)

      is_new_record = existing_item.new_record?

      existing_item.mark_as_importing!(migration)
      migration.add_imported_item(existing_item)

      existing_item.migration_id = hash[:migration_id]
      hash[:indent] = [hash[:indent] || 0, level].max
      resource_class = linked_resource_type_class(hash[:linked_resource_type])
      if resource_class == WikiPage
        wiki = context_module.context.wiki_pages.where(migration_id: hash[:linked_resource_id]).first if hash[:linked_resource_id]
        if wiki
          item = context_module.add_item({
                                           :title => wiki.title.presence || hash[:title] || hash[:linked_resource_title],
                                           :type => 'wiki_page',
                                           :id => wiki.id,
                                           :indent => hash[:indent].to_i
                                         }, existing_item, :wiki_page => wiki, :position => context_module.migration_position)
        end
      elsif resource_class == Attachment
        file = context_module.context.attachments.not_deleted.where(migration_id: hash[:linked_resource_id]).first if hash[:linked_resource_id]
        if file
          title = hash[:title] || hash[:linked_resource_title]
          item = context_module.add_item({
                                           :title => title,
                                           :type => 'attachment',
                                           :id => file.id,
                                           :indent => hash[:indent].to_i
                                         }, existing_item, :attachment => file, :position => context_module.migration_position)
        end
      elsif resource_class == Assignment
        ass = context_module.context.assignments.where(migration_id: hash[:linked_resource_id]).first if hash[:linked_resource_id]
        if ass
          item = context_module.add_item({
                                           :title => ass.title.presence || hash[:title] || hash[:linked_resource_title],
                                           :type => 'assignment',
                                           :id => ass.id,
                                           :indent => hash[:indent].to_i
                                         }, existing_item, :assignment => ass, :position => context_module.migration_position)
        end
      elsif (hash[:linked_resource_type] || hash[:type]) =~ /folder|heading|contextmodulesubheader/i
        # just a snippet of text
        item = context_module.add_item({
                                         :title => hash[:title] || hash[:linked_resource_title],
                                         :type => 'context_module_sub_header',
                                         :indent => hash[:indent].to_i
                                       }, existing_item, :position => context_module.migration_position)
      elsif hash[:linked_resource_type] =~ /url/i
        # external url
        if url = hash[:url]
          if (CanvasHttp.validate_url(hash[:url]) rescue nil)
            url = migration.process_domain_substitutions(url)

            item = context_module.add_item({
                                             :title => hash[:title] || hash[:linked_resource_title] || hash['description'],
                                             :type => 'external_url',
                                             :indent => hash[:indent].to_i,
                                             :url => url
                                           }, existing_item, :position => context_module.migration_position)
          else
            migration.add_import_warning(t(:migration_module_item_type, "Module Item"), hash[:title], "#{hash[:url]} is not a valid URL")
          end
        end
      elsif resource_class == ContextExternalTool
        # external tool
        external_tool_id = nil
        external_tool_url = hash[:url]

        if hash[:linked_resource_global_id] && (!migration || !migration.cross_institution?)
          external_tool_id = hash[:linked_resource_global_id]
        elsif arr = migration.find_external_tool_translation(hash[:linked_resource_id])
          external_tool_id = arr[0]
          custom_fields = arr[1]
          if custom_fields.present?
            external_tool_url = add_custom_fields_to_url(hash[:url], custom_fields) || hash[:url]
          end
        elsif hash[:linked_resource_id] && et = context_module.context.context_external_tools.active.where(migration_id: hash[:linked_resource_id]).first
          external_tool_id = et.id
        end

        if external_tool_url
          title = hash[:title] || hash[:linked_resource_title] || hash['description']

          external_tool_url = migration.process_domain_substitutions(external_tool_url)
          if external_tool_id.nil?
            migration.add_warning(t(:foreign_lti_tool,
                                    %q{The account External Tool for module item "%{title}" must be configured before the item can be launched},
                                    :title => title))
          end

          item = context_module.add_item({
<<<<<<< HEAD
            :title => title,
            :type => 'context_external_tool',
            :indent => hash[:indent].to_i,
            :url => external_tool_url,
            :id => external_tool_id,
            :lti_resource_link_lookup_uuid => hash[:lti_resource_link_lookup_uuid]
          }, existing_item, :position => context_module.migration_position)
=======
                                           :title => title,
                                           :type => 'context_external_tool',
                                           :indent => hash[:indent].to_i,
                                           :url => external_tool_url,
                                           :id => external_tool_id,
                                           :lti_resource_link_lookup_uuid => hash[:lti_resource_link_lookup_uuid]
                                         }, existing_item, :position => context_module.migration_position)
>>>>>>> 2d7a0709
          if item.associated_asset && item.associated_asset_id.nil?
            migration.add_warning(
              t(
                'The External Tool resource link (including any possible custom ' \
                  'parameters) could not be set for module item "%{title}"',
                title: title
              )
            )
          end
        end
      elsif resource_class == Quizzes::Quiz
        quiz = context_module.context.quizzes.where(migration_id: hash[:linked_resource_id]).first if hash[:linked_resource_id]
        if quiz
          item = context_module.add_item({
                                           :title => quiz.title.presence || hash[:title] || hash[:linked_resource_title],
                                           :type => 'quiz',
                                           :indent => hash[:indent].to_i,
                                           :id => quiz.id
                                         }, existing_item, :quiz => quiz, :position => context_module.migration_position)
        end
      elsif resource_class == DiscussionTopic
        topic = context_module.context.discussion_topics.where(migration_id: hash[:linked_resource_id]).first if hash[:linked_resource_id]
        if topic && topic.is_announcement
          migration.add_warning(t("The announcement \"%{title}\" could not be linked to the module \"%{mod_title}\"", :title => hash[:title], :mod_title => context_module.name))
        elsif topic
          item = context_module.add_item({
                                           :title => topic.title.presence || hash[:title] || hash[:linked_resource_title],
                                           :type => 'discussion_topic',
                                           :indent => hash[:indent].to_i,
                                           :id => topic.id
                                         }, existing_item, :discussion_topic => topic, :position => context_module.migration_position)
        end
      elsif hash[:linked_resource_type] == 'UNSUPPORTED_TYPE'
        # We know what this is and that we don't support it
      else
        # We don't know what this is
      end
      items = []
      if item
        item_map[hash[:migration_id]] = item if hash[:migration_id]
        item.migration_id = hash[:migration_id]
        item.new_tab = hash[:new_tab]

        if is_new_record && (!hash[:position] || context_module.item_migration_position) # we're adding new items to an existing module - append on the end
          context_module.item_migration_position ||= 0
          context_module.item_migration_position += 1
          item.position = context_module.item_migration_position
        elsif hash[:position]
          item.position = hash[:position]
        end

        item.mark_as_importing!(migration)
        if hash[:workflow_state]
          if item.sync_workflow_state_to_asset?
            item.workflow_state = item.asset_workflow_state if item.deleted? && hash[:workflow_state] != 'deleted'
          elsif !['active', 'published'].include?(item.workflow_state) || migration.for_master_course_import?
            item.workflow_state = hash[:workflow_state]
          end
        end

        item.save!
        items << item
      end
      if hash[:sub_items]
        hash[:sub_items].each do |tag_hash|
          items.concat self.add_module_item_from_migration(context_module, tag_hash, level + 1, context, item_map, migration)
        end
      end
      items
    end

    def self.add_custom_fields_to_url(original_url, custom_fields)
      return nil unless uri = URI.parse(original_url)

      custom_fields_query = custom_fields.map { |k, v| "custom_#{CGI.escape(k)}=#{CGI.escape(v)}" }.join("&")
      uri.query = uri.query.present? ? ([uri.query, custom_fields_query].join("&")) : custom_fields_query
      new_url = uri.to_s

      if new_url.length < MAX_URL_LENGTH
        return new_url
      else
        return nil
      end
    end
  end
end<|MERGE_RESOLUTION|>--- conflicted
+++ resolved
@@ -299,15 +299,6 @@
           end
 
           item = context_module.add_item({
-<<<<<<< HEAD
-            :title => title,
-            :type => 'context_external_tool',
-            :indent => hash[:indent].to_i,
-            :url => external_tool_url,
-            :id => external_tool_id,
-            :lti_resource_link_lookup_uuid => hash[:lti_resource_link_lookup_uuid]
-          }, existing_item, :position => context_module.migration_position)
-=======
                                            :title => title,
                                            :type => 'context_external_tool',
                                            :indent => hash[:indent].to_i,
@@ -315,7 +306,6 @@
                                            :id => external_tool_id,
                                            :lti_resource_link_lookup_uuid => hash[:lti_resource_link_lookup_uuid]
                                          }, existing_item, :position => context_module.migration_position)
->>>>>>> 2d7a0709
           if item.associated_asset && item.associated_asset_id.nil?
             migration.add_warning(
               t(
