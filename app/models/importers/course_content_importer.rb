--- conflicted
+++ resolved
@@ -208,11 +208,7 @@
             import_syllabus_from_migration(course, syllabus_body, migration) if syllabus_body
           end
 
-<<<<<<< HEAD
-          course.updating_user = migration.user
-=======
           course.importing = true
->>>>>>> 40dcc2b7
           course.save! if course.changed?
 
           migration.resolve_content_links!
@@ -238,12 +234,7 @@
                                     .where.not(migration_id: nil)
                                     .where(assessment_questions: { updated_at: migration.created_at.. })
             imported_aqs.each do |aq|
-<<<<<<< HEAD
-              aq.updating_user = migration.user
-              aq.translate_links
-=======
               aq.translate_links(migration:)
->>>>>>> 40dcc2b7
             end
           end
 
