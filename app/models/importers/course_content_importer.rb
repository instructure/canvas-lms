--- conflicted
+++ resolved
@@ -251,11 +251,7 @@
         Lti::PlatformNotificationService.notify_tools_in_course(course, notice)
       end
 
-<<<<<<< HEAD
-      InstStatsd::Statsd.increment("content_migrations.import_success")
-=======
       InstStatsd::Statsd.distributed_increment("content_migrations.import_success")
->>>>>>> 0539a086
       duration = Time.zone.now - migration.created_at
       InstStatsd::Statsd.timing("content_migrations.import_duration", duration, tags: { migration_type: migration.migration_type })
       migration.imported_migration_items
