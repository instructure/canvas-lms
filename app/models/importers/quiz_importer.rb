--- conflicted
+++ resolved
@@ -60,12 +60,12 @@
 
       # also default question bank name to quiz name
       data['assessment_questions']['assessment_questions'].each do |aq|
-        if aq['question_bank_id'].blank? && aq['question_bank_migration_id'].blank?
-          assmnt_mig_id, assmnt_title = assmnt_map[aq['migration_id']]
-          aq['question_bank_name'] ||= assmnt_title
-          aq['question_bank_migration_id'] = CC::CCHelper.create_key("#{assmnt_mig_id}_#{aq['question_bank_name']}_question_bank")
-          aq['is_quiz_question_bank'] = true
-        end
+        next unless aq['question_bank_id'].blank? && aq['question_bank_migration_id'].blank?
+
+        assmnt_mig_id, assmnt_title = assmnt_map[aq['migration_id']]
+        aq['question_bank_name'] ||= assmnt_title
+        aq['question_bank_migration_id'] = CC::CCHelper.create_key("#{assmnt_mig_id}_#{aq['question_bank_name']}_question_bank")
+        aq['is_quiz_question_bank'] = true
       end
 
       dedup_assessment_questions(data['assessment_questions']['assessment_questions'], references)
@@ -84,9 +84,9 @@
       references << quiz_question if quiz_question['question_type'] == 'question_reference'
     end
 
-    QUIZ_QUESTION_KEYS = ['position', 'points_possible']
-    IGNORABLE_QUESTION_KEYS = QUIZ_QUESTION_KEYS + ['answers', 'assessment_question_migration_id', 'migration_id', 'question_bank_migration_id',
-                                                    'question_bank_id', 'is_quiz_question_bank', 'question_bank_name']
+    QUIZ_QUESTION_KEYS = ['position', 'points_possible'].freeze
+    IGNORABLE_QUESTION_KEYS = QUIZ_QUESTION_KEYS + %w[answers assessment_question_migration_id migration_id question_bank_migration_id
+                                                      question_bank_id is_quiz_question_bank question_bank_name]
 
     def self.check_question_equality(question1, question2)
       stripped_q1 = question1.except(*IGNORABLE_QUESTION_KEYS)
@@ -108,11 +108,10 @@
         questions.each_with_index do |matching_question, mq_index|
           next if qq_index == mq_index # don't match to yourself
 
-          if aq_mig_id == matching_question['migration_id']
-            # make sure that the match's core question data is identical
-            if check_question_equality(quiz_question, matching_question)
-              aq_dups << [quiz_question, matching_question['migration_id']]
-            end
+          # make sure that the match's core question data is identical
+          if aq_mig_id == matching_question['migration_id'] &&
+             check_question_equality(quiz_question, matching_question)
+            aq_dups << [quiz_question, matching_question['migration_id']]
           end
         end
       end
@@ -138,26 +137,25 @@
       assessments ||= []
       assessments.each do |assessment|
         migration_id = assessment['migration_id'] || assessment['assessment_id']
-        if migration.import_object?("quizzes", migration_id)
-          allow_update = false
-          # allow update if we find an existing item based on this migration setting
-          if (item_id = migration.migration_settings[:quiz_id_to_update])
-            allow_update = true
-            assessment[:id] = item_id.to_i
-            if assessment[:assignment]
-              assessment[:assignment][:id] = Quizzes::Quiz.find(item_id.to_i).try(:assignment_id)
-            end
-          end
-          if assessment['assignment_migration_id']
-            if (assignment = data['assignments'].find { |a| a['migration_id'] == assessment['assignment_migration_id'] })
-              assignment['quiz_migration_id'] = migration_id
-            end
-          end
-          begin
-            Importers::QuizImporter.import_from_migration(assessment, migration.context, migration, question_data, nil, allow_update)
-          rescue
-            migration.add_import_warning(t('#migration.quiz_type', "Quiz"), assessment[:title], $!)
-          end
+        next unless migration.import_object?("quizzes", migration_id)
+
+        allow_update = false
+        # allow update if we find an existing item based on this migration setting
+        if (item_id = migration.migration_settings[:quiz_id_to_update])
+          allow_update = true
+          assessment[:id] = item_id.to_i
+          if assessment[:assignment]
+            assessment[:assignment][:id] = Quizzes::Quiz.find(item_id.to_i).try(:assignment_id)
+          end
+        end
+        if assessment['assignment_migration_id'] &&
+           (assignment = data['assignments'].find { |a| a['migration_id'] == assessment['assignment_migration_id'] })
+          assignment['quiz_migration_id'] = migration_id
+        end
+        begin
+          Importers::QuizImporter.import_from_migration(assessment, migration.context, migration, question_data, nil, allow_update)
+        rescue
+          migration.add_import_warning(t('#migration.quiz_type', "Quiz"), assessment[:title], $!)
         end
       end
     end
@@ -171,18 +169,16 @@
       item ||= Quizzes::Quiz.where(context_type: context.class.to_s, context_id: context, migration_id: hash[:migration_id]).first if hash[:migration_id]
       item ||= context.quizzes.temp_record
       item.mark_as_importing!(migration)
-      if item
-        if !allow_update && item.deleted?
-          item.workflow_state = (hash[:available] || !item.can_unpublish?) ? 'available' : 'unpublished'
-          item.saved_by = :migration
-          item.quiz_groups.destroy_all
-          item.quiz_questions.preload(assessment_question: :assessment_question_bank).destroy_all
-          item.save
-        end
+      if item && !allow_update && item.deleted?
+        item.workflow_state = (hash[:available] || !item.can_unpublish?) ? 'available' : 'unpublished'
+        item.saved_by = :migration
+        item.quiz_groups.destroy_all
+        item.quiz_questions.preload(assessment_question: :assessment_question_bank).destroy_all
+        item.save
       end
       new_record = item.new_record? || item.deleted?
 
-      hash[:due_at] ||= hash[:due_date] if hash.has_key?(:due_date)
+      hash[:due_at] ||= hash[:due_date] if hash.key?(:due_date)
       hash[:due_at] ||= hash[:grading][:due_date] if hash[:grading]
       master_migration = migration&.for_master_course_import? # propagate null dates only for blueprint syncs
       item.lock_at = Canvas::Migration::MigratorHelper.get_utc_time_from_timestamp(hash[:lock_at]) if master_migration || hash[:lock_at]
@@ -234,13 +230,13 @@
       recache_due_dates = item.assignment&.needs_update_cached_due_dates # quiz ends up getting reloaded by the end
       build_assignment = false
 
-      self.import_questions(item, hash, context, migration, question_data, new_record)
+      import_questions(item, hash, context, migration, question_data, new_record)
 
       if hash[:assignment]
         if hash[:assignment][:migration_id] && !hash[:assignment][:migration_id].start_with?(MasterCourses::MIGRATION_ID_PREFIX)
           item.assignment ||= Quizzes::Quiz.where(context_type: context.class.to_s, context_id: context, migration_id: hash[:assignment][:migration_id]).first
         end
-        item.assignment = nil if item.assignment && item.assignment.quiz && item.assignment.quiz.id != item.id
+        item.assignment = nil if item.assignment&.quiz && item.assignment.quiz.id != item.id
         item.assignment ||= context.assignments.temp_record
         item.assignment = ::Importers::AssignmentImporter.import_from_migration(hash[:assignment], context, migration, item.assignment, item)
       elsif !item.assignment && (grading = hash[:grading])
@@ -270,15 +266,13 @@
           migration.add_imported_item(override,
                                       key: [item.migration_id, override.set_type, override.set_id].join('/'))
         end
-        if hash.has_key?(:only_visible_to_overrides) && added_overrides
+        if hash.key?(:only_visible_to_overrides) && added_overrides
           item.only_visible_to_overrides = hash[:only_visible_to_overrides]
         end
       end
 
-      if item.graded? && !item.assignment
-        unless migration.canvas_import? || hash['assignment_migration_id']
-          build_assignment = true
-        end
+      if item.graded? && !item.assignment && !(migration.canvas_import? || hash['assignment_migration_id'])
+        build_assignment = true
       end
 
       item.generate_quiz_data if hash[:available] || item.published?
@@ -291,10 +285,9 @@
         item.assignment.workflow_state = 'unpublished' if item.assignment
       end
 
-      if hash[:assignment_group_migration_id]
-        if (g = context.assignment_groups.where(migration_id: hash[:assignment_group_migration_id]).first)
-          item.assignment_group = g
-        end
+      if hash[:assignment_group_migration_id] &&
+         (g = context.assignment_groups.where(migration_id: hash[:assignment_group_migration_id]).first)
+        item.assignment_group = g
       end
 
       if new_record && item.for_assignment? && !item.assignment && item.can_unpublish?
@@ -309,7 +302,7 @@
       item.root_entries(true) if !item.available? && !item.survey? # reload items so we get accurate points
       item.notify_of_update = false
       item.save
-      item.assignment.save_without_broadcasting if item.assignment && item.assignment.changed?
+      item.assignment.save_without_broadcasting if item.assignment&.changed?
       if recache_due_dates
         migration.find_imported_migration_item(Assignment, item.assignment.migration_id)&.needs_update_cached_due_dates = true
       end
@@ -329,13 +322,6 @@
 
         if hash[:questions]
           # either the quiz hasn't been changed downstream or we've re-locked it - delete all the questions/question_groups we're not going to (re)import in
-<<<<<<< HEAD
-          importing_question_mig_ids = hash[:questions].map { |q|
-            q[:questions] ?
-            q[:questions].map { |qq| qq[:quiz_question_migration_id] || qq[:migration_id] } :
-            q[:quiz_question_migration_id] || q[:migration_id]
-          }.flatten
-=======
           importing_question_mig_ids = hash[:questions].map do |q|
             if q[:questions]
               q[:questions].map { |qq| qq[:quiz_question_migration_id] || qq[:migration_id] }
@@ -343,11 +329,10 @@
               q[:quiz_question_migration_id] || q[:migration_id]
             end
           end.flatten
->>>>>>> 2bda9f78
           item.quiz_questions.not_deleted.where.not(migration_id: importing_question_mig_ids).update_all(workflow_state: 'deleted')
 
           # remove the quiz groups afterwards so any of their dependent quiz questions are deleted first and we don't run into any Restrictor errors
-          importing_qgroup_mig_ids = hash[:questions].select { |q| q[:question_type] == "question_group" }.map { |qg| qg[:migration_id] }
+          importing_qgroup_mig_ids = hash[:questions].select { |q| q[:question_type] == "question_group" }.pluck(:migration_id)
           item.quiz_groups.where.not(:migration_id => importing_qgroup_mig_ids).destroy_all
         end
       end
@@ -358,7 +343,7 @@
 
       unless question_data[:qq_ids][item.migration_id]
         question_data[:qq_ids][item.migration_id] = {}
-        existing_questions = item.quiz_questions.active.where("migration_id IS NOT NULL").pluck(:id, :migration_id)
+        existing_questions = item.quiz_questions.active.where.not(migration_id: nil).pluck(:id, :migration_id)
         existing_questions.each do |id, mig_id|
           question_data[:qq_ids][item.migration_id][mig_id] = id
         end
