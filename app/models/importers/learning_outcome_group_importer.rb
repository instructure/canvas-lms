--- conflicted
+++ resolved
@@ -69,11 +69,7 @@
       item.low_grade = hash[:low_grade]
       item.high_grade = hash[:high_grade]
 
-<<<<<<< HEAD
-      item.updating_user = migration.user
-=======
       item.importing = true
->>>>>>> 40dcc2b7
 
       if hash[:source_outcome_group_id]
         source_group = LearningOutcomeGroup.active.find_by(id: hash[:source_outcome_group_id])
