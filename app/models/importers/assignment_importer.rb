#
# Copyright (C) 2014 - present Instructure, Inc.
#
# This file is part of Canvas.
#
# Canvas is free software: you can redistribute it and/or modify it under
# the terms of the GNU Affero General Public License as published by the Free
# Software Foundation, version 3 of the License.
#
# Canvas is distributed in the hope that it will be useful, but WITHOUT ANY
# WARRANTY; without even the implied warranty of MERCHANTABILITY or FITNESS FOR
# A PARTICULAR PURPOSE. See the GNU Affero General Public License for more
# details.
#
# You should have received a copy of the GNU Affero General Public License along
# with this program. If not, see <http://www.gnu.org/licenses/>.

require_dependency 'importers'

module Importers
  class AssignmentImporter < Importer

    self.item_class = Assignment

    def self.process_migration(data, migration)
      assignments = data['assignments'] ? data['assignments']: []
      to_import = migration.to_import 'assignments'

      create_assignments(assignments, migration)

      migration_ids = assignments.map{|m| m['assignment_id'] }.compact
      conn = Assignment.connection
      cases = []
      max = migration.context.assignments.pluck(:position).compact.max || 0
      assignments.each_with_index{|m, idx| cases << " WHEN migration_id=#{conn.quote(m['assignment_id'])} THEN #{max + idx + 1} " if m['assignment_id'] }
      unless cases.empty?
        conn.execute("UPDATE #{Assignment.quoted_table_name} SET position=CASE #{cases.join(' ')} ELSE NULL END WHERE context_id=#{migration.context.id} AND context_type=#{conn.quote(migration.context.class.to_s)} AND migration_id IN (#{migration_ids.map{|id| conn.quote(id)}.join(',')})")
      end
    end

    def self.create_assignments(assignments, migration)
      assignment_records = []
      context = migration.context

      Assignment.suspend_callbacks(:update_submissions_later) do
        assignments.each do |assign|
          if migration.import_object?("assignments", assign['migration_id'])
            begin
              assignment_records << import_from_migration(assign, context, migration)
            rescue
              migration.add_import_warning(t('#migration.assignment_type', "Assignment"), assign[:title], $!)
            end
          end
        end
      end

      assignment_records.compact!

      assignment_ids = assignment_records.map(&:id)
      Submission.suspend_callbacks(:update_assignment, :touch_graders) do
<<<<<<< HEAD
        # execute this query against the slave, so that it will use a cursor, and not
        # attempt to order by submissions.id, because in very large dbs that can cause
        # the postgres planner to prefer to search the submission_pkey index
        Shackles.activate(:slave) do
          Submission.where(assignment_id: assignment_ids).find_each do |sub|
            Shackles.activate(:master) { sub.save! }
          end
=======
        Submission.where(assignment_id: assignment_ids).find_each do |sub|
          sub.save!
>>>>>>> 428b63f7
        end
      end

      context.touch_admins if context.respond_to?(:touch_admins)
    end

    def self.import_from_migration(hash, context, migration, item=nil, quiz=nil)
      hash = hash.with_indifferent_access
      return nil if hash[:migration_id] && hash[:assignments_to_import] && !hash[:assignments_to_import][hash[:migration_id]]
      item ||= Assignment.where(context_type: context.class.to_s, context_id: context, id: hash[:id]).first
      item ||= Assignment.where(context_type: context.class.to_s, context_id: context, migration_id: hash[:migration_id]).first if hash[:migration_id]
      item ||= context.assignments.temp_record #new(:context => context)

      item.mark_as_importing!(migration)
      master_migration = migration&.for_master_course_import?  # propagate null dates only for blueprint syncs

      item.title = hash[:title]
      item.title = I18n.t('untitled assignment') if item.title.blank?
      item.migration_id = hash[:migration_id]
      if item.new_record? || item.deleted?
        if item.can_unpublish?
          item.workflow_state = (hash[:workflow_state] || 'published')
        else
          item.workflow_state = 'published'
        end
      end
      if hash[:instructions_in_html] == false
        self.extend TextHelper
      end

      description = ""
      if hash[:instructions_in_html] == false
        description += migration.convert_text(hash[:description] || "")
        description += migration.convert_text(hash[:instructions] || "")
      else
        description += migration.convert_html(hash[:description] || "", :assignment, hash[:migration_id], :description)
        description += migration.convert_html(hash[:instructions] || "", :assignment, hash[:migration_id], :description)
      end
      description += Attachment.attachment_list_from_migration(context, hash[:attachment_ids])
      item.description = description

      if hash[:freeze_on_copy]
        item.freeze_on_copy = true
        item.copied = true
        item.copying = true
      end
      if !hash[:submission_types].blank?
        item.submission_types = hash[:submission_types]
      elsif ['discussion_topic'].include?(hash[:submission_format])
        item.submission_types = "discussion_topic"
      elsif ['online_upload','textwithattachments'].include?(hash[:submission_format])
        item.submission_types = "online_upload,online_text_entry"
      elsif ['online_text_entry'].include?(hash[:submission_format])
        item.submission_types = "online_text_entry"
      elsif ['webpage'].include?(hash[:submission_format])
        item.submission_types = "online_upload"
      elsif ['online_quiz'].include?(hash[:submission_format])
        item.submission_types = "online_quiz"
      elsif ['external_tool'].include?(hash[:submission_format])
        item.submission_types = "external_tool"
      end
      if item.submission_types == "online_quiz"
        item.saved_by = :quiz
      end
      if item.submission_types == "discussion_topic"
        item.saved_by = :discussion_topic
      end

      if hash[:grading_type]
        item.grading_type = hash[:grading_type]
        item.points_possible = hash[:points_possible]
      elsif grading = hash[:grading]
        hash[:due_at] ||= grading[:due_at] || grading[:due_date]
        hash[:assignment_group_migration_id] ||= grading[:assignment_group_migration_id]
        if grading[:grade_type] =~ /numeric|points/i
          item.points_possible = grading[:points_possible] ? grading[:points_possible].to_f : 10
        elsif grading[:grade_type] =~ /alphanumeric|letter_grade/i
          item.grading_type = "letter_grade"
          item.points_possible = grading[:points_possible] ? grading[:points_possible].to_f : 100
        elsif grading[:grade_type] == 'rubric'
          hash[:rubric_migration_id] ||= grading[:rubric_id]
        elsif grading[:grade_type] == 'not_graded'
          item.submission_types = 'not_graded'
        end
      end
      if hash[:assignment_group_migration_id]
        item.assignment_group = context.assignment_groups.where(migration_id: hash[:assignment_group_migration_id]).first
      end
      item.assignment_group ||= context.assignment_groups.where(name: t(:imported_assignments_group, "Imported Assignments")).first_or_create

      if item.points_possible.to_i < 0
        item.points_possible = 0
      end

      if !item.new_record? && item.is_child_content? && (item.editing_restricted?(:due_dates) || item.editing_restricted?(:availability_dates))
        # is a date-restricted master course item - clear their old overrides because we're mean
        item.assignment_overrides.where.not(:set_type => AssignmentOverride::SET_TYPE_NOOP).destroy_all
      end

      item.save_without_broadcasting!
      # somewhere in the callstack, save! will call Quiz#update_assignment, and Rails will have helpfully
      # reloaded the quiz's assignment, so we won't know about the changes to the object (in particular,
      # workflow_state) that it did
      item.reload

      rubric = nil
      rubric = context.rubrics.where(migration_id: hash[:rubric_migration_id]).first if hash[:rubric_migration_id]
      rubric ||= context.available_rubric(hash[:rubric_id]) if hash[:rubric_id]
      if rubric
        assoc = rubric.associate_with(item, context, :purpose => 'grading', :skip_updating_points_possible => true)
        assoc.use_for_grading = !!hash[:rubric_use_for_grading] if hash.has_key?(:rubric_use_for_grading)
        assoc.hide_score_total = !!hash[:rubric_hide_score_total] if hash.has_key?(:rubric_hide_score_total)
        if hash[:saved_rubric_comments]
          assoc.summary_data ||= {}
          assoc.summary_data[:saved_comments] ||= {}
          assoc.summary_data[:saved_comments] = hash[:saved_rubric_comments]
        end
        assoc.skip_updating_points_possible = true
        assoc.save

        item.points_possible ||= rubric.points_possible if item.infer_grading_type == "points"
      elsif master_migration && item.rubric
        item.rubric_association.destroy
      end

      if hash[:assignment_overrides]
        hash[:assignment_overrides].each do |o|
          override = item.assignment_overrides.where(o.slice(:set_type, :set_id)).first
          override ||= item.assignment_overrides.build
          override.set_type = o[:set_type]
          override.title = o[:title]
          override.set_id = o[:set_id]
          AssignmentOverride.overridden_dates.each do |field|
            next unless o.key?(field)
            override.send "override_#{field}", Canvas::Migration::MigratorHelper.get_utc_time_from_timestamp(o[field])
          end
          override.save!
          migration.add_imported_item(override,
            key: [item.migration_id, override.set_type, override.set_id].join('/'))
        end
        if hash.has_key?(:only_visible_to_overrides)
          item.only_visible_to_overrides = hash[:only_visible_to_overrides]
        end
      end

      if hash[:grading_standard_migration_id]
        gs = context.grading_standards.where(migration_id: hash[:grading_standard_migration_id]).first
        item.grading_standard = gs if gs
      elsif hash[:grading_standard_id] && migration
        gs = GradingStandard.for(context).where(id: hash[:grading_standard_id]).first unless migration.cross_institution?
        if gs
          item.grading_standard = gs if gs
        else
          migration.add_warning(t('errors.import.grading_standard_not_found', %{The assignment "%{title}" referenced a grading scheme that was not found in the target course's account chain.}, :title => hash[:title]))
        end
      end
      if quiz
        item.quiz = quiz
      elsif hash[:quiz_migration_id]
        if q = context.quizzes.where(migration_id: hash[:quiz_migration_id]).first
          if !item.quiz || item.quiz.id == q.id
            # the quiz is published because it has an assignment
            q.assignment = item
            q.generate_quiz_data
            q.published_at = Time.now
            q.workflow_state = 'available'
            q.save
          end
        end
        item.submission_types = 'online_quiz'
        item.saved_by = :quiz
      end

      hash[:due_at] ||= hash[:due_date] if hash.has_key?(:due_date)
      [:due_at, :lock_at, :unlock_at, :peer_reviews_due_at].each do |key|
        if hash.has_key?(key) && (master_migration || hash[key].present?)
          item.send"#{key}=", Canvas::Migration::MigratorHelper.get_utc_time_from_timestamp(hash[key])
        end
      end

      if hash[:has_group_category]
        item.group_category = context.group_categories.active.where(:name => hash[:group_category]).first
        item.group_category ||= context.group_categories.active.where(:name => t("Project Groups")).first_or_create
      end

      [:peer_reviews,
       :automatic_peer_reviews, :anonymous_peer_reviews,
       :grade_group_students_individually, :allowed_extensions,
       :position, :peer_review_count, :muted, :moderated_grading,
       :omit_from_final_grade, :intra_group_peer_reviews
      ].each do |prop|
        item.send("#{prop}=", hash[prop]) unless hash[prop].nil?
      end

      [:turnitin_enabled, :vericite_enabled].each do |prop|
        if !hash[prop].nil? && context.send("#{prop}?")
          item.send("#{prop}=", hash[prop])
        end
      end

      if item.turnitin_enabled || item.vericite_enabled
        settings = JSON.parse(hash[:turnitin_settings]).with_indifferent_access
        settings[:created] = false if settings[:created]
        if item.vericite_enabled
          item.vericite_settings = settings
        else
          item.turnitin_settings = settings
        end
      end

      migration.add_imported_item(item)

      if migration.date_shift_options
        # Unfortunately, we save the assignment here, and then shift dates and
        # save the assignment again later in the course migration. Saving here
        # would normally schedule the auto peer reviews job with the
        # pre-shifted due date, which is probably in the past. After shifting
        # dates, it is saved again, but because the job is stranded, and
        # because the new date is probably later than the old date, the new job
        # is not scheduled, even though that's the date we want.
        item.skip_schedule_peer_reviews = true
      end
      item.save_without_broadcasting!
      item.skip_schedule_peer_reviews = nil

      if item.submission_types == 'external_tool'
        tag = item.create_external_tool_tag(:url => hash[:external_tool_url], :new_tab => hash[:external_tool_new_tab])
        if hash[:external_tool_id] && migration && !migration.cross_institution?
          tool_id = hash[:external_tool_id].to_i
          tag.content_id = tool_id if ContextExternalTool.all_tools_for(context).where(id: tool_id).exists?
        elsif hash[:external_tool_migration_id]
          tool = context.context_external_tools.where(migration_id: hash[:external_tool_migration_id]).first
          tag.content_id = tool.id if tool
        end
        tag.content_type = 'ContextExternalTool'
        if !tag.save
          if tag.errors["url"]
            migration.add_warning(t('errors.import.external_tool_url',
              "The url for the external tool assignment \"%{assignment_name}\" wasn't valid.",
              :assignment_name => item.title))
          end
          item.association(:external_tool_tag).target = nil # otherwise it will trigger destroy on the tag
        end
      end

      if context.respond_to?(:assignment_group_no_drop_assignments) && context.assignment_group_no_drop_assignments
        if group = context.assignment_group_no_drop_assignments[item.migration_id]
          AssignmentGroup.add_never_drop_assignment(group, item)
        end
      end

      item
    end
  end
end<|MERGE_RESOLUTION|>--- conflicted
+++ resolved
@@ -58,18 +58,8 @@
 
       assignment_ids = assignment_records.map(&:id)
       Submission.suspend_callbacks(:update_assignment, :touch_graders) do
-<<<<<<< HEAD
-        # execute this query against the slave, so that it will use a cursor, and not
-        # attempt to order by submissions.id, because in very large dbs that can cause
-        # the postgres planner to prefer to search the submission_pkey index
-        Shackles.activate(:slave) do
-          Submission.where(assignment_id: assignment_ids).find_each do |sub|
-            Shackles.activate(:master) { sub.save! }
-          end
-=======
         Submission.where(assignment_id: assignment_ids).find_each do |sub|
           sub.save!
->>>>>>> 428b63f7
         end
       end
 
