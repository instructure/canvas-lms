# frozen_string_literal: true

#
# Copyright (C) 2011 - present Instructure, Inc.
#
# This file is part of Canvas.
#
# Canvas is free software: you can redistribute it and/or modify it under
# the terms of the GNU Affero General Public License as published by the Free
# Software Foundation, version 3 of the License.
#
# Canvas is distributed in the hope that it will be useful, but WITHOUT ANY
# WARRANTY; without even the implied warranty of MERCHANTABILITY or FITNESS FOR
# A PARTICULAR PURPOSE. See the GNU Affero General Public License for more
# details.
#
# You should have received a copy of the GNU Affero General Public License along
# with this program. If not, see <http://www.gnu.org/licenses/>.
#

class Group < ActiveRecord::Base
  self.ignored_columns += ["category"]

  include Context
  include Workflow
  include CustomValidations

  validates :context_id, :context_type, :account_id, :root_account_id, :workflow_state, :uuid, presence: true
  validates_allowed_transitions :is_public, false => true

  validates :sis_source_id, uniqueness: { scope: :root_account }, allow_nil: true

  attr_readonly :non_collaborative
  validate :validate_non_collaborative_constraints

  # use to skip queries in can_participate?, called by policy block
  attr_accessor :can_participate

  has_many :group_memberships, -> { where("group_memberships.workflow_state<>'deleted'") }, dependent: :destroy
  has_many :users, -> { where("users.workflow_state<>'deleted'") }, through: :group_memberships
  has_many :user_past_lti_ids, as: :context, inverse_of: :context
  has_many :participating_group_memberships, -> { where(workflow_state: "accepted") }, class_name: "GroupMembership"
  has_many :participating_users, source: :user, through: :participating_group_memberships
  belongs_to :context, polymorphic: [:course, { context_account: "Account" }]
  belongs_to :group_category
  belongs_to :account
  belongs_to :root_account, class_name: "Account", inverse_of: :all_groups
  has_many :calendar_events, as: :context, inverse_of: :context, dependent: :destroy
  has_many :discussion_topics, -> { where("discussion_topics.workflow_state<>'deleted'").preload(:user).order("discussion_topics.position DESC, discussion_topics.created_at DESC") }, dependent: :destroy, as: :context, inverse_of: :context
  has_many :active_discussion_topics, -> { where("discussion_topics.workflow_state<>'deleted'").preload(:user) }, as: :context, inverse_of: :context, class_name: "DiscussionTopic"
  has_many :all_discussion_topics, -> { preload(:user) }, as: :context, inverse_of: :context, class_name: "DiscussionTopic", dependent: :destroy
  has_many :discussion_entries, -> { preload(:discussion_topic, :user) }, through: :discussion_topics, dependent: :destroy
  has_many :announcements, as: :context, inverse_of: :context, class_name: "Announcement", dependent: :destroy
  has_many :active_announcements, -> { where("discussion_topics.workflow_state<>'deleted'") }, as: :context, inverse_of: :context, class_name: "Announcement"
  has_many :attachments, as: :context, inverse_of: :context, dependent: :destroy, extend: Attachment::FindInContextAssociation
  has_many :active_images, -> { where("attachments.file_state<>'deleted' AND attachments.content_type LIKE 'image%'").order("attachments.display_name").preload(:thumbnail) }, as: :context, inverse_of: :context, class_name: "Attachment"
  has_many :active_assignments, -> { where("assignments.workflow_state<>'deleted'") }, as: :context, inverse_of: :context, class_name: "Assignment"
  has_many :all_attachments, as: "context", class_name: "Attachment"
  has_many :folders, -> { order("folders.name") }, as: :context, inverse_of: :context, dependent: :destroy
  has_many :active_folders, -> { where("folders.workflow_state<>'deleted'").order("folders.name") }, class_name: "Folder", as: :context, inverse_of: :context
  has_many :submissions_folders, -> { where.not(folders: { submission_context_code: nil }) }, as: :context, inverse_of: :context, class_name: "Folder"
  has_many :collaborators
  has_many :external_feeds, as: :context, inverse_of: :context, dependent: :destroy
  has_many :messages, as: :context, inverse_of: :context, dependent: :destroy
  belongs_to :wiki
  has_many :wiki_pages, as: :context, inverse_of: :context
  has_many :wiki_page_lookups, as: :context, inverse_of: :context
  has_many :web_conferences, as: :context, inverse_of: :context, dependent: :destroy
  has_many :collaborations, -> { order(Arel.sql("collaborations.title, collaborations.created_at")) }, as: :context, inverse_of: :context, dependent: :destroy
  has_many :media_objects, as: :context, inverse_of: :context
  has_many :content_migrations, as: :context, inverse_of: :context
  has_many :content_exports, as: :context, inverse_of: :context
  has_many :usage_rights, as: :context, inverse_of: :context, class_name: "UsageRights", dependent: :destroy
  belongs_to :avatar_attachment, class_name: "Attachment"
  belongs_to :leader, class_name: "User"
  has_many :lti_resource_links,
           as: :context,
           inverse_of: :context,
           class_name: "Lti::ResourceLink",
           dependent: :destroy
  has_many :favorites, as: :context, inverse_of: :context, dependent: :destroy

  before_validation :ensure_defaults
  before_save :update_max_membership_from_group_category

  after_create :refresh_group_discussion_topics
  after_save :touch_context, if: :saved_change_to_workflow_state?

  after_update :clear_cached_short_name, if: :saved_change_to_name?

  delegate :time_zone, to: :context
  delegate :usage_rights_required?, to: :context
  delegate :allow_student_anonymous_discussion_topics, to: :context
<<<<<<< HEAD
  delegate :discussion_checkpoints_enabled?, to: :root_account
=======
  delegate :discussion_checkpoints_enabled?, to: :account
>>>>>>> 1b4a2133

  include StickySisFields
  are_sis_sticky :name

  validates_each :name do |record, attr, value|
    if value.blank?
      record.errors.add attr, t(:name_required, "Name is required")
    elsif value.length > maximum_string_length
      record.errors.add attr, t(:name_too_long, "Enter a shorter group name")
    end
  end

  validates_each :max_membership do |record, attr, value|
    next if value.nil?

    record.errors.add attr, t(:greater_than_1, "Must be greater than 1") unless value.to_i > 1
  end

  validates_with HorizonValidators::GroupValidator, if: -> { context.is_a?(Course) && context.horizon_course? }

  def refresh_group_discussion_topics
    if group_category
      group_category.discussion_topics.active.each(&:update_subtopics)
    end
  end

  def includes_user?(user, membership_scope = group_memberships)
    return false if user.nil? || user.new_record?

    membership_scope.where(user_id: user).exists?
  end

  alias_method :participating_users_association, :participating_users

  def participating_users(user_ids = nil)
    if user_ids
      participating_users_association.where(id: user_ids)
    else
      participating_users_association
    end
  end

  def participating_users_in_context(user_ids = nil, sort: false, include_inactive_users: false)
    users = participating_users(user_ids)
    users = users.order_by_sortable_name if sort
    return users unless !include_inactive_users && (context.is_a? Course)

    context.participating_users(users.pluck(:id))
  end

  def all_real_students
    return context.all_real_students.where(users: { id: group_memberships.select(:user_id) }) if context.respond_to? :all_real_students

    users
  end

  def all_real_student_enrollments
    return context.all_real_student_enrollments.where(user_id: group_memberships.select(:user_id)) if context.respond_to? :all_real_student_enrollments

    group_memberships
  end

  def wiki
    return super if wiki_id

    Wiki.wiki_for_context(self)
  end

  def auto_accept?
    group_category&.allows_multiple_memberships? &&
      join_level == "parent_context_auto_join"
  end

  def allow_join_request?
    group_category&.allows_multiple_memberships? &&
      ["parent_context_auto_join", "parent_context_request"].include?(join_level)
  end

  def allow_self_signup?(user)
    group_category &&
      (!group_category.past_self_signup_end_at? &&
        (group_category.unrestricted_self_signup? ||
          (group_category.restricted_self_signup? && has_common_section_with_user?(user))))
  end

  def full?
    !student_organized? && ((!max_membership && group_category_limit_met?) || (max_membership && participating_users.size >= max_membership))
  end

  def group_category_limit_met?
    group_category&.group_limit && participating_users.size >= group_category.group_limit
  end

  def context_external_tools
    ContextExternalTool.none
  end

  private :group_category_limit_met?

  def student_organized?
    group_category&.student_organized?
  end

  def update_max_membership_from_group_category
    if (!max_membership || max_membership == 0) && group_category&.group_limit
      self.max_membership = group_category.group_limit
    end
  end

  def free_association?(user)
    auto_accept? || allow_join_request? || allow_self_signup?(user)
  end

  def allow_student_forum_attachments
    context.respond_to?(:allow_student_forum_attachments) && context.allow_student_forum_attachments
  end

  def participants(opts = {})
    users = participating_users.distinct.all
    if opts[:include_observers] && context.is_a?(Course)
      (users + User.observing_students_in_course(users, context)).flatten.uniq
    else
      users
    end
  end

  def context_code
    raise "DONT USE THIS, use .short_name instead" unless Rails.env.production?
  end

  def inactive?
    context.deleted? || (context.is_a?(Course) && context.inactive?)
  end

  def context_available?
    return false unless context

    case context
    when Course
      context.available? && (!context.respond_to?(:concluded?) || !context.concluded?)
    else
      true
    end
  end

  def appointment_context_codes
    { primary: [context_string], secondary: [group_category.asset_string] }
  end

  def membership_for_user(user)
    group_memberships.where(user_id: user).first if user
  end

  def has_member?(user)
    return false unless user.present?

    if group_memberships.loaded?
      group_memberships.to_a.find { |gm| gm.accepted? && gm.user_id == user.id }
    else
      participating_group_memberships.where(user_id: user).first
    end
  end

  def has_moderator?(user)
    return false unless user.present?
    if group_memberships.loaded?
      return group_memberships.to_a.find { |gm| gm.accepted? && gm.user_id == user.id && gm.moderator }
    end

    participating_group_memberships.moderators.where(user_id: user).first
  end

  def should_add_creator?(creator)
    group_category.communities? || (group_category&.student_organized? && context.user_is_student?(creator))
  end

  def submission?
    if context_type == "Course"
      assignments = Assignment.for_group_category(group_category_id).active
      return Submission.active.where(group_id: id, assignment_id: assignments).exists?
    end
    false
  end

  def short_name
    name
  end

  def self.ids_by_student_by_assignment(student_ids, assignment_ids)
    GroupMembership.for_assignments(assignment_ids)
                   .for_students(student_ids)
                   .pluck("assignments.id", "group_memberships.group_id", "group_memberships.user_id")
                   .each_with_object({}) do |(assignment_id, group_id, user_id), acc|
                     acc[assignment_id] ||= {}
                     acc[assignment_id][user_id] = group_id
                   end
  end

  def self.find_all_by_context_code(codes)
    ids = codes.filter_map { |c| c.match(/\Agroup_(\d+)\z/)&.[](1) }
    Group.find(ids)
  end

  def self.not_in_group_sql_fragment(groups)
    return nil if groups.empty?

    sanitize_sql([<<~SQL.squish, groups])
      NOT EXISTS (SELECT * FROM #{GroupMembership.quoted_table_name} gm
      WHERE gm.user_id = users.id AND
      gm.workflow_state != 'deleted' AND
      gm.group_id IN (?))
    SQL
  end

  workflow do
    state :available
    state :deleted
  end

  def active?
    available?
  end

  alias_method :destroy_permanently!, :destroy
  def destroy
    self.workflow_state = "deleted"
    self.deleted_at = Time.now.utc
    save
  end

  def restore
    self.workflow_state = "available"
    self.deleted_at = nil
    save!
  end

  Bookmarker = BookmarkedCollection::SimpleBookmarker.new(Group, :name, :id)

  scope :active, -> { where("groups.workflow_state<>'deleted'") }
  scope :collaborative, -> { where(non_collaborative: false) }
  scope :non_collaborative, -> { where(non_collaborative: true) }
  scope :by_name, -> { order(Bookmarker.order_by) }
  scope :uncategorized, -> { where(groups: { group_category_id: nil }) }

  def potential_collaborators
    if context.is_a?(Course)
      # >99.9% of groups have fewer than 100 members
      User.where(id: participating_users_in_context.pluck(:id) + context.participating_admins.pluck(:id))
    else
      participating_users
    end
  end

  def full_name
    res = before_label(name) + " "
    res += context.try(:course_code) || context.name if context
    res
  end

  def to_atom
    {
      title: name,
      updated: updated_at,
      published: created_at,
      link: "/groups/#{id}"
    }
  end

  # this method is idempotent
  def add_user(user, new_record_state = nil, moderator = nil)
    return nil unless user

    attrs = { user:, moderator: !!moderator }
    new_record_state ||= { "invitation_only" => "invited",
                           "parent_context_request" => "requested",
                           "parent_context_auto_join" => "accepted" }[join_level]
    attrs[:workflow_state] = new_record_state if new_record_state

    member = nil
    GroupMembership.unique_constraint_retry do
      if (member = group_memberships.where(user_id: user).first)
        member.workflow_state = new_record_state unless member.active?
        # only update moderator if true/false is explicitly passed in
        member.moderator = moderator unless moderator.nil?
        member.save if member.changed?
      else
        member = group_memberships.create(attrs)
      end
    end
    # permissions for this user in the group are probably different now
    clear_permissions_cache(user)
    member
  end

  def set_users(users)
    user_ids = users.map(&:id)
    memberships = []
    transaction do
      group_memberships.where.not(user_id: user_ids).destroy_all
      users.each do |user|
        memberships << invite_user(user)
      end
    end
    memberships
  end

  def broadcast_data
    if context_type == "Course"
      { course_id: context_id, root_account_id: }
    else
      {}
    end
  end

  def bulk_add_users_to_group(users, options = {})
    return if users.empty?

    user_ids = users.map(&:id)
    old_group_memberships = group_memberships.where(user_id: user_ids).to_a
    bulk_insert_group_memberships(users, options)
    all_group_memberships = group_memberships.where(user_id: user_ids)
    new_group_memberships = all_group_memberships - old_group_memberships
    new_group_memberships.sort_by!(&:user_id)
    users.sort_by!(&:id)
    User.clear_cache_keys(user_ids, :groups)
    users.each { |user| clear_permissions_cache(user) }

    if context_available?
      notification_name = options[:notification_name] || "New Context Group Membership"
      notification = BroadcastPolicy.notification_finder.by_name(notification_name)

      users.each_with_index do |user, index|
        BroadcastPolicy.notifier.delay(priority: Delayed::LOW_PRIORITY)
                       .send_notification(
                         new_group_memberships[index],
                         notification_name.parameterize.underscore.to_sym,
                         notification,
                         [user],
                         broadcast_data
                       )
      end
    end
    new_group_memberships
  end

  def bulk_insert_group_memberships(users, options = {})
    current_time = Time.zone.now
    options = {
      group_id: id,
      workflow_state: "accepted",
      moderator: false,
      created_at: current_time,
      updated_at: current_time,
      root_account_id:
    }.merge(options)
    GroupMembership.bulk_insert(users.map do |user|
      options.merge({ user_id: user.id, uuid: CanvasSlug.generate_securish_uuid })
    end)
  end

  def invite_user(user)
    add_user(user, "invited")
  end

  def request_user(user)
    add_user(user, "requested")
  end

  def invitees=(params)
    invitees = []
    (params || {}).each do |key, val|
      if context
        invitees << context.users.where(id: key.to_i).first if val != "0"
      elsif val != "0"
        invitees << User.where(id: key.to_i).first
      end
    end
    invitees.compact.filter_map { |i| invite_user(i) }
  end

  def peer_groups
    return [] if !context || !group_category || group_category.allows_multiple_memberships?

    group_category.groups.where("id<>?", self).to_a
  end

  def ensure_defaults
    self.name ||= CanvasSlug.generate_securish_uuid
    self.uuid ||= CanvasSlug.generate_securish_uuid
    self.group_category ||= GroupCategory.student_organized_for(context)
    self.join_level ||= "invitation_only"
    self.is_public ||= false
    self.is_public = false unless self.group_category.try(:communities?)
    self.non_collaborative = group_category.non_collaborative if group_category && !non_collaborative_changed?
    set_default_account
  end
  private :ensure_defaults

  def set_default_account
    case context
    when Course
      self.account = context.account
    when Account
      self.account = context
    end
  end

  # update root account when account changes
  def account=(new_account)
    self.account_id = new_account.id
  end

  def account_id=(new_account_id)
    super
    if account_id_changed?
      self.root_account = reload_account&.root_account
    end
  end

  # if you modify this set_policy block, note that we've denormalized this
  # permission check for efficiency -- see User#cached_contexts
  set_policy do
    # Base permissions for users who can participate in the group
    # Conditions:
    # - The group is collaborative (`!non_collaborative?`)
    # - A valid user is present (`user`)
    # - The user can participate (`can_participate?(user)`)
    # - The user is a member of the group (`has_member?(user)`)
    given { |user| !non_collaborative? && user && can_participate?(user) && has_member?(user) }
    can :participate,
        :manage_calendar,
        :manage_course_content_add,
        :manage_course_content_edit,
        :manage_course_content_delete,
        :manage_files_add,
        :manage_files_edit,
        :manage_files_delete,
        :manage_wiki_create,
        :manage_wiki_delete,
        :manage_wiki_update,
        :post_to_forum,
        :create_collaborations,
        :create_forum

    # Course-level groups don't grant any permissions besides :participate (because for a teacher to add a student to a
    # group, the student must be able to :participate, and the teacher should be able to add students while the course
    # is unpublished and therefore unreadable to said students) unless their containing context can be read by the user
    # in question
    # Conditions:
    # - The group is collaborative (`!non_collaborative?`)
    # - The context is either an Account or grants read permission to the user
    given { |user, session| !non_collaborative? && (context.is_a?(Account) || context&.grants_right?(user, session, :read) || false) }

    use_additional_policy do
      given { |user| user && has_member?(user) }
      can %i[
        read_forum
        read
        read_announcements
        read_roster
        view_unpublished_items
        read_files
      ]

      given do |user, session|
        next false unless user

        if context.nil? || context.is_a?(Account)
          has_member?(user)
        else
          context.grants_any_right?(user, session, :send_messages, :send_messages_all)
        end
      end
      can :send_messages
      can :send_messages_all
      # if I am a member of this group and I can moderate_forum in the group's context
      # (makes it so group members cant edit each other's discussion entries)
      given { |user, session| user && has_member?(user) && (!context || context.grants_right?(user, session, :moderate_forum)) }
      can :moderate_forum

      given { |user| user && has_moderator?(user) }
      can :delete and
        can :manage and
        can :allow_course_admin_actions and
        can :manage_students and
        can :moderate_forum and
        can :update

      given { |user| user && leader == user }
      can :update

      given { group_category.try(:communities?) }
      can :create

      given { |user, session| context&.grants_right?(user, session, :participate_as_student) }
      can :participate_as_student

      given { |user, session| grants_right?(user, session, :participate_as_student) && context.allow_student_organized_groups }
      can :create

      given do |user, session|
        context.grants_right?(user, session, :manage_groups_add)
      end
      can %i[read read_files create]

      # permissions to update a group and manage actions within the context of a group
      given do |user, session|
        context.grants_right?(user, session, :manage_groups_manage)
      end
      can %i[
        read
        update
        create_collaborations
        manage
        allow_course_admin_actions
        manage_calendar
        manage_course_content_add
        manage_course_content_edit
        manage_course_content_delete
        manage_files_add
        manage_files_edit
        manage_files_delete
        manage_students
        manage_wiki_create
        manage_wiki_delete
        manage_wiki_update
        moderate_forum
        post_to_forum
        create_forum
        read_forum
        read_announcements
        read_roster
        send_messages
        send_messages_all
        view_unpublished_items
        read_files
      ]

      given do |user, session|
        context.grants_right?(user, session, :manage_groups_delete)
      end
      can %i[read read_files delete]

      given { |user, session| context&.grants_all_rights?(user, session, :read_as_admin, :post_to_forum) }
      can :post_to_forum

      given { |user, session| context&.grants_all_rights?(user, session, :read_as_admin, :create_forum) }
      can :create_forum

      given { |user, session| context&.grants_right?(user, session, :view_group_pages) }
      can %i[read read_forum read_announcements read_roster read_files]

      # Join is participate + the group being in a state that allows joining directly (free_association)
      given { |user| user && can_participate?(user) && free_association?(user) }
      can :join and can :read_roster

      given { |user| user && (self.group_category.try(:allows_multiple_memberships?) || allow_self_signup?(user)) }
      can :leave

      given do |user, session|
        grants_right?(user, session, :manage_course_content_add) &&
          context&.grants_right?(user, session, :create_conferences)
      end
      can :create_conferences

      given { |user, session| context&.grants_right?(user, session, :read_as_admin) }
      can :read_as_admin

      given { |user, session| context&.grants_right?(user, session, :read_sis) }
      can :read_sis

      given { |user, session| context&.grants_right?(user, session, :view_user_logins) }
      can :view_user_logins

      given { |user, session| context&.grants_right?(user, session, :read_email_addresses) }
      can :read_email_addresses
    end

    ##################### Non-Collaborative Group Permission Block ##########################
    # Permissions for non-collaborative groups
    # Conditions:
    # - The group is non-collaborative (`non_collaborative?`)
    # - The context grants read permission
    # - The context grants any manage_tag rights
    given { |user, session| non_collaborative? && context&.grants_right?(user, session, :read) && context.grants_any_right?(user, session, *RoleOverride::GRANULAR_MANAGE_TAGS_PERMISSIONS) }
    use_additional_policy do
      # Base permissions for non-collaborative groups
      given { |user| user }
      can :read,
          :read_roster

      # Permission to send messages
      # Conditions:
      # - A valid user is present
      # - The context grants send_messages right
      given do |user, session|
        user && context.grants_right?(user, session, :send_messages)
      end
      can :send_messages

      # Permission to send all messages
      # Conditions:
      # - A valid user is present
      # - The context grants send_messages_all right
      given do |user, session|
        user && context.grants_right?(user, session, :send_messages_all)
      end
      can :send_messages_all

      # Permission to manage/update the group
      # Conditions:
      # - A valid user is present
      # - The context grants manage_tags_manage right
      given { |user, session| user && context&.grants_right?(user, session, :manage_tags_manage) }
      can :update,
          :manage,
          :allow_course_admin_actions,
          :manage_students

      # Permission to delete the group
      # Conditions:
      # - A valid user is present
      # - The context grants manage_tags_manage right
      given { |user, session| user && context.grants_right?(user, session, :manage_tags_delete) }
      can :delete

      # Permission to create the group
      # Conditions:
      # - A valid user is present
      # - The context grants manage_tags_add right
      given { |user, session| user && context.grants_right?(user, session, :manage_tags_add) }
      can :create

      given { |user, session| context&.grants_right?(user, session, :view_group_pages) }
      can %i[read read_roster read_files]

      given { |user, session| context&.grants_right?(user, session, :read_as_admin) }
      can :read_as_admin

      given { |user, session| context&.grants_right?(user, session, :read_sis) }
      can :read_sis

      given { |user, session| context&.grants_right?(user, session, :view_user_logins) }
      can :view_user_logins

      given { |user, session| context&.grants_right?(user, session, :read_email_addresses) }
      can :read_email_addresses

      # Permissions purposely excluded from non_collaborative groups because Non_collaborative groups will NEVER
      # be used as a context that owns content. So no user should ever be able to manage content in a non_collaborative group.
      # %i[
      #   manage_calendar
      #   manage_course_content_add
      #   manage_course_content_edit
      #   manage_course_content_delete
      #   manage_files_add
      #   manage_files_edit
      #   manage_files_delete
      #   manage_wiki_create
      #   manage_wiki_delete
      #   manage_wiki_update
      #   moderate_forum
      #   post_to_forum
      #   create_forum
      #   read_forum
      #   read_announcements
      #   view_unpublished_items
      #   read_files
      # ]
    end
  end

  def users_visible_to(user, opts = {})
    return users.none unless grants_right?(user, :read)

    opts[:include_inactive] ? users : participating_users_in_context
  end

  # Helper needed by several permissions, use grants_right?(user, :participate)
  def can_participate?(user)
    return true if can_participate
    return false unless user.present? && context.present?
    return true if self.group_category.try(:communities?)

    case context
    when Course
      return context.enrollments.not_fake.where(user_id: user.id).active_by_date.exists?
    when Account
      return context.root_account.user_account_associations.where(user_id: user.id).exists?
    end

    false
  end

  def can_join?(user)
    if context.is_a?(Course)
      context.enrollments.not_fake.except(:preload).where(user_id: user.id).exists?
    else
      can_participate?(user)
    end
  end

  def user_can_manage_own_discussion_posts?(user)
    return true unless context.is_a?(Course)

    context.user_can_manage_own_discussion_posts?(user)
  end

  def is_a_context?
    true
  end

  def members_json_cached
    Rails.cache.fetch(["group_members_json", self].cache_key) do
      users.map { |u| u.group_member_json(context) }
    end
  end

  def members_count_cached
    Rails.cache.fetch(["group_members_count", self].cache_key) do
      members_json_cached.length
    end
  end

  def members_count
    participating_group_memberships.count
  end

  def quota
    storage_quota || account.default_group_storage_quota || self.class.default_storage_quota
  end

  def self.default_storage_quota
    Setting.get("group_default_quota", 50.decimal_megabytes.to_s).to_i
  end

  def storage_quota_mb
    quota / 1.decimal_megabytes
  end

  def storage_quota_mb=(val)
    self.storage_quota = val.try(:to_i).try(:decimal_megabytes)
  end

  TAB_HOME, TAB_PAGES, TAB_PEOPLE, TAB_DISCUSSIONS, TAB_FILES,
    TAB_CONFERENCES, TAB_ANNOUNCEMENTS, TAB_PROFILE, TAB_SETTINGS, TAB_COLLABORATIONS,
    TAB_COLLABORATIONS_NEW = *1..20
  def tabs_available(user = nil, *)
    available_tabs = [
      { id: TAB_HOME,          label: t("#group.tabs.home", "Home"), css_class: "home", href: :group_path },
      { id: TAB_ANNOUNCEMENTS, label: t("#tabs.announcements", "Announcements"), css_class: "announcements", href: :group_announcements_path },
      { id: TAB_PAGES,         label: t("#group.tabs.pages", "Pages"), css_class: "pages", href: :group_wiki_path },
      { id: TAB_PEOPLE,        label: t("#group.tabs.people", "People"), css_class: "people", href: :group_users_path },
      { id: TAB_DISCUSSIONS,   label: t("#group.tabs.discussions", "Discussions"), css_class: "discussions", href: :group_discussion_topics_path },
      { id: TAB_FILES,         label: t("#group.tabs.files", "Files"), css_class: "files", href: :group_files_path },
    ]

    if user && grants_right?(user, :read)
      available_tabs << { id: TAB_CONFERENCES, label: WebConference.conference_tab_name, css_class: "conferences", href: :group_conferences_path }
      available_tabs << { id: TAB_COLLABORATIONS, label: t("#tabs.collaborations", "Collaborations"), css_class: "collaborations", href: :group_collaborations_path }
      available_tabs << { id: TAB_COLLABORATIONS_NEW, label: t("#tabs.collaborations", "Collaborations"), css_class: "collaborations", href: :group_lti_collaborations_path }
    end

    available_tabs
  end

  def self.serialization_excludes
    [:uuid]
  end

  def allow_media_comments?
    true
  end

  def as_json(options = nil)
    json = super
    if json && json["group"]
      # remove anything coming automatically from deprecated db column
      json["group"].delete("category")
      if self.group_category
        # put back version from association
        json["group"]["group_category"] = self.group_category.name
      end
    end
    json
  end

  def has_common_section?
    context.is_a?(Course) &&
      context.course_sections.active.any? { |section| section.common_to_users?(users) }
  end

  def has_common_section_with_user?(user)
    return false unless context.is_a?(Course)

    users = self.users.where(id: context.enrollments.active_or_pending.select(:user_id)) + [user]
    context.course_sections.active.any? { |section| section.common_to_users?(users) }
  end

  def self.join_levels
    [
      ["invitation_only", "Invite only"],
      ["parent_context_auto_join", "Auto join"],
      ["parent_context_request", "Request to join"]
    ]
  end

  def associated_shards
    [Shard.default]
  end

  # Public: Determine whether a feature is enabled, deferring to the group's context.
  #
  # Returns a boolean.
  def feature_enabled?(feature)
    # shouldn't matter, but most specs create anonymous (contextless) groups :(
    return false if context.nil?

    context.feature_enabled?(feature)
  end

  def grading_periods?
    !!context.try(:grading_periods?)
  end

  def conditional_release?
    !!context.try(:conditional_release?)
  end

  def serialize_permissions(permissions_hash, user, session)
    permissions_hash.merge(
      create_discussion_topic: DiscussionTopic.context_allows_user_to_create?(self, user, session),
      create_announcement: Announcement.context_allows_user_to_create?(self, user, session)
    )
  end

  def content_exports_visible_to(user)
    content_exports.where(user_id: user)
  end

  def account_chain(include_site_admin: false, include_federated_parent: false)
    @account_chain ||= Account.account_chain(account_id).freeze

    # This implicitly includes add_federated_parent_to_chain
    if include_site_admin
      return @account_chain_with_site_admin ||= Account.add_site_admin_to_chain!(@account_chain.dup).freeze
    end

    if include_federated_parent
      return @account_chain_with_federated_parent ||= Account.add_federated_parent_to_chain!(@account_chain.dup).freeze
    end

    @account_chain
  end

  def sortable_name
    name
  end

  ##
  # Returns a boolean describing if the user passed in has marked this group
  # as a favorite.
  def favorite_for_user?(user)
    user.favorites.where(context_type: "Group", context_id: self).exists?
  end

  def submissions_folder(_course = nil)
    return @submissions_folder if @submissions_folder

    Folder.unique_constraint_retry do
      @submissions_folder = folders.where(parent_folder_id: Folder.root_folders(self).first, submission_context_code: "root")
                                   .first_or_create!(name: I18n.t("Submissions"))
    end
  end

  def grading_standard_or_default
    if context.respond_to?(:grading_standard_or_default)
      context.grading_standard_or_default
    else
      GradingStandard.default_instance
    end
  end

  private

  def validate_non_collaborative_constraints
    if non_collaborative?
      errors.add(:base, "Non-collaborative groups must belong to a course") unless context_type == "Course"
      errors.add(:base, "Non-collaborative groups cannot have a leader") if leader_id.present?
      errors.add(:base, "Non-collaborative groups must be private") if is_public
      errors.add(:base, "Variant limit reached for tag") if new_record? && Group.active.where(group_category_id:).count >= 10
      errors.add(:base, "You have reached the tag limit for this course") if new_record? && self.group_category.max_diff_tag_validation_count >= GroupCategory.MAX_DIFFERENTIATION_TAG_PER_COURSE
    end

    if group_category && non_collaborative != group_category.non_collaborative
      errors.add(:base, "Group non_collaborative status must match its category")
    end
  end
end<|MERGE_RESOLUTION|>--- conflicted
+++ resolved
@@ -91,11 +91,7 @@
   delegate :time_zone, to: :context
   delegate :usage_rights_required?, to: :context
   delegate :allow_student_anonymous_discussion_topics, to: :context
-<<<<<<< HEAD
-  delegate :discussion_checkpoints_enabled?, to: :root_account
-=======
   delegate :discussion_checkpoints_enabled?, to: :account
->>>>>>> 1b4a2133
 
   include StickySisFields
   are_sis_sticky :name
