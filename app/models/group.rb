--- conflicted
+++ resolved
@@ -1029,11 +1029,7 @@
       errors.add(:base, "Non-collaborative groups must belong to a course") unless context_type == "Course"
       errors.add(:base, "Non-collaborative groups cannot have a leader") if leader_id.present?
       errors.add(:base, "Non-collaborative groups must be private") if is_public
-<<<<<<< HEAD
-      errors.add(:base, "Variant limit reached for tag") if new_record? && Group.active.non_collaborative.where(group_category_id:).count >= 10
-=======
       errors.add(:base, "Variant limit reached for tag") if new_record? && Group.active.non_collaborative.where(group_category_id:).count >= self.MAX_VARIANTS_PER_TAG_CATEGORY
->>>>>>> dec807a2
       errors.add(:base, "You have reached the tag limit for this course") if new_record? && self.group_category.max_diff_tag_validation_count >= GroupCategory.MAX_DIFFERENTIATION_TAG_PER_COURSE
     end
 
