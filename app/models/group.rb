# frozen_string_literal: true

#
# Copyright (C) 2011 - present Instructure, Inc.
#
# This file is part of Canvas.
#
# Canvas is free software: you can redistribute it and/or modify it under
# the terms of the GNU Affero General Public License as published by the Free
# Software Foundation, version 3 of the License.
#
# Canvas is distributed in the hope that it will be useful, but WITHOUT ANY
# WARRANTY; without even the implied warranty of MERCHANTABILITY or FITNESS FOR
# A PARTICULAR PURPOSE. See the GNU Affero General Public License for more
# details.
#
# You should have received a copy of the GNU Affero General Public License along
# with this program. If not, see <http://www.gnu.org/licenses/>.
#

require 'atom'

class Group < ActiveRecord::Base
  include Context
  include Workflow
  include CustomValidations

  validates :context_id, :context_type, :account_id, :root_account_id, :workflow_state, :uuid, presence: true
  validates_allowed_transitions :is_public, false => true

  validates :sis_source_id, uniqueness: { scope: :root_account }, allow_nil: true

  # use to skip queries in can_participate?, called by policy block
  attr_accessor :can_participate

  has_many :group_memberships, -> { where("group_memberships.workflow_state<>'deleted'") }, dependent: :destroy
  has_many :users, -> { where("users.workflow_state<>'deleted'") }, through: :group_memberships
  has_many :user_past_lti_ids, as: :context, inverse_of: :context
  has_many :participating_group_memberships, -> { where(workflow_state: 'accepted') }, class_name: "GroupMembership"
  has_many :participating_users, :source => :user, :through => :participating_group_memberships
  belongs_to :context, polymorphic: [:course, { context_account: 'Account' }]
  belongs_to :group_category
  belongs_to :account
  belongs_to :root_account, class_name: 'Account', inverse_of: :all_groups
  has_many :calendar_events, :as => :context, :inverse_of => :context, :dependent => :destroy
  has_many :discussion_topics, -> { where("discussion_topics.workflow_state<>'deleted'").preload(:user).order('discussion_topics.position DESC, discussion_topics.created_at DESC') }, dependent: :destroy, as: :context, inverse_of: :context
  has_many :active_discussion_topics, -> { where("discussion_topics.workflow_state<>'deleted'").preload(:user) }, as: :context, inverse_of: :context, class_name: 'DiscussionTopic'
  has_many :all_discussion_topics, -> { preload(:user) }, as: :context, inverse_of: :context, class_name: "DiscussionTopic", dependent: :destroy
  has_many :discussion_entries, -> { preload(:discussion_topic, :user) }, through: :discussion_topics, dependent: :destroy
  has_many :announcements, :as => :context, :inverse_of => :context, :class_name => 'Announcement', :dependent => :destroy
  has_many :active_announcements, -> { where("discussion_topics.workflow_state<>'deleted'") }, as: :context, inverse_of: :context, class_name: 'Announcement'
  has_many :attachments, :as => :context, :inverse_of => :context, :dependent => :destroy, :extend => Attachment::FindInContextAssociation
  has_many :active_images, -> { where("attachments.file_state<>'deleted' AND attachments.content_type LIKE 'image%'").order('attachments.display_name').preload(:thumbnail) }, as: :context, inverse_of: :context, class_name: 'Attachment'
  has_many :active_assignments, -> { where("assignments.workflow_state<>'deleted'") }, as: :context, inverse_of: :context, class_name: 'Assignment'
  has_many :all_attachments, :as => 'context', :class_name => 'Attachment'
  has_many :folders, -> { order('folders.name') }, as: :context, inverse_of: :context, dependent: :destroy
  has_many :active_folders, -> { where("folders.workflow_state<>'deleted'").order('folders.name') }, class_name: 'Folder', as: :context, inverse_of: :context
  has_many :submissions_folders, -> { where.not(:folders => { :submission_context_code => nil }) }, as: :context, inverse_of: :context, class_name: 'Folder'
  has_many :collaborators
  has_many :external_feeds, :as => :context, :inverse_of => :context, :dependent => :destroy
  has_many :messages, :as => :context, :inverse_of => :context, :dependent => :destroy
  belongs_to :wiki
  has_many :wiki_pages, as: :context, inverse_of: :context
  has_many :web_conferences, :as => :context, :inverse_of => :context, :dependent => :destroy
  has_many :collaborations, -> { order(Arel.sql("collaborations.title, collaborations.created_at")) }, as: :context, inverse_of: :context, dependent: :destroy
  has_many :media_objects, :as => :context, :inverse_of => :context
  has_many :content_migrations, :as => :context, :inverse_of => :context
  has_many :content_exports, :as => :context, :inverse_of => :context
  has_many :usage_rights, as: :context, inverse_of: :context, class_name: 'UsageRights', dependent: :destroy
  belongs_to :avatar_attachment, :class_name => "Attachment"
  belongs_to :leader, :class_name => "User"

  before_validation :ensure_defaults
  before_save :maintain_category_attribute
  before_save :update_max_membership_from_group_category

  after_create :refresh_group_discussion_topics
  after_save :touch_context, :if => :saved_change_to_workflow_state?

  after_update :clear_cached_short_name, :if => :saved_change_to_name?

  delegate :time_zone, :to => :context
  delegate :usage_rights_required?, to: :context

  include StickySisFields
  are_sis_sticky :name

  validates_each :name do |record, attr, value|
    if value.blank?
      record.errors.add attr, t(:name_required, "Name is required")
    elsif value.length > maximum_string_length
      record.errors.add attr, t(:name_too_long, "Enter a shorter group name")
    end
  end

  validates_each :max_membership do |record, attr, value|
    next if value.nil?

    record.errors.add attr, t(:greater_than_1, "Must be greater than 1") unless value.to_i > 1
  end

  def refresh_group_discussion_topics
    if self.group_category
      self.group_category.discussion_topics.active.each(&:update_subtopics)
    end
  end

  def includes_user?(user, membership_scope = group_memberships)
    return false if user.nil? || user.new_record?

    membership_scope.where(user_id: user).exists?
  end

  alias_method :participating_users_association, :participating_users

  def participating_users(user_ids = nil)
    user_ids ?
      participating_users_association.where(:id => user_ids) :
      participating_users_association
  end

  def participating_users_in_context(user_ids = nil, sort: false, include_inactive_users: false)
    users = participating_users(user_ids)
    users = users.order_by_sortable_name if sort
    return users unless !include_inactive_users && (self.context.is_a? Course)

    context.participating_users(users.pluck(:id))
  end

  def all_real_students
    return self.context.all_real_students.where(users: { id: group_memberships.select(:user_id) }) if self.context.respond_to? "all_real_students"

    self.users
  end

  def all_real_student_enrollments
    return self.context.all_real_student_enrollments.where(user_id: group_memberships.select(:user_id)) if self.context.respond_to? "all_real_student_enrollments"

    self.group_memberships
  end

  def wiki
    return super if wiki_id

    Wiki.wiki_for_context(self)
  end

  def auto_accept?
    self.group_category &&
      self.group_category.allows_multiple_memberships? &&
      self.join_level == 'parent_context_auto_join'
  end

  def allow_join_request?
    self.group_category &&
      self.group_category.allows_multiple_memberships? &&
      ['parent_context_auto_join', 'parent_context_request'].include?(self.join_level)
  end

  def allow_self_signup?(user)
    self.group_category &&
      (self.group_category.unrestricted_self_signup? ||
        (self.group_category.restricted_self_signup? && self.has_common_section_with_user?(user)))
  end

  def full?
    !student_organized? && ((!max_membership && group_category_limit_met?) || (max_membership && participating_users.size >= max_membership))
  end

  def group_category_limit_met?
    group_category && group_category.group_limit && participating_users.size >= group_category.group_limit
  end

  def context_external_tools
    ContextExternalTool.none
  end

  private :group_category_limit_met?

  def student_organized?
    group_category && group_category.student_organized?
  end

  def update_max_membership_from_group_category
    if (!max_membership || max_membership == 0) && group_category && group_category.group_limit
      self.max_membership = group_category.group_limit
    end
  end

  def free_association?(user)
    auto_accept? || allow_join_request? || allow_self_signup?(user)
  end

  def allow_student_forum_attachments
    context.respond_to?(:allow_student_forum_attachments) && context.allow_student_forum_attachments
  end

  def participants(opts = {})
    users = participating_users.distinct.all
    if opts[:include_observers] && self.context.is_a?(Course)
      (users + User.observing_students_in_course(users, self.context)).flatten.uniq
    else
      users
    end
  end

  def context_code
    raise "DONT USE THIS, use .short_name instead" unless Rails.env.production?
  end

  def inactive?
    self.context.deleted? || (self.context.is_a?(Course) && self.context.inactive?)
  end

  def context_available?
    return false unless self.context

    case self.context
    when Course
      self.context.available? && (!self.context.respond_to?(:concluded?) || !self.context.concluded?)
    else
      true
    end
  end

  def appointment_context_codes
    { :primary => [context_string], :secondary => [group_category.asset_string] }
  end

  def membership_for_user(user)
    self.group_memberships.where(user_id: user).first if user
  end

  def has_member?(user)
    return nil unless user.present?
    if self.group_memberships.loaded?
      return self.group_memberships.to_a.find { |gm| gm.accepted? && gm.user_id == user.id }
    else
      self.participating_group_memberships.where(user_id: user).first
    end
  end

  def has_moderator?(user)
    return nil unless user.present?
    if self.group_memberships.loaded?
      return self.group_memberships.to_a.find { |gm| gm.accepted? && gm.user_id == user.id && gm.moderator }
    end

    self.participating_group_memberships.moderators.where(user_id: user).first
  end

  def should_add_creator?(creator)
    self.group_category &&
      (self.group_category.communities? || (self.group_category.student_organized? && self.context.user_is_student?(creator)))
  end

  def submission?
    if context_type == 'Course'
      assignments = Assignment.for_group_category(group_category_id).active
      return Submission.active.where(group_id: id, assignment_id: assignments).exists?
    end
    false
  end

  def short_name
    name
  end

  def self.find_all_by_context_code(codes)
    ids = codes.map { |c| c.match(/\Agroup_(\d+)\z/)[1] rescue nil }.compact
    Group.find(ids)
  end

  def self.not_in_group_sql_fragment(groups)
    return nil if groups.empty?

    sanitize_sql([<<~SQL, groups])
      NOT EXISTS (SELECT * FROM #{GroupMembership.quoted_table_name} gm
      WHERE gm.user_id = users.id AND
      gm.workflow_state != 'deleted' AND
      gm.group_id IN (?))
    SQL
  end

  workflow do
    state :available
    state :deleted
  end

  def active?
    self.available?
  end

  alias_method :destroy_permanently!, :destroy
  def destroy
    self.workflow_state = 'deleted'
    self.deleted_at = Time.now.utc
    self.save
  end

  def restore
    self.workflow_state = 'available'
    self.deleted_at = nil
    self.save!
  end

  Bookmarker = BookmarkedCollection::SimpleBookmarker.new(Group, :name, :id)

  scope :active, -> { where("groups.workflow_state<>'deleted'") }
  scope :by_name, -> { order(Bookmarker.order_by) }
  scope :uncategorized, -> { where("groups.group_category_id IS NULL") }

  def potential_collaborators
    if context.is_a?(Course)
      # >99.9% of groups have fewer than 100 members
      User.where(id: participating_users_in_context.pluck(:id) + context.participating_admins.pluck(:id))
    else
      participating_users
    end
  end

  def full_name
    res = before_label(self.name) + " "
    res += (self.context.course_code rescue self.context.name) if self.context
    res
  end

  def to_atom
    Atom::Entry.new do |entry|
      entry.title     = self.name
      entry.updated   = self.updated_at
      entry.published = self.created_at
      entry.links << Atom::Link.new(:rel => 'alternate',
                                    :href => "/groups/#{self.id}")
    end
  end

  # this method is idempotent
  def add_user(user, new_record_state = nil, moderator = nil)
    return nil if !user

    attrs = { :user => user, :moderator => !!moderator }
    new_record_state ||= case self.join_level
                         when 'invitation_only'          then 'invited'
                         when 'parent_context_request'   then 'requested'
                         when 'parent_context_auto_join' then 'accepted'
                         end
    attrs[:workflow_state] = new_record_state if new_record_state

    member = nil
    GroupMembership.unique_constraint_retry do
      if (member = self.group_memberships.where(user_id: user).first)
        member.workflow_state = new_record_state unless member.active?
        # only update moderator if true/false is explicitly passed in
        member.moderator = moderator unless moderator.nil?
        member.save if member.changed?
      else
        member = self.group_memberships.create(attrs)
      end
    end
    # permissions for this user in the group are probably different now
    clear_permissions_cache(user)
    return member
  end

  def set_users(users)
    user_ids = users.map(&:id)
    memberships = []
    transaction do
      self.group_memberships.where("user_id NOT IN (?)", user_ids).destroy_all
      users.each do |user|
        memberships << invite_user(user)
      end
    end
    memberships
  end

  def broadcast_data
    if context_type == 'Course'
      { course_id: context_id, root_account_id: root_account_id }
    else
      {}
    end
  end

  def bulk_add_users_to_group(users, options = {})
    return if users.empty?

    user_ids = users.map(&:id)
    old_group_memberships = self.group_memberships.where("user_id IN (?)", user_ids).to_a
    bulk_insert_group_memberships(users, options)
    all_group_memberships = self.group_memberships.where("user_id IN (?)", user_ids)
    new_group_memberships = all_group_memberships - old_group_memberships
    new_group_memberships.sort_by!(&:user_id)
    users.sort_by!(&:id)
    User.clear_cache_keys(user_ids, :groups)
    users.each { |user| clear_permissions_cache(user) }

    if self.context_available?
      notification_name = options[:notification_name] || "New Context Group Membership"
      notification = BroadcastPolicy.notification_finder.by_name(notification_name)

      users.each_with_index do |user, index|
        BroadcastPolicy.notifier.delay(priority: Delayed::LOW_PRIORITY)
                       .send_notification(
                         new_group_memberships[index],
                         notification_name.parameterize.underscore.to_sym,
                         notification,
                         [user],
                         broadcast_data
                       )
      end
    end
    new_group_memberships
  end

  def bulk_insert_group_memberships(users, options = {})
    current_time = Time.now
    options = {
      :group_id => self.id,
      :workflow_state => 'accepted',
      :moderator => false,
      :created_at => current_time,
      :updated_at => current_time,
      :root_account_id => self.root_account_id
    }.merge(options)
    GroupMembership.bulk_insert(users.map do |user|
      options.merge({ :user_id => user.id, :uuid => CanvasSlug.generate_securish_uuid })
    end)
  end

  def invite_user(user)
    self.add_user(user, 'invited')
  end

  def request_user(user)
    self.add_user(user, 'requested')
  end

  def invitees=(params)
    invitees = []
    (params || {}).each do |key, val|
      if self.context
        invitees << self.context.users.where(id: key.to_i).first if val != '0'
      else
        invitees << User.where(id: key.to_i).first if val != '0'
      end
    end
    invitees.compact.map { |i| self.invite_user(i) }.compact
  end

  def peer_groups
    return [] if !self.context || !self.group_category || self.group_category.allows_multiple_memberships?

    self.group_category.groups.where("id<>?", self).to_a
  end

  def ensure_defaults
    self.name ||= CanvasSlug.generate_securish_uuid
    self.uuid ||= CanvasSlug.generate_securish_uuid
    self.group_category ||= GroupCategory.student_organized_for(self.context)
    self.join_level ||= 'invitation_only'
    self.is_public ||= false
    self.is_public = false unless self.group_category.try(:communities?)
    set_default_account
  end
  private :ensure_defaults

  def set_default_account
    if self.context && self.context.is_a?(Course)
      self.account = self.context.account
    elsif self.context && self.context.is_a?(Account)
      self.account = self.context
    end
  end

  # update root account when account changes
  def account=(new_account)
    self.account_id = new_account.id
  end

  def account_id=(new_account_id)
    write_attribute(:account_id, new_account_id)
    if self.account_id_changed?
      self.root_account = self.reload_account&.root_account
    end
  end

  # if you modify this set_policy block, note that we've denormalized this
  # permission check for efficiency -- see User#cached_contexts
  set_policy do
    # Participate means the user is connected to the group somehow and can be
    given { |user| user && can_participate?(user) && self.has_member?(user) }
    can :participate and
      can :manage_calendar and
      can :manage_content and
      can :manage_files_add and
      can :manage_files_edit and
      can :manage_files_delete and
      can :manage_wiki_create and
      can :manage_wiki_delete and
      can :manage_wiki_update and
      can :post_to_forum and
      can :create_collaborations and
      can :create_forum

    # Course-level groups don't grant any permissions besides :participate (because for a teacher to add a student to a
    # group, the student must be able to :participate, and the teacher should be able to add students while the course
    # is unpublished and therefore unreadable to said students) unless their containing context can be read by the user
    # in question
    given { |user, session| self.context.is_a?(Account) || self.context.grants_right?(user, session, :read) }

    use_additional_policy do
      given { |user| user && self.has_member?(user) }
      can :read_forum and
        can :read and
        can :read_announcements and
        can :read_roster and
        can :view_unpublished_items

<<<<<<< HEAD
      given { |user, session|
        user && self.has_member?(user) &&
          (!self.context || self.context.is_a?(Account) || self.context.grants_any_right?(user, session, :send_messages, :send_messages_all))
      }
=======
      given do |user, session|
        user && has_member?(user) &&
          (!context || context.is_a?(Account) || context.grants_any_right?(user, session, :send_messages, :send_messages_all))
      end
>>>>>>> 2bda9f78
      can :send_messages and can :send_messages_all

      # if I am a member of this group and I can moderate_forum in the group's context
      # (makes it so group members cant edit each other's discussion entries)
      given { |user, session| user && self.has_member?(user) && (!self.context || self.context.grants_right?(user, session, :moderate_forum)) }
      can :moderate_forum

      given { |user| user && self.has_moderator?(user) }
      can :delete and
        can :manage and
        can :manage_admin_users and
        can :allow_course_admin_actions and
        can :manage_students and
        can :moderate_forum and
        can :update

      given { |user| user && self.leader == user }
      can :update

      given { group_category.try(:communities?) }
      can :create

      given { |user, session| self.context && self.context.grants_right?(user, session, :participate_as_student) }
      can :participate_as_student

      given { |user, session| self.grants_right?(user, session, :participate_as_student) && self.context.allow_student_organized_groups }
      can :create

      #################### Begin legacy permission block #########################

      given do |user, session|
        !self.context.root_account.feature_enabled?(:granular_permissions_manage_groups) &&
          self.context.grants_right?(user, session, :manage_groups)
      end
      can :create and can :create_collaborations and can :delete and can :manage and
        can :manage_admin_users and can :allow_course_admin_actions and can :manage_calendar and
        can :manage_content and can :manage_files_add and can :manage_files_edit and
        can :manage_files_delete and can :manage_students and can :manage_wiki_create and
        can :manage_wiki_delete and can :manage_wiki_update and can :moderate_forum and
        can :post_to_forum and can :create_forum and can :read and can :read_forum and
        can :read_announcements and can :read_roster and can :send_messages and
        can :send_messages_all and can :update and can :view_unpublished_items

      ##################### End legacy permission block ##########################

      given do |user, session|
        self.context.root_account.feature_enabled?(:granular_permissions_manage_groups) &&
          self.context.grants_right?(user, session, :manage_groups_add)
      end
      can :read and can :create

      # permissions to update a group and manage actions within the context of a group
      given do |user, session|
        self.context.root_account.feature_enabled?(:granular_permissions_manage_groups) &&
          self.context.grants_right?(user, session, :manage_groups_manage)
      end
      can :read and can :update and can :create_collaborations and can :manage and
        can :manage_admin_users and can :allow_course_admin_actions and can :manage_calendar and
        can :manage_content and can :manage_files_add and can :manage_files_edit and
        can :manage_files_delete and can :manage_students and can :manage_wiki_create and
        can :manage_wiki_delete and can :manage_wiki_update and can :moderate_forum and
        can :post_to_forum and can :create_forum and can :read_forum and
        can :read_announcements and can :read_roster and can :send_messages and
        can :send_messages_all and can :view_unpublished_items

      given do |user, session|
        self.context.root_account.feature_enabled?(:granular_permissions_manage_groups) &&
          self.context.grants_right?(user, session, :manage_groups_delete)
      end
      can :read and can :delete

      given { |user, session| self.context && self.context.grants_all_rights?(user, session, :read_as_admin, :post_to_forum) }
      can :post_to_forum

      given { |user, session| self.context && self.context.grants_all_rights?(user, session, :read_as_admin, :create_forum) }
      can :create_forum

      given { |user, session| self.context && self.context.grants_right?(user, session, :view_group_pages) }
      can :read and can :read_forum and can :read_announcements and can :read_roster

      # Join is participate + the group being in a state that allows joining directly (free_association)
      given { |user| user && can_participate?(user) && free_association?(user) }
      can :join and can :read_roster

      given { |user| user && (self.group_category.try(:allows_multiple_memberships?) || allow_self_signup?(user)) }
      can :leave

      given { |user, session| self.grants_right?(user, session, :manage_content) && self.context && self.context.grants_right?(user, session, :create_conferences) }
      can :create_conferences

      given { |user, session| self.context && self.context.grants_right?(user, session, :read_as_admin) }
      can :read_as_admin

      given { |user, session| self.context && self.context.grants_right?(user, session, :read_sis) }
      can :read_sis

      given { |user, session| self.context && self.context.grants_right?(user, session, :view_user_logins) }
      can :view_user_logins

      given { |user, session| self.context && self.context.grants_right?(user, session, :read_email_addresses) }
      can :read_email_addresses
    end
  end

  def users_visible_to(user, opts = {})
    return users.none unless grants_right?(user, :read)

    opts[:include_inactive] ? users : participating_users_in_context
  end

  # Helper needed by several permissions, use grants_right?(user, :participate)
  def can_participate?(user)
    return true if can_participate
    return false unless user.present? && self.context.present?
    return true if self.group_category.try(:communities?)
    if self.context.is_a?(Course)
      return self.context.enrollments.not_fake.where(:user_id => user.id).active_by_date.exists?
    elsif self.context.is_a?(Account)
      return self.context.root_account.user_account_associations.where(:user_id => user.id).exists?
    end

    return false
  end

  def can_join?(user)
    if self.context.is_a?(Course)
      self.context.enrollments.not_fake.except(:preload).where(:user_id => user.id).exists?
    else
      can_participate?(user)
    end
  end

  def user_can_manage_own_discussion_posts?(user)
    return true unless self.context.is_a?(Course)

    context.user_can_manage_own_discussion_posts?(user)
  end

  def is_a_context?
    true
  end

  def members_json_cached
    Rails.cache.fetch(['group_members_json', self].cache_key) do
      self.users.map { |u| u.group_member_json(self.context) }
    end
  end

  def members_count_cached
    Rails.cache.fetch(['group_members_count', self].cache_key) do
      self.members_json_cached.length
    end
  end

  def members_count
    self.participating_group_memberships.count
  end

  def quota
    return self.storage_quota || self.account.default_group_storage_quota || self.class.default_storage_quota
  end

  def self.default_storage_quota
    Setting.get('group_default_quota', 50.megabytes.to_s).to_i
  end

  def storage_quota_mb
    quota / 1.megabyte
  end

  def storage_quota_mb=(val)
    self.storage_quota = val.try(:to_i).try(:megabytes)
  end

  TAB_HOME, TAB_PAGES, TAB_PEOPLE, TAB_DISCUSSIONS, TAB_FILES,
    TAB_CONFERENCES, TAB_ANNOUNCEMENTS, TAB_PROFILE, TAB_SETTINGS, TAB_COLLABORATIONS,
    TAB_COLLABORATIONS_NEW = *1..20
  def tabs_available(user = nil, **)
    available_tabs = [
      { :id => TAB_HOME,          :label => t("#group.tabs.home", "Home"), :css_class => 'home', :href => :group_path },
      { :id => TAB_ANNOUNCEMENTS, :label => t('#tabs.announcements', "Announcements"), :css_class => 'announcements', :href => :group_announcements_path },
      { :id => TAB_PAGES,         :label => t("#group.tabs.pages", "Pages"), :css_class => 'pages', :href => :group_wiki_path },
      { :id => TAB_PEOPLE,        :label => t("#group.tabs.people", "People"), :css_class => 'people', :href => :group_users_path },
      { :id => TAB_DISCUSSIONS,   :label => t("#group.tabs.discussions", "Discussions"), :css_class => 'discussions', :href => :group_discussion_topics_path },
      { :id => TAB_FILES,         :label => t("#group.tabs.files", "Files"), :css_class => 'files', :href => :group_files_path },
    ]

    if user && self.grants_right?(user, :read)
      available_tabs << { :id => TAB_CONFERENCES, :label => WebConference.conference_tab_name, :css_class => 'conferences', :href => :group_conferences_path }
      available_tabs << { :id => TAB_COLLABORATIONS, :label => t('#tabs.collaborations', "Collaborations"), :css_class => 'collaborations', :href => :group_collaborations_path }
      available_tabs << { :id => TAB_COLLABORATIONS_NEW, :label => t('#tabs.collaborations', "Collaborations"), :css_class => 'collaborations', :href => :group_lti_collaborations_path }
    end

    available_tabs
  end

  def self.serialization_excludes; [:uuid]; end

  def allow_media_comments?
    true
  end

  def group_category_name
    self.read_attribute(:category)
  end

  def maintain_category_attribute
    # keep this field up to date even though it's not used (group_category_name
    # exists solely for the migration that introduces the GroupCategory model).
    # this way group_category_name is correct if someone mistakenly uses it
    # (modulo category renaming in the GroupCategory model).
    self.write_attribute(:category, self.group_category && self.group_category.name)
  end

  def as_json(options = nil)
    json = super(options)
    if json && json['group']
      # remove anything coming automatically from deprecated db column
      json['group'].delete('category')
      if self.group_category
        # put back version from association
        json['group']['group_category'] = self.group_category.name
      end
    end
    json
  end

  def has_common_section?
    self.context && self.context.is_a?(Course) &&
      self.context.course_sections.active.any? { |section| section.common_to_users?(self.users) }
  end

  def has_common_section_with_user?(user)
    return false unless self.context && self.context.is_a?(Course)

    users = self.users.where(id: self.context.enrollments.active_or_pending.select(:user_id)) + [user]
    self.context.course_sections.active.any? { |section| section.common_to_users?(users) }
  end

  def self.join_levels
    [
      ["invitation_only", "Invite only"],
      ["parent_context_auto_join", "Auto join"],
      ["parent_context_request", "Request to join"]
    ]
  end

  def associated_shards
    [Shard.default]
  end

  # Public: Determine whether a feature is enabled, deferring to the group's context.
  #
  # Returns a boolean.
  def feature_enabled?(feature)
    # shouldn't matter, but most specs create anonymous (contextless) groups :(
    return false if context.nil?

    context.feature_enabled?(feature)
  end

  def grading_periods?
    !!context.try(:grading_periods?)
  end

  def serialize_permissions(permissions_hash, user, session)
    permissions_hash.merge(
      create_discussion_topic: DiscussionTopic.context_allows_user_to_create?(self, user, session),
      create_announcement: Announcement.context_allows_user_to_create?(self, user, session)
    )
  end

  def content_exports_visible_to(user)
    self.content_exports.where(user_id: user)
  end

  def account_chain(include_site_admin: false)
    @account_chain ||= Account.account_chain(account_id)
    result = @account_chain.dup
    Account.add_site_admin_to_chain!(result) if include_site_admin
    result
  end

  def sortable_name
    name
  end

  ##
  # Returns a boolean describing if the user passed in has marked this group
  # as a favorite.
  def favorite_for_user?(user)
    user.favorites.where(:context_type => 'Group', :context_id => self).exists?
  end

  def submissions_folder(_course = nil)
    return @submissions_folder if @submissions_folder

    Folder.unique_constraint_retry do
      @submissions_folder = self.folders.where(parent_folder_id: Folder.root_folders(self).first, submission_context_code: 'root')
                                .first_or_create!(name: I18n.t('Submissions'))
    end
  end

  def grading_standard_or_default
    if context.respond_to?(:grading_standard_or_default)
      context.grading_standard_or_default
    else
      GradingStandard.default_instance
    end
  end
end<|MERGE_RESOLUTION|>--- conflicted
+++ resolved
@@ -81,6 +81,7 @@
 
   delegate :time_zone, :to => :context
   delegate :usage_rights_required?, to: :context
+  delegate :allow_student_anonymous_discussion_topics, to: :context
 
   include StickySisFields
   are_sis_sticky :name
@@ -100,8 +101,8 @@
   end
 
   def refresh_group_discussion_topics
-    if self.group_category
-      self.group_category.discussion_topics.active.each(&:update_subtopics)
+    if group_category
+      group_category.discussion_topics.active.each(&:update_subtopics)
     end
   end
 
@@ -114,29 +115,31 @@
   alias_method :participating_users_association, :participating_users
 
   def participating_users(user_ids = nil)
-    user_ids ?
-      participating_users_association.where(:id => user_ids) :
+    if user_ids
+      participating_users_association.where(:id => user_ids)
+    else
       participating_users_association
+    end
   end
 
   def participating_users_in_context(user_ids = nil, sort: false, include_inactive_users: false)
     users = participating_users(user_ids)
     users = users.order_by_sortable_name if sort
-    return users unless !include_inactive_users && (self.context.is_a? Course)
+    return users unless !include_inactive_users && (context.is_a? Course)
 
     context.participating_users(users.pluck(:id))
   end
 
   def all_real_students
-    return self.context.all_real_students.where(users: { id: group_memberships.select(:user_id) }) if self.context.respond_to? "all_real_students"
-
-    self.users
+    return context.all_real_students.where(users: { id: group_memberships.select(:user_id) }) if context.respond_to? "all_real_students"
+
+    users
   end
 
   def all_real_student_enrollments
-    return self.context.all_real_student_enrollments.where(user_id: group_memberships.select(:user_id)) if self.context.respond_to? "all_real_student_enrollments"
-
-    self.group_memberships
+    return context.all_real_student_enrollments.where(user_id: group_memberships.select(:user_id)) if context.respond_to? "all_real_student_enrollments"
+
+    group_memberships
   end
 
   def wiki
@@ -146,21 +149,19 @@
   end
 
   def auto_accept?
-    self.group_category &&
-      self.group_category.allows_multiple_memberships? &&
-      self.join_level == 'parent_context_auto_join'
+    group_category&.allows_multiple_memberships? &&
+      join_level == 'parent_context_auto_join'
   end
 
   def allow_join_request?
-    self.group_category &&
-      self.group_category.allows_multiple_memberships? &&
-      ['parent_context_auto_join', 'parent_context_request'].include?(self.join_level)
+    group_category&.allows_multiple_memberships? &&
+      ['parent_context_auto_join', 'parent_context_request'].include?(join_level)
   end
 
   def allow_self_signup?(user)
-    self.group_category &&
-      (self.group_category.unrestricted_self_signup? ||
-        (self.group_category.restricted_self_signup? && self.has_common_section_with_user?(user)))
+    group_category &&
+      (group_category.unrestricted_self_signup? ||
+        (group_category.restricted_self_signup? && has_common_section_with_user?(user)))
   end
 
   def full?
@@ -168,7 +169,7 @@
   end
 
   def group_category_limit_met?
-    group_category && group_category.group_limit && participating_users.size >= group_category.group_limit
+    group_category&.group_limit && participating_users.size >= group_category.group_limit
   end
 
   def context_external_tools
@@ -178,7 +179,7 @@
   private :group_category_limit_met?
 
   def student_organized?
-    group_category && group_category.student_organized?
+    group_category&.student_organized?
   end
 
   def update_max_membership_from_group_category
@@ -197,8 +198,8 @@
 
   def participants(opts = {})
     users = participating_users.distinct.all
-    if opts[:include_observers] && self.context.is_a?(Course)
-      (users + User.observing_students_in_course(users, self.context)).flatten.uniq
+    if opts[:include_observers] && context.is_a?(Course)
+      (users + User.observing_students_in_course(users, context)).flatten.uniq
     else
       users
     end
@@ -209,15 +210,15 @@
   end
 
   def inactive?
-    self.context.deleted? || (self.context.is_a?(Course) && self.context.inactive?)
+    context.deleted? || (context.is_a?(Course) && context.inactive?)
   end
 
   def context_available?
-    return false unless self.context
-
-    case self.context
+    return false unless context
+
+    case context
     when Course
-      self.context.available? && (!self.context.respond_to?(:concluded?) || !self.context.concluded?)
+      context.available? && (!context.respond_to?(:concluded?) || !context.concluded?)
     else
       true
     end
@@ -228,30 +229,31 @@
   end
 
   def membership_for_user(user)
-    self.group_memberships.where(user_id: user).first if user
+    group_memberships.where(user_id: user).first if user
   end
 
   def has_member?(user)
     return nil unless user.present?
-    if self.group_memberships.loaded?
-      return self.group_memberships.to_a.find { |gm| gm.accepted? && gm.user_id == user.id }
+
+    if group_memberships.loaded?
+      group_memberships.to_a.find { |gm| gm.accepted? && gm.user_id == user.id }
     else
-      self.participating_group_memberships.where(user_id: user).first
+      participating_group_memberships.where(user_id: user).first
     end
   end
 
   def has_moderator?(user)
     return nil unless user.present?
-    if self.group_memberships.loaded?
-      return self.group_memberships.to_a.find { |gm| gm.accepted? && gm.user_id == user.id && gm.moderator }
-    end
-
-    self.participating_group_memberships.moderators.where(user_id: user).first
+    if group_memberships.loaded?
+      return group_memberships.to_a.find { |gm| gm.accepted? && gm.user_id == user.id && gm.moderator }
+    end
+
+    participating_group_memberships.moderators.where(user_id: user).first
   end
 
   def should_add_creator?(creator)
-    self.group_category &&
-      (self.group_category.communities? || (self.group_category.student_organized? && self.context.user_is_student?(creator)))
+    group_category &&
+      (group_category.communities? || (group_category.student_organized? && context.user_is_student?(creator)))
   end
 
   def submission?
@@ -267,14 +269,14 @@
   end
 
   def self.find_all_by_context_code(codes)
-    ids = codes.map { |c| c.match(/\Agroup_(\d+)\z/)[1] rescue nil }.compact
+    ids = codes.filter_map { |c| c.match(/\Agroup_(\d+)\z/)[1] rescue nil }
     Group.find(ids)
   end
 
   def self.not_in_group_sql_fragment(groups)
     return nil if groups.empty?
 
-    sanitize_sql([<<~SQL, groups])
+    sanitize_sql([<<~SQL.squish, groups])
       NOT EXISTS (SELECT * FROM #{GroupMembership.quoted_table_name} gm
       WHERE gm.user_id = users.id AND
       gm.workflow_state != 'deleted' AND
@@ -288,27 +290,27 @@
   end
 
   def active?
-    self.available?
+    available?
   end
 
   alias_method :destroy_permanently!, :destroy
   def destroy
     self.workflow_state = 'deleted'
     self.deleted_at = Time.now.utc
-    self.save
+    save
   end
 
   def restore
     self.workflow_state = 'available'
     self.deleted_at = nil
-    self.save!
+    save!
   end
 
   Bookmarker = BookmarkedCollection::SimpleBookmarker.new(Group, :name, :id)
 
   scope :active, -> { where("groups.workflow_state<>'deleted'") }
   scope :by_name, -> { order(Bookmarker.order_by) }
-  scope :uncategorized, -> { where("groups.group_category_id IS NULL") }
+  scope :uncategorized, -> { where(groups: { group_category_id: nil }) }
 
   def potential_collaborators
     if context.is_a?(Course)
@@ -320,54 +322,52 @@
   end
 
   def full_name
-    res = before_label(self.name) + " "
-    res += (self.context.course_code rescue self.context.name) if self.context
+    res = before_label(name) + " "
+    res += (context.course_code rescue context.name) if context
     res
   end
 
   def to_atom
     Atom::Entry.new do |entry|
-      entry.title     = self.name
-      entry.updated   = self.updated_at
-      entry.published = self.created_at
+      entry.title     = name
+      entry.updated   = updated_at
+      entry.published = created_at
       entry.links << Atom::Link.new(:rel => 'alternate',
-                                    :href => "/groups/#{self.id}")
+                                    :href => "/groups/#{id}")
     end
   end
 
   # this method is idempotent
   def add_user(user, new_record_state = nil, moderator = nil)
-    return nil if !user
+    return nil unless user
 
     attrs = { :user => user, :moderator => !!moderator }
-    new_record_state ||= case self.join_level
-                         when 'invitation_only'          then 'invited'
-                         when 'parent_context_request'   then 'requested'
-                         when 'parent_context_auto_join' then 'accepted'
-                         end
+    new_record_state ||= { 'invitation_only' => 'invited',
+                           'parent_context_request' => 'requested',
+                           'parent_context_auto_join' => 'accepted' }[join_level]
     attrs[:workflow_state] = new_record_state if new_record_state
 
     member = nil
     GroupMembership.unique_constraint_retry do
-      if (member = self.group_memberships.where(user_id: user).first)
+      if (member = group_memberships.where(user_id: user).first)
         member.workflow_state = new_record_state unless member.active?
         # only update moderator if true/false is explicitly passed in
         member.moderator = moderator unless moderator.nil?
         member.save if member.changed?
       else
-        member = self.group_memberships.create(attrs)
+        member = group_memberships.create(attrs)
       end
     end
     # permissions for this user in the group are probably different now
     clear_permissions_cache(user)
-    return member
+    member
   end
 
   def set_users(users)
     user_ids = users.map(&:id)
     memberships = []
     transaction do
-      self.group_memberships.where("user_id NOT IN (?)", user_ids).destroy_all
+      group_memberships.where.not(user_id: user_ids).destroy_all
       users.each do |user|
         memberships << invite_user(user)
       end
@@ -387,16 +387,16 @@
     return if users.empty?
 
     user_ids = users.map(&:id)
-    old_group_memberships = self.group_memberships.where("user_id IN (?)", user_ids).to_a
+    old_group_memberships = group_memberships.where(user_id: user_ids).to_a
     bulk_insert_group_memberships(users, options)
-    all_group_memberships = self.group_memberships.where("user_id IN (?)", user_ids)
+    all_group_memberships = group_memberships.where(user_id: user_ids)
     new_group_memberships = all_group_memberships - old_group_memberships
     new_group_memberships.sort_by!(&:user_id)
     users.sort_by!(&:id)
     User.clear_cache_keys(user_ids, :groups)
     users.each { |user| clear_permissions_cache(user) }
 
-    if self.context_available?
+    if context_available?
       notification_name = options[:notification_name] || "New Context Group Membership"
       notification = BroadcastPolicy.notification_finder.by_name(notification_name)
 
@@ -417,12 +417,12 @@
   def bulk_insert_group_memberships(users, options = {})
     current_time = Time.now
     options = {
-      :group_id => self.id,
+      :group_id => id,
       :workflow_state => 'accepted',
       :moderator => false,
       :created_at => current_time,
       :updated_at => current_time,
-      :root_account_id => self.root_account_id
+      :root_account_id => root_account_id
     }.merge(options)
     GroupMembership.bulk_insert(users.map do |user|
       options.merge({ :user_id => user.id, :uuid => CanvasSlug.generate_securish_uuid })
@@ -430,35 +430,35 @@
   end
 
   def invite_user(user)
-    self.add_user(user, 'invited')
+    add_user(user, 'invited')
   end
 
   def request_user(user)
-    self.add_user(user, 'requested')
+    add_user(user, 'requested')
   end
 
   def invitees=(params)
     invitees = []
     (params || {}).each do |key, val|
-      if self.context
-        invitees << self.context.users.where(id: key.to_i).first if val != '0'
-      else
-        invitees << User.where(id: key.to_i).first if val != '0'
-      end
-    end
-    invitees.compact.map { |i| self.invite_user(i) }.compact
+      if context
+        invitees << context.users.where(id: key.to_i).first if val != '0'
+      elsif val != '0'
+        invitees << User.where(id: key.to_i).first
+      end
+    end
+    invitees.compact.filter_map { |i| invite_user(i) }
   end
 
   def peer_groups
-    return [] if !self.context || !self.group_category || self.group_category.allows_multiple_memberships?
-
-    self.group_category.groups.where("id<>?", self).to_a
+    return [] if !context || !group_category || group_category.allows_multiple_memberships?
+
+    group_category.groups.where("id<>?", self).to_a
   end
 
   def ensure_defaults
     self.name ||= CanvasSlug.generate_securish_uuid
     self.uuid ||= CanvasSlug.generate_securish_uuid
-    self.group_category ||= GroupCategory.student_organized_for(self.context)
+    self.group_category ||= GroupCategory.student_organized_for(context)
     self.join_level ||= 'invitation_only'
     self.is_public ||= false
     self.is_public = false unless self.group_category.try(:communities?)
@@ -467,10 +467,11 @@
   private :ensure_defaults
 
   def set_default_account
-    if self.context && self.context.is_a?(Course)
-      self.account = self.context.account
-    elsif self.context && self.context.is_a?(Account)
-      self.account = self.context
+    case context
+    when Course
+      self.account = context.account
+    when Account
+      self.account = context
     end
   end
 
@@ -481,8 +482,8 @@
 
   def account_id=(new_account_id)
     write_attribute(:account_id, new_account_id)
-    if self.account_id_changed?
-      self.root_account = self.reload_account&.root_account
+    if account_id_changed?
+      self.root_account = reload_account&.root_account
     end
   end
 
@@ -490,7 +491,7 @@
   # permission check for efficiency -- see User#cached_contexts
   set_policy do
     # Participate means the user is connected to the group somehow and can be
-    given { |user| user && can_participate?(user) && self.has_member?(user) }
+    given { |user| user && can_participate?(user) && has_member?(user) }
     can :participate and
       can :manage_calendar and
       can :manage_content and
@@ -508,35 +509,28 @@
     # group, the student must be able to :participate, and the teacher should be able to add students while the course
     # is unpublished and therefore unreadable to said students) unless their containing context can be read by the user
     # in question
-    given { |user, session| self.context.is_a?(Account) || self.context.grants_right?(user, session, :read) }
+    given { |user, session| context.is_a?(Account) || context.grants_right?(user, session, :read) }
 
     use_additional_policy do
-      given { |user| user && self.has_member?(user) }
+      given { |user| user && has_member?(user) }
       can :read_forum and
         can :read and
         can :read_announcements and
         can :read_roster and
         can :view_unpublished_items
 
-<<<<<<< HEAD
-      given { |user, session|
-        user && self.has_member?(user) &&
-          (!self.context || self.context.is_a?(Account) || self.context.grants_any_right?(user, session, :send_messages, :send_messages_all))
-      }
-=======
       given do |user, session|
         user && has_member?(user) &&
           (!context || context.is_a?(Account) || context.grants_any_right?(user, session, :send_messages, :send_messages_all))
       end
->>>>>>> 2bda9f78
       can :send_messages and can :send_messages_all
 
       # if I am a member of this group and I can moderate_forum in the group's context
       # (makes it so group members cant edit each other's discussion entries)
-      given { |user, session| user && self.has_member?(user) && (!self.context || self.context.grants_right?(user, session, :moderate_forum)) }
+      given { |user, session| user && has_member?(user) && (!context || context.grants_right?(user, session, :moderate_forum)) }
       can :moderate_forum
 
-      given { |user| user && self.has_moderator?(user) }
+      given { |user| user && has_moderator?(user) }
       can :delete and
         can :manage and
         can :manage_admin_users and
@@ -545,23 +539,23 @@
         can :moderate_forum and
         can :update
 
-      given { |user| user && self.leader == user }
+      given { |user| user && leader == user }
       can :update
 
       given { group_category.try(:communities?) }
       can :create
 
-      given { |user, session| self.context && self.context.grants_right?(user, session, :participate_as_student) }
+      given { |user, session| context&.grants_right?(user, session, :participate_as_student) }
       can :participate_as_student
 
-      given { |user, session| self.grants_right?(user, session, :participate_as_student) && self.context.allow_student_organized_groups }
+      given { |user, session| grants_right?(user, session, :participate_as_student) && context.allow_student_organized_groups }
       can :create
 
       #################### Begin legacy permission block #########################
 
       given do |user, session|
-        !self.context.root_account.feature_enabled?(:granular_permissions_manage_groups) &&
-          self.context.grants_right?(user, session, :manage_groups)
+        !context.root_account.feature_enabled?(:granular_permissions_manage_groups) &&
+          context.grants_right?(user, session, :manage_groups)
       end
       can :create and can :create_collaborations and can :delete and can :manage and
         can :manage_admin_users and can :allow_course_admin_actions and can :manage_calendar and
@@ -575,15 +569,15 @@
       ##################### End legacy permission block ##########################
 
       given do |user, session|
-        self.context.root_account.feature_enabled?(:granular_permissions_manage_groups) &&
-          self.context.grants_right?(user, session, :manage_groups_add)
+        context.root_account.feature_enabled?(:granular_permissions_manage_groups) &&
+          context.grants_right?(user, session, :manage_groups_add)
       end
       can :read and can :create
 
       # permissions to update a group and manage actions within the context of a group
       given do |user, session|
-        self.context.root_account.feature_enabled?(:granular_permissions_manage_groups) &&
-          self.context.grants_right?(user, session, :manage_groups_manage)
+        context.root_account.feature_enabled?(:granular_permissions_manage_groups) &&
+          context.grants_right?(user, session, :manage_groups_manage)
       end
       can :read and can :update and can :create_collaborations and can :manage and
         can :manage_admin_users and can :allow_course_admin_actions and can :manage_calendar and
@@ -595,18 +589,18 @@
         can :send_messages_all and can :view_unpublished_items
 
       given do |user, session|
-        self.context.root_account.feature_enabled?(:granular_permissions_manage_groups) &&
-          self.context.grants_right?(user, session, :manage_groups_delete)
+        context.root_account.feature_enabled?(:granular_permissions_manage_groups) &&
+          context.grants_right?(user, session, :manage_groups_delete)
       end
       can :read and can :delete
 
-      given { |user, session| self.context && self.context.grants_all_rights?(user, session, :read_as_admin, :post_to_forum) }
+      given { |user, session| context&.grants_all_rights?(user, session, :read_as_admin, :post_to_forum) }
       can :post_to_forum
 
-      given { |user, session| self.context && self.context.grants_all_rights?(user, session, :read_as_admin, :create_forum) }
+      given { |user, session| context&.grants_all_rights?(user, session, :read_as_admin, :create_forum) }
       can :create_forum
 
-      given { |user, session| self.context && self.context.grants_right?(user, session, :view_group_pages) }
+      given { |user, session| context&.grants_right?(user, session, :view_group_pages) }
       can :read and can :read_forum and can :read_announcements and can :read_roster
 
       # Join is participate + the group being in a state that allows joining directly (free_association)
@@ -616,19 +610,19 @@
       given { |user| user && (self.group_category.try(:allows_multiple_memberships?) || allow_self_signup?(user)) }
       can :leave
 
-      given { |user, session| self.grants_right?(user, session, :manage_content) && self.context && self.context.grants_right?(user, session, :create_conferences) }
+      given { |user, session| grants_right?(user, session, :manage_content) && context && context.grants_right?(user, session, :create_conferences) }
       can :create_conferences
 
-      given { |user, session| self.context && self.context.grants_right?(user, session, :read_as_admin) }
+      given { |user, session| context&.grants_right?(user, session, :read_as_admin) }
       can :read_as_admin
 
-      given { |user, session| self.context && self.context.grants_right?(user, session, :read_sis) }
+      given { |user, session| context&.grants_right?(user, session, :read_sis) }
       can :read_sis
 
-      given { |user, session| self.context && self.context.grants_right?(user, session, :view_user_logins) }
+      given { |user, session| context&.grants_right?(user, session, :view_user_logins) }
       can :view_user_logins
 
-      given { |user, session| self.context && self.context.grants_right?(user, session, :read_email_addresses) }
+      given { |user, session| context&.grants_right?(user, session, :read_email_addresses) }
       can :read_email_addresses
     end
   end
@@ -642,27 +636,29 @@
   # Helper needed by several permissions, use grants_right?(user, :participate)
   def can_participate?(user)
     return true if can_participate
-    return false unless user.present? && self.context.present?
+    return false unless user.present? && context.present?
     return true if self.group_category.try(:communities?)
-    if self.context.is_a?(Course)
-      return self.context.enrollments.not_fake.where(:user_id => user.id).active_by_date.exists?
-    elsif self.context.is_a?(Account)
-      return self.context.root_account.user_account_associations.where(:user_id => user.id).exists?
-    end
-
-    return false
+
+    case context
+    when Course
+      return context.enrollments.not_fake.where(:user_id => user.id).active_by_date.exists?
+    when Account
+      return context.root_account.user_account_associations.where(:user_id => user.id).exists?
+    end
+
+    false
   end
 
   def can_join?(user)
-    if self.context.is_a?(Course)
-      self.context.enrollments.not_fake.except(:preload).where(:user_id => user.id).exists?
+    if context.is_a?(Course)
+      context.enrollments.not_fake.except(:preload).where(:user_id => user.id).exists?
     else
       can_participate?(user)
     end
   end
 
   def user_can_manage_own_discussion_posts?(user)
-    return true unless self.context.is_a?(Course)
+    return true unless context.is_a?(Course)
 
     context.user_can_manage_own_discussion_posts?(user)
   end
@@ -673,22 +669,22 @@
 
   def members_json_cached
     Rails.cache.fetch(['group_members_json', self].cache_key) do
-      self.users.map { |u| u.group_member_json(self.context) }
+      users.map { |u| u.group_member_json(context) }
     end
   end
 
   def members_count_cached
     Rails.cache.fetch(['group_members_count', self].cache_key) do
-      self.members_json_cached.length
+      members_json_cached.length
     end
   end
 
   def members_count
-    self.participating_group_memberships.count
+    participating_group_memberships.count
   end
 
   def quota
-    return self.storage_quota || self.account.default_group_storage_quota || self.class.default_storage_quota
+    storage_quota || account.default_group_storage_quota || self.class.default_storage_quota
   end
 
   def self.default_storage_quota
@@ -716,7 +712,7 @@
       { :id => TAB_FILES,         :label => t("#group.tabs.files", "Files"), :css_class => 'files', :href => :group_files_path },
     ]
 
-    if user && self.grants_right?(user, :read)
+    if user && grants_right?(user, :read)
       available_tabs << { :id => TAB_CONFERENCES, :label => WebConference.conference_tab_name, :css_class => 'conferences', :href => :group_conferences_path }
       available_tabs << { :id => TAB_COLLABORATIONS, :label => t('#tabs.collaborations', "Collaborations"), :css_class => 'collaborations', :href => :group_collaborations_path }
       available_tabs << { :id => TAB_COLLABORATIONS_NEW, :label => t('#tabs.collaborations', "Collaborations"), :css_class => 'collaborations', :href => :group_lti_collaborations_path }
@@ -725,14 +721,16 @@
     available_tabs
   end
 
-  def self.serialization_excludes; [:uuid]; end
+  def self.serialization_excludes
+    [:uuid]
+  end
 
   def allow_media_comments?
     true
   end
 
   def group_category_name
-    self.read_attribute(:category)
+    read_attribute(:category)
   end
 
   def maintain_category_attribute
@@ -740,7 +738,7 @@
     # exists solely for the migration that introduces the GroupCategory model).
     # this way group_category_name is correct if someone mistakenly uses it
     # (modulo category renaming in the GroupCategory model).
-    self.write_attribute(:category, self.group_category && self.group_category.name)
+    write_attribute(:category, self.group_category&.name)
   end
 
   def as_json(options = nil)
@@ -757,15 +755,15 @@
   end
 
   def has_common_section?
-    self.context && self.context.is_a?(Course) &&
-      self.context.course_sections.active.any? { |section| section.common_to_users?(self.users) }
+    context.is_a?(Course) &&
+      context.course_sections.active.any? { |section| section.common_to_users?(users) }
   end
 
   def has_common_section_with_user?(user)
-    return false unless self.context && self.context.is_a?(Course)
-
-    users = self.users.where(id: self.context.enrollments.active_or_pending.select(:user_id)) + [user]
-    self.context.course_sections.active.any? { |section| section.common_to_users?(users) }
+    return false unless context.is_a?(Course)
+
+    users = self.users.where(id: context.enrollments.active_or_pending.select(:user_id)) + [user]
+    context.course_sections.active.any? { |section| section.common_to_users?(users) }
   end
 
   def self.join_levels
@@ -802,7 +800,7 @@
   end
 
   def content_exports_visible_to(user)
-    self.content_exports.where(user_id: user)
+    content_exports.where(user_id: user)
   end
 
   def account_chain(include_site_admin: false)
@@ -827,8 +825,8 @@
     return @submissions_folder if @submissions_folder
 
     Folder.unique_constraint_retry do
-      @submissions_folder = self.folders.where(parent_folder_id: Folder.root_folders(self).first, submission_context_code: 'root')
-                                .first_or_create!(name: I18n.t('Submissions'))
+      @submissions_folder = folders.where(parent_folder_id: Folder.root_folders(self).first, submission_context_code: 'root')
+                                   .first_or_create!(name: I18n.t('Submissions'))
     end
   end
 
