--- conflicted
+++ resolved
@@ -29,7 +29,7 @@
   attr_writer :updating_user
 
   belongs_to :rubric
-  belongs_to :association_object, polymorphic: [:account, :course, :assignment],
+  belongs_to :association_object, polymorphic: %i[account course assignment],
                                   foreign_type: :association_type, foreign_key: :association_id,
                                   polymorphic_prefix: :association
 
@@ -39,7 +39,7 @@
 
   has_a_broadcast_policy
 
-  validates_presence_of :purpose, :rubric_id, :association_id, :association_type, :context_id, :context_type
+  validates :purpose, :rubric_id, :association_id, :association_type, :context_id, :context_type, presence: true
   validates :workflow_state, inclusion: { in: ["active", "deleted"] }
 
   before_create :set_root_account_id
@@ -67,7 +67,7 @@
     'Course' => ::Course,
     'Assignment' => ::Assignment,
     'Account' => ::Account,
-  }
+  }.freeze
 
   # takes params[:association_type] and params[:association_id] and finds the
   # valid association object, if possible. Valid types are listed in
@@ -97,13 +97,8 @@
 
   set_broadcast_policy do |p|
     p.dispatch :rubric_association_created
-<<<<<<< HEAD
-    p.to { self.context.students rescue [] }
-    p.whenever { |record|
-=======
     p.to { context.students rescue [] }
     p.whenever do |record|
->>>>>>> 2bda9f78
       record.just_created && !record.context.is_a?(Course)
     end
     p.data { course_broadcast_data }
@@ -131,8 +126,8 @@
   end
 
   def assignment
-    if self.association_object.is_a?(Assignment)
-      self.association_object
+    if association_object.is_a?(Assignment)
+      association_object
     else
       nil
     end
@@ -141,38 +136,38 @@
   def update_alignments
     return unless assignment
 
-    outcome_ids = self.deleted? ? [] : rubric.learning_outcome_alignments.map(&:learning_outcome_id)
+    outcome_ids = deleted? ? [] : rubric.learning_outcome_alignments.map(&:learning_outcome_id)
     LearningOutcome.update_alignments(assignment, context, outcome_ids)
     true
   end
 
   def touch_association
-    if self.association_type == "Assignment"
+    if association_type == "Assignment"
       self.class.connection.after_transaction_commit do
-        self.association_object.touch
+        association_object.touch
       end
     end
   end
 
   def update_old_rubric
-    if self.rubric_id_changed? && self.rubric_id_was && self.rubric_id_was != self.rubric_id
-      rubric = Rubric.find(self.rubric_id_was)
+    if rubric_id_changed? && rubric_id_was && rubric_id_was != rubric_id
+      rubric = Rubric.find(rubric_id_was)
       rubric.destroy if rubric.rubric_associations.count == 0 && rubric.rubric_assessments.count == 0
     end
   end
 
   def context_name
-    @cached_context_name ||= self.shard.activate do
-      Rails.cache.fetch(['short_name_lookup', self.context_code].cache_key) do
-        self.context.short_name rescue ""
+    @cached_context_name ||= shard.activate do
+      Rails.cache.fetch(['short_name_lookup', context_code].cache_key) do
+        context.short_name rescue ""
       end
     end
   end
 
   def update_values
-    self.bookmarked = true if self.purpose == 'bookmark' || self.bookmarked.nil?
-    self.context_code ||= "#{self.context_type.underscore}_#{self.context_id}" rescue nil
-    self.title ||= (self.association_object.title rescue self.association_object.name) rescue nil
+    self.bookmarked = true if purpose == 'bookmark' || bookmarked.nil?
+    self.context_code ||= "#{context_type.underscore}_#{context_id}" rescue nil
+    self.title ||= (association_object.title rescue association_object.name) rescue nil
     self.workflow_state ||= "active"
   end
   protected :update_values
@@ -180,51 +175,49 @@
   def user_can_assess_for?(assessor: nil, assessee: nil)
     raise "assessor and assessee required" unless assessor && assessee
 
-    self.context.grants_right?(assessor, :manage_grades) || self.assessment_requests.incomplete.for_assessee(assessee).pluck(:assessor_id).include?(assessor.id)
+    context.grants_right?(assessor, :manage_grades) || assessment_requests.incomplete.for_assessee(assessee).pluck(:assessor_id).include?(assessor.id)
   end
 
   def user_did_assess_for?(assessor: nil, assessee: nil)
     raise "assessor and assessee required" unless assessor && assessee
 
-    self.assessment_requests.complete.for_assessee(assessee).for_assessor(assessor).any?
+    assessment_requests.complete.for_assessee(assessee).for_assessor(assessor).any?
   end
 
   set_policy do
-    given { |user, session| self.context.grants_right?(user, session, :manage_rubrics) }
+    given { |user, session| context.grants_right?(user, session, :manage_rubrics) }
     can :update and can :delete and can :manage
 
-    given { |user, session| self.context.grants_right?(user, session, :participate_as_student) }
+    given { |user, session| context.grants_right?(user, session, :participate_as_student) }
     can :submit
 
-    given { |user, session| self.context.grants_right?(user, session, :view_all_grades) }
+    given { |user, session| context.grants_right?(user, session, :view_all_grades) }
     can :view_rubric_assessments
   end
 
   def update_assignment_points
-    if self.use_for_grading && !self.skip_updating_points_possible && self.association_object && self.association_object.respond_to?(:points_possible=) && self.rubric && self.rubric.points_possible && self.association_object.points_possible != self.rubric.points_possible
-      self.association_object.points_possible = self.rubric.points_possible
-      self.association_object.save
+    if use_for_grading && !skip_updating_points_possible && association_object && association_object.respond_to?(:points_possible=) && rubric && rubric.points_possible && association_object.points_possible != rubric.points_possible
+      association_object.points_possible = rubric.points_possible
+      association_object.save
     end
   end
   protected :update_assignment_points
 
   def remind_user(assessee)
-    assessment_request = self.assessment_requests.where(user_id: assessee).first
-    assessment_request ||= self.assessment_requests.build(:user => assessee)
+    assessment_request = assessment_requests.where(user_id: assessee).first
+    assessment_request ||= assessment_requests.build(:user => assessee)
     assessment_request.send_reminder! if assessment_request.assigned?
     assessment_request
   end
 
   def update_rubric
-    cnt = self.rubric.rubric_associations.for_grading.length rescue 0
-    if self.rubric
-      self.rubric.with_versioning(false) do
-        self.rubric.read_only = cnt > 1
-        self.rubric.association_count = cnt
-        self.rubric.save
-
-        self.rubric.destroy if cnt == 0 && self.rubric.rubric_associations.count == 0 && !self.rubric.public
-      end
+    cnt = rubric.rubric_associations.for_grading.length rescue 0
+    rubric&.with_versioning(false) do
+      rubric.read_only = cnt > 1
+      rubric.association_count = cnt
+      rubric.save
+
+      rubric.destroy if cnt == 0 && rubric.rubric_associations.count == 0 && !rubric.public
     end
   end
   protected :update_rubric
@@ -236,8 +229,8 @@
     # Go up to the assignment and loop through all submissions.
     # Update each submission's assessment_requests with a link to this rubric association
     # but only if not already associated
-    if self.association_id && self.association_type == 'Assignment'
-      self.association_object.submissions.each do |sub|
+    if association_id && association_type == 'Assignment'
+      association_object.submissions.each do |sub|
         sub.assessment_requests.where(:rubric_association_id => nil).update_all(:rubric_association_id => id, :workflow_state => 'assigned')
       end
     end
@@ -245,7 +238,7 @@
   protected :link_to_assessments
 
   def unsubmitted_users
-    self.context.students - self.rubric_assessments.map { |a| a.user } - self.assessment_requests.map { |a| a.user }
+    context.students - rubric_assessments.map(&:user) - assessment_requests.map(&:user)
   end
 
   def self.generate(current_user, rubric, context, params)
@@ -284,11 +277,11 @@
   end
 
   def assessments_unique_per_asset?(assessment_type)
-    self.association_object.is_a?(Assignment) && self.purpose == "grading" && assessment_type == "grading"
+    association_object.is_a?(Assignment) && purpose == "grading" && assessment_type == "grading"
   end
 
   def assessment_points(criterion, data)
-    if criterion.learning_outcome_id && !self.context.feature_enabled?(:outcome_extra_credit)
+    if criterion.learning_outcome_id && !context.feature_enabled?(:outcome_extra_credit)
       [criterion.points, data[:points].to_f].min
     else
       data[:points].to_f
@@ -308,15 +301,15 @@
     raise "Assessment type required for assessing" unless params[:assessment_type]
 
     if opts[:artifact].is_a?(Quizzes::QuizSubmission)
-      opts[:artifact] = self.association_object.find_or_create_submission(opts[:artifact].user)
-    end
-
-    if self.association_object.is_a?(Assignment) && !self.association_object.grade_group_students_individually
-      group, students_to_assess = self.association_object.group_students(opts[:artifact].student)
+      opts[:artifact] = association_object.find_or_create_submission(opts[:artifact].user)
+    end
+
+    if association_object.is_a?(Assignment) && !association_object.grade_group_students_individually
+      group, students_to_assess = association_object.group_students(opts[:artifact].student)
       if group
         provisional_grader = opts[:artifact].is_a?(ModeratedGrading::ProvisionalGrade) && opts[:assessor]
         artifacts_to_assess = students_to_assess.map do |student|
-          self.association_object.find_asset_for_assessment(self, student, :provisional_grader => provisional_grader).first
+          association_object.find_asset_for_assessment(self, student, :provisional_grader => provisional_grader).first
         end
       else
         artifacts_to_assess = [opts[:artifact]]
@@ -329,46 +322,46 @@
     score = nil
     replace_ratings = false
     has_score = false
-    self.rubric.criteria_object.each do |criterion|
+    rubric.criteria_object.each do |criterion|
       data = params["criterion_#{criterion.id}".to_sym]
       rating = {}
-      if data
-        replace_ratings = true
-        has_score = (data[:points]).present?
-        rating[:id] = data[:rating_id]
-        rating[:points] = assessment_points(criterion, data) if has_score
-        rating[:criterion_id] = criterion.id
-        rating[:learning_outcome_id] = criterion.learning_outcome_id
-        if criterion.ignore_for_scoring
-          rating[:ignore_for_scoring] = true
-        elsif has_score
-          score ||= 0
-          score += rating[:points]
-        end
-        rating[:description] = data[:description]
-        rating[:comments_enabled] = true
-        rating[:comments] = data[:comments]
-        rating[:above_threshold] = rating[:points] > criterion.mastery_points if criterion.mastery_points && rating[:points]
-        criterion.ratings.each_with_index do |r, index|
-          next unless ((r.points.to_f - rating[:points].to_f).abs < Float::EPSILON) ||
-                      (criterion.criterion_use_range && r.points.to_f > rating[:points].to_f && criterion.ratings[index + 1].try(:points).to_f < rating[:points].to_f)
-
-          rating[:description] ||= r.description
-          rating[:id] ||= r.id
-        end
-        save_comment = data[:save_comment] == '1' && params[:assessment_type] != 'peer_review'
-        if rating[:comments] && !rating[:comments].empty? && save_comment
-          self.summary_data ||= {}
-          self.summary_data[:saved_comments] ||= {}
-          self.summary_data[:saved_comments][criterion.id.to_s] ||= []
-          self.summary_data[:saved_comments][criterion.id.to_s] << rating[:comments]
-          # TODO i18n
-          self.summary_data[:saved_comments][criterion.id.to_s] = self.summary_data[:saved_comments][criterion.id.to_s].select { |desc| desc && !desc.empty? && desc != "No Details" }.uniq.sort
-          self.save
-        end
-        rating[:description] = t('no_details', "No details") if !rating[:description] || rating[:description].empty?
-        ratings << rating
-      end
+      next unless data
+
+      replace_ratings = true
+      has_score = (data[:points]).present?
+      rating[:id] = data[:rating_id]
+      rating[:points] = assessment_points(criterion, data) if has_score
+      rating[:criterion_id] = criterion.id
+      rating[:learning_outcome_id] = criterion.learning_outcome_id
+      if criterion.ignore_for_scoring
+        rating[:ignore_for_scoring] = true
+      elsif has_score
+        score ||= 0
+        score += rating[:points]
+      end
+      rating[:description] = data[:description]
+      rating[:comments_enabled] = true
+      rating[:comments] = data[:comments]
+      rating[:above_threshold] = rating[:points] > criterion.mastery_points if criterion.mastery_points && rating[:points]
+      criterion.ratings.each_with_index do |r, index|
+        next unless ((r.points.to_f - rating[:points].to_f).abs < Float::EPSILON) ||
+                    (criterion.criterion_use_range && r.points.to_f > rating[:points].to_f && criterion.ratings[index + 1].try(:points).to_f < rating[:points].to_f)
+
+        rating[:description] ||= r.description
+        rating[:id] ||= r.id
+      end
+      save_comment = data[:save_comment] == '1' && params[:assessment_type] != 'peer_review'
+      if rating[:comments].present? && save_comment
+        self.summary_data ||= {}
+        self.summary_data[:saved_comments] ||= {}
+        self.summary_data[:saved_comments][criterion.id.to_s] ||= []
+        self.summary_data[:saved_comments][criterion.id.to_s] << rating[:comments]
+        # TODO: i18n
+        self.summary_data[:saved_comments][criterion.id.to_s] = self.summary_data[:saved_comments][criterion.id.to_s].select { |desc| desc.present? && desc != "No Details" }.uniq.sort
+        save
+      end
+      rating[:description] = t('no_details', "No details") if rating[:description].blank?
+      ratings << rating
     end
     assessment_to_return = nil
     artifacts_to_assess.each do |artifact|
@@ -382,7 +375,7 @@
         # Assessments are unique per artifact/assessor/assessment_type.
         assessment = association.rubric_assessments.where(artifact_id: artifact, artifact_type: artifact.class.to_s, assessor_id: opts[:assessor], assessment_type: params[:assessment_type]).first
       end
-      assessment ||= association.rubric_assessments.build(:assessor => opts[:assessor], :artifact => artifact, :user => artifact.student, :rubric => self.rubric, :assessment_type => params[:assessment_type])
+      assessment ||= association.rubric_assessments.build(:assessor => opts[:assessor], :artifact => artifact, :user => artifact.student, :rubric => rubric, :assessment_type => params[:assessment_type])
       assessment.score = score if replace_ratings
       assessment.data = ratings if replace_ratings
 
@@ -432,9 +425,9 @@
   def set_root_account_id
     self.root_account_id ||=
       if context_type == 'Account' && context.root_account?
-        self.context.id
+        context.id
       else
-        self.context&.root_account_id
+        context&.root_account_id
       end
   end
 end