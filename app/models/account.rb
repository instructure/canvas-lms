--- conflicted
+++ resolved
@@ -1336,8 +1336,6 @@
     migration.save
   end
 
-<<<<<<< HEAD
-=======
   def enable_draft!
     change_root_account_setting!(:enable_draft, true)
   end
@@ -1346,7 +1344,6 @@
     change_root_account_setting!(:enable_draft, false)
   end
 
->>>>>>> 24eb4e85
   def enable_quiz_regrade!
     change_root_account_setting!(:enable_quiz_regrade, true)
   end
@@ -1359,8 +1356,5 @@
     root_account.settings[setting_name] = new_value
     root_account.save!
   end
-<<<<<<< HEAD
-=======
-
->>>>>>> 24eb4e85
+
 end