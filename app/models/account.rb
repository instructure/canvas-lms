--- conflicted
+++ resolved
@@ -1222,11 +1222,7 @@
     scope = relation_with_ids.where(id: parent_account_id) if include_parents
 
     "WITH RECURSIVE t AS (
-<<<<<<< HEAD
-       #{relation_with_ids.where(parent_account_id:).to_sql}
-=======
        #{scope.to_sql}
->>>>>>> aa91a358
        UNION
        #{relation_with_ids.joins("INNER JOIN t ON accounts.parent_account_id=t.id").to_sql}
      )
@@ -2426,13 +2422,10 @@
       InstStatsd::Statsd.increment("account.settings.restrict_quantitative_data.disabled")
     end
   end
-<<<<<<< HEAD
-=======
 
   def remove_template_id
     if has_attribute?(:course_template_id)
       self.course_template_id = nil
     end
   end
->>>>>>> aa91a358
 end