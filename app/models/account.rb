# frozen_string_literal: true

#
# Copyright (C) 2011 - present Instructure, Inc.
#
# This file is part of Canvas.
#
# Canvas is free software: you can redistribute it and/or modify it under
# the terms of the GNU Affero General Public License as published by the Free
# Software Foundation, version 3 of the License.
#
# Canvas is distributed in the hope that it will be useful, but WITHOUT ANY
# WARRANTY; without even the implied warranty of MERCHANTABILITY or FITNESS FOR
# A PARTICULAR PURPOSE. See the GNU Affero General Public License for more
# details.
#
# You should have received a copy of the GNU Affero General Public License along
# with this program. If not, see <http://www.gnu.org/licenses/>.
#

require "atom"

class Account < ActiveRecord::Base
  include Context
  include OutcomeImportContext
  include Pronouns
  include SearchTermHelper

  INSTANCE_GUID_SUFFIX = "canvas-lms"
  # a list of columns necessary for validation and save callbacks to work on a slim object
  BASIC_COLUMNS_FOR_CALLBACKS = %i[id parent_account_id root_account_id name workflow_state settings].freeze

  include Workflow
  include BrandConfigHelpers
  belongs_to :root_account, class_name: "Account"
  belongs_to :parent_account, class_name: "Account"

  has_many :courses
  has_many :favorites, inverse_of: :root_account
  has_many :all_courses, class_name: "Course", foreign_key: "root_account_id"
  has_one :terms_of_service, dependent: :destroy
  has_one :terms_of_service_content, dependent: :destroy
  has_many :group_categories, -> { where(deleted_at: nil) }, as: :context, inverse_of: :context
  has_many :all_group_categories, class_name: "GroupCategory", foreign_key: "root_account_id", inverse_of: :root_account
  has_many :groups, as: :context, inverse_of: :context
  has_many :all_groups, class_name: "Group", foreign_key: "root_account_id", inverse_of: :root_account
  has_many :all_group_memberships, source: "group_memberships", through: :all_groups
  has_many :enrollment_terms, foreign_key: "root_account_id"
  has_many :active_enrollment_terms, -> { where("enrollment_terms.workflow_state<>'deleted'") }, class_name: "EnrollmentTerm", foreign_key: "root_account_id"
  has_many :grading_period_groups, inverse_of: :root_account, dependent: :destroy
  has_many :grading_periods, through: :grading_period_groups
  has_many :enrollments, -> { where("enrollments.type<>'StudentViewEnrollment'") }, foreign_key: "root_account_id"
  has_many :all_enrollments, class_name: "Enrollment", foreign_key: "root_account_id"
  has_many :sub_accounts, -> { where("workflow_state<>'deleted'") }, class_name: "Account", foreign_key: "parent_account_id"
  has_many :all_accounts, -> { order(:name) }, class_name: "Account", foreign_key: "root_account_id"
  has_many :account_users, dependent: :destroy
  has_many :active_account_users, -> { active }, class_name: "AccountUser"
  has_many :course_sections, foreign_key: "root_account_id"
  has_many :sis_batches
  has_many :abstract_courses, class_name: "AbstractCourse"
  has_many :root_abstract_courses, class_name: "AbstractCourse", foreign_key: "root_account_id"
  has_many :all_users, -> { distinct }, through: :user_account_associations, source: :user
  has_many :users, through: :active_account_users
  has_many :user_past_lti_ids, as: :context, inverse_of: :context
  has_many :pseudonyms, -> { preload(:user) }, inverse_of: :account
  has_many :role_overrides, as: :context, inverse_of: :context
  has_many :course_account_associations
  has_many :child_courses, -> { where(course_account_associations: { depth: 0 }) }, through: :course_account_associations, source: :course
  has_many :attachments, as: :context, inverse_of: :context, dependent: :destroy
  has_many :active_assignments, -> { where("assignments.workflow_state<>'deleted'") }, as: :context, inverse_of: :context, class_name: "Assignment"
  has_many :folders, -> { order("folders.name") }, as: :context, inverse_of: :context, dependent: :destroy
  has_many :active_folders, -> { where("folder.workflow_state<>'deleted'").order("folders.name") }, class_name: "Folder", as: :context, inverse_of: :context
  has_many :developer_keys
  has_many :developer_key_account_bindings, inverse_of: :account, dependent: :destroy
  has_many :authentication_providers,
           -> { ordered },
           inverse_of: :account,
           extend: AuthenticationProvider::FindWithType
  has_many :calendar_events, -> { where("calendar_events.workflow_state<>'cancelled'") }, as: :context, inverse_of: :context, dependent: :destroy

  has_many :account_reports, inverse_of: :account
  has_many :grading_standards, -> { where("workflow_state<>'deleted'") }, as: :context, inverse_of: :context
  has_many :assessment_question_banks, -> { preload(:assessment_questions, :assessment_question_bank_users) }, as: :context, inverse_of: :context
  has_many :assessment_questions, through: :assessment_question_banks
  has_many :roles
  has_many :all_roles, class_name: "Role", foreign_key: "root_account_id"
  has_many :progresses, as: :context, inverse_of: :context
  has_many :content_migrations, as: :context, inverse_of: :context
  has_many :sis_batch_errors, foreign_key: :root_account_id, inverse_of: :root_account
  has_many :canvadocs_annotation_contexts
  has_one :outcome_proficiency, -> { preload(:outcome_proficiency_ratings) }, as: :context, inverse_of: :context, dependent: :destroy
  has_one :outcome_calculation_method, as: :context, inverse_of: :context, dependent: :destroy

  has_many :auditor_authentication_records,
           class_name: "Auditors::ActiveRecord::AuthenticationRecord",
           dependent: :destroy,
           inverse_of: :account
  has_many :auditor_course_records,
           class_name: "Auditors::ActiveRecord::CourseRecord",
           dependent: :destroy,
           inverse_of: :account
  has_many :auditor_grade_change_records,
           class_name: "Auditors::ActiveRecord::GradeChangeRecord",
           dependent: :destroy,
           inverse_of: :account
  has_many :auditor_root_grade_change_records,
           foreign_key: "root_account_id",
           class_name: "Auditors::ActiveRecord::GradeChangeRecord",
           dependent: :destroy,
           inverse_of: :root_account
  has_many :auditor_feature_flag_records,
           foreign_key: "root_account_id",
           class_name: "Auditors::ActiveRecord::FeatureFlagRecord",
           dependent: :destroy,
           inverse_of: :root_account
  has_many :auditor_pseudonym_records,
           foreign_key: "root_account_id",
           class_name: "Auditors::ActiveRecord::PseudonymRecord",
           inverse_of: :root_account
  has_many :lti_resource_links,
           as: :context,
           inverse_of: :context,
           class_name: "Lti::ResourceLink",
           dependent: :destroy
  belongs_to :course_template, class_name: "Course", inverse_of: :templated_accounts

  def inherited_assessment_question_banks(include_self = false, *additional_contexts)
    sql, conds = [], []
    contexts = additional_contexts + account_chain
    contexts.delete(self) unless include_self
    contexts.each do |c|
      sql << "context_type = ? AND context_id = ?"
      conds += [c.class.to_s, c.id]
    end
    conds.unshift(sql.join(" OR "))
    AssessmentQuestionBank.where(conds)
  end

  include LearningOutcomeContext
  include RubricContext

  has_many :context_external_tools, -> { order(:name) }, as: :context, inverse_of: :context, dependent: :destroy
  has_many :error_reports
  has_many :announcements, class_name: "AccountNotification"
  has_many :alerts, -> { preload(:criteria) }, as: :context, inverse_of: :context
  has_many :user_account_associations
  has_many :report_snapshots
  has_many :external_integration_keys, as: :context, inverse_of: :context, dependent: :destroy
  has_many :shared_brand_configs
  belongs_to :brand_config, foreign_key: "brand_config_md5"
  has_many :blackout_dates, as: :context, inverse_of: :context

  before_validation :verify_unique_sis_source_id
  before_save :ensure_defaults
  before_create :enable_sis_imports, if: :root_account?
  after_save :update_account_associations_if_changed
  after_save :check_downstream_caches

  before_save :setup_cache_invalidation
  after_save :invalidate_caches_if_changed
  after_update :clear_special_account_cache_if_special

  after_update :clear_cached_short_name, if: :saved_change_to_name?

  after_create :create_default_objects

  serialize :settings, Hash
  include TimeZoneHelper

  time_zone_attribute :default_time_zone, default: "America/Denver"
  def default_time_zone
    if read_attribute(:default_time_zone) || root_account?
      super
    else
      root_account.default_time_zone
    end
  end
  alias_method :time_zone, :default_time_zone

  validates_locale :default_locale, allow_nil: true
  validates :name, length: { maximum: maximum_string_length, allow_blank: true }
  validate :account_chain_loop, if: :parent_account_id_changed?
  validate :validate_auth_discovery_url
  validates :workflow_state, presence: true
  validate :no_active_courses, if: ->(a) { a.workflow_state_changed? && !a.active? }
  validate :no_active_sub_accounts, if: ->(a) { a.workflow_state_changed? && !a.active? }
  validate :validate_help_links, if: ->(a) { a.settings_changed? }
  validate :validate_course_template, if: ->(a) { a.has_attribute?(:course_template_id) && a.course_template_id_changed? }

  include StickySisFields
  are_sis_sticky :name, :parent_account_id

  include FeatureFlags
  def feature_flag_cache
    MultiCache.cache
  end

  def self.recursive_default_locale_for_id(account_id)
    local_id, shard = Shard.local_id_for(account_id)
    (shard || Shard.current).activate do
      obj = Account.new(id: local_id) # someday i should figure out a better way to avoid instantiating an object instead of tricking cache register
      Rails.cache.fetch_with_batched_keys("default_locale_for_id", batch_object: obj, batched_keys: [:account_chain, :default_locale]) do
        # couldn't find the cache so now we actually need to find the account
        acc = Account.find(local_id)
        acc.default_locale || (acc.parent_account_id && recursive_default_locale_for_id(acc.parent_account_id))
      end
    end
  end

  def default_locale
    result = read_attribute(:default_locale)
    result = nil unless I18n.locale_available?(result)
    result
  end

  def resolved_outcome_proficiency
    cache_key = ["outcome_proficiency", cache_key(:resolved_outcome_proficiency), cache_key(:account_chain)].cache_key
    Rails.cache.fetch(cache_key) do
      if outcome_proficiency&.active?
        outcome_proficiency
      elsif parent_account
        parent_account.resolved_outcome_proficiency
      elsif feature_enabled?(:account_level_mastery_scales)
        OutcomeProficiency.find_or_create_default!(self)
      end
    end
  end

  def resolved_outcome_calculation_method
    cache_key = ["outcome_calculation_method", cache_key(:resolved_outcome_calculation_method), cache_key(:account_chain)].cache_key
    Rails.cache.fetch(cache_key) do
      if outcome_calculation_method&.active?
        outcome_calculation_method
      elsif parent_account
        parent_account.resolved_outcome_calculation_method
      elsif feature_enabled?(:account_level_mastery_scales)
        OutcomeCalculationMethod.find_or_create_default!(self)
      end
    end
  end

  def allow_student_anonymous_discussion_topics
    false
  end

  include ::Account::Settings
  include ::Csp::AccountHelper

  # these settings either are or could be easily added to
  # the account settings page
  add_setting :sis_app_token, root_only: true
  add_setting :sis_app_url, root_only: true
  add_setting :sis_name, root_only: true
  add_setting :sis_syncing, boolean: true, default: false, inheritable: true
  add_setting :sis_default_grade_export, boolean: true, default: false, inheritable: true
  add_setting :include_integration_ids_in_gradebook_exports, boolean: true, default: false, root_only: true
  add_setting :sis_require_assignment_due_date, boolean: true, default: false, inheritable: true
  add_setting :sis_assignment_name_length, boolean: true, default: false, inheritable: true
  add_setting :sis_assignment_name_length_input, inheritable: true

  add_setting :global_includes, root_only: true, boolean: true, default: false
  add_setting :sub_account_includes, boolean: true, default: false

  # Microsoft Sync Account Settings
  add_setting :microsoft_sync_enabled, root_only: true, boolean: true, default: false
  add_setting :microsoft_sync_tenant, root_only: true
  add_setting :microsoft_sync_login_attribute, root_only: true
  add_setting :microsoft_sync_login_attribute_suffix, root_only: true
  add_setting :microsoft_sync_remote_attribute, root_only: true

  # Help link settings
  add_setting :custom_help_links, root_only: true
  add_setting :new_custom_help_links, root_only: true
  add_setting :help_link_icon, root_only: true
  add_setting :help_link_name, root_only: true
  add_setting :support_url, root_only: true

  add_setting :prevent_course_renaming_by_teachers, boolean: true, root_only: true
  add_setting :prevent_course_availability_editing_by_teachers, boolean: true, root_only: true
  add_setting :login_handle_name, root_only: true
  add_setting :change_password_url, root_only: true
  add_setting :unknown_user_url, root_only: true
  add_setting :fft_registration_url, root_only: true

  add_setting :restrict_student_future_view, boolean: true, default: false, inheritable: true
  add_setting :restrict_student_future_listing, boolean: true, default: false, inheritable: true
  add_setting :restrict_student_past_view, boolean: true, default: false, inheritable: true

  add_setting :teachers_can_create_courses, boolean: true, root_only: true, default: false
  add_setting :students_can_create_courses, boolean: true, root_only: true, default: false
  add_setting :no_enrollments_can_create_courses, boolean: true, root_only: true, default: false
  add_setting :teachers_can_create_courses_anywhere, boolean: true, root_only: true, default: true
  add_setting :students_can_create_courses_anywhere, boolean: true, root_only: true, default: true

  add_setting :restrict_quiz_questions, boolean: true, root_only: true, default: false
  add_setting :allow_sending_scores_in_emails, boolean: true, root_only: true
  add_setting :can_add_pronouns, boolean: true, root_only: true, default: false
  add_setting :can_change_pronouns, boolean: true, root_only: true, default: true
  add_setting :enable_sis_export_pronouns, boolean: true, root_only: true, default: true
  add_setting :pronouns, root_only: true

  add_setting :self_enrollment
  add_setting :equella_endpoint
  add_setting :equella_teaser
  add_setting :enable_alerts, boolean: true, root_only: true
  add_setting :enable_eportfolios, boolean: true, root_only: true
  add_setting :users_can_edit_name, boolean: true, root_only: true, default: true
  add_setting :open_registration, boolean: true, root_only: true
  add_setting :show_scheduler, boolean: true, root_only: true, default: false
  add_setting :enable_profiles, boolean: true, root_only: true, default: false
  add_setting :enable_turnitin, boolean: true, default: false
  add_setting :mfa_settings, root_only: true
  add_setting :mobile_qr_login_is_enabled, boolean: true, root_only: true, default: true
  add_setting :admins_can_change_passwords, boolean: true, root_only: true, default: false
  add_setting :admins_can_view_notifications, boolean: true, root_only: true, default: false
  add_setting :canvadocs_prefer_office_online, boolean: true, root_only: true, default: false
  add_setting :outgoing_email_default_name, root_only: true
  add_setting :external_notification_warning, boolean: true, root_only: true, default: false
  # Terms of Use and Privacy Policy settings for the root account
  add_setting :terms_changed_at, root_only: true
  add_setting :account_terms_required, root_only: true, boolean: true, default: true
  # When a user is invited to a course, do we let them see a preview of the
  # course even without registering?  This is part of the free-for-teacher
  # account perks, since anyone can invite anyone to join any course, and it'd
  # be nice to be able to see the course first if you weren't expecting the
  # invitation.
  add_setting :allow_invitation_previews, boolean: true, root_only: true, default: false
  add_setting :large_course_rosters, boolean: true, root_only: true, default: false
  add_setting :edit_institution_email, boolean: true, root_only: true, default: true
  add_setting :js_kaltura_uploader, boolean: true, root_only: true, default: false
  add_setting :google_docs_domain, root_only: true
  add_setting :dashboard_url, root_only: true
  add_setting :product_name, root_only: true
  add_setting :author_email_in_notifications, boolean: true, root_only: true, default: false
  add_setting :include_students_in_global_survey, boolean: true, root_only: true, default: false
  add_setting :trusted_referers, root_only: true
  add_setting :app_center_access_token
  add_setting :enable_offline_web_export, boolean: true, default: false, inheritable: true
  add_setting :disable_rce_media_uploads, boolean: true, default: false, inheritable: true
  add_setting :allow_gradebook_show_first_last_names, boolean: true, default: false

  add_setting :strict_sis_check, boolean: true, root_only: true, default: false
  add_setting :lock_all_announcements, default: false, boolean: true, inheritable: true

  add_setting :enable_gravatar, boolean: true, root_only: true, default: true

  # For setting the default dashboard (e.g. Student Planner/List View, Activity Stream, Dashboard Cards)
  add_setting :default_dashboard_view, inheritable: true

  add_setting :require_confirmed_email, boolean: true, root_only: true, default: false

  add_setting :enable_course_catalog, boolean: true, root_only: true, default: false
  add_setting :usage_rights_required, boolean: true, default: false, inheritable: true
  add_setting :limit_parent_app_web_access, boolean: true, default: false, root_only: true
  add_setting :kill_joy, boolean: true, default: false, root_only: true
  add_setting :smart_alerts_threshold, default: 36, root_only: true

  add_setting :disable_post_to_sis_when_grading_period_closed, boolean: true, root_only: true, default: false

  # privacy settings for root accounts
  add_setting :enable_fullstory, boolean: true, root_only: true, default: true

  add_setting :rce_favorite_tool_ids, inheritable: true

  add_setting :enable_as_k5_account, boolean: true, default: false, inheritable: true
  # Allow accounts with strict data residency requirements to turn off mobile
  # push notifications which may be routed through US datacenters by Google/Apple
  add_setting :enable_push_notifications, boolean: true, root_only: true, default: true
  add_setting :allow_last_page_on_course_users, boolean: true, root_only: true, default: false
  add_setting :allow_last_page_on_account_courses, boolean: true, root_only: true, default: false
  add_setting :allow_last_page_on_users, boolean: true, root_only: true, default: false
  add_setting :emoji_deny_list, root_only: true

  add_setting :default_due_time, inheritable: true
  add_setting :conditional_release, default: false, boolean: true, inheritable: true
  add_setting :enable_search_indexing, boolean: true, root_only: true, default: false
<<<<<<< HEAD
=======
  add_setting :allow_additional_email_at_registration, boolean: true, root_only: true, default: false
>>>>>>> 7a160bbc

  def settings=(hash)
    if hash.is_a?(Hash) || hash.is_a?(ActionController::Parameters)
      hash.each do |key, val|
        key = key.to_sym
        if account_settings_options && (opts = account_settings_options[key])
          if (opts[:root_only] && !root_account?) || (opts[:condition] && !send("#{opts[:condition]}?".to_sym))
            settings.delete key
          elsif opts[:hash]
            new_hash = {}
            if val.is_a?(Hash) || val.is_a?(ActionController::Parameters)
              val.each do |inner_key, inner_val|
                inner_key = inner_key.to_sym
                next unless opts[:values].include?(inner_key)

                new_hash[inner_key] = if opts[:inheritable] && (inner_key == :locked || (inner_key == :value && opts[:boolean]))
                                        Canvas::Plugin.value_to_boolean(inner_val)
                                      else
                                        inner_val.to_s.presence
                                      end
              end
            end
            settings[key] = new_hash.empty? ? nil : new_hash
          elsif opts[:boolean]
            settings[key] = Canvas::Plugin.value_to_boolean(val)
          else
            settings[key] = val.to_s.presence
          end
        end
      end
    end
    # prune nil or "" hash values to save space in the DB.
    settings.reject! { |_, value| value.nil? || value == { value: nil } || value == { value: nil, locked: false } }
    settings
  end

  def product_name
    settings[:product_name] || t("#product_name", "Canvas")
  end

  def usage_rights_required?
    usage_rights_required[:value]
  end

  def allow_global_includes?
    if root_account?
      global_includes?
    else
      root_account.try(:sub_account_includes?) && root_account.try(:allow_global_includes?)
    end
  end

  def pronouns
    return [] unless settings[:can_add_pronouns]

    settings[:pronouns]&.map { |p| translate_pronouns(p) } || Pronouns.default_pronouns
  end

  def pronouns=(pronouns)
    settings[:pronouns] = pronouns&.map { |p| untranslate_pronouns(p) }&.reject(&:blank?)
  end

  def mfa_settings
    settings[:mfa_settings].try(:to_sym) || :disabled
  end

  def non_canvas_auth_configured?
    authentication_providers.active.where("auth_type<>'canvas'").exists?
  end

  def canvas_authentication_provider
    @canvas_ap ||= authentication_providers.active.where(auth_type: "canvas").first
  end

  def canvas_authentication?
    !!canvas_authentication_provider
  end

  def enable_canvas_authentication
    return unless root_account?
    # for migrations creating a new db
    return unless Account.connection.data_source_exists?("authentication_providers")
    return if authentication_providers.active.where(auth_type: "canvas").exists?

    authentication_providers.create!(auth_type: "canvas")
  end

  def enable_offline_web_export?
    enable_offline_web_export[:value]
  end

  def disable_rce_media_uploads?
    disable_rce_media_uploads[:value]
  end

  def enable_as_k5_account?
    enable_as_k5_account[:value]
  end

  def enable_as_k5_account!
    settings[:enable_as_k5_account] = { value: true }
    save!
  end

  def conditional_release?
    conditional_release[:value]
  end

  def open_registration?
    !!settings[:open_registration] && canvas_authentication?
  end

  def self_registration?
    canvas_authentication_provider.try(:jit_provisioning?)
  end

  def self_registration_type
    canvas_authentication_provider.try(:self_registration)
  end

  def self_registration_captcha?
    canvas_authentication_provider.try(:enable_captcha)
  end

  def self_registration_allowed_for?(type)
    return false unless self_registration?
    return false if self_registration_type != "all" && type != self_registration_type

    true
  end

  def enable_self_registration
    canvas_authentication_provider.update_attribute(:self_registration, true)
  end

  def terms_required?
    terms = TermsOfService.ensure_terms_for_account(root_account)
    !(terms.terms_type == "no_terms" || terms.passive)
  end

  def require_acceptance_of_terms?(user)
    return false unless terms_required?
    return true if user.nil? || user.new_record?

    soc2_start_date = Setting.get("SOC2_start_date", Time.new(2015, 5, 16, 0, 0, 0).utc).to_datetime
    return false if user.created_at < soc2_start_date

    terms_changed_at = root_account.terms_of_service.terms_of_service_content&.terms_updated_at || settings[:terms_changed_at]
    last_accepted = user.preferences[:accepted_terms]
    return false if last_accepted && (terms_changed_at.nil? || last_accepted > terms_changed_at)

    true
  end

  def ip_filters=(params)
    filters = {}
    require "ipaddr"
    params.each do |key, str|
      ips = []
      vals = str.split(",")
      vals.each do |val|
        ip = IPAddr.new(val) rescue nil
        # right now the ip_filter column on quizzes is just a string,
        # so it has a max length.  I figure whatever we set it to this
        # setter should at the very least limit stored values to that
        # length.
        ips << val if ip && val.length <= 255
      end
      filters[key] = ips.join(",") unless ips.empty?
    end
    settings[:ip_filters] = filters
  end

  def enable_sis_imports
    self.allow_sis_import = true
  end

  def ensure_defaults
    name&.delete!("\r")
    self.uuid ||= CanvasSlug.generate_securish_uuid if has_attribute?(:uuid)
    self.lti_guid ||= "#{self.uuid}:#{INSTANCE_GUID_SUFFIX}" if has_attribute?(:lti_guid)
    self.root_account_id ||= parent_account.root_account_id if parent_account && !parent_account.root_account?
    self.root_account_id ||= parent_account_id
    self.parent_account_id ||= self.root_account_id unless root_account?
    unless root_account_id
      Account.ensure_dummy_root_account
      self.root_account_id = 0
    end
    true
  end

  def verify_unique_sis_source_id
    return true unless has_attribute?(:sis_source_id)
    return true unless sis_source_id
    return true if !root_account_id_changed? && !sis_source_id_changed?

    if root_account?
      errors.add(:sis_source_id, t("#account.root_account_cant_have_sis_id", "SIS IDs cannot be set on root accounts"))
      throw :abort
    end

    scope = root_account.all_accounts.where(sis_source_id: sis_source_id)
    scope = scope.where("id<>?", self) unless new_record?

    return true unless scope.exists?

    errors.add(:sis_source_id, t("#account.sis_id_in_use", "SIS ID \"%{sis_id}\" is already in use", sis_id: sis_source_id))
    throw :abort
  end

  def update_account_associations_if_changed
    # if the account structure changed, but this is _not_ a new object
    if (saved_change_to_parent_account_id? || saved_change_to_root_account_id?) &&
       !saved_change_to_id?
      shard.activate do
        delay_if_production.update_account_associations
      end
    end
  end

  def check_downstream_caches
    # dummy account has no downstream
    return if dummy?
    return if ActiveRecord::Base.in_migration

    keys_to_clear = []
    keys_to_clear << :account_chain if saved_change_to_parent_account_id? || saved_change_to_root_account_id?
    if saved_change_to_brand_config_md5? || (@old_settings && @old_settings[:sub_account_includes] != settings[:sub_account_includes])
      keys_to_clear << :brand_config
    end
    keys_to_clear << :default_locale if saved_change_to_default_locale?
    if keys_to_clear.any?
      shard.activate do
        self.class.connection.after_transaction_commit do
          delay_if_production(singleton: "Account#clear_downstream_caches/#{global_id}:#{keys_to_clear.join("/")}")
            .clear_downstream_caches(*keys_to_clear, xlog_location: self.class.current_xlog_location)
        end
      end
    end
  end

  def clear_downstream_caches(*keys_to_clear, xlog_location: nil, is_retry: false)
    shard.activate do
      if xlog_location
        timeout = Setting.get("account_cache_clear_replication_timeout", "60").to_i.seconds
        unless self.class.wait_for_replication(start: xlog_location, timeout: timeout)
          delay(run_at: Time.now + timeout, singleton: "Account#clear_downstream_caches/#{global_id}:#{keys_to_clear.join("/")}")
            .clear_downstream_caches(*keys_to_clear, xlog_location: xlog_location, is_retry: true)
          # we still clear, but only the first time; after that we just keep waiting
          return if is_retry
        end
      end

      Account.clear_cache_keys([id] + Account.sub_account_ids_recursive(id), *keys_to_clear)
    end
  end

  def equella_settings
    endpoint = settings[:equella_endpoint] || equella_endpoint
    if endpoint.blank?
      nil
    else
      OpenObject.new({
                       endpoint: endpoint,
                       default_action: settings[:equella_action] || "selectOrAdd",
                       teaser: settings[:equella_teaser]
                     })
    end
  end

  def settings
    # If the settings attribute is not loaded because it's an old cached object or something, return an empty blob that is read-only
    unless has_attribute?(:settings)
      return SettingsWrapper.new(self, {}.freeze)
    end

    result = self[:settings]
    if result
      @old_settings ||= result.dup
      return SettingsWrapper.new(self, result)
    end
    unless frozen?
      self[:settings] = {}
      return SettingsWrapper.new(self, self[:settings])
    end

    SettingsWrapper.new(self, {}.freeze)
  end

  def domain(current_host = nil)
    HostUrl.context_host(self, current_host)
  end

  def self.find_by_domain(domain)
    default if HostUrl.default_host == domain
  end

  def root_account?
    root_account_id.nil? || local_root_account_id.zero?
  end

  def primary_settings_root_account?
    root_account?
  end

  def root_account
    return self if root_account?

    super
  end

  def root_account=(value)
    return if value == self && root_account?
    raise ArgumentError, "cannot change the root account of a root account" if root_account? && persisted?

    super
  end

  def resolved_root_account_id
    root_account? ? id : root_account_id
  end

  def sub_accounts_as_options(indent = 0, preloaded_accounts = nil)
    unless preloaded_accounts
      preloaded_accounts = {}
      root_account.all_accounts.active.each do |account|
        (preloaded_accounts[account.parent_account_id] ||= []) << account
      end
    end
    res = [[("&nbsp;&nbsp;" * indent).html_safe + name, id]]
    preloaded_accounts[id]&.each do |account|
      res += account.sub_accounts_as_options(indent + 1, preloaded_accounts)
    end
    res
  end

  def users_visible_to(user)
    grants_right?(user, :read) ? all_users : all_users.none
  end

  def users_name_like(query = "")
    @cached_users_name_like ||= {}
    @cached_users_name_like[query] ||= fast_all_users.name_like(query)
  end

  def associated_courses(opts = {})
    if root_account?
      all_courses
    else
      shard.activate do
        if opts[:include_crosslisted_courses]
          Course.where("EXISTS (?)", CourseAccountAssociation.where(account_id: self)
            .where("course_id=courses.id"))
        else
          Course.where("EXISTS (?)", CourseAccountAssociation.where(account_id: self, course_section_id: nil)
            .where("course_id=courses.id"))
        end
      end
    end
  end

  def associated_user?(user)
    user_account_associations.where(user_id: user).exists?
  end

  def fast_course_base(opts = {})
    opts[:order] ||= Course.best_unicode_collation_key("courses.name").asc
    columns = "courses.id, courses.name, courses.workflow_state, courses.course_code, courses.sis_source_id, courses.enrollment_term_id"
    associated_courses = self.associated_courses(
      include_crosslisted_courses: opts[:include_crosslisted_courses]
    )
    associated_courses = associated_courses.active.order(opts[:order])
    associated_courses = associated_courses.with_enrollments if opts[:hide_enrollmentless_courses]
    associated_courses = associated_courses.master_courses if opts[:only_master_courses]
    associated_courses = associated_courses.for_term(opts[:term]) if opts[:term].present?
    associated_courses = yield associated_courses if block_given?
    associated_courses.limit(opts[:limit]).active_first.select(columns).to_a
  end

  def fast_all_courses(opts = {})
    @cached_fast_all_courses ||= {}
    @cached_fast_all_courses[opts] ||= fast_course_base(opts)
  end

  def all_users(limit = 250)
    @cached_all_users ||= {}
    @cached_all_users[limit] ||= User.of_account(self).limit(limit)
  end

  def fast_all_users(limit = nil)
    @cached_fast_all_users ||= {}
    @cached_fast_all_users[limit] ||= all_users(limit).active.select("users.id, users.updated_at, users.name, users.sortable_name").order_by_sortable_name
  end

  def users_not_in_groups(groups, opts = {})
    scope = User.active.joins(:user_account_associations)
                .where(user_account_associations: { account_id: self })
                .where(Group.not_in_group_sql_fragment(groups.map(&:id)))
                .select("users.id, users.name")
    scope = scope.select(opts[:order]).order(opts[:order]) if opts[:order]
    scope
  end

  def courses_name_like(query = "", opts = {})
    opts[:limit] ||= 200
    @cached_courses_name_like ||= {}
    @cached_courses_name_like[[query, opts]] ||= fast_course_base(opts) { |q| q.name_like(query) }
  end

  def self_enrollment_course_for(code)
    all_courses
      .where(self_enrollment_code: code)
      .first
  end

  def file_namespace
    if Shard.current == Shard.birth
      "account_#{root_account.local_id}"
    else
      root_account.global_asset_string
    end
  end

  def self.account_lookup_cache_key(id)
    ["_account_lookup5", id].cache_key
  end

  def self.invalidate_cache(id)
    return unless id

    default_id = Shard.relative_id_for(id, Shard.current, Shard.default)
    Shard.default.activate do
      MultiCache.delete(account_lookup_cache_key(default_id)) if default_id
    end
  rescue
    nil
  end

  def setup_cache_invalidation
    @invalidations = []
    unless new_record?
      invalidate_all = parent_account_id_changed?
      # apparently, the try_rescues are because these columns don't exist on old migrations
      @invalidations += ["default_storage_quota", "current_quota"] if invalidate_all || try_rescue(:default_storage_quota_changed?)
      @invalidations << "default_group_storage_quota" if invalidate_all || try_rescue(:default_group_storage_quota_changed?)
    end
  end

  def invalidate_caches_if_changed
    if saved_changes?
      shard.activate do
        self.class.connection.after_transaction_commit do
          if root_account?
            Account.invalidate_cache(id)
          else
            Rails.cache.delete(["account2", id].cache_key)
          end
        end
      end
    end

    @invalidations ||= []
    if saved_change_to_parent_account_id?
      @invalidations += Account.inheritable_settings # invalidate all of them
    elsif @old_settings
      Account.inheritable_settings.each do |key|
        @invalidations << key if @old_settings[key] != settings[key] # only invalidate if needed
      end
      @old_settings = nil
    end

    if @invalidations.present?
      shard.activate do
        self.class.connection.after_transaction_commit do
          @invalidations.each do |key|
            Rails.cache.delete([key, global_id].cache_key)
          end
          Account.delay_if_production(singleton: "Account.invalidate_inherited_caches_#{global_id}")
                 .invalidate_inherited_caches(self, @invalidations)
        end
      end
    end
  end

  def self.invalidate_inherited_caches(parent_account, keys)
    parent_account.shard.activate do
      account_ids = Account.sub_account_ids_recursive(parent_account.id)
      account_ids.each do |id|
        global_id = Shard.global_id_for(id)
        keys.each do |key|
          Rails.cache.delete([key, global_id].cache_key)
        end
      end

      access_keys = keys & [:restrict_student_future_view, :restrict_student_past_view]
      if access_keys.any?
        EnrollmentState.invalidate_access_for_accounts([parent_account.id] + account_ids, access_keys)
      end
    end
  end

  def self.default_storage_quota
    Setting.get("account_default_quota", 500.megabytes.to_s).to_i
  end

  def quota
    return storage_quota if read_attribute(:storage_quote)
    return self.class.default_storage_quota if root_account?

    shard.activate do
      Rails.cache.fetch(["current_quota", global_id].cache_key) do
        parent_account.default_storage_quota
      end
    end
  end

  def default_storage_quota
    return super if read_attribute(:default_storage_quota)
    return self.class.default_storage_quota if root_account?

    shard.activate do
      @default_storage_quota ||= Rails.cache.fetch(["default_storage_quota", global_id].cache_key) do
        parent_account.default_storage_quota
      end
    end
  end

  def default_storage_quota_mb
    default_storage_quota / 1.megabyte
  end

  def default_storage_quota_mb=(val)
    self.default_storage_quota = val.try(:to_i).try(:megabytes)
  end

  def default_storage_quota=(val)
    val = val.to_f
    val = nil if val <= 0
    # If the value is the same as the inherited value, then go
    # ahead and blank it so it keeps using the inherited value
    if parent_account && parent_account.default_storage_quota == val
      val = nil
    end
    write_attribute(:default_storage_quota, val)
  end

  def default_user_storage_quota
    read_attribute(:default_user_storage_quota) ||
      User.default_storage_quota
  end

  def default_user_storage_quota=(val)
    val = val.to_i
    val = nil if val == User.default_storage_quota || val <= 0
    write_attribute(:default_user_storage_quota, val)
  end

  def default_user_storage_quota_mb
    default_user_storage_quota / 1.megabyte
  end

  def default_user_storage_quota_mb=(val)
    self.default_user_storage_quota = val.try(:to_i).try(:megabytes)
  end

  def default_group_storage_quota
    return super if read_attribute(:default_group_storage_quota)
    return Group.default_storage_quota if root_account?

    shard.activate do
      Rails.cache.fetch(["default_group_storage_quota", global_id].cache_key) do
        parent_account.default_group_storage_quota
      end
    end
  end

  def default_group_storage_quota=(val)
    val = val.to_i
    if (val == Group.default_storage_quota) || (val <= 0) ||
       (parent_account && parent_account.default_group_storage_quota == val)
      val = nil
    end
    write_attribute(:default_group_storage_quota, val)
  end

  def default_group_storage_quota_mb
    default_group_storage_quota / 1.megabyte
  end

  def default_group_storage_quota_mb=(val)
    self.default_group_storage_quota = val.try(:to_i).try(:megabytes)
  end

  def turnitin_shared_secret=(secret)
    return if secret.blank?

    self.turnitin_crypted_secret, self.turnitin_salt = Canvas::Security.encrypt_password(secret, "instructure_turnitin_secret_shared")
  end

  def turnitin_shared_secret
    return nil unless turnitin_salt && turnitin_crypted_secret

    Canvas::Security.decrypt_password(turnitin_crypted_secret, turnitin_salt, "instructure_turnitin_secret_shared")
  end

  def self.account_chain(starting_account_id)
    chain = []

    if starting_account_id.is_a?(Account)
      chain << starting_account_id
      starting_account_id = starting_account_id.parent_account_id
    end

    if starting_account_id
      guard_rail_env = Account.connection.open_transactions == 0 ? :secondary : GuardRail.environment
      GuardRail.activate(guard_rail_env) do
        chain.concat(Shard.shard_for(starting_account_id).activate do
          Account.find_by_sql(<<~SQL.squish)
            WITH RECURSIVE t AS (
              SELECT * FROM #{Account.quoted_table_name} WHERE id=#{Shard.local_id_for(starting_account_id).first}
              UNION
              SELECT accounts.* FROM #{Account.quoted_table_name} INNER JOIN t ON accounts.id=t.parent_account_id
            )
            SELECT * FROM t
          SQL
        end)
      end
    end
    chain
  end

  def self.account_chain_ids(starting_account_id)
    block = lambda do |_name|
      original_shard = Shard.current
      Shard.shard_for(starting_account_id).activate do
        id_chain = []
        if starting_account_id.is_a?(Account)
          id_chain << Shard.relative_id_for(starting_account_id.id, Shard.current, original_shard)
          starting_account_id = starting_account_id.parent_account_id
        end

        if starting_account_id
          GuardRail.activate(:secondary) do
            ids = Account.connection.select_values(<<~SQL.squish)
              WITH RECURSIVE t AS (
                SELECT * FROM #{Account.quoted_table_name} WHERE id=#{Shard.local_id_for(starting_account_id).first}
                UNION
                SELECT accounts.* FROM #{Account.quoted_table_name} INNER JOIN t ON accounts.id=t.parent_account_id
              )
              SELECT id FROM t
            SQL
            id_chain.concat(ids.map { |id| Shard.relative_id_for(id, Shard.current, original_shard) })
          end
        end
        id_chain
      end
    end
    key = Account.cache_key_for_id(starting_account_id, :account_chain)
    key ? Rails.cache.fetch(["account_chain_ids", key], &block) : block.call(nil)
  end

  def self.multi_account_chain_ids(starting_account_ids)
    original_shard = Shard.current
    Shard.partition_by_shard(starting_account_ids) do |sliced_acc_ids|
      ids = Account.connection.select_values(sanitize_sql(<<~SQL.squish))
        WITH RECURSIVE t AS (
          SELECT * FROM #{Account.quoted_table_name} WHERE id IN (#{sliced_acc_ids.join(", ")})
          UNION
          SELECT accounts.* FROM #{Account.quoted_table_name} INNER JOIN t ON accounts.id=t.parent_account_id
        )
        SELECT id FROM t
      SQL
      ids.map { |id| Shard.relative_id_for(id, Shard.current, original_shard) }
    end
  end

  def self.add_federated_parent_to_chain!(chain)
    chain
  end

  def self.add_federated_parent_id_to_chain!(chain)
    chain
  end

  def self.add_site_admin_to_chain!(chain)
    add_federated_parent_to_chain!(chain)
    chain << Account.site_admin unless chain.last.site_admin?
    chain
  end

  def account_chain(include_site_admin: false, include_federated_parent: false)
    @account_chain ||= Account.account_chain(self).tap do |chain|
      # preload the root account and parent accounts that we also found here
      ra = chain.find(&:root_account?)
      chain.each { |a| a.root_account = ra if a.root_account_id == ra.id }
      chain.each_with_index { |a, idx| a.parent_account = chain[idx + 1] if a.parent_account_id == chain[idx + 1]&.id }
    end.freeze

    # This implicitly includes add_federated_parent_to_chain
    if include_site_admin
      return @account_chain_with_site_admin ||= Account.add_site_admin_to_chain!(@account_chain.dup).freeze
    end

    if include_federated_parent
      return @account_chain_with_federated_parent ||= Account.add_federated_parent_to_chain!(@account_chain.dup).freeze
    end

    @account_chain
  end

  def account_chain_ids(include_federated_parent_id: false)
    @cached_account_chain_ids ||= Account.account_chain_ids(self).freeze

    if include_federated_parent_id
      return @cached_account_chain_ids_with_federated_parent ||=
               Account.add_federated_parent_id_to_chain!(@cached_account_chain_ids.dup).freeze
    end

    @cached_account_chain_ids
  end

  def account_chain_loop
    # this record hasn't been saved to the db yet, so if the the chain includes
    # this account, it won't point to the new parent yet, and should still be
    # valid
    if parent_account.account_chain.include?(self)
      errors.add(:parent_account_id,
                 "Setting account #{sis_source_id || id}'s parent to #{parent_account.sis_source_id || self.parent_account_id} would create a loop")
    end
  end

  # compat for reports
  def sub_accounts_recursive(limit, offset)
    Account.limit(limit).offset(offset).sub_accounts_recursive(id)
  end

  def self.sub_accounts_recursive(parent_account_id, pluck = false)
    raise ArgumentError unless [false, :pluck].include?(pluck)

    original_shard = Shard.current
    result = Shard.shard_for(parent_account_id).activate do
      parent_account_id = Shard.relative_id_for(parent_account_id, original_shard, Shard.current)
      guard_rail_env = Account.connection.open_transactions == 0 ? :secondary : GuardRail.environment
      GuardRail.activate(guard_rail_env) do
        sql = Account.sub_accounts_recursive_sql(parent_account_id)
        if pluck
          Account.connection.select_all(sql).map do |row|
            new_row = row.map do |(column, value)|
              if sharded_column?(column)
                Shard.relative_id_for(value, Shard.current, original_shard)
              else
                value
              end
            end
            new_row = new_row.first if new_row.length == 1
            new_row
          end
        else
          Account.find_by_sql(sql)
        end
      end
    end
    unless (preload_values = all.preload_values).empty?
      ActiveRecord::Associations.preload(result, preload_values)
    end
    result
  end

  # a common helper
  def self.sub_account_ids_recursive(parent_account_id)
    active.select(:id).sub_accounts_recursive(parent_account_id, :pluck)
  end

  # compat for reports
  def self.sub_account_ids_recursive_sql(parent_account_id)
    active.select(:id).sub_accounts_recursive_sql(parent_account_id)
  end

  # the default ordering will have each tier in a group, followed by the next tier, etc.
  # if an order is set on the relation, that order is only applied within each group
  def self.sub_accounts_recursive_sql(parent_account_id)
    relation = except(:group, :having, :limit, :offset).shard(Shard.current)
    relation_with_ids = if relation.select_values.empty? || (relation.select_values & [:id, :parent_account_id]).length == 2
                          relation
                        else
                          relation.select(:id, :parent_account_id)
                        end

    relation_with_select = all
    relation_with_select = relation_with_select.select("*") if relation_with_select.select_values.empty?

    "WITH RECURSIVE t AS (
       #{relation_with_ids.where(parent_account_id: parent_account_id).to_sql}
       UNION
       #{relation_with_ids.joins("INNER JOIN t ON accounts.parent_account_id=t.id").to_sql}
     )
     #{relation_with_select.only(:select, :group, :having, :limit, :offset).from("t").to_sql}"
  end

  def associated_accounts
    account_chain
  end

  def membership_for_user(user)
    account_users.active.where(user_id: user).first if user
  end

  def available_custom_account_roles(include_inactive = false)
    available_custom_roles(include_inactive).for_accounts.to_a
  end

  def available_account_roles(include_inactive = false, user = nil)
    account_roles = available_custom_account_roles(include_inactive)
    account_roles << Role.get_built_in_role("AccountAdmin", root_account_id: resolved_root_account_id)
    if user
      account_roles.select! do |role|
        au = account_users.new
        au.role_id = role.id
        au.grants_right?(user, :create)
      end
    end
    account_roles
  end

  def available_custom_course_roles(include_inactive = false)
    available_custom_roles(include_inactive).for_courses.to_a
  end

  def available_course_roles(include_inactive = false)
    course_roles = available_custom_course_roles(include_inactive)
    course_roles += Role.built_in_course_roles(root_account_id: resolved_root_account_id)
    course_roles
  end

  def available_custom_roles(include_inactive = false)
    scope = if root_account.primary_settings_root_account?
              Role.where(account_id: account_chain_ids)
            else
              Role.shard(account_chain(include_federated_parent: true).map(&:shard).uniq).where(account: account_chain(include_federated_parent: true))
            end
    include_inactive ? scope.not_deleted : scope.active
  end

  def available_roles(include_inactive = false)
    available_account_roles(include_inactive) + available_course_roles(include_inactive)
  end

  def get_account_role_by_name(role_name)
    role = get_role_by_name(role_name)
    return role if role&.account_role?
  end

  def get_course_role_by_name(role_name)
    role = get_role_by_name(role_name)
    return role if role&.course_role?
  end

  def get_role_by_name(role_name)
    if (role = Role.get_built_in_role(role_name, root_account_id: resolved_root_account_id))
      return role
    end

    shard.activate do
      role_scope = Role.not_deleted.where(name: role_name)
      role_scope = if self.class.connection.adapter_name == "PostgreSQL"
                     role_scope.where("account_id = ? OR
          account_id IN (
            WITH RECURSIVE t AS (
              SELECT id, parent_account_id FROM #{Account.quoted_table_name} WHERE id = ?
              UNION
              SELECT accounts.id, accounts.parent_account_id FROM #{Account.quoted_table_name} INNER JOIN t ON accounts.id=t.parent_account_id
            )
            SELECT id FROM t
          )", id, id)
                   else
                     role_scope.where(account_id: account_chain.map(&:id))
                   end

      role_scope.first
    end
  end

  def get_role_by_id(role_id)
    role = Role.get_role_by_id(role_id)
    return role if valid_role?(role)
  end

  def valid_role?(role)
    allowed_ids = root_account.primary_settings_root_account? ? account_chain_ids : account_chain(include_federated_parent: true).map(&:id)
    role && (role.built_in? || (id == role.account_id) || allowed_ids.include?(role.account_id))
  end

  def login_handle_name_is_customized?
    login_handle_name.present?
  end

  def customized_login_handle_name
    if login_handle_name_is_customized?
      login_handle_name
    elsif delegated_authentication?
      AuthenticationProvider.default_delegated_login_handle_name
    end
  end

  def login_handle_name_with_inference
    customized_login_handle_name || AuthenticationProvider.default_login_handle_name
  end

  def self_and_all_sub_accounts
    @self_and_all_sub_accounts ||= Account.where("root_account_id=? OR parent_account_id=?", self, self).pluck(:id).uniq + [id]
  end

  workflow do
    state :active
    state :deleted
  end

  def account_users_for(user)
    if self == Account.site_admin
      shard.activate do
        all_site_admin_account_users_hash = MultiCache.fetch("all_site_admin_account_users3") do
          # this is a plain ruby hash to keep the cached portion as small as possible
          account_users.active.each_with_object({}) do |au, result|
            result[au.user_id] ||= []
            result[au.user_id] << [au.id, au.role_id]
          end
        end
        (all_site_admin_account_users_hash[user.id] || []).map do |(id, role_id)|
          au = AccountUser.new
          au.id = id
          au.account = Account.site_admin
          au.user = user
          au.role_id = role_id
          # Marking this record as not new means `persisted?` will be true,
          # which means that `clear_association_cache` will work correctly on
          # these objects.
          au.instance_variable_set(:@new_record, false)
          au.readonly!
          au
        end
      end
    else
      @account_chain_ids ||= account_chain(include_site_admin: true).filter_map { |a| a.active? ? a.id : nil }
      Shard.partition_by_shard(@account_chain_ids) do |account_chain_ids|
        if account_chain_ids == [Account.site_admin.id]
          Account.site_admin.account_users_for(user)
        else
          AccountUser.where(account_id: account_chain_ids, user_id: user).active.to_a
        end
      end
    end
  end

  def cached_account_users_for(user)
    return [] unless user

    @account_users_cache ||= {}
    @account_users_cache[user.global_id] ||= if site_admin?
                                               account_users_for(user) # has own cache
                                             else
                                               Rails.cache.fetch_with_batched_keys(["account_users_for_user", user.cache_key(:account_users)].cache_key,
                                                                                   batch_object: self, batched_keys: :account_chain, skip_cache_if_disabled: true) do
                                                 account_users_for(user).each(&:clear_association_cache)
                                               end
                                             end
  end

  # returns all active account users for this entire account tree
  def all_account_users_for(user)
    raise "must be a root account" unless root_account?

    Shard.partition_by_shard(account_chain(include_site_admin: true).uniq) do |accounts|
      next unless user.associated_shards.include?(Shard.current)

      AccountUser.active.eager_load(:account).where("user_id=? AND (accounts.root_account_id IN (?) OR account_id IN (?))", user, accounts, accounts)
    end
  end

  def cached_all_account_users_for(user)
    return [] unless user

    Rails.cache.fetch_with_batched_keys(
      ["all_account_users_for_user", user.cache_key(:account_users)].cache_key,
      batch_object: self, batched_keys: :account_chain, skip_cache_if_disabled: true
    ) { all_account_users_for(user) }
  end

  set_policy do
    #################### Begin legacy permission block #########################
    given do |user|
      user && !root_account.feature_enabled?(:granular_permissions_manage_lti) &&
        grants_right?(user, :lti_add_edit)
    end
    can :create_tool_manually
    ##################### End legacy permission block ##########################

    RoleOverride.permissions.each do |permission, _details|
      given { |user| cached_account_users_for(user).any? { |au| au.has_permission_to?(self, permission) } }
      can permission
      can :create_courses if permission == :manage_courses_add
    end

    given { |user| !cached_account_users_for(user).empty? }
    can :read and can :read_as_admin and can :manage and can :update and can :delete and can :read_outcomes and can :read_terms

    given { |user| root_account? && cached_all_account_users_for(user).any? }
    can :read_terms

    given { |user| user&.create_courses_right(self).present? }
    can :create_courses

    # allow teachers to view term dates
    given { |user| root_account? && !site_admin? && enrollments.active.of_instructor_type.where(user_id: user).exists? }
    can :read_terms

    # any logged in user can read global outcomes, but must be checked against the site admin
    given { |user| site_admin? && user }
    can :read_global_outcomes

    # any user with an association to this account can read the outcomes in the account
    given { |user| user && user_account_associations.where(user_id: user).exists? }
    can :read_outcomes

    # any user with an admin enrollment in one of the courses can read
    given { |user| user && courses.where(id: user.enrollments.active.admin.pluck(:course_id)).exists? }
    can :read

    given { |user| !site_admin? && primary_settings_root_account? && grants_right?(user, :manage_site_settings) }
    can :manage_privacy_settings

    given do |user|
      root_account? && grants_right?(user, :read_roster) &&
        (grants_right?(user, :view_notifications) || Account.site_admin.grants_right?(user, :read_messages))
    end
    can :view_bounced_emails

    given do |user|
      user &&
        (user_account_associations.where(user_id: user).exists? || grants_right?(user, :read)) &&
        (account_calendar_visible || grants_right?(user, :manage_account_calendar_visibility))
    end
    can :view_account_calendar_details
  end

  def reload(*)
    @account_chain = @account_chain_with_site_admin = nil
    super
  end

  alias_method :destroy_permanently!, :destroy
  def destroy
    transaction do
      account_users.update_all(workflow_state: "deleted")
      self.workflow_state = "deleted"
      self.deleted_at = Time.now.utc
      save!
    end
  end

  def to_atom
    Atom::Entry.new do |entry|
      entry.title     = name
      entry.updated   = updated_at
      entry.published = created_at
      entry.links << Atom::Link.new(rel: "alternate",
                                    href: "/accounts/#{id}")
    end
  end

  def default_enrollment_term
    return @default_enrollment_term if @default_enrollment_term

    if root_account?
      @default_enrollment_term = GuardRail.activate(:primary) { enrollment_terms.active.where(name: EnrollmentTerm::DEFAULT_TERM_NAME).first_or_create }
    end
  end

  def context_code
    raise "DONT USE THIS, use .short_name instead" unless Rails.env.production?
  end

  def short_name
    name
  end

  # can be set/overridden by plugin to enforce email pseudonyms
  attr_accessor :email_pseudonyms

  def password_policy
    Canvas::PasswordPolicy.default_policy.merge(settings[:password_policy] || {})
  end

  def delegated_authentication?
    authentication_providers.active.first.is_a?(AuthenticationProvider::Delegated)
  end

  def forgot_password_external_url
    change_password_url
  end

  def auth_discovery_url=(url)
    settings[:auth_discovery_url] = url
  end

  def auth_discovery_url
    settings[:auth_discovery_url]
  end

  def login_handle_name=(handle_name)
    settings[:login_handle_name] = handle_name
  end

  def login_handle_name
    settings[:login_handle_name]
  end

  def change_password_url=(change_password_url)
    settings[:change_password_url] = change_password_url
  end

  def change_password_url
    settings[:change_password_url]
  end

  def unknown_user_url=(unknown_user_url)
    settings[:unknown_user_url] = unknown_user_url
  end

  def unknown_user_url
    settings[:unknown_user_url]
  end

  def validate_auth_discovery_url
    return if settings[:auth_discovery_url].blank?

    begin
      value, _uri = CanvasHttp.validate_url(settings[:auth_discovery_url])
      self.auth_discovery_url = value
    rescue URI::Error, ArgumentError
      errors.add(:discovery_url, t("errors.invalid_discovery_url", "The discovery URL is not valid"))
    end
  end

  def validate_help_links
    links = settings[:custom_help_links]
    return if links.blank?

    link_errors = HelpLinks.validate_links(links)
    link_errors.each do |link_error|
      errors.add(:custom_help_links, link_error)
    end
  end

  def validate_course_template
    self.course_template_id = nil if course_template_id == 0 && root_account?
    return if [nil, 0].include?(course_template_id)

    unless course_template.root_account_id == resolved_root_account_id
      errors.add(:course_template_id, t("Course template must be in the same root account"))
    end
    unless course_template.template?
      errors.add(:course_template_id, t("Course template must be marked as a template"))
    end
  end

  def no_active_courses
    return true if root_account?

    if associated_courses.not_deleted.exists?
      errors.add(:workflow_state, "Can't delete an account with active courses.")
    end
  end

  def no_active_sub_accounts
    return true if root_account?

    if sub_accounts.exists?
      errors.add(:workflow_state, "Can't delete an account with active sub_accounts.")
    end
  end

  def find_courses(string)
    all_courses.select { |c| c.name.match(string) }
  end

  def find_users(string)
    pseudonyms.map(&:user).select { |u| u.name.match(string) }
  end

  class << self
    def special_accounts
      @special_accounts ||= {}
    end

    def special_account_ids
      @special_account_ids ||= {}
    end

    def special_account_timed_cache
      @special_account_timed_cache ||= TimedCache.new(-> { Setting.get("account_special_account_cache_time", 60).to_i.seconds.ago }) do
        special_accounts.clear
      end
    end

    def special_account_list
      @special_account_list ||= []
    end

    def clear_special_account_cache!(force = false)
      special_account_timed_cache.clear(force)
    end

    def define_special_account(key, name = nil)
      name ||= key.to_s.titleize
      special_account_list << key
      instance_eval <<~RUBY, __FILE__, __LINE__ + 1
        def self.#{key}(force_create = false)
          get_special_account(:#{key}, #{name.inspect}, force_create)
        end
      RUBY
    end

    def all_special_accounts
      special_account_list.map { |key| send(key) }
    end
  end
  define_special_account(:default, "Default Account") # Account.default
  define_special_account(:site_admin) # Account.site_admin

  def clear_special_account_cache_if_special
    if shard == Shard.birth && Account.special_account_ids.values.map(&:to_i).include?(id)
      Account.clear_special_account_cache!(true)
    end
  end

  # an opportunity for plugins to load some other stuff up before caching the account
  def precache
    feature_flags.load
  end

  class ::Canvas::AccountCacheError < StandardError; end

  def self.find_cached(id)
    default_id = Shard.relative_id_for(id, Shard.current, Shard.default)
    Shard.default.activate do
      MultiCache.fetch(account_lookup_cache_key(default_id)) do
        begin
          account = Account.find(default_id)
        rescue ActiveRecord::RecordNotFound => e
          raise ::Canvas::AccountCacheError, e.message
        end
        raise "Account.find_cached should only be used with root accounts" if !account.root_account? && !Rails.env.production?

        account.precache
        account
      end
    end
  end

  def self.get_special_account(special_account_type, default_account_name, force_create = false)
    Shard.birth.activate do
      account = special_accounts[special_account_type]
      unless account
        special_account_id = special_account_ids[special_account_type] ||= Setting.get("#{special_account_type}_account_id", nil)
        begin
          account = special_accounts[special_account_type] = Account.find_cached(special_account_id) if special_account_id
        rescue ::Canvas::AccountCacheError
          raise unless Rails.env.test?
        end
      end
      # another process (i.e. selenium spec) may have changed the setting
      unless account
        special_account_id = Setting.get("#{special_account_type}_account_id", nil)
        if special_account_id && special_account_id != special_account_ids[special_account_type]
          special_account_ids[special_account_type] = special_account_id
          account = special_accounts[special_account_type] = Account.where(id: special_account_id).first
        end
      end
      if !account && default_account_name && ((!special_account_id && !Rails.env.production?) || force_create)
        t "#account.default_site_administrator_account_name", "Site Admin"
        t "#account.default_account_name", "Default Account"
        account = special_accounts[special_account_type] = Account.new(name: default_account_name)
        GuardRail.activate(:primary) do
          account.save!
          Setting.set("#{special_account_type}_account_id", account.id)
        end
        special_account_ids[special_account_type] = account.id
      end
      account
    end
  end

  def site_admin?
    self == Account.site_admin
  end

  def dummy?
    local_id.zero?
  end

  def unless_dummy
    return nil if dummy?

    self
  end

  def display_name
    name
  end

  # Updates account associations for all the courses and users associated with this account
  def update_account_associations
    shard.activate do
      account_chain_cache = {}
      all_user_ids = Set.new

      # make sure to use the non-associated_courses associations
      # to catch courses that didn't ever have an association created
      scopes = if root_account?
                 [all_courses,
                  associated_courses
                    .where("root_account_id<>?", self)]
               else
                 [courses,
                  associated_courses
                    .where("courses.account_id<>?", self)]
               end
      # match the "batch" size in Course.update_account_associations
      scopes.each do |scope|
        scope.select([:id, :account_id]).find_in_batches(batch_size: 500) do |courses|
          all_user_ids.merge Course.update_account_associations(courses, skip_user_account_associations: true, account_chain_cache: account_chain_cache)
        end
      end

      # Make sure we have all users with existing account associations.
      all_user_ids.merge user_account_associations.pluck(:user_id)
      if root_account?
        all_user_ids.merge pseudonyms.active.pluck(:user_id)
      end

      # Update the users' associations as well
      User.update_account_associations(all_user_ids.to_a, account_chain_cache: account_chain_cache)
    end
  end

  def self.update_all_update_account_associations
    Account.root_accounts.active.non_shadow.find_in_batches(strategy: :pluck_ids) do |account_batch|
      account_batch.each(&:update_account_associations)
    end
  end

  def course_count
    courses.active.count
  end

  def sub_account_count
    sub_accounts.active.count
  end

  def user_count
    user_account_associations.count
  end

  def current_sis_batch
    if (current_sis_batch_id = read_attribute(:current_sis_batch_id)) && current_sis_batch_id.present?
      sis_batches.where(id: current_sis_batch_id).first
    end
  end

  def turnitin_settings
    return @turnitin_settings if defined?(@turnitin_settings)

    if turnitin_account_id.present? && turnitin_shared_secret.present?
      if settings[:enable_turnitin]
        @turnitin_settings = [turnitin_account_id, turnitin_shared_secret,
                              turnitin_host]
      end
    else
      @turnitin_settings = parent_account.try(:turnitin_settings)
    end
  end

  def closest_turnitin_pledge
    closest_account_value(:turnitin_pledge, t("This assignment submission is my own, original work"))
  end

  def closest_turnitin_comments
    closest_account_value(:turnitin_comments)
  end

  def closest_turnitin_originality
    closest_account_value(:turnitin_originality, "immediate")
  end

  def closest_account_value(value, default = "")
    account_with_value = account_chain.find { |a| a.send(value.to_sym).present? }
    account_with_value&.send(value.to_sym) || default
  end

  def self_enrollment_allowed?(course)
    if settings[:self_enrollment].blank?
      !!(parent_account && parent_account.self_enrollment_allowed?(course))
    else
      !!(settings[:self_enrollment] == "any" || (!course.sis_source_id && settings[:self_enrollment] == "manually_created"))
    end
  end

  def allow_self_enrollment!(setting = "any")
    settings[:self_enrollment] = setting
    save!
  end

  TAB_COURSES = 0
  TAB_STATISTICS = 1
  TAB_PERMISSIONS = 2
  TAB_SUB_ACCOUNTS = 3
  TAB_TERMS = 4
  TAB_AUTHENTICATION = 5
  TAB_USERS = 6
  TAB_OUTCOMES = 7
  TAB_RUBRICS = 8
  TAB_SETTINGS = 9
  TAB_FACULTY_JOURNAL = 10
  TAB_SIS_IMPORT = 11
  TAB_GRADING_STANDARDS = 12
  TAB_QUESTION_BANKS = 13
  TAB_ADMIN_TOOLS = 17
  TAB_SEARCH = 18
  TAB_BRAND_CONFIGS = 19
  TAB_EPORTFOLIO_MODERATION = 20
  TAB_ACCOUNT_CALENDARS = 21

  # site admin tabs
  TAB_PLUGINS = 14
  TAB_JOBS = 15
  TAB_DEVELOPER_KEYS = 16
  TAB_RELEASE_NOTES = 17

  def external_tool_tabs(opts, user)
    tools = ContextExternalTool.active.find_all_for(self, :account_navigation)
                               .select { |t| t.permission_given?(:account_navigation, user, self) }
    Lti::ExternalToolTab.new(self, :account_navigation, tools, opts[:language]).tabs
  end

  def tabs_available(user = nil, opts = {})
    manage_settings = user && grants_right?(user, :manage_account_settings)
    tabs = []
    if root_account.site_admin?
      tabs << { id: TAB_USERS, label: t("People"), css_class: "users", href: :account_users_path } if user && grants_right?(user, :read_roster)
      tabs << { id: TAB_PERMISSIONS, label: t("#account.tab_permissions", "Permissions"), css_class: "permissions", href: :account_permissions_path } if user && grants_right?(user, :manage_role_overrides)
      tabs << { id: TAB_SUB_ACCOUNTS, label: t("#account.tab_sub_accounts", "Sub-Accounts"), css_class: "sub_accounts", href: :account_sub_accounts_path } if manage_settings
      tabs << { id: TAB_AUTHENTICATION, label: t("#account.tab_authentication", "Authentication"), css_class: "authentication", href: :account_authentication_providers_path } if root_account? && manage_settings
      tabs << { id: TAB_PLUGINS, label: t("#account.tab_plugins", "Plugins"), css_class: "plugins", href: :plugins_path, no_args: true } if root_account? && grants_right?(user, :manage_site_settings)
      tabs << { id: TAB_RELEASE_NOTES, label: t("Release Notes"), css_class: "release_notes", href: :account_release_notes_manage_path } if root_account? && ReleaseNote.enabled? && grants_right?(user, :manage_release_notes)
      tabs << { id: TAB_JOBS, label: t("#account.tab_jobs", "Jobs"), css_class: "jobs", href: :jobs_path, no_args: true } if root_account? && grants_right?(user, :view_jobs)
    else
      tabs << { id: TAB_COURSES, label: t("#account.tab_courses", "Courses"), css_class: "courses", href: :account_path } if user && grants_right?(user, :read_course_list)
      tabs << { id: TAB_USERS, label: t("People"), css_class: "users", href: :account_users_path } if user && grants_right?(user, :read_roster)
      tabs << { id: TAB_STATISTICS, label: t("#account.tab_statistics", "Statistics"), css_class: "statistics", href: :statistics_account_path } if user && grants_right?(user, :view_statistics)
      tabs << { id: TAB_PERMISSIONS, label: t("#account.tab_permissions", "Permissions"), css_class: "permissions", href: :account_permissions_path } if user && grants_right?(user, :manage_role_overrides)
      if user && grants_right?(user, :manage_outcomes)
        tabs << { id: TAB_OUTCOMES, label: t("#account.tab_outcomes", "Outcomes"), css_class: "outcomes", href: :account_outcomes_path }
      end
      if can_see_rubrics_tab?(user)
        tabs << { id: TAB_RUBRICS, label: t("#account.tab_rubrics", "Rubrics"), css_class: "rubrics", href: :account_rubrics_path }
      end
      tabs << { id: TAB_GRADING_STANDARDS, label: t("#account.tab_grading_standards", "Grading"), css_class: "grading_standards", href: :account_grading_standards_path } if user && grants_right?(user, :manage_grades)
      tabs << { id: TAB_QUESTION_BANKS, label: t("#account.tab_question_banks", "Question Banks"), css_class: "question_banks", href: :account_question_banks_path } if user && grants_any_right?(user, *RoleOverride::GRANULAR_MANAGE_ASSIGNMENT_PERMISSIONS)
      tabs << { id: TAB_SUB_ACCOUNTS, label: t("#account.tab_sub_accounts", "Sub-Accounts"), css_class: "sub_accounts", href: :account_sub_accounts_path } if manage_settings
      tabs << { id: TAB_ACCOUNT_CALENDARS, label: t("Account Calendars"), css_class: "account_calendars", href: :account_calendar_settings_path } if user && grants_right?(user, :manage_account_calendar_visibility)
      tabs << { id: TAB_FACULTY_JOURNAL, label: t("#account.tab_faculty_journal", "Faculty Journal"), css_class: "faculty_journal", href: :account_user_notes_path } if enable_user_notes && user && grants_right?(user, :manage_user_notes)
      tabs << { id: TAB_TERMS, label: t("#account.tab_terms", "Terms"), css_class: "terms", href: :account_terms_path } if root_account? && manage_settings
      tabs << { id: TAB_AUTHENTICATION, label: t("#account.tab_authentication", "Authentication"), css_class: "authentication", href: :account_authentication_providers_path } if root_account? && manage_settings
      if root_account? && allow_sis_import && user && grants_any_right?(user, :manage_sis, :import_sis)
        tabs << { id: TAB_SIS_IMPORT, label: t("#account.tab_sis_import", "SIS Import"),
                  css_class: "sis_import", href: :account_sis_import_path }
      end
    end

    tabs << { id: TAB_BRAND_CONFIGS, label: t("#account.tab_brand_configs", "Themes"), css_class: "brand_configs", href: :account_brand_configs_path } if manage_settings && branding_allowed?

    if root_account? && grants_right?(user, :manage_developer_keys)
      tabs << { id: TAB_DEVELOPER_KEYS, label: t("#account.tab_developer_keys", "Developer Keys"), css_class: "developer_keys", href: :account_developer_keys_path, account_id: root_account.id }
    end

    tabs += external_tool_tabs(opts, user)
    tabs += Lti::MessageHandler.lti_apps_tabs(self, [Lti::ResourcePlacement::ACCOUNT_NAVIGATION], opts)
    Lti::ResourcePlacement.update_tabs_and_return_item_banks_tab(tabs)
    tabs << { id: TAB_ADMIN_TOOLS, label: t("#account.tab_admin_tools", "Admin Tools"), css_class: "admin_tools", href: :account_admin_tools_path } if can_see_admin_tools_tab?(user)
    if user && grants_right?(user, :moderate_user_content)
      tabs << {
        id: TAB_EPORTFOLIO_MODERATION,
        label: t("ePortfolio Moderation"),
        css_class: "eportfolio_moderation",
        href: :account_eportfolio_moderation_path
      }
    end
    tabs << { id: TAB_SETTINGS, label: t("#account.tab_settings", "Settings"), css_class: "settings", href: :account_settings_path }
    tabs.delete_if { |t| t[:visibility] == "admins" } unless grants_right?(user, :manage)
    tabs
  end

  def can_see_rubrics_tab?(user)
    user && grants_right?(user, :manage_rubrics)
  end

  def can_see_admin_tools_tab?(user)
    return false if !user || root_account.site_admin?

    admin_tool_permissions = RoleOverride.manageable_permissions(self).find_all { |p| p[1][:admin_tool] }
    admin_tool_permissions.any? do |p|
      grants_right?(user, p.first)
    end
  end

  def is_a_context?
    true
  end

  def help_links
    links = settings[:custom_help_links]

    # set the type to custom for any existing custom links that don't have a type set
    # the new ui will set the type ('custom' or 'default') for any new custom links
    # since we now allow reordering the links, the default links get stored in the settings as well
    unless links.blank?
      links.each do |link|
        if link[:type].blank?
          link[:type] = "custom"
        end
      end
      links = help_links_builder.map_default_links(links)
    end

    result = if settings[:new_custom_help_links]
               links || help_links_builder.default_links
             else
               help_links_builder.default_links + (links || [])
             end
    filtered_result = help_links_builder.filtered_links(result)
    help_links_builder.instantiate_links(filtered_result)
  end

  def help_links_builder
    @help_links_builder ||= HelpLinks.new(self)
  end

  def set_service_availability(service, enable)
    service = service.to_sym
    raise "Invalid Service" unless AccountServices.allowable_services[service]

    allowed_service_names = (allowed_services || "").split(",").compact
    # rubocop:disable Style/IdenticalConditionalBranches common line needs to happen after the conditional
    if allowed_service_names.count > 0 && !["+", "-"].include?(allowed_service_names[0][0, 1])
      allowed_service_names.reject! { |flag| flag.match("^[+-]?#{service}$") }
      # This account has a hard-coded list of services, so handle accordingly
      allowed_service_names << service if enable
    else
      allowed_service_names.reject! { |flag| flag.match("^[+-]?#{service}$") }
      if enable
        # only enable if it is not enabled by default
        allowed_service_names << "+#{service}" unless AccountServices.default_allowable_services[service]
      elsif AccountServices.default_allowable_services[service]
        # only disable if it is not enabled by default
        allowed_service_names << "-#{service}"
      end
    end
    # rubocop:enable Style/IdenticalConditionalBranches

    @allowed_services_hash = nil
    self.allowed_services = allowed_service_names.empty? ? nil : allowed_service_names.join(",")
  end

  def enable_service(service)
    set_service_availability(service, true)
  end

  def disable_service(service)
    set_service_availability(service, false)
  end

  def allowed_services_hash
    return @allowed_services_hash if @allowed_services_hash

    account_allowed_services = AccountServices.default_allowable_services
    if allowed_services
      allowed_service_names = allowed_services.split(",").compact

      if allowed_service_names.count > 0
        unless ["+", "-"].member?(allowed_service_names[0][0, 1])
          # This account has a hard-coded list of services, so we clear out the defaults
          account_allowed_services = AccountServices::AllowedServicesHash.new
        end

        allowed_service_names.each do |service_switch|
          next unless service_switch =~ /\A([+-]?)(.*)\z/

          flag = $1
          service_name = $2.to_sym

          if flag == "-"
            account_allowed_services.delete(service_name)
          else
            account_allowed_services[service_name] = AccountServices.allowable_services[service_name]
          end
        end
      end
    end
    @allowed_services_hash = account_allowed_services
  end

  # if expose_as is nil, all services exposed in the ui are returned
  # if it's :service or :setting, then only services set to be exposed as that type are returned
  def self.services_exposed_to_ui_hash(expose_as = nil, current_user = nil, account = nil)
    if expose_as
      AccountServices.allowable_services.select { |_, setting| setting[:expose_to_ui] == expose_as }
    else
      AccountServices.allowable_services.select { |_, setting| setting[:expose_to_ui] }
    end.reject { |_, setting| setting[:expose_to_ui_proc] && !setting[:expose_to_ui_proc].call(current_user, account) }
  end

  def service_enabled?(service)
    service = service.to_sym
    case service
    when :none
      allowed_services_hash.empty?
    else
      allowed_services_hash.key?(service)
    end
  end

  def self.all_accounts_for(context)
    if context.respond_to?(:account)
      context.account.account_chain
    elsif context.respond_to?(:parent_account)
      context.account_chain
    else
      []
    end
  end

  def find_child(child_id)
    return all_accounts.find(child_id) if root_account?

    child = Account.find(child_id)
    raise ActiveRecord::RecordNotFound unless child.account_chain.include?(self)

    child
  end

  def manually_created_courses_account
    return root_account.manually_created_courses_account unless root_account?

    display_name = t("#account.manually_created_courses", "Manually-Created Courses")
    acct = manually_created_courses_account_from_settings
    if acct.blank?
      GuardRail.activate(:primary) do
        transaction do
          lock!
          acct = manually_created_courses_account_from_settings
          acct ||= sub_accounts.where(name: display_name).first_or_create! # for backwards compatibility
          if acct.id != settings[:manually_created_courses_account_id]
            settings[:manually_created_courses_account_id] = acct.id
            save!
          end
        end
      end
    end
    acct
  end

  def manually_created_courses_account_from_settings
    acct_id = settings[:manually_created_courses_account_id]
    acct = sub_accounts.where(id: acct_id).first if acct_id.present?
    acct = nil if acct.present? && acct.root_account_id != id
    acct
  end
  private :manually_created_courses_account_from_settings

  def trusted_account_ids
    return [] if !root_account? || self == Account.site_admin

    [Account.site_admin.id]
  end

  def trust_exists?
    false
  end

  def user_list_search_mode_for(user)
    return :preferred if root_account.open_registration?
    return :preferred if root_account.grants_right?(user, :manage_user_logins)

    :closed
  end

  scope :root_accounts, -> { where("(accounts.root_account_id = 0 OR accounts.root_account_id IS NULL) AND accounts.id != 0") }
  scope :non_root_accounts, -> { where("(accounts.root_account_id != 0 AND accounts.root_account_id IS NOT NULL)") }
  scope :processing_sis_batch, -> { where.not(accounts: { current_sis_batch_id: nil }).order(:updated_at) }
  scope :name_like, ->(name) { where(wildcard("accounts.name", name)) }
  scope :active, -> { where("accounts.workflow_state<>'deleted'") }

  def self.resolved_root_account_id_sql(table = table_name)
    quoted_table_name = connection.quote_local_table_name(table)
    %{COALESCE(NULLIF(#{quoted_table_name}.root_account_id, 0), #{quoted_table_name}."id")}
  end

  def change_root_account_setting!(setting_name, new_value)
    root_account.settings[setting_name] = new_value
    root_account.save!
  end

  Bookmarker = BookmarkedCollection::SimpleBookmarker.new(Account, :name, :id)

  def format_referer(referer_url)
    begin
      referer = URI(referer_url || "")
    rescue URI::Error
      return
    end
    return unless referer.host

    referer_with_port = "#{referer.scheme}://#{referer.host}"
    referer_with_port += ":#{referer.port}" unless referer.port == (referer.scheme == "https" ? 443 : 80)
    referer_with_port
  end

  def trusted_referers=(value)
    settings[:trusted_referers] = unless value.blank?
                                    value.split(",").filter_map { |referer_url| format_referer(referer_url) }.join(",")
                                  end
  end

  def trusted_referer?(referer_url)
    return if !settings.key?(:trusted_referers) || settings[:trusted_referers].blank?

    if (referer_with_port = format_referer(referer_url))
      settings[:trusted_referers].split(",").include?(referer_with_port)
    end
  end

  def parent_registration?
    authentication_providers.where(parent_registration: true).exists?
  end

  def parent_registration_ap
    authentication_providers.where(parent_registration: true).first
  end

  def require_email_for_registration?
    Canvas::Plugin.value_to_boolean(settings[:require_email_for_registration]) || false
  end

  def to_param
    return "site_admin" if site_admin?

    super
  end

  def create_default_objects
    work = lambda do
      default_enrollment_term
      enable_canvas_authentication
      TermsOfService.ensure_terms_for_account(self, true) if root_account? && !TermsOfService.skip_automatic_terms_creation
      create_built_in_roles if root_account?
    end
    return work.call if Rails.env.test?

    self.class.connection.after_transaction_commit(&work)
  end

  def create_built_in_roles
    shard.activate do
      Role::BASE_TYPES.each do |base_type|
        role = Role.new
        role.name = base_type
        role.base_role_type = base_type
        role.workflow_state = :built_in
        role.root_account_id = id
        role.save!
      end
    end
  end

  def migrate_to_canvadocs?
    Canvadocs.hijack_crocodoc_sessions?
  end

  def update_terms_of_service(terms_params)
    terms = TermsOfService.ensure_terms_for_account(self)
    terms.terms_type = terms_params[:terms_type] if terms_params[:terms_type]
    terms.passive = Canvas::Plugin.value_to_boolean(terms_params[:passive]) if terms_params.key?(:passive)

    if terms.custom?
      TermsOfServiceContent.ensure_content_for_account(self)
      terms_of_service_content.update_attribute(:content, terms_params[:content]) if terms_params[:content]
    end

    if terms.changed? && !terms.save
      errors.add(:terms_of_service, t("Terms of Service attributes not valid"))
    end
  end

  # Different views are available depending on feature flags
  def dashboard_views
    %w[activity cards planner]
  end

  # Getter/Setter for default_dashboard_view account setting
  def default_dashboard_view=(view)
    return unless dashboard_views.include?(view)

    settings[:default_dashboard_view] = view
  end

  def default_dashboard_view
    @default_dashboard_view ||= settings[:default_dashboard_view]
  end

  # Forces the default setting to overwrite each user's preference
  def update_user_dashboards
    User.where(id: user_account_associations.select(:user_id))
        .where("#{User.table_name}.preferences LIKE ?", "%:dashboard_view:%")
        .find_in_batches do |batch|
      users = batch.reject do |user|
        user.preferences[:dashboard_view].nil? ||
          user.dashboard_view(self) == default_dashboard_view
      end
      users.each do |user|
        user.preferences.delete(:dashboard_view)
        user.save!
      end
    end
  end
  handle_asynchronously :update_user_dashboards, priority: Delayed::LOW_PRIORITY, max_attempts: 1

  def clear_k5_cache
    User.of_account(self).find_in_batches do |users|
      User.clear_cache_keys(users.pluck(:id), :k5_user)
    end
  end
  handle_asynchronously :clear_k5_cache, priority: Delayed::LOW_PRIORITY, max_attempts: 1

  def process_external_integration_keys(params_keys, current_user, keys = ExternalIntegrationKey.indexed_keys_for(self))
    return unless params_keys

    keys.each do |key_type, key|
      next unless params_keys.key?(key_type)
      next unless key.grants_right?(current_user, :write)

      if params_keys[key_type].blank?
        key.delete
      else
        key.key_value = params_keys[key_type]
        key.save!
      end
    end
  end

  def available_course_visibility_override_options(options = nil)
    options || {}
  end

  def user_needs_verification?(user)
    require_confirmed_email? && (user.nil? || user.cached_active_emails.none?)
  end

  def allow_disable_post_to_sis_when_grading_period_closed?
    return false unless root_account?

    feature_enabled?(:disable_post_to_sis_when_grading_period_closed) && feature_enabled?(:new_sis_integrations)
  end

  class << self
    attr_accessor :current_domain_root_account
  end

  module DomainRootAccountCache
    def find_one(id)
      return Account.current_domain_root_account if Account.current_domain_root_account &&
                                                    Account.current_domain_root_account.shard == shard_value &&
                                                    Account.current_domain_root_account.local_id == id

      super
    end

    def find_take
      return super unless where_clause.send(:predicates).length == 1

      predicates = where_clause.to_h
      return super unless predicates.length == 1
      return super unless predicates.keys.first == "id"
      return Account.current_domain_root_account if Account.current_domain_root_account &&
                                                    Account.current_domain_root_account.shard == shard_value &&
                                                    Account.current_domain_root_account.local_id == predicates.values.first

      super
    end
  end

  relation_delegate_class(ActiveRecord::Relation).prepend(DomainRootAccountCache)
  relation_delegate_class(ActiveRecord::AssociationRelation).prepend(DomainRootAccountCache)

  def self.ensure_dummy_root_account
    return unless Rails.env.test?

    dummy = Account.find_by(id: 0)
    return if dummy

    # this needs to be thread safe because parallel specs might all try to create at once
    transaction(requires_new: true) do
      Account.create!(id: 0, workflow_state: "deleted", name: "Dummy Root Account", root_account_id: 0)
    rescue ActiveRecord::UniqueConstraintViolation
      # somebody else created it. we don't even need to return it, just clean up the transaction
      raise ActiveRecord::Rollback
    end
  end

  def roles_with_enabled_permission(permission)
    roles = available_roles
    roles.select do |role|
      RoleOverride.permission_for(self, permission, role, self, true)[:enabled]
    end
  end

  def get_rce_favorite_tool_ids
    rce_favorite_tool_ids[:value] ||
      ContextExternalTool.all_tools_for(self, placements: [:editor_button]) # TODO: remove after datafixup and the is_rce_favorite column is removed
                         .where(is_rce_favorite: true).pluck(:id).map { |id| Shard.global_id_for(id) }
  end

  def effective_course_template
    owning_account = account_chain.find(&:course_template_id)
    return nil unless owning_account
    return nil if owning_account.course_template_id == 0

    owning_account.course_template
  end

  def student_reporting?
    false
  end
end<|MERGE_RESOLUTION|>--- conflicted
+++ resolved
@@ -374,10 +374,7 @@
   add_setting :default_due_time, inheritable: true
   add_setting :conditional_release, default: false, boolean: true, inheritable: true
   add_setting :enable_search_indexing, boolean: true, root_only: true, default: false
-<<<<<<< HEAD
-=======
   add_setting :allow_additional_email_at_registration, boolean: true, root_only: true, default: false
->>>>>>> 7a160bbc
 
   def settings=(hash)
     if hash.is_a?(Hash) || hash.is_a?(ActionController::Parameters)
