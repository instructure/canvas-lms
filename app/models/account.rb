--- conflicted
+++ resolved
@@ -241,11 +241,7 @@
   end
 
   def terms_required?
-<<<<<<< HEAD
-    Setting.get('terms_required', 'true') == 'true'
-=======
     Setting.get_cached('terms_required', 'true') == 'true'
->>>>>>> de48f2b4
   end
 
   def require_acceptance_of_terms?(user)
