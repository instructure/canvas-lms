#
# Copyright (C) 2011 - 2013 Instructure, Inc.
#
# This file is part of Canvas.
#
# Canvas is free software: you can redistribute it and/or modify it under
# the terms of the GNU Affero General Public License as published by the Free
# Software Foundation, version 3 of the License.
#
# Canvas is distributed in the hope that it will be useful, but WITHOUT ANY
# WARRANTY; without even the implied warranty of MERCHANTABILITY or FITNESS FOR
# A PARTICULAR PURPOSE. See the GNU Affero General Public License for more
# details.
#
# You should have received a copy of the GNU Affero General Public License along
# with this program. If not, see <http://www.gnu.org/licenses/>.
#

class Account < ActiveRecord::Base
  include Context
  attr_accessible :name, :turnitin_account_id, :turnitin_shared_secret,
    :turnitin_host, :turnitin_comments, :turnitin_pledge,
    :default_time_zone, :parent_account, :settings, :default_storage_quota,
    :default_storage_quota_mb, :storage_quota, :ip_filters, :default_locale,
    :default_user_storage_quota_mb, :default_group_storage_quota_mb, :integration_id

  EXPORTABLE_ATTRIBUTES = [:id, :name, :created_at, :updated_at, :workflow_state, :deleted_at,
    :membership_types, :default_time_zone, :external_status, :storage_quota,
    :enable_user_notes, :allowed_services, :turnitin_pledge, :turnitin_comments,
    :turnitin_account_id, :allow_sis_import, :sis_source_id, :equella_endpoint,
    :settings, :uuid, :default_locale, :default_user_storage_quota, :turnitin_host,
    :created_by_id, :lti_guid, :default_group_storage_quota, :lti_context_id
  ]

  EXPORTABLE_ASSOCIATIONS = [
    :courses, :group_categories, :groups, :enrollment_terms, :enrollments, :account_users, :course_sections,
    :pseudonyms, :attachments, :folders, :active_assignments, :grading_standards, :assessment_question_banks,
    :roles, :announcements, :alerts, :course_account_associations, :user_account_associations
  ]

  INSTANCE_GUID_SUFFIX = 'canvas-lms'

  include Workflow
  belongs_to :parent_account, :class_name => 'Account'
  belongs_to :root_account, :class_name => 'Account'
  authenticates_many :pseudonym_sessions
  has_many :courses
  has_many :all_courses, :class_name => 'Course', :foreign_key => 'root_account_id'
  has_many :group_categories, :as => :context, :conditions => ['deleted_at IS NULL']
  has_many :all_group_categories, :class_name => 'GroupCategory', :as => :context
  has_many :groups, :as => :context
  has_many :all_groups, :class_name => 'Group', :foreign_key => 'root_account_id'
  has_many :enrollment_terms, :foreign_key => 'root_account_id'
  has_many :enrollments, :foreign_key => 'root_account_id', :conditions => ["enrollments.type != 'StudentViewEnrollment'"]
  has_many :sub_accounts, :class_name => 'Account', :foreign_key => 'parent_account_id', :conditions => ['workflow_state != ?', 'deleted']
  has_many :all_accounts, :class_name => 'Account', :foreign_key => 'root_account_id', :order => 'name'
  has_many :account_users, :dependent => :destroy
  has_many :course_sections, :foreign_key => 'root_account_id'
  has_many :sis_batches
  has_many :abstract_courses, :class_name => 'AbstractCourse', :foreign_key => 'account_id'
  has_many :root_abstract_courses, :class_name => 'AbstractCourse', :foreign_key => 'root_account_id'
  has_many :users, :through => :account_users
  has_many :pseudonyms, :include => :user
  has_many :role_overrides, :as => :context
  has_many :course_account_associations
  has_many :child_courses, :through => :course_account_associations, :source => :course, :conditions => ['course_account_associations.depth = 0']
  has_many :attachments, :as => :context, :dependent => :destroy
  has_many :active_assignments, :as => :context, :class_name => 'Assignment', :conditions => ['assignments.workflow_state != ?', 'deleted']
  has_many :folders, :as => :context, :dependent => :destroy, :order => 'folders.name'
  has_many :active_folders, :class_name => 'Folder', :as => :context, :conditions => ['folders.workflow_state != ?', 'deleted'], :order => 'folders.name'
  has_many :active_folders_with_sub_folders, :class_name => 'Folder', :as => :context, :include => [:active_sub_folders], :conditions => ['folders.workflow_state != ?', 'deleted'], :order => 'folders.name'
  has_many :active_folders_detailed, :class_name => 'Folder', :as => :context, :include => [:active_sub_folders, :active_file_attachments], :conditions => ['folders.workflow_state != ?', 'deleted'], :order => 'folders.name'
  has_many :account_authorization_configs, :order => "position"
  has_many :account_reports
  has_many :grading_standards, :as => :context, :conditions => ['workflow_state != ?', 'deleted']
  has_many :assessment_questions, :through => :assessment_question_banks
  has_many :assessment_question_banks, :as => :context, :include => [:assessment_questions, :assessment_question_bank_users]
  has_many :roles
  has_many :all_roles, :class_name => 'Role', :foreign_key => 'root_account_id'
  has_many :progresses, :as => :context
  has_many :content_migrations, :as => :context

  def inherited_assessment_question_banks(include_self = false, *additional_contexts)
    sql = []
    conds = []
    contexts = additional_contexts + account_chain
    contexts.delete(self) unless include_self
    contexts.each { |c|
      sql << "context_type = ? AND context_id = ?"
      conds += [c.class.to_s, c.id]
    }
    conds.unshift(sql.join(" OR "))
    AssessmentQuestionBank.where(conds)
  end

  include LearningOutcomeContext
  include RubricContext

  has_many :context_external_tools, :as => :context, :dependent => :destroy, :order => 'name'
  has_many :error_reports
  has_many :announcements, :class_name => 'AccountNotification'
  has_many :alerts, :as => :context, :include => :criteria
  has_many :user_account_associations
  has_many :report_snapshots

  before_validation :verify_unique_sis_source_id
  before_save :ensure_defaults
  before_save :set_update_account_associations_if_changed
  after_save :update_account_associations_if_changed
  after_create :default_enrollment_term

  serialize :settings, Hash
  include TimeZoneHelper

  time_zone_attribute :default_time_zone, default: "America/Denver"
  def default_time_zone_with_root_account
    if read_attribute(:default_time_zone) || root_account?
      default_time_zone_without_root_account
    else
      root_account.default_time_zone
    end
  end
  alias_method_chain :default_time_zone, :root_account
  alias_method :time_zone, :default_time_zone

  validates_locale :default_locale, :allow_nil => true
  validates_length_of :name, :maximum => maximum_string_length, :allow_blank => true
  validate :account_chain_loop, :if => :parent_account_id_changed?
  validate :validate_auth_discovery_url
  validates_presence_of :workflow_state

  include StickySisFields
  are_sis_sticky :name

  include FeatureFlags

  def default_locale(recurse = false)
    read_attribute(:default_locale) ||
    (recurse && parent_account ? parent_account.default_locale(true) : nil)
  end

  cattr_accessor :account_settings_options
  self.account_settings_options = {}

  def self.add_setting(setting, opts=nil)
    self.account_settings_options[setting.to_sym] = opts || {}
    if (opts && opts[:boolean] && opts.has_key?(:default))
      if opts[:default]
        # if the default is true, we want a nil result to evaluate to true.
        # this prevents us from having to backfill true values into a
        # serialized column, which would be expensive.
        self.class_eval "def #{setting}?; settings[:#{setting}] != false; end"
      else
        # if the default is not true, we can fall back to a straight boolean.
        self.class_eval "def #{setting}?; !!settings[:#{setting}]; end"
      end
    end
  end

  # these settings either are or could be easily added to
  # the account settings page
  add_setting :global_includes, :root_only => true, :boolean => true, :default => false
  add_setting :global_javascript, :condition => :allow_global_includes
  add_setting :global_stylesheet, :condition => :allow_global_includes
  add_setting :sub_account_includes, :condition => :allow_global_includes, :boolean => true, :default => false
  add_setting :error_reporting, :hash => true, :values => [:action, :email, :url, :subject_param, :body_param], :root_only => true
  add_setting :custom_help_links, :root_only => true
  add_setting :prevent_course_renaming_by_teachers, :boolean => true, :root_only => true
  add_setting :login_handle_name, :root_only => true
  add_setting :restrict_student_future_view, :boolean => true, :root_only => true, :default => false
  add_setting :teachers_can_create_courses, :boolean => true, :root_only => true, :default => false
  add_setting :students_can_create_courses, :boolean => true, :root_only => true, :default => false
  add_setting :restrict_quiz_questions, :boolean => true, :root_only => true, :default => false
  add_setting :no_enrollments_can_create_courses, :boolean => true, :root_only => true, :default => false
  add_setting :allow_sending_scores_in_emails, :boolean => true, :root_only => true
  add_setting :support_url, :root_only => true
  add_setting :self_enrollment
  add_setting :equella_endpoint
  add_setting :equella_teaser
  add_setting :enable_alerts, :boolean => true, :root_only => true
  add_setting :enable_eportfolios, :boolean => true, :root_only => true
  add_setting :users_can_edit_name, :boolean => true, :root_only => true
  add_setting :open_registration, :boolean => true, :root_only => true
  add_setting :show_scheduler, :boolean => true, :root_only => true, :default => false
  add_setting :enable_profiles, :boolean => true, :root_only => true, :default => false
  add_setting :enable_manage_groups2, :boolean => true, :root_only => true, :default => true
  add_setting :mfa_settings, :root_only => true
  add_setting :canvas_authentication, :boolean => true, :root_only => true
  add_setting :admins_can_change_passwords, :boolean => true, :root_only => true, :default => false
  add_setting :admins_can_view_notifications, :boolean => true, :root_only => true, :default => false
  add_setting :outgoing_email_default_name
  add_setting :external_notification_warning, :boolean => true, :default => false
  # Terms of Use and Privacy Policy settings for the root account
  add_setting :terms_changed_at, :root_only => true
  # When a user is invited to a course, do we let them see a preview of the
  # course even without registering?  This is part of the free-for-teacher
  # account perks, since anyone can invite anyone to join any course, and it'd
  # be nice to be able to see the course first if you weren't expecting the
  # invitation.
  add_setting :allow_invitation_previews, :boolean => true, :root_only => true, :default => false
  add_setting :self_registration, :boolean => true, :root_only => true, :default => false
  # if self_registration_type is 'observer', then only observers (i.e. parents) can self register.
  # if self_registration_type is 'all' or nil, any user type can self register.
  add_setting :self_registration_type, :root_only => true
  add_setting :large_course_rosters, :boolean => true, :root_only => true, :default => false
  add_setting :edit_institution_email, :boolean => true, :root_only => true, :default => true
  add_setting :js_kaltura_uploader, :boolean => true, :root_only => true, :default => false
  add_setting :google_docs_domain, root_only: true
  add_setting :dashboard_url, root_only: true
  add_setting :product_name, root_only: true
  add_setting :author_email_in_notifications, boolean: true, root_only: true, default: false

  def settings=(hash)
    if hash.is_a?(Hash)
      hash.each do |key, val|
        if account_settings_options && account_settings_options[key.to_sym]
          opts = account_settings_options[key.to_sym]
          if (opts[:root_only] && !self.root_account?) || (opts[:condition] && !self.send("#{opts[:condition]}?".to_sym))
            settings.delete key.to_sym
          elsif opts[:boolean]
            settings[key.to_sym] = (val == true || val == 'true' || val == '1' || val == 'on')
          elsif opts[:hash]
            new_hash = {}
            if val.is_a?(Hash)
              val.each do |inner_key, inner_val|
                if opts[:values].include?(inner_key.to_sym)
                  new_hash[inner_key.to_sym] = inner_val.to_s
                end
              end
            end
            settings[key.to_sym] = new_hash.empty? ? nil : new_hash
          else
            settings[key.to_sym] = val.to_s
          end
        end
      end
    end
    settings
  end

  def product_name
    settings[:product_name] || t("#product_name", "Canvas")
  end

  def allow_global_includes?
    self.global_includes? || self.parent_account.try(:sub_account_includes?)
  end

  def global_includes_hash
    includes = {}
    if allow_global_includes?
      includes = {}
      includes[:js] = settings[:global_javascript] if settings[:global_javascript].present?
      includes[:css] = settings[:global_stylesheet] if settings[:global_stylesheet].present?
    end
    includes.present? ? includes : nil
  end

  def mfa_settings
    settings[:mfa_settings].try(:to_sym) || :disabled
  end

  def canvas_authentication?
    settings[:canvas_authentication] != false || !self.account_authorization_config
  end

  def open_registration?
    !!settings[:open_registration] && canvas_authentication?
  end

  def self_registration?
    !!settings[:self_registration] && canvas_authentication?
  end

  def self_registration_type
    settings[:self_registration_type]
  end

  def self_registration_allowed_for?(type)
    return false unless self_registration?
    return false if self_registration_type && self_registration_type != 'all' && type != self_registration_type
    true
  end

  def terms_of_use_url
    Setting.get('terms_of_use_url', 'http://www.canvaslms.com/policies/terms-of-use')
  end

  def privacy_policy_url
    Setting.get('privacy_policy_url', 'http://www.canvaslms.com/policies/privacy-policy')
  end

  def terms_required?
    Setting.get('terms_required', 'true') == 'true'
  end

  def require_acceptance_of_terms?(user)
    return false if !terms_required?
    return true if user.nil? || user.new_record?
    terms_changed_at = settings[:terms_changed_at]
    last_accepted = user.preferences[:accepted_terms]
    return false if terms_changed_at.nil? && user.registered? # make sure existing users are grandfathered in
    return false if last_accepted && (terms_changed_at.nil? || last_accepted > terms_changed_at)
    true
  end

  def ip_filters=(params)
    filters = {}
    require 'ipaddr'
    params.each do |key, str|
      ips = []
      vals = str.split(/,/)
      vals.each do |val|
        ip = IPAddr.new(val) rescue nil
        # right now the ip_filter column on quizzes is just a string,
        # so it has a max length.  I figure whatever we set it to this
        # setter should at the very least limit stored values to that
        # length.
        ips << val if ip && val.length <= 255
      end
      filters[key] = ips.join(',') unless ips.empty?
    end
    settings[:ip_filters] = filters
  end

  def ensure_defaults
    self.uuid ||= CanvasSlug.generate_securish_uuid
    self.lti_guid ||= "#{self.uuid}:#{INSTANCE_GUID_SUFFIX}" if self.respond_to?(:lti_guid)
  end

  def verify_unique_sis_source_id
    return true unless self.sis_source_id
    if self.root_account?
      self.errors.add(:sis_source_id, t('#account.root_account_cant_have_sis_id', "SIS IDs cannot be set on root accounts"))
      return false
    end

    root = self.root_account
    existing_account = Account.find_by_root_account_id_and_sis_source_id(root.id, self.sis_source_id)

    return true if !existing_account || existing_account.id == self.id

    self.errors.add(:sis_source_id, t('#account.sis_id_in_use', "SIS ID \"%{sis_id}\" is already in use", :sis_id => self.sis_source_id))
    false
  end

  def set_update_account_associations_if_changed
    self.root_account_id ||= self.parent_account.root_account_id if self.parent_account
    self.root_account_id ||= self.parent_account_id
    self.parent_account_id ||= self.root_account_id
    Account.invalidate_cache(self.id) if self.id
    @should_update_account_associations = self.parent_account_id_changed? || self.root_account_id_changed?
    true
  end

  def update_account_associations_if_changed
    send_later_if_production(:update_account_associations) if @should_update_account_associations
  end

  def equella_settings
    endpoint = self.settings[:equella_endpoint] || self.equella_endpoint
    if !endpoint.blank?
      OpenObject.new({
        :endpoint => endpoint,
        :default_action => self.settings[:equella_action] || 'selectOrAdd',
        :teaser => self.settings[:equella_teaser]
      })
    else
      nil
    end
  end

  def settings
    result = self.read_attribute(:settings)
    return result if result
    return write_attribute(:settings, {}) unless frozen?
    {}.freeze
  end

  def domain
    HostUrl.context_host(self)
  end

  def self.find_by_domain(domain)
    self.default if HostUrl.default_host == domain
  end

  def root_account?
    !self.root_account_id
  end

  def root_account_with_self
    return self if self.root_account?
    root_account_without_self
  end
  alias_method_chain :root_account, :self

  def sub_accounts_as_options(indent = 0, preloaded_accounts = nil)
    unless preloaded_accounts
      preloaded_accounts = {}
      self.root_account.all_accounts.active.each do |account|
        (preloaded_accounts[account.parent_account_id] ||= []) << account
      end
    end
    res = [[("&nbsp;&nbsp;" * indent).html_safe + self.name, self.id]]
    if preloaded_accounts[self.id]
      preloaded_accounts[self.id].each do |account|
        res += account.sub_accounts_as_options(indent + 1, preloaded_accounts)
      end
    end
    res
  end

  def users_visible_to(user)
    self.grants_right?(user, :read) ? self.all_users : self.all_users.none
  end

  def users_name_like(query="")
    @cached_users_name_like ||= {}
    @cached_users_name_like[query] ||= self.fast_all_users.name_like(query)
  end

  def associated_courses
    shard.activate do
      Course.where("EXISTS (SELECT 1 FROM course_account_associations WHERE course_id=courses.id AND account_id=?)", self)
    end
  end

  def associated_user?(user)
    user_account_associations.where(user_id: user).exists?
  end

  def fast_course_base(opts)
    columns = "courses.id, courses.name, courses.workflow_state, courses.course_code, courses.sis_source_id, courses.enrollment_term_id"
    associated_courses = self.associated_courses.active
    associated_courses = associated_courses.with_enrollments if opts[:hide_enrollmentless_courses]
    associated_courses = associated_courses.for_term(opts[:term]) if opts[:term].present?
    associated_courses = yield associated_courses if block_given?
    associated_courses.limit(opts[:limit]).active_first.select(columns).all
  end

  def fast_all_courses(opts={})
    @cached_fast_all_courses ||= {}
    @cached_fast_all_courses[opts] ||= self.fast_course_base(opts)
  end

  def all_users(limit=250)
    @cached_all_users ||= {}
    @cached_all_users[limit] ||= User.of_account(self).limit(limit)
  end

  def fast_all_users(limit=nil)
    @cached_fast_all_users ||= {}
    @cached_fast_all_users[limit] ||= self.all_users(limit).active.select("users.id, users.name, users.sortable_name").order_by_sortable_name
  end

  def users_not_in_groups(groups, opts={})
    scope = User.active.joins(:user_account_associations).
      where(user_account_associations: {account_id: self}).
      where(Group.not_in_group_sql_fragment(groups.map(&:id))).
      select("users.id, users.name")
    scope = scope.select(opts[:order]).order(opts[:order]) if opts[:order]
    scope
  end

  def courses_name_like(query="", opts={})
    opts[:limit] ||= 200
    @cached_courses_name_like ||= {}
    @cached_courses_name_like[[query, opts]] ||= self.fast_course_base(opts) {|q| q.name_like(query)}
  end

  def self_enrollment_course_for(code)
    all_courses.
      where(:self_enrollment_code => code).
      first
  end

  def file_namespace
    Shard.birth.activate { "account_#{self.root_account.id}" }
  end

  def self.account_lookup_cache_key(id)
    ['_account_lookup2', id].cache_key
  end

  def self.invalidate_cache(id)
    Rails.cache.delete(account_lookup_cache_key(id)) if id
  rescue
    nil
  end

  def quota
    Rails.cache.fetch(['current_quota', self].cache_key) do
      read_attribute(:storage_quota) ||
        (self.parent_account.default_storage_quota rescue nil) ||
        Setting.get('account_default_quota', 500.megabytes.to_s).to_i
    end
  end

  def default_storage_quota
    read_attribute(:default_storage_quota) ||
      (self.parent_account.default_storage_quota rescue nil) ||
      Setting.get('account_default_quota', 500.megabytes.to_s).to_i
  end

  def default_storage_quota_mb
    default_storage_quota / 1.megabyte
  end

  def default_storage_quota_mb=(val)
    self.default_storage_quota = val.try(:to_i).try(:megabytes)
  end

  def default_storage_quota=(val)
    val = val.to_f
    val = nil if val <= 0
    # If the value is the same as the inherited value, then go
    # ahead and blank it so it keeps using the inherited value
    if parent_account && parent_account.default_storage_quota == val
      val = nil
    end
    write_attribute(:default_storage_quota, val)
  end

  def default_user_storage_quota
    read_attribute(:default_user_storage_quota) ||
    User.default_storage_quota
  end

  def default_user_storage_quota=(val)
    val = val.to_i
    val = nil if val == User.default_storage_quota || val <= 0
    write_attribute(:default_user_storage_quota, val)
  end

  def default_user_storage_quota_mb
    default_user_storage_quota / 1.megabyte
  end

  def default_user_storage_quota_mb=(val)
    self.default_user_storage_quota = val.try(:to_i).try(:megabytes)
  end

  def default_group_storage_quota
    read_attribute(:default_group_storage_quota) ||
        Group.default_storage_quota
  end

  def default_group_storage_quota=(val)
    val = val.to_i
    val = nil if val == Group.default_storage_quota || val <= 0
    write_attribute(:default_group_storage_quota, val)
  end

  def default_group_storage_quota_mb
    default_group_storage_quota / 1.megabyte
  end

  def default_group_storage_quota_mb=(val)
    self.default_group_storage_quota = val.try(:to_i).try(:megabytes)
  end

  def turnitin_shared_secret=(secret)
    return if secret.blank?
    self.turnitin_crypted_secret, self.turnitin_salt = Canvas::Security.encrypt_password(secret, 'instructure_turnitin_secret_shared')
  end

  def turnitin_shared_secret
    return nil unless self.turnitin_salt && self.turnitin_crypted_secret
    Canvas::Security.decrypt_password(self.turnitin_crypted_secret, self.turnitin_salt, 'instructure_turnitin_secret_shared')
  end

  def account_chain(opts = {})
    unless @account_chain
      res = [self]
      if ActiveRecord::Base.configurations[Rails.env]['adapter'] == 'postgresql'
        self.shard.activate do
          res.concat Account.find_by_sql(<<-SQL) if self.parent_account_id
              WITH RECURSIVE t AS (
                SELECT * FROM accounts WHERE id=#{self.parent_account_id}
                UNION
                SELECT accounts.* FROM accounts INNER JOIN t ON accounts.id=t.parent_account_id
              )
              SELECT * FROM t
            SQL
        end
      else
        account = self
        while account.parent_account
          account = account.parent_account
          res << account
        end
      end
      res << self.root_account if !res.map(&:id).include?(self.root_account_id) && !root_account?
      @account_chain = res.compact
    end
    results = @account_chain.dup
    results << Account.site_admin if opts[:include_site_admin] && !self.site_admin?
    results
  end

  def account_chain_loop
    # this record hasn't been saved to the db yet, so if the the chain includes
    # this account, it won't point to the new parent yet, and should still be
    # valid
    if self.parent_account.account_chain_ids.include?(self.id)
      errors.add(:parent_account_id,
                 "Setting account #{self.sis_source_id || self.id}'s parent to #{self.parent_account.sis_source_id || self.parent_account_id} would create a loop")
    end
  end

  # returns all sub_accounts recursively as far down as they go, in id order
  # because this uses a custom sql query for postgresql, we can't use a normal
  # named scope, so we pass the limit and offset into the method instead and
  # build our own query string
  def sub_accounts_recursive(limit, offset)
    if ActiveRecord::Base.configurations[Rails.env]['adapter'] == 'postgresql'
      Account.find_by_sql([<<-SQL, self.id, limit.to_i, offset.to_i])
          WITH RECURSIVE t AS (
            SELECT * FROM accounts
            WHERE parent_account_id = ? AND workflow_state <>'deleted'
            UNION
            SELECT accounts.* FROM accounts
            INNER JOIN t ON accounts.parent_account_id = t.id
            WHERE accounts.workflow_state <>'deleted'
          )
          SELECT * FROM t ORDER BY parent_account_id, id LIMIT ? OFFSET ?
      SQL
    else
      account_descendents = lambda do |id|
        as = Account.where(:parent_account_id => id).active.order(:id)
        as.empty? ?
          [] :
          as << as.map { |a| account_descendents.call(a.id) }
      end
      account_descendents.call(id).flatten[offset, limit]
    end
  end

  def associated_accounts
    self.account_chain
  end

  def account_chain_ids(opts={})
    account_chain(opts).map(&:id)
  end

  def membership_for_user(user)
    self.account_users.find_by_user_id(user && user.id)
  end

  def available_custom_account_roles
    account_roles = roles.for_accounts.active
    account_roles |= self.parent_account.available_custom_account_roles if self.parent_account
    account_roles
  end

  def available_account_roles(user = nil)
    account_roles = roles.for_accounts.active.map(&:name)
    account_roles |= ['AccountAdmin']
    account_roles |= self.parent_account.available_account_roles if self.parent_account
    if user
      account_roles.select! { |role| account_users.new(membership_type: role).grants_right?(user, :create) }
    end
    account_roles
  end

  def available_course_roles(include_inactive=false)
    available_course_roles_by_name(include_inactive).keys
  end

  def available_course_roles_by_name(include_inactive=false)
    scope = include_inactive ? roles.for_courses.not_deleted : roles.for_courses.active
    role_map = {}
    scope.each { |role| role_map[role.name] = role }
    role_map.reverse_merge!(parent_account.available_course_roles_by_name(include_inactive)) if parent_account
    role_map
  end

  def get_course_role(role_name)
    course_role = self.roles.for_courses.not_deleted.find_by_name(role_name)
    course_role ||= self.parent_account.get_course_role(role_name) if self.parent_account
    course_role
  end

  def has_role?(role_name)
    !!roles.not_deleted.where(:roles => { :name => role_name}).first
  end

  def find_role(role_name)
    roles.not_deleted.find_by_name(role_name) || (parent_account && parent_account.find_role(role_name))
  end

  def account_authorization_config
    # We support multiple auth configs per account, but several places we assume there is only one.
    # This is for compatibility with those areas. TODO: migrate everything to supporting multiple
    # auth configs
    self.account_authorization_configs.first
  end

  # If an account uses an authorization_config, it's login_handle_name is used.
  # Otherwise they can set it on the account settings page.
  def login_handle_name_is_customized?
    if self.account_authorization_config
      self.account_authorization_config.login_handle_name.present?
    else
      settings[:login_handle_name].present?
    end
  end

  def login_handle_name
    if login_handle_name_is_customized?
      if account_authorization_config
        account_authorization_config.login_handle_name
      else
        settings[:login_handle_name]
      end
    elsif self.delegated_authentication?
      AccountAuthorizationConfig.default_delegated_login_handle_name
    else
      AccountAuthorizationConfig.default_login_handle_name
    end
  end

  def self_and_all_sub_accounts
    @self_and_all_sub_accounts ||= Account.where("root_account_id=? OR parent_account_id=?", self, self).pluck(:id).uniq + [self.id]
  end

  workflow do
    state :active
    state :deleted
  end

  def self.all_site_admin_account_users_copies
<<<<<<< HEAD
    Setting.get('all_site_admin_account_users_copies', 1).to_i
=======
    [Setting.get('all_site_admin_account_users_copies', 1).to_i, 1].max
>>>>>>> 343c3ce5
  end

  def account_users_for(user)
    return [] unless user
    @account_users_cache ||= {}
    if self == Account.site_admin
      shard.activate do
<<<<<<< HEAD
        @account_users_cache[user.global_id] ||= Rails.cache.fetch("all_site_admin_account_users#{rand(Account.all_site_admin_account_users_copies)}") do
          self.account_users.all
        end.select { |au| au.user_id == user.id }.each { |au| au.account = self }
=======
        @account_users_cache[user.global_id] ||= begin
          all_site_admin_account_users_hash = Rails.cache.fetch("all_site_admin_account_users2:#{rand(Account.all_site_admin_account_users_copies)}") do
            # this is a plain ruby hash to keep the cached portion as small as possible
            self.account_users.inject({}) { |result, au| result[au.user_id] ||= []; result[au.user_id] << [au.id, au.membership_type]; result }
          end
          (all_site_admin_account_users_hash[user.id] || []).map do |(id, type)|
            au = AccountUser.new
            au.id = id
            au.account = Account.site_admin
            au.user = user
            au.membership_type = type
            au.readonly!
            au
          end
        end
>>>>>>> 343c3ce5
      end
    else
      @account_chain_ids ||= self.account_chain(:include_site_admin => true).map { |a| a.active? ? a.id : nil }.compact
      @account_users_cache[user.global_id] ||= Shard.partition_by_shard(@account_chain_ids) do |account_chain_ids|
        if account_chain_ids == [Account.site_admin.id]
          Account.site_admin.account_users_for(user)
        else
          AccountUser.where(:account_id => account_chain_ids, :user_id => user).all
        end
      end
    end
    @account_users_cache[user.global_id] ||= []
    @account_users_cache[user.global_id]
  end

  # returns all account users for this entire account tree
  def all_account_users_for(user)
    raise "must be a root account" unless self.root_account?
    Shard.partition_by_shard([self, Account.site_admin].uniq) do |accounts|
      AccountUser.includes(:account).joins(:account).where("user_id=? AND (root_account_id IN (?) OR account_id IN (?))", user, accounts, accounts)
    end
  end

  set_policy do
    enrollment_types = RoleOverride.enrollment_types.map { |role| role[:name] }
    RoleOverride.permissions.each do |permission, details|
      given { |user| self.account_users_for(user).any? { |au| au.has_permission_to?(self, permission) && (!details[:if] || send(details[:if])) } }
      can permission
      can :create_courses if permission == :manage_courses

      next unless details[:account_only]
      ((details[:available_to] | details[:true_for]) & enrollment_types).each do |role|
        given { |user| user && RoleOverride.permission_for(self, self, permission, role)[:enabled] &&
          self.course_account_associations.joins('INNER JOIN enrollments ON course_account_associations.course_id=enrollments.course_id').
            where("enrollments.type=? AND enrollments.workflow_state IN ('active', 'completed') AND user_id=?", role, user).first &&
          (!details[:if] || send(details[:if])) }
        can permission
      end
    end

    given { |user| !self.account_users_for(user).empty? }
    can :read and can :manage and can :update and can :delete and can :read_outcomes

    given { |user|
      result = false

      if !site_admin? && user
        scope = root_account.enrollments.active.where(user_id: user)
        result = root_account.teachers_can_create_courses? &&
            scope.where(:type => ['TeacherEnrollment', 'DesignerEnrollment']).exists?
        result ||= root_account.students_can_create_courses? &&
            scope.where(:type => ['StudentEnrollment', 'ObserverEnrollment']).exists?
        result ||= root_account.no_enrollments_can_create_courses? &&
            !scope.exists?
      end

      result
    }
    can :create_courses

    # any logged in user can read global outcomes, but must be checked against the site admin
    given{ |user| self.site_admin? && user }
    can :read_global_outcomes

    # any user with an association to this account can read the outcomes in the account
    given{ |user| user && self.user_account_associations.find_by_user_id(user.id) }
    can :read_outcomes
  end

  alias_method :destroy!, :destroy
  def destroy
    self.workflow_state = 'deleted'
    self.deleted_at = Time.now.utc
    save!
  end

  def to_atom
    Atom::Entry.new do |entry|
      entry.title     = self.name
      entry.updated   = self.updated_at
      entry.published = self.created_at
      entry.links    << Atom::Link.new(:rel => 'alternate',
                                    :href => "/accounts/#{self.id}")
    end
  end

  def default_enrollment_term
    return @default_enrollment_term if @default_enrollment_term
    if self.root_account?
      @default_enrollment_term = self.enrollment_terms.active.find_or_create_by_name(EnrollmentTerm::DEFAULT_TERM_NAME)
    end
  end

  def context_code
    raise "DONT USE THIS, use .short_name instead" unless Rails.env.production?
  end

  def short_name
    name
  end

  # can be set/overridden by plugin to enforce email pseudonyms
  attr_accessor :email_pseudonyms

  def password_policy
    Canvas::PasswordPolicy.default_policy.merge(settings[:password_policy] || {})
  end

  def password_authentication?
    !!(!self.account_authorization_config || self.account_authorization_config.password_authentication?)
  end

  def delegated_authentication?
    !canvas_authentication? || !!(self.account_authorization_config && self.account_authorization_config.delegated_authentication?)
  end

  def forgot_password_external_url
    account_authorization_config.try(:change_password_url)
  end

  def cas_authentication?
    !!(self.account_authorization_config && self.account_authorization_config.cas_authentication?)
  end

  def ldap_authentication?
    self.account_authorization_configs.any? { |aac| aac.ldap_authentication? }
  end

  def saml_authentication?
    !!(self.account_authorization_config && self.account_authorization_config.saml_authentication?) && AccountAuthorizationConfig.saml_enabled
  end

  def multi_auth?
    self.account_authorization_configs.count > 1
  end

  def auth_discovery_url=(url)
    self.settings[:auth_discovery_url] = url
  end

  def auth_discovery_url
    self.settings[:auth_discovery_url]
  end

  def validate_auth_discovery_url
    return if self.settings[:auth_discovery_url].blank?

    begin
      value, uri = CanvasHttp.validate_url(self.settings[:auth_discovery_url])
      self.auth_discovery_url = value
    rescue URI::InvalidURIError, ArgumentError
      errors.add(:discovery_url, t('errors.invalid_discovery_url', "The discovery URL is not valid" ))
    end
  end

  def find_courses(string)
    self.all_courses.select{|c| c.name.match(string) }
  end

  def find_users(string)
    self.pseudonyms.map{|p| p.user }.select{|u| u.name.match(string) }
  end

  def self.site_admin
    get_special_account(:site_admin, 'Site Admin')
  end

  def self.default
    get_special_account(:default, 'Default Account')
  end

  class << self
    def special_accounts
      @special_accounts ||= {}
    end

    def special_account_ids
      @special_account_ids ||= {}
    end

    def special_account_timed_cache
      @special_account_timed_cache ||= TimedCache.new(-> { Setting.get('account_special_account_cache_time', 60.seconds).to_i.ago }) do
        special_accounts.clear
      end
    end

    def clear_special_account_cache!(force = false)
      special_account_timed_cache.clear(force)
    end
  end

  # an opportunity for plugins to load some other stuff up before caching the account
  def precache
  end

  def self.find_cached(id)
    account = Rails.cache.fetch(account_lookup_cache_key(id)) do
      account = Account.find_by_id(id)
      account.precache if account
      account || :nil
    end
    account = nil if account == :nil
    account
  end

  def self.get_special_account(special_account_type, default_account_name)
    Shard.birth.activate do
      account = special_accounts[special_account_type]
      unless account
        special_account_id = special_account_ids[special_account_type] ||= Setting.get("#{special_account_type}_account_id", nil)
        account = special_accounts[special_account_type] = Account.find_cached(special_account_id) if special_account_id
      end
      # another process (i.e. selenium spec) may have changed the setting
      unless account
        special_account_id = Setting.get("#{special_account_type}_account_id", nil)
        if special_account_id && special_account_id != special_account_ids[special_account_type]
          special_account_ids[special_account_type] = special_account_id
          account = special_accounts[special_account_type] = Account.find_by_id(special_account_id)
        end
      end
      if !account && default_account_name
        # TODO i18n
        t '#account.default_site_administrator_account_name', 'Site Admin'
        t '#account.default_account_name', 'Default Account'
        account = special_accounts[special_account_type] = Account.new(:name => default_account_name)
        account.save!
        Setting.set("#{special_account_type}_account_id", account.id)
        special_account_ids[special_account_type] = account.id
      end
      account
    end
  end

  def site_admin?
    self == Account.site_admin
  end

  def display_name
    self.name
  end

  # Updates account associations for all the courses and users associated with this account
  def update_account_associations
    self.shard.activate do
      account_chain_cache = {}
      all_user_ids = Set.new

      # make sure to use the non-associated_courses associations
      # to catch courses that didn't ever have an association created
      scopes = if root_account?
                [all_courses,
                 associated_courses.
                     where("root_account_id<>?", self)]
              else
                [courses,
                 associated_courses.
                    where("courses.account_id<>?", self)]
              end
      # match the "batch" size in Course.update_account_associations
      scopes.each do |scope|
        scope.select([:id, :account_id]).find_in_batches(:batch_size => 500) do |courses|
          all_user_ids.merge Course.update_account_associations(courses, :skip_user_account_associations => true, :account_chain_cache => account_chain_cache)
        end
      end

      # Make sure we have all users with existing account associations.
      all_user_ids.merge self.user_account_associations.pluck(:user_id)
      if root_account?
        all_user_ids.merge self.pseudonyms.active.pluck(:user_id)
      end

      # Update the users' associations as well
      User.update_account_associations(all_user_ids.to_a, :account_chain_cache => account_chain_cache)
    end
  end

  # this will take an account and make it a sub_account of
  # itself.  Also updates all it's descendant accounts to point to
  # the correct root account, and updates the pseudonyms to
  # points to the new root account as well.
  def consume_account(account)
    account.all_accounts.each do |sub_account|
      sub_account.root_account = self.root_account
      sub_account.save!
    end
    account.parent_account = self
    account.root_account = self.root_account
    account.save!
    account.pseudonyms.each do |pseudonym|
      pseudonym.account = self.root_account
      pseudonym.save!
    end
  end

  def course_count
    self.child_courses.not_deleted.count('DISTINCT course_id')
  end

  def sub_account_count
    self.sub_accounts.active.count
  end

  def user_count
    self.user_account_associations.count
  end

  def current_sis_batch
    if (current_sis_batch_id = self.read_attribute(:current_sis_batch_id)) && current_sis_batch_id.present?
      self.sis_batches.find_by_id(current_sis_batch_id)
    end
  end

  def turnitin_settings
    return @turnitin_settings if defined?(@turnitin_settings)
    if self.turnitin_account_id.present? && self.turnitin_shared_secret.present?
      @turnitin_settings = [self.turnitin_account_id, self.turnitin_shared_secret, self.turnitin_host]
    else
      @turnitin_settings = self.parent_account.try(:turnitin_settings)
    end
  end

  def closest_turnitin_pledge
    if self.turnitin_pledge && !self.turnitin_pledge.empty?
      self.turnitin_pledge
    else
      res = self.parent_account.try(:closest_turnitin_pledge)
      res ||= t('#account.turnitin_pledge', "This assignment submission is my own, original work")
    end
  end

  def closest_turnitin_comments
    if self.turnitin_comments && !self.turnitin_comments.empty?
      self.turnitin_comments
    else
      self.parent_account.try(:closest_turnitin_comments)
    end
  end

  def self_enrollment_allowed?(course)
    if !settings[:self_enrollment].blank?
      !!(settings[:self_enrollment] == 'any' || (!course.sis_source_id && settings[:self_enrollment] == 'manually_created'))
    else
      !!(parent_account && parent_account.self_enrollment_allowed?(course))
    end
  end

  def allow_self_enrollment!(setting='any')
    settings[:self_enrollment] = setting
    self.save!
  end

  TAB_COURSES = 0
  TAB_STATISTICS = 1
  TAB_PERMISSIONS = 2
  TAB_SUB_ACCOUNTS = 3
  TAB_TERMS = 4
  TAB_AUTHENTICATION = 5
  TAB_USERS = 6
  TAB_OUTCOMES = 7
  TAB_RUBRICS = 8
  TAB_SETTINGS = 9
  TAB_FACULTY_JOURNAL = 10
  TAB_SIS_IMPORT = 11
  TAB_GRADING_STANDARDS = 12
  TAB_QUESTION_BANKS = 13
  # site admin tabs
  TAB_PLUGINS = 14
  TAB_JOBS = 15
  TAB_DEVELOPER_KEYS = 16
  TAB_ADMIN_TOOLS = 17

  def external_tool_tabs(opts)
    tools = ContextExternalTool.active.find_all_for(self, :account_navigation)
    tools.sort_by(&:id).map do |tool|
     {
        :id => tool.asset_string,
        :label => tool.label_for(:account_navigation, opts[:language]),
        :css_class => tool.asset_string,
        :href => :account_external_tool_path,
        :external => true,
        :args => [self.id, tool.id]
     }
    end
  end

  def tabs_available(user=nil, opts={})
    manage_settings = user && self.grants_right?(user, :manage_account_settings)
    if site_admin?
      tabs = []
      tabs << { :id => TAB_USERS, :label => t('#account.tab_users', "Users"), :css_class => 'users', :href => :account_users_path } if user && self.grants_right?(user, :read_roster)
      tabs << { :id => TAB_PERMISSIONS, :label => t('#account.tab_permissions', "Permissions"), :css_class => 'permissions', :href => :account_permissions_path } if user && self.grants_right?(user, :manage_role_overrides)
      tabs << { :id => TAB_SUB_ACCOUNTS, :label => t('#account.tab_sub_accounts', "Sub-Accounts"), :css_class => 'sub_accounts', :href => :account_sub_accounts_path } if manage_settings
      tabs << { :id => TAB_AUTHENTICATION, :label => t('#account.tab_authentication', "Authentication"), :css_class => 'authentication', :href => :account_account_authorization_configs_path } if manage_settings
      tabs << { :id => TAB_PLUGINS, :label => t("#account.tab_plugins", "Plugins"), :css_class => "plugins", :href => :plugins_path, :no_args => true } if self.grants_right?(user, :manage_site_settings)
      tabs << { :id => TAB_JOBS, :label => t("#account.tab_jobs", "Jobs"), :css_class => "jobs", :href => :jobs_path, :no_args => true } if self.grants_right?(user, :view_jobs)
      tabs << { :id => TAB_DEVELOPER_KEYS, :label => t("#account.tab_developer_keys", "Developer Keys"), :css_class => "developer_keys", :href => :developer_keys_path, :no_args => true } if self.grants_right?(user, :manage_developer_keys)
    else
      tabs = []
      tabs << { :id => TAB_COURSES, :label => t('#account.tab_courses', "Courses"), :css_class => 'courses', :href => :account_path } if user && self.grants_right?(user, :read_course_list)
      tabs << { :id => TAB_USERS, :label => t('#account.tab_users', "Users"), :css_class => 'users', :href => :account_users_path } if user && self.grants_right?(user, :read_roster)
      tabs << { :id => TAB_STATISTICS, :label => t('#account.tab_statistics', "Statistics"), :css_class => 'statistics', :href => :statistics_account_path } if user && self.grants_right?(user, :view_statistics)
      tabs << { :id => TAB_PERMISSIONS, :label => t('#account.tab_permissions', "Permissions"), :css_class => 'permissions', :href => :account_permissions_path } if user && self.grants_right?(user, :manage_role_overrides)
      if user && self.grants_right?(user, :manage_outcomes)
        tabs << { :id => TAB_OUTCOMES, :label => t('#account.tab_outcomes', "Outcomes"), :css_class => 'outcomes', :href => :account_outcomes_path }
        tabs << { :id => TAB_RUBRICS, :label => t('#account.tab_rubrics', "Rubrics"), :css_class => 'rubrics', :href => :account_rubrics_path }
      end
      tabs << { :id => TAB_GRADING_STANDARDS, :label => t('#account.tab_grading_standards', "Grading Schemes"), :css_class => 'grading_standards', :href => :account_grading_standards_path } if user && self.grants_right?(user, :manage_grades)
      tabs << { :id => TAB_QUESTION_BANKS, :label => t('#account.tab_question_banks', "Question Banks"), :css_class => 'question_banks', :href => :account_question_banks_path } if user && self.grants_right?(user, :manage_grades)
      tabs << { :id => TAB_SUB_ACCOUNTS, :label => t('#account.tab_sub_accounts', "Sub-Accounts"), :css_class => 'sub_accounts', :href => :account_sub_accounts_path } if manage_settings
      tabs << { :id => TAB_FACULTY_JOURNAL, :label => t('#account.tab_faculty_journal', "Faculty Journal"), :css_class => 'faculty_journal', :href => :account_user_notes_path} if self.enable_user_notes && user && self.grants_right?(user, :manage_user_notes)
      tabs << { :id => TAB_TERMS, :label => t('#account.tab_terms', "Terms"), :css_class => 'terms', :href => :account_terms_path } if self.root_account? && manage_settings
      tabs << { :id => TAB_AUTHENTICATION, :label => t('#account.tab_authentication', "Authentication"), :css_class => 'authentication', :href => :account_account_authorization_configs_path } if self.root_account? && manage_settings
      tabs << { :id => TAB_SIS_IMPORT, :label => t('#account.tab_sis_import', "SIS Import"), :css_class => 'sis_import', :href => :account_sis_import_path } if self.root_account? && self.allow_sis_import && user && self.grants_right?(user, :manage_sis)
    end
    tabs += external_tool_tabs(opts)
    tabs << { :id => TAB_ADMIN_TOOLS, :label => t('#account.tab_admin_tools', "Admin Tools"), :css_class => 'admin_tools', :href => :account_admin_tools_path } if can_see_admin_tools_tab?(user)
    tabs << { :id => TAB_SETTINGS, :label => t('#account.tab_settings', "Settings"), :css_class => 'settings', :href => :account_settings_path }
    tabs
  end

  def can_see_admin_tools_tab?(user)
    return false if !user || site_admin?
    admin_tool_permissions = RoleOverride.manageable_permissions(self).find_all{|p| p[1][:admin_tool]}
    admin_tool_permissions.any? do |p|
      self.grants_right?(user, p.first)
    end
  end

  def is_a_context?
    true
  end

  def help_links
    Canvas::Help.default_links + (settings[:custom_help_links] || [])
  end

  def self.allowable_services
    {
      :google_docs => {
        :name => t("account_settings.google_docs", "Google Docs"),
        :description => "",
        :expose_to_ui => (GoogleDocs::Connection.config ? :service : false)
      },
      :google_docs_previews => {
        :name => t("account_settings.google_docs_preview", "Google Docs Preview"),
        :description => "",
        :expose_to_ui => :service
      },
      :facebook => {
        :name => t("account_settings.facebook", "Facebook"),
        :description => "",
        :expose_to_ui => (Facebook::Connection.config ? :service : false)
      },
      :skype => {
        :name => t("account_settings.skype", "Skype"),
        :description => "",
        :expose_to_ui => :service
      },
      :linked_in => {
        :name => t("account_settings.linked_in", "LinkedIn"),
        :description => "",
        :expose_to_ui => (LinkedIn::Connection.config ? :service : false)
      },
      :twitter => {
        :name => t("account_settings.twitter", "Twitter"),
        :description => "",
        :expose_to_ui => (Twitter::Connection.config ? :service : false)
      },
      :delicious => {
        :name => t("account_settings.delicious", "Delicious"),
        :description => "",
        :expose_to_ui => :service
      },
      :diigo => {
        :name => t("account_settings.diigo", "Diigo"),
        :description => "",
        :expose_to_ui => :service
      },
      # TODO: move avatars to :settings hash, it makes more sense there
      # In the meantime, we leave it as a service but expose it in the
      # "Features" (settings) portion of the account admin UI
      :avatars => {
        :name => t("account_settings.avatars", "User Avatars"),
        :description => "",
        :default => false,
        :expose_to_ui => :setting
      },
      :account_survey_notifications => {
        :name => t("account_settings.account_surveys", "Account Surveys"),
        :description => "",
        :default => false,
        :expose_to_ui => :setting,
        :expose_to_ui_proc => proc { |user, account| user && account && account.grants_right?(user, :manage_site_settings) },
      },
    }.merge(@plugin_services || {}).freeze
  end

  def self.register_service(service_name, info_hash)
    @plugin_services ||= {}
    @plugin_services[service_name.to_sym] = info_hash.freeze
  end

  def self.default_allowable_services
    self.allowable_services.reject {|s, info| info[:default] == false }
  end

  def set_service_availability(service, enable)
    service = service.to_sym
    raise "Invalid Service" unless Account.allowable_services[service]
    allowed_service_names = (self.allowed_services || "").split(",").compact
    if allowed_service_names.count > 0 and not [ '+', '-' ].member?(allowed_service_names[0][0,1])
      # This account has a hard-coded list of services, so handle accordingly
      allowed_service_names.reject! { |flag| flag.match("^[+-]?#{service}$") }
      allowed_service_names << service if enable
    else
      allowed_service_names.reject! { |flag| flag.match("^[+-]?#{service}$") }
      if enable
        # only enable if it is not enabled by default
        allowed_service_names << "+#{service}" unless Account.default_allowable_services[service]
      else
        # only disable if it is not enabled by default
        allowed_service_names << "-#{service}" if Account.default_allowable_services[service]
      end
    end

    @allowed_services_hash = nil
    self.allowed_services = allowed_service_names.empty? ? nil : allowed_service_names.join(",")
  end

  def enable_service(service)
    set_service_availability(service, true)
  end

  def disable_service(service)
    set_service_availability(service, false)
  end

  def allowed_services_hash
    return @allowed_services_hash if @allowed_services_hash
    account_allowed_services = Account.default_allowable_services
    if self.allowed_services
      allowed_service_names = self.allowed_services.split(",").compact

      if allowed_service_names.count > 0
        unless [ '+', '-' ].member?(allowed_service_names[0][0,1])
          # This account has a hard-coded list of services, so we clear out the defaults
          account_allowed_services = { }
        end

        allowed_service_names.each do |service_switch|
          if service_switch =~ /\A([+-]?)(.*)\z/
            flag = $1
            service_name = $2.to_sym

            if flag == '-'
              account_allowed_services.delete(service_name)
            else
              account_allowed_services[service_name] = Account.allowable_services[service_name]
            end
          end
        end
      end
    end
    @allowed_services_hash = account_allowed_services
  end

  # if expose_as is nil, all services exposed in the ui are returned
  # if it's :service or :setting, then only services set to be exposed as that type are returned
  def self.services_exposed_to_ui_hash(expose_as = nil, current_user = nil, account = nil)
    if expose_as
      self.allowable_services.reject { |key, setting| setting[:expose_to_ui] != expose_as }
    else
      self.allowable_services.reject { |key, setting| !setting[:expose_to_ui] }
    end.reject { |key, setting| setting[:expose_to_ui_proc] && !setting[:expose_to_ui_proc].call(current_user, account) }
  end

  def service_enabled?(service)
    service = service.to_sym
    case service
    when :none
      self.allowed_services_hash.empty?
    else
      self.allowed_services_hash.has_key?(service)
    end
  end

  def self.all_accounts_for(context)
    if context.respond_to?(:account)
      context.account.account_chain
    elsif context.respond_to?(:parent_account)
      context.account_chain
    else
      []
    end
  end

  def self.serialization_excludes; [:uuid]; end

  # This could be much faster if we implement a SQL tree for the account tree
  # structure.
  def find_child(child_id)
    child_id = child_id.to_i
    child_ids = self.class.connection.select_values("SELECT id FROM accounts WHERE parent_account_id = #{self.id}").map(&:to_i)
    until child_ids.empty?
      if child_ids.include?(child_id)
        return self.class.find(child_id)
      end
      child_ids = self.class.connection.select_values("SELECT id FROM accounts WHERE parent_account_id IN (#{child_ids.join(",")})").map(&:to_i)
    end
    return false
  end

  def manually_created_courses_account
    return self.root_account.manually_created_courses_account unless self.root_account?
    display_name = t('#account.manually_created_courses', "Manually-Created Courses")
    acct = manually_created_courses_account_from_settings
    if acct.blank?
      transaction do
        lock!
        acct = manually_created_courses_account_from_settings
        acct ||= self.sub_accounts.find_by_name(display_name) # for backwards compatibility
        acct ||= self.sub_accounts.create!(:name => display_name)
        if acct.id != self.settings[:manually_created_courses_account_id]
          self.settings[:manually_created_courses_account_id] = acct.id
          self.save!
        end
      end
    end
    acct
  end

  def manually_created_courses_account_from_settings
    acct_id = self.settings[:manually_created_courses_account_id]
    acct = self.sub_accounts.find_by_id(acct_id) if acct_id.present?
    acct = nil if acct.present? && acct.root_account_id != self.id
    acct
  end
  private :manually_created_courses_account_from_settings

  def trusted_account_ids
    return [] if !root_account? || self == Account.site_admin
    [ Account.site_admin.id ]
  end

  def trust_exists?
    false
  end

  def user_list_search_mode_for(user)
    return :preferred if self.root_account.open_registration?
    return :preferred if self.root_account.grants_right?(user, :manage_user_logins)
    :closed
  end

  scope :root_accounts, -> { where(:root_account_id => nil) }
  scope :processing_sis_batch, -> { where("accounts.current_sis_batch_id IS NOT NULL").order(:updated_at) }
  scope :name_like, lambda { |name| where(wildcard('accounts.name', name)) }
  scope :active, -> { where("accounts.workflow_state<>'deleted'") }

  def canvas_network_enabled?
    false
  end

  def calendar2_only?
    true
  end

  def enable_scheduler?
    true
  end

  def change_root_account_setting!(setting_name, new_value)
    root_account.settings[setting_name] = new_value
    root_account.save!
  end

  Bookmarker = BookmarkedCollection::SimpleBookmarker.new(Account, :name, :id)
end<|MERGE_RESOLUTION|>--- conflicted
+++ resolved
@@ -732,11 +732,7 @@
   end
 
   def self.all_site_admin_account_users_copies
-<<<<<<< HEAD
-    Setting.get('all_site_admin_account_users_copies', 1).to_i
-=======
     [Setting.get('all_site_admin_account_users_copies', 1).to_i, 1].max
->>>>>>> 343c3ce5
   end
 
   def account_users_for(user)
@@ -744,11 +740,6 @@
     @account_users_cache ||= {}
     if self == Account.site_admin
       shard.activate do
-<<<<<<< HEAD
-        @account_users_cache[user.global_id] ||= Rails.cache.fetch("all_site_admin_account_users#{rand(Account.all_site_admin_account_users_copies)}") do
-          self.account_users.all
-        end.select { |au| au.user_id == user.id }.each { |au| au.account = self }
-=======
         @account_users_cache[user.global_id] ||= begin
           all_site_admin_account_users_hash = Rails.cache.fetch("all_site_admin_account_users2:#{rand(Account.all_site_admin_account_users_copies)}") do
             # this is a plain ruby hash to keep the cached portion as small as possible
@@ -764,7 +755,6 @@
             au
           end
         end
->>>>>>> 343c3ce5
       end
     else
       @account_chain_ids ||= self.account_chain(:include_site_admin => true).map { |a| a.active? ? a.id : nil }.compact
