--- conflicted
+++ resolved
@@ -2859,8 +2859,6 @@
 
     # If this is the root account, it'll be saved shortly since this is called as a before_save
     root_account.save! unless root_account?
-<<<<<<< HEAD
-=======
   end
 
   def enqueue_a11y_scan_if_enabled
@@ -2872,6 +2870,5 @@
     return if old_settings[:enable_content_a11y_checker]
 
     Accessibility::RootAccountScannerService.call(account: self)
->>>>>>> 2ec7b1b5
   end
 end