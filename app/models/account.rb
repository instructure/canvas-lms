# frozen_string_literal: true

#
# Copyright (C) 2011 - present Instructure, Inc.
#
# This file is part of Canvas.
#
# Canvas is free software: you can redistribute it and/or modify it under
# the terms of the GNU Affero General Public License as published by the Free
# Software Foundation, version 3 of the License.
#
# Canvas is distributed in the hope that it will be useful, but WITHOUT ANY
# WARRANTY; without even the implied warranty of MERCHANTABILITY or FITNESS FOR
# A PARTICULAR PURPOSE. See the GNU Affero General Public License for more
# details.
#
# You should have received a copy of the GNU Affero General Public License along
# with this program. If not, see <http://www.gnu.org/licenses/>.
#

class Account < ActiveRecord::Base
  include Context
  include OutcomeImportContext
  include Pronouns
  include SearchTermHelper

  self.ignored_columns += ["enable_user_notes"]

  INSTANCE_GUID_SUFFIX = "canvas-lms"
  CALENDAR_SUBSCRIPTION_TYPES = %w[manual auto].freeze

  include Workflow
  include BrandConfigHelpers
  include Canvas::Security::PasswordPolicyAccountSettingValidator
  belongs_to :root_account, class_name: "Account"
  belongs_to :parent_account, class_name: "Account"

  has_many :courses
  has_many :custom_grade_statuses, inverse_of: :root_account, foreign_key: :root_account_id
  has_many :standard_grade_statuses, inverse_of: :root_account, foreign_key: :root_account_id
  has_many :favorites, inverse_of: :root_account
  has_many :all_courses, class_name: "Course", foreign_key: "root_account_id", inverse_of: :root_account
  has_one :terms_of_service, dependent: :destroy
  has_one :terms_of_service_content, dependent: :destroy
  has_many :group_categories, -> { collaborative.where(deleted_at: nil) }, class_name: "GroupCategory", as: :context, inverse_of: :context
  has_many :all_group_categories, -> { collaborative }, class_name: "GroupCategory", foreign_key: "root_account_id", inverse_of: :root_account
  has_many :groups, -> { collaborative }, class_name: "Group", as: :context, inverse_of: :context
  has_many :all_groups, -> { collaborative }, class_name: "Group", foreign_key: "root_account_id", inverse_of: :root_account
  has_many :all_group_memberships, source: "group_memberships", through: :all_groups
  has_many :differentiation_tag_categories, -> { non_collaborative.where(deleted_at: nil) }, class_name: "GroupCategory", as: :context, inverse_of: :context
  has_many :all_differentiation_tag_categories, -> { non_collaborative }, class_name: "GroupCategory", foreign_key: "root_account_id", inverse_of: :root_account
  has_many :differentiation_tags, -> { non_collaborative }, class_name: "Group", as: :context, inverse_of: :context
  has_many :all_differentiation_tags, -> { non_collaborative }, class_name: "Group", foreign_key: "root_account_id", inverse_of: :root_account
  has_many :all_differentiation_tag_memberships, source: "group_memberships", through: :all_differentiation_tags
  has_many :combined_groups_and_differentiation_tags, class_name: "Group", as: :context, inverse_of: :context
  has_many :combined_group_and_differentiation_tag_categories, -> { active }, class_name: "GroupCategory", as: :context, inverse_of: :context
  has_many :active_combined_group_and_differentiation_tag_categories, -> { active }, class_name: "GroupCategory", as: :context, inverse_of: :context
  has_many :enrollment_terms, foreign_key: "root_account_id", inverse_of: :root_account
  has_many :active_enrollment_terms, -> { where("enrollment_terms.workflow_state<>'deleted'") }, class_name: "EnrollmentTerm", foreign_key: "root_account_id", inverse_of: false
  has_many :grading_period_groups, inverse_of: :root_account, dependent: :destroy
  has_many :grading_periods, through: :grading_period_groups
  has_many :enrollments, -> { where("enrollments.type<>'StudentViewEnrollment'") }, foreign_key: "root_account_id", inverse_of: :root_account
  has_many :all_enrollments, class_name: "Enrollment", foreign_key: "root_account_id", inverse_of: :root_account
  has_many :temporary_enrollment_pairings, inverse_of: :root_account, foreign_key: "root_account_id"
  has_many :sub_accounts, -> { where("workflow_state<>'deleted'") }, class_name: "Account", foreign_key: "parent_account_id", inverse_of: :parent_account
  has_many :all_accounts, -> { order(:name) }, class_name: "Account", foreign_key: "root_account_id", inverse_of: :root_account
  has_many :account_users, dependent: :destroy
  has_many :active_account_users, -> { active }, class_name: "AccountUser"
  has_many :course_sections, foreign_key: "root_account_id", inverse_of: :root_account
  has_many :sis_batches
  has_many :abstract_courses, class_name: "AbstractCourse"
  has_many :root_abstract_courses, class_name: "AbstractCourse", foreign_key: "root_account_id", inverse_of: :root_account
  has_many :user_account_associations
  has_many :all_users, -> { distinct }, through: :user_account_associations, source: :user
  has_many :users, through: :active_account_users
  has_many :user_past_lti_ids, as: :context, inverse_of: :context
  has_many :pseudonyms, -> { preload(:user) }, inverse_of: :account
  has_many :pseudonym_users, through: :pseudonyms, source: :user
  has_many :role_overrides, as: :context, inverse_of: :context
  has_many :course_account_associations
  has_many :child_courses, -> { where(course_account_associations: { depth: 0 }) }, through: :course_account_associations, source: :course
  has_many :attachments, as: :context, inverse_of: :context, dependent: :destroy
  has_many :active_assignments, -> { where("assignments.workflow_state<>'deleted'") }, as: :context, inverse_of: :context, class_name: "Assignment"
  has_many :folders, -> { order("folders.name") }, as: :context, inverse_of: :context, dependent: :destroy
  has_many :active_folders, -> { where("folder.workflow_state<>'deleted'").order("folders.name") }, class_name: "Folder", as: :context, inverse_of: :context
  has_many :developer_keys
  has_many :developer_key_account_bindings, inverse_of: :account, dependent: :destroy
  has_many :lti_registration_account_bindings, class_name: "Lti::RegistrationAccountBinding", inverse_of: :account, dependent: :destroy
  has_many :lti_overlays, class_name: "Lti::Overlay", inverse_of: :account, dependent: :destroy
  has_many :lti_overlay_versions, class_name: "Lti::OverlayVersion", inverse_of: :account, dependent: :destroy
  has_many :lti_notice_handlers, class_name: "Lti::NoticeHandler", inverse_of: :account, dependent: :destroy
  has_many :authentication_providers,
           -> { ordered },
           inverse_of: :account,
           extend: AuthenticationProvider::FindWithType
  has_many :calendar_events, -> { where("calendar_events.workflow_state<>'cancelled'") }, as: :context, inverse_of: :context, dependent: :destroy

  has_many :account_reports, inverse_of: :account
  has_many :grading_standards, -> { where("workflow_state<>'deleted'") }, as: :context, inverse_of: :context
  has_many :assessment_question_banks, -> { preload(:assessment_questions, :assessment_question_bank_users) }, as: :context, inverse_of: :context
  has_many :assessment_questions, through: :assessment_question_banks
  has_many :roles
  has_many :all_roles, class_name: "Role", foreign_key: "root_account_id", inverse_of: :root_account
  has_many :progresses, as: :context, inverse_of: :context
  has_many :content_migrations, as: :context, inverse_of: :context
  has_many :sis_batch_errors, foreign_key: :root_account_id, inverse_of: :root_account
  has_many :canvadocs_annotation_contexts
  has_one :outcome_proficiency, -> { preload(:outcome_proficiency_ratings) }, as: :context, inverse_of: :context, dependent: :destroy
  has_one :outcome_calculation_method, as: :context, inverse_of: :context, dependent: :destroy
  has_many :rubric_imports, inverse_of: :root_account, foreign_key: :root_account_id
  has_many :rubric_assessment_imports, inverse_of: :root_account, foreign_key: :root_account_id

  has_many :auditor_authentication_records,
           class_name: "Auditors::ActiveRecord::AuthenticationRecord",
           dependent: :destroy,
           inverse_of: :account
  has_many :auditor_course_records,
           class_name: "Auditors::ActiveRecord::CourseRecord",
           dependent: :destroy,
           inverse_of: :account
  has_many :auditor_grade_change_records,
           class_name: "Auditors::ActiveRecord::GradeChangeRecord",
           dependent: :destroy,
           inverse_of: :account
  has_many :auditor_root_grade_change_records,
           foreign_key: "root_account_id",
           class_name: "Auditors::ActiveRecord::GradeChangeRecord",
           dependent: :destroy,
           inverse_of: :root_account
  has_many :auditor_feature_flag_records,
           foreign_key: "root_account_id",
           class_name: "Auditors::ActiveRecord::FeatureFlagRecord",
           dependent: :destroy,
           inverse_of: :root_account
  has_many :auditor_pseudonym_records,
           foreign_key: "root_account_id",
           class_name: "Auditors::ActiveRecord::PseudonymRecord",
           inverse_of: :root_account
  has_many :lti_resource_links,
           as: :context,
           inverse_of: :context,
           class_name: "Lti::ResourceLink",
           dependent: :destroy
  has_many :lti_registrations, class_name: "Lti::Registration", inverse_of: :account, dependent: :destroy
  has_many :block_editor_templates, class_name: "BlockEditorTemplate", as: :context, inverse_of: :context
  belongs_to :course_template, class_name: "Course", inverse_of: :templated_accounts
  belongs_to :grading_standard

  def inherited_assessment_question_banks(include_self = false, *additional_contexts)
    sql, conds = [], []
    contexts = additional_contexts + account_chain
    contexts.delete(self) unless include_self
    contexts.each do |c|
      sql << "context_type = ? AND context_id = ?"
      conds += [c.class.to_s, c.id]
    end
    conds.unshift(sql.join(" OR "))
    AssessmentQuestionBank.where(conds)
  end

  include LearningOutcomeContext
  include RubricContext

  has_many :context_external_tools, -> { order(:name) }, as: :context, inverse_of: :context, dependent: :destroy
  has_many :error_reports
  has_many :announcements, -> { active }, class_name: "AccountNotification"
  has_many :alerts, -> { preload(:criteria) }, as: :context, inverse_of: :context
  has_many :report_snapshots
  has_many :external_integration_keys, as: :context, inverse_of: :context, dependent: :destroy
  has_many :shared_brand_configs
  belongs_to :brand_config, foreign_key: "brand_config_md5", inverse_of: :accounts
  has_many :blackout_dates, as: :context, inverse_of: :context

  before_validation :verify_unique_sis_source_id
  before_save :ensure_defaults
  before_save :remove_template_id, if: ->(a) { a.workflow_state_changed? && a.deleted? }
  before_create :enable_sis_imports, if: :root_account?
  after_save :update_account_associations_if_changed
  after_save :check_downstream_caches

  before_save :setup_cache_invalidation
  after_save :invalidate_caches_if_changed
  after_update :clear_special_account_cache_if_special

  after_update :clear_cached_short_name, if: :saved_change_to_name?

  after_update :log_rqd_setting_enable_or_disable

  after_create :create_default_objects

  serialize :settings, type: Hash
  include TimeZoneHelper

  time_zone_attribute :default_time_zone, default: "America/Denver"
  def default_time_zone
    if self["default_time_zone"] || root_account?
      super
    else
      root_account.default_time_zone
    end
  end
  alias_method :time_zone, :default_time_zone

  validates_locale :default_locale, allow_nil: true
  validates :name, length: { maximum: maximum_string_length, allow_blank: true }
  validate :account_chain_loop, if: :parent_account_id_changed?
  validate :validate_auth_discovery_url
  validates :workflow_state, presence: true
  validate :no_active_courses, if: ->(a) { a.workflow_state_changed? && !a.active? }
  validate :no_active_sub_accounts, if: ->(a) { a.workflow_state_changed? && !a.active? }
  validate :validate_help_links, if: ->(a) { a.settings_changed? }
  validate :validate_course_template, if: ->(a) { a.has_attribute?(:course_template_id) && a.course_template_id_changed? }
  validates :account_calendar_subscription_type, inclusion: { in: CALENDAR_SUBSCRIPTION_TYPES }

  include StickySisFields
  are_sis_sticky :name, :parent_account_id

  include FeatureFlags
  def feature_flag_cache
    MultiCache.cache
  end

  def self.recursive_default_locale_for_id(account_id)
    local_id, shard = Shard.local_id_for(account_id)
    (shard || Shard.current).activate do
      obj = Account.new(id: local_id) # someday i should figure out a better way to avoid instantiating an object instead of tricking cache register
      Rails.cache.fetch_with_batched_keys("default_locale_for_id", batch_object: obj, batched_keys: [:account_chain, :default_locale]) do
        # couldn't find the cache so now we actually need to find the account
        acc = Account.find(local_id)
        acc.default_locale || (acc.parent_account_id && recursive_default_locale_for_id(acc.parent_account_id))
      end
    end
  end

  def default_locale
    result = super
    result = nil unless I18n.locale_available?(result)
    result
  end

  def resolved_outcome_proficiency
    cache_key = ["outcome_proficiency", cache_key(:resolved_outcome_proficiency), cache_key(:account_chain)].cache_key
    Rails.cache.fetch(cache_key) do
      if outcome_proficiency&.active?
        outcome_proficiency
      elsif parent_account
        parent_account.resolved_outcome_proficiency
      elsif feature_enabled?(:account_level_mastery_scales)
        OutcomeProficiency.find_or_create_default!(self)
      end
    end
  end

  def resolved_outcome_calculation_method
    cache_key = ["outcome_calculation_method", cache_key(:resolved_outcome_calculation_method), cache_key(:account_chain)].cache_key
    Rails.cache.fetch(cache_key) do
      if outcome_calculation_method&.active?
        outcome_calculation_method
      elsif parent_account
        parent_account.resolved_outcome_calculation_method
      elsif feature_enabled?(:account_level_mastery_scales)
        OutcomeCalculationMethod.find_or_create_default!(self)
      end
    end
  end

  def allow_student_anonymous_discussion_topics
    false
  end

  include ::Account::Settings
  include ::Csp::AccountHelper

  # these settings either are or could be easily added to
  # the account settings page
  add_setting :sis_app_token, root_only: true
  add_setting :sis_app_url, root_only: true
  add_setting :sis_name, root_only: true
  add_setting :sis_syncing, boolean: true, default: false, inheritable: true
  add_setting :sis_default_grade_export, boolean: true, default: false, inheritable: true
  add_setting :include_integration_ids_in_gradebook_exports, boolean: true, default: false, root_only: true
  add_setting :sis_require_assignment_due_date, boolean: true, default: false, inheritable: true
  add_setting :sis_assignment_name_length, boolean: true, default: false, inheritable: true
  add_setting :sis_assignment_name_length_input, inheritable: true

  add_setting :global_includes, root_only: true, boolean: true, default: false
  add_setting :sub_account_includes, boolean: true, default: false
  add_setting :restrict_quantitative_data, boolean: true, default: false, inheritable: true

  # Microsoft Sync Account Settings
  add_setting :microsoft_sync_enabled, root_only: true, boolean: true, default: false
  add_setting :microsoft_sync_tenant, root_only: true
  add_setting :microsoft_sync_login_attribute, root_only: true
  add_setting :microsoft_sync_login_attribute_suffix, root_only: true
  add_setting :microsoft_sync_remote_attribute, root_only: true

  # Help link settings
  add_setting :custom_help_links, root_only: true
  add_setting :new_custom_help_links, root_only: true
  add_setting :help_link_icon, root_only: true
  add_setting :help_link_name, root_only: true
  add_setting :support_url, root_only: true

  add_setting :prevent_course_renaming_by_teachers, boolean: true, root_only: true
  add_setting :prevent_course_availability_editing_by_teachers, boolean: true, root_only: true
  add_setting :login_handle_name, root_only: true
  add_setting :change_password_url, root_only: true
  add_setting :unknown_user_url, root_only: true
  add_setting :fft_registration_url, root_only: true

  add_setting :restrict_student_future_view, boolean: true, default: false, inheritable: true
  add_setting :restrict_student_future_listing, boolean: true, default: false, inheritable: true
  add_setting :restrict_student_past_view, boolean: true, default: false, inheritable: true

  add_setting :teachers_can_create_courses, boolean: true, root_only: true, default: false
  add_setting :students_can_create_courses, boolean: true, root_only: true, default: false
  add_setting :no_enrollments_can_create_courses, boolean: true, root_only: true, default: false
  add_setting :teachers_can_create_courses_anywhere, boolean: true, root_only: true, default: true
  add_setting :students_can_create_courses_anywhere, boolean: true, root_only: true, default: true

  add_setting :restrict_quiz_questions, boolean: true, root_only: true, default: false
  add_setting :allow_sending_scores_in_emails, boolean: true, root_only: true
  add_setting :can_add_pronouns, boolean: true, root_only: true, default: false
  add_setting :can_change_pronouns, boolean: true, root_only: true, default: true
  add_setting :enable_sis_export_pronouns, boolean: true, root_only: true, default: true
  add_setting :pronouns, root_only: true

  add_setting :self_enrollment
  add_setting :equella_endpoint
  add_setting :equella_teaser
  add_setting :enable_alerts, boolean: true, root_only: true
  add_setting :enable_eportfolios, boolean: true, root_only: true
  add_setting :users_can_edit_name, boolean: true, root_only: true, default: true
  add_setting :users_can_edit_profile, boolean: true, root_only: true, default: true
  add_setting :users_can_edit_comm_channels, boolean: true, root_only: true, default: true
  add_setting :open_registration, boolean: true, root_only: true
  add_setting :show_scheduler, boolean: true, root_only: true, default: false
  add_setting :enable_profiles, boolean: true, root_only: true, default: false
  add_setting :enable_turnitin, boolean: true, default: false
  add_setting :mfa_settings, root_only: true
  add_setting :mobile_qr_login_is_enabled, boolean: true, root_only: true, default: true
  add_setting :admins_can_change_passwords, boolean: true, root_only: true, default: false
  add_setting :admins_can_view_notifications, boolean: true, root_only: true, default: false
  add_setting :canvadocs_prefer_office_online, boolean: true, root_only: true, default: false
  add_setting :outgoing_email_default_name, root_only: true
  add_setting :external_notification_warning, boolean: true, root_only: true, default: false
  # Terms of Use and Privacy Policy settings for the root account
  add_setting :terms_changed_at, root_only: true
  add_setting :account_terms_required, root_only: true, boolean: true, default: true
  # When a user is invited to a course, do we let them see a preview of the
  # course even without registering?  This is part of the free-for-teacher
  # account perks, since anyone can invite anyone to join any course, and it'd
  # be nice to be able to see the course first if you weren't expecting the
  # invitation.
  add_setting :allow_invitation_previews, boolean: true, root_only: true, default: false
  add_setting :large_course_rosters, boolean: true, root_only: true, default: false
  add_setting :edit_institution_email, boolean: true, root_only: true, default: true
  add_setting :js_kaltura_uploader, boolean: true, root_only: true, default: false
  add_setting :google_docs_domain, root_only: true
  add_setting :dashboard_url, root_only: true
  add_setting :product_name, root_only: true
  add_setting :author_email_in_notifications, boolean: true, root_only: true, default: false
  add_setting :include_students_in_global_survey, boolean: true, root_only: true, default: false
  add_setting :trusted_referers, root_only: true
  add_setting :app_center_access_token
  add_setting :enable_offline_web_export, boolean: true, default: false, inheritable: true
  add_setting :disable_rce_media_uploads, boolean: true, default: false, inheritable: true
  add_setting :allow_gradebook_show_first_last_names, boolean: true, default: false, inheritable: true

  add_setting :strict_sis_check, boolean: true, root_only: true, default: false
  add_setting :lock_all_announcements, default: false, boolean: true, inheritable: true

  add_setting :enable_gravatar, boolean: true, root_only: true, default: true

  # For setting the default dashboard (e.g. Student Planner/List View, Activity Stream, Dashboard Cards)
  add_setting :default_dashboard_view, inheritable: true

  add_setting :require_confirmed_email, boolean: true, root_only: true, default: false

  add_setting :enable_course_catalog, boolean: true, root_only: true, default: false
  add_setting :usage_rights_required, boolean: true, default: false, inheritable: true
  add_setting :limit_parent_app_web_access, boolean: true, default: false, root_only: true
  add_setting :kill_joy, boolean: true, default: false, root_only: true
  add_setting :suppress_notifications, boolean: true, default: false, root_only: true
  add_setting :smart_alerts_threshold, default: 36, root_only: true

  add_setting :disable_post_to_sis_when_grading_period_closed, boolean: true, root_only: true, default: false

  add_setting :rce_favorite_tool_ids, inheritable: true
  add_setting :top_nav_favorite_tool_ids, inheritable: true

  add_setting :enable_as_k5_account, boolean: true, default: false, inheritable: true
  add_setting :use_classic_font_in_k5, boolean: true, default: false, inheritable: true

  # Allow accounts with strict data residency requirements to turn off mobile
  # push notifications which may be routed through US datacenters by Google/Apple
  add_setting :enable_push_notifications, boolean: true, root_only: true, default: true
  add_setting :allow_last_page_on_course_users, boolean: true, root_only: true, default: false
  add_setting :allow_last_page_on_account_courses, boolean: true, root_only: true, default: false
  add_setting :allow_last_page_on_users, boolean: true, root_only: true, default: false
  add_setting :emoji_deny_list, root_only: true

  add_setting :default_due_time, inheritable: true
  add_setting :conditional_release, default: false, boolean: true, inheritable: true
  add_setting :enable_search_indexing, boolean: true, root_only: true, default: false
  add_setting :disable_login_search_indexing, boolean: true, root_only: true, default: false
  add_setting :allow_additional_email_at_registration, boolean: true, root_only: true, default: false
  add_setting :limit_personal_access_tokens, boolean: true, root_only: true, default: false
  add_setting :show_sections_in_course_tray, boolean: true, root_only: true, default: true

  # Allow enabling metrics like Heap for sandboxes and other accounts without Salesforce data
  add_setting :enable_usage_metrics, boolean: true, root_only: true, default: false

  add_setting :allow_observers_in_appointment_groups, boolean: true, default: false, inheritable: true
  add_setting :enable_name_pronunciation, boolean: true, root_only: true, default: false
  add_setting :allow_name_pronunciation_edit_for_admins, boolean: true, root_only: true, default: false
  add_setting :allow_name_pronunciation_edit_for_students, boolean: true, root_only: true, default: false
  add_setting :allow_name_pronunciation_edit_for_teachers, boolean: true, root_only: true, default: false

  add_setting :enable_inbox_signature_block, boolean: true, root_only: true, default: false
  add_setting :disable_inbox_signature_block_for_students, boolean: true, root_only: true, default: false
  add_setting :enable_inbox_auto_response, boolean: true, root_only: true, default: false
  add_setting :disable_inbox_auto_response_for_students, boolean: true, root_only: true, default: false

  # Password Policy settings
  add_setting :password_policy, root_only: true, hash: true, values: %i[allow_login_suspension
                                                                        require_number_characters
                                                                        require_symbol_characters
                                                                        minimum_character_length
                                                                        maximum_login_attempts
                                                                        common_passwords_attachment_id
                                                                        common_passwords_folder_id]

  add_setting :enable_limited_access_for_students, boolean: true, root_only: false, default: false, inheritable: false
  add_setting :allow_assign_to_differentiation_tags, boolean: true, root_only: false, default: false, inheritable: true

  add_setting :horizon_account, boolean: true, default: false, inheritable: true

  def settings=(hash)
    if hash.is_a?(Hash) || hash.is_a?(ActionController::Parameters)
      hash.each do |key, val|
        key = key.to_sym
        if account_settings_options && (opts = account_settings_options[key])
          if (opts[:root_only] && !root_account?) || (opts[:condition] && !send(:"#{opts[:condition]}?"))
            settings.delete key
          elsif opts[:hash]
            new_hash = {}
            if val.is_a?(Hash) || val.is_a?(ActionController::Parameters)
              val.each do |inner_key, inner_val|
                inner_key = inner_key.to_sym
                next unless opts[:values].include?(inner_key)

                new_hash[inner_key] = if opts[:inheritable] && (inner_key == :locked || (inner_key == :value && opts[:boolean]))
                                        Canvas::Plugin.value_to_boolean(inner_val)
                                      else
                                        inner_val.to_s.presence
                                      end
              end
            end
            settings[key] = new_hash.empty? ? nil : new_hash
          elsif opts[:boolean]
            settings[key] = Canvas::Plugin.value_to_boolean(val)
          else
            settings[key] = val.to_s.presence
          end
        end
      end
    end
    # prune nil or "" hash values to save space in the DB.
    settings.reject! { |_, value| value.nil? || value == { value: nil } || value == { value: nil, locked: false } }
    settings
  end

  def product_name
    settings[:product_name] || t("#product_name", "Canvas")
  end

  def usage_rights_required?
    usage_rights_required[:value]
  end

  def restrict_quantitative_data?
    root_account.feature_enabled?(:restrict_quantitative_data) && restrict_quantitative_data[:value]
  end

  def allow_global_includes?
    if root_account?
      global_includes?
    else
      root_account.try(:sub_account_includes?) && root_account.try(:allow_global_includes?)
    end
  end

  def pronouns
    return [] unless settings[:can_add_pronouns]

    settings[:pronouns]&.map { |p| translate_pronouns(p) } || Pronouns.default_pronouns
  end

  def pronouns=(pronouns)
    settings[:pronouns] = pronouns&.map { |p| untranslate_pronouns(p) }&.reject(&:blank?)
  end

  def mfa_settings
    settings[:mfa_settings].try(:to_sym) || :disabled
  end

  def non_canvas_auth_configured?
    authentication_providers.active.where("auth_type<>'canvas'").exists?
  end

  def canvas_authentication_provider
    @canvas_ap ||= authentication_providers.active.where(auth_type: "canvas").first
  end

  def canvas_authentication?
    !!canvas_authentication_provider
  end

  def enable_canvas_authentication
    return unless root_account?
    return if dummy?
    # for migrations creating a new db
    return unless Account.connection.data_source_exists?("authentication_providers")
    return if authentication_providers.active.where(auth_type: "canvas").exists?

    authentication_providers.create!(auth_type: "canvas")
  end

  def enable_offline_web_export?
    enable_offline_web_export[:value]
  end

  def disable_rce_media_uploads?
    disable_rce_media_uploads[:value]
  end

  def allow_observers_in_appointment_groups?
    allow_observers_in_appointment_groups[:value] && Account.site_admin.feature_enabled?(:observer_appointment_groups)
  end

  def allow_assign_to_differentiation_tags?
    allow_assign_to_differentiation_tags[:value] && feature_enabled?(:assign_to_differentiation_tags)
  end

  def allow_assign_to_differentiation_tags_unlocked?
    # First, the feature flag must be enabled. If not, always false.
    return false unless feature_enabled?(:assign_to_differentiation_tags)

    dt = allow_assign_to_differentiation_tags

    # If the current value is true, then it's allowed.
    return true if dt[:value]

    # If the value is false, then allow it if it is not locked.
    !dt[:locked]
  end

  def allow_gradebook_show_first_last_names?
    allow_gradebook_show_first_last_names[:value]
  end

  def enable_as_k5_account?
    enable_as_k5_account[:value]
  end

  def enable_as_k5_account!
    settings[:enable_as_k5_account] = { value: true }
    save!
  end

  def use_classic_font_in_k5?
    use_classic_font_in_k5[:value]
  end

  def limited_access_for_students?
    root_account.feature_enabled?(:allow_limited_access_for_students) && settings[:enable_limited_access_for_students]
  end

  def limited_access_for_user?(user)
    limited_access_for_students? && user.active_student_enrollments_in_account?(self)
  end

  def conditional_release?
    conditional_release[:value]
  end

  def open_registration?
    !!settings[:open_registration] && canvas_authentication?
  end

  def self_registration?
    canvas_authentication_provider.try(:jit_provisioning?)
  end

  def self_registration_type
    canvas_authentication_provider.try(:self_registration)
  end

  def self_registration_captcha?
    canvas_authentication_provider.try(:enable_captcha)
  end

  def recaptcha_key
    return nil unless root_account? && self_registration_captcha?

    DynamicSettings.find(tree: "private")["recaptcha_client_key", failsafe: nil]
  end

  def self_registration_allowed_for?(type)
    return false unless self_registration?
    return false if self_registration_type != "all" && type != self_registration_type

    true
  end

  def enable_self_registration
    canvas_authentication_provider.update_attribute(:self_registration, true)
  end

  def terms_required?
    terms = TermsOfService.ensure_terms_for_account(root_account)
    !(terms.terms_type == "no_terms" || terms.passive)
  end

  def require_acceptance_of_terms?(user)
    return false unless terms_required?
    return true if user.nil? || user.new_record?

    soc2_start_date = Setting.get("SOC2_start_date", Time.new(2015, 5, 16, 0, 0, 0).utc).to_time
    return false if user.created_at < soc2_start_date

    terms_changed_at = root_account.terms_of_service.terms_of_service_content&.terms_updated_at || settings[:terms_changed_at]
    last_accepted = user.preferences[:accepted_terms]
    return false if last_accepted && (terms_changed_at.nil? || last_accepted > terms_changed_at)

    true
  end

  def ip_filters=(params)
    filters = {}
    require "ipaddr"
    params.each do |key, str|
      ips = []
      vals = str.split(",")
      vals.each do |val|
        IPAddr.new(val)
        # right now the ip_filter column on quizzes is just a string,
        # so it has a max length.  I figure whatever we set it to this
        # setter should at the very least limit stored values to that
        # length.
        ips << val if val.length <= 255
      rescue IPAddr::InvalidAddressError
        # ignore
      end
      filters[key] = ips.join(",") unless ips.empty?
    end
    settings[:ip_filters] = filters
  end

  def enable_sis_imports
    self.allow_sis_import = true
  end

  def ensure_defaults
    name&.delete!("\r")
    self.uuid ||= CanvasSlug.generate_securish_uuid if has_attribute?(:uuid)
    self.lti_guid ||= "#{self.uuid}:#{INSTANCE_GUID_SUFFIX}" if has_attribute?(:lti_guid)
    self.root_account_id ||= parent_account.root_account_id if parent_account && !parent_account.root_account?
    self.root_account_id ||= parent_account_id
    self.parent_account_id ||= self.root_account_id unless root_account?
    unless root_account_id
      Account.ensure_dummy_root_account
      self.root_account_id = 0
    end
    true
  end

  def verify_unique_sis_source_id
    return true unless has_attribute?(:sis_source_id)
    return true unless sis_source_id
    return true if !root_account_id_changed? && !sis_source_id_changed?

    if root_account?
      errors.add(:sis_source_id, t("#account.root_account_cant_have_sis_id", "SIS IDs cannot be set on root accounts"))
      throw :abort
    end

    scope = root_account.all_accounts.where(sis_source_id:)
    scope = scope.where("id<>?", self) unless new_record?

    return true unless scope.exists?

    errors.add(:sis_source_id, t("#account.sis_id_in_use", "SIS ID \"%{sis_id}\" is already in use", sis_id: sis_source_id))
    throw :abort
  end

  def update_account_associations_if_changed
    # if the account structure changed, but this is _not_ a new object
    if (saved_change_to_parent_account_id? || saved_change_to_root_account_id?) &&
       !saved_change_to_id?
      shard.activate do
        delay_if_production.update_account_associations
      end
    end
  end

  def check_downstream_caches
    # dummy account has no downstream
    return if dummy?
    return if ActiveRecord::Base.in_migration

    keys_to_clear = []
    keys_to_clear << :account_chain if saved_change_to_parent_account_id? || saved_change_to_root_account_id?
    if saved_change_to_brand_config_md5? || (@old_settings && @old_settings[:sub_account_includes] != settings[:sub_account_includes])
      keys_to_clear << :brand_config
    end
    keys_to_clear << :default_locale if saved_change_to_default_locale?
    if keys_to_clear.any?
      shard.activate do
        self.class.connection.after_transaction_commit do
          delay_if_production(singleton: "Account#clear_downstream_caches/#{global_id}:#{keys_to_clear.join("/")}")
            .clear_downstream_caches(*keys_to_clear, xlog_location: self.class.current_xlog_location)
        end
      end
    end
  end

  def clear_downstream_caches(*keys_to_clear, xlog_location: nil, is_retry: false)
    shard.activate do
      if xlog_location && !self.class.wait_for_replication(start: xlog_location, timeout: 1.minute)
        delay(run_at: Time.zone.now + timeout, singleton: "Account#clear_downstream_caches/#{global_id}:#{keys_to_clear.join("/")}")
          .clear_downstream_caches(*keys_to_clear, xlog_location:, is_retry: true)
        # we still clear, but only the first time; after that we just keep waiting
        return if is_retry
      end

      Account.clear_cache_keys([id] + Account.sub_account_ids_recursive(id), *keys_to_clear)
    end
  end

  def equella_settings
    endpoint = settings[:equella_endpoint] || equella_endpoint
    if endpoint.blank?
      nil
    else
      {
        endpoint:,
        default_action: settings[:equella_action] || "selectOrAdd",
        teaser: settings[:equella_teaser]
      }
    end
  end

  def settings
    # If the settings attribute is not loaded because it's an old cached object or something, return an empty blob that is read-only
    unless has_attribute?(:settings)
      return SettingsWrapper.new(self, {}.freeze)
    end

    result = self[:settings]
    if result
      @old_settings ||= result.deep_dup
      return SettingsWrapper.new(self, result)
    end
    unless frozen?
      self[:settings] = {}
      return SettingsWrapper.new(self, self[:settings])
    end

    SettingsWrapper.new(self, {}.freeze)
  end

  def domain(current_host = nil)
    HostUrl.context_host(self, current_host)
  end

  def environment_specific_domain
    domain(ApplicationController.test_cluster_name)
  end

  def self.find_by_domain(domain)
    default if HostUrl.default_host == domain
  end

  def root_account?
    root_account_id.nil? || local_root_account_id.zero?
  end

  def primary_settings_root_account?
    root_account?
  end

  def root_account
    return self if root_account?

    super
  end

  def root_account=(value)
    return if value == self && root_account?
    raise ArgumentError, "cannot change the root account of a root account" if root_account? && persisted?

    super
  end

  def resolved_root_account_id
    root_account? ? id : root_account_id
  end

  def sub_accounts_as_options(indent = 0, preloaded_accounts = nil)
    unless preloaded_accounts
      preloaded_accounts = {}
      root_account.all_accounts.active.each do |account|
        (preloaded_accounts[account.parent_account_id] ||= []) << account
      end
    end
    res = [[("&nbsp;&nbsp;" * indent).html_safe + name, id]]
    preloaded_accounts[id]&.each do |account|
      res += account.sub_accounts_as_options(indent + 1, preloaded_accounts)
    end
    res
  end

  def users_visible_to(user)
    grants_right?(user, :read) ? all_users : all_users.none
  end

  def users_name_like(query = "")
    @cached_users_name_like ||= {}
    @cached_users_name_like[query] ||= fast_all_users.name_like(query)
  end

  def associated_courses(opts = {})
    if root_account?
      all_courses
    else
      shard.activate do
        if opts[:include_crosslisted_courses]
          Course.where(CourseAccountAssociation.where(account_id: self)
            .where("course_id=courses.id")
            .arel.exists)
        else
          Course.where(CourseAccountAssociation.where(account_id: self, course_section_id: nil)
            .where("course_id=courses.id")
            .arel.exists)
        end
      end
    end
  end

  def associated_user?(user)
    user_account_associations.where(user_id: user).exists?
  end

  def fast_all_users(limit = nil)
    @cached_fast_all_users ||= {}
    @cached_fast_all_users[limit] ||= all_users.limit(limit).active.select("users.id, users.updated_at, users.name, users.sortable_name").order_by_sortable_name
  end

  def users_not_in_groups(groups, opts = {})
    scope = User.active.joins(:user_account_associations)
                .where(user_account_associations: { account_id: self })
                .where(Group.not_in_group_sql_fragment(groups.map(&:id)))
                .select("users.id, users.name")
    scope = scope.select(opts[:order]).order(opts[:order]) if opts[:order]
    scope
  end

  def self_enrollment_course_for(code)
    all_courses
      .where(self_enrollment_code: code)
      .first
  end

  def discussion_checkpoints_enabled?
    feature_enabled?(:discussion_checkpoints)
  end

  def file_namespace
    if Shard.current == Shard.birth
      "account_#{root_account.local_id}"
    else
      root_account.global_asset_string
    end
  end

  def self.account_lookup_cache_key(id)
    ["_account_lookup5", id].cache_key
  end

  def self.invalidate_cache(id)
    return unless id

    default_id = Shard.relative_id_for(id, Shard.current, Shard.default)
    Shard.default.activate do
      MultiCache.delete(account_lookup_cache_key(default_id)) if default_id
    end
  rescue
    nil
  end

  def setup_cache_invalidation
    @invalidations = []
    unless new_record?
      invalidate_all = parent_account_id_changed?
      # apparently, the try_rescues are because these columns don't exist on old migrations
      @invalidations += ["default_storage_quota", "current_quota"] if invalidate_all || try_rescue(:default_storage_quota_changed?)
      @invalidations << "default_group_storage_quota" if invalidate_all || try_rescue(:default_group_storage_quota_changed?)
    end
  end

  def invalidate_association_cache
    shard.activate do
      self.class.connection.after_transaction_commit do
        Account.invalidate_cache(id) if root_account?
        Rails.cache.delete(["account2", id].cache_key)
      end
    end
  end

  def invalidate_caches_if_changed
    invalidate_association_cache if saved_changes?

    @invalidations ||= []
    if saved_change_to_parent_account_id?
      @invalidations += Account.inheritable_settings # invalidate all of them
    elsif @old_settings
      Account.inheritable_settings.each do |key|
        @invalidations << key if @old_settings[key] != settings[key] # only invalidate if needed
      end
      @old_settings = nil
    end

    if @invalidations.present?
      shard.activate do
        self.class.connection.after_transaction_commit do
          @invalidations.each do |key|
            Rails.cache.delete([key, global_id].cache_key)
          end
          Account.delay_if_production(singleton: "Account.invalidate_inherited_caches_#{global_id}")
                 .invalidate_inherited_caches(self, @invalidations)
        end
      end
    end
  end

  def self.invalidate_inherited_caches(parent_account, keys)
    parent_account.shard.activate do
      account_ids = Account.sub_account_ids_recursive(parent_account.id)
      account_ids.each do |id|
        global_id = Shard.global_id_for(id)
        keys.each do |key|
          Rails.cache.delete([key, global_id].cache_key)
        end
      end

      access_keys = keys & [:restrict_student_future_view, :restrict_student_past_view]
      if access_keys.any?
        EnrollmentState.invalidate_access_for_accounts([parent_account.id] + account_ids, access_keys)
      end
    end
  end

  DEFAULT_STORAGE_QUOTA = 500.decimal_megabytes

  def quota
    return storage_quota if storage_quota
    return DEFAULT_STORAGE_QUOTA if root_account?

    shard.activate do
      Rails.cache.fetch(["current_quota", global_id].cache_key) do
        parent_account.default_storage_quota
      end
    end
  end

  def default_storage_quota
    return super if super
    return DEFAULT_STORAGE_QUOTA if root_account?

    shard.activate do
      @default_storage_quota ||= Rails.cache.fetch(["default_storage_quota", global_id].cache_key) do
        parent_account.default_storage_quota
      end
    end
  end

  def default_storage_quota_mb
    default_storage_quota / 1.decimal_megabytes
  end

  def default_storage_quota_mb=(val)
    self.default_storage_quota = val.try(:to_i).try(:decimal_megabytes)
  end

  def default_storage_quota=(val)
    val = val.to_f
    val = nil if val <= 0
    # If the value is the same as the inherited value, then go
    # ahead and blank it so it keeps using the inherited value
    if parent_account && parent_account.default_storage_quota == val
      val = nil
    end
    super
  end

  def default_user_storage_quota
    super || User.default_storage_quota
  end

  def default_user_storage_quota=(val)
    val = val.to_i
    val = nil if val == User.default_storage_quota || val <= 0
    super
  end

  def default_user_storage_quota_mb
    default_user_storage_quota / 1.decimal_megabytes
  end

  def default_user_storage_quota_mb=(val)
    self.default_user_storage_quota = val.try(:to_i).try(:decimal_megabytes)
  end

  def default_group_storage_quota
    return super if super
    return Group.default_storage_quota if root_account?

    shard.activate do
      Rails.cache.fetch(["default_group_storage_quota", global_id].cache_key) do
        parent_account.default_group_storage_quota
      end
    end
  end

  def default_group_storage_quota=(val)
    val = val.to_i
    if (val == Group.default_storage_quota) || (val <= 0) ||
       (parent_account && parent_account.default_group_storage_quota == val)
      val = nil
    end
    super
  end

  def default_group_storage_quota_mb
    default_group_storage_quota / 1.decimal_megabytes
  end

  def default_group_storage_quota_mb=(val)
    self.default_group_storage_quota = val.try(:to_i).try(:decimal_megabytes)
  end

  def turnitin_shared_secret=(secret)
    return if secret.blank?

    self.turnitin_crypted_secret, self.turnitin_salt = Canvas::Security.encrypt_password(secret, "instructure_turnitin_secret_shared")
  end

  def turnitin_shared_secret
    return nil unless turnitin_salt && turnitin_crypted_secret

    Canvas::Security.decrypt_password(turnitin_crypted_secret, turnitin_salt, "instructure_turnitin_secret_shared")
  end

  def self.account_chain(starting_account_id)
    chain = []

    if starting_account_id.is_a?(Account)
      chain << starting_account_id
      starting_account_id = starting_account_id.parent_account_id
    end

    if starting_account_id
      guard_rail_env = (Account.connection.open_transactions == 0) ? :secondary : GuardRail.environment
      GuardRail.activate(guard_rail_env) do
        chain.concat(Shard.shard_for(starting_account_id).activate do
          Account.find_by_sql(<<~SQL.squish)
            WITH RECURSIVE t AS (
              SELECT * FROM #{Account.quoted_table_name} WHERE id=#{Shard.local_id_for(starting_account_id).first}
              UNION
              SELECT accounts.* FROM #{Account.quoted_table_name} INNER JOIN t ON accounts.id=t.parent_account_id
            )
            SELECT * FROM t
          SQL
        end)
      end
    end
    chain
  end

  def self.account_chain_ids(starting_account_id)
    block = proc do
      original_shard = Shard.current
      Shard.shard_for(starting_account_id).activate do
        id_chain = []
        if starting_account_id.is_a?(Account)
          id_chain << Shard.relative_id_for(starting_account_id.id, Shard.current, original_shard)
          starting_account_id = starting_account_id.parent_account_id
        end

        if starting_account_id
          GuardRail.activate(:secondary) do
            ids = Account.connection.select_values(<<~SQL.squish)
              WITH RECURSIVE t AS (
                SELECT * FROM #{Account.quoted_table_name} WHERE id=#{Shard.local_id_for(starting_account_id).first}
                UNION
                SELECT accounts.* FROM #{Account.quoted_table_name} INNER JOIN t ON accounts.id=t.parent_account_id
              )
              SELECT id FROM t
            SQL
            id_chain.concat(ids.map { |id| Shard.relative_id_for(id, Shard.current, original_shard) })
          end
        end
        id_chain
      end
    end
    key = Account.cache_key_for_id(starting_account_id, :account_chain)
    key ? Rails.cache.fetch(["account_chain_ids", key], &block) : block.call
  end

  def self.multi_account_chain_ids(starting_account_ids)
    original_shard = Shard.current
    Shard.partition_by_shard(starting_account_ids) do |sliced_acc_ids|
      ids = Account.connection.select_values(sanitize_sql(<<~SQL.squish))
        WITH RECURSIVE t AS (
          SELECT * FROM #{Account.quoted_table_name} WHERE id IN (#{sliced_acc_ids.join(", ")})
          UNION
          SELECT accounts.* FROM #{Account.quoted_table_name} INNER JOIN t ON accounts.id=t.parent_account_id
        )
        SELECT id FROM t
      SQL
      ids.map { |id| Shard.relative_id_for(id, Shard.current, original_shard) }
    end
  end

  def self.add_federated_parent_to_chain!(chain)
    chain
  end

  def self.add_federated_parent_id_to_chain!(chain)
    chain
  end

  def self.add_site_admin_to_chain!(chain)
    add_federated_parent_to_chain!(chain)
    chain << Account.site_admin unless chain.last.site_admin?
    chain
  end

  def account_chain(include_site_admin: false, include_federated_parent: false)
    @account_chain ||= Account.account_chain(self).tap do |chain|
      # preload the root account and parent accounts that we also found here
      ra = chain.find(&:root_account?)
      chain.each { |a| a.root_account = ra if a.root_account_id == ra.id }
      chain.each_with_index { |a, idx| a.parent_account = chain[idx + 1] if a.parent_account_id == chain[idx + 1]&.id }
    end.freeze

    # This implicitly includes add_federated_parent_to_chain
    if include_site_admin
      return @account_chain_with_site_admin ||= Account.add_site_admin_to_chain!(@account_chain.dup).freeze
    end

    if include_federated_parent
      return @account_chain_with_federated_parent ||= Account.add_federated_parent_to_chain!(@account_chain.dup).freeze
    end

    @account_chain
  end

  def account_chain_ids(include_federated_parent_id: false)
    @cached_account_chain_ids ||= {}

    result = (@cached_account_chain_ids[Shard.current.id] ||= Account.account_chain_ids(self).freeze)

    if include_federated_parent_id
      @cached_account_chain_ids_with_federated_parent ||= {}
      result = (@cached_account_chain_ids_with_federated_parent[Shard.current.id] ||=
                  Account.add_federated_parent_id_to_chain!(result.dup).freeze)
    end

    result
  end

  def account_chain_loop
    # this record hasn't been saved to the db yet, so if the the chain includes
    # this account, it won't point to the new parent yet, and should still be
    # valid
    if parent_account.account_chain.include?(self)
      errors.add(:parent_account_id,
                 "Setting account #{sis_source_id || id}'s parent to #{parent_account.sis_source_id || self.parent_account_id} would create a loop")
    end
  end

  # compat for reports
  def sub_accounts_recursive(limit, offset)
    Account.limit(limit).offset(offset).sub_accounts_recursive(id)
  end

  def self.sub_accounts_recursive(parent_account_id, pluck = false)
    raise ArgumentError unless [false, :pluck].include?(pluck)

    original_shard = Shard.current
    result = Shard.shard_for(parent_account_id).activate do
      parent_account_id = Shard.relative_id_for(parent_account_id, original_shard, Shard.current)

      with_secondary_role_if_possible do
        sql = Account.sub_accounts_recursive_sql(parent_account_id)
        if pluck
          Account.connection.select_all(sql).map do |row|
            new_row = row.map do |(column, value)|
              if sharded_column?(column)
                Shard.relative_id_for(value, Shard.current, original_shard)
              else
                value
              end
            end
            new_row = new_row.first if new_row.length == 1
            new_row
          end
        else
          Account.find_by_sql(sql)
        end
      end
    end
    unless (preload_values = all.preload_values).empty?
      ActiveRecord::Associations.preload(result, preload_values)
    end
    result
  end

  def self.multi_parent_sub_accounts_recursive(parent_account_ids)
    return [] if parent_account_ids.blank?

    # Validate all parent_account_ids are on the same shard
    account_shards = parent_account_ids.map do |parent_account_id|
      Shard.shard_for(parent_account_id)
    end.uniq
    raise ArgumentError, "all parent_account_ids must be in the same shard" if account_shards.length > 1

    account_shards.first.activate do
      with_secondary_role_if_possible do
        Account.find_by_sql(
          # Switchman will make the IDs in parent_account_ids
          # relative to the currently activated shard
          Account.sub_accounts_recursive_sql(parent_account_ids, include_parents: true)
        )
      end
    end
  end

  def self.with_secondary_role_if_possible(&)
    guard_rail_env = (Account.connection.open_transactions == 0) ? :secondary : GuardRail.environment

    GuardRail.activate(guard_rail_env, &)
  end

  # a common helper
  def self.sub_account_ids_recursive(parent_account_id)
    active.select(:id).sub_accounts_recursive(parent_account_id, :pluck)
  end

  # compat for reports
  def self.sub_account_ids_recursive_sql(parent_account_id)
    active.select(:id).sub_accounts_recursive_sql(parent_account_id)
  end

  # the default ordering will have each tier in a group, followed by the next tier, etc.
  # if an order is set on the relation, that order is only applied within each group
  def self.sub_accounts_recursive_sql(parent_account_id, include_parents: false)
    relation = except(:group, :having, :limit, :offset).shard(Shard.current)
    relation_with_ids = if relation.select_values.empty? || (relation.select_values & [:id, :parent_account_id]).length == 2
                          relation
                        else
                          relation.select(:id, :parent_account_id)
                        end

    relation_with_select = all
    relation_with_select = relation_with_select.select("*") if relation_with_select.select_values.empty?

    scope = relation_with_ids.where(parent_account_id:)
    scope = relation_with_ids.where(id: parent_account_id) if include_parents

    "WITH RECURSIVE t AS (
       #{scope.to_sql}
       UNION
       #{relation_with_ids.joins("INNER JOIN t ON accounts.parent_account_id=t.id").to_sql}
     )
     #{relation_with_select.only(:select, :group, :having, :limit, :offset).from("t").to_sql}"
  end

  def associated_accounts
    account_chain
  end

  def membership_for_user(user)
    account_users.active.where(user_id: user).first if user
  end

  def available_custom_account_roles(include_inactive = false)
    available_custom_roles(include_inactive).for_accounts.to_a
  end

  def available_account_roles(include_inactive = false, user = nil)
    account_roles = available_custom_account_roles(include_inactive)
    account_roles << Role.get_built_in_role("AccountAdmin", root_account_id: resolved_root_account_id)
    if user
      account_roles.select! do |role|
        au = account_users.new
        au.role_id = role.id
        au.grants_right?(user, :create)
      end
    end
    account_roles
  end

  def available_custom_course_roles(include_inactive = false)
    available_custom_roles(include_inactive).for_courses.to_a
  end

  def available_course_roles(include_inactive = false)
    course_roles = available_custom_course_roles(include_inactive)
    course_roles += Role.built_in_course_roles(root_account_id: resolved_root_account_id)
    course_roles
  end

  def available_custom_roles(include_inactive = false)
    scope = if root_account.primary_settings_root_account?
              Role.where(account_id: account_chain_ids)
            else
              Role.shard(account_chain(include_federated_parent: true).map(&:shard).uniq).where(account: account_chain(include_federated_parent: true))
            end
    include_inactive ? scope.not_deleted : scope.active
  end

  def available_roles(include_inactive = false)
    available_account_roles(include_inactive) + available_course_roles(include_inactive)
  end

  def get_account_role_by_name(role_name)
    role = get_role_by_name(role_name)
    role if role&.account_role?
  end

  def get_course_role_by_name(role_name)
    role = get_role_by_name(role_name)
    role if role&.course_role?
  end

  def get_role_by_name(role_name)
    if (role = Role.get_built_in_role(role_name, root_account_id: resolved_root_account_id))
      return role
    end

    shard.activate do
      role_scope = Role.not_deleted.where(name: role_name)
      role_scope = if self.class.connection.adapter_name == "PostgreSQL"
                     role_scope.where("account_id = ? OR
          account_id IN (
            WITH RECURSIVE t AS (
              SELECT id, parent_account_id FROM #{Account.quoted_table_name} WHERE id = ?
              UNION
              SELECT accounts.id, accounts.parent_account_id FROM #{Account.quoted_table_name} INNER JOIN t ON accounts.id=t.parent_account_id
            )
            SELECT id FROM t
          )",
                                      id,
                                      id)
                   else
                     role_scope.where(account_id: account_chain.map(&:id))
                   end
      # not_deleted scope could return both active and inactive roles, prefer the active one
      role_scope.min_by { |r| (r.workflow_state == "active") ? 0 : 1 }
    end
  end

  def get_role_by_id(role_id)
    role = Role.get_role_by_id(role_id)
    role if valid_role?(role)
  end

  def valid_role?(role)
    allowed_ids = root_account.primary_settings_root_account? ? account_chain_ids : account_chain(include_federated_parent: true).map(&:id)
    role && (role.built_in? || (id == role.account_id) || allowed_ids.include?(role.account_id))
  end

  def login_handle_name_is_customized?
    login_handle_name.present?
  end

  def customized_login_handle_name
    if login_handle_name_is_customized?
      login_handle_name
    elsif delegated_authentication?
      AuthenticationProvider.default_delegated_login_handle_name
    end
  end

  def login_handle_name_with_inference
    customized_login_handle_name || AuthenticationProvider.default_login_handle_name
  end

  def self_and_all_sub_accounts
    @self_and_all_sub_accounts ||= Account.where("root_account_id=? OR parent_account_id=?", self, self).pluck(:id).uniq + [id]
  end

  workflow do
    state :active
    state :deleted
  end

  def account_users_for(user)
    if self == Account.site_admin
      shard.activate do
        all_site_admin_account_users_hash = MultiCache.fetch("all_site_admin_account_users3") do
          # this is a plain ruby hash to keep the cached portion as small as possible
          account_users.active.each_with_object({}) do |au, result|
            result[au.user_id] ||= []
            result[au.user_id] << [au.id, au.role_id]
          end
        end
        (all_site_admin_account_users_hash[user.id] || []).map do |(id, role_id)|
          au = AccountUser.new
          au.id = id
          au.account = Account.site_admin
          au.user = user
          au.role_id = role_id
          # Marking this record as not new means `persisted?` will be true,
          # which means that `clear_association_cache` will work correctly on
          # these objects.
          au.instance_variable_set(:@new_record, false)
          au.readonly!
          au
        end
      end
    else
      @account_chain_ids ||= account_chain(include_site_admin: true).filter_map { |a| a.active? ? a.id : nil }
      Shard.partition_by_shard(@account_chain_ids) do |account_chain_ids|
        if account_chain_ids == [Account.site_admin.id]
          Account.site_admin.account_users_for(user)
        else
          AccountUser.where(account_id: account_chain_ids, user_id: user).active.to_a
        end
      end
    end
  end

  def cached_account_users_for(user)
    return [] unless user

    @account_users_cache ||= {}
    @account_users_cache[user.global_id] ||= if site_admin?
                                               account_users_for(user) # has own cache
                                             else
                                               Rails.cache.fetch_with_batched_keys(["account_users_for_user", user.cache_key(:account_users)].cache_key,
                                                                                   batch_object: self,
                                                                                   batched_keys: :account_chain,
                                                                                   skip_cache_if_disabled: true) do
                                                 account_users_for(user).each(&:clear_association_cache)
                                               end
                                             end
  end

  # returns all active account users for this entire account tree
  def all_account_users_for(user)
    raise "must be a root account" unless root_account?

    Shard.partition_by_shard(account_chain(include_site_admin: true).uniq) do |accounts|
      next unless user.associated_shards.include?(Shard.current)

      AccountUser.active.eager_load(:account).where("user_id=? AND (accounts.root_account_id IN (?) OR account_id IN (?))", user, accounts, accounts)
    end
  end

  def cached_all_account_users_for(user)
    return [] unless user

    Rails.cache.fetch_with_batched_keys(
      ["all_account_users_for_user", user.cache_key(:account_users)].cache_key,
      batch_object: self,
      batched_keys: :account_chain,
      skip_cache_if_disabled: true
    ) { all_account_users_for(user) }
  end

  set_policy do
    RoleOverride.permissions.each_key do |permission|
      given do |user|
        results = cached_account_users_for(user).map do |au|
          res = au.permission_check(self, permission)
          if res.success?
            break :success
          else
            res
          end
        end
        next true if results == :success

        # return the first result with a justification or nil, either of which will deny access
        results.find { |r| r.is_a?(AdheresToPolicy::JustifiedFailure) }
      end
      can permission
      can :create_courses if permission == :manage_courses_add
    end

    given do |user|
      results = cached_account_users_for(user).map do |au|
        res = au.permitted_for_account?(self)
        if res.success?
          break :success
        else
          res
        end
      end
      next true if results == :success

      # return the first result with a justification or nil, either of which will deny access
      results.find { |r| r.is_a?(AdheresToPolicy::JustifiedFailure) }
    end
    can %i[
      read
      read_as_admin
      manage
      update
      delete
      read_outcomes
      read_terms
      read_files
      launch_external_tool
    ]

    given { |user| root_account? && cached_all_account_users_for(user).any? { |au| au.permitted_for_account?(self).success? } }
    can :read_terms

    given { |user| user&.create_courses_right(self).present? }
    can :create_courses

    # allow teachers to view term dates
    given { |user| root_account? && !site_admin? && enrollments.active.of_instructor_type.where(user_id: user).exists? }
    can :read_terms

    # any logged in user can read global outcomes, but must be checked against the site admin
    given { |user| site_admin? && user }
    can :read_global_outcomes

    # any user with an association to this account can read the outcomes in the account
    given { |user| user && user_account_associations.where(user_id: user).exists? }
    can [:read_outcomes, :launch_external_tool]

    # any user with an admin enrollment in one of the courses can read
    given { |user| !site_admin? && user && courses.where(id: user.enrollments.active.admin.pluck(:course_id)).exists? }
    can [:read, :read_files]

    given do |user|
      root_account? && grants_right?(user, :read_roster) &&
        (grants_right?(user, :view_notifications) || Account.site_admin.grants_right?(user, :read_messages))
    end
    can :view_bounced_emails

    given do |user|
      user &&
        (user_account_associations.where(user_id: user).exists? || grants_right?(user, :read)) &&
        (account_calendar_visible || grants_right?(user, :manage_account_calendar_visibility))
    end
    can :view_account_calendar_details

    given do |user|
      limited_access_for_user?(user)
    end
    can :make_submission_comments
  end

  def reload(*)
    @account_chain = @account_chain_with_site_admin = nil
    super
  end

  alias_method :destroy_permanently!, :destroy
  def destroy
    transaction do
      account_users.update_all(workflow_state: "deleted")
      self.workflow_state = "deleted"
      self.deleted_at = Time.now.utc
      save!
    end
  end

  def to_atom
    {
      title: name,
      updated: updated_at,
      published: created_at,
      link: "/accounts/#{id}"
    }
  end

  def default_enrollment_term
    return @default_enrollment_term if @default_enrollment_term
    return if dummy?

    if root_account?
      @default_enrollment_term = GuardRail.activate(:primary) { enrollment_terms.active.where(name: EnrollmentTerm::DEFAULT_TERM_NAME).first_or_create }
    end
  end

  def context_code
    raise "DONT USE THIS, use .short_name instead" unless Rails.env.production?
  end

  def short_name
    name
  end

  # can be set/overridden by plugin to enforce email pseudonyms
  attr_accessor :email_pseudonyms

  def password_policy
    Canvas::Security::PasswordPolicy.default_policy.merge(settings[:password_policy] || {})
  end

  def password_complexity_enabled?
    return false unless root_account?

    feature_enabled?(:password_complexity)
  end

  def allow_login_suspension?
    return false unless password_complexity_enabled?

    Canvas::Plugin.value_to_boolean(password_policy[:allow_login_suspension]) || false
  end

  def delegated_authentication?
    authentication_providers.active.first.is_a?(AuthenticationProvider::Delegated)
  end

  def forgot_password_external_url
    change_password_url
  end

  def auth_discovery_url=(url)
    settings[:auth_discovery_url] = url
  end

  def auth_discovery_url(_request = nil)
    settings[:auth_discovery_url]
  end

  def auth_discovery_url_options(_request)
    {}
  end

  def login_handle_name=(handle_name)
    settings[:login_handle_name] = handle_name
  end

  def login_handle_name
    settings[:login_handle_name]
  end

  def change_password_url=(change_password_url)
    settings[:change_password_url] = change_password_url
  end

  def change_password_url
    settings[:change_password_url]
  end

  def unknown_user_url=(unknown_user_url)
    settings[:unknown_user_url] = unknown_user_url
  end

  def unknown_user_url
    settings[:unknown_user_url]
  end

  def validate_auth_discovery_url
    return if settings[:auth_discovery_url].blank?

    begin
      value, _uri = CanvasHttp.validate_url(settings[:auth_discovery_url])
      self.auth_discovery_url = value
    rescue URI::Error, ArgumentError
      errors.add(:discovery_url, t("errors.invalid_discovery_url", "The discovery URL is not valid"))
    end
  end

  def validate_help_links
    links = settings[:custom_help_links]
    return if links.blank?

    link_errors = HelpLinks.validate_links(links)
    link_errors.each do |link_error|
      errors.add(:custom_help_links, link_error)
    end
  end

  def validate_course_template
    self.course_template_id = nil if course_template_id == 0 && root_account?
    return if [nil, 0].include?(course_template_id)

    unless course_template.root_account_id == resolved_root_account_id
      errors.add(:course_template_id, t("Course template must be in the same root account"))
    end
    unless course_template.template?
      errors.add(:course_template_id, t("Course template must be marked as a template"))
    end
  end

  def no_active_courses
    return true if root_account?

    if associated_courses.not_deleted.exists?
      errors.add(:workflow_state, "Can't delete an account with active courses.")
    end
  end

  def no_active_sub_accounts
    return true if root_account?

    if sub_accounts.exists?
      errors.add(:workflow_state, "Can't delete an account with active sub_accounts.")
    end
  end

  def find_courses(string)
    all_courses.select { |c| c.name.match(string) }
  end

  def find_users(string)
    pseudonyms.map(&:user).select { |u| u.name.match(string) }
  end

  class << self
    def special_accounts
      @special_accounts ||= {}
    end

    def special_account_ids
      @special_account_ids ||= {}
    end

    def special_account_timed_cache
      @special_account_timed_cache ||= TimedCache.new(-> { Setting.get("account_special_account_cache_time", 60).to_i.seconds.ago }) do
        special_accounts.clear
      end
    end

    def special_account_list
      @special_account_list ||= []
    end

    def clear_special_account_cache!(force = false)
      special_account_timed_cache.clear(force)
    end

    def define_special_account(key, name = nil)
      name ||= key.to_s.titleize
      special_account_list << key
      instance_eval <<~RUBY, __FILE__, __LINE__ + 1
        def self.#{key}(force_create = false)
          get_special_account(:#{key}, #{name.inspect}, force_create)
        end
      RUBY
    end

    def all_special_accounts
      special_account_list.map { |key| send(key) }
    end
  end
  define_special_account(:default, "Default Account") # Account.default
  define_special_account(:site_admin) # Account.site_admin

  def clear_special_account_cache_if_special
    if shard == Shard.birth && Account.special_account_ids.values.map(&:to_i).include?(id)
      Account.clear_special_account_cache!(true)
    end
  end

  # an opportunity for plugins to load some other stuff up before caching the account
  def precache
    feature_flags.load
  end

  class ::Canvas::AccountCacheError < StandardError; end

  def self.find_cached(id)
    default_id = Shard.relative_id_for(id, Shard.current, Shard.default)
    Shard.default.activate do
      MultiCache.fetch(account_lookup_cache_key(default_id)) do
        begin
          account = Account.find(default_id)
        rescue ActiveRecord::RecordNotFound => e
          raise ::Canvas::AccountCacheError, e.message
        end
        raise "Account.find_cached should only be used with root accounts" if !account.root_account? && !Rails.env.production?

        account.precache
        account
      end
    end
  end

  def self.get_special_account(special_account_type, default_account_name, force_create = false)
    Shard.birth.activate do
      account = special_accounts[special_account_type]
      unless account
        special_account_id = special_account_ids[special_account_type] ||= Setting.get("#{special_account_type}_account_id", nil)
        begin
          account = special_accounts[special_account_type] = Account.find_cached(special_account_id) if special_account_id
        rescue ::Canvas::AccountCacheError
          raise unless Rails.env.test?
        end
      end
      # another process (i.e. selenium spec) may have changed the setting
      unless account
        special_account_id = Setting.get("#{special_account_type}_account_id", nil)
        if special_account_id && special_account_id != special_account_ids[special_account_type]
          special_account_ids[special_account_type] = special_account_id
          account = special_accounts[special_account_type] = Account.where(id: special_account_id).first
        end
      end
      if !account && default_account_name && ((!special_account_id && !Rails.env.production?) || force_create)
        t "#account.default_site_administrator_account_name", "Site Admin"
        t "#account.default_account_name", "Default Account"
        account = special_accounts[special_account_type] = Account.new(name: default_account_name)
        GuardRail.activate(:primary) do
          account.save!
          Setting.set("#{special_account_type}_account_id", account.id)
        end
        special_account_ids[special_account_type] = account.id
      end
      account
    end
  end

  def site_admin?
    self == Account.site_admin
  end

  def dummy?
    local_id == 0
  end

  def unless_dummy
    return nil if dummy?

    self
  end

  def display_name
    name
  end

  # Updates account associations for all the courses and users associated with this account
  def update_account_associations
    shard.activate do
      account_chain_cache = {}
      all_user_ids = Set.new

      # make sure to use the non-associated_courses associations
      # to catch courses that didn't ever have an association created
      scopes = if root_account?
                 [all_courses,
                  associated_courses
                    .where("root_account_id<>?", self)]
               else
                 [courses,
                  associated_courses
                    .where("courses.account_id<>?", self)]
               end
      # match the "batch" size in Course.update_account_associations
      scopes.each do |scope|
        scope.select([:id, :account_id]).find_in_batches(batch_size: 500) do |courses|
          all_user_ids.merge Course.update_account_associations(courses, skip_user_account_associations: true, account_chain_cache:)
        end
      end

      # Make sure we have all users with existing account associations.
      all_user_ids.merge user_account_associations.pluck(:user_id)
      if root_account?
        all_user_ids.merge pseudonyms.active.pluck(:user_id)
      end

      # Update the users' associations as well
      User.update_account_associations(all_user_ids.to_a, account_chain_cache:)
    end
  end

  def self.update_all_update_account_associations
    Account.root_accounts.active.non_shadow.find_in_batches(strategy: :pluck_ids) do |account_batch|
      account_batch.each(&:update_account_associations)
    end
  end

  def course_count
    courses.active.size
  end

  def sub_account_count
    sub_accounts.active.size
  end

  def user_count
    user_account_associations.count
  end

  def current_sis_batch
    if current_sis_batch_id.present?
      sis_batches.where(id: current_sis_batch_id).first
    end
  end

  def turnitin_settings
    return @turnitin_settings if defined?(@turnitin_settings)

    if turnitin_account_id.present? && turnitin_shared_secret.present?
      if settings[:enable_turnitin]
        @turnitin_settings = [turnitin_account_id,
                              turnitin_shared_secret,
                              turnitin_host]
      end
    else
      @turnitin_settings = parent_account.try(:turnitin_settings)
    end
  end

  def closest_turnitin_pledge
    closest_account_value(:turnitin_pledge, t("This assignment submission is my own, original work"))
  end

  def closest_turnitin_comments
    closest_account_value(:turnitin_comments)
  end

  def closest_turnitin_originality
    closest_account_value(:turnitin_originality, "immediate")
  end

  def closest_account_value(value, default = "")
    account_with_value = account_chain.find { |a| a.send(value.to_sym).present? }
    account_with_value&.send(value.to_sym) || default
  end

  def self_enrollment_allowed?(course)
    if settings[:self_enrollment].blank?
      !!(parent_account && parent_account.self_enrollment_allowed?(course))
    else
      !!(settings[:self_enrollment] == "any" || (!course.sis_source_id && settings[:self_enrollment] == "manually_created"))
    end
  end

  def allow_self_enrollment!(setting = "any")
    settings[:self_enrollment] = setting
    save!
  end

  TAB_COURSES = 0
  TAB_STATISTICS = 1
  TAB_PERMISSIONS = 2
  TAB_SUB_ACCOUNTS = 3
  TAB_TERMS = 4
  TAB_AUTHENTICATION = 5
  TAB_USERS = 6
  TAB_OUTCOMES = 7
  TAB_RUBRICS = 8
  TAB_SETTINGS = 9
  TAB_SIS_IMPORT = 11
  TAB_GRADING_STANDARDS = 12
  TAB_QUESTION_BANKS = 13
  TAB_ANALYTICS_HUB = 17
  TAB_ADMIN_TOOLS = 18
  TAB_SEARCH = 19
  TAB_BRAND_CONFIGS = 20
  TAB_EPORTFOLIO_MODERATION = 21
  TAB_ACCOUNT_CALENDARS = 22

  # site admin tabs
  TAB_PLUGINS = 14
  TAB_JOBS = 15
  TAB_DEVELOPER_KEYS = 16
  TAB_RELEASE_NOTES = 17
  TAB_APPS = 18

  def external_tool_tabs(opts, user)
    tools = Lti::ContextToolFinder
            .new(self, type: :account_navigation)
            .all_tools_scope_union.to_unsorted_array
            .select { |t| t.permission_given?(:account_navigation, user, self) && t.feature_flag_enabled?(self) }

    unless root_account?
      tools.reject! { |t| t.account_navigation[:root_account_only].to_s.downcase == "true" }
    end

    Lti::ExternalToolTab.new(self, :account_navigation, tools, opts[:language]).tabs
  end

  def tabs_available(user = nil, opts = {})
    manage_settings = user && grants_right?(user, :manage_account_settings)
    tabs = []
    if root_account.site_admin?
      tabs << { id: TAB_USERS, label: t("People"), css_class: "users", href: :account_users_path } if user && grants_right?(user, :read_roster)
      tabs << { id: TAB_PERMISSIONS, label: t("#account.tab_permissions", "Permissions"), css_class: "permissions", href: :account_permissions_path } if user && grants_right?(user, :manage_role_overrides)
      tabs << { id: TAB_SUB_ACCOUNTS, label: t("#account.tab_sub_accounts", "Sub-Accounts"), css_class: "sub_accounts", href: :account_sub_accounts_path } if manage_settings
      tabs << { id: TAB_AUTHENTICATION, label: t("#account.tab_authentication", "Authentication"), css_class: "authentication", href: :account_authentication_providers_path } if root_account? && manage_settings
      tabs << { id: TAB_PLUGINS, label: t("#account.tab_plugins", "Plugins"), css_class: "plugins", href: :plugins_path, no_args: true } if root_account? && grants_right?(user, :manage_site_settings)
      tabs << { id: TAB_RELEASE_NOTES, label: t("Release Notes"), css_class: "release_notes", href: :account_release_notes_manage_path } if root_account? && ReleaseNote.enabled? && grants_right?(user, :manage_release_notes)
      tabs << { id: TAB_JOBS, label: t("#account.tab_jobs", "Jobs"), css_class: "jobs", href: :jobs_path, no_args: true } if root_account? && grants_right?(user, :view_jobs)
    else
      tabs << { id: TAB_COURSES, label: t("#account.tab_courses", "Courses"), css_class: "courses", href: :account_path } if user && grants_right?(user, :read_course_list)
      tabs << { id: TAB_USERS, label: t("People"), css_class: "users", href: :account_users_path } if user && grants_right?(user, :read_roster)
      tabs << { id: TAB_STATISTICS, label: t("#account.tab_statistics", "Statistics"), css_class: "statistics", href: :statistics_account_path } if user && grants_right?(user, :view_statistics)
      tabs << { id: TAB_PERMISSIONS, label: t("#account.tab_permissions", "Permissions"), css_class: "permissions", href: :account_permissions_path } if user && grants_right?(user, :manage_role_overrides)
      if user && grants_right?(user, :manage_outcomes)
        tabs << { id: TAB_OUTCOMES, label: t("#account.tab_outcomes", "Outcomes"), css_class: "outcomes", href: :account_outcomes_path }
      end
      if can_see_rubrics_tab?(user)
        tabs << { id: TAB_RUBRICS, label: t("#account.tab_rubrics", "Rubrics"), css_class: "rubrics", href: :account_rubrics_path }
      end

      grading_settings_href = if Account.site_admin.feature_enabled?(:grading_scheme_updates)
                                :account_grading_settings_path
                              else
                                :account_grading_standards_path
                              end
      tabs << { id: TAB_GRADING_STANDARDS, label: t("#account.tab_grading_standards", "Grading"), css_class: "grading_standards", href: grading_settings_href } if user && grants_right?(user, :manage_grades)
      tabs << { id: TAB_QUESTION_BANKS, label: t("#account.tab_question_banks", "Question Banks"), css_class: "question_banks", href: :account_question_banks_path } if user && grants_any_right?(user, *RoleOverride::GRANULAR_MANAGE_ASSIGNMENT_PERMISSIONS)
      tabs << { id: TAB_SUB_ACCOUNTS, label: t("#account.tab_sub_accounts", "Sub-Accounts"), css_class: "sub_accounts", href: :account_sub_accounts_path } if manage_settings
      tabs << { id: TAB_ACCOUNT_CALENDARS, label: t("Account Calendars"), css_class: "account_calendars", href: :account_calendar_settings_path } if user && grants_right?(user, :manage_account_calendar_visibility)
      tabs << { id: TAB_TERMS, label: t("#account.tab_terms", "Terms"), css_class: "terms", href: :account_terms_path } if root_account? && manage_settings
      tabs << { id: TAB_AUTHENTICATION, label: t("#account.tab_authentication", "Authentication"), css_class: "authentication", href: :account_authentication_providers_path } if root_account? && manage_settings
      if root_account? && allow_sis_import && user && grants_any_right?(user, :manage_sis, :import_sis)
        tabs << { id: TAB_SIS_IMPORT,
                  label: t("#account.tab_sis_import", "SIS Import"),
                  css_class: "sis_import",
                  href: :account_sis_import_path }
      end
    end

    tabs << { id: TAB_BRAND_CONFIGS, label: t("#account.tab_brand_configs", "Themes"), css_class: "brand_configs", href: :account_brand_configs_path } if manage_settings && branding_allowed?

    if root_account? && grants_right?(user, :manage_developer_keys)
      tabs << { id: TAB_DEVELOPER_KEYS, label: t("#account.tab_developer_keys", "Developer Keys"), css_class: "developer_keys", href: :account_developer_keys_path, account_id: root_account.id }
    end

    if user && grants_right?(user, :view_analytics_hub)
      tabs << { id: TAB_ANALYTICS_HUB, label: t("#account.tab_analytics_hub", "Analytics Hub"), css_class: "analytics_hub", href: :account_analytics_hub_path }
    end

    if root_account? && grants_right?(user, :manage_developer_keys) && root_account.feature_enabled?(:lti_registrations_page)
      registrations_path = root_account.feature_enabled?(:lti_registrations_discover_page) ? :account_lti_registrations_path : :account_lti_manage_registrations_path
      tabs << { id: TAB_APPS, label: t("#account.tab_apps", "Apps"), css_class: "apps", href: registrations_path, account_id: root_account.id }
    end

    tabs += external_tool_tabs(opts, user)
    tabs += Lti::MessageHandler.lti_apps_tabs(self, [Lti::ResourcePlacement::ACCOUNT_NAVIGATION], opts)
    Lti::ResourcePlacement.update_tabs_and_return_item_banks_tab(tabs)
    tabs << { id: TAB_ADMIN_TOOLS, label: t("#account.tab_admin_tools", "Admin Tools"), css_class: "admin_tools", href: :account_admin_tools_path } if can_see_admin_tools_tab?(user)
    if user && grants_right?(user, :moderate_user_content)
      tabs << {
        id: TAB_EPORTFOLIO_MODERATION,
        label: t("ePortfolio Moderation"),
        css_class: "eportfolio_moderation",
        href: :account_eportfolio_moderation_path
      }
    end
    tabs << { id: TAB_SETTINGS, label: t("#account.tab_settings", "Settings"), css_class: "settings", href: :account_settings_path }
    tabs.delete_if { |t| t[:visibility] == "admins" } unless grants_right?(user, :manage)
    tabs
  end

  def can_see_rubrics_tab?(user)
    user && grants_right?(user, :manage_rubrics)
  end

  def can_see_admin_tools_tab?(user)
    return false if !user || root_account.site_admin?

    admin_tool_permissions = RoleOverride.manageable_permissions(self).find_all { |p| p[1][:admin_tool] }
    admin_tool_permissions.any? do |p|
      grants_right?(user, p.first)
    end
  end

  def is_a_context?
    true
  end

  def help_links
    links = settings[:custom_help_links]

    # set the type to custom for any existing custom links that don't have a type set
    # the new ui will set the type ('custom' or 'default') for any new custom links
    # since we now allow reordering the links, the default links get stored in the settings as well
    unless links.blank?
      links.each do |link|
        if link[:type].blank?
          link[:type] = "custom"
        end
      end
      links = help_links_builder.map_default_links(links)
    end

    result = if settings[:new_custom_help_links]
               links || help_links_builder.default_links
             else
               help_links_builder.default_links + (links || [])
             end
    filtered_result = help_links_builder.filtered_links(result)
    help_links_builder.instantiate_links(filtered_result)
  end

  def help_links_builder
    @help_links_builder ||= HelpLinks.new(self)
  end

  def set_service_availability(service, enable)
    service = service.to_sym
    raise "Invalid Service" unless AccountServices.allowable_services[service]

    allowed_service_names = (allowed_services || "").split(",").compact
    # rubocop:disable Style/IdenticalConditionalBranches -- common line needs to happen after the conditional
    if allowed_service_names.count > 0 && !["+", "-"].include?(allowed_service_names[0][0, 1])
      allowed_service_names.reject! { |flag| flag.match("^[+-]?#{service}$") }
      # This account has a hard-coded list of services, so handle accordingly
      allowed_service_names << service if enable
    else
      allowed_service_names.reject! { |flag| flag.match("^[+-]?#{service}$") }
      if enable
        # only enable if it is not enabled by default
        allowed_service_names << "+#{service}" unless AccountServices.default_allowable_services[service]
      elsif AccountServices.default_allowable_services[service]
        # only disable if it is not enabled by default
        allowed_service_names << "-#{service}"
      end
    end
    # rubocop:enable Style/IdenticalConditionalBranches

    @allowed_services_hash = nil
    self.allowed_services = allowed_service_names.empty? ? nil : allowed_service_names.join(",")
  end

  def enable_service(service)
    set_service_availability(service, true)
  end

  def disable_service(service)
    set_service_availability(service, false)
  end

  def allowed_services_hash
    return @allowed_services_hash if @allowed_services_hash

    account_allowed_services = AccountServices.default_allowable_services
    if allowed_services
      allowed_service_names = allowed_services.split(",").compact

      if allowed_service_names.count > 0
        unless ["+", "-"].member?(allowed_service_names[0][0, 1])
          # This account has a hard-coded list of services, so we clear out the defaults
          account_allowed_services = AccountServices::AllowedServicesHash.new
        end

        allowed_service_names.each do |service_switch|
          next unless service_switch =~ /\A([+-]?)(.*)\z/

          flag = $1
          service_name = $2.to_sym

          if flag == "-"
            account_allowed_services.delete(service_name)
          else
            account_allowed_services[service_name] = AccountServices.allowable_services[service_name]
          end
        end
      end
    end
    @allowed_services_hash = account_allowed_services
  end

  # if expose_as is nil, all services exposed in the ui are returned
  # if it's :service or :setting, then only services set to be exposed as that type are returned
  def self.services_exposed_to_ui_hash(expose_as = nil, current_user = nil, account = nil)
    if expose_as
      AccountServices.allowable_services.select { |_, setting| setting[:expose_to_ui] == expose_as }
    else
      AccountServices.allowable_services.select { |_, setting| setting[:expose_to_ui] }
    end.reject { |_, setting| setting[:expose_to_ui_proc] && !setting[:expose_to_ui_proc].call(current_user, account) }
  end

  def service_enabled?(service)
    service = service.to_sym
    case service
    when :none
      allowed_services_hash.empty?
    else
      allowed_services_hash.key?(service)
    end
  end

  def self.all_accounts_for(context)
    if context.respond_to?(:account)
      context.account.account_chain
    elsif context.respond_to?(:parent_account)
      context.account_chain
    else
      []
    end
  end

  def find_child(child_id)
    return all_accounts.find(child_id) if root_account?

    child = Account.find(child_id)
    raise ActiveRecord::RecordNotFound unless child.account_chain.include?(self)

    child
  end

  def manually_created_courses_account
    return root_account.manually_created_courses_account unless root_account?

    display_name = t("#account.manually_created_courses", "Manually-Created Courses")
    acct = manually_created_courses_account_from_settings
    if acct.blank?
      GuardRail.activate(:primary) do
        transaction do
          lock!
          acct = manually_created_courses_account_from_settings
          acct ||= sub_accounts.where(name: display_name).first_or_create! # for backwards compatibility
          if acct.id != settings[:manually_created_courses_account_id]
            settings[:manually_created_courses_account_id] = acct.id
            save!
          end
        end
      end
    end
    acct
  end

  def manually_created_courses_account_from_settings
    acct_id = settings[:manually_created_courses_account_id]
    acct = sub_accounts.where(id: acct_id).first if acct_id.present?
    acct = nil if acct.present? && acct.root_account_id != id
    acct
  end
  private :manually_created_courses_account_from_settings

  def trusted_account_ids
    return [] if !root_account? || self == Account.site_admin

    [Account.site_admin.id]
  end

  def trust_exists?
    false
  end

  def user_list_search_mode_for(user)
    return :preferred if root_account.open_registration?
    return :preferred if root_account.grants_right?(user, :manage_user_logins)

    :closed
  end

  scope :root_accounts, -> { where("(accounts.root_account_id = 0 OR accounts.root_account_id IS NULL) AND accounts.id != 0") }
  scope :non_root_accounts, -> { where("(accounts.root_account_id != 0 AND accounts.root_account_id IS NOT NULL)") }
  scope :processing_sis_batch, -> { where.not(accounts: { current_sis_batch_id: nil }).order(:updated_at) }
  scope :name_like, ->(name) { where(wildcard("accounts.name", name)) }
  scope :active, -> { where("accounts.workflow_state<>'deleted'") }
  scope :auto_subscribe_calendar, -> { where(account_calendar_subscription_type: "auto") }

  def self.resolved_root_account_id_sql(table = table_name)
    quoted_table_name = connection.quote_local_table_name(table)
    %{COALESCE(NULLIF(#{quoted_table_name}.root_account_id, 0), #{quoted_table_name}."id")}
  end

  def change_root_account_setting!(setting_name, new_value)
    root_account.settings[setting_name] = new_value
    root_account.save!
  end

  Bookmarker = BookmarkedCollection::SimpleBookmarker.new(Account, :name, :id)

  def format_referer(referer_url)
    begin
      referer = URI(referer_url || "")
    rescue URI::Error
      return
    end
    return unless referer.host

    referer_with_port = "#{referer.scheme}://#{referer.host}"
    referer_with_port += ":#{referer.port}" unless referer.port == ((referer.scheme == "https") ? 443 : 80)
    referer_with_port
  end

  def trusted_referers=(value)
    settings[:trusted_referers] = unless value.blank?
                                    value.split(",").filter_map { |referer_url| format_referer(referer_url) }.join(",")
                                  end
  end

  def trusted_referer?(referer_url)
    return false if !settings.key?(:trusted_referers) || settings[:trusted_referers].blank?

    if (referer_with_port = format_referer(referer_url))
      settings[:trusted_referers].split(",").include?(referer_with_port)
    end
  end

  def parent_registration?
    authentication_providers.where(parent_registration: true).exists?
  end

  def parent_registration_ap
    authentication_providers.where(parent_registration: true).first
  end

  def require_email_for_registration?
    Canvas::Plugin.value_to_boolean(settings[:require_email_for_registration]) || false
  end

  def to_param
    return "site_admin" if site_admin?

    super
  end

  def create_default_objects
    return if dummy?

    work = lambda do
      default_enrollment_term
      enable_canvas_authentication
      TermsOfService.ensure_terms_for_account(self, true) if root_account? && !TermsOfService.skip_automatic_terms_creation
      create_built_in_roles if root_account?
    end
    return work.call if Rails.env.test?

    self.class.connection.after_transaction_commit(&work)
  end

  def create_built_in_roles
    return if dummy?

    shard.activate do
      Role::BASE_TYPES.each do |base_type|
        role = Role.new
        role.name = base_type
        role.base_role_type = base_type
        role.workflow_state = :built_in
        role.root_account_id = id
        role.save!
      end
    end
  end

  def migrate_to_canvadocs?
    Canvadocs.hijack_crocodoc_sessions?
  end

  def update_terms_of_service(terms_params)
    terms = TermsOfService.ensure_terms_for_account(self)
    terms.terms_type = terms_params[:terms_type] if terms_params[:terms_type]
    terms.passive = Canvas::Plugin.value_to_boolean(terms_params[:passive]) if terms_params.key?(:passive)

    if terms.custom?
      TermsOfServiceContent.ensure_content_for_account(self)
      terms_of_service_content.update_attribute(:content, terms_params[:content]) if terms_params[:content]
    end

    if terms.changed? && !terms.save
      errors.add(:terms_of_service, t("Terms of Service attributes not valid"))
    end
  end

  # Different views are available depending on feature flags
  def dashboard_views
    %w[activity cards planner]
  end

  # Getter/Setter for default_dashboard_view account setting
  def default_dashboard_view=(view)
    return unless dashboard_views.include?(view)

    settings[:default_dashboard_view] = view
  end

  def default_dashboard_view
    @default_dashboard_view ||= settings[:default_dashboard_view]
  end

  # Forces the default setting to overwrite each user's preference
  def update_user_dashboards
    User.where(id: root_account.pseudonyms.active.joins(:user).where("#{User.table_name}.preferences LIKE ?", "%:dashboard_view:%").select(:user_id)).find_in_batches do |batch|
      users = batch.reject do |user|
        user.preferences[:dashboard_view].nil? ||
          user.dashboard_view(self) == default_dashboard_view
      end
      users.each do |user|
        # don't write to the shadow record
        user.reload unless user.canonical?

        user.preferences.delete(:dashboard_view)
        user.save!
      end
    end
  end
  handle_asynchronously :update_user_dashboards, priority: Delayed::LOW_PRIORITY, max_attempts: 1

  def clear_k5_cache
    User.of_account(self).find_in_batches do |users|
      User.clear_cache_keys(users.pluck(:id), :k5_user)
    end
  end
  handle_asynchronously :clear_k5_cache, priority: Delayed::LOW_PRIORITY, max_attempts: 1

  def process_external_integration_keys(params_keys, current_user, keys = ExternalIntegrationKey.indexed_keys_for(self))
    return unless params_keys

    keys.each do |key_type, key|
      next unless params_keys.key?(key_type)
      next unless key.grants_right?(current_user, :write)

      if params_keys[key_type].blank?
        key.destroy!
      else
        key.key_value = params_keys[key_type]
        key.save!
      end
    end
  end

  def available_course_visibility_override_options(options = nil)
    options || {}
  end

  def user_needs_verification?(user)
    require_confirmed_email? && (user.nil? || user.cached_active_emails.none?)
  end

  def allow_disable_post_to_sis_when_grading_period_closed?
    return false unless root_account?

    feature_enabled?(:disable_post_to_sis_when_grading_period_closed) && feature_enabled?(:new_sis_integrations)
  end

  def grading_standard_read_permission
    :read
  end

  def grading_standard_enabled
    default_grading_standard.present?
  end
  alias_method :grading_standard_enabled?, :grading_standard_enabled

  def default_grading_standard
    account_chain.find(&:grading_standard_id)&.grading_standard
  end

  class << self
    attr_accessor :current_domain_root_account
  end

  module DomainRootAccountCache
    def find_one(id)
      return Account.current_domain_root_account if Account.current_domain_root_account &&
                                                    Account.current_domain_root_account.shard == shard_value &&
                                                    Account.current_domain_root_account.local_id == id

      super
    end

    def find_take
      return super unless where_clause.send(:predicates).length == 1

      predicates = where_clause.to_h
      return super unless predicates.length == 1
      return super unless predicates.keys.first == "id"
      return Account.current_domain_root_account if Account.current_domain_root_account &&
                                                    Account.current_domain_root_account.shard == shard_value &&
                                                    Account.current_domain_root_account.local_id == predicates.values.first

      super
    end
  end

  relation_delegate_class(ActiveRecord::Relation).prepend(DomainRootAccountCache)
  relation_delegate_class(ActiveRecord::AssociationRelation).prepend(DomainRootAccountCache)

  def self.ensure_dummy_root_account
    return unless Rails.env.test?

    dummy = Account.find_by(id: 0)
    return if dummy

    # this needs to be thread safe because parallel specs might all try to create at once
    transaction(requires_new: true) do
      Account.create!(id: 0, workflow_state: "deleted", name: "Dummy Root Account", root_account_id: 0)
    rescue ActiveRecord::UniqueConstraintViolation
      # somebody else created it. we don't even need to return it, just clean up the transaction
      raise ActiveRecord::Rollback
    end
  end

  def roles_with_enabled_permission(permission)
    roles = available_roles
    roles.select do |role|
      RoleOverride.permission_for(self, permission, role, self, true)[:enabled]
    end
  end

  def get_rce_favorite_tool_ids
    rce_favorite_tool_ids[:value] ||
      Lti::ContextToolFinder.all_tools_for(self, placements: [:editor_button]) # TODO: remove after datafixup and the is_rce_favorite column is removed
                            .where(is_rce_favorite: true).pluck(:id).map { |id| Shard.global_id_for(id) }
  end

  def get_top_nav_favorite_tool_ids
    top_nav_favorite_tool_ids[:value] || []
  end

  def effective_course_template
    owning_account = account_chain.find(&:course_template_id)
    return nil unless owning_account
    return nil if owning_account.course_template_id == 0

    owning_account.course_template
  end

  def student_reporting?
    false
  end

  def log_rqd_setting_enable_or_disable
    return unless saved_changes.key?("settings") # Skip if no settings were changed

    setting_changes = saved_changes[:settings]
    old_rqd_setting = setting_changes[0].dig(:restrict_quantitative_data, :value)
    new_rqd_setting = setting_changes[1].dig(:restrict_quantitative_data, :value)

    return unless old_rqd_setting != new_rqd_setting # Skip if RQD setting was not changed

    # If an account's RQD setting hasn't been changed before, old_rqd_setting will be nil
    if (old_rqd_setting == false || old_rqd_setting.nil?) && new_rqd_setting == true
      InstStatsd::Statsd.distributed_increment("account.settings.restrict_quantitative_data.enabled")
    elsif old_rqd_setting == true && new_rqd_setting == false
      InstStatsd::Statsd.distributed_increment("account.settings.restrict_quantitative_data.disabled")
    end
  end

  def remove_template_id
    if has_attribute?(:course_template_id)
      self.course_template_id = nil
    end
  end

  def banned_email_domains
    settings[:banned_email_domains] || []
  end

  def available_ip_filters(course_uuid, search_term = nil)
    filters = []
    current_account = Course.find_by(uuid: course_uuid)&.account || self
    accounts = current_account.account_chain(include_federated_parent: true).uniq
    search_term = search_term.downcase if search_term.present?

    accounts.each do |account|
      account_filters = account.settings[:ip_filters] || {}
      account_filters.each do |key, filter|
        next unless search_term.blank? || key.downcase.include?(search_term)

        filters << {
          name: key,
          account: account.name,
          filter:
        }
      end
    end

    filters.sort_by { |filter| filter[:name] }
  end

  def regrade_affected_assignments(assignment_ids, grading_standard_id)
    regrade_affected_submissions(assignment_ids, grading_standard_id)
    regrade_affected_submission_versions(assignment_ids, grading_standard_id)
  end

  def regrade_affected_submissions(assignment_ids, grading_standard_id)
    submissions_with_grades = Submission.where.not(grade: nil).where(assignment_id: assignment_ids)
    submissions_with_grades.preload(assignment: [:grading_standard, { context: :grading_standard }]).find_in_batches(batch_size: 1000) do |submissions_batch|
      batched_updates = submissions_batch.each_with_object([]) do |submission, acc|
        next if submission.assignment.points_possible.zero?

        score = BigDecimal(submission.score.to_s.presence || "0.0") / BigDecimal(submission.assignment.points_possible.to_s)
        grading_standard = grading_standard_id ? GradingStandard.find(grading_standard_id) : GradingStandard.default_instance
        new_grade = grading_standard.score_to_grade((score * 100).to_f)
        grade_has_changed = new_grade != submission.grade || new_grade != submission.published_grade
        if grade_has_changed
          acc << submission.attributes.merge("grade" => new_grade, "published_grade" => new_grade, "updated_at" => Time.zone.now)
        end
      end

      Submission.upsert_all(
        batched_updates,
        unique_by: :id,
        update_only: %i[grade published_grade updated_at],
        record_timestamps: false,
        returning: false
      )
    end
  end

  def regrade_affected_submission_versions(assignment_ids, grading_standard_id)
    current_versions_for_submissions = Version
                                       .where(versionable: Submission.where(assignment_id: assignment_ids))
                                       .order(versionable_id: :asc, number: :desc)
                                       .distinct_on(:versionable_id) # we only want the _most recent_ version associated with each submission
    ActiveRecord::Base.transaction do
      current_versions_for_submissions.preload(versionable: { assignment: [:grading_standard, { context: :grading_standard }] }).find_each do |version|
        model = version.model
        next unless model.grade.present? && version.versionable.assignment.points_possible.positive?

        score = BigDecimal(model.score.to_s.presence || "0.0") / BigDecimal(model.assignment.points_possible.to_s)
        grading_standard = grading_standard_id ? GradingStandard.find(grading_standard_id) : GradingStandard.default_instance
        new_grade = grading_standard.score_to_grade((score * 100).to_f)
        grade_has_changed = new_grade != model.grade || new_grade != model.published_grade
        next unless grade_has_changed

        model.grade = new_grade
        model.published_grade = new_grade
        yaml = model.attributes.to_yaml
        # We can't use the same upsert_all approach that we used in regrade_affected_submissions
        # because the versions table is partitioned.
        version.update_columns(yaml:)
      end
    end
  end

  def recompute_assignments_using_account_default(grading_standard)
    courses.where(grading_standard_id: nil).where.not(workflow_state: "completed").where.not(workflow_state: "deleted").find_each do |course|
      affected_assignment_ids = course.assignments.where(grading_type: ["letter_grade", "gpa_scale"], grading_standard_id: nil).pluck(:id)
      delay_if_production(priority: Delayed::LOWER_PRIORITY, strand: ["recalc_account_default", Shard.current.database_server.id], singleton: "recalc_account_default:#{course.global_id}").regrade_affected_assignments(affected_assignment_ids, grading_standard.id)
    end

    sub_accounts.where(grading_standard: nil).find_each do |sub_account|
      sub_account.recompute_assignments_using_account_default(grading_standard)
    end
  end

  def horizon_domain
    settings[:horizon_domain]
  end

  def horizon_redirect_url(canvas_url, reauthenticate: false, preview: false)
    return nil unless horizon_domain

    protocol = horizon_domain.include?("localhost") ? "http" : "https"
    uri = Addressable::URI.parse("#{protocol}://#{horizon_domain}/redirect")
    uri.query_values = { canvas_url:, reauthenticate:, preview: }
    uri.to_s
  end

  def horizon_account_locked?
    horizon_account[:locked] && horizon_account[:inherited]
  end

  def horizon_account?
    feature_enabled?(:horizon_course_setting) && horizon_account[:value]
  end

  def horizon_account=(value)
    settings[:horizon_account] = {
      locked: value,
      value:
    }
<<<<<<< HEAD
=======
    if value == false
      associated_courses&.not_deleted&.update_all(horizon_course: false)
    end
>>>>>>> 005bce2c
  end
end<|MERGE_RESOLUTION|>--- conflicted
+++ resolved
@@ -2675,11 +2675,8 @@
       locked: value,
       value:
     }
-<<<<<<< HEAD
-=======
     if value == false
       associated_courses&.not_deleted&.update_all(horizon_course: false)
     end
->>>>>>> 005bce2c
   end
 end