#
# Copyright (C) 2011 - 2013 Instructure, Inc.
#
# This file is part of Canvas.
#
# Canvas is free software: you can redistribute it and/or modify it under
# the terms of the GNU Affero General Public License as published by the Free
# Software Foundation, version 3 of the License.
#
# Canvas is distributed in the hope that it will be useful, but WITHOUT ANY
# WARRANTY; without even the implied warranty of MERCHANTABILITY or FITNESS FOR
# A PARTICULAR PURPOSE. See the GNU Affero General Public License for more
# details.
#
# You should have received a copy of the GNU Affero General Public License along
# with this program. If not, see <http://www.gnu.org/licenses/>.
#

class Account < ActiveRecord::Base
  include Context
  attr_accessible :name, :turnitin_account_id, :turnitin_shared_secret,
    :turnitin_host, :turnitin_comments, :turnitin_pledge,
    :default_time_zone, :parent_account, :settings, :default_storage_quota,
    :default_storage_quota_mb, :storage_quota, :ip_filters, :default_locale,
    :default_user_storage_quota_mb, :default_group_storage_quota_mb, :integration_id

  EXPORTABLE_ATTRIBUTES = [:id, :name, :created_at, :updated_at, :workflow_state, :deleted_at,
    :membership_types, :default_time_zone, :external_status, :storage_quota,
    :enable_user_notes, :allowed_services, :turnitin_pledge, :turnitin_comments,
    :turnitin_account_id, :allow_sis_import, :sis_source_id, :equella_endpoint,
    :settings, :uuid, :default_locale, :default_user_storage_quota, :turnitin_host,
    :created_by_id, :lti_guid, :default_group_storage_quota, :lti_context_id
  ]

  EXPORTABLE_ASSOCIATIONS = [
    :courses, :group_categories, :groups, :enrollment_terms, :enrollments, :account_users, :course_sections,
    :pseudonyms, :attachments, :folders, :active_assignments, :grading_standards, :assessment_question_banks,
    :roles, :announcements, :alerts, :course_account_associations, :user_account_associations
  ]

  INSTANCE_GUID_SUFFIX = 'canvas-lms'

  include Workflow
  belongs_to :parent_account, :class_name => 'Account'
  belongs_to :root_account, :class_name => 'Account'
  authenticates_many :pseudonym_sessions
  has_many :courses
  has_many :all_courses, :class_name => 'Course', :foreign_key => 'root_account_id'
  has_many :group_categories, :as => :context, :conditions => ['deleted_at IS NULL']
  has_many :all_group_categories, :class_name => 'GroupCategory', :as => :context
  has_many :groups, :as => :context
  has_many :all_groups, :class_name => 'Group', :foreign_key => 'root_account_id'
  has_many :enrollment_terms, :foreign_key => 'root_account_id'
  has_many :enrollments, :foreign_key => 'root_account_id', :conditions => ["enrollments.type != 'StudentViewEnrollment'"]
  has_many :sub_accounts, :class_name => 'Account', :foreign_key => 'parent_account_id', :conditions => ['workflow_state != ?', 'deleted']
  has_many :all_accounts, :class_name => 'Account', :foreign_key => 'root_account_id', :order => 'name'
  has_many :account_users, :dependent => :destroy
  has_many :course_sections, :foreign_key => 'root_account_id'
  has_many :sis_batches
  has_many :abstract_courses, :class_name => 'AbstractCourse', :foreign_key => 'account_id'
  has_many :root_abstract_courses, :class_name => 'AbstractCourse', :foreign_key => 'root_account_id'
  has_many :users, :through => :account_users
  has_many :pseudonyms, :include => :user
  has_many :role_overrides, :as => :context
  has_many :course_account_associations
  has_many :child_courses, :through => :course_account_associations, :source => :course, :conditions => ['course_account_associations.depth = 0']
  has_many :attachments, :as => :context, :dependent => :destroy
  has_many :active_assignments, :as => :context, :class_name => 'Assignment', :conditions => ['assignments.workflow_state != ?', 'deleted']
  has_many :folders, :as => :context, :dependent => :destroy, :order => 'folders.name'
  has_many :active_folders, :class_name => 'Folder', :as => :context, :conditions => ['folders.workflow_state != ?', 'deleted'], :order => 'folders.name'
  has_many :active_folders_with_sub_folders, :class_name => 'Folder', :as => :context, :include => [:active_sub_folders], :conditions => ['folders.workflow_state != ?', 'deleted'], :order => 'folders.name'
  has_many :active_folders_detailed, :class_name => 'Folder', :as => :context, :include => [:active_sub_folders, :active_file_attachments], :conditions => ['folders.workflow_state != ?', 'deleted'], :order => 'folders.name'
  has_many :account_authorization_configs, :order => "position"
  has_many :account_reports
  has_many :grading_standards, :as => :context, :conditions => ['workflow_state != ?', 'deleted']
  has_many :assessment_questions, :through => :assessment_question_banks
  has_many :assessment_question_banks, :as => :context, :include => [:assessment_questions, :assessment_question_bank_users]
  has_many :roles
  has_many :all_roles, :class_name => 'Role', :foreign_key => 'root_account_id'
  has_many :progresses, :as => :context
  has_many :content_migrations, :as => :context

  def inherited_assessment_question_banks(include_self = false, *additional_contexts)
    sql = []
    conds = []
    contexts = additional_contexts + account_chain
    contexts.delete(self) unless include_self
    contexts.each { |c|
      sql << "context_type = ? AND context_id = ?"
      conds += [c.class.to_s, c.id]
    }
    conds.unshift(sql.join(" OR "))
    AssessmentQuestionBank.where(conds)
  end

  include LearningOutcomeContext
  include RubricContext

  has_many :context_external_tools, :as => :context, :dependent => :destroy, :order => 'name'
  has_many :error_reports
  has_many :announcements, :class_name => 'AccountNotification'
  has_many :alerts, :as => :context, :include => :criteria
  has_many :user_account_associations
  has_many :report_snapshots

  before_validation :verify_unique_sis_source_id
  before_save :ensure_defaults
  before_save :set_update_account_associations_if_changed
  after_save :update_account_associations_if_changed
  after_create :default_enrollment_term

  serialize :settings, Hash
  include TimeZoneHelper

  time_zone_attribute :default_time_zone, default: "America/Denver"
  def default_time_zone_with_root_account
    if read_attribute(:default_time_zone) || root_account?
      default_time_zone_without_root_account
    else
      root_account.default_time_zone
    end
  end
  alias_method_chain :default_time_zone, :root_account
  alias_method :time_zone, :default_time_zone

  validates_locale :default_locale, :allow_nil => true
  validates_length_of :name, :maximum => maximum_string_length, :allow_blank => true
  validate :account_chain_loop, :if => :parent_account_id_changed?
  validate :validate_auth_discovery_url
  validates_presence_of :workflow_state

  include StickySisFields
  are_sis_sticky :name

  include FeatureFlags

  def default_locale(recurse = false)
    read_attribute(:default_locale) ||
    (recurse && parent_account ? parent_account.default_locale(true) : nil)
  end

  cattr_accessor :account_settings_options
  self.account_settings_options = {}

  def self.add_setting(setting, opts=nil)
    self.account_settings_options[setting.to_sym] = opts || {}
    if (opts && opts[:boolean] && opts.has_key?(:default))
      if opts[:default]
        # if the default is true, we want a nil result to evaluate to true.
        # this prevents us from having to backfill true values into a
        # serialized column, which would be expensive.
        self.class_eval "def #{setting}?; settings[:#{setting}] != false; end"
      else
        # if the default is not true, we can fall back to a straight boolean.
        self.class_eval "def #{setting}?; !!settings[:#{setting}]; end"
      end
    end
  end

  # these settings either are or could be easily added to
  # the account settings page
  add_setting :global_includes, :root_only => true, :boolean => true, :default => false
  add_setting :global_javascript, :condition => :allow_global_includes
  add_setting :global_stylesheet, :condition => :allow_global_includes
  add_setting :sub_account_includes, :condition => :allow_global_includes, :boolean => true, :default => false
  add_setting :error_reporting, :hash => true, :values => [:action, :email, :url, :subject_param, :body_param], :root_only => true
  add_setting :custom_help_links, :root_only => true
  add_setting :prevent_course_renaming_by_teachers, :boolean => true, :root_only => true
  add_setting :restrict_student_future_view, :boolean => true, :root_only => true, :default => false
  add_setting :teachers_can_create_courses, :boolean => true, :root_only => true, :default => false
  add_setting :students_can_create_courses, :boolean => true, :root_only => true, :default => false
  add_setting :restrict_quiz_questions, :boolean => true, :root_only => true, :default => false
  add_setting :no_enrollments_can_create_courses, :boolean => true, :root_only => true, :default => false
  add_setting :allow_sending_scores_in_emails, :boolean => true, :root_only => true
  add_setting :support_url, :root_only => true
  add_setting :self_enrollment
  add_setting :equella_endpoint
  add_setting :equella_teaser
  add_setting :enable_alerts, :boolean => true, :root_only => true
  add_setting :enable_eportfolios, :boolean => true, :root_only => true
  add_setting :users_can_edit_name, :boolean => true, :root_only => true
  add_setting :open_registration, :boolean => true, :root_only => true
  add_setting :show_scheduler, :boolean => true, :root_only => true, :default => false
  add_setting :enable_profiles, :boolean => true, :root_only => true, :default => false
  add_setting :enable_manage_groups2, :boolean => true, :root_only => true, :default => true
  add_setting :mfa_settings, :root_only => true
  add_setting :canvas_authentication, :boolean => true, :root_only => true
  add_setting :admins_can_change_passwords, :boolean => true, :root_only => true, :default => false
  add_setting :admins_can_view_notifications, :boolean => true, :root_only => true, :default => false
  add_setting :outgoing_email_default_name
  add_setting :external_notification_warning, :boolean => true, :default => false
  # Terms of Use and Privacy Policy settings for the root account
  add_setting :terms_changed_at, :root_only => true
  # When a user is invited to a course, do we let them see a preview of the
  # course even without registering?  This is part of the free-for-teacher
  # account perks, since anyone can invite anyone to join any course, and it'd
  # be nice to be able to see the course first if you weren't expecting the
  # invitation.
  add_setting :allow_invitation_previews, :boolean => true, :root_only => true, :default => false
  add_setting :self_registration, :boolean => true, :root_only => true, :default => false
  # if self_registration_type is 'observer', then only observers (i.e. parents) can self register.
  # if self_registration_type is 'all' or nil, any user type can self register.
  add_setting :self_registration_type, :root_only => true
  add_setting :large_course_rosters, :boolean => true, :root_only => true, :default => false
  add_setting :edit_institution_email, :boolean => true, :root_only => true, :default => true
  add_setting :js_kaltura_uploader, :boolean => true, :root_only => true, :default => false
  add_setting :google_docs_domain, root_only: true
  add_setting :dashboard_url, root_only: true
  add_setting :product_name, root_only: true

  def settings=(hash)
    if hash.is_a?(Hash)
      hash.each do |key, val|
        if account_settings_options && account_settings_options[key.to_sym]
          opts = account_settings_options[key.to_sym]
          if (opts[:root_only] && !self.root_account?) || (opts[:condition] && !self.send("#{opts[:condition]}?".to_sym))
            settings.delete key.to_sym
          elsif opts[:boolean]
            settings[key.to_sym] = (val == true || val == 'true' || val == '1' || val == 'on')
          elsif opts[:hash]
            new_hash = {}
            if val.is_a?(Hash)
              val.each do |inner_key, inner_val|
                if opts[:values].include?(inner_key.to_sym)
                  new_hash[inner_key.to_sym] = inner_val.to_s
                end
              end
            end
            settings[key.to_sym] = new_hash.empty? ? nil : new_hash
          else
            settings[key.to_sym] = val.to_s
          end
        end
      end
    end
    settings
  end

  def product_name
    settings[:product_name] || t("#product_name", "Canvas")
  end

  def allow_global_includes?
    self.global_includes? || self.parent_account.try(:sub_account_includes?)
  end

  def global_includes_hash
    includes = {}
    if allow_global_includes?
      includes = {}
      includes[:js] = settings[:global_javascript] if settings[:global_javascript].present?
      includes[:css] = settings[:global_stylesheet] if settings[:global_stylesheet].present?
    end
    includes.present? ? includes : nil
  end

  def mfa_settings
    settings[:mfa_settings].try(:to_sym) || :disabled
  end

  def canvas_authentication?
    settings[:canvas_authentication] != false || !self.account_authorization_config
  end

  def open_registration?
    !!settings[:open_registration] && canvas_authentication?
  end

  def self_registration?
    !!settings[:self_registration] && canvas_authentication?
  end

  def self_registration_type
    settings[:self_registration_type]
  end

  def self_registration_allowed_for?(type)
    return false unless self_registration?
    return false if self_registration_type && self_registration_type != 'all' && type != self_registration_type
    true
  end

  def terms_of_use_url
    Setting.get('terms_of_use_url', 'http://www.canvaslms.com/policies/terms-of-use')
  end

  def privacy_policy_url
    Setting.get('privacy_policy_url', 'http://www.canvaslms.com/policies/privacy-policy')
  end

  def terms_required?
    Setting.get('terms_required', 'true') == 'true'
  end

  def require_acceptance_of_terms?(user)
    return false if !terms_required?
    return true if user.nil? || user.new_record?
    terms_changed_at = settings[:terms_changed_at]
    last_accepted = user.preferences[:accepted_terms]
    return false if terms_changed_at.nil? && user.registered? # make sure existing users are grandfathered in
    return false if last_accepted && (terms_changed_at.nil? || last_accepted > terms_changed_at)
    true
  end

  def ip_filters=(params)
    filters = {}
    require 'ipaddr'
    params.each do |key, str|
      ips = []
      vals = str.split(/,/)
      vals.each do |val|
        ip = IPAddr.new(val) rescue nil
        # right now the ip_filter column on quizzes is just a string,
        # so it has a max length.  I figure whatever we set it to this
        # setter should at the very least limit stored values to that
        # length.
        ips << val if ip && val.length <= 255
      end
      filters[key] = ips.join(',') unless ips.empty?
    end
    settings[:ip_filters] = filters
  end

  def ensure_defaults
    self.uuid ||= CanvasSlug.generate_securish_uuid
<<<<<<< HEAD
    self.lti_guid ||= self.uuid if self.respond_to?(:lti_guid)
=======
    self.lti_guid ||= "#{self.uuid}:#{INSTANCE_GUID_SUFFIX}" if self.respond_to?(:lti_guid)
>>>>>>> ff5b3bb6
  end

  def verify_unique_sis_source_id
    return true unless self.sis_source_id
    if self.root_account?
      self.errors.add(:sis_source_id, t('#account.root_account_cant_have_sis_id', "SIS IDs cannot be set on root accounts"))
      return false
    end

    root = self.root_account
    existing_account = Account.find_by_root_account_id_and_sis_source_id(root.id, self.sis_source_id)

    return true if !existing_account || existing_account.id == self.id

    self.errors.add(:sis_source_id, t('#account.sis_id_in_use', "SIS ID \"%{sis_id}\" is already in use", :sis_id => self.sis_source_id))
    false
  end

  def set_update_account_associations_if_changed
    self.root_account_id ||= self.parent_account.root_account_id if self.parent_account
    self.root_account_id ||= self.parent_account_id
    self.parent_account_id ||= self.root_account_id
    Account.invalidate_cache(self.id) if self.id
    @should_update_account_associations = self.parent_account_id_changed? || self.root_account_id_changed?
    true
  end

  def update_account_associations_if_changed
    send_later_if_production(:update_account_associations) if @should_update_account_associations
  end

  def equella_settings
    endpoint = self.settings[:equella_endpoint] || self.equella_endpoint
    if !endpoint.blank?
      OpenObject.new({
        :endpoint => endpoint,
        :default_action => self.settings[:equella_action] || 'selectOrAdd',
        :teaser => self.settings[:equella_teaser]
      })
    else
      nil
    end
  end

  def settings
    result = self.read_attribute(:settings)
    return result if result
    return write_attribute(:settings, {}) unless frozen?
    {}.freeze
  end

  def domain
    HostUrl.context_host(self)
  end

  def self.find_by_domain(domain)
    self.default if HostUrl.default_host == domain
  end

  def root_account?
    !self.root_account_id
  end

  def root_account_with_self
    return self if self.root_account?
    root_account_without_self
  end
  alias_method_chain :root_account, :self

  def sub_accounts_as_options(indent = 0, preloaded_accounts = nil)
    unless preloaded_accounts
      preloaded_accounts = {}
      self.root_account.all_accounts.active.each do |account|
        (preloaded_accounts[account.parent_account_id] ||= []) << account
      end
    end
    res = [[("&nbsp;&nbsp;" * indent).html_safe + self.name, self.id]]
    if preloaded_accounts[self.id]
      preloaded_accounts[self.id].each do |account|
        res += account.sub_accounts_as_options(indent + 1, preloaded_accounts)
      end
    end
    res
  end

  def users_visible_to(user)
    self.grants_right?(user, :read) ? self.all_users : self.all_users.none
  end

  def users_name_like(query="")
    @cached_users_name_like ||= {}
    @cached_users_name_like[query] ||= self.fast_all_users.name_like(query)
  end

  def associated_courses
    scope = if CANVAS_RAILS2
      Course.shard(shard)
    else
      shard.activate do
        Course.scoped
      end
    end
    scope.where("EXISTS (SELECT 1 FROM course_account_associations WHERE course_id=courses.id AND account_id=?)", self)
  end

  def associated_user?(user)
    user_account_associations.where(user_id: user).exists?
  end

  def fast_course_base(opts)
    columns = "courses.id, courses.name, courses.workflow_state, courses.course_code, courses.sis_source_id, courses.enrollment_term_id"
    associated_courses = self.associated_courses.active
    associated_courses = associated_courses.with_enrollments if opts[:hide_enrollmentless_courses]
    associated_courses = associated_courses.for_term(opts[:term]) if opts[:term].present?
    associated_courses = yield associated_courses if block_given?
    associated_courses.limit(opts[:limit]).active_first.select(columns).all
  end

  def fast_all_courses(opts={})
    @cached_fast_all_courses ||= {}
    @cached_fast_all_courses[opts] ||= self.fast_course_base(opts)
  end

  def all_users(limit=250)
    @cached_all_users ||= {}
    @cached_all_users[limit] ||= User.of_account(self).limit(limit)
  end

  def fast_all_users(limit=nil)
    @cached_fast_all_users ||= {}
    @cached_fast_all_users[limit] ||= self.all_users(limit).active.select("users.id, users.name, users.sortable_name").order_by_sortable_name
  end

  def users_not_in_groups(groups, opts={})
    scope = User.active.joins(:user_account_associations).
      where(user_account_associations: {account_id: self}).
      where(Group.not_in_group_sql_fragment(groups.map(&:id))).
      select("users.id, users.name")
    scope = scope.select(opts[:order]).order(opts[:order]) if opts[:order]
    scope
  end

  def courses_name_like(query="", opts={})
    opts[:limit] ||= 200
    @cached_courses_name_like ||= {}
    @cached_courses_name_like[[query, opts]] ||= self.fast_course_base(opts) {|q| q.name_like(query)}
  end

  def self_enrollment_course_for(code)
    all_courses.
      where(:self_enrollment_code => code).
      first
  end

  def file_namespace
    Shard.birth.activate { "account_#{self.root_account.id}" }
  end

  def self.account_lookup_cache_key(id)
    ['_account_lookup2', id].cache_key
  end

  def self.invalidate_cache(id)
    Rails.cache.delete(account_lookup_cache_key(id)) if id
  rescue
    nil
  end

  def quota
    Rails.cache.fetch(['current_quota', self].cache_key) do
      read_attribute(:storage_quota) ||
        (self.parent_account.default_storage_quota rescue nil) ||
        Setting.get('account_default_quota', 500.megabytes.to_s).to_i
    end
  end

  def default_storage_quota
    read_attribute(:default_storage_quota) ||
      (self.parent_account.default_storage_quota rescue nil) ||
      Setting.get('account_default_quota', 500.megabytes.to_s).to_i
  end

  def default_storage_quota_mb
    default_storage_quota / 1.megabyte
  end

  def default_storage_quota_mb=(val)
    self.default_storage_quota = val.try(:to_i).try(:megabytes)
  end

  def default_storage_quota=(val)
    val = val.to_f
    val = nil if val <= 0
    # If the value is the same as the inherited value, then go
    # ahead and blank it so it keeps using the inherited value
    if parent_account && parent_account.default_storage_quota == val
      val = nil
    end
    write_attribute(:default_storage_quota, val)
  end

  def default_user_storage_quota
    read_attribute(:default_user_storage_quota) ||
    User.default_storage_quota
  end

  def default_user_storage_quota=(val)
    val = val.to_i
    val = nil if val == User.default_storage_quota || val <= 0
    write_attribute(:default_user_storage_quota, val)
  end

  def default_user_storage_quota_mb
    default_user_storage_quota / 1.megabyte
  end

  def default_user_storage_quota_mb=(val)
    self.default_user_storage_quota = val.try(:to_i).try(:megabytes)
  end

  def default_group_storage_quota
    read_attribute(:default_group_storage_quota) ||
        Group.default_storage_quota
  end

  def default_group_storage_quota=(val)
    val = val.to_i
    val = nil if val == Group.default_storage_quota || val <= 0
    write_attribute(:default_group_storage_quota, val)
  end

  def default_group_storage_quota_mb
    default_group_storage_quota / 1.megabyte
  end

  def default_group_storage_quota_mb=(val)
    self.default_group_storage_quota = val.try(:to_i).try(:megabytes)
  end

  def turnitin_shared_secret=(secret)
    return if secret.blank?
    self.turnitin_crypted_secret, self.turnitin_salt = Canvas::Security.encrypt_password(secret, 'instructure_turnitin_secret_shared')
  end

  def turnitin_shared_secret
    return nil unless self.turnitin_salt && self.turnitin_crypted_secret
    Canvas::Security.decrypt_password(self.turnitin_crypted_secret, self.turnitin_salt, 'instructure_turnitin_secret_shared')
  end

  def account_chain(opts = {})
    unless @account_chain
      res = [self]
      if ActiveRecord::Base.configurations[Rails.env]['adapter'] == 'postgresql'
        self.shard.activate do
          res.concat Account.find_by_sql(<<-SQL) if self.parent_account_id
              WITH RECURSIVE t AS (
                SELECT * FROM accounts WHERE id=#{self.parent_account_id}
                UNION
                SELECT accounts.* FROM accounts INNER JOIN t ON accounts.id=t.parent_account_id
              )
              SELECT * FROM t
            SQL
        end
      else
        account = self
        while account.parent_account
          account = account.parent_account
          res << account
        end
      end
      res << self.root_account if !res.map(&:id).include?(self.root_account_id) && !root_account?
      @account_chain = res.compact
    end
    results = @account_chain.dup
    results << Account.site_admin if opts[:include_site_admin] && !self.site_admin?
    results
  end

  def account_chain_loop
    # this record hasn't been saved to the db yet, so if the the chain includes
    # this account, it won't point to the new parent yet, and should still be
    # valid
    if self.parent_account.account_chain_ids.include?(self.id)
      errors.add(:parent_account_id,
                 "Setting account #{self.sis_source_id || self.id}'s parent to #{self.parent_account.sis_source_id || self.parent_account_id} would create a loop")
    end
  end

  # returns all sub_accounts recursively as far down as they go, in id order
  # because this uses a custom sql query for postgresql, we can't use a normal
  # named scope, so we pass the limit and offset into the method instead and
  # build our own query string
  def sub_accounts_recursive(limit, offset)
    if ActiveRecord::Base.configurations[Rails.env]['adapter'] == 'postgresql'
      Account.find_by_sql([<<-SQL, self.id, limit.to_i, offset.to_i])
          WITH RECURSIVE t AS (
            SELECT * FROM accounts
            WHERE parent_account_id = ? AND workflow_state <>'deleted'
            UNION
            SELECT accounts.* FROM accounts
            INNER JOIN t ON accounts.parent_account_id = t.id
            WHERE accounts.workflow_state <>'deleted'
          )
          SELECT * FROM t ORDER BY parent_account_id, id LIMIT ? OFFSET ?
      SQL
    else
      account_descendents = lambda do |id|
        as = Account.where(:parent_account_id => id).active.order(:id)
        as.empty? ?
          [] :
          as << as.map { |a| account_descendents.call(a.id) }
      end
      account_descendents.call(id).flatten[offset, limit]
    end
  end

  def associated_accounts
    self.account_chain
  end

  def account_chain_ids(opts={})
    account_chain(opts).map(&:id)
  end

  def membership_for_user(user)
    self.account_users.find_by_user_id(user && user.id)
  end

  def available_custom_account_roles
    account_roles = roles.for_accounts.active
    account_roles |= self.parent_account.available_custom_account_roles if self.parent_account
    account_roles
  end

  def available_account_roles(user = nil)
    account_roles = roles.for_accounts.active.map(&:name)
    account_roles |= ['AccountAdmin']
    account_roles |= self.parent_account.available_account_roles if self.parent_account
    if user
      account_roles.select! { |role| account_users.new(membership_type: role).grants_right?(user, :create) }
    end
    account_roles
  end

  def available_course_roles(include_inactive=false)
    available_course_roles_by_name(include_inactive).keys
  end

  def available_course_roles_by_name(include_inactive=false)
    scope = include_inactive ? roles.for_courses.not_deleted : roles.for_courses.active
    role_map = {}
    scope.each { |role| role_map[role.name] = role }
    role_map.reverse_merge!(parent_account.available_course_roles_by_name(include_inactive)) if parent_account
    role_map
  end

  def get_course_role(role_name)
    course_role = self.roles.for_courses.not_deleted.find_by_name(role_name)
    course_role ||= self.parent_account.get_course_role(role_name) if self.parent_account
    course_role
  end

  def has_role?(role_name)
    !!roles.not_deleted.where(:roles => { :name => role_name}).first
  end

  def find_role(role_name)
    roles.not_deleted.find_by_name(role_name) || (parent_account && parent_account.find_role(role_name))
  end

  def account_authorization_config
    # We support multiple auth configs per account, but several places we assume there is only one.
    # This is for compatibility with those areas. TODO: migrate everything to supporting multiple
    # auth configs
    self.account_authorization_configs.first
  end

  def login_handle_name_is_customized?
    self.account_authorization_config && self.account_authorization_config.login_handle_name.present?
  end

  def login_handle_name
    login_handle_name_is_customized? ? self.account_authorization_config.login_handle_name :
        (self.delegated_authentication? ? AccountAuthorizationConfig.default_delegated_login_handle_name :
            AccountAuthorizationConfig.default_login_handle_name)
  end

  def self_and_all_sub_accounts
    @self_and_all_sub_accounts ||= Account.where("root_account_id=? OR parent_account_id=?", self, self).pluck(:id).uniq + [self.id]
  end

  workflow do
    state :active
    state :deleted
  end

  def account_users_for(user)
    return [] unless user
    @account_users_cache ||= {}
    if self == Account.site_admin
      shard.activate do
        @account_users_cache[user.global_id] ||= Rails.cache.fetch('all_site_admin_account_users') do
          self.account_users.all
        end.select { |au| au.user_id == user.id }.each { |au| au.account = self }
      end
    else
      @account_chain_ids ||= self.account_chain(:include_site_admin => true).map { |a| a.active? ? a.id : nil }.compact
      @account_users_cache[user.global_id] ||= Shard.partition_by_shard(@account_chain_ids) do |account_chain_ids|
        if account_chain_ids == [Account.site_admin.id]
          Account.site_admin.account_users_for(user)
        else
          AccountUser.where(:account_id => account_chain_ids, :user_id => user).all
        end
      end
    end
    @account_users_cache[user.global_id] ||= []
    @account_users_cache[user.global_id]
  end

  # returns all account users for this entire account tree
  def all_account_users_for(user)
    raise "must be a root account" unless self.root_account?
    Shard.partition_by_shard([self, Account.site_admin].uniq) do |accounts|
      AccountUser.includes(:account).joins(:account).where("user_id=? AND (root_account_id IN (?) OR account_id IN (?))", user, accounts, accounts)
    end
  end

  set_policy do
    enrollment_types = RoleOverride.enrollment_types.map { |role| role[:name] }
    RoleOverride.permissions.each do |permission, details|
      given { |user| self.account_users_for(user).any? { |au| au.has_permission_to?(self, permission) && (!details[:if] || send(details[:if])) } }
      can permission
      can :create_courses if permission == :manage_courses

      next unless details[:account_only]
      ((details[:available_to] | details[:true_for]) & enrollment_types).each do |role|
        given { |user| user && RoleOverride.permission_for(self, self, permission, role)[:enabled] &&
          self.course_account_associations.joins('INNER JOIN enrollments ON course_account_associations.course_id=enrollments.course_id').
            where("enrollments.type=? AND enrollments.workflow_state IN ('active', 'completed') AND user_id=?", role, user).first &&
          (!details[:if] || send(details[:if])) }
        can permission
      end
    end

    given { |user| !self.account_users_for(user).empty? }
    can :read and can :manage and can :update and can :delete and can :read_outcomes

    given { |user|
      result = false

      if !site_admin? && user
        scope = root_account.enrollments.active.where(user_id: user)
        result = root_account.teachers_can_create_courses? &&
            scope.where(:type => ['TeacherEnrollment', 'DesignerEnrollment']).exists?
        result ||= root_account.students_can_create_courses? &&
            scope.where(:type => ['StudentEnrollment', 'ObserverEnrollment']).exists?
        result ||= root_account.no_enrollments_can_create_courses? &&
            !scope.exists?
      end

      result
    }
    can :create_courses

    # any logged in user can read global outcomes, but must be checked against the site admin
    given{ |user| self.site_admin? && user }
    can :read_global_outcomes

    # any user with an association to this account can read the outcomes in the account
    given{ |user| user && self.user_account_associations.find_by_user_id(user.id) }
    can :read_outcomes
  end

  alias_method :destroy!, :destroy
  def destroy
    self.workflow_state = 'deleted'
    self.deleted_at = Time.now.utc
    save!
  end

  def to_atom
    Atom::Entry.new do |entry|
      entry.title     = self.name
      entry.updated   = self.updated_at
      entry.published = self.created_at
      entry.links    << Atom::Link.new(:rel => 'alternate',
                                    :href => "/accounts/#{self.id}")
    end
  end

  def default_enrollment_term
    return @default_enrollment_term if @default_enrollment_term
    if self.root_account?
      @default_enrollment_term = self.enrollment_terms.active.find_or_create_by_name(EnrollmentTerm::DEFAULT_TERM_NAME)
    end
  end

  def context_code
    raise "DONT USE THIS, use .short_name instead" unless Rails.env.production?
  end

  def short_name
    name
  end

  # can be set/overridden by plugin to enforce email pseudonyms
  attr_accessor :email_pseudonyms

  def password_policy
    Canvas::PasswordPolicy.default_policy.merge(settings[:password_policy] || {})
  end

  def password_authentication?
    !!(!self.account_authorization_config || self.account_authorization_config.password_authentication?)
  end

  def delegated_authentication?
    !canvas_authentication? || !!(self.account_authorization_config && self.account_authorization_config.delegated_authentication?)
  end

  def forgot_password_external_url
    account_authorization_config.try(:change_password_url)
  end

  def cas_authentication?
    !!(self.account_authorization_config && self.account_authorization_config.cas_authentication?)
  end

  def ldap_authentication?
    self.account_authorization_configs.any? { |aac| aac.ldap_authentication? }
  end

  def saml_authentication?
    !!(self.account_authorization_config && self.account_authorization_config.saml_authentication?) && AccountAuthorizationConfig.saml_enabled
  end

  def multi_auth?
    self.account_authorization_configs.count > 1
  end

  def auth_discovery_url=(url)
    self.settings[:auth_discovery_url] = url
  end

  def auth_discovery_url
    self.settings[:auth_discovery_url]
  end

  def validate_auth_discovery_url
    return if self.settings[:auth_discovery_url].blank?

    begin
      value, uri = CanvasHttp.validate_url(self.settings[:auth_discovery_url])
      self.auth_discovery_url = value
    rescue URI::InvalidURIError, ArgumentError
      errors.add(:discovery_url, t('errors.invalid_discovery_url', "The discovery URL is not valid" ))
    end
  end

  def find_courses(string)
    self.all_courses.select{|c| c.name.match(string) }
  end

  def find_users(string)
    self.pseudonyms.map{|p| p.user }.select{|u| u.name.match(string) }
  end

  def self.site_admin
    get_special_account(:site_admin, 'Site Admin')
  end

  def self.default
    get_special_account(:default, 'Default Account')
  end

  def self.clear_special_account_cache!
    @special_accounts = {}
  end

  # an opportunity for plugins to load some other stuff up before caching the account
  def precache
  end

  def self.find_cached(id)
    account = Rails.cache.fetch(account_lookup_cache_key(id)) do
      account = Account.find_by_id(id)
      account.precache if account
      account || :nil
    end
    account = nil if account == :nil
    account
  end

  def self.get_special_account(special_account_type, default_account_name)
    Shard.birth.activate do
      @special_account_ids ||= {}
      @special_accounts ||= {}

      account = @special_accounts[special_account_type]
      unless account
        special_account_id = @special_account_ids[special_account_type] ||= Setting.get("#{special_account_type}_account_id", nil)
        account = @special_accounts[special_account_type] = Account.find_cached(special_account_id) if special_account_id
      end
      # another process (i.e. selenium spec) may have changed the setting
      unless account
        special_account_id = Setting.get("#{special_account_type}_account_id", nil)
        if special_account_id && special_account_id != @special_account_ids[special_account_type]
          @special_account_ids[special_account_type] = special_account_id
          account = @special_accounts[special_account_type] = Account.find_by_id(special_account_id)
        end
      end
      if !account && default_account_name
        # TODO i18n
        t '#account.default_site_administrator_account_name', 'Site Admin'
        t '#account.default_account_name', 'Default Account'
        account = @special_accounts[special_account_type] = Account.new(:name => default_account_name)
        account.save!
        Setting.set("#{special_account_type}_account_id", account.id)
        @special_account_ids[special_account_type] = account.id
      end
      account
    end
  end

  def site_admin?
    self == Account.site_admin
  end

  def display_name
    self.name
  end

  # Updates account associations for all the courses and users associated with this account
  def update_account_associations
    self.shard.activate do
      account_chain_cache = {}
      all_user_ids = Set.new

      # make sure to use the non-associated_courses associations
      # to catch courses that didn't ever have an association created
      scopes = if root_account?
                [all_courses,
                 associated_courses.
                     where("root_account_id<>?", self)]
              else
                [courses,
                 associated_courses.
                    where("courses.account_id<>?", self)]
              end
      # match the "batch" size in Course.update_account_associations
      scopes.each do |scope|
        scope.select([:id, :account_id]).find_in_batches(:batch_size => 500) do |courses|
          all_user_ids.merge Course.update_account_associations(courses, :skip_user_account_associations => true, :account_chain_cache => account_chain_cache)
        end
      end

      # Make sure we have all users with existing account associations.
      all_user_ids.merge self.user_account_associations.pluck(:user_id)
      if root_account?
        all_user_ids.merge self.pseudonyms.active.pluck(:user_id)
      end

      # Update the users' associations as well
      User.update_account_associations(all_user_ids.to_a, :account_chain_cache => account_chain_cache)
    end
  end

  # this will take an account and make it a sub_account of
  # itself.  Also updates all it's descendant accounts to point to
  # the correct root account, and updates the pseudonyms to
  # points to the new root account as well.
  def consume_account(account)
    account.all_accounts.each do |sub_account|
      sub_account.root_account = self.root_account
      sub_account.save!
    end
    account.parent_account = self
    account.root_account = self.root_account
    account.save!
    account.pseudonyms.each do |pseudonym|
      pseudonym.account = self.root_account
      pseudonym.save!
    end
  end

  def course_count
    self.child_courses.not_deleted.count('DISTINCT course_id')
  end

  def sub_account_count
    self.sub_accounts.active.count
  end

  def user_count
    self.user_account_associations.count
  end

  def current_sis_batch
    if (current_sis_batch_id = self.read_attribute(:current_sis_batch_id)) && current_sis_batch_id.present?
      self.sis_batches.find_by_id(current_sis_batch_id)
    end
  end

  def turnitin_settings
    return @turnitin_settings if defined?(@turnitin_settings)
    if self.turnitin_account_id.present? && self.turnitin_shared_secret.present?
      @turnitin_settings = [self.turnitin_account_id, self.turnitin_shared_secret, self.turnitin_host]
    else
      @turnitin_settings = self.parent_account.try(:turnitin_settings)
    end
  end

  def closest_turnitin_pledge
    if self.turnitin_pledge && !self.turnitin_pledge.empty?
      self.turnitin_pledge
    else
      res = self.parent_account.try(:closest_turnitin_pledge)
      res ||= t('#account.turnitin_pledge', "This assignment submission is my own, original work")
    end
  end

  def closest_turnitin_comments
    if self.turnitin_comments && !self.turnitin_comments.empty?
      self.turnitin_comments
    else
      self.parent_account.try(:closest_turnitin_comments)
    end
  end

  def self_enrollment_allowed?(course)
    if !settings[:self_enrollment].blank?
      !!(settings[:self_enrollment] == 'any' || (!course.sis_source_id && settings[:self_enrollment] == 'manually_created'))
    else
      !!(parent_account && parent_account.self_enrollment_allowed?(course))
    end
  end

  TAB_COURSES = 0
  TAB_STATISTICS = 1
  TAB_PERMISSIONS = 2
  TAB_SUB_ACCOUNTS = 3
  TAB_TERMS = 4
  TAB_AUTHENTICATION = 5
  TAB_USERS = 6
  TAB_OUTCOMES = 7
  TAB_RUBRICS = 8
  TAB_SETTINGS = 9
  TAB_FACULTY_JOURNAL = 10
  TAB_SIS_IMPORT = 11
  TAB_GRADING_STANDARDS = 12
  TAB_QUESTION_BANKS = 13
  # site admin tabs
  TAB_PLUGINS = 14
  TAB_JOBS = 15
  TAB_DEVELOPER_KEYS = 16
  TAB_ADMIN_TOOLS = 17

  def external_tool_tabs(opts)
    tools = ContextExternalTool.active.find_all_for(self, :account_navigation)
    tools.sort_by(&:id).map do |tool|
     {
        :id => tool.asset_string,
        :label => tool.label_for(:account_navigation, opts[:language]),
        :css_class => tool.asset_string,
        :href => :account_external_tool_path,
        :external => true,
        :args => [self.id, tool.id]
     }
    end
  end

  def tabs_available(user=nil, opts={})
    manage_settings = user && self.grants_right?(user, :manage_account_settings)
    if site_admin?
      tabs = []
      tabs << { :id => TAB_USERS, :label => t('#account.tab_users', "Users"), :css_class => 'users', :href => :account_users_path } if user && self.grants_right?(user, :read_roster)
      tabs << { :id => TAB_PERMISSIONS, :label => t('#account.tab_permissions', "Permissions"), :css_class => 'permissions', :href => :account_permissions_path } if user && self.grants_right?(user, :manage_role_overrides)
      tabs << { :id => TAB_SUB_ACCOUNTS, :label => t('#account.tab_sub_accounts', "Sub-Accounts"), :css_class => 'sub_accounts', :href => :account_sub_accounts_path } if manage_settings
      tabs << { :id => TAB_AUTHENTICATION, :label => t('#account.tab_authentication', "Authentication"), :css_class => 'authentication', :href => :account_account_authorization_configs_path } if manage_settings
      tabs << { :id => TAB_PLUGINS, :label => t("#account.tab_plugins", "Plugins"), :css_class => "plugins", :href => :plugins_path, :no_args => true } if self.grants_right?(user, :manage_site_settings)
      tabs << { :id => TAB_JOBS, :label => t("#account.tab_jobs", "Jobs"), :css_class => "jobs", :href => :jobs_path, :no_args => true } if self.grants_right?(user, :view_jobs)
      tabs << { :id => TAB_DEVELOPER_KEYS, :label => t("#account.tab_developer_keys", "Developer Keys"), :css_class => "developer_keys", :href => :developer_keys_path, :no_args => true } if self.grants_right?(user, :manage_developer_keys)
    else
      tabs = []
      tabs << { :id => TAB_COURSES, :label => t('#account.tab_courses', "Courses"), :css_class => 'courses', :href => :account_path } if user && self.grants_right?(user, :read_course_list)
      tabs << { :id => TAB_USERS, :label => t('#account.tab_users', "Users"), :css_class => 'users', :href => :account_users_path } if user && self.grants_right?(user, :read_roster)
      tabs << { :id => TAB_STATISTICS, :label => t('#account.tab_statistics', "Statistics"), :css_class => 'statistics', :href => :statistics_account_path } if user && self.grants_right?(user, :view_statistics)
      tabs << { :id => TAB_PERMISSIONS, :label => t('#account.tab_permissions', "Permissions"), :css_class => 'permissions', :href => :account_permissions_path } if user && self.grants_right?(user, :manage_role_overrides)
      if user && self.grants_right?(user, :manage_outcomes)
        tabs << { :id => TAB_OUTCOMES, :label => t('#account.tab_outcomes', "Outcomes"), :css_class => 'outcomes', :href => :account_outcomes_path }
        tabs << { :id => TAB_RUBRICS, :label => t('#account.tab_rubrics', "Rubrics"), :css_class => 'rubrics', :href => :account_rubrics_path }
      end
      tabs << { :id => TAB_GRADING_STANDARDS, :label => t('#account.tab_grading_standards', "Grading Schemes"), :css_class => 'grading_standards', :href => :account_grading_standards_path } if user && self.grants_right?(user, :manage_grades)
      tabs << { :id => TAB_QUESTION_BANKS, :label => t('#account.tab_question_banks', "Question Banks"), :css_class => 'question_banks', :href => :account_question_banks_path } if user && self.grants_right?(user, :manage_grades)
      tabs << { :id => TAB_SUB_ACCOUNTS, :label => t('#account.tab_sub_accounts', "Sub-Accounts"), :css_class => 'sub_accounts', :href => :account_sub_accounts_path } if manage_settings
      tabs << { :id => TAB_FACULTY_JOURNAL, :label => t('#account.tab_faculty_journal', "Faculty Journal"), :css_class => 'faculty_journal', :href => :account_user_notes_path} if self.enable_user_notes && user && self.grants_right?(user, :manage_user_notes)
      tabs << { :id => TAB_TERMS, :label => t('#account.tab_terms', "Terms"), :css_class => 'terms', :href => :account_terms_path } if self.root_account? && manage_settings
      tabs << { :id => TAB_AUTHENTICATION, :label => t('#account.tab_authentication', "Authentication"), :css_class => 'authentication', :href => :account_account_authorization_configs_path } if self.root_account? && manage_settings
      tabs << { :id => TAB_SIS_IMPORT, :label => t('#account.tab_sis_import', "SIS Import"), :css_class => 'sis_import', :href => :account_sis_import_path } if self.root_account? && self.allow_sis_import && user && self.grants_right?(user, :manage_sis)
    end
    tabs += external_tool_tabs(opts)
    tabs << { :id => TAB_ADMIN_TOOLS, :label => t('#account.tab_admin_tools', "Admin Tools"), :css_class => 'admin_tools', :href => :account_admin_tools_path } if can_see_admin_tools_tab?(user)
    tabs << { :id => TAB_SETTINGS, :label => t('#account.tab_settings', "Settings"), :css_class => 'settings', :href => :account_settings_path }
    tabs
  end

  def can_see_admin_tools_tab?(user)
    return false if !user || site_admin?
    admin_tool_permissions = RoleOverride.manageable_permissions(self).find_all{|p| p[1][:admin_tool]}
    admin_tool_permissions.any? do |p|
      self.grants_right?(user, p.first)
    end
  end

  def is_a_context?
    true
  end

  def help_links
    Canvas::Help.default_links + (settings[:custom_help_links] || [])
  end

  def self.allowable_services
    {
      :google_docs => {
        :name => t("account_settings.google_docs", "Google Docs"),
        :description => "",
        :expose_to_ui => (GoogleDocs::Connection.config ? :service : false)
      },
      :google_docs_previews => {
        :name => t("account_settings.google_docs_preview", "Google Docs Preview"),
        :description => "",
        :expose_to_ui => :service
      },
      :facebook => {
        :name => t("account_settings.facebook", "Facebook"),
        :description => "",
        :expose_to_ui => (Facebook::Connection.config ? :service : false)
      },
      :skype => {
        :name => t("account_settings.skype", "Skype"),
        :description => "",
        :expose_to_ui => :service
      },
      :linked_in => {
        :name => t("account_settings.linked_in", "LinkedIn"),
        :description => "",
        :expose_to_ui => (LinkedIn::Connection.config ? :service : false)
      },
      :twitter => {
        :name => t("account_settings.twitter", "Twitter"),
        :description => "",
        :expose_to_ui => (Twitter::Connection.config ? :service : false)
      },
      :delicious => {
        :name => t("account_settings.delicious", "Delicious"),
        :description => "",
        :expose_to_ui => :service
      },
      :diigo => {
        :name => t("account_settings.diigo", "Diigo"),
        :description => "",
        :expose_to_ui => :service
      },
      # TODO: move avatars to :settings hash, it makes more sense there
      # In the meantime, we leave it as a service but expose it in the
      # "Features" (settings) portion of the account admin UI
      :avatars => {
        :name => t("account_settings.avatars", "User Avatars"),
        :description => "",
        :default => false,
        :expose_to_ui => :setting
      },
      :account_survey_notifications => {
        :name => t("account_settings.account_surveys", "Account Surveys"),
        :description => "",
        :default => false,
        :expose_to_ui => :setting,
        :expose_to_ui_proc => proc { |user, account| user && account && account.grants_right?(user, :manage_site_settings) },
      },
    }.merge(@plugin_services || {}).freeze
  end

  def self.register_service(service_name, info_hash)
    @plugin_services ||= {}
    @plugin_services[service_name.to_sym] = info_hash.freeze
  end

  def self.default_allowable_services
    self.allowable_services.reject {|s, info| info[:default] == false }
  end

  def set_service_availability(service, enable)
    service = service.to_sym
    raise "Invalid Service" unless Account.allowable_services[service]
    allowed_service_names = (self.allowed_services || "").split(",").compact
    if allowed_service_names.count > 0 and not [ '+', '-' ].member?(allowed_service_names[0][0,1])
      # This account has a hard-coded list of services, so handle accordingly
      allowed_service_names.reject! { |flag| flag.match("^[+-]?#{service}$") }
      allowed_service_names << service if enable
    else
      allowed_service_names.reject! { |flag| flag.match("^[+-]?#{service}$") }
      if enable
        # only enable if it is not enabled by default
        allowed_service_names << "+#{service}" unless Account.default_allowable_services[service]
      else
        # only disable if it is not enabled by default
        allowed_service_names << "-#{service}" if Account.default_allowable_services[service]
      end
    end

    @allowed_services_hash = nil
    self.allowed_services = allowed_service_names.empty? ? nil : allowed_service_names.join(",")
  end

  def enable_service(service)
    set_service_availability(service, true)
  end

  def disable_service(service)
    set_service_availability(service, false)
  end

  def allowed_services_hash
    return @allowed_services_hash if @allowed_services_hash
    account_allowed_services = Account.default_allowable_services
    if self.allowed_services
      allowed_service_names = self.allowed_services.split(",").compact

      if allowed_service_names.count > 0
        unless [ '+', '-' ].member?(allowed_service_names[0][0,1])
          # This account has a hard-coded list of services, so we clear out the defaults
          account_allowed_services = { }
        end

        allowed_service_names.each do |service_switch|
          if service_switch =~ /\A([+-]?)(.*)\z/
            flag = $1
            service_name = $2.to_sym

            if flag == '-'
              account_allowed_services.delete(service_name)
            else
              account_allowed_services[service_name] = Account.allowable_services[service_name]
            end
          end
        end
      end
    end
    @allowed_services_hash = account_allowed_services
  end

  # if expose_as is nil, all services exposed in the ui are returned
  # if it's :service or :setting, then only services set to be exposed as that type are returned
  def self.services_exposed_to_ui_hash(expose_as = nil, current_user = nil, account = nil)
    if expose_as
      self.allowable_services.reject { |key, setting| setting[:expose_to_ui] != expose_as }
    else
      self.allowable_services.reject { |key, setting| !setting[:expose_to_ui] }
    end.reject { |key, setting| setting[:expose_to_ui_proc] && !setting[:expose_to_ui_proc].call(current_user, account) }
  end

  def service_enabled?(service)
    service = service.to_sym
    case service
    when :none
      self.allowed_services_hash.empty?
    else
      self.allowed_services_hash.has_key?(service)
    end
  end

  def self.all_accounts_for(context)
    if context.respond_to?(:account)
      context.account.account_chain
    elsif context.respond_to?(:parent_account)
      context.account_chain
    else
      []
    end
  end

  def self.serialization_excludes; [:uuid]; end

  # This could be much faster if we implement a SQL tree for the account tree
  # structure.
  def find_child(child_id)
    child_id = child_id.to_i
    child_ids = self.class.connection.select_values("SELECT id FROM accounts WHERE parent_account_id = #{self.id}").map(&:to_i)
    until child_ids.empty?
      if child_ids.include?(child_id)
        return self.class.find(child_id)
      end
      child_ids = self.class.connection.select_values("SELECT id FROM accounts WHERE parent_account_id IN (#{child_ids.join(",")})").map(&:to_i)
    end
    return false
  end

  def manually_created_courses_account
    return self.root_account.manually_created_courses_account unless self.root_account?
    display_name = t('#account.manually_created_courses', "Manually-Created Courses")
    acct = manually_created_courses_account_from_settings
    if acct.blank?
      transaction do
        lock!
        acct = manually_created_courses_account_from_settings
        acct ||= self.sub_accounts.find_by_name(display_name) # for backwards compatibility
        acct ||= self.sub_accounts.create!(:name => display_name)
        if acct.id != self.settings[:manually_created_courses_account_id]
          self.settings[:manually_created_courses_account_id] = acct.id
          self.save!
        end
      end
    end
    acct
  end

  def manually_created_courses_account_from_settings
    acct_id = self.settings[:manually_created_courses_account_id]
    acct = self.sub_accounts.find_by_id(acct_id) if acct_id.present?
    acct = nil if acct.present? && acct.root_account_id != self.id
    acct
  end
  private :manually_created_courses_account_from_settings

  def trusted_account_ids
    return [] if !root_account? || self == Account.site_admin
    [ Account.site_admin.id ]
  end

  def trust_exists?
    false
  end

  def user_list_search_mode_for(user)
    return :preferred if self.root_account.open_registration?
    return :preferred if self.root_account.grants_right?(user, :manage_user_logins)
    :closed
  end

  scope :root_accounts, -> { where(:root_account_id => nil) }
  scope :processing_sis_batch, -> { where("accounts.current_sis_batch_id IS NOT NULL").order(:updated_at) }
  scope :name_like, lambda { |name| where(wildcard('accounts.name', name)) }
  scope :active, -> { where("accounts.workflow_state<>'deleted'") }

  def canvas_network_enabled?
    false
  end

  def calendar2_only?
    true
  end

  def enable_scheduler?
    true
  end

  def change_root_account_setting!(setting_name, new_value)
    root_account.settings[setting_name] = new_value
    root_account.save!
  end

  Bookmarker = BookmarkedCollection::SimpleBookmarker.new(Account, :name, :id)
end<|MERGE_RESOLUTION|>--- conflicted
+++ resolved
@@ -323,11 +323,7 @@
 
   def ensure_defaults
     self.uuid ||= CanvasSlug.generate_securish_uuid
-<<<<<<< HEAD
-    self.lti_guid ||= self.uuid if self.respond_to?(:lti_guid)
-=======
     self.lti_guid ||= "#{self.uuid}:#{INSTANCE_GUID_SUFFIX}" if self.respond_to?(:lti_guid)
->>>>>>> ff5b3bb6
   end
 
   def verify_unique_sis_source_id
